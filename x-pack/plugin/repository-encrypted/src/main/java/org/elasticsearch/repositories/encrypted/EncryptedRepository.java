/*
 * Copyright Elasticsearch B.V. and/or licensed to Elasticsearch B.V. under one
 * or more contributor license agreements. Licensed under the Elastic License;
 * you may not use this file except in compliance with the Elastic License.
 */

package org.elasticsearch.repositories.encrypted;

<<<<<<< HEAD
import org.bouncycastle.asn1.ASN1ObjectIdentifier;
import org.bouncycastle.asn1.cms.CMSObjectIdentifiers;
import org.bouncycastle.cms.CMSAlgorithm;
import org.bouncycastle.cms.CMSEnvelopedData;
import org.bouncycastle.cms.CMSEnvelopedDataGenerator;
import org.bouncycastle.cms.CMSException;
import org.bouncycastle.cms.CMSTypedData;
import org.bouncycastle.cms.PasswordRecipientId;
import org.bouncycastle.cms.PasswordRecipientInfoGenerator;
import org.bouncycastle.cms.RecipientInformation;
import org.bouncycastle.cms.RecipientInformationStore;
import org.bouncycastle.cms.jcajce.JceCMSContentEncryptorBuilder;
import org.bouncycastle.cms.jcajce.JcePasswordEnvelopedRecipient;
import org.bouncycastle.cms.jcajce.JcePasswordRecipientInfoGenerator;
import org.elasticsearch.cluster.metadata.RepositoryMetaData;
import org.elasticsearch.cluster.service.ClusterService;
import org.elasticsearch.common.blobstore.BlobContainer;
import org.elasticsearch.common.blobstore.BlobMetaData;
import org.elasticsearch.common.blobstore.BlobPath;
import org.elasticsearch.common.blobstore.BlobStore;
import org.elasticsearch.common.blobstore.DeleteResult;
import org.elasticsearch.common.bytes.BytesReference;
import org.elasticsearch.common.io.Streams;
import org.elasticsearch.common.xcontent.NamedXContentRegistry;
import org.elasticsearch.repositories.blobstore.BlobStoreRepository;

import javax.crypto.KeyGenerator;
import javax.crypto.SecretKey;
import javax.crypto.spec.SecretKeySpec;
import java.io.ByteArrayInputStream;
import java.io.IOException;
import java.io.InputStream;
import java.io.OutputStream;
import java.security.NoSuchAlgorithmException;
import java.security.SecureRandom;
import java.util.List;
import java.util.Map;

public class EncryptedRepository extends BlobStoreRepository {

    static final int GCM_TAG_SIZE_IN_BYTES = 16;
    static final int GCM_IV_SIZE_IN_BYTES = 12;
=======
public class EncryptedRepository {
    static final int GCM_TAG_LENGTH_IN_BYTES = 16;
    static final int GCM_IV_LENGTH_IN_BYTES = 12;
>>>>>>> da29e2fb
    static final int AES_BLOCK_SIZE_IN_BYTES = 128;
    static final String GCM_ENCRYPTION_SCHEME = "AES/GCM/NoPadding";
    static final long PACKET_START_COUNTER = Long.MIN_VALUE;
    static final int MAX_PACKET_LENGTH_IN_BYTES = 1 << 20; // 1MB
    static final int PACKET_LENGTH_IN_BYTES = 64 * (1 << 10); // 64KB
    // when something about the encryption scheme changes (eg. metadata format) we increment this version number
    static final int ENCRYPTION_PROTOCOL_VERSION_NUMBER = 1;

    private static final String ENCRYPTION_METADATA_PREFIX = "encryption-metadata-";

    private final BlobStoreRepository delegatedRepository;
    private final char[] masterPassword;
    private final KeyGenerator keyGenerator;
    private final SecureRandom secureRandom;

    protected EncryptedRepository(RepositoryMetaData metadata, NamedXContentRegistry namedXContentRegistry, ClusterService clusterService
            , BlobStoreRepository delegatedRepository, char[] materPassword) throws NoSuchAlgorithmException {
        super(metadata, namedXContentRegistry, clusterService, delegatedRepository.basePath());
        this.delegatedRepository = delegatedRepository;
        this.masterPassword = materPassword;
        this.keyGenerator = KeyGenerator.getInstance("AES");
        this.keyGenerator.init(256, SecureRandom.getInstance("SHA1PRNG"));
        this.secureRandom = SecureRandom.getInstance("SHA1PRNG");
    }

    @Override
    protected BlobStore createBlobStore() throws Exception {
        return new EncryptedBlobStoreDecorator(this.delegatedRepository.blobStore(), keyGenerator, secureRandom, masterPassword);
    }

    @Override
    protected void doStart() {
        this.delegatedRepository.start();
        super.doStart();
    }

    @Override
    protected void doStop() {
        super.doStop();
        this.delegatedRepository.stop();
    }

    @Override
    protected void doClose() {
        super.doClose();
        this.delegatedRepository.close();
    }

    private static class EncryptedBlobStoreDecorator implements BlobStore {

        private final BlobStore delegatedBlobStore;
        private final KeyGenerator keyGenerator;
        private final SecureRandom secureRandom;
        private final char[] masterPassword;

        EncryptedBlobStoreDecorator(BlobStore delegatedBlobStore, KeyGenerator keyGenerator, SecureRandom secureRandom,
                                    char[] masterPassword) {
            this.delegatedBlobStore = delegatedBlobStore;
            this.keyGenerator = keyGenerator;
            this.secureRandom = secureRandom;
            this.masterPassword = masterPassword;
        }

        @Override
        public void close() throws IOException {
            this.delegatedBlobStore.close();
        }

        @Override
        public BlobContainer blobContainer(BlobPath path) {
            BlobPath encryptionMetadataBlobPath = BlobPath.cleanPath();
            encryptionMetadataBlobPath = encryptionMetadataBlobPath.add(ENCRYPTION_METADATA_PREFIX + ENCRYPTION_PROTOCOL_VERSION_NUMBER);
            for (String pathComponent : path) {
                encryptionMetadataBlobPath = encryptionMetadataBlobPath.add(pathComponent);
            }
            return new EncryptedBlobContainerDecorator(this.delegatedBlobStore.blobContainer(path),
                    this.delegatedBlobStore.blobContainer(encryptionMetadataBlobPath), this.keyGenerator, this.secureRandom,
                    this.masterPassword);
        }
    }

    private static class EncryptedBlobContainerDecorator implements BlobContainer {

        private final BlobContainer delegatedBlobContainer;
        private final BlobContainer encryptionMetadataBlobContainer;
        private final KeyGenerator keyGenerator;
        private final SecureRandom secureRandom;
        private final char[] masterPassword;

        EncryptedBlobContainerDecorator(BlobContainer delegatedBlobContainer, BlobContainer encryptionMetadataBlobContainer,
                                        KeyGenerator keyGenerator, SecureRandom secureRandom, char[] masterPassword) {
            this.delegatedBlobContainer = delegatedBlobContainer;
            this.encryptionMetadataBlobContainer = encryptionMetadataBlobContainer;
            this.masterPassword = masterPassword;
            this.secureRandom = secureRandom;
            this.keyGenerator = keyGenerator;
        }

        @Override
        public BlobPath path() {
            return this.delegatedBlobContainer.path();
        }

        @Override
        public InputStream readBlob(String blobName) throws IOException {
            BytesReference encryptedMetadataBytes = Streams.readFully(this.encryptionMetadataBlobContainer.readBlob(blobName));
            final BlobEncryptionMetadata metadata;
            try {
                metadata = decryptMetadata(BytesReference.toBytes(encryptedMetadataBytes));
            } catch (CMSException e) {
                throw new IOException(e);
            }
            SecretKey dataDecryptionKey = new SecretKeySpec(metadata.getDataEncryptionKeyMaterial(), 0,
                    metadata.getDataEncryptionKeyMaterial().length, "AES");
            return new DecryptionPacketsInputStream(this.delegatedBlobContainer.readBlob(blobName), dataDecryptionKey,
                    metadata.getNonce(), metadata.getPacketLengthInBytes());
        }

        @Override
        public void writeBlob(String blobName, InputStream inputStream, long blobSize, boolean failIfAlreadyExists) throws IOException {
            SecretKey dataEncryptionKey = keyGenerator.generateKey();
            int nonce = secureRandom.nextInt();
            long encryptedBlobSize = EncryptionPacketsInputStream.getEncryptionSize(blobSize, PACKET_LENGTH_IN_BYTES);
            try (EncryptionPacketsInputStream encryptedInputStream = new EncryptionPacketsInputStream(inputStream,
                    dataEncryptionKey, nonce, PACKET_LENGTH_IN_BYTES)) {
                this.delegatedBlobContainer.writeBlob(blobName, encryptedInputStream, encryptedBlobSize, failIfAlreadyExists);
            }
            BlobEncryptionMetadata metadata = new BlobEncryptionMetadata(dataEncryptionKey.getEncoded(), nonce, PACKET_LENGTH_IN_BYTES);
            final byte[] encryptedMetadata;
            try {
                encryptedMetadata = encryptMetadata(metadata);
            } catch (CMSException e) {
                throw new IOException(e);
            }
            try (InputStream encryptedMetadataInputStream = new ByteArrayInputStream(encryptedMetadata)) {
                this.encryptionMetadataBlobContainer.writeBlob(blobName, encryptedMetadataInputStream, encryptedMetadata.length, false);
            }
        }

        private byte[] encryptMetadata(BlobEncryptionMetadata metadata) throws IOException, CMSException {
            CMSEnvelopedDataGenerator envelopedDataGenerator = new CMSEnvelopedDataGenerator();
            PasswordRecipientInfoGenerator passwordRecipientInfoGenerator = new JcePasswordRecipientInfoGenerator(CMSAlgorithm.AES256_GCM
                    , masterPassword);
            envelopedDataGenerator.addRecipientInfoGenerator(passwordRecipientInfoGenerator);
            final CMSEnvelopedData envelopedData = envelopedDataGenerator.generate(new CMSTypedData() {
                @Override
                public ASN1ObjectIdentifier getContentType() {
                    return CMSObjectIdentifiers.data;
                }

                @Override
                public void write(OutputStream out) throws IOException, CMSException {
                    metadata.write(out);
                }

                @Override
                public Object getContent() {
                    return metadata;
                }
            }, new JceCMSContentEncryptorBuilder(CMSAlgorithm.AES256_GCM).build());
            return envelopedData.getEncoded();
        }

        private BlobEncryptionMetadata decryptMetadata(byte[] metadata) throws CMSException, IOException {
            final CMSEnvelopedData envelopedData = new CMSEnvelopedData(metadata);
            RecipientInformationStore recipients = envelopedData.getRecipientInfos();
            RecipientInformation recipient = recipients.get(new PasswordRecipientId());
            if (recipient == null) {
                throw new IllegalArgumentException();
            }
            final byte[] decryptedMetadata = recipient.getContent(new JcePasswordEnvelopedRecipient(masterPassword));
            return new BlobEncryptionMetadata(new ByteArrayInputStream(decryptedMetadata));
        }

        @Override
        public void writeBlobAtomic(String blobName, InputStream inputStream, long blobSize, boolean failIfAlreadyExists)
                throws IOException {
            // does not support atomic write
            writeBlob(blobName, inputStream, blobSize, failIfAlreadyExists);
        }

        @Override
        public DeleteResult delete() throws IOException {
            this.encryptionMetadataBlobContainer.delete();
            return this.delegatedBlobContainer.delete();
        }

        @Override
        public void deleteBlobsIgnoringIfNotExists(List<String> blobNames) throws IOException {
            this.encryptionMetadataBlobContainer.deleteBlobsIgnoringIfNotExists(blobNames);
            this.delegatedBlobContainer.deleteBlobsIgnoringIfNotExists(blobNames);
        }

        @Override
        public Map<String, BlobMetaData> listBlobs() throws IOException {
            return this.delegatedBlobContainer.listBlobs();
        }

        @Override
        public Map<String, BlobContainer> children() throws IOException {
            return this.delegatedBlobContainer.children();
        }

        @Override
        public Map<String, BlobMetaData> listBlobsByPrefix(String blobNamePrefix) throws IOException {
            return this.delegatedBlobContainer.listBlobsByPrefix(blobNamePrefix);
        }
    }

}<|MERGE_RESOLUTION|>--- conflicted
+++ resolved
@@ -6,7 +6,6 @@
 
 package org.elasticsearch.repositories.encrypted;
 
-<<<<<<< HEAD
 import org.bouncycastle.asn1.ASN1ObjectIdentifier;
 import org.bouncycastle.asn1.cms.CMSObjectIdentifiers;
 import org.bouncycastle.cms.CMSAlgorithm;
@@ -47,13 +46,8 @@
 
 public class EncryptedRepository extends BlobStoreRepository {
 
-    static final int GCM_TAG_SIZE_IN_BYTES = 16;
-    static final int GCM_IV_SIZE_IN_BYTES = 12;
-=======
-public class EncryptedRepository {
     static final int GCM_TAG_LENGTH_IN_BYTES = 16;
     static final int GCM_IV_LENGTH_IN_BYTES = 12;
->>>>>>> da29e2fb
     static final int AES_BLOCK_SIZE_IN_BYTES = 128;
     static final String GCM_ENCRYPTION_SCHEME = "AES/GCM/NoPadding";
     static final long PACKET_START_COUNTER = Long.MIN_VALUE;
