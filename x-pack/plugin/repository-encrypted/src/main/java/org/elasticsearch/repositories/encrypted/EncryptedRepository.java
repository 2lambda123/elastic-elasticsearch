--- conflicted
+++ resolved
@@ -701,12 +701,8 @@
         ) {
             super(path);
             this.repositoryName = repositoryName;
-<<<<<<< HEAD
             this.bigArrays = bigArrays;
-            final String rootPathElement = path.iterator().hasNext() ? path.iterator().next() : null;
-=======
             final String rootPathElement = path.parts().isEmpty() ? null : path.parts().get(0);
->>>>>>> 5407824c
             if (DEK_ROOT_CONTAINER.equals(rootPathElement)) {
                 throw new RepositoryException(repositoryName, "Cannot descend into the DEK blob container " + path);
             }
