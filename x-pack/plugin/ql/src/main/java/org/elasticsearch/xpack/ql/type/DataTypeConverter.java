/*
 * Copyright Elasticsearch B.V. and/or licensed to Elasticsearch B.V. under one
 * or more contributor license agreements. Licensed under the Elastic License
 * 2.0; you may not use this file except in compliance with the Elastic License
 * 2.0.
 */
package org.elasticsearch.xpack.ql.type;

import org.elasticsearch.common.Booleans;
import org.elasticsearch.common.io.stream.StreamInput;
import org.elasticsearch.common.io.stream.StreamOutput;
import org.elasticsearch.common.network.InetAddresses;
import org.elasticsearch.xpack.ql.QlIllegalArgumentException;

import java.io.IOException;
import java.math.BigDecimal;
import java.math.BigInteger;
import java.time.ZonedDateTime;
import java.time.format.DateTimeParseException;
import java.util.Locale;
import java.util.function.DoubleFunction;
import java.util.function.Function;

import static org.elasticsearch.xpack.ql.type.DataTypes.BOOLEAN;
import static org.elasticsearch.xpack.ql.type.DataTypes.BYTE;
import static org.elasticsearch.xpack.ql.type.DataTypes.DATETIME;
import static org.elasticsearch.xpack.ql.type.DataTypes.DOUBLE;
import static org.elasticsearch.xpack.ql.type.DataTypes.FLOAT;
import static org.elasticsearch.xpack.ql.type.DataTypes.INTEGER;
import static org.elasticsearch.xpack.ql.type.DataTypes.IP;
import static org.elasticsearch.xpack.ql.type.DataTypes.KEYWORD;
import static org.elasticsearch.xpack.ql.type.DataTypes.LONG;
import static org.elasticsearch.xpack.ql.type.DataTypes.NULL;
import static org.elasticsearch.xpack.ql.type.DataTypes.SHORT;
import static org.elasticsearch.xpack.ql.type.DataTypes.TEXT;
<<<<<<< HEAD
import static org.elasticsearch.xpack.ql.type.DataTypes.UNSIGNED_LONG;
=======
import static org.elasticsearch.xpack.ql.type.DataTypes.isDateTime;
>>>>>>> ddc3744b
import static org.elasticsearch.xpack.ql.type.DataTypes.isPrimitive;
import static org.elasticsearch.xpack.ql.type.DataTypes.isString;
import static org.elasticsearch.xpack.ql.util.NumericUtils.inUnsignedLongRange;
import static org.elasticsearch.xpack.ql.util.NumericUtils.isUnsignedLong;

/**
 * Conversion utility from one Elasticsearch data type to another Elasticsearch data types.
 */
public final class DataTypeConverter {

    private DataTypeConverter() {}

    /**
     * Returns the type compatible with both left and right types
     * <p>
     * If one of the types is null - returns another type
     * If both types are numeric - returns type with the highest precision int &lt; long &lt; float &lt; double
     * If one of the types is string and another numeric - returns numeric
     */
    public static DataType commonType(DataType left, DataType right) {
        if (left == right) {
            return left;
        }
        if (left == NULL) {
            return right;
        }
        if (right == NULL) {
            return left;
        }
        if (isString(left) && isString(right)) {
            if (left == TEXT || right == TEXT) {
                return TEXT;
            }
            if (left == KEYWORD) {
                return KEYWORD;
            }
            return right;
        }
        if (left.isNumeric() && right.isNumeric()) {
            // if one is int
            if (left.isInteger()) {
                // promote the highest int
                if (right.isInteger()) {
                    if (left == UNSIGNED_LONG || right == UNSIGNED_LONG) {
                        return UNSIGNED_LONG;
                    }
                    return left.size() > right.size() ? left : right;
                }
                // promote the rational
                return right;
            }
            // try the other side
            if (right.isInteger()) {
                return left;
            }
            // promote the highest rational
            return left.size() > right.size() ? left : right;
        }
        if (isString(left)) {
            if (right.isNumeric()) {
                return right;
            }
        }
        if (isString(right)) {
            if (left.isNumeric()) {
                return left;
            }
        }

        if (isDateTime(left) && isDateTime(right)) {
            return DATETIME;
        }

        // none found
        return null;
    }

    /**
     * Returns true if the from type can be converted to the to type, false - otherwise
     */
    public static boolean canConvert(DataType from, DataType to) {
        // Special handling for nulls and if conversion is not requires
        if (from == to || from == NULL) {
            return true;
        }
        // only primitives are supported so far
        return isPrimitive(from) && isPrimitive(to) && converterFor(from, to) != null;
    }

    /**
     * Get the conversion from one type to another.
     */
    public static Converter converterFor(DataType from, DataType to) {
        // Special handling for nulls and if conversion is not requires
        if (from == to || (isDateTime(from) && isDateTime(to))) {
            return DefaultConverter.IDENTITY;
        }
        if (to == NULL || from == NULL) {
            return DefaultConverter.TO_NULL;
        }
        // proper converters
        if (to == KEYWORD || to == TEXT) {
            return conversionToString(from);
        }
        if (to == LONG) {
            return conversionToLong(from);
        }
        if (to == UNSIGNED_LONG) {
            return conversionToUnsignedLong(from);
        }
        if (to == INTEGER) {
            return conversionToInt(from);
        }
        if (to == SHORT) {
            return conversionToShort(from);
        }
        if (to == BYTE) {
            return conversionToByte(from);
        }
        if (to == FLOAT) {
            return conversionToFloat(from);
        }
        if (to == DOUBLE) {
            return conversionToDouble(from);
        }
        if (isDateTime(to)) {
            return conversionToDateTime(from);
        }
        if (to == BOOLEAN) {
            return conversionToBoolean(from);
        }
        if (to == IP) {
            return conversionToIp(from);
        }
        return null;
    }

    private static Converter conversionToString(DataType from) {
        if (isDateTime(from)) {
            return DefaultConverter.DATETIME_TO_STRING;
        }
        return DefaultConverter.OTHER_TO_STRING;
    }

    private static Converter conversionToIp(DataType from) {
        if (isString(from)) {
            return DefaultConverter.STRING_TO_IP;
        }
        return null;
    }

    private static Converter conversionToUnsignedLong(DataType from) {
        if (from.isRational()) {
            return DefaultConverter.RATIONAL_TO_UNSIGNED_LONG;
        }
        if (from.isInteger()) {
            return DefaultConverter.INTEGER_TO_UNSIGNED_LONG;
        }
        if (from == BOOLEAN) {
            return DefaultConverter.BOOL_TO_UNSIGNED_LONG;
        }
        if (isString(from)) {
            return DefaultConverter.STRING_TO_UNSIGNED_LONG;
        }
        if (from == DATETIME) {
            return DefaultConverter.DATETIME_TO_UNSIGNED_LONG;
        }
        return null;
    }

    private static Converter conversionToLong(DataType from) {
        if (from.isRational()) {
            return DefaultConverter.RATIONAL_TO_LONG;
        }
        if (from.isInteger()) {
            return DefaultConverter.INTEGER_TO_LONG;
        }
        if (from == BOOLEAN) {
            return DefaultConverter.BOOL_TO_LONG;
        }
        if (isString(from)) {
            return DefaultConverter.STRING_TO_LONG;
        }
        if (isDateTime(from)) {
            return DefaultConverter.DATETIME_TO_LONG;
        }
        return null;
    }

    private static Converter conversionToInt(DataType from) {
        if (from.isRational()) {
            return DefaultConverter.RATIONAL_TO_INT;
        }
        if (from.isInteger()) {
            return DefaultConverter.INTEGER_TO_INT;
        }
        if (from == BOOLEAN) {
            return DefaultConverter.BOOL_TO_INT;
        }
        if (isString(from)) {
            return DefaultConverter.STRING_TO_INT;
        }
        if (isDateTime(from)) {
            return DefaultConverter.DATETIME_TO_INT;
        }
        return null;
    }

    private static Converter conversionToShort(DataType from) {
        if (from.isRational()) {
            return DefaultConverter.RATIONAL_TO_SHORT;
        }
        if (from.isInteger()) {
            return DefaultConverter.INTEGER_TO_SHORT;
        }
        if (from == BOOLEAN) {
            return DefaultConverter.BOOL_TO_SHORT;
        }
        if (isString(from)) {
            return DefaultConverter.STRING_TO_SHORT;
        }
        if (isDateTime(from)) {
            return DefaultConverter.DATETIME_TO_SHORT;
        }
        return null;
    }

    private static Converter conversionToByte(DataType from) {
        if (from.isRational()) {
            return DefaultConverter.RATIONAL_TO_BYTE;
        }
        if (from.isInteger()) {
            return DefaultConverter.INTEGER_TO_BYTE;
        }
        if (from == BOOLEAN) {
            return DefaultConverter.BOOL_TO_BYTE;
        }
        if (isString(from)) {
            return DefaultConverter.STRING_TO_BYTE;
        }
        if (isDateTime(from)) {
            return DefaultConverter.DATETIME_TO_BYTE;
        }
        return null;
    }

    private static DefaultConverter conversionToFloat(DataType from) {
        if (from.isRational()) {
            return DefaultConverter.RATIONAL_TO_FLOAT;
        }
        if (from.isInteger()) {
            return DefaultConverter.INTEGER_TO_FLOAT;
        }
        if (from == BOOLEAN) {
            return DefaultConverter.BOOL_TO_FLOAT;
        }
        if (isString(from)) {
            return DefaultConverter.STRING_TO_FLOAT;
        }
        if (isDateTime(from)) {
            return DefaultConverter.DATETIME_TO_FLOAT;
        }
        return null;
    }

    private static DefaultConverter conversionToDouble(DataType from) {
        if (from.isRational()) {
            return DefaultConverter.RATIONAL_TO_DOUBLE;
        }
        if (from.isInteger()) {
            return DefaultConverter.INTEGER_TO_DOUBLE;
        }
        if (from == BOOLEAN) {
            return DefaultConverter.BOOL_TO_DOUBLE;
        }
        if (isString(from)) {
            return DefaultConverter.STRING_TO_DOUBLE;
        }
        if (isDateTime(from)) {
            return DefaultConverter.DATETIME_TO_DOUBLE;
        }
        return null;
    }

    private static DefaultConverter conversionToDateTime(DataType from) {
        if (from.isRational()) {
            return DefaultConverter.RATIONAL_TO_DATETIME;
        }
        if (from.isInteger()) {
            return DefaultConverter.INTEGER_TO_DATETIME;
        }
        if (from == BOOLEAN) {
            return DefaultConverter.BOOL_TO_DATETIME; // We emit an int here which is ok because of Java's casting rules
        }
        if (isString(from)) {
            return DefaultConverter.STRING_TO_DATETIME;
        }
        return null;
    }

    private static DefaultConverter conversionToBoolean(DataType from) {
        if (from.isNumeric()) {
            return DefaultConverter.NUMERIC_TO_BOOLEAN;
        }
        if (isString(from)) {
            return DefaultConverter.STRING_TO_BOOLEAN;
        }
        if (isDateTime(from)) {
            return DefaultConverter.DATETIME_TO_BOOLEAN;
        }
        return null;
    }

    public static byte safeToByte(long x) {
        if (x > Byte.MAX_VALUE || x < Byte.MIN_VALUE) {
            throw new QlIllegalArgumentException("[" + x + "] out of [byte] range");
        }
        return (byte) x;
    }

    public static short safeToShort(long x) {
        if (x > Short.MAX_VALUE || x < Short.MIN_VALUE) {
            throw new QlIllegalArgumentException("[" + x + "] out of [short] range");
        }
        return (short) x;
    }

    public static int safeToInt(long x) {
        if (x > Integer.MAX_VALUE || x < Integer.MIN_VALUE) {
            throw new QlIllegalArgumentException("[" + x + "] out of [integer] range");
        }
        return (int) x;
    }

    public static long safeDoubleToLong(double x) {
        if (x > Long.MAX_VALUE || x < Long.MIN_VALUE) {
            throw new QlIllegalArgumentException("[" + x + "] out of [long] range");
        }
        return Math.round(x);
    }

    public static Long safeToLong(Number x) {
        try {
            if (x instanceof BigInteger) {
                return ((BigInteger) x).longValueExact();
            }
            // integer converters are also provided double values (aggs generated on integer fields)
            if (x instanceof Double || x instanceof Float) {
                return safeDoubleToLong(x.doubleValue());
            }
            return x.longValue();
        } catch (ArithmeticException ae) {
            throw new QlIllegalArgumentException("[" + x + "] out of [long] range", ae);
        }
    }

    public static BigInteger safeToUnsignedLong(Double x) {
        if (inUnsignedLongRange(x) == false) {
            throw new QlIllegalArgumentException("[" + x + "] out of [unsigned_long] range");
        }
        return BigDecimal.valueOf(x).toBigInteger();
    }

    public static BigInteger safeToUnsignedLong(Long x) {
        if (x < 0) {
            throw new QlIllegalArgumentException("[" + x + "] out of [unsigned_long] range");
        }
        return BigInteger.valueOf(x);
    }

    public static BigInteger safeToUnsignedLong(String x) {
        BigInteger bi = new BigDecimal(x).toBigInteger();
        if (isUnsignedLong(bi) == false) {
            throw new QlIllegalArgumentException("[" + x + "] out of [unsigned_long] range");
        }
        return bi;
    }

    public static Number toInteger(double x, DataType dataType) {
        long l = safeDoubleToLong(x);

        if (dataType == BYTE) {
            return safeToByte(l);
        }
        if (dataType == SHORT) {
            return safeToShort(l);
        }
        if (dataType == INTEGER) {
            return safeToInt(l);
        }
        return l;
    }

    public static boolean convertToBoolean(String val) {
        String lowVal = val.toLowerCase(Locale.ROOT);
        if (Booleans.isBoolean(lowVal) == false) {
            throw new QlIllegalArgumentException("cannot cast [" + val + "] to [boolean]");
        }
        return Booleans.parseBoolean(lowVal);
    }

    /**
     * Converts arbitrary object to the desired data type.
     * <p>
     * Throws QlIllegalArgumentException if such conversion is not possible
     */
    public static Object convert(Object value, DataType dataType) {
        DataType detectedType = DataTypes.fromJava(value);
        if (detectedType == dataType || value == null) {
            return value;
        }
        Converter converter = converterFor(detectedType, dataType);

        if (converter == null) {
            throw new QlIllegalArgumentException("cannot convert from [{}], type [{}] to [{}]", value, detectedType.typeName(),
                    dataType.typeName());
        }

        return converter.convert(value);
    }

    /**
     * Reference to a data type conversion that can be serialized. Note that the position in the enum
     * is important because it is used for serialization.
     */
    public enum DefaultConverter implements Converter {
        IDENTITY(Function.identity()),
        TO_NULL(value -> null),

        DATETIME_TO_STRING(o -> DateUtils.toString((ZonedDateTime) o)),
        OTHER_TO_STRING(String::valueOf),

        RATIONAL_TO_UNSIGNED_LONG(fromDouble(DataTypeConverter::safeToUnsignedLong)),
        INTEGER_TO_UNSIGNED_LONG(fromNumber(value -> DataTypeConverter.safeToUnsignedLong(value.longValue()))),
        STRING_TO_UNSIGNED_LONG(fromString(DataTypeConverter::safeToUnsignedLong,"unsigned_long")),
        DATETIME_TO_UNSIGNED_LONG(fromDateTime(DataTypeConverter::safeToUnsignedLong)),

        RATIONAL_TO_LONG(fromDouble(DataTypeConverter::safeDoubleToLong)),
        INTEGER_TO_LONG(fromNumber(DataTypeConverter::safeToLong)),
        STRING_TO_LONG(fromString(Long::valueOf, "long")),
        DATETIME_TO_LONG(fromDateTime(value -> value)),

        RATIONAL_TO_INT(fromDouble(value -> safeToInt(safeDoubleToLong(value)))),
        INTEGER_TO_INT(fromNumber(value -> safeToInt(safeToLong(value)))),
        BOOL_TO_INT(fromBool(value -> value ? 1 : 0)),
        STRING_TO_INT(fromString(Integer::valueOf, "integer")),
        DATETIME_TO_INT(fromDateTime(DataTypeConverter::safeToInt)),

        RATIONAL_TO_SHORT(fromDouble(value -> safeToShort(safeDoubleToLong(value)))),
        INTEGER_TO_SHORT(fromNumber(value -> safeToShort(safeToLong(value)))),
        BOOL_TO_SHORT(fromBool(value -> value ? (short) 1 : (short) 0)),
        STRING_TO_SHORT(fromString(Short::valueOf, "short")),
        DATETIME_TO_SHORT(fromDateTime(DataTypeConverter::safeToShort)),

        RATIONAL_TO_BYTE(fromDouble(value -> safeToByte(safeDoubleToLong(value)))),
        INTEGER_TO_BYTE(fromNumber(value -> safeToByte(safeToLong(value)))),
        BOOL_TO_BYTE(fromBool(value -> value ? (byte) 1 : (byte) 0)),
        STRING_TO_BYTE(fromString(Byte::valueOf, "byte")),
        DATETIME_TO_BYTE(fromDateTime(DataTypeConverter::safeToByte)),

        // TODO floating point conversions are lossy but conversions to integer are not. Are we ok with that?
        RATIONAL_TO_FLOAT(fromDouble(value -> (float) value)),
        INTEGER_TO_FLOAT(fromNumber(Number::floatValue)),
        BOOL_TO_FLOAT(fromBool(value -> value ? 1f : 0f)),
        STRING_TO_FLOAT(fromString(Float::valueOf, "float")),
        DATETIME_TO_FLOAT(fromDateTime(value -> (float) value)),

        RATIONAL_TO_DOUBLE(fromDouble(Double::valueOf)),
        INTEGER_TO_DOUBLE(fromNumber(Number::doubleValue)),
        BOOL_TO_DOUBLE(fromBool(value -> value ? 1d : 0d)),
        STRING_TO_DOUBLE(fromString(Double::valueOf, "double")),
        DATETIME_TO_DOUBLE(fromDateTime(Double::valueOf)),

        RATIONAL_TO_DATETIME(toDateTime(RATIONAL_TO_LONG)),
        INTEGER_TO_DATETIME(toDateTime(INTEGER_TO_LONG)),
        BOOL_TO_DATETIME(toDateTime(BOOL_TO_INT)),
        STRING_TO_DATETIME(fromString(DateUtils::asDateTime, "datetime")),

        NUMERIC_TO_BOOLEAN(fromDouble(value -> value != 0)),
        STRING_TO_BOOLEAN(fromString(DataTypeConverter::convertToBoolean, "boolean")),
        DATETIME_TO_BOOLEAN(fromDateTime(value -> value != 0)),

        BOOL_TO_UNSIGNED_LONG(fromBool(value -> value ? BigInteger.ONE : BigInteger.ZERO)),
        BOOL_TO_LONG(fromBool(value -> value ? 1L : 0L)),

        STRING_TO_IP(o -> {
            if (InetAddresses.isInetAddress(o.toString()) == false) {
                throw new QlIllegalArgumentException("[" + o + "] is not a valid IPv4 or IPv6 address");
            }
            return o;
        });

        public static final String NAME = "dtc-def";

        private final Function<Object, Object> converter;

        DefaultConverter(Function<Object, Object> converter) {
            this.converter = converter;
        }

        private static Function<Object, Object> fromDouble(DoubleFunction<Object> converter) {
            return (Object l) -> converter.apply(((Number) l).doubleValue());
        }

        private static Function<Object, Object> fromNumber(Function<Number, Object> converter) {
            return l -> converter.apply((Number) l);
        }

<<<<<<< HEAD
        public static Function<Object, Object> fromString(Function<String, Object> converter, String to) {
=======
        private static Function<Object, Object> fromString(Function<String, Object> converter, String to) {
>>>>>>> ddc3744b
            return (Object value) -> {
                try {
                    return converter.apply(value.toString());
                } catch (NumberFormatException e) {
                    throw new QlIllegalArgumentException(e, "cannot cast [{}] to [{}]", value, to);
                } catch (DateTimeParseException | IllegalArgumentException e) {
                    throw new QlIllegalArgumentException(e, "cannot cast [{}] to [{}]: {}", value, to, e.getMessage());
                }
            };
        }

        private static Function<Object, Object> fromBool(Function<Boolean, Object> converter) {
            return (Object l) -> converter.apply(((Boolean) l));
        }

        private static Function<Object, Object> fromDateTime(Function<Long, Object> converter) {
            return l -> converter.apply(((ZonedDateTime) l).toInstant().toEpochMilli());
        }

        private static Function<Object, Object> toDateTime(Converter conversion) {
            return l -> DateUtils.asDateTime(((Number) conversion.convert(l)).longValue());
        }

        @Override
        public Object convert(Object l) {
            if (l == null) {
                return null;
            }
            return converter.apply(l);
        }

        @Override
        public String getWriteableName() {
            return NAME;
        }

        @Override
        public void writeTo(StreamOutput out) throws IOException {
            out.writeEnum(this);
        }

        public static Converter read(StreamInput in) throws IOException {
            return in.readEnum(DefaultConverter.class);
        }
    }

    public static DataType asInteger(DataType dataType) {
        if (dataType.isNumeric() == false) {
            return dataType;
        }

        return dataType.isInteger() ? dataType : LONG;
    }
}<|MERGE_RESOLUTION|>--- conflicted
+++ resolved
@@ -33,11 +33,8 @@
 import static org.elasticsearch.xpack.ql.type.DataTypes.NULL;
 import static org.elasticsearch.xpack.ql.type.DataTypes.SHORT;
 import static org.elasticsearch.xpack.ql.type.DataTypes.TEXT;
-<<<<<<< HEAD
 import static org.elasticsearch.xpack.ql.type.DataTypes.UNSIGNED_LONG;
-=======
 import static org.elasticsearch.xpack.ql.type.DataTypes.isDateTime;
->>>>>>> ddc3744b
 import static org.elasticsearch.xpack.ql.type.DataTypes.isPrimitive;
 import static org.elasticsearch.xpack.ql.type.DataTypes.isString;
 import static org.elasticsearch.xpack.ql.util.NumericUtils.inUnsignedLongRange;
@@ -546,11 +543,7 @@
             return l -> converter.apply((Number) l);
         }
 
-<<<<<<< HEAD
         public static Function<Object, Object> fromString(Function<String, Object> converter, String to) {
-=======
-        private static Function<Object, Object> fromString(Function<String, Object> converter, String to) {
->>>>>>> ddc3744b
             return (Object value) -> {
                 try {
                     return converter.apply(value.toString());
