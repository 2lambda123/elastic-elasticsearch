--- conflicted
+++ resolved
@@ -291,13 +291,8 @@
         Deque<Tuple<Integer, Map<String, Object>>> queue = new ArrayDeque<>();
         queue.add(new Tuple<>(-1, map));
 
-<<<<<<< HEAD
-        while (!queue.isEmpty()) {
-            Tuple<Integer, Map<String, Object>> tuple = queue.removeFirst();
-=======
         while (queue.isEmpty() == false) {
             Tuple<Integer, Map<String, Object>> tuple = queue.removeLast();
->>>>>>> c3cc521b
             int idx = tuple.v1();
             Map<String, Object> subMap = tuple.v2();
 
