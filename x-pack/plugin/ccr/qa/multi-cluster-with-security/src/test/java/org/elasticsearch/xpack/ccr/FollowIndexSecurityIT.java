--- conflicted
+++ resolved
@@ -249,6 +249,7 @@
         Request request = new Request("GET", "/_cluster/health/" + index);
         request.addParameter("wait_for_status", "yellow");
         request.addParameter("wait_for_no_relocating_shards", "true");
+        request.addParameter("wait_for_no_initializing_shards", "true");
         request.addParameter("timeout", "70s");
         request.addParameter("level", "shards");
         adminClient().performRequest(request);
@@ -305,17 +306,4 @@
         assertThat(numberOfOperationsIndexed, greaterThanOrEqualTo(1));
     }
 
-<<<<<<< HEAD
-=======
-    private static void ensureYellow(String index) throws IOException {
-        Request request = new Request("GET", "/_cluster/health/" + index);
-        request.addParameter("wait_for_status", "yellow");
-        request.addParameter("wait_for_no_relocating_shards", "true");
-        request.addParameter("wait_for_no_initializing_shards", "true");
-        request.addParameter("timeout", "70s");
-        request.addParameter("level", "shards");
-        adminClient().performRequest(request);
-    }
-
->>>>>>> 568ac10c
 }