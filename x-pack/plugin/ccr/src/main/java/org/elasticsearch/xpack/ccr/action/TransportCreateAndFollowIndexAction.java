--- conflicted
+++ resolved
@@ -180,14 +180,10 @@
                 MetaData.Builder mdBuilder = MetaData.builder(currentState.metaData());
                 IndexMetaData.Builder imdBuilder = IndexMetaData.builder(followIndex);
 
-<<<<<<< HEAD
-                Map<String, String> metadata = new HashMap<>();
-                metadata.put(Ccr.CCR_CUSTOM_METADATA_LEADER_INDEX_UUID_KEY, leaderIndexMetaData.getIndexUUID());
-=======
                 // Adding the leader index uuid for each shard as custom metadata:
                 Map<String, String> metadata = new HashMap<>();
                 metadata.put(Ccr.CCR_CUSTOM_METADATA_LEADER_INDEX_SHARD_HISTORY_UUIDS, String.join(",", historyUUIDs));
->>>>>>> b5d84957
+                metadata.put(Ccr.CCR_CUSTOM_METADATA_LEADER_INDEX_UUID_KEY, leaderIndexMetaData.getIndexUUID());
                 imdBuilder.putCustom(Ccr.CCR_CUSTOM_METADATA_KEY, metadata);
 
                 // Copy all settings, but overwrite a few settings.
