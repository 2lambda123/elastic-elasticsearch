/*
 * Copyright Elasticsearch B.V. and/or licensed to Elasticsearch B.V. under one
 * or more contributor license agreements. Licensed under the Elastic License;
 * you may not use this file except in compliance with the Elastic License.
 */

package org.elasticsearch.xpack.ccr;

import org.elasticsearch.action.ActionRequest;
import org.elasticsearch.action.ActionResponse;
import org.elasticsearch.client.Client;
import org.elasticsearch.cluster.metadata.IndexNameExpressionResolver;
import org.elasticsearch.cluster.node.DiscoveryNodes;
import org.elasticsearch.cluster.service.ClusterService;
import org.elasticsearch.common.ParseField;
import org.elasticsearch.common.io.stream.NamedWriteableRegistry;
import org.elasticsearch.common.settings.ClusterSettings;
import org.elasticsearch.common.settings.IndexScopedSettings;
import org.elasticsearch.common.settings.Setting;
import org.elasticsearch.common.settings.Settings;
import org.elasticsearch.common.settings.SettingsFilter;
import org.elasticsearch.common.xcontent.NamedXContentRegistry;
import org.elasticsearch.env.Environment;
import org.elasticsearch.env.NodeEnvironment;
import org.elasticsearch.index.IndexSettings;
import org.elasticsearch.index.engine.EngineFactory;
import org.elasticsearch.license.XPackLicenseState;
import org.elasticsearch.persistent.PersistentTaskParams;
import org.elasticsearch.persistent.PersistentTasksExecutor;
import org.elasticsearch.plugins.ActionPlugin;
import org.elasticsearch.plugins.EnginePlugin;
import org.elasticsearch.plugins.PersistentTaskPlugin;
import org.elasticsearch.plugins.Plugin;
import org.elasticsearch.rest.RestController;
import org.elasticsearch.rest.RestHandler;
import org.elasticsearch.script.ScriptService;
import org.elasticsearch.tasks.Task;
import org.elasticsearch.threadpool.ExecutorBuilder;
import org.elasticsearch.threadpool.FixedExecutorBuilder;
import org.elasticsearch.threadpool.ThreadPool;
import org.elasticsearch.watcher.ResourceWatcherService;
import org.elasticsearch.xpack.ccr.action.AutoFollowCoordinator;
import org.elasticsearch.xpack.core.ccr.action.DeleteAutoFollowPatternAction;
import org.elasticsearch.xpack.core.ccr.action.PutAutoFollowPatternAction;
import org.elasticsearch.xpack.ccr.action.ShardChangesAction;
import org.elasticsearch.xpack.ccr.action.ShardFollowTask;
import org.elasticsearch.xpack.ccr.action.ShardFollowTasksExecutor;
import org.elasticsearch.xpack.ccr.action.TransportCcrStatsAction;
import org.elasticsearch.xpack.ccr.action.TransportCreateAndFollowIndexAction;
import org.elasticsearch.xpack.ccr.action.TransportDeleteAutoFollowPatternAction;
import org.elasticsearch.xpack.ccr.action.TransportFollowIndexAction;
import org.elasticsearch.xpack.ccr.action.TransportPutAutoFollowPatternAction;
import org.elasticsearch.xpack.ccr.action.TransportUnfollowIndexAction;
import org.elasticsearch.xpack.ccr.action.bulk.BulkShardOperationsAction;
import org.elasticsearch.xpack.ccr.action.bulk.TransportBulkShardOperationsAction;
import org.elasticsearch.xpack.ccr.index.engine.FollowingEngineFactory;
import org.elasticsearch.xpack.ccr.rest.RestCcrStatsAction;
import org.elasticsearch.xpack.ccr.rest.RestCreateAndFollowIndexAction;
import org.elasticsearch.xpack.ccr.rest.RestDeleteAutoFollowPatternAction;
import org.elasticsearch.xpack.ccr.rest.RestFollowIndexAction;
import org.elasticsearch.xpack.ccr.rest.RestPutAutoFollowPatternAction;
import org.elasticsearch.xpack.ccr.rest.RestUnfollowIndexAction;
import org.elasticsearch.xpack.core.XPackPlugin;
import org.elasticsearch.xpack.core.ccr.ShardFollowNodeTaskStatus;
import org.elasticsearch.xpack.core.ccr.action.CcrStatsAction;
import org.elasticsearch.xpack.core.ccr.action.CreateAndFollowIndexAction;
import org.elasticsearch.xpack.core.ccr.action.FollowIndexAction;
import org.elasticsearch.xpack.core.ccr.action.UnfollowIndexAction;

import java.util.Arrays;
import java.util.Collection;
import java.util.Collections;
import java.util.List;
import java.util.Objects;
import java.util.Optional;
import java.util.function.Supplier;

import static java.util.Collections.emptyList;
import static org.elasticsearch.xpack.ccr.CcrSettings.CCR_FOLLOWING_INDEX_SETTING;
import static org.elasticsearch.xpack.core.XPackSettings.CCR_ENABLED_SETTING;

/**
 * Container class for CCR functionality.
 */
public class Ccr extends Plugin implements ActionPlugin, PersistentTaskPlugin, EnginePlugin {

    public static final String CCR_THREAD_POOL_NAME = "ccr";
    public static final String CCR_CUSTOM_METADATA_KEY = "ccr";
<<<<<<< HEAD
    public static final String CCR_CUSTOM_METADATA_LEADER_INDEX_UUID_KEY = "leader_index_uuid";
=======
    public static final String CCR_CUSTOM_METADATA_LEADER_INDEX_SHARD_HISTORY_UUIDS = "leader_index_shard_history_uuids";
>>>>>>> b5d84957

    private final boolean enabled;
    private final Settings settings;
    private final CcrLicenseChecker ccrLicenseChecker;

    /**
     * Construct an instance of the CCR container with the specified settings.
     *
     * @param settings the settings
     */
    @SuppressWarnings("unused") // constructed reflectively by the plugin infrastructure
    public Ccr(final Settings settings) {
        this(settings, new CcrLicenseChecker());
    }

    /**
     * Construct an instance of the CCR container with the specified settings and license checker.
     *
     * @param settings          the settings
     * @param ccrLicenseChecker the CCR license checker
     */
    Ccr(final Settings settings, final CcrLicenseChecker ccrLicenseChecker) {
        this.settings = settings;
        this.enabled = CCR_ENABLED_SETTING.get(settings);
        this.ccrLicenseChecker = Objects.requireNonNull(ccrLicenseChecker);
    }

    @Override
    public Collection<Object> createComponents(
            final Client client,
            final ClusterService clusterService,
            final ThreadPool threadPool,
            final ResourceWatcherService resourceWatcherService,
            final ScriptService scriptService,
            final NamedXContentRegistry xContentRegistry,
            final Environment environment,
            final NodeEnvironment nodeEnvironment,
            final NamedWriteableRegistry namedWriteableRegistry) {
        if (enabled == false) {
            return emptyList();
        }

        return Arrays.asList(
            ccrLicenseChecker,
            new AutoFollowCoordinator(settings, client, threadPool, clusterService, ccrLicenseChecker)
        );
    }

    @Override
    public List<PersistentTasksExecutor<?>> getPersistentTasksExecutor(ClusterService clusterService,
                                                                       ThreadPool threadPool, Client client) {
        return Collections.singletonList(new ShardFollowTasksExecutor(settings, client, threadPool));
    }

    public List<ActionHandler<? extends ActionRequest, ? extends ActionResponse>> getActions() {
        if (enabled == false) {
            return emptyList();
        }

        return Arrays.asList(
                // internal actions
                new ActionHandler<>(BulkShardOperationsAction.INSTANCE, TransportBulkShardOperationsAction.class),
                new ActionHandler<>(ShardChangesAction.INSTANCE, ShardChangesAction.TransportAction.class),
                // stats action
                new ActionHandler<>(CcrStatsAction.INSTANCE, TransportCcrStatsAction.class),
                // follow actions
                new ActionHandler<>(CreateAndFollowIndexAction.INSTANCE, TransportCreateAndFollowIndexAction.class),
                new ActionHandler<>(FollowIndexAction.INSTANCE, TransportFollowIndexAction.class),
                new ActionHandler<>(UnfollowIndexAction.INSTANCE, TransportUnfollowIndexAction.class),
                // auto-follow actions
                new ActionHandler<>(DeleteAutoFollowPatternAction.INSTANCE, TransportDeleteAutoFollowPatternAction.class),
                new ActionHandler<>(PutAutoFollowPatternAction.INSTANCE, TransportPutAutoFollowPatternAction.class));
    }

    public List<RestHandler> getRestHandlers(Settings settings, RestController restController, ClusterSettings clusterSettings,
                                             IndexScopedSettings indexScopedSettings, SettingsFilter settingsFilter,
                                             IndexNameExpressionResolver indexNameExpressionResolver,
                                             Supplier<DiscoveryNodes> nodesInCluster) {
        if (enabled == false) {
            return emptyList();
        }

        return Arrays.asList(
                // stats API
                new RestCcrStatsAction(settings, restController),
                // follow APIs
                new RestCreateAndFollowIndexAction(settings, restController),
                new RestFollowIndexAction(settings, restController),
                new RestUnfollowIndexAction(settings, restController),
                // auto-follow APIs
                new RestDeleteAutoFollowPatternAction(settings, restController),
                new RestPutAutoFollowPatternAction(settings, restController));
    }

    public List<NamedWriteableRegistry.Entry> getNamedWriteables() {
        return Arrays.asList(
                // Persistent action requests
                new NamedWriteableRegistry.Entry(PersistentTaskParams.class, ShardFollowTask.NAME,
                        ShardFollowTask::new),

                // Task statuses
                new NamedWriteableRegistry.Entry(Task.Status.class, ShardFollowNodeTaskStatus.STATUS_PARSER_NAME,
                        ShardFollowNodeTaskStatus::new)
        );
    }

    public List<NamedXContentRegistry.Entry> getNamedXContent() {
        return Arrays.asList(
                // Persistent action requests
                new NamedXContentRegistry.Entry(PersistentTaskParams.class, new ParseField(ShardFollowTask.NAME),
                        ShardFollowTask::fromXContent),

                // Task statuses
                new NamedXContentRegistry.Entry(
                        ShardFollowNodeTaskStatus.class,
                        new ParseField(ShardFollowNodeTaskStatus.STATUS_PARSER_NAME),
                        ShardFollowNodeTaskStatus::fromXContent));
    }

    /**
     * The settings defined by CCR.
     *
     * @return the settings
     */
    public List<Setting<?>> getSettings() {
        return CcrSettings.getSettings();
    }

    /**
     * The optional engine factory for CCR. This method inspects the index settings for the {@link CcrSettings#CCR_FOLLOWING_INDEX_SETTING}
     * setting to determine whether or not the engine implementation should be a following engine.
     *
     * @return the optional engine factory
     */
    public Optional<EngineFactory> getEngineFactory(final IndexSettings indexSettings) {
        if (CCR_FOLLOWING_INDEX_SETTING.get(indexSettings.getSettings())) {
            return Optional.of(new FollowingEngineFactory());
        } else {
            return Optional.empty();
        }
    }

    public List<ExecutorBuilder<?>> getExecutorBuilders(Settings settings) {
        if (enabled == false) {
            return Collections.emptyList();
        }

        return Collections.singletonList(new FixedExecutorBuilder(settings, CCR_THREAD_POOL_NAME, 32, 100, "xpack.ccr.ccr_thread_pool"));
    }

    protected XPackLicenseState getLicenseState() { return XPackPlugin.getSharedLicenseState(); }

}<|MERGE_RESOLUTION|>--- conflicted
+++ resolved
@@ -86,11 +86,8 @@
 
     public static final String CCR_THREAD_POOL_NAME = "ccr";
     public static final String CCR_CUSTOM_METADATA_KEY = "ccr";
-<<<<<<< HEAD
+    public static final String CCR_CUSTOM_METADATA_LEADER_INDEX_SHARD_HISTORY_UUIDS = "leader_index_shard_history_uuids";
     public static final String CCR_CUSTOM_METADATA_LEADER_INDEX_UUID_KEY = "leader_index_uuid";
-=======
-    public static final String CCR_CUSTOM_METADATA_LEADER_INDEX_SHARD_HISTORY_UUIDS = "leader_index_shard_history_uuids";
->>>>>>> b5d84957
 
     private final boolean enabled;
     private final Settings settings;
