/*
 * Copyright Elasticsearch B.V. and/or licensed to Elasticsearch B.V. under one
 * or more contributor license agreements. Licensed under the Elastic License
 * 2.0; you may not use this file except in compliance with the Elastic License
 * 2.0.
 */

package org.elasticsearch.xpack.ccr.action;

import org.apache.logging.log4j.LogManager;
import org.apache.logging.log4j.Logger;
import org.elasticsearch.action.ActionListener;
import org.elasticsearch.action.admin.cluster.snapshots.restore.RestoreClusterStateListener;
import org.elasticsearch.action.admin.cluster.snapshots.restore.RestoreSnapshotRequest;
import org.elasticsearch.action.support.ActionFilters;
import org.elasticsearch.action.support.ActiveShardCount;
import org.elasticsearch.action.support.ActiveShardsObserver;
import org.elasticsearch.action.support.master.TransportMasterNodeAction;
import org.elasticsearch.client.internal.Client;
import org.elasticsearch.cluster.ClusterState;
import org.elasticsearch.cluster.block.ClusterBlockException;
import org.elasticsearch.cluster.block.ClusterBlockLevel;
import org.elasticsearch.cluster.metadata.DataStream;
import org.elasticsearch.cluster.metadata.IndexMetadata;
import org.elasticsearch.cluster.metadata.IndexNameExpressionResolver;
import org.elasticsearch.cluster.metadata.Metadata;
import org.elasticsearch.cluster.service.ClusterService;
import org.elasticsearch.common.Strings;
import org.elasticsearch.common.inject.Inject;
import org.elasticsearch.common.settings.IndexScopedSettings;
import org.elasticsearch.common.settings.Settings;
import org.elasticsearch.common.util.concurrent.EsExecutors;
import org.elasticsearch.index.Index;
import org.elasticsearch.index.IndexSettings;
import org.elasticsearch.license.LicenseUtils;
import org.elasticsearch.snapshots.RestoreInfo;
import org.elasticsearch.snapshots.RestoreService;
import org.elasticsearch.tasks.Task;
import org.elasticsearch.threadpool.ThreadPool;
import org.elasticsearch.transport.RemoteClusterService;
import org.elasticsearch.transport.TransportService;
import org.elasticsearch.xpack.ccr.CcrLicenseChecker;
import org.elasticsearch.xpack.ccr.CcrSettings;
import org.elasticsearch.xpack.ccr.repository.CcrRepository;
import org.elasticsearch.xpack.core.ccr.action.FollowParameters;
import org.elasticsearch.xpack.core.ccr.action.PutFollowAction;
import org.elasticsearch.xpack.core.ccr.action.ResumeFollowAction;

import java.util.ArrayList;
import java.util.Comparator;
import java.util.List;
import java.util.Locale;
import java.util.Objects;
import java.util.concurrent.Executor;
import java.util.function.BiConsumer;
import java.util.regex.Matcher;
import java.util.stream.Collectors;

import static org.elasticsearch.cluster.metadata.DataStream.BACKING_INDEX_PREFIX;
import static org.elasticsearch.xpack.ccr.Ccr.CCR_THREAD_POOL_NAME;

public final class TransportPutFollowAction extends TransportMasterNodeAction<PutFollowAction.Request, PutFollowAction.Response> {

    private static final Logger logger = LogManager.getLogger(TransportPutFollowAction.class);

    private final IndexScopedSettings indexScopedSettings;
    private final Client client;
    private final Executor remoteClientResponseExecutor;
    private final RestoreService restoreService;
    private final CcrLicenseChecker ccrLicenseChecker;

    @Inject
    public TransportPutFollowAction(
        final ThreadPool threadPool,
        final TransportService transportService,
        final ClusterService clusterService,
        final IndexScopedSettings indexScopedSettings,
        final ActionFilters actionFilters,
        final IndexNameExpressionResolver indexNameExpressionResolver,
        final Client client,
        final RestoreService restoreService,
        final CcrLicenseChecker ccrLicenseChecker
    ) {
        super(
            PutFollowAction.NAME,
            transportService,
            clusterService,
            threadPool,
            actionFilters,
            PutFollowAction.Request::new,
            indexNameExpressionResolver,
            PutFollowAction.Response::new,
            EsExecutors.DIRECT_EXECUTOR_SERVICE
        );
        this.indexScopedSettings = indexScopedSettings;
        this.client = client;
        this.remoteClientResponseExecutor = threadPool.executor(CCR_THREAD_POOL_NAME);
        this.restoreService = restoreService;
        this.ccrLicenseChecker = Objects.requireNonNull(ccrLicenseChecker);
    }

    @Override
    protected void masterOperation(
        Task task,
        final PutFollowAction.Request request,
        final ClusterState state,
        final ActionListener<PutFollowAction.Response> listener
    ) {
        if (ccrLicenseChecker.isCcrAllowed() == false) {
            listener.onFailure(LicenseUtils.newComplianceException("ccr"));
            return;
        }
        String remoteCluster = request.getRemoteCluster();
        // Validates whether the leader cluster has been configured properly:
        client.getRemoteClusterClient(
            remoteCluster,
            remoteClientResponseExecutor,
            RemoteClusterService.DisconnectedStrategy.RECONNECT_IF_DISCONNECTED
        );

        String leaderIndex = request.getLeaderIndex();
        ccrLicenseChecker.checkRemoteClusterLicenseAndFetchLeaderIndexMetadataAndHistoryUUIDs(
            client,
            remoteCluster,
            leaderIndex,
            listener::onFailure,
            (historyUUID, tuple) -> createFollowerIndex(tuple.v1(), tuple.v2(), request, listener)
        );
    }

    private void createFollowerIndex(
        final IndexMetadata leaderIndexMetadata,
        final DataStream remoteDataStream,
        final PutFollowAction.Request request,
        final ActionListener<PutFollowAction.Response> listener
    ) {
        if (leaderIndexMetadata == null) {
            listener.onFailure(new IllegalArgumentException("leader index [" + request.getLeaderIndex() + "] does not exist"));
            return;
        }
        if (IndexSettings.INDEX_SOFT_DELETES_SETTING.get(leaderIndexMetadata.getSettings()) == false) {
            listener.onFailure(
                new IllegalArgumentException("leader index [" + request.getLeaderIndex() + "] does not have soft deletes enabled")
            );
            return;
        }
        if (leaderIndexMetadata.isSearchableSnapshot()) {
            listener.onFailure(
                new IllegalArgumentException(
                    "leader index ["
                        + request.getLeaderIndex()
                        + "] is a searchable snapshot index and cannot be used as a leader index for cross-cluster replication purpose"
                )
            );
            return;
        }

        final Settings replicatedRequestSettings = TransportResumeFollowAction.filter(request.getSettings());
        if (replicatedRequestSettings.isEmpty() == false) {
            final List<String> unknownKeys = replicatedRequestSettings.keySet()
                .stream()
                .filter(s -> indexScopedSettings.get(s) == null)
                .collect(Collectors.toList());
            final String message;
            if (unknownKeys.isEmpty()) {
                message = String.format(
                    Locale.ROOT,
                    "can not put follower index that could override leader settings %s",
                    replicatedRequestSettings
                );
            } else {
                message = String.format(
                    Locale.ROOT,
                    "unknown setting%s [%s]",
                    unknownKeys.size() == 1 ? "" : "s",
                    String.join(",", unknownKeys)
                );
            }
            listener.onFailure(new IllegalArgumentException(message));
            return;
        }

        final Settings overrideSettings = Settings.builder()
            .put(IndexMetadata.SETTING_INDEX_PROVIDED_NAME, request.getFollowerIndex())
            .put(CcrSettings.CCR_FOLLOWING_INDEX_SETTING.getKey(), true)
            .put(request.getSettings())
            .build();

        final String leaderClusterRepoName = CcrRepository.NAME_PREFIX + request.getRemoteCluster();
        final RestoreSnapshotRequest restoreRequest = new RestoreSnapshotRequest(leaderClusterRepoName, CcrRepository.LATEST).indices(
            request.getLeaderIndex()
        )
            .indicesOptions(request.indicesOptions())
            .renamePattern("^(.*)$")
            .renameReplacement(Matcher.quoteReplacement(request.getFollowerIndex()))
            .masterNodeTimeout(request.masterNodeTimeout())
            .indexSettings(overrideSettings)
            .quiet(true);

        final Client clientWithHeaders = CcrLicenseChecker.wrapClient(
            this.client,
            threadPool.getThreadContext().getHeaders(),
            clusterService.state()
        );
        ActionListener<RestoreService.RestoreCompletionResponse> delegatelistener = listener.delegateFailure(
            (delegatedListener, response) -> afterRestoreStarted(clientWithHeaders, request, delegatedListener, response)
        );
        if (remoteDataStream == null) {
            // If the index we're following is not part of a data stream, start the
            // restoration of the index normally.
            restoreService.restoreSnapshot(restoreRequest, delegatelistener);
        } else {
            String followerIndexName = request.getFollowerIndex();
            // This method is used to update the metadata in the same cluster state
            // update as the snapshot is restored.
            BiConsumer<ClusterState, Metadata.Builder> updater = (currentState, mdBuilder) -> {
                final String localDataStreamName;

                // If we have been given a data stream name, use that name for the local
                // data stream. See the javadoc for AUTO_FOLLOW_PATTERN_REPLACEMENT
                // for more info.
                final String dsName = request.getDataStreamName();
                if (Strings.hasText(dsName)) {
                    localDataStreamName = dsName;
                } else {
                    // There was no specified name, use the original data stream name.
                    localDataStreamName = remoteDataStream.getName();
                }
                final DataStream localDataStream = mdBuilder.dataStreamMetadata().dataStreams().get(localDataStreamName);
                final Index followerIndex = mdBuilder.get(followerIndexName).getIndex();
                assert followerIndex != null : "expected followerIndex " + followerIndexName + " to exist in the state, but it did not";

                final DataStream updatedDataStream = updateLocalDataStream(
                    followerIndex,
                    localDataStream,
                    localDataStreamName,
                    remoteDataStream
                );
                mdBuilder.put(updatedDataStream);
            };
            restoreService.restoreSnapshot(restoreRequest, delegatelistener, updater);
        }
    }

    private void afterRestoreStarted(
        Client clientWithHeaders,
        PutFollowAction.Request request,
        ActionListener<PutFollowAction.Response> originalListener,
        RestoreService.RestoreCompletionResponse response
    ) {
        final ActionListener<PutFollowAction.Response> listener;
        if (ActiveShardCount.NONE.equals(request.waitForActiveShards())) {
            originalListener.onResponse(new PutFollowAction.Response(true, false, false));
            listener = new ActionListener<>() {

                @Override
                public void onResponse(PutFollowAction.Response response) {
                    logger.debug("put follow {} completed with {}", request, response);
                }

                @Override
                public void onFailure(Exception e) {
                    logger.debug(() -> "put follow " + request + " failed during the restore process", e);
                }
            };
        } else {
            listener = originalListener;
        }

        RestoreClusterStateListener.createAndRegisterListener(
            clusterService,
            response,
            listener.delegateFailure((delegatedListener, restoreSnapshotResponse) -> {
                RestoreInfo restoreInfo = restoreSnapshotResponse.getRestoreInfo();
                if (restoreInfo == null) {
                    // If restoreInfo is null then it is possible there was a master failure during the
                    // restore.
                    delegatedListener.onResponse(new PutFollowAction.Response(true, false, false));
                } else if (restoreInfo.failedShards() == 0) {
                    initiateFollowing(clientWithHeaders, request, delegatedListener);
                } else {
                    assert restoreInfo.failedShards() > 0 : "Should have failed shards";
                    delegatedListener.onResponse(new PutFollowAction.Response(true, false, false));
                }
            }),
            threadPool.getThreadContext()
        );
    }

    private void initiateFollowing(
        final Client clientWithHeaders,
        final PutFollowAction.Request request,
        final ActionListener<PutFollowAction.Response> listener
    ) {
        assert request.waitForActiveShards() != ActiveShardCount.DEFAULT : "PutFollowAction does not support DEFAULT.";
        FollowParameters parameters = request.getParameters();
        ResumeFollowAction.Request resumeFollowRequest = new ResumeFollowAction.Request();
        resumeFollowRequest.setFollowerIndex(request.getFollowerIndex());
        resumeFollowRequest.setParameters(new FollowParameters(parameters));
        resumeFollowRequest.masterNodeTimeout(request.masterNodeTimeout());
        clientWithHeaders.execute(
            ResumeFollowAction.INSTANCE,
            resumeFollowRequest,
            listener.delegateFailureAndWrap(
                (l, r) -> ActiveShardsObserver.waitForActiveShards(
                    clusterService,
                    new String[] { request.getFollowerIndex() },
                    request.waitForActiveShards(),
                    request.timeout(),
                    l.map(result -> new PutFollowAction.Response(true, result, r.isAcknowledged()))
                )
            )
        );
    }

    /**
     * Given the backing index that the follower is going to follow, the local data stream (if it
     * exists) and the remote data stream, return the new local data stream for the local cluster
     * (the follower) updated with whichever information is necessary to restore the new
     * soon-to-be-followed index.
     */
    static DataStream updateLocalDataStream(
        Index backingIndexToFollow,
        DataStream localDataStream,
        String localDataStreamName,
        DataStream remoteDataStream
    ) {
        if (localDataStream == null) {
            // The data stream and the backing indices have been created and validated in the remote cluster,
            // just copying the data stream is in this case safe.
<<<<<<< HEAD
            return new DataStream.Builder(remoteDataStream).setName(localDataStreamName)
                .setIndices(List.of(backingIndexToFollow))
                .setReplicated(true)
                .setRolloverOnWrite(false)
                .build();
=======
            return new DataStream(
                localDataStreamName,
                List.of(backingIndexToFollow),
                remoteDataStream.getGeneration(),
                remoteDataStream.getMetadata(),
                remoteDataStream.isHidden(),
                true,
                remoteDataStream.isSystem(),
                remoteDataStream.isAllowCustomRouting(),
                remoteDataStream.getIndexMode(),
                remoteDataStream.getLifecycle(),
                remoteDataStream.isFailureStore(),
                remoteDataStream.getFailureIndices(),
                // Replicated data streams can't be rolled over, so having the `rolloverOnWrite` flag set to `true` wouldn't make sense
                // (and potentially even break things).
                false,
                remoteDataStream.getAutoShardingEvent()
            );
>>>>>>> cf8fe177
        } else {
            if (localDataStream.isReplicated() == false) {
                throw new IllegalArgumentException(
                    "cannot follow backing index ["
                        + backingIndexToFollow.getName()
                        + "], because local data stream ["
                        + localDataStream.getName()
                        + "] is no longer marked as replicated"
                );
            }

            final List<Index> backingIndices;
            if (localDataStream.getIndices().contains(backingIndexToFollow) == false) {
                backingIndices = new ArrayList<>(localDataStream.getIndices());
                backingIndices.add(backingIndexToFollow);
                // When following an older backing index it should be positioned before the newer backing indices.
                // Currently the assumption is that the newest index (highest generation) is the write index.
                // (just appending an older backing index to the list of backing indices would break that assumption)
                // Not all backing indices follow the data stream backing indices naming convention (e.g. some might start with
                // "restored-" if they're mounted indices, "shrink-" if they were shrunk, or miscellaneously named indices could be added
                // to the data stream using the modify data stream API) so we use a comparator that partitions the non-standard backing
                // indices at the beginning of the data stream (lower generations) and sorts them amongst themselves, and the rest of the
                // indices (that contain `.ds-`) are sorted based on the original backing index name (ie. ignoring everything up to `.ds-`)
                // The goal is to make sure the prefixed (usually read-only - shrink-, restored-, partial-) backing indices do not end
                // up being the write index of the local data stream.

                String partitionByBackingIndexBaseName = BACKING_INDEX_PREFIX + localDataStream.getName();
                backingIndices.sort(
                    Comparator.comparing((Index o) -> o.getName().contains(partitionByBackingIndexBaseName) ? 1 : -1)
                        .thenComparing((Index o) -> {
                            int backingPrefixPosition = o.getName().indexOf(BACKING_INDEX_PREFIX);
                            return backingPrefixPosition > -1 ? o.getName().substring(backingPrefixPosition) : o.getName();
                        })
                );
            } else {
                // edge case where the index was closed on the follower and was already in the datastream's index list
                backingIndices = localDataStream.getIndices();
            }

<<<<<<< HEAD
            return new DataStream.Builder(localDataStream).setIndices(backingIndices)
                .setGeneration(remoteDataStream.getGeneration())
                .setMetadata(remoteDataStream.getMetadata())
                .setRolloverOnWrite(false)
                .build();
=======
            return new DataStream(
                localDataStream.getName(),
                backingIndices,
                remoteDataStream.getGeneration(),
                remoteDataStream.getMetadata(),
                localDataStream.isHidden(),
                localDataStream.isReplicated(),
                localDataStream.isSystem(),
                localDataStream.isAllowCustomRouting(),
                localDataStream.getIndexMode(),
                localDataStream.getLifecycle(),
                localDataStream.isFailureStore(),
                localDataStream.getFailureIndices(),
                localDataStream.rolloverOnWrite(),
                localDataStream.getAutoShardingEvent()
            );
>>>>>>> cf8fe177
        }
    }

    @Override
    protected ClusterBlockException checkBlock(final PutFollowAction.Request request, final ClusterState state) {
        return state.blocks().indexBlockedException(ClusterBlockLevel.METADATA_WRITE, request.getFollowerIndex());
    }
}<|MERGE_RESOLUTION|>--- conflicted
+++ resolved
@@ -328,32 +328,13 @@
         if (localDataStream == null) {
             // The data stream and the backing indices have been created and validated in the remote cluster,
             // just copying the data stream is in this case safe.
-<<<<<<< HEAD
             return new DataStream.Builder(remoteDataStream).setName(localDataStreamName)
                 .setIndices(List.of(backingIndexToFollow))
                 .setReplicated(true)
+                // Replicated data streams can't be rolled over, so having the `rolloverOnWrite` flag set to `true` wouldn't make sense
+                // (and potentially even break things).
                 .setRolloverOnWrite(false)
                 .build();
-=======
-            return new DataStream(
-                localDataStreamName,
-                List.of(backingIndexToFollow),
-                remoteDataStream.getGeneration(),
-                remoteDataStream.getMetadata(),
-                remoteDataStream.isHidden(),
-                true,
-                remoteDataStream.isSystem(),
-                remoteDataStream.isAllowCustomRouting(),
-                remoteDataStream.getIndexMode(),
-                remoteDataStream.getLifecycle(),
-                remoteDataStream.isFailureStore(),
-                remoteDataStream.getFailureIndices(),
-                // Replicated data streams can't be rolled over, so having the `rolloverOnWrite` flag set to `true` wouldn't make sense
-                // (and potentially even break things).
-                false,
-                remoteDataStream.getAutoShardingEvent()
-            );
->>>>>>> cf8fe177
         } else {
             if (localDataStream.isReplicated() == false) {
                 throw new IllegalArgumentException(
@@ -393,30 +374,10 @@
                 backingIndices = localDataStream.getIndices();
             }
 
-<<<<<<< HEAD
             return new DataStream.Builder(localDataStream).setIndices(backingIndices)
                 .setGeneration(remoteDataStream.getGeneration())
                 .setMetadata(remoteDataStream.getMetadata())
-                .setRolloverOnWrite(false)
                 .build();
-=======
-            return new DataStream(
-                localDataStream.getName(),
-                backingIndices,
-                remoteDataStream.getGeneration(),
-                remoteDataStream.getMetadata(),
-                localDataStream.isHidden(),
-                localDataStream.isReplicated(),
-                localDataStream.isSystem(),
-                localDataStream.isAllowCustomRouting(),
-                localDataStream.getIndexMode(),
-                localDataStream.getLifecycle(),
-                localDataStream.isFailureStore(),
-                localDataStream.getFailureIndices(),
-                localDataStream.rolloverOnWrite(),
-                localDataStream.getAutoShardingEvent()
-            );
->>>>>>> cf8fe177
         }
     }
 
