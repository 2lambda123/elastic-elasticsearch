/*
 * Copyright Elasticsearch B.V. and/or licensed to Elasticsearch B.V. under one
 * or more contributor license agreements. Licensed under the Elastic License;
 * you may not use this file except in compliance with the Elastic License.
 */

package org.elasticsearch.xpack.ccr.repository;

import com.carrotsearch.hppc.cursors.IntObjectCursor;
import com.carrotsearch.hppc.cursors.ObjectObjectCursor;
import org.apache.logging.log4j.LogManager;
import org.apache.logging.log4j.Logger;
import org.apache.logging.log4j.message.ParameterizedMessage;
import org.apache.lucene.index.IndexCommit;
import org.elasticsearch.ElasticsearchException;
import org.elasticsearch.ElasticsearchSecurityException;
import org.elasticsearch.ExceptionsHelper;
import org.elasticsearch.action.ActionListener;
import org.elasticsearch.action.admin.cluster.state.ClusterStateRequest;
import org.elasticsearch.action.admin.cluster.state.ClusterStateResponse;
import org.elasticsearch.action.admin.indices.mapping.put.PutMappingRequest;
import org.elasticsearch.action.support.ListenerTimeouts;
import org.elasticsearch.action.support.PlainActionFuture;
import org.elasticsearch.client.Client;
import org.elasticsearch.cluster.ClusterName;
import org.elasticsearch.cluster.metadata.IndexMetaData;
import org.elasticsearch.cluster.metadata.MappingMetaData;
import org.elasticsearch.cluster.metadata.MetaData;
import org.elasticsearch.cluster.metadata.RepositoryMetaData;
import org.elasticsearch.cluster.node.DiscoveryNode;
import org.elasticsearch.common.Strings;
import org.elasticsearch.common.UUIDs;
import org.elasticsearch.common.collect.ImmutableOpenMap;
import org.elasticsearch.common.collect.Tuple;
import org.elasticsearch.common.component.AbstractLifecycleComponent;
import org.elasticsearch.common.metrics.CounterMetric;
import org.elasticsearch.common.settings.Settings;
import org.elasticsearch.common.unit.ByteSizeValue;
import org.elasticsearch.common.unit.TimeValue;
import org.elasticsearch.common.util.concurrent.AbstractRunnable;
import org.elasticsearch.common.util.concurrent.ThreadContext;
import org.elasticsearch.index.Index;
import org.elasticsearch.index.engine.EngineException;
import org.elasticsearch.index.mapper.MapperService;
import org.elasticsearch.index.seqno.LocalCheckpointTracker;
import org.elasticsearch.index.seqno.RetentionLeaseAlreadyExistsException;
import org.elasticsearch.index.seqno.RetentionLeaseInvalidRetainingSeqNoException;
import org.elasticsearch.index.seqno.RetentionLeaseNotFoundException;
import org.elasticsearch.index.shard.IndexShardRecoveryException;
import org.elasticsearch.index.shard.ShardId;
import org.elasticsearch.index.snapshots.IndexShardRestoreFailedException;
import org.elasticsearch.index.snapshots.IndexShardSnapshotStatus;
import org.elasticsearch.index.snapshots.blobstore.BlobStoreIndexShardSnapshot.FileInfo;
import org.elasticsearch.index.snapshots.blobstore.SnapshotFiles;
import org.elasticsearch.index.store.Store;
import org.elasticsearch.index.store.StoreFileMetaData;
import org.elasticsearch.indices.recovery.MultiFileWriter;
import org.elasticsearch.indices.recovery.RecoveryState;
import org.elasticsearch.repositories.IndexId;
import org.elasticsearch.repositories.Repository;
import org.elasticsearch.repositories.RepositoryData;
import org.elasticsearch.repositories.blobstore.FileRestoreContext;
import org.elasticsearch.snapshots.SnapshotId;
import org.elasticsearch.snapshots.SnapshotInfo;
import org.elasticsearch.snapshots.SnapshotShardFailure;
import org.elasticsearch.snapshots.SnapshotState;
import org.elasticsearch.threadpool.Scheduler;
import org.elasticsearch.threadpool.ThreadPool;
import org.elasticsearch.xpack.ccr.Ccr;
import org.elasticsearch.xpack.ccr.CcrLicenseChecker;
import org.elasticsearch.xpack.ccr.CcrRetentionLeases;
import org.elasticsearch.xpack.ccr.CcrSettings;
import org.elasticsearch.xpack.ccr.action.CcrRequests;
import org.elasticsearch.xpack.ccr.action.repositories.ClearCcrRestoreSessionAction;
import org.elasticsearch.xpack.ccr.action.repositories.ClearCcrRestoreSessionRequest;
import org.elasticsearch.xpack.ccr.action.repositories.GetCcrRestoreFileChunkAction;
import org.elasticsearch.xpack.ccr.action.repositories.GetCcrRestoreFileChunkRequest;
import org.elasticsearch.xpack.ccr.action.repositories.PutCcrRestoreSessionAction;
import org.elasticsearch.xpack.ccr.action.repositories.PutCcrRestoreSessionRequest;

import java.io.Closeable;
import java.io.IOException;
import java.util.ArrayList;
import java.util.Collections;
import java.util.HashMap;
import java.util.List;
import java.util.Map;
import java.util.Optional;
import java.util.Set;
import java.util.concurrent.atomic.AtomicReference;
import java.util.function.LongConsumer;
import java.util.function.Supplier;

import static org.elasticsearch.index.seqno.RetentionLeaseActions.RETAIN_ALL;
import static org.elasticsearch.index.seqno.SequenceNumbers.NO_OPS_PERFORMED;
import static org.elasticsearch.xpack.ccr.CcrRetentionLeases.retentionLeaseId;
import static org.elasticsearch.xpack.ccr.CcrRetentionLeases.syncAddRetentionLease;
import static org.elasticsearch.xpack.ccr.CcrRetentionLeases.syncRenewRetentionLease;


/**
 * This repository relies on a remote cluster for Ccr restores. It is read-only so it can only be used to
 * restore shards/indexes that exist on the remote cluster.
 */
public class CcrRepository extends AbstractLifecycleComponent implements Repository {

    private static final Logger logger = LogManager.getLogger(CcrRepository.class);

    public static final String LATEST = "_latest_";
    public static final String TYPE = "_ccr_";
    public static final String NAME_PREFIX = "_ccr_";
    private static final SnapshotId SNAPSHOT_ID = new SnapshotId(LATEST, LATEST);
    private static final String IN_SYNC_ALLOCATION_ID = "ccr_restore";

    private final RepositoryMetaData metadata;
    private final CcrSettings ccrSettings;
    private final String localClusterName;
    private final String remoteClusterAlias;
    private final Client client;
    private final CcrLicenseChecker ccrLicenseChecker;
    private final ThreadPool threadPool;

    private final CounterMetric throttledTime = new CounterMetric();

    public CcrRepository(RepositoryMetaData metadata, Client client, CcrLicenseChecker ccrLicenseChecker, Settings settings,
                         CcrSettings ccrSettings, ThreadPool threadPool) {
        this.metadata = metadata;
        this.ccrSettings = ccrSettings;
        this.localClusterName = ClusterName.CLUSTER_NAME_SETTING.get(settings).value();
        assert metadata.name().startsWith(NAME_PREFIX) : "CcrRepository metadata.name() must start with: " + NAME_PREFIX;
        this.remoteClusterAlias = Strings.split(metadata.name(), NAME_PREFIX)[1];
        this.ccrLicenseChecker = ccrLicenseChecker;
        this.client = client;
        this.threadPool = threadPool;
    }

    @Override
    protected void doStart() {

    }

    @Override
    protected void doStop() {

    }

    @Override
    protected void doClose() {

    }

    @Override
    public RepositoryMetaData getMetadata() {
        return metadata;
    }

    private Client getRemoteClusterClient() {
        return client.getRemoteClusterClient(remoteClusterAlias);
    }

    @Override
    public SnapshotInfo getSnapshotInfo(SnapshotId snapshotId) {
        assert SNAPSHOT_ID.equals(snapshotId) : "RemoteClusterRepository only supports " + SNAPSHOT_ID + " as the SnapshotId";
        Client remoteClient = getRemoteClusterClient();
        ClusterStateResponse response = remoteClient.admin().cluster().prepareState().clear().setMetaData(true).setNodes(true)
            .get(ccrSettings.getRecoveryActionTimeout());
        ImmutableOpenMap<String, IndexMetaData> indicesMap = response.getState().metaData().indices();
        ArrayList<String> indices = new ArrayList<>(indicesMap.size());
        indicesMap.keysIt().forEachRemaining(indices::add);

        return new SnapshotInfo(snapshotId, indices, SnapshotState.SUCCESS, response.getState().getNodes().getMaxNodeVersion());
    }

    @Override
    public MetaData getSnapshotGlobalMetaData(SnapshotId snapshotId) {
        assert SNAPSHOT_ID.equals(snapshotId) : "RemoteClusterRepository only supports " + SNAPSHOT_ID + " as the SnapshotId";
        Client remoteClient = getRemoteClusterClient();
        // We set a single dummy index name to avoid fetching all the index data
        ClusterStateRequest clusterStateRequest = CcrRequests.metaDataRequest("dummy_index_name");
        ClusterStateResponse clusterState = remoteClient.admin().cluster().state(clusterStateRequest)
            .actionGet(ccrSettings.getRecoveryActionTimeout());
        return clusterState.getState().metaData();
    }

    @Override
    public IndexMetaData getSnapshotIndexMetaData(SnapshotId snapshotId, IndexId index) throws IOException {
        assert SNAPSHOT_ID.equals(snapshotId) : "RemoteClusterRepository only supports " + SNAPSHOT_ID + " as the SnapshotId";
        String leaderIndex = index.getName();
        Client remoteClient = getRemoteClusterClient();

        ClusterStateRequest clusterStateRequest = CcrRequests.metaDataRequest(leaderIndex);
        ClusterStateResponse clusterState = remoteClient.admin().cluster().state(clusterStateRequest)
            .actionGet(ccrSettings.getRecoveryActionTimeout());

        // Validates whether the leader cluster has been configured properly:
        PlainActionFuture<String[]> future = PlainActionFuture.newFuture();
        IndexMetaData leaderIndexMetaData = clusterState.getState().metaData().index(leaderIndex);
        ccrLicenseChecker.fetchLeaderHistoryUUIDs(remoteClient, leaderIndexMetaData, future::onFailure, future::onResponse);
        String[] leaderHistoryUUIDs = future.actionGet(ccrSettings.getRecoveryActionTimeout());

        IndexMetaData.Builder imdBuilder = IndexMetaData.builder(leaderIndex);
        // Adding the leader index uuid for each shard as custom metadata:
        Map<String, String> metadata = new HashMap<>();
        metadata.put(Ccr.CCR_CUSTOM_METADATA_LEADER_INDEX_SHARD_HISTORY_UUIDS, String.join(",", leaderHistoryUUIDs));
        metadata.put(Ccr.CCR_CUSTOM_METADATA_LEADER_INDEX_UUID_KEY, leaderIndexMetaData.getIndexUUID());
        metadata.put(Ccr.CCR_CUSTOM_METADATA_LEADER_INDEX_NAME_KEY, leaderIndexMetaData.getIndex().getName());
        metadata.put(Ccr.CCR_CUSTOM_METADATA_REMOTE_CLUSTER_NAME_KEY, remoteClusterAlias);
        imdBuilder.putCustom(Ccr.CCR_CUSTOM_METADATA_KEY, metadata);

        imdBuilder.settings(leaderIndexMetaData.getSettings());

        // Copy mappings from leader IMD to follow IMD
        for (ObjectObjectCursor<String, MappingMetaData> cursor : leaderIndexMetaData.getMappings()) {
            imdBuilder.putMapping(cursor.value);
        }

        imdBuilder.setRoutingNumShards(leaderIndexMetaData.getRoutingNumShards());
        // We assert that insync allocation ids are not empty in `PrimaryShardAllocator`
        for (IntObjectCursor<Set<String>> entry : leaderIndexMetaData.getInSyncAllocationIds()) {
            imdBuilder.putInSyncAllocationIds(entry.key, Collections.singleton(IN_SYNC_ALLOCATION_ID));
        }

        return imdBuilder.build();
    }

    @Override
    public RepositoryData getRepositoryData() {
        Client remoteClient = getRemoteClusterClient();
        ClusterStateResponse response = remoteClient.admin().cluster().prepareState().clear().setMetaData(true)
            .get(ccrSettings.getRecoveryActionTimeout());
        MetaData remoteMetaData = response.getState().getMetaData();

        Map<String, SnapshotId> copiedSnapshotIds = new HashMap<>();
        Map<String, SnapshotState> snapshotStates = new HashMap<>(copiedSnapshotIds.size());
        Map<IndexId, Set<SnapshotId>> indexSnapshots = new HashMap<>(copiedSnapshotIds.size());

        ImmutableOpenMap<String, IndexMetaData> remoteIndices = remoteMetaData.getIndices();
        for (String indexName : remoteMetaData.getConcreteAllIndices()) {
            // Both the Snapshot name and UUID are set to _latest_
            SnapshotId snapshotId = new SnapshotId(LATEST, LATEST);
            copiedSnapshotIds.put(indexName, snapshotId);
            snapshotStates.put(indexName, SnapshotState.SUCCESS);
            Index index = remoteIndices.get(indexName).getIndex();
            indexSnapshots.put(new IndexId(indexName, index.getUUID()), Collections.singleton(snapshotId));
        }

        return new RepositoryData(1, copiedSnapshotIds, snapshotStates, indexSnapshots);
    }

    @Override
    public void finalizeSnapshot(SnapshotId snapshotId, List<IndexId> indices, long startTime, String failure, int totalShards,
                                 List<SnapshotShardFailure> shardFailures, long repositoryStateId, boolean includeGlobalState,
                                 MetaData metaData, Map<String, Object> userMetadata, ActionListener<SnapshotInfo> listener) {
        throw new UnsupportedOperationException("Unsupported for repository of type: " + TYPE);
    }

    @Override
    public void deleteSnapshot(SnapshotId snapshotId, long repositoryStateId, ActionListener<Void> listener) {
        throw new UnsupportedOperationException("Unsupported for repository of type: " + TYPE);
    }

    @Override
    public long getSnapshotThrottleTimeInNanos() {
        throw new UnsupportedOperationException("Unsupported for repository of type: " + TYPE);
    }

    @Override
    public long getRestoreThrottleTimeInNanos() {
        return throttledTime.count();
    }

    @Override
    public String startVerification() {
        throw new UnsupportedOperationException("Unsupported for repository of type: " + TYPE);
    }

    @Override
    public void endVerification(String verificationToken) {
        throw new UnsupportedOperationException("Unsupported for repository of type: " + TYPE);
    }

    @Override
    public void verify(String verificationToken, DiscoveryNode localNode) {
    }

    @Override
    public boolean isReadOnly() {
        return true;
    }

    @Override
    public void snapshotShard(Store store, MapperService mapperService, SnapshotId snapshotId, IndexId indexId,
                              IndexCommit snapshotIndexCommit, IndexShardSnapshotStatus snapshotStatus, ActionListener<String> listener) {
        throw new UnsupportedOperationException("Unsupported for repository of type: " + TYPE);
    }

    @Override
<<<<<<< HEAD
    public void restoreShard(Store store, SnapshotId snapshotId, Version version, IndexId indexId, ShardId snapshotShardId,
                             RecoveryState recoveryState, ActionListener<Void> listener) {
        ActionListener.completeWith(listener, () -> {
            // TODO: Add timeouts to network calls / the restore process.
            createEmptyStore(store);
            ShardId shardId = store.shardId();

            final Map<String, String> ccrMetaData = store.indexSettings().getIndexMetaData().getCustomData(Ccr.CCR_CUSTOM_METADATA_KEY);
            final String leaderIndexName = ccrMetaData.get(Ccr.CCR_CUSTOM_METADATA_LEADER_INDEX_NAME_KEY);
            final String leaderUUID = ccrMetaData.get(Ccr.CCR_CUSTOM_METADATA_LEADER_INDEX_UUID_KEY);
            final Index leaderIndex = new Index(leaderIndexName, leaderUUID);
            final ShardId leaderShardId = new ShardId(leaderIndex, shardId.getId());

            final Client remoteClient = getRemoteClusterClient();

            final String retentionLeaseId =
=======
    public void restoreShard(Store store, SnapshotId snapshotId, IndexId indexId, ShardId snapshotShardId, RecoveryState recoveryState) {
        // TODO: Add timeouts to network calls / the restore process.
        createEmptyStore(store);
        ShardId shardId = store.shardId();

        final Map<String, String> ccrMetaData = store.indexSettings().getIndexMetaData().getCustomData(Ccr.CCR_CUSTOM_METADATA_KEY);
        final String leaderIndexName = ccrMetaData.get(Ccr.CCR_CUSTOM_METADATA_LEADER_INDEX_NAME_KEY);
        final String leaderUUID = ccrMetaData.get(Ccr.CCR_CUSTOM_METADATA_LEADER_INDEX_UUID_KEY);
        final Index leaderIndex = new Index(leaderIndexName, leaderUUID);
        final ShardId leaderShardId = new ShardId(leaderIndex, shardId.getId());

        final Client remoteClient = getRemoteClusterClient();

        final String retentionLeaseId =
>>>>>>> ef5755b5
                retentionLeaseId(localClusterName, shardId.getIndex(), remoteClusterAlias, leaderIndex);

            acquireRetentionLeaseOnLeader(shardId, retentionLeaseId, leaderShardId, remoteClient);

            // schedule renewals to run during the restore
            final Scheduler.Cancellable renewable = threadPool.scheduleWithFixedDelay(
                () -> {
                    logger.trace("{} background renewal of retention lease [{}] during restore", shardId, retentionLeaseId);
                    final ThreadContext threadContext = threadPool.getThreadContext();
                    try (ThreadContext.StoredContext ignore = threadContext.stashContext()) {
                        // we have to execute under the system context so that if security is enabled the renewal is authorized
                        threadContext.markAsSystemContext();
                        CcrRetentionLeases.asyncRenewRetentionLease(
                            leaderShardId,
                            retentionLeaseId,
                            RETAIN_ALL,
                            remoteClient,
                            ActionListener.wrap(
                                r -> {},
                                e -> {
                                    final Throwable cause = ExceptionsHelper.unwrapCause(e);
                                    assert cause instanceof ElasticsearchSecurityException == false : cause;
                                    if (cause instanceof RetentionLeaseInvalidRetainingSeqNoException == false) {
                                        logger.warn(new ParameterizedMessage(
                                            "{} background renewal of retention lease [{}] failed during restore", shardId,
                                            retentionLeaseId), cause);
                                    }
                                }));
                    }
                },
                CcrRetentionLeases.RETENTION_LEASE_RENEW_INTERVAL_SETTING.get(store.indexSettings().getNodeSettings()),
                Ccr.CCR_THREAD_POOL_NAME);

            // TODO: There should be some local timeout. And if the remote cluster returns an unknown session
            //  response, we should be able to retry by creating a new session.
            try (RestoreSession restoreSession = openSession(metadata.name(), remoteClient, leaderShardId, shardId, recoveryState)) {
                restoreSession.restoreFiles(store);
                updateMappings(remoteClient, leaderIndex, restoreSession.mappingVersion, client, shardId.getIndex());
                return null;
            } catch (Exception e) {
                throw new IndexShardRestoreFailedException(shardId, "failed to restore snapshot [" + snapshotId + "]", e);
            } finally {
                logger.trace("{} canceling background renewal of retention lease [{}] at the end of restore", shardId,
                    retentionLeaseId);
                renewable.cancel();
            }
        });
    }

    private void createEmptyStore(Store store) {
        store.incRef();
        try {
            store.createEmpty(store.indexSettings().getIndexVersionCreated().luceneVersion);
        } catch (final EngineException | IOException e) {
            throw new IndexShardRecoveryException(store.shardId(), "failed to create empty store", e);
        } finally {
            store.decRef();
        }
    }

    void acquireRetentionLeaseOnLeader(
            final ShardId shardId,
            final String retentionLeaseId,
            final ShardId leaderShardId,
            final Client remoteClient) {
        logger.trace(
                () -> new ParameterizedMessage("{} requesting leader to add retention lease [{}]", shardId, retentionLeaseId));
        final TimeValue timeout = ccrSettings.getRecoveryActionTimeout();
        final Optional<RetentionLeaseAlreadyExistsException> maybeAddAlready =
                syncAddRetentionLease(leaderShardId, retentionLeaseId, RETAIN_ALL, remoteClient, timeout);
        maybeAddAlready.ifPresent(addAlready -> {
            logger.trace(() -> new ParameterizedMessage(
                            "{} retention lease [{}] already exists, requesting a renewal",
                            shardId,
                            retentionLeaseId),
                    addAlready);
            final Optional<RetentionLeaseNotFoundException> maybeRenewNotFound =
                    syncRenewRetentionLease(leaderShardId, retentionLeaseId, RETAIN_ALL, remoteClient, timeout);
            maybeRenewNotFound.ifPresent(renewNotFound -> {
                logger.trace(() -> new ParameterizedMessage(
                                "{} retention lease [{}] not found while attempting to renew, requesting a final add",
                                shardId,
                                retentionLeaseId),
                        renewNotFound);
                final Optional<RetentionLeaseAlreadyExistsException> maybeFallbackAddAlready =
                        syncAddRetentionLease(leaderShardId, retentionLeaseId, RETAIN_ALL, remoteClient, timeout);
                maybeFallbackAddAlready.ifPresent(fallbackAddAlready -> {
                    /*
                     * At this point we tried to add the lease and the retention lease already existed. By the time we tried to renew the
                     * lease, it expired or was removed. We tried to add the lease again and it already exists? Bail.
                     */
                    assert false : fallbackAddAlready;
                    throw fallbackAddAlready;
                });
            });
        });
    }

    @Override
    public IndexShardSnapshotStatus getShardSnapshotStatus(SnapshotId snapshotId, IndexId indexId, ShardId leaderShardId) {
        throw new UnsupportedOperationException("Unsupported for repository of type: " + TYPE);
    }

    private void updateMappings(Client leaderClient, Index leaderIndex, long leaderMappingVersion,
                                Client followerClient, Index followerIndex) {
        final PlainActionFuture<IndexMetaData> indexMetadataFuture = new PlainActionFuture<>();
        final long startTimeInNanos = System.nanoTime();
        final Supplier<TimeValue> timeout = () -> {
            final long elapsedInNanos = System.nanoTime() - startTimeInNanos;
            return TimeValue.timeValueNanos(ccrSettings.getRecoveryActionTimeout().nanos() - elapsedInNanos);
        };
        CcrRequests.getIndexMetadata(leaderClient, leaderIndex, leaderMappingVersion, 0L, timeout, indexMetadataFuture);
        final IndexMetaData leaderIndexMetadata = indexMetadataFuture.actionGet(ccrSettings.getRecoveryActionTimeout());
        final MappingMetaData mappingMetaData = leaderIndexMetadata.mapping();
        if (mappingMetaData != null) {
            final PutMappingRequest putMappingRequest = CcrRequests.putMappingRequest(followerIndex.getName(), mappingMetaData)
                .masterNodeTimeout(TimeValue.timeValueMinutes(30));
            followerClient.admin().indices().putMapping(putMappingRequest).actionGet(ccrSettings.getRecoveryActionTimeout());
        }
    }

    RestoreSession openSession(String repositoryName, Client remoteClient, ShardId leaderShardId, ShardId indexShardId,
                                       RecoveryState recoveryState) {
        String sessionUUID = UUIDs.randomBase64UUID();
        PutCcrRestoreSessionAction.PutCcrRestoreSessionResponse response = remoteClient.execute(PutCcrRestoreSessionAction.INSTANCE,
            new PutCcrRestoreSessionRequest(sessionUUID, leaderShardId)).actionGet(ccrSettings.getRecoveryActionTimeout());
        return new RestoreSession(repositoryName, remoteClient, sessionUUID, response.getNode(), indexShardId, recoveryState,
            response.getStoreFileMetaData(), response.getMappingVersion(), threadPool, ccrSettings, throttledTime::inc);
    }

    private static class RestoreSession extends FileRestoreContext implements Closeable {

        private final Client remoteClient;
        private final String sessionUUID;
        private final DiscoveryNode node;
        private final Store.MetadataSnapshot sourceMetaData;
        private final long mappingVersion;
        private final CcrSettings ccrSettings;
        private final LongConsumer throttleListener;
        private final ThreadPool threadPool;

        RestoreSession(String repositoryName, Client remoteClient, String sessionUUID, DiscoveryNode node, ShardId shardId,
                       RecoveryState recoveryState, Store.MetadataSnapshot sourceMetaData, long mappingVersion,
                       ThreadPool threadPool, CcrSettings ccrSettings, LongConsumer throttleListener) {
            super(repositoryName, shardId, SNAPSHOT_ID, recoveryState);
            this.remoteClient = remoteClient;
            this.sessionUUID = sessionUUID;
            this.node = node;
            this.sourceMetaData = sourceMetaData;
            this.mappingVersion = mappingVersion;
            this.threadPool = threadPool;
            this.ccrSettings = ccrSettings;
            this.throttleListener = throttleListener;
        }

        void restoreFiles(Store store) {
            ArrayList<FileInfo> fileInfos = new ArrayList<>();
            for (StoreFileMetaData fileMetaData : sourceMetaData) {
                ByteSizeValue fileSize = new ByteSizeValue(fileMetaData.length());
                fileInfos.add(new FileInfo(fileMetaData.name(), fileMetaData, fileSize));
            }
            SnapshotFiles snapshotFiles = new SnapshotFiles(LATEST, fileInfos);
            final PlainActionFuture<Void> future = PlainActionFuture.newFuture();
            restore(snapshotFiles, store, future);
            future.actionGet();
        }

        @Override
        protected void restoreFiles(List<FileInfo> filesToRecover, Store store, ActionListener<Void> doneListener) {
            logger.trace("[{}] starting CCR restore of {} files", shardId, filesToRecover);
            ActionListener.completeWith(doneListener, () -> {
                try (MultiFileWriter multiFileWriter = new MultiFileWriter(store, recoveryState.getIndex(), "", logger, () -> {
                })) {
                    final LocalCheckpointTracker requestSeqIdTracker = new LocalCheckpointTracker(NO_OPS_PERFORMED, NO_OPS_PERFORMED);
                    final AtomicReference<Tuple<StoreFileMetaData, Exception>> error = new AtomicReference<>();

                    for (FileInfo fileInfo : filesToRecover) {
                        final long fileLength = fileInfo.length();
                        long offset = 0;
                        while (offset < fileLength && error.get() == null) {
                            final long requestSeqId = requestSeqIdTracker.generateSeqNo();
                            try {
                                requestSeqIdTracker.waitForProcessedOpsToComplete(requestSeqId - ccrSettings.getMaxConcurrentFileChunks());

                                if (error.get() != null) {
                                    requestSeqIdTracker.markSeqNoAsProcessed(requestSeqId);
                                    break;
                                }

                                final int bytesRequested = Math.toIntExact(
                                    Math.min(ccrSettings.getChunkSize().getBytes(), fileLength - offset));
                                offset += bytesRequested;

                                final GetCcrRestoreFileChunkRequest request =
                                    new GetCcrRestoreFileChunkRequest(node, sessionUUID, fileInfo.name(), bytesRequested);
                                logger.trace("[{}] [{}] fetching chunk for file [{}], expected offset: {}, size: {}", shardId, snapshotId,
                                    fileInfo.name(), offset, bytesRequested);

                                TimeValue timeout = ccrSettings.getRecoveryActionTimeout();
                                ActionListener<GetCcrRestoreFileChunkAction.GetCcrRestoreFileChunkResponse> listener =
                                    ListenerTimeouts.wrapWithTimeout(threadPool, ActionListener.wrap(
                                        r -> threadPool.generic().execute(new AbstractRunnable() {
                                            @Override
                                            public void onFailure(Exception e) {
                                                error.compareAndSet(null, Tuple.tuple(fileInfo.metadata(), e));
                                                requestSeqIdTracker.markSeqNoAsProcessed(requestSeqId);
                                            }

                                            @Override
                                            protected void doRun() throws Exception {
                                                final int actualChunkSize = r.getChunk().length();
                                                logger.trace("[{}] [{}] got response for file [{}], offset: {}, length: {}", shardId,
                                                    snapshotId, fileInfo.name(), r.getOffset(), actualChunkSize);
                                                final long nanosPaused = ccrSettings.getRateLimiter().maybePause(actualChunkSize);
                                                throttleListener.accept(nanosPaused);
                                                final boolean lastChunk = r.getOffset() + actualChunkSize >= fileLength;
                                                multiFileWriter.writeFileChunk(fileInfo.metadata(), r.getOffset(), r.getChunk(), lastChunk);
                                                requestSeqIdTracker.markSeqNoAsProcessed(requestSeqId);
                                            }
                                        }),
                                        e -> {
                                            error.compareAndSet(null, Tuple.tuple(fileInfo.metadata(), e));
                                            requestSeqIdTracker.markSeqNoAsProcessed(requestSeqId);
                                        }
                                    ), timeout, ThreadPool.Names.GENERIC, GetCcrRestoreFileChunkAction.NAME);
                                remoteClient.execute(GetCcrRestoreFileChunkAction.INSTANCE, request, listener);
                            } catch (Exception e) {
                                error.compareAndSet(null, Tuple.tuple(fileInfo.metadata(), e));
                                requestSeqIdTracker.markSeqNoAsProcessed(requestSeqId);
                            }
                        }
                    }

                    try {
                        requestSeqIdTracker.waitForProcessedOpsToComplete(requestSeqIdTracker.getMaxSeqNo());
                    } catch (InterruptedException e) {
                        Thread.currentThread().interrupt();
                        throw new ElasticsearchException(e);
                    }
                    if (error.get() != null) {
                        handleError(store, error.get().v2());
                    }
                }

                logger.trace("[{}] completed CCR restore", shardId);
                return null;
            });
        }

        private void handleError(Store store, Exception e) throws IOException {
            final IOException corruptIndexException;
            if ((corruptIndexException = ExceptionsHelper.unwrapCorruption(e)) != null) {
                try {
                    store.markStoreCorrupted(corruptIndexException);
                } catch (IOException ioe) {
                    logger.warn("store cannot be marked as corrupted", e);
                }
                throw corruptIndexException;
            } else {
                ExceptionsHelper.reThrowIfNotNull(e);
            }
        }

        @Override
        public void close() {
            ClearCcrRestoreSessionRequest clearRequest = new ClearCcrRestoreSessionRequest(sessionUUID, node);
            ClearCcrRestoreSessionAction.ClearCcrRestoreSessionResponse response =
                remoteClient.execute(ClearCcrRestoreSessionAction.INSTANCE, clearRequest).actionGet(ccrSettings.getRecoveryActionTimeout());
        }
    }
}<|MERGE_RESOLUTION|>--- conflicted
+++ resolved
@@ -295,8 +295,7 @@
     }
 
     @Override
-<<<<<<< HEAD
-    public void restoreShard(Store store, SnapshotId snapshotId, Version version, IndexId indexId, ShardId snapshotShardId,
+    public void restoreShard(Store store, SnapshotId snapshotId, IndexId indexId, ShardId snapshotShardId,
                              RecoveryState recoveryState, ActionListener<Void> listener) {
         ActionListener.completeWith(listener, () -> {
             // TODO: Add timeouts to network calls / the restore process.
@@ -312,22 +311,6 @@
             final Client remoteClient = getRemoteClusterClient();
 
             final String retentionLeaseId =
-=======
-    public void restoreShard(Store store, SnapshotId snapshotId, IndexId indexId, ShardId snapshotShardId, RecoveryState recoveryState) {
-        // TODO: Add timeouts to network calls / the restore process.
-        createEmptyStore(store);
-        ShardId shardId = store.shardId();
-
-        final Map<String, String> ccrMetaData = store.indexSettings().getIndexMetaData().getCustomData(Ccr.CCR_CUSTOM_METADATA_KEY);
-        final String leaderIndexName = ccrMetaData.get(Ccr.CCR_CUSTOM_METADATA_LEADER_INDEX_NAME_KEY);
-        final String leaderUUID = ccrMetaData.get(Ccr.CCR_CUSTOM_METADATA_LEADER_INDEX_UUID_KEY);
-        final Index leaderIndex = new Index(leaderIndexName, leaderUUID);
-        final ShardId leaderShardId = new ShardId(leaderIndex, shardId.getId());
-
-        final Client remoteClient = getRemoteClusterClient();
-
-        final String retentionLeaseId =
->>>>>>> ef5755b5
                 retentionLeaseId(localClusterName, shardId.getIndex(), remoteClusterAlias, leaderIndex);
 
             acquireRetentionLeaseOnLeader(shardId, retentionLeaseId, leaderShardId, remoteClient);
