--- conflicted
+++ resolved
@@ -67,18 +67,6 @@
 
     @Override
     public void validate(ShardFollowTask params, ClusterState clusterState) {
-<<<<<<< HEAD
-        if (params.getRemoteCluster() == null) {
-            // We can only validate IndexRoutingTable in local cluster,
-            // for remote cluster we would need to make a remote call and we cannot do this here.
-            IndexRoutingTable routingTable = clusterState.getRoutingTable().index(params.getLeaderShardId().getIndex());
-            if (routingTable.shard(params.getLeaderShardId().id()).primaryShard().started() == false) {
-                throw new IllegalArgumentException("Not all copies of leader shard are started");
-            }
-        }
-
-=======
->>>>>>> 18e004c3
         IndexRoutingTable routingTable = clusterState.getRoutingTable().index(params.getFollowShardId().getIndex());
         if (routingTable.shard(params.getFollowShardId().id()).primaryShard().started() == false) {
             throw new IllegalArgumentException("Not all copies of follow shard are started");
