--- conflicted
+++ resolved
@@ -10,14 +10,11 @@
 import org.elasticsearch.ElasticsearchException;
 import org.elasticsearch.action.Action;
 import org.elasticsearch.action.ActionListener;
-<<<<<<< HEAD
 import org.elasticsearch.action.admin.cluster.state.ClusterStateRequest;
 import org.elasticsearch.action.admin.indices.mapping.put.PutMappingRequest;
-=======
 import org.elasticsearch.action.ActionRequest;
 import org.elasticsearch.action.ActionRequestBuilder;
 import org.elasticsearch.action.ActionResponse;
->>>>>>> 7942e408
 import org.elasticsearch.action.admin.indices.stats.IndexStats;
 import org.elasticsearch.action.admin.indices.stats.IndicesStatsRequest;
 import org.elasticsearch.action.admin.indices.stats.ShardStats;
@@ -34,12 +31,9 @@
 import org.elasticsearch.common.unit.TimeValue;
 import org.elasticsearch.common.util.concurrent.AbstractRunnable;
 import org.elasticsearch.common.util.concurrent.CountDown;
-<<<<<<< HEAD
 import org.elasticsearch.common.xcontent.XContentType;
 import org.elasticsearch.index.Index;
-=======
 import org.elasticsearch.common.util.concurrent.ThreadContext;
->>>>>>> 7942e408
 import org.elasticsearch.index.shard.ShardId;
 import org.elasticsearch.index.translog.Translog;
 import org.elasticsearch.persistent.AllocatedPersistentTask;
@@ -113,19 +107,19 @@
     @Override
     protected void nodeOperation(AllocatedPersistentTask task, ShardFollowTask params, Task.Status status) {
         ShardFollowNodeTask shardFollowNodeTask = (ShardFollowNodeTask) task;
-<<<<<<< HEAD
-        Client leaderClient = params.getLeaderClusterAlias() != null ?
-                this.client.getRemoteClusterClient(params.getLeaderClusterAlias()) : this.client;
+        Client leaderClient = wrapClient(params.getLeaderClusterAlias() != null ?
+                this.client.getRemoteClusterClient(params.getLeaderClusterAlias()) : this.client, params);
+        Client followerClient = wrapClient(this.client, params);
         IndexMetadataVersionChecker imdVersionChecker = new IndexMetadataVersionChecker(params.getLeaderShardId().getIndex(),
                 params.getFollowShardId().getIndex(), client, leaderClient);
         logger.info("[{}] initial leader mapping with follower mapping syncing", params);
         imdVersionChecker.updateMapping(1L /* Force update, version is initially 0L */, e -> {
             if (e == null) {
                 logger.info("Starting shard following [{}]", params);
-                fetchGlobalCheckpoint(client, params.getFollowShardId(),
+                fetchGlobalCheckpoint(followerClient, params.getFollowShardId(),
                         followGlobalCheckPoint -> {
                             shardFollowNodeTask.updateProcessedGlobalCheckpoint(followGlobalCheckPoint);
-                            prepare(leaderClient, shardFollowNodeTask, params, followGlobalCheckPoint, imdVersionChecker);
+                            prepare(leaderClient, followerClient,shardFollowNodeTask, params, followGlobalCheckPoint, imdVersionChecker);
                         }, task::markAsFailed);
             } else {
                 shardFollowNodeTask.markAsFailed(e);
@@ -133,23 +127,9 @@
         });
     }
 
-    void prepare(Client leaderClient, ShardFollowNodeTask task, ShardFollowTask params, long followGlobalCheckPoint,
+    void prepare(Client leaderClient, Client followerClient, ShardFollowNodeTask task, ShardFollowTask params,
+                 long followGlobalCheckPoint,
                  IndexMetadataVersionChecker imdVersionChecker) {
-=======
-        Client leaderClient = wrapClient(params.getLeaderClusterAlias() != null ?
-                this.client.getRemoteClusterClient(params.getLeaderClusterAlias()) : this.client, params);
-        Client followerClient = wrapClient(this.client, params);
-        logger.info("Starting shard following [{}]", params);
-        fetchGlobalCheckpoint(followerClient, params.getFollowShardId(),
-                followGlobalCheckPoint -> {
-                        shardFollowNodeTask.updateProcessedGlobalCheckpoint(followGlobalCheckPoint);
-                        prepare(leaderClient, followerClient,shardFollowNodeTask, params, followGlobalCheckPoint);
-                    }, task::markAsFailed);
-    }
-
-    void prepare(Client leaderClient, Client followerClient, ShardFollowNodeTask task, ShardFollowTask params,
-                 long followGlobalCheckPoint) {
->>>>>>> 7942e408
         if (task.getState() != AllocatedPersistentTask.State.STARTED) {
             // TODO: need better cancellation control
             return;
@@ -161,11 +141,7 @@
             // TODO: check if both indices have the same history uuid
             if (leaderGlobalCheckPoint == followGlobalCheckPoint) {
                 logger.debug("{} no write operations to fetch", followerShard);
-<<<<<<< HEAD
-                retry(leaderClient, task, params, followGlobalCheckPoint, imdVersionChecker);
-=======
-                retry(leaderClient, followerClient, task, params, followGlobalCheckPoint);
->>>>>>> 7942e408
+                retry(leaderClient, followerClient, task, params, followGlobalCheckPoint, imdVersionChecker);
             } else {
                 assert followGlobalCheckPoint < leaderGlobalCheckPoint : "followGlobalCheckPoint [" + followGlobalCheckPoint +
                         "] is not below leaderGlobalCheckPoint [" + leaderGlobalCheckPoint + "]";
@@ -175,36 +151,23 @@
                 Consumer<Exception> handler = e -> {
                     if (e == null) {
                         task.updateProcessedGlobalCheckpoint(leaderGlobalCheckPoint);
-<<<<<<< HEAD
-                        prepare(leaderClient, task, params, leaderGlobalCheckPoint, imdVersionChecker);
-=======
-                        prepare(leaderClient, followerClient, task, params, leaderGlobalCheckPoint);
->>>>>>> 7942e408
+                        prepare(leaderClient, followerClient, task, params, leaderGlobalCheckPoint, imdVersionChecker);
                     } else {
                         task.markAsFailed(e);
                     }
                 };
-<<<<<<< HEAD
-                ChunksCoordinator coordinator = new ChunksCoordinator(client, leaderClient, ccrExecutor, imdVersionChecker,
+                ChunksCoordinator coordinator = new ChunksCoordinator(followerClient, leaderClient, ccrExecutor, imdVersionChecker,
                     params.getMaxChunkSize(), params.getNumConcurrentChunks(), params.getProcessorMaxTranslogBytes(), leaderShard,
                     followerShard, handler);
-=======
-                ChunksCoordinator coordinator = new ChunksCoordinator(followerClient, leaderClient, ccrExecutor, params.getMaxChunkSize(),
-                        params.getNumConcurrentChunks(), params.getProcessorMaxTranslogBytes(), leaderShard, followerShard, handler);
->>>>>>> 7942e408
                 coordinator.createChucks(followGlobalCheckPoint, leaderGlobalCheckPoint);
                 coordinator.start();
             }
         }, task::markAsFailed);
     }
 
-<<<<<<< HEAD
-    private void retry(Client leaderClient, ShardFollowNodeTask task, ShardFollowTask params, long followGlobalCheckPoint,
+    private void retry(Client leaderClient, Client followerClient, ShardFollowNodeTask task, ShardFollowTask params,
+                       long followGlobalCheckPoint,
                        IndexMetadataVersionChecker imdVersionChecker) {
-=======
-    private void retry(Client leaderClient, Client followerClient, ShardFollowNodeTask task, ShardFollowTask params,
-                       long followGlobalCheckPoint) {
->>>>>>> 7942e408
         threadPool.schedule(RETRY_TIMEOUT, Ccr.CCR_THREAD_POOL_NAME, new AbstractRunnable() {
             @Override
             public void onFailure(Exception e) {
@@ -213,11 +176,7 @@
 
             @Override
             protected void doRun() throws Exception {
-<<<<<<< HEAD
-                prepare(leaderClient, task, params, followGlobalCheckPoint, imdVersionChecker);
-=======
-                prepare(leaderClient, followerClient, task, params, followGlobalCheckPoint);
->>>>>>> 7942e408
+                prepare(leaderClient, followerClient, task, params, followGlobalCheckPoint, imdVersionChecker);
             }
         });
     }
@@ -455,78 +414,6 @@
 
     }
 
-<<<<<<< HEAD
-    static final class IndexMetadataVersionChecker implements BiConsumer<Long, Consumer<Exception>> {
-
-        private static final Logger LOGGER = Loggers.getLogger(IndexMetadataVersionChecker.class);
-
-        private final Client followClient;
-        private final Client leaderClient;
-        private final Index leaderIndex;
-        private final Index followIndex;
-        private final AtomicLong currentIndexMetadataVersion;
-        private final Semaphore updateMappingSemaphore = new Semaphore(1);
-
-        IndexMetadataVersionChecker(Index leaderIndex, Index followIndex, Client followClient, Client leaderClient) {
-            this.followClient = followClient;
-            this.leaderIndex = leaderIndex;
-            this.followIndex = followIndex;
-            this.leaderClient = leaderClient;
-            this.currentIndexMetadataVersion = new AtomicLong();
-        }
-
-        public void accept(Long minimumRequiredIndexMetadataVersion, Consumer<Exception> handler) {
-            if (currentIndexMetadataVersion.get() >= minimumRequiredIndexMetadataVersion) {
-                LOGGER.debug("Current index metadata version [{}] is higher or equal than minimum required index metadata version [{}]",
-                    currentIndexMetadataVersion.get(), minimumRequiredIndexMetadataVersion);
-                handler.accept(null);
-            } else {
-                updateMapping(minimumRequiredIndexMetadataVersion, handler);
-            }
-        }
-
-        void updateMapping(long minimumRequiredIndexMetadataVersion, Consumer<Exception> handler) {
-            try {
-                updateMappingSemaphore.acquire();
-            } catch (InterruptedException e) {
-                handler.accept(e);
-                return;
-            }
-            if (currentIndexMetadataVersion.get() >= minimumRequiredIndexMetadataVersion) {
-                updateMappingSemaphore.release();
-                LOGGER.debug("Current index metadata version [{}] is higher or equal than minimum required index metadata version [{}]",
-                    currentIndexMetadataVersion.get(), minimumRequiredIndexMetadataVersion);
-                handler.accept(null);
-                return;
-            }
-
-            ClusterStateRequest clusterStateRequest = new ClusterStateRequest();
-            clusterStateRequest.clear();
-            clusterStateRequest.metaData(true);
-            clusterStateRequest.indices(leaderIndex.getName());
-
-            leaderClient.admin().cluster().state(clusterStateRequest, ActionListener.wrap(clusterStateResponse -> {
-                IndexMetaData indexMetaData = clusterStateResponse.getState().metaData().getIndexSafe(leaderIndex);
-                assert indexMetaData.getMappings().size() == 1;
-                MappingMetaData mappingMetaData = indexMetaData.getMappings().iterator().next().value;
-
-                PutMappingRequest putMappingRequest = new PutMappingRequest(followIndex.getName());
-                putMappingRequest.type(mappingMetaData.type());
-                putMappingRequest.source(mappingMetaData.source().string(), XContentType.JSON);
-                followClient.admin().indices().putMapping(putMappingRequest, ActionListener.wrap(putMappingResponse -> {
-                    currentIndexMetadataVersion.set(indexMetaData.getVersion());
-                    updateMappingSemaphore.release();
-                    handler.accept(null);
-                }, e -> {
-                    updateMappingSemaphore.release();
-                    handler.accept(e);
-                }));
-            }, e -> {
-                updateMappingSemaphore.release();
-                handler.accept(e);
-            }));
-        }
-=======
     static Client wrapClient(Client client, ShardFollowTask shardFollowTask) {
         if (shardFollowTask.getHeaders().isEmpty()) {
             return client;
@@ -555,7 +442,78 @@
         final ThreadContext.StoredContext storedContext = threadContext.stashContext();
         threadContext.copyHeaders(headers.entrySet());
         return storedContext;
->>>>>>> 7942e408
+    }
+
+    static final class IndexMetadataVersionChecker implements BiConsumer<Long, Consumer<Exception>> {
+
+        private static final Logger LOGGER = Loggers.getLogger(IndexMetadataVersionChecker.class);
+
+        private final Client followClient;
+        private final Client leaderClient;
+        private final Index leaderIndex;
+        private final Index followIndex;
+        private final AtomicLong currentIndexMetadataVersion;
+        private final Semaphore updateMappingSemaphore = new Semaphore(1);
+
+        IndexMetadataVersionChecker(Index leaderIndex, Index followIndex, Client followClient, Client leaderClient) {
+            this.followClient = followClient;
+            this.leaderIndex = leaderIndex;
+            this.followIndex = followIndex;
+            this.leaderClient = leaderClient;
+            this.currentIndexMetadataVersion = new AtomicLong();
+        }
+
+        public void accept(Long minimumRequiredIndexMetadataVersion, Consumer<Exception> handler) {
+            if (currentIndexMetadataVersion.get() >= minimumRequiredIndexMetadataVersion) {
+                LOGGER.debug("Current index metadata version [{}] is higher or equal than minimum required index metadata version [{}]",
+                    currentIndexMetadataVersion.get(), minimumRequiredIndexMetadataVersion);
+                handler.accept(null);
+            } else {
+                updateMapping(minimumRequiredIndexMetadataVersion, handler);
+            }
+        }
+
+        void updateMapping(long minimumRequiredIndexMetadataVersion, Consumer<Exception> handler) {
+            try {
+                updateMappingSemaphore.acquire();
+            } catch (InterruptedException e) {
+                handler.accept(e);
+                return;
+            }
+            if (currentIndexMetadataVersion.get() >= minimumRequiredIndexMetadataVersion) {
+                updateMappingSemaphore.release();
+                LOGGER.debug("Current index metadata version [{}] is higher or equal than minimum required index metadata version [{}]",
+                    currentIndexMetadataVersion.get(), minimumRequiredIndexMetadataVersion);
+                handler.accept(null);
+                return;
+            }
+
+            ClusterStateRequest clusterStateRequest = new ClusterStateRequest();
+            clusterStateRequest.clear();
+            clusterStateRequest.metaData(true);
+            clusterStateRequest.indices(leaderIndex.getName());
+
+            leaderClient.admin().cluster().state(clusterStateRequest, ActionListener.wrap(clusterStateResponse -> {
+                IndexMetaData indexMetaData = clusterStateResponse.getState().metaData().getIndexSafe(leaderIndex);
+                assert indexMetaData.getMappings().size() == 1;
+                MappingMetaData mappingMetaData = indexMetaData.getMappings().iterator().next().value;
+
+                PutMappingRequest putMappingRequest = new PutMappingRequest(followIndex.getName());
+                putMappingRequest.type(mappingMetaData.type());
+                putMappingRequest.source(mappingMetaData.source().string(), XContentType.JSON);
+                followClient.admin().indices().putMapping(putMappingRequest, ActionListener.wrap(putMappingResponse -> {
+                    currentIndexMetadataVersion.set(indexMetaData.getVersion());
+                    updateMappingSemaphore.release();
+                    handler.accept(null);
+                }, e -> {
+                    updateMappingSemaphore.release();
+                    handler.accept(e);
+                }));
+            }, e -> {
+                updateMappingSemaphore.release();
+                handler.accept(e);
+            }));
+        }
     }
 
 }