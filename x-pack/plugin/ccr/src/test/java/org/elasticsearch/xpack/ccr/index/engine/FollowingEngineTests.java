--- conflicted
+++ resolved
@@ -577,22 +577,15 @@
             ParsedDocument doc = randomBoolean() ? EngineTestCase.createParsedDoc(docId, null) : nestedDocFactory.apply(docId);
             if (randomBoolean()) {
                 operations.add(new Engine.Index(EngineTestCase.newUid(doc), doc, i, primaryTerm.get(), 1L,
-<<<<<<< HEAD
                     VersionType.EXTERNAL, Engine.Operation.Origin.PRIMARY, threadPool.relativeTimeInMillis(), -1, true,
                     SequenceNumbers.UNASSIGNED_SEQ_NO, 0));
-            } else {
+            } else if (randomBoolean()) {
                 operations.add(new Engine.Delete(doc.type(), doc.id(), EngineTestCase.newUid(doc), i, primaryTerm.get(), 1L,
                     VersionType.EXTERNAL, Engine.Operation.Origin.PRIMARY, threadPool.relativeTimeInMillis(),
                     SequenceNumbers.UNASSIGNED_SEQ_NO, 0));
-=======
-                    VersionType.EXTERNAL, Engine.Operation.Origin.PRIMARY, threadPool.relativeTimeInMillis(), -1, true));
-            } else if (randomBoolean()) {
-                operations.add(new Engine.Delete(doc.type(), doc.id(), EngineTestCase.newUid(doc), i, primaryTerm.get(), 1L,
-                    VersionType.EXTERNAL, Engine.Operation.Origin.PRIMARY, threadPool.relativeTimeInMillis()));
             } else {
                 operations.add(new Engine.NoOp(i, primaryTerm.get(), Engine.Operation.Origin.PRIMARY,
                     threadPool.relativeTimeInMillis(), "test-" + i));
->>>>>>> 326b2388
             }
         }
         Randomness.shuffle(operations);
