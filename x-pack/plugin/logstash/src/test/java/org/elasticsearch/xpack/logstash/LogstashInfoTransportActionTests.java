--- conflicted
+++ resolved
@@ -78,10 +78,6 @@
 
     private LogstashUsageTransportAction newUsageAction(boolean available) {
         XPackLicenseState licenseState = mock(XPackLicenseState.class);
-<<<<<<< HEAD
-        when(licenseState.isLogstashAllowed()).thenReturn(available);
-        return new LogstashUsageTransportAction(mock(TransportService.class), null, null, mock(ActionFilters.class), null, licenseState);
-=======
         when(licenseState.isAllowed(XPackLicenseState.Feature.LOGSTASH)).thenReturn(available);
         return new LogstashUsageTransportAction(
             mock(TransportService.class),
@@ -89,9 +85,7 @@
             null,
             mock(ActionFilters.class),
             null,
-            settings,
             licenseState
         );
->>>>>>> 1c80e85a
     }
 }