/*
 * Copyright Elasticsearch B.V. and/or licensed to Elasticsearch B.V. under one
 * or more contributor license agreements. Licensed under the Elastic License
 * 2.0; you may not use this file except in compliance with the Elastic License
 * 2.0.
 */

package org.elasticsearch.xpack.transform.transforms;

import org.apache.lucene.search.TotalHits;
import org.elasticsearch.ElasticsearchParseException;
import org.elasticsearch.ElasticsearchTimeoutException;
import org.elasticsearch.action.ActionListener;
import org.elasticsearch.action.bulk.BulkItemResponse;
import org.elasticsearch.action.bulk.BulkRequest;
import org.elasticsearch.action.bulk.BulkResponse;
import org.elasticsearch.action.search.SearchPhaseExecutionException;
import org.elasticsearch.action.search.SearchRequest;
import org.elasticsearch.action.search.SearchResponse;
import org.elasticsearch.action.search.ShardSearchFailure;
import org.elasticsearch.client.internal.Client;
import org.elasticsearch.client.internal.ParentTaskAssigningClient;
import org.elasticsearch.common.breaker.CircuitBreaker.Durability;
import org.elasticsearch.common.breaker.CircuitBreakingException;
import org.elasticsearch.common.settings.Settings;
import org.elasticsearch.common.util.concurrent.EsRejectedExecutionException;
import org.elasticsearch.core.TimeValue;
import org.elasticsearch.index.reindex.BulkByScrollResponse;
import org.elasticsearch.index.reindex.DeleteByQueryRequest;
import org.elasticsearch.script.ScriptException;
import org.elasticsearch.search.SearchHit;
import org.elasticsearch.search.SearchHits;
import org.elasticsearch.search.profile.SearchProfileResults;
import org.elasticsearch.search.suggest.Suggest;
import org.elasticsearch.test.ESTestCase;
import org.elasticsearch.test.client.NoOpClient;
import org.elasticsearch.threadpool.ThreadPool;
import org.elasticsearch.xpack.core.common.notifications.Level;
import org.elasticsearch.xpack.core.indexing.IndexerState;
import org.elasticsearch.xpack.core.indexing.IterationResult;
import org.elasticsearch.xpack.core.transform.transforms.SettingsConfig;
import org.elasticsearch.xpack.core.transform.transforms.TimeRetentionPolicyConfig;
import org.elasticsearch.xpack.core.transform.transforms.TimeSyncConfig;
import org.elasticsearch.xpack.core.transform.transforms.TransformCheckpoint;
import org.elasticsearch.xpack.core.transform.transforms.TransformConfig;
import org.elasticsearch.xpack.core.transform.transforms.TransformIndexerPosition;
import org.elasticsearch.xpack.core.transform.transforms.TransformIndexerStats;
import org.elasticsearch.xpack.core.transform.transforms.TransformState;
import org.elasticsearch.xpack.core.transform.transforms.TransformTaskState;
import org.elasticsearch.xpack.transform.Transform;
import org.elasticsearch.xpack.transform.TransformServices;
import org.elasticsearch.xpack.transform.checkpoint.CheckpointProvider;
import org.elasticsearch.xpack.transform.checkpoint.TransformCheckpointService;
import org.elasticsearch.xpack.transform.notifications.MockTransformAuditor;
import org.elasticsearch.xpack.transform.notifications.TransformAuditor;
import org.elasticsearch.xpack.transform.persistence.IndexBasedTransformConfigManager;
import org.elasticsearch.xpack.transform.persistence.SeqNoPrimaryTermAndIndex;
import org.elasticsearch.xpack.transform.transforms.scheduling.TransformScheduler;
import org.junit.After;
import org.junit.Before;

import java.io.PrintWriter;
import java.io.StringWriter;
import java.time.Clock;
import java.util.Collections;
import java.util.Map;
import java.util.concurrent.CountDownLatch;
import java.util.concurrent.TimeUnit;
import java.util.concurrent.atomic.AtomicBoolean;
import java.util.concurrent.atomic.AtomicInteger;
import java.util.concurrent.atomic.AtomicReference;
import java.util.function.Function;
import java.util.stream.Collectors;

import static java.util.Collections.singletonList;
import static org.elasticsearch.xpack.core.transform.transforms.DestConfigTests.randomDestConfig;
import static org.elasticsearch.xpack.core.transform.transforms.SourceConfigTests.randomSourceConfig;
import static org.elasticsearch.xpack.core.transform.transforms.pivot.PivotConfigTests.randomPivotConfig;
import static org.hamcrest.CoreMatchers.is;
import static org.hamcrest.CoreMatchers.nullValue;
import static org.hamcrest.Matchers.empty;
import static org.hamcrest.Matchers.equalTo;
import static org.hamcrest.Matchers.greaterThan;
import static org.hamcrest.Matchers.matchesRegex;
import static org.mockito.ArgumentMatchers.any;
import static org.mockito.Mockito.doAnswer;
import static org.mockito.Mockito.mock;

/**
 * Tests various indexer failure cases.
 * <p>
 * Legacy Warning: These tests have been written before {@link TransformFailureHandler} has been created,
 * potentially a lot of these tests can be rewritten. For new test cases use {@link TransformFailureHandlerTests}
 * if possible.
 */
public class TransformIndexerFailureHandlingTests extends ESTestCase {

    private Client client;
    private ThreadPool threadPool;

    static class MockedTransformIndexer extends ClientTransformIndexer {

        private final Function<SearchRequest, SearchResponse> searchFunction;
        private final Function<BulkRequest, BulkResponse> bulkFunction;
        private final Function<DeleteByQueryRequest, BulkByScrollResponse> deleteByQueryFunction;

        // used for synchronizing with the test
        private CountDownLatch latch;

        MockedTransformIndexer(
            ThreadPool threadPool,
            String executorName,
            IndexBasedTransformConfigManager transformsConfigManager,
            CheckpointProvider checkpointProvider,
            TransformConfig transformConfig,
            TransformAuditor auditor,
            AtomicReference<IndexerState> initialState,
            TransformIndexerPosition initialPosition,
            TransformIndexerStats jobStats,
            TransformContext context,
            Function<SearchRequest, SearchResponse> searchFunction,
            Function<BulkRequest, BulkResponse> bulkFunction,
            Function<DeleteByQueryRequest, BulkByScrollResponse> deleteByQueryFunction
        ) {
            super(
                threadPool,
                new TransformServices(
                    transformsConfigManager,
                    mock(TransformCheckpointService.class),
                    auditor,
                    new TransformScheduler(Clock.systemUTC(), threadPool, Settings.EMPTY, TimeValue.ZERO)
                ),
                checkpointProvider,
                initialState,
                initialPosition,
                mock(ParentTaskAssigningClient.class),
                jobStats,
                transformConfig,
                /* TransformProgress */ null,
                TransformCheckpoint.EMPTY,
                TransformCheckpoint.EMPTY,
                new SeqNoPrimaryTermAndIndex(1, 1, "foo"),
                context,
                false
            );
            this.searchFunction = searchFunction;
            this.bulkFunction = bulkFunction;
            this.deleteByQueryFunction = deleteByQueryFunction;
        }

        public void initialize() {
            this.initializeFunction();
        }

        public CountDownLatch newLatch(int count) {
            return latch = new CountDownLatch(count);
        }

        @Override
        protected void createCheckpoint(ActionListener<TransformCheckpoint> listener) {
            final long timestamp = System.currentTimeMillis();
            listener.onResponse(new TransformCheckpoint(getJobId(), timestamp, 1, Collections.emptyMap(), timestamp));
        }

        @Override
        protected void doNextSearch(long waitTimeInNanos, ActionListener<SearchResponse> nextPhase) {
            assert latch != null;
            try {
                latch.await();
            } catch (InterruptedException e) {
                throw new IllegalStateException(e);
            }

            try {
                SearchResponse response = searchFunction.apply(buildSearchRequest().v2());
                nextPhase.onResponse(response);
            } catch (Exception e) {
                nextPhase.onFailure(e);
            }
        }

        @Override
        protected void doNextBulk(BulkRequest request, ActionListener<BulkResponse> nextPhase) {
            assert latch != null;
            try {
                latch.await();
            } catch (InterruptedException e) {
                throw new IllegalStateException(e);
            }

            try {
                BulkResponse response = bulkFunction.apply(request);
                super.handleBulkResponse(response, nextPhase);
            } catch (Exception e) {
                nextPhase.onFailure(e);
            }
        }

        @Override
        protected void doSaveState(IndexerState state, TransformIndexerPosition position, Runnable next) {
            assert state == IndexerState.STARTED || state == IndexerState.INDEXING || state == IndexerState.STOPPED;
            super.doSaveState(state, position, next);
        }

        @Override
        protected void onFailure(Exception exc) {
            try {
                super.onFailure(exc);
            } catch (Exception e) {
                final StringWriter sw = new StringWriter();
                final PrintWriter pw = new PrintWriter(sw, true);
                e.printStackTrace(pw);
                fail("Unexpected failure: " + e.getMessage() + " Trace: " + sw.getBuffer().toString());
            }
        }

        @Override
        protected void onAbort() {
            fail("onAbort should not be called");
        }

        @Override
        void doGetInitialProgress(SearchRequest request, ActionListener<SearchResponse> responseListener) {
            ActionListener.respondAndRelease(
                responseListener,
                new SearchResponse(
                    SearchHits.EMPTY_WITH_TOTAL_HITS,
                    // Simulate completely null aggs
                    null,
                    new Suggest(Collections.emptyList()),
                    false,
                    false,
                    new SearchProfileResults(Collections.emptyMap()),
                    1,
                    "",
                    1,
                    1,
                    0,
                    0,
                    ShardSearchFailure.EMPTY_ARRAY,
                    SearchResponse.Clusters.EMPTY
                )
            );
        }

        @Override
        protected void doDeleteByQuery(DeleteByQueryRequest deleteByQueryRequest, ActionListener<BulkByScrollResponse> responseListener) {
            try {
                BulkByScrollResponse response = deleteByQueryFunction.apply(deleteByQueryRequest);
                responseListener.onResponse(response);
            } catch (Exception e) {
                responseListener.onFailure(e);
            }
        }

        @Override
        protected void refreshDestinationIndex(ActionListener<Void> responseListener) {
            responseListener.onResponse(null);
        }

        @Override
        void doGetFieldMappings(ActionListener<Map<String, String>> fieldMappingsListener) {
            fieldMappingsListener.onResponse(Collections.emptyMap());
        }

        @Override
        protected void persistState(TransformState state, ActionListener<Void> listener) {
            listener.onResponse(null);
        }
    }

    @Before
    public void setUpMocks() {
        threadPool = createThreadPool();
        client = new NoOpClient(threadPool);
    }

    @After
    public void tearDownClient() {
        ThreadPool.terminate(threadPool, 30, TimeUnit.SECONDS);
    }

    public void testPageSizeAdapt() throws Exception {
        Integer pageSize = randomBoolean() ? null : randomIntBetween(500, 10_000);
        TransformConfig config = new TransformConfig(
            randomAlphaOfLength(10),
            randomSourceConfig(),
            randomDestConfig(),
            null,
            null,
            null,
            randomPivotConfig(),
            null,
            randomBoolean() ? null : randomAlphaOfLengthBetween(1, 1000),
            new SettingsConfig.Builder().setMaxPageSearchSize(pageSize).build(),
            null,
            null,
            null,
            null
        );
        AtomicReference<IndexerState> state = new AtomicReference<>(IndexerState.STOPPED);
        final long initialPageSize = pageSize == null ? Transform.DEFAULT_INITIAL_MAX_PAGE_SEARCH_SIZE : pageSize;
        Function<SearchRequest, SearchResponse> searchFunction = searchRequest -> {
            throw new SearchPhaseExecutionException(
                "query",
                "Partial shards failure",
                new ShardSearchFailure[] {
                    new ShardSearchFailure(new CircuitBreakingException("to much memory", 110, 100, Durability.TRANSIENT)) }
            );
        };

        Function<BulkRequest, BulkResponse> bulkFunction = bulkRequest -> new BulkResponse(new BulkItemResponse[0], 100);

        TransformAuditor auditor = MockTransformAuditor.createMockAuditor();
        TransformContext context = new TransformContext(TransformTaskState.STARTED, "", 0, mock(TransformContext.Listener.class));

        MockedTransformIndexer indexer = createMockIndexer(
            config,
            state,
            searchFunction,
            bulkFunction,
            null,
            threadPool,
            ThreadPool.Names.GENERIC,
            auditor,
            context
        );
        final CountDownLatch latch = indexer.newLatch(1);
        indexer.start();
        assertThat(indexer.getState(), equalTo(IndexerState.STARTED));
        assertTrue(indexer.maybeTriggerAsyncJob(System.currentTimeMillis()));
        assertThat(indexer.getState(), equalTo(IndexerState.INDEXING));

        latch.countDown();
        assertBusy(() -> assertThat(indexer.getState(), equalTo(IndexerState.STARTED)), 10, TimeUnit.MINUTES);
        long pageSizeAfterFirstReduction = context.getPageSize();
        assertThat(initialPageSize, greaterThan(pageSizeAfterFirstReduction));
        assertThat(pageSizeAfterFirstReduction, greaterThan((long) TransformIndexer.MINIMUM_PAGE_SIZE));

        // run indexer a 2nd time
        final CountDownLatch secondRunLatch = indexer.newLatch(1);
        assertEquals(pageSizeAfterFirstReduction, context.getPageSize());
        assertThat(indexer.getState(), equalTo(IndexerState.STARTED));

        // when the indexer thread shuts down, it ignores the trigger, we might have to call it again
        assertBusy(() -> assertTrue(indexer.maybeTriggerAsyncJob(System.currentTimeMillis())));
        assertThat(indexer.getState(), equalTo(IndexerState.INDEXING));

        secondRunLatch.countDown();
        assertBusy(() -> assertThat(indexer.getState(), equalTo(IndexerState.STARTED)));

        // assert that page size has been reduced again
        assertThat(pageSizeAfterFirstReduction, greaterThan((long) context.getPageSize()));
        assertThat(pageSizeAfterFirstReduction, greaterThan((long) TransformIndexer.MINIMUM_PAGE_SIZE));
    }

    public void testDoProcessAggNullCheck() {
        Integer pageSize = randomBoolean() ? null : randomIntBetween(500, 10_000);
        TransformConfig config = new TransformConfig(
            randomAlphaOfLength(10),
            randomSourceConfig(),
            randomDestConfig(),
            null,
            null,
            null,
            randomPivotConfig(),
            null,
            randomBoolean() ? null : randomAlphaOfLengthBetween(1, 1000),
            new SettingsConfig.Builder().setMaxPageSearchSize(pageSize).build(),
            null,
            null,
            null,
            null
        );
        SearchResponse searchResponse = new SearchResponse(
            SearchHits.EMPTY_WITH_TOTAL_HITS,
            // Simulate completely null aggs
            null,
            new Suggest(Collections.emptyList()),
            false,
            false,
            new SearchProfileResults(Collections.emptyMap()),
            1,
            "",
            1,
            1,
            0,
            0,
            ShardSearchFailure.EMPTY_ARRAY,
            SearchResponse.Clusters.EMPTY
        );
        try {
            AtomicReference<IndexerState> state = new AtomicReference<>(IndexerState.STOPPED);
            Function<SearchRequest, SearchResponse> searchFunction = searchRequest -> searchResponse;
            Function<BulkRequest, BulkResponse> bulkFunction = bulkRequest -> new BulkResponse(new BulkItemResponse[0], 100);

            TransformAuditor auditor = mock(TransformAuditor.class);
            TransformContext context = new TransformContext(TransformTaskState.STARTED, "", 0, mock(TransformContext.Listener.class));

            MockedTransformIndexer indexer = createMockIndexer(
                config,
                state,
                searchFunction,
                bulkFunction,
                null,
                threadPool,
                ThreadPool.Names.GENERIC,
                auditor,
                context
            );

            IterationResult<TransformIndexerPosition> newPosition = indexer.doProcess(searchResponse);
            assertThat(newPosition.getToIndex().collect(Collectors.toList()), is(empty()));
            assertThat(newPosition.getPosition(), is(nullValue()));
            assertThat(newPosition.isDone(), is(true));
        } finally {
            searchResponse.decRef();
        }
    }

    public void testScriptError() throws Exception {
        Integer pageSize = randomBoolean() ? null : randomIntBetween(500, 10_000);
        String transformId = randomAlphaOfLength(10);
        TransformConfig config = new TransformConfig(
            transformId,
            randomSourceConfig(),
            randomDestConfig(),
            null,
            null,
            null,
            randomPivotConfig(),
            null,
            randomBoolean() ? null : randomAlphaOfLengthBetween(1, 1000),
            new SettingsConfig.Builder().setMaxPageSearchSize(pageSize).build(),
            null,
            null,
            null,
            null
        );
        AtomicReference<IndexerState> state = new AtomicReference<>(IndexerState.STOPPED);
        Function<SearchRequest, SearchResponse> searchFunction = searchRequest -> {
            throw new SearchPhaseExecutionException(
                "query",
                "Partial shards failure",
                new ShardSearchFailure[] {
                    new ShardSearchFailure(
                        new ScriptException(
                            "runtime error",
                            new ArithmeticException("/ by zero"),
                            singletonList("stack"),
                            "test",
                            "painless"
                        )
                    ) }

            );
        };

        Function<BulkRequest, BulkResponse> bulkFunction = bulkRequest -> new BulkResponse(new BulkItemResponse[0], 100);

        final AtomicBoolean failIndexerCalled = new AtomicBoolean(false);
        final AtomicReference<String> failureMessage = new AtomicReference<>();

        MockTransformAuditor auditor = MockTransformAuditor.createMockAuditor();
        TransformContext.Listener contextListener = createContextListener(failIndexerCalled, failureMessage);
        TransformContext context = new TransformContext(TransformTaskState.STARTED, "", 0, contextListener);

        MockedTransformIndexer indexer = createMockIndexer(
            config,
            state,
            searchFunction,
            bulkFunction,
            null,
            threadPool,
            ThreadPool.Names.GENERIC,
            auditor,
            context
        );

        final CountDownLatch latch = indexer.newLatch(1);

        indexer.start();
        assertThat(indexer.getState(), equalTo(IndexerState.STARTED));
        assertTrue(indexer.maybeTriggerAsyncJob(System.currentTimeMillis()));
        assertThat(indexer.getState(), equalTo(IndexerState.INDEXING));

        latch.countDown();
        assertBusy(() -> assertThat(indexer.getState(), equalTo(IndexerState.STARTED)), 10, TimeUnit.SECONDS);
        assertTrue(failIndexerCalled.get());
        assertThat(
            failureMessage.get(),
            matchesRegex("Failed to execute script with error: \\[.*ArithmeticException: / by zero\\], stack trace: \\[stack\\]")
        );
    }

    public void testRetentionPolicyDeleteByQueryThrowsIrrecoverable() throws Exception {
        String transformId = randomAlphaOfLength(10);
        TransformConfig config = new TransformConfig(
            transformId,
            randomSourceConfig(),
            randomDestConfig(),
            null,
            null,
            null,
            randomPivotConfig(),
            null,
            randomBoolean() ? null : randomAlphaOfLengthBetween(1, 1000),
            null,
            null,
            new TimeRetentionPolicyConfig(randomAlphaOfLength(10), TimeValue.timeValueSeconds(10)),
            null,
            null
        );

        final SearchResponse searchResponse = new SearchResponse(
            SearchHits.unpooled(new SearchHit[] { SearchHit.unpooled(1) }, new TotalHits(1L, TotalHits.Relation.EQUAL_TO), 1.0f),
            // Simulate completely null aggs
            null,
            new Suggest(Collections.emptyList()),
            false,
            false,
            new SearchProfileResults(Collections.emptyMap()),
            1,
            "",
            1,
            1,
            0,
            0,
            ShardSearchFailure.EMPTY_ARRAY,
            SearchResponse.Clusters.EMPTY
        );
        try {
<<<<<<< HEAD

=======
>>>>>>> 1a848eb5
            AtomicReference<IndexerState> state = new AtomicReference<>(IndexerState.STOPPED);
            Function<SearchRequest, SearchResponse> searchFunction = searchRequest -> searchResponse;

            Function<BulkRequest, BulkResponse> bulkFunction = bulkRequest -> new BulkResponse(new BulkItemResponse[0], 100);

            Function<DeleteByQueryRequest, BulkByScrollResponse> deleteByQueryFunction = deleteByQueryRequest -> {
                throw new SearchPhaseExecutionException(
                    "query",
                    "Partial shards failure",
                    new ShardSearchFailure[] {
                        new ShardSearchFailure(
                            new ElasticsearchParseException("failed to parse date field", new IllegalArgumentException("illegal format"))
                        ) }
                );
            };

            final AtomicBoolean failIndexerCalled = new AtomicBoolean(false);
            final AtomicReference<String> failureMessage = new AtomicReference<>();

            MockTransformAuditor auditor = MockTransformAuditor.createMockAuditor();
            TransformContext.Listener contextListener = createContextListener(failIndexerCalled, failureMessage);
            TransformContext context = new TransformContext(TransformTaskState.STARTED, "", 0, contextListener);

            MockedTransformIndexer indexer = createMockIndexer(
                config,
                state,
                searchFunction,
                bulkFunction,
                deleteByQueryFunction,
                threadPool,
                ThreadPool.Names.GENERIC,
                auditor,
                context
            );

            final CountDownLatch latch = indexer.newLatch(1);

            indexer.start();
            assertThat(indexer.getState(), equalTo(IndexerState.STARTED));
            assertTrue(indexer.maybeTriggerAsyncJob(System.currentTimeMillis()));
            assertThat(indexer.getState(), equalTo(IndexerState.INDEXING));

            latch.countDown();
            assertBusy(() -> assertThat(indexer.getState(), equalTo(IndexerState.STARTED)), 10, TimeUnit.SECONDS);
            assertTrue(failIndexerCalled.get());
            assertThat(
                failureMessage.get(),
                matchesRegex(
                    "task encountered irrecoverable failure: org.elasticsearch.ElasticsearchParseException: failed to parse date field;.*"
                )
            );
        } finally {
            searchResponse.decRef();
        }
    }

    public void testRetentionPolicyDeleteByQueryThrowsTemporaryProblem() throws Exception {
        String transformId = randomAlphaOfLength(10);
        TransformConfig config = new TransformConfig(
            transformId,
            randomSourceConfig(),
            randomDestConfig(),
            null,
            null,
            null,
            randomPivotConfig(),
            null,
            randomBoolean() ? null : randomAlphaOfLengthBetween(1, 1000),
            null,
            null,
            new TimeRetentionPolicyConfig(randomAlphaOfLength(10), TimeValue.timeValueSeconds(10)),
            null,
            null
        );

        final SearchResponse searchResponse = new SearchResponse(
            SearchHits.unpooled(new SearchHit[] { SearchHit.unpooled(1) }, new TotalHits(1L, TotalHits.Relation.EQUAL_TO), 1.0f),
            // Simulate completely null aggs
            null,
            new Suggest(Collections.emptyList()),
            false,
            false,
            new SearchProfileResults(Collections.emptyMap()),
            1,
            "",
            1,
            1,
            0,
            0,
            ShardSearchFailure.EMPTY_ARRAY,
            SearchResponse.Clusters.EMPTY
        );
        try {
<<<<<<< HEAD

=======
>>>>>>> 1a848eb5
            AtomicReference<IndexerState> state = new AtomicReference<>(IndexerState.STOPPED);
            Function<SearchRequest, SearchResponse> searchFunction = searchRequest -> searchResponse;

            Function<BulkRequest, BulkResponse> bulkFunction = bulkRequest -> new BulkResponse(new BulkItemResponse[0], 100);

            Function<DeleteByQueryRequest, BulkByScrollResponse> deleteByQueryFunction = deleteByQueryRequest -> {
                throw new SearchPhaseExecutionException(
                    "query",
                    "Partial shards failure",
                    new ShardSearchFailure[] { new ShardSearchFailure(new ElasticsearchTimeoutException("timed out during dbq")) }
                );
            };

            final AtomicBoolean failIndexerCalled = new AtomicBoolean(false);
            final AtomicReference<String> failureMessage = new AtomicReference<>();

            MockTransformAuditor auditor = MockTransformAuditor.createMockAuditor();
            auditor.addExpectation(
                new MockTransformAuditor.SeenAuditExpectation(
                    "timed out during dbq",
                    Level.WARNING,
                    transformId,
                    "Transform encountered an exception: [org.elasticsearch.ElasticsearchTimeoutException: timed out during dbq];"
                        + " Will automatically retry [1/10]"
                )
            );
            TransformContext.Listener contextListener = createContextListener(failIndexerCalled, failureMessage);
            TransformContext context = new TransformContext(TransformTaskState.STARTED, "", 0, contextListener);

            MockedTransformIndexer indexer = createMockIndexer(
                config,
                state,
                searchFunction,
                bulkFunction,
                deleteByQueryFunction,
                threadPool,
                ThreadPool.Names.GENERIC,
                auditor,
                context
            );

            final CountDownLatch latch = indexer.newLatch(1);

            indexer.start();
            assertThat(indexer.getState(), equalTo(IndexerState.STARTED));
            assertTrue(indexer.maybeTriggerAsyncJob(System.currentTimeMillis()));
            assertThat(indexer.getState(), equalTo(IndexerState.INDEXING));

            latch.countDown();
            assertBusy(() -> assertThat(indexer.getState(), equalTo(IndexerState.STARTED)), 10, TimeUnit.SECONDS);
            assertFalse(failIndexerCalled.get());
            assertThat(indexer.getState(), equalTo(IndexerState.STARTED));
            auditor.assertAllExpectationsMatched();
            assertEquals(1, context.getFailureCount());
        } finally {
            searchResponse.decRef();
        }
    }

    public void testFailureCounterIsResetOnSuccess() throws Exception {
        String transformId = randomAlphaOfLength(10);
        TransformConfig config = new TransformConfig(
            transformId,
            randomSourceConfig(),
            randomDestConfig(),
            null,
            new TimeSyncConfig("time", TimeSyncConfig.DEFAULT_DELAY),
            null,
            randomPivotConfig(),
            null,
            randomBoolean() ? null : randomAlphaOfLengthBetween(1, 1000),
            null,
            null,
            null,
            null,
            null
        );

        final SearchResponse searchResponse = new SearchResponse(
            SearchHits.unpooled(new SearchHit[] { SearchHit.unpooled(1) }, new TotalHits(1L, TotalHits.Relation.EQUAL_TO), 1.0f),
            // Simulate completely null aggs
            null,
            new Suggest(Collections.emptyList()),
            false,
            false,
            new SearchProfileResults(Collections.emptyMap()),
            1,
            "",
            1,
            1,
            0,
            0,
            ShardSearchFailure.EMPTY_ARRAY,
            SearchResponse.Clusters.EMPTY
        );
        try {
<<<<<<< HEAD

=======
>>>>>>> 1a848eb5
            AtomicReference<IndexerState> state = new AtomicReference<>(IndexerState.STOPPED);
            Function<SearchRequest, SearchResponse> searchFunction = new Function<>() {
                final AtomicInteger calls = new AtomicInteger(0);

                @Override
                public SearchResponse apply(SearchRequest searchRequest) {
                    int call = calls.getAndIncrement();
                    if (call == 0) {
                        throw new SearchPhaseExecutionException(
                            "query",
                            "Partial shards failure",
                            new ShardSearchFailure[] { new ShardSearchFailure(new Exception()) }
                        );
                    }
                    return searchResponse;
                }
            };

            Function<BulkRequest, BulkResponse> bulkFunction = request -> new BulkResponse(new BulkItemResponse[0], 1);

            final AtomicBoolean failIndexerCalled = new AtomicBoolean(false);
            final AtomicReference<String> failureMessage = new AtomicReference<>();

            MockTransformAuditor auditor = MockTransformAuditor.createMockAuditor();
            TransformContext.Listener contextListener = createContextListener(failIndexerCalled, failureMessage);
            TransformContext context = new TransformContext(TransformTaskState.STARTED, "", 0, contextListener);

            MockedTransformIndexer indexer = createMockIndexer(
                config,
                state,
                searchFunction,
                bulkFunction,
                null,
                threadPool,
                ThreadPool.Names.GENERIC,
                auditor,
                context
            );

            final CountDownLatch latch = indexer.newLatch(1);

            indexer.start();
            assertThat(indexer.getState(), equalTo(IndexerState.STARTED));
            assertTrue(indexer.maybeTriggerAsyncJob(System.currentTimeMillis()));
            assertThat(indexer.getState(), equalTo(IndexerState.INDEXING));

            latch.countDown();
            assertBusy(() -> assertThat(indexer.getState(), equalTo(IndexerState.STARTED)), 10, TimeUnit.SECONDS);
            assertFalse(failIndexerCalled.get());
            assertThat(indexer.getState(), equalTo(IndexerState.STARTED));
            assertEquals(1, context.getFailureCount());

            final CountDownLatch secondLatch = indexer.newLatch(1);

            indexer.start();
            assertThat(indexer.getState(), equalTo(IndexerState.STARTED));
            assertBusy(() -> assertTrue(indexer.maybeTriggerAsyncJob(System.currentTimeMillis())));
            assertThat(indexer.getState(), equalTo(IndexerState.INDEXING));

            secondLatch.countDown();
            assertBusy(() -> assertThat(indexer.getState(), equalTo(IndexerState.STARTED)), 10, TimeUnit.SECONDS);
            assertFalse(failIndexerCalled.get());
            assertThat(indexer.getState(), equalTo(IndexerState.STARTED));
            auditor.assertAllExpectationsMatched();
            assertEquals(0, context.getFailureCount());
        } finally {
            searchResponse.decRef();
        }
    }

    // tests throttling of audits on logs based on repeated exception types
    public void testHandleFailureAuditing() {
        String transformId = randomAlphaOfLength(10);
        TransformConfig config = new TransformConfig.Builder().setId(transformId)
            .setSource(randomSourceConfig())
            .setDest(randomDestConfig())
            .setSyncConfig(new TimeSyncConfig("time", TimeSyncConfig.DEFAULT_DELAY))
            .setPivotConfig(randomPivotConfig())
            .build();

        AtomicReference<IndexerState> state = new AtomicReference<>(IndexerState.STOPPED);
        Function<SearchRequest, SearchResponse> searchFunction = request -> mock(SearchResponse.class);
        Function<BulkRequest, BulkResponse> bulkFunction = request -> mock(BulkResponse.class);

        final AtomicBoolean failIndexerCalled = new AtomicBoolean(false);
        final AtomicReference<String> failureMessage = new AtomicReference<>();

        MockTransformAuditor auditor = MockTransformAuditor.createMockAuditor();
        TransformContext.Listener contextListener = createContextListener(failIndexerCalled, failureMessage);
        TransformContext context = new TransformContext(TransformTaskState.STARTED, "", 0, contextListener);

        auditor.addExpectation(
            new MockTransformAuditor.SeenAuditExpectation(
                "timeout_exception_1",
                Level.WARNING,
                transformId,
                "Transform encountered an exception: [*ElasticsearchTimeoutException: timeout_1]; Will automatically retry [1/"
                    + Transform.DEFAULT_FAILURE_RETRIES
                    + "]"
            )
        );

        auditor.addExpectation(
            new MockTransformAuditor.SeenAuditExpectation(
                "bulk_exception_1",
                Level.WARNING,
                transformId,
                "Transform encountered an exception: [*BulkIndexingException: bulk_exception_1*]; Will automatically retry [2/"
                    + Transform.DEFAULT_FAILURE_RETRIES
                    + "]"
            )
        );

        auditor.addExpectation(
            new MockTransformAuditor.SeenAuditExpectation(
                "timeout_exception_2",
                Level.WARNING,
                transformId,
                "Transform encountered an exception: [*ElasticsearchTimeoutException: timeout_2]; Will automatically retry [3/"
                    + Transform.DEFAULT_FAILURE_RETRIES
                    + "]"
            )
        );

        auditor.addExpectation(
            new MockTransformAuditor.SeenAuditExpectation(
                "bulk_exception_2",
                Level.WARNING,
                transformId,
                "Transform encountered an exception: [*BulkIndexingException: bulk_exception_2*]; Will automatically retry [6/"
                    + Transform.DEFAULT_FAILURE_RETRIES
                    + "]"
            )
        );

        MockedTransformIndexer indexer = createMockIndexer(
            config,
            state,
            searchFunction,
            bulkFunction,
            null,
            threadPool,
            ThreadPool.Names.GENERIC,
            auditor,
            context
        );

        indexer.handleFailure(
            new SearchPhaseExecutionException(
                "query",
                "Partial shards failure",
                new ShardSearchFailure[] { new ShardSearchFailure(new ElasticsearchTimeoutException("timeout_1")) }
            )
        );

        indexer.handleFailure(
            new SearchPhaseExecutionException(
                "query",
                "Partial shards failure",
                new ShardSearchFailure[] {
                    new ShardSearchFailure(
                        new BulkIndexingException("bulk_exception_1", new EsRejectedExecutionException("full queue"), false)
                    ) }
            )
        );

        indexer.handleFailure(
            new SearchPhaseExecutionException(
                "query",
                "Partial shards failure",
                new ShardSearchFailure[] { new ShardSearchFailure(new ElasticsearchTimeoutException("timeout_2")) }
            )
        );

        // not logged
        indexer.handleFailure(
            new SearchPhaseExecutionException(
                "query",
                "Partial shards failure",
                new ShardSearchFailure[] { new ShardSearchFailure(new ElasticsearchTimeoutException("timeout_2")) }
            )
        );

        // not logged
        indexer.handleFailure(
            new SearchPhaseExecutionException(
                "query",
                "Partial shards failure",
                new ShardSearchFailure[] { new ShardSearchFailure(new ElasticsearchTimeoutException("timeout_2")) }
            )
        );

        indexer.handleFailure(
            new SearchPhaseExecutionException(
                "query",
                "Partial shards failure",
                new ShardSearchFailure[] {
                    new ShardSearchFailure(
                        new BulkIndexingException("bulk_exception_2", new EsRejectedExecutionException("full queue"), false)
                    ) }
            )
        );

        auditor.assertAllExpectationsMatched();
    }

    public void testHandleFailure() {
        testHandleFailure(0, 5, 0, 0);
        testHandleFailure(5, 0, 5, 2);
        testHandleFailure(3, 5, 3, 2);
        testHandleFailure(5, 3, 5, 2);
        testHandleFailure(0, null, 0, 0);
        testHandleFailure(3, null, 3, 2);
        testHandleFailure(5, null, 5, 2);
        testHandleFailure(7, null, 7, 2);
        testHandleFailure(Transform.DEFAULT_FAILURE_RETRIES, null, Transform.DEFAULT_FAILURE_RETRIES, 2);
        testHandleFailure(null, 0, 0, 0);
        testHandleFailure(null, 3, 3, 2);
        testHandleFailure(null, 5, 5, 2);
        testHandleFailure(null, 7, 7, 2);
        testHandleFailure(null, Transform.DEFAULT_FAILURE_RETRIES, Transform.DEFAULT_FAILURE_RETRIES, 2);
        testHandleFailure(null, null, Transform.DEFAULT_FAILURE_RETRIES, 2);
    }

    private void testHandleFailure(
        Integer configNumFailureRetries,
        Integer contextNumFailureRetries,
        int expectedEffectiveNumFailureRetries,
        int expecedNumberOfRetryAudits
    ) {
        String transformId = randomAlphaOfLength(10);
        TransformConfig config = new TransformConfig.Builder().setId(transformId)
            .setSource(randomSourceConfig())
            .setDest(randomDestConfig())
            .setSyncConfig(new TimeSyncConfig("time", TimeSyncConfig.DEFAULT_DELAY))
            .setPivotConfig(randomPivotConfig())
            .setSettings(new SettingsConfig.Builder().setNumFailureRetries(configNumFailureRetries).build())
            .build();

        AtomicReference<IndexerState> state = new AtomicReference<>(IndexerState.STOPPED);
        Function<SearchRequest, SearchResponse> searchFunction = request -> mock(SearchResponse.class);
        Function<BulkRequest, BulkResponse> bulkFunction = request -> mock(BulkResponse.class);

        final AtomicBoolean failIndexerCalled = new AtomicBoolean(false);
        final AtomicReference<String> failureMessage = new AtomicReference<>();

        MockTransformAuditor auditor = MockTransformAuditor.createMockAuditor();
        TransformContext.Listener contextListener = createContextListener(failIndexerCalled, failureMessage);
        TransformContext context = new TransformContext(TransformTaskState.STARTED, "", 0, contextListener);
        if (contextNumFailureRetries != null) {
            context.setNumFailureRetries(contextNumFailureRetries);
        }

        int indexerRetries = configNumFailureRetries != null ? configNumFailureRetries
            : contextNumFailureRetries != null ? contextNumFailureRetries
            : Transform.DEFAULT_FAILURE_RETRIES;
        auditor.addExpectation(
            new MockTransformAuditor.SeenAuditExpectation(
                getTestName(),
                Level.WARNING,
                transformId,
                "Transform encountered an exception: [*]; Will automatically retry [*/" + indexerRetries + "]",
                expecedNumberOfRetryAudits
            )
        );

        MockedTransformIndexer indexer = createMockIndexer(
            config,
            state,
            searchFunction,
            bulkFunction,
            null,
            threadPool,
            ThreadPool.Names.GENERIC,
            auditor,
            context
        );

        for (int i = 0; i < expectedEffectiveNumFailureRetries; ++i) {
            indexer.handleFailure(new Exception("exception no. " + (i + 1)));
            assertFalse(failIndexerCalled.get());
            assertThat(failureMessage.get(), is(nullValue()));
            assertThat(context.getFailureCount(), is(equalTo(i + 1)));
        }
        indexer.handleFailure(new Exception("exception no. " + (expectedEffectiveNumFailureRetries + 1)));
        assertTrue(failIndexerCalled.get());
        assertThat(
            failureMessage.get(),
            is(
                equalTo(
                    "task encountered more than "
                        + expectedEffectiveNumFailureRetries
                        + " failures; latest failure: exception no. "
                        + (expectedEffectiveNumFailureRetries + 1)
                )
            )
        );
        assertThat(context.getFailureCount(), is(equalTo(expectedEffectiveNumFailureRetries + 1)));

        auditor.assertAllExpectationsMatched();
    }

    private MockedTransformIndexer createMockIndexer(
        TransformConfig config,
        AtomicReference<IndexerState> state,
        Function<SearchRequest, SearchResponse> searchFunction,
        Function<BulkRequest, BulkResponse> bulkFunction,
        Function<DeleteByQueryRequest, BulkByScrollResponse> deleteByQueryFunction,
        ThreadPool threadPool,
        String executorName,
        TransformAuditor auditor,
        TransformContext context
    ) {
        IndexBasedTransformConfigManager transformConfigManager = mock(IndexBasedTransformConfigManager.class);
        doAnswer(invocationOnMock -> {
            @SuppressWarnings("unchecked")
            ActionListener<TransformConfig> listener = (ActionListener<TransformConfig>) invocationOnMock.getArguments()[1];
            listener.onResponse(config);
            return null;
        }).when(transformConfigManager).getTransformConfiguration(any(), any());
        MockedTransformIndexer indexer = new MockedTransformIndexer(
            threadPool,
            executorName,
            transformConfigManager,
            mock(CheckpointProvider.class),
            config,
            auditor,
            state,
            null,
            new TransformIndexerStats(),
            context,
            searchFunction,
            bulkFunction,
            deleteByQueryFunction
        );

        indexer.initialize();
        return indexer;
    }

    private TransformContext.Listener createContextListener(
        final AtomicBoolean failIndexerCalled,
        final AtomicReference<String> failureMessage
    ) {
        return new TransformContext.Listener() {
            @Override
            public void shutdown() {}

            @Override
            public void failureCountChanged() {}

            @Override
            public void fail(Throwable exception, String message, ActionListener<Void> listener) {
                assertTrue(failIndexerCalled.compareAndSet(false, true));
                assertTrue(failureMessage.compareAndSet(null, message));
            }
        };
    }
}<|MERGE_RESOLUTION|>--- conflicted
+++ resolved
@@ -530,10 +530,6 @@
             SearchResponse.Clusters.EMPTY
         );
         try {
-<<<<<<< HEAD
-
-=======
->>>>>>> 1a848eb5
             AtomicReference<IndexerState> state = new AtomicReference<>(IndexerState.STOPPED);
             Function<SearchRequest, SearchResponse> searchFunction = searchRequest -> searchResponse;
 
@@ -627,10 +623,6 @@
             SearchResponse.Clusters.EMPTY
         );
         try {
-<<<<<<< HEAD
-
-=======
->>>>>>> 1a848eb5
             AtomicReference<IndexerState> state = new AtomicReference<>(IndexerState.STOPPED);
             Function<SearchRequest, SearchResponse> searchFunction = searchRequest -> searchResponse;
 
@@ -727,10 +719,6 @@
             SearchResponse.Clusters.EMPTY
         );
         try {
-<<<<<<< HEAD
-
-=======
->>>>>>> 1a848eb5
             AtomicReference<IndexerState> state = new AtomicReference<>(IndexerState.STOPPED);
             Function<SearchRequest, SearchResponse> searchFunction = new Function<>() {
                 final AtomicInteger calls = new AtomicInteger(0);
