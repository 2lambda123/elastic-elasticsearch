/*
 * Copyright Elasticsearch B.V. and/or licensed to Elasticsearch B.V. under one
 * or more contributor license agreements. Licensed under the Elastic License;
 * you may not use this file except in compliance with the Elastic License.
 */

package org.elasticsearch.xpack.transform.action;

import org.apache.logging.log4j.LogManager;
import org.apache.logging.log4j.Logger;
import org.elasticsearch.ElasticsearchException;
import org.elasticsearch.ElasticsearchStatusException;
import org.elasticsearch.Version;
import org.elasticsearch.action.ActionListener;
import org.elasticsearch.action.admin.indices.stats.IndicesStatsResponse;
import org.elasticsearch.action.support.ActionFilters;
import org.elasticsearch.action.support.IndicesOptions;
import org.elasticsearch.action.support.master.TransportMasterNodeAction;
import org.elasticsearch.client.Client;
import org.elasticsearch.cluster.ClusterState;
import org.elasticsearch.cluster.block.ClusterBlockException;
import org.elasticsearch.cluster.block.ClusterBlockLevel;
import org.elasticsearch.cluster.metadata.IndexNameExpressionResolver;
import org.elasticsearch.cluster.service.ClusterService;
import org.elasticsearch.common.inject.Inject;
import org.elasticsearch.common.io.stream.StreamInput;
import org.elasticsearch.common.unit.TimeValue;
import org.elasticsearch.license.LicenseUtils;
import org.elasticsearch.license.XPackLicenseState;
import org.elasticsearch.persistent.PersistentTasksCustomMetaData;
import org.elasticsearch.persistent.PersistentTasksService;
import org.elasticsearch.rest.RestStatus;
import org.elasticsearch.tasks.Task;
import org.elasticsearch.threadpool.ThreadPool;
import org.elasticsearch.transport.TransportService;
import org.elasticsearch.xpack.core.ClientHelper;
import org.elasticsearch.xpack.core.XPackField;
<<<<<<< HEAD
import org.elasticsearch.xpack.core.transform.DataFrameMessages;
import org.elasticsearch.xpack.core.transform.action.StartDataFrameTransformAction;
import org.elasticsearch.xpack.core.transform.transforms.DataFrameTransform;
import org.elasticsearch.xpack.core.transform.transforms.DataFrameTransformConfig;
import org.elasticsearch.xpack.core.transform.transforms.DataFrameTransformState;
import org.elasticsearch.xpack.core.transform.transforms.DataFrameTransformTaskState;
=======
import org.elasticsearch.xpack.core.transform.TransformMessages;
import org.elasticsearch.xpack.core.transform.action.StartTransformAction;
import org.elasticsearch.xpack.core.transform.action.StartTransformTaskAction;
import org.elasticsearch.xpack.core.transform.transforms.Transform;
import org.elasticsearch.xpack.core.transform.transforms.TransformConfig;
import org.elasticsearch.xpack.core.transform.transforms.TransformState;
import org.elasticsearch.xpack.core.transform.transforms.TransformTaskState;
>>>>>>> 0a1cbed7
import org.elasticsearch.xpack.transform.notifications.DataFrameAuditor;
import org.elasticsearch.xpack.transform.persistence.DataFrameTransformsConfigManager;
import org.elasticsearch.xpack.transform.persistence.DataframeIndex;
import org.elasticsearch.xpack.transform.transforms.SourceDestValidator;
import org.elasticsearch.xpack.transform.transforms.pivot.Pivot;

import java.io.IOException;
import java.time.Clock;
import java.util.Collection;
import java.util.Map;
import java.util.concurrent.atomic.AtomicReference;
import java.util.function.Consumer;
import java.util.function.Predicate;

import static org.elasticsearch.xpack.core.transform.DataFrameMessages.DATA_FRAME_CANNOT_START_FAILED_TRANSFORM;

public class TransportStartDataFrameTransformAction extends
    TransportMasterNodeAction<StartTransformAction.Request, StartTransformAction.Response> {

    private static final Logger logger = LogManager.getLogger(TransportStartDataFrameTransformAction.class);
    private final XPackLicenseState licenseState;
    private final DataFrameTransformsConfigManager dataFrameTransformsConfigManager;
    private final PersistentTasksService persistentTasksService;
    private final Client client;
    private final DataFrameAuditor auditor;

    @Inject
    public TransportStartDataFrameTransformAction(TransportService transportService, ActionFilters actionFilters,
                                                  ClusterService clusterService, XPackLicenseState licenseState,
                                                  ThreadPool threadPool, IndexNameExpressionResolver indexNameExpressionResolver,
                                                  DataFrameTransformsConfigManager dataFrameTransformsConfigManager,
                                                  PersistentTasksService persistentTasksService, Client client,
                                                  DataFrameAuditor auditor) {
        super(StartTransformAction.NAME, transportService, clusterService, threadPool, actionFilters,
                StartTransformAction.Request::new, indexNameExpressionResolver);
        this.licenseState = licenseState;
        this.dataFrameTransformsConfigManager = dataFrameTransformsConfigManager;
        this.persistentTasksService = persistentTasksService;
        this.client = client;
        this.auditor = auditor;
    }

    @Override
    protected String executor() {
        return ThreadPool.Names.SAME;
    }

    @Override
    protected StartTransformAction.Response read(StreamInput in) throws IOException {
        return new StartTransformAction.Response(in);
    }

    @Override
    protected void masterOperation(Task ignoredTask, StartTransformAction.Request request,
                                   ClusterState state,
<<<<<<< HEAD
                                   ActionListener<StartDataFrameTransformAction.Response> listener) {
=======
                                   ActionListener<StartTransformAction.Response> listener) throws Exception {
>>>>>>> 0a1cbed7
        if (!licenseState.isDataFrameAllowed()) {
            listener.onFailure(LicenseUtils.newComplianceException(XPackField.Transform));
            return;
        }
        final AtomicReference<Transform> transformTaskHolder = new AtomicReference<>();

        // <4> Wait for the allocated task's state to STARTED
        ActionListener<PersistentTasksCustomMetaData.PersistentTask<Transform>> newPersistentTaskActionListener =
            ActionListener.wrap(
                task -> {
                    Transform transformTask = transformTaskHolder.get();
                    assert transformTask != null;
                    waitForDataFrameTaskStarted(task.getId(),
                        transformTask,
                        request.timeout(),
                        ActionListener.wrap(
                            taskStarted -> listener.onResponse(new StartTransformAction.Response(true)),
                            listener::onFailure));
            },
            listener::onFailure
        );

        // <3> Create the task in cluster state so that it will start executing on the node
        ActionListener<Void> createOrGetIndexListener = ActionListener.wrap(
            unused -> {
                Transform transformTask = transformTaskHolder.get();
                assert transformTask != null;
                PersistentTasksCustomMetaData.PersistentTask<Transform> existingTask =
                    getExistingTask(transformTask.getId(), state);
                if (existingTask == null) {
                    // Create the allocated task and wait for it to be started
                    persistentTasksService.sendStartRequest(transformTask.getId(),
                        Transform.NAME,
                        transformTask,
                        newPersistentTaskActionListener);
                } else {
<<<<<<< HEAD
                    DataFrameTransformState transformState = (DataFrameTransformState)existingTask.getState();
                    if(transformState.getTaskState() == DataFrameTransformTaskState.FAILED) {
=======
                    TransformState transformState = (TransformState)existingTask.getState();
                    if(transformState.getTaskState() == TransformTaskState.FAILED && request.isForce() == false) {
>>>>>>> 0a1cbed7
                        listener.onFailure(new ElasticsearchStatusException(
                            DataFrameMessages.getMessage(DATA_FRAME_CANNOT_START_FAILED_TRANSFORM,
                                request.getId(),
                                transformState.getReason()),
                            RestStatus.CONFLICT));
<<<<<<< HEAD
                    } else {
                        // If the task already exists that means that it is either running or failed
                        // Since it is not failed, that means it is running, we return a conflict.
                        listener.onFailure(new ElasticsearchStatusException(
                            "Cannot start transform [{}] as it is already started.",
                            RestStatus.CONFLICT,
                            request.getId()
                        ));
=======
                    } else if (transformState.getTaskState() != TransformTaskState.STOPPED &&
                               transformState.getTaskState() != TransformTaskState.FAILED) {
                        listener.onFailure(new ElasticsearchStatusException(
                            "Unable to start data frame transform [" + request.getId() +
                                "] as it is in state [" + transformState.getTaskState()  + "]", RestStatus.CONFLICT));
                    } else {
                        // If the task already exists but is not assigned to a node, something is weird
                        // return a failure that includes the current assignment explanation (if one exists)
                        if (existingTask.isAssigned() == false) {
                            String assignmentExplanation = "unknown reason";
                            if (existingTask.getAssignment() != null) {
                                assignmentExplanation = existingTask.getAssignment().getExplanation();
                            }
                            listener.onFailure(new ElasticsearchStatusException("Unable to start data frame transform [" +
                                request.getId() + "] as it is not assigned to a node, explanation: " + assignmentExplanation,
                                RestStatus.CONFLICT));
                            return;
                        }
                        // If the task already exists and is assigned to a node, simply attempt to set it to start
                        ClientHelper.executeAsyncWithOrigin(client,
                            ClientHelper.DATA_FRAME_ORIGIN,
                            StartTransformTaskAction.INSTANCE,
                            new StartTransformTaskAction.Request(request.getId(), request.isForce()),
                            ActionListener.wrap(
                                r -> listener.onResponse(new StartTransformAction.Response(true)),
                                listener::onFailure));
>>>>>>> 0a1cbed7
                    }
                }
            },
            listener::onFailure
        );

        // <2> If the destination index exists, start the task, otherwise deduce our mappings for the destination index and create it
        ActionListener<TransformConfig> getTransformListener = ActionListener.wrap(
            config -> {
                if (config.isValid() == false) {
                    listener.onFailure(new ElasticsearchStatusException(
                        TransformMessages.getMessage(TransformMessages.DATA_FRAME_CONFIG_INVALID, request.getId()),
                        RestStatus.BAD_REQUEST
                    ));
                    return;
                }
                // Validate source and destination indices
                SourceDestValidator.validate(config, clusterService.state(), indexNameExpressionResolver, false);

                transformTaskHolder.set(createDataFrameTransform(config.getId(), config.getVersion(), config.getFrequency()));
                final String destinationIndex = config.getDestination().getIndex();
                String[] dest = indexNameExpressionResolver.concreteIndexNames(state,
                    IndicesOptions.lenientExpandOpen(),
                    destinationIndex);

                if(dest.length == 0) {
                    auditor.info(request.getId(),
                        "Creating destination index [" +  destinationIndex + "] with deduced mappings.");
                    createDestinationIndex(config, createOrGetIndexListener);
                } else {
                    auditor.info(request.getId(), "Using existing destination index [" + destinationIndex + "].");
                    ClientHelper.executeAsyncWithOrigin(client.threadPool().getThreadContext(),
                        ClientHelper.DATA_FRAME_ORIGIN,
                        client.admin()
                            .indices()
                            .prepareStats(dest)
                            .clear()
                            .setDocs(true)
                            .request(),
                        ActionListener.<IndicesStatsResponse>wrap(
                            r -> {
                                long docTotal = r.getTotal().docs.getCount();
                                if (docTotal > 0L) {
                                    auditor.warning(request.getId(), "Non-empty destination index [" + destinationIndex + "]. " +
                                        "Contains [" + docTotal + "] total documents.");
                                }
                                createOrGetIndexListener.onResponse(null);
                            },
                            e -> {
                                String msg = "Unable to determine destination index stats, error: " + e.getMessage();
                                logger.error(msg, e);
                                auditor.warning(request.getId(), msg);
                                createOrGetIndexListener.onResponse(null);
                            }),
                        client.admin().indices()::stats);
                }
            },
            listener::onFailure
        );

        // <1> Get the config to verify it exists and is valid
        dataFrameTransformsConfigManager.getTransformConfiguration(request.getId(), getTransformListener);
    }

    private void createDestinationIndex(final TransformConfig config, final ActionListener<Void> listener) {

        final Pivot pivot = new Pivot(config.getPivotConfig());

        ActionListener<Map<String, String>> deduceMappingsListener = ActionListener.wrap(
            mappings -> DataframeIndex.createDestinationIndex(
                client,
                Clock.systemUTC(),
                config,
                mappings,
                ActionListener.wrap(r -> listener.onResponse(null), listener::onFailure)),
            deduceTargetMappingsException -> listener.onFailure(
                new RuntimeException(TransformMessages.REST_PUT_DATA_FRAME_FAILED_TO_DEDUCE_DEST_MAPPINGS,
                    deduceTargetMappingsException))
        );

        pivot.deduceMappings(client, config.getSource(), deduceMappingsListener);
    }

    @Override
    protected ClusterBlockException checkBlock(StartTransformAction.Request request, ClusterState state) {
        return state.blocks().globalBlockedException(ClusterBlockLevel.METADATA_WRITE);
    }

    private static Transform createDataFrameTransform(String transformId, Version transformVersion, TimeValue frequency) {
        return new Transform(transformId, transformVersion, frequency);
    }

    @SuppressWarnings("unchecked")
    private static PersistentTasksCustomMetaData.PersistentTask<Transform> getExistingTask(String id, ClusterState state) {
        PersistentTasksCustomMetaData pTasksMeta = state.getMetaData().custom(PersistentTasksCustomMetaData.TYPE);
        if (pTasksMeta == null) {
            return null;
        }
        Collection<PersistentTasksCustomMetaData.PersistentTask<?>> existingTask = pTasksMeta.findTasks(Transform.NAME,
            t -> t.getId().equals(id));
        if (existingTask.isEmpty()) {
            return null;
        } else {
            assert(existingTask.size() == 1);
            PersistentTasksCustomMetaData.PersistentTask<?> pTask = existingTask.iterator().next();
            if (pTask.getParams() instanceof Transform) {
                return (PersistentTasksCustomMetaData.PersistentTask<Transform>)pTask;
            }
            throw new ElasticsearchStatusException("Found data frame transform persistent task [" + id + "] with incorrect params",
                RestStatus.INTERNAL_SERVER_ERROR);
        }
    }

    private void cancelDataFrameTask(String taskId, String dataFrameId, Exception exception, Consumer<Exception> onFailure) {
        persistentTasksService.sendRemoveRequest(taskId,
            new ActionListener<PersistentTasksCustomMetaData.PersistentTask<?>>() {
                @Override
                public void onResponse(PersistentTasksCustomMetaData.PersistentTask<?> task) {
                    // We succeeded in cancelling the persistent task, but the
                    // problem that caused us to cancel it is the overall result
                    onFailure.accept(exception);
                }

                @Override
                public void onFailure(Exception e) {
                    logger.error("[" + dataFrameId + "] Failed to cancel persistent task that could " +
                        "not be assigned due to [" + exception.getMessage() + "]", e);
                    onFailure.accept(exception);
                }
            }
        );
    }

    private void waitForDataFrameTaskStarted(String taskId,
                                             Transform params,
                                             TimeValue timeout,
                                             ActionListener<Boolean> listener) {
        DataFramePredicate predicate = new DataFramePredicate();
        persistentTasksService.waitForPersistentTaskCondition(taskId, predicate, timeout,
            new PersistentTasksService.WaitForPersistentTaskListener<Transform>() {
                @Override
                public void onResponse(PersistentTasksCustomMetaData.PersistentTask<Transform>
                                           persistentTask) {
                    if (predicate.exception != null) {
                        // We want to return to the caller without leaving an unassigned persistent task
                        cancelDataFrameTask(taskId, params.getId(), predicate.exception, listener::onFailure);
                    } else {
                        listener.onResponse(true);
                    }
                }

                @Override
                public void onFailure(Exception e) {
                    listener.onFailure(e);
                }

                @Override
                public void onTimeout(TimeValue timeout) {
                    listener.onFailure(new ElasticsearchException("Starting dataframe ["
                        + params.getId() + "] timed out after [" + timeout + "]"));
                }
            });
    }

    /**
     * Important: the methods of this class must NOT throw exceptions.  If they did then the callers
     * of endpoints waiting for a condition tested by this predicate would never get a response.
     */
    private class DataFramePredicate implements Predicate<PersistentTasksCustomMetaData.PersistentTask<?>> {

        private volatile Exception exception;

        @Override
        public boolean test(PersistentTasksCustomMetaData.PersistentTask<?> persistentTask) {
            if (persistentTask == null) {
                return false;
            }
            PersistentTasksCustomMetaData.Assignment assignment = persistentTask.getAssignment();
            if (assignment != null &&
                assignment.equals(PersistentTasksCustomMetaData.INITIAL_ASSIGNMENT) == false &&
                assignment.isAssigned() == false) {
                // For some reason, the task is not assigned to a node, but is no longer in the `INITIAL_ASSIGNMENT` state
                // Consider this a failure.
                exception = new ElasticsearchStatusException("Could not start dataframe, allocation explanation [" +
                    assignment.getExplanation() + "]", RestStatus.TOO_MANY_REQUESTS);
                return true;
            }
            // We just want it assigned so we can tell it to start working
            return assignment != null && assignment.isAssigned() && isNotStopped(persistentTask);
        }

        // checking for `isNotStopped` as the state COULD be marked as failed for any number of reasons
        // But if it is in a failed state, _stats will show as much and give good reason to the user.
        // If it is not able to be assigned to a node all together, we should just close the task completely
        private boolean isNotStopped(PersistentTasksCustomMetaData.PersistentTask<?> task) {
            TransformState state = (TransformState)task.getState();
            return state != null && state.getTaskState().equals(TransformTaskState.STOPPED) == false;
        }
    }
}<|MERGE_RESOLUTION|>--- conflicted
+++ resolved
@@ -35,22 +35,12 @@
 import org.elasticsearch.transport.TransportService;
 import org.elasticsearch.xpack.core.ClientHelper;
 import org.elasticsearch.xpack.core.XPackField;
-<<<<<<< HEAD
-import org.elasticsearch.xpack.core.transform.DataFrameMessages;
-import org.elasticsearch.xpack.core.transform.action.StartDataFrameTransformAction;
-import org.elasticsearch.xpack.core.transform.transforms.DataFrameTransform;
-import org.elasticsearch.xpack.core.transform.transforms.DataFrameTransformConfig;
-import org.elasticsearch.xpack.core.transform.transforms.DataFrameTransformState;
-import org.elasticsearch.xpack.core.transform.transforms.DataFrameTransformTaskState;
-=======
 import org.elasticsearch.xpack.core.transform.TransformMessages;
 import org.elasticsearch.xpack.core.transform.action.StartTransformAction;
-import org.elasticsearch.xpack.core.transform.action.StartTransformTaskAction;
 import org.elasticsearch.xpack.core.transform.transforms.Transform;
 import org.elasticsearch.xpack.core.transform.transforms.TransformConfig;
 import org.elasticsearch.xpack.core.transform.transforms.TransformState;
 import org.elasticsearch.xpack.core.transform.transforms.TransformTaskState;
->>>>>>> 0a1cbed7
 import org.elasticsearch.xpack.transform.notifications.DataFrameAuditor;
 import org.elasticsearch.xpack.transform.persistence.DataFrameTransformsConfigManager;
 import org.elasticsearch.xpack.transform.persistence.DataframeIndex;
@@ -65,7 +55,7 @@
 import java.util.function.Consumer;
 import java.util.function.Predicate;
 
-import static org.elasticsearch.xpack.core.transform.DataFrameMessages.DATA_FRAME_CANNOT_START_FAILED_TRANSFORM;
+import static org.elasticsearch.xpack.core.transform.TransformMessages.DATA_FRAME_CANNOT_START_FAILED_TRANSFORM;
 
 public class TransportStartDataFrameTransformAction extends
     TransportMasterNodeAction<StartTransformAction.Request, StartTransformAction.Response> {
@@ -106,11 +96,7 @@
     @Override
     protected void masterOperation(Task ignoredTask, StartTransformAction.Request request,
                                    ClusterState state,
-<<<<<<< HEAD
-                                   ActionListener<StartDataFrameTransformAction.Response> listener) {
-=======
                                    ActionListener<StartTransformAction.Response> listener) throws Exception {
->>>>>>> 0a1cbed7
         if (!licenseState.isDataFrameAllowed()) {
             listener.onFailure(LicenseUtils.newComplianceException(XPackField.Transform));
             return;
@@ -147,19 +133,13 @@
                         transformTask,
                         newPersistentTaskActionListener);
                 } else {
-<<<<<<< HEAD
-                    DataFrameTransformState transformState = (DataFrameTransformState)existingTask.getState();
-                    if(transformState.getTaskState() == DataFrameTransformTaskState.FAILED) {
-=======
                     TransformState transformState = (TransformState)existingTask.getState();
-                    if(transformState.getTaskState() == TransformTaskState.FAILED && request.isForce() == false) {
->>>>>>> 0a1cbed7
+                    if(transformState.getTaskState() == TransformTaskState.FAILED) {
                         listener.onFailure(new ElasticsearchStatusException(
-                            DataFrameMessages.getMessage(DATA_FRAME_CANNOT_START_FAILED_TRANSFORM,
+                            TransformMessages.getMessage(DATA_FRAME_CANNOT_START_FAILED_TRANSFORM,
                                 request.getId(),
                                 transformState.getReason()),
                             RestStatus.CONFLICT));
-<<<<<<< HEAD
                     } else {
                         // If the task already exists that means that it is either running or failed
                         // Since it is not failed, that means it is running, we return a conflict.
@@ -168,34 +148,6 @@
                             RestStatus.CONFLICT,
                             request.getId()
                         ));
-=======
-                    } else if (transformState.getTaskState() != TransformTaskState.STOPPED &&
-                               transformState.getTaskState() != TransformTaskState.FAILED) {
-                        listener.onFailure(new ElasticsearchStatusException(
-                            "Unable to start data frame transform [" + request.getId() +
-                                "] as it is in state [" + transformState.getTaskState()  + "]", RestStatus.CONFLICT));
-                    } else {
-                        // If the task already exists but is not assigned to a node, something is weird
-                        // return a failure that includes the current assignment explanation (if one exists)
-                        if (existingTask.isAssigned() == false) {
-                            String assignmentExplanation = "unknown reason";
-                            if (existingTask.getAssignment() != null) {
-                                assignmentExplanation = existingTask.getAssignment().getExplanation();
-                            }
-                            listener.onFailure(new ElasticsearchStatusException("Unable to start data frame transform [" +
-                                request.getId() + "] as it is not assigned to a node, explanation: " + assignmentExplanation,
-                                RestStatus.CONFLICT));
-                            return;
-                        }
-                        // If the task already exists and is assigned to a node, simply attempt to set it to start
-                        ClientHelper.executeAsyncWithOrigin(client,
-                            ClientHelper.DATA_FRAME_ORIGIN,
-                            StartTransformTaskAction.INSTANCE,
-                            new StartTransformTaskAction.Request(request.getId(), request.isForce()),
-                            ActionListener.wrap(
-                                r -> listener.onResponse(new StartTransformAction.Response(true)),
-                                listener::onFailure));
->>>>>>> 0a1cbed7
                     }
                 }
             },
