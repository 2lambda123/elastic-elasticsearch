/*
 * Copyright Elasticsearch B.V. and/or licensed to Elasticsearch B.V. under one
 * or more contributor license agreements. Licensed under the Elastic License
 * 2.0; you may not use this file except in compliance with the Elastic License
 * 2.0.
 */

package org.elasticsearch.xpack.transform.integration;

import org.apache.http.client.methods.HttpGet;
import org.apache.http.entity.ContentType;
import org.apache.http.entity.StringEntity;
<<<<<<< HEAD
import org.apache.http.util.EntityUtils;
import org.apache.logging.log4j.Level;
=======
>>>>>>> ab52ef1f
import org.elasticsearch.client.Request;
import org.elasticsearch.client.RequestOptions;
import org.elasticsearch.client.Response;
import org.elasticsearch.client.ResponseException;
import org.elasticsearch.common.Strings;
import org.elasticsearch.common.bytes.BytesReference;
import org.elasticsearch.common.settings.Settings;
import org.elasticsearch.common.util.concurrent.ThreadContext;
import org.elasticsearch.common.xcontent.LoggingDeprecationHandler;
import org.elasticsearch.common.xcontent.support.XContentMapValues;
import org.elasticsearch.core.Nullable;
import org.elasticsearch.core.TimeValue;
import org.elasticsearch.rest.RestStatus;
import org.elasticsearch.search.SearchModule;
import org.elasticsearch.search.aggregations.AggregatorFactories;
import org.elasticsearch.search.aggregations.bucket.histogram.DateHistogramInterval;
import org.elasticsearch.xcontent.NamedXContentRegistry;
import org.elasticsearch.xcontent.ToXContent;
import org.elasticsearch.xcontent.XContentBuilder;
import org.elasticsearch.xcontent.XContentFactory;
import org.elasticsearch.xcontent.XContentParser;
import org.elasticsearch.xcontent.XContentParserConfiguration;
import org.elasticsearch.xcontent.XContentType;
import org.elasticsearch.xpack.core.transform.TransformField;
import org.elasticsearch.xpack.core.transform.transforms.DestConfig;
import org.elasticsearch.xpack.core.transform.transforms.QueryConfig;
import org.elasticsearch.xpack.core.transform.transforms.SourceConfig;
import org.elasticsearch.xpack.core.transform.transforms.TransformConfig;
import org.elasticsearch.xpack.core.transform.transforms.pivot.AggregationConfig;
import org.elasticsearch.xpack.core.transform.transforms.pivot.DateHistogramGroupSource;
import org.elasticsearch.xpack.core.transform.transforms.pivot.GroupConfig;
import org.elasticsearch.xpack.core.transform.transforms.pivot.PivotConfig;
import org.elasticsearch.xpack.core.transform.transforms.pivot.SingleGroupSource;
import org.elasticsearch.xpack.transform.integration.common.TransformCommonRestTestCase;

import java.io.IOException;
import java.nio.charset.StandardCharsets;
import java.time.ZoneId;
import java.util.Base64;
import java.util.Collections;
import java.util.HashSet;
import java.util.List;
import java.util.Map;
import java.util.Set;
import java.util.concurrent.TimeUnit;
import java.util.function.Function;

import static org.elasticsearch.xcontent.XContentFactory.jsonBuilder;
import static org.elasticsearch.xpack.core.transform.TransformField.BASIC_STATS;
import static org.hamcrest.Matchers.equalTo;
import static org.hamcrest.Matchers.hasSize;
import static org.hamcrest.core.Is.is;

public abstract class TransformRestTestCase extends TransformCommonRestTestCase {

    protected static final String AUTH_KEY = "Authorization";
    protected static final String SECONDARY_AUTH_KEY = "es-secondary-authorization";

    private final Set<String> createdTransformIds = new HashSet<>();

    protected void cleanUp() throws Exception {
        logAudits();
        cleanUpTransforms();
        waitForPendingTasks();
    }

<<<<<<< HEAD
    @SuppressWarnings("unchecked")
    private void logAudits() throws Exception {
        logger.info("writing audit messages to the log");
        Request searchRequest = new Request("GET", TransformInternalIndexConstants.AUDIT_INDEX + "/_search?ignore_unavailable=true");
        searchRequest.setJsonEntity("""
            {
              "size": 100,
              "sort": [ { "timestamp": { "order": "asc" } } ]
            }""");

        assertBusy(() -> {
            try {
                refreshIndex(TransformInternalIndexConstants.AUDIT_INDEX_PATTERN, RequestOptions.DEFAULT);
                Map<String, Object> searchResult = entityAsMap(client().performRequest(searchRequest));
                List<Map<String, Object>> searchHits = (List<Map<String, Object>>) XContentMapValues.extractValue(
                    "hits.hits",
                    searchResult
                );

                for (Map<String, Object> hit : searchHits) {
                    Map<String, Object> source = (Map<String, Object>) XContentMapValues.extractValue("_source", hit);
                    String level = (String) source.getOrDefault("level", "info");
                    logger.log(
                        Level.getLevel(level.toUpperCase(Locale.ROOT)),
                        "Transform audit: [{}] [{}] [{}] [{}]",
                        Instant.ofEpochMilli((long) source.getOrDefault("timestamp", 0)),
                        source.getOrDefault("transform_id", "n/a"),
                        source.getOrDefault("message", "n/a"),
                        source.getOrDefault("node_name", "n/a")
                    );
                }
            } catch (ResponseException e) {
                // see gh#54810, wrap temporary 503's as assertion error for retry
                if (e.getResponse().getStatusLine().getStatusCode() != 503) {
                    throw e;
                }
                throw new AssertionError("Failed to retrieve audit logs", e);
            }
        }, 5, TimeUnit.SECONDS);
    }

=======
>>>>>>> ab52ef1f
    protected void cleanUpTransforms() throws IOException {
        for (String id : createdTransformIds) {
            try {
                stopTransform(id);
                deleteTransform(id);
            } catch (ResponseException ex) {
                if (ex.getResponse().getStatusLine().getStatusCode() == RestStatus.NOT_FOUND.getStatus()) {
                    logger.info("tried to cleanup already deleted transform [{}]", id);
                } else {
                    throw ex;
                }
            }
        }
        createdTransformIds.clear();
    }

<<<<<<< HEAD
    protected void refreshIndex(String index, RequestOptions options) throws IOException {
        var r = new Request("POST", index + "/_refresh");
        r.setOptions(options);
        assertOKAndConsume(adminClient().performRequest(r));
    }

=======
>>>>>>> ab52ef1f
    protected Map<String, Object> getIndexMapping(String index, RequestOptions options) throws IOException {
        var r = new Request("GET", "/" + index + "/_mapping");
        r.setOptions(options);
        return entityAsMap(client().performRequest(r));
    }

    protected void stopTransform(String id) throws IOException {
        stopTransform(id, true, null, false, false);
    }

    protected void stopTransform(
        String id,
        boolean waitForCompletion,
        @Nullable TimeValue timeout,
        boolean waitForCheckpoint,
        boolean force
    ) throws IOException {

        final Request stopTransformRequest = new Request("POST", TRANSFORM_ENDPOINT + id + "/_stop");
        stopTransformRequest.addParameter(TransformField.WAIT_FOR_COMPLETION.getPreferredName(), Boolean.toString(waitForCompletion));
        stopTransformRequest.addParameter(TransformField.WAIT_FOR_CHECKPOINT.getPreferredName(), Boolean.toString(waitForCheckpoint));
        if (timeout != null) {
            stopTransformRequest.addParameter(TransformField.TIMEOUT.getPreferredName(), timeout.getStringRep());
        }
        if (force) {
            stopTransformRequest.addParameter(TransformField.FORCE.getPreferredName(), "true");
        }
        assertAcknowledged(client().performRequest(stopTransformRequest));
    }

    protected void startTransform(String id, RequestOptions options) throws IOException {
        Request startTransformRequest = new Request("POST", TRANSFORM_ENDPOINT + id + "/_start");
        startTransformRequest.setOptions(options);
        assertAcknowledged(client().performRequest(startTransformRequest));
    }

    // workaround for https://github.com/elastic/elasticsearch/issues/62204
    protected void startTransformWithRetryOnConflict(String id, RequestOptions options) throws Exception {
        final int totalRetries = 10;
        long totalSleepTime = 0;
        ResponseException lastConflict = null;
        for (int retries = totalRetries; retries > 0; --retries) {
            try {
                startTransform(id, options);
                return;
            } catch (ResponseException e) {
                logger.warn(
                    "Failed to start transform [{}], remaining retries [{}], error: [{}], status: [{}]",
                    id,
                    retries,
                    e.getMessage(),
                    e.getResponse().getStatusLine().getStatusCode()
                );

                if ((RestStatus.CONFLICT.getStatus() == e.getResponse().getStatusLine().getStatusCode()) == false) {
                    throw e;
                }

                lastConflict = e;

                // wait between some ms max 5s, between a check,
                // with 10 retries the total retry should not be longer than 10s
                final long sleepTime = 5 * Math.round((Math.min(Math.pow(2, 1 + totalRetries - retries), 1000)));
                totalSleepTime += sleepTime;
                Thread.sleep(sleepTime);
            }
        }
        throw new AssertionError("startTransformWithRetryOnConflict timed out after " + totalSleepTime + "ms", lastConflict);
    }

    protected void deleteTransform(String id) throws IOException {
        deleteTransform(id, false);
    }

    protected void deleteTransform(String id, boolean force) throws IOException {
        Request request = new Request("DELETE", TRANSFORM_ENDPOINT + id);
        if (force) {
            request.addParameter(TransformField.FORCE.getPreferredName(), "true");
        }
        assertAcknowledged(adminClient().performRequest(request));
        createdTransformIds.remove(id);
    }

    protected void putTransform(String id, String config, RequestOptions options) throws IOException {
        putTransform(id, config, false, options);
    }

    protected void putTransform(String id, String config, boolean deferValidation, RequestOptions options) throws IOException {
        if (createdTransformIds.contains(id)) {
            throw new IllegalArgumentException("transform [" + id + "] is already registered");
        }

        Request request = new Request("PUT", TRANSFORM_ENDPOINT + id);
        request.setJsonEntity(config);
        if (deferValidation) {
            request.addParameter("defer_validation", "true");
        }
        request.setOptions(options);
        assertAcknowledged(client().performRequest(request));
        createdTransformIds.add(id);
    }

    protected Map<String, Object> previewTransform(String transformConfig, RequestOptions options) throws IOException {
        var request = new Request("POST", TRANSFORM_ENDPOINT + "_preview");
        request.setJsonEntity(transformConfig);
        request.setOptions(options);
        return entityAsMap(client().performRequest(request));
    }

    @SuppressWarnings("unchecked")
    protected Map<String, Object> getTransformStats(String id) throws IOException {
        var request = new Request("GET", TRANSFORM_ENDPOINT + id + "/_stats");
        request.setOptions(RequestOptions.DEFAULT);
        Response response = client().performRequest(request);
        List<Map<String, Object>> stats = (List<Map<String, Object>>) XContentMapValues.extractValue("transforms", entityAsMap(response));
        assertThat(stats, hasSize(1));
        return stats.get(0);
    }

    @SuppressWarnings("unchecked")
    protected Map<String, Object> getBasicTransformStats(String id) throws IOException {
        var request = new Request("GET", TRANSFORM_ENDPOINT + id + "/_stats");
        request.addParameter(BASIC_STATS.getPreferredName(), "true");
        request.setOptions(RequestOptions.DEFAULT);
        var stats = (List<Map<String, Object>>) XContentMapValues.extractValue("transforms", entityAsMap(client().performRequest(request)));
        assertThat(stats, hasSize(1));
        return stats.get(0);
    }

    protected String getTransformState(String id) throws IOException {
        return (String) getBasicTransformStats(id).get("state");
    }

    @SuppressWarnings("unchecked")
    protected Map<String, Object> getTransform(String id) throws IOException {
        var request = new Request("GET", TRANSFORM_ENDPOINT + id);
        var transformConfigs = (List<Map<String, Object>>) XContentMapValues.extractValue(
            "transforms",
            entityAsMap(client().performRequest(request))
        );
        assertThat(transformConfigs, hasSize(1));
        return transformConfigs.get(0);
    }

    protected Map<String, Object> getTransforms(String id) throws IOException {
        Request request = new Request("GET", TRANSFORM_ENDPOINT + id);
        return entityAsMap(client().performRequest(request));
    }

    protected void waitUntilCheckpoint(String id, long checkpoint) throws Exception {
        waitUntilCheckpoint(id, checkpoint, TimeValue.timeValueSeconds(30));
    }

    protected void waitUntilCheckpoint(String id, long checkpoint, TimeValue waitTime) throws Exception {
        assertBusy(() -> assertEquals(checkpoint, getCheckpoint(id)), waitTime.getMillis(), TimeUnit.MILLISECONDS);
    }

    protected long getCheckpoint(String id) throws IOException {
        return getCheckpoint(getBasicTransformStats(id));
    }

    protected long getCheckpoint(Map<String, Object> stats) {
        return ((Integer) XContentMapValues.extractValue("checkpointing.last.checkpoint", stats)).longValue();
    }

    protected DateHistogramGroupSource createDateHistogramGroupSourceWithCalendarInterval(
        String field,
        DateHistogramInterval interval,
        ZoneId zone
    ) {
        return new DateHistogramGroupSource(field, null, false, new DateHistogramGroupSource.CalendarInterval(interval), zone, null);
    }

    /**
     * GroupConfig has 2 internal representations - source and a map
     * of SingleGroupSource, both need to be present.
     * The fromXContent parser populates both so the trick here is
     * to JSON serialise {@code groups} and build the
     * GroupConfig from JSON.
     *
     * @param groups Agg factory
     * @param xContentRegistry registry
     * @return GroupConfig
     * @throws IOException on parsing
     */
    public static GroupConfig createGroupConfig(Map<String, SingleGroupSource> groups, NamedXContentRegistry xContentRegistry)
        throws IOException {
        try (XContentBuilder builder = XContentFactory.jsonBuilder()) {
            builder.startObject();
            for (Map.Entry<String, SingleGroupSource> entry : groups.entrySet()) {
                builder.startObject(entry.getKey());
                builder.field(entry.getValue().getType().value(), entry.getValue());
                builder.endObject();
            }
            builder.endObject();

            try (
                XContentParser sourceParser = XContentType.JSON.xContent()
                    .createParser(
                        XContentParserConfiguration.EMPTY.withRegistry(xContentRegistry)
                            .withDeprecationHandler(LoggingDeprecationHandler.INSTANCE),
                        BytesReference.bytes(builder).streamInput()
                    )
            ) {
                return GroupConfig.fromXContent(sourceParser, false);
            }
        }
    }

    protected GroupConfig createGroupConfig(Map<String, SingleGroupSource> groups) throws IOException {
        return createGroupConfig(groups, xContentRegistry());
    }

    /**
     * AggregationConfig has 2 internal representations - source and an
     * Aggregation Factory, both need to be present.
     * The fromXContent parser populates both so the trick here is
     * to JSON serialise {@code aggregations} and build the
     * AggregationConfig from JSON.
     *
     * @param aggregations Agg factory
     * @param xContentRegistry registry
     * @return AggregationConfig
     * @throws IOException on parsing
     */
    public static AggregationConfig createAggConfig(AggregatorFactories.Builder aggregations, NamedXContentRegistry xContentRegistry)
        throws IOException {

        try (XContentBuilder xContentBuilder = XContentFactory.jsonBuilder()) {
            aggregations.toXContent(xContentBuilder, ToXContent.EMPTY_PARAMS);
            try (
                XContentParser sourceParser = XContentType.JSON.xContent()
                    .createParser(
                        XContentParserConfiguration.EMPTY.withRegistry(xContentRegistry)
                            .withDeprecationHandler(LoggingDeprecationHandler.INSTANCE),
                        BytesReference.bytes(xContentBuilder).streamInput()
                    )
            ) {
                return AggregationConfig.fromXContent(sourceParser, false);
            }
        }
    }

    protected AggregationConfig createAggConfig(AggregatorFactories.Builder aggregations) throws IOException {
        return createAggConfig(aggregations, xContentRegistry());
    }

    protected PivotConfig createPivotConfig(Map<String, SingleGroupSource> groups, AggregatorFactories.Builder aggregations)
        throws Exception {
        return new PivotConfig(createGroupConfig(groups), createAggConfig(aggregations), null);
    }

    protected TransformConfig.Builder createTransformConfigBuilder(
        String id,
        String destinationIndex,
        QueryConfig queryConfig,
        String... sourceIndices
    ) {
        return TransformConfig.builder()
            .setId(id)
            .setSource(new SourceConfig(sourceIndices, queryConfig, Collections.emptyMap()))
            .setDest(new DestConfig(destinationIndex, null, null))
            .setFrequency(TimeValue.timeValueSeconds(10))
            .setDescription("Test transform config id: " + id);
    }

    protected void updateConfig(String id, String update, RequestOptions options) throws Exception {
        updateConfig(id, update, false, options);
    }

    protected void updateConfig(String id, String update, boolean deferValidation, RequestOptions options) throws Exception {
        Request updateRequest = new Request("POST", "_transform/" + id + "/_update");
        if (deferValidation) {
            updateRequest.addParameter("defer_validation", String.valueOf(deferValidation));
        }
        updateRequest.setJsonEntity(update);
        updateRequest.setOptions(options);
        assertOKAndConsume(client().performRequest(updateRequest));
    }

    protected void createReviewsIndex(
        String indexName,
        int numDocs,
        int numUsers,
        Function<Integer, Integer> userIdProvider,
        Function<Integer, String> dateStringProvider
    ) throws Exception {
        createReviewsIndex(indexName, numDocs, numUsers, userIdProvider, dateStringProvider, null);
    }

    protected void createReviewsIndex(
        String indexName,
        int numDocs,
        int numUsers,
        Function<Integer, Integer> userIdProvider,
        Function<Integer, String> dateStringProvider,
        String defaultPipeline
    ) throws Exception {
        assert numUsers > 0;

        // create mapping
        try (XContentBuilder builder = jsonBuilder()) {
            builder.startObject();
            {
                builder.startObject("mappings")
                    .startObject("properties")
                    .startObject("timestamp")
                    .field("type", "date")
                    .endObject()
                    .startObject("user_id")
                    .field("type", "keyword")
                    .endObject()
                    .startObject("count")
                    .field("type", "integer")
                    .endObject()
                    .startObject("business_id")
                    .field("type", "keyword")
                    .endObject()
                    .startObject("stars")
                    .field("type", "integer")
                    .endObject()
                    .startObject("regular_object")
                    .field("type", "object")
                    .endObject()
                    .startObject("nested_object")
                    .field("type", "nested")
                    .endObject()
                    .startObject("comment")
                    .field("type", "text")
                    .startObject("fields")
                    .startObject("keyword")
                    .field("type", "keyword")
                    .endObject()
                    .endObject()
                    .endObject()
                    .endObject()
                    .endObject();
                if (defaultPipeline != null) {
                    builder.startObject("settings").field("index.default_pipeline", defaultPipeline).endObject();
                }
            }
            builder.endObject();

            final StringEntity indexMappings = new StringEntity(Strings.toString(builder), ContentType.APPLICATION_JSON);
            Request req = new Request("PUT", indexName);
            req.setEntity(indexMappings);
            req.setOptions(RequestOptions.DEFAULT);
            assertAcknowledged(adminClient().performRequest(req));
        }

        // create index
        StringBuilder sourceBuilder = new StringBuilder();
        for (int i = 0; i < numDocs; i++) {
            Integer user = userIdProvider.apply(i);
            int stars = i % 5;
            long business = i % 50;
            String dateString = dateStringProvider.apply(i);

            sourceBuilder.append(Strings.format("""
                {"create":{"_index":"%s"}}
                """, indexName));

            sourceBuilder.append("{");
            if (user != null) {
                sourceBuilder.append("\"user_id\":\"").append("user_").append(user).append("\",");
            }
            sourceBuilder.append(Strings.format("""
                "count":%s,"business_id":"business_%s","stars":%s,"comment":"Great stuff, deserves %s stars","regular_object":\
                {"foo": 42},"nested_object":{"bar": 43},"timestamp":"%s"}
                """, i, business, stars, stars, dateString));

            if (i % 100 == 0) {
                sourceBuilder.append("\r\n");
                doBulk(sourceBuilder.toString(), false);
                sourceBuilder.setLength(0);
            }
        }
        sourceBuilder.append("\r\n");
        doBulk(sourceBuilder.toString(), true);
    }

    protected void doBulk(String bulkDocuments, boolean refresh) throws IOException {
        Request bulkRequest = new Request("POST", "/_bulk");
        if (refresh) {
            bulkRequest.addParameter("refresh", "true");
        }
        bulkRequest.setJsonEntity(bulkDocuments);
        bulkRequest.setOptions(RequestOptions.DEFAULT);
        Response bulkResponse = adminClient().performRequest(bulkRequest);
        try {
            var bulkMap = entityAsMap(assertOK(bulkResponse));
            assertThat((boolean) bulkMap.get("errors"), is(equalTo(false)));
        } finally {
            EntityUtils.consumeQuietly(bulkResponse.getEntity());
        }
    }

    protected Map<String, Object> matchAllSearch(String index, int size, RequestOptions options) throws IOException {
        Request request = new Request("GET", index + "/_search");
        request.addParameter("size", Integer.toString(size));
        request.setOptions(options);
        Response response = client().performRequest(request);
        try {
            return entityAsMap(assertOK(response));
        } finally {
            EntityUtils.consumeQuietly(response.getEntity());
        }
    }

    private void waitForPendingTasks() {
        Request request = new Request(HttpGet.METHOD_NAME, "/_tasks");
        Map<String, String> parameters = Map.of(
            "wait_for_completion",
            Boolean.TRUE.toString(),
            "detailed",
            Boolean.TRUE.toString(),
            "timeout",
            TimeValue.timeValueSeconds(10).getStringRep()
        );
        request.addParameters(parameters);
        try {
            EntityUtils.consumeQuietly(adminClient().performRequest(request).getEntity());
        } catch (Exception e) {
            throw new AssertionError("Failed to wait for pending tasks to complete", e);
        }
    }

    @Override
    protected NamedXContentRegistry xContentRegistry() {
        SearchModule searchModule = new SearchModule(Settings.EMPTY, Collections.emptyList());
        return new NamedXContentRegistry(searchModule.getNamedXContents());
    }

    @Override
    protected Settings restClientSettings() {
        final String token = "Basic "
            + Base64.getEncoder().encodeToString(("x_pack_rest_user:x-pack-test-password").getBytes(StandardCharsets.UTF_8));
        return Settings.builder().put(ThreadContext.PREFIX + ".Authorization", token).build();
    }
}<|MERGE_RESOLUTION|>--- conflicted
+++ resolved
@@ -10,11 +10,7 @@
 import org.apache.http.client.methods.HttpGet;
 import org.apache.http.entity.ContentType;
 import org.apache.http.entity.StringEntity;
-<<<<<<< HEAD
 import org.apache.http.util.EntityUtils;
-import org.apache.logging.log4j.Level;
-=======
->>>>>>> ab52ef1f
 import org.elasticsearch.client.Request;
 import org.elasticsearch.client.RequestOptions;
 import org.elasticsearch.client.Response;
@@ -81,50 +77,6 @@
         waitForPendingTasks();
     }
 
-<<<<<<< HEAD
-    @SuppressWarnings("unchecked")
-    private void logAudits() throws Exception {
-        logger.info("writing audit messages to the log");
-        Request searchRequest = new Request("GET", TransformInternalIndexConstants.AUDIT_INDEX + "/_search?ignore_unavailable=true");
-        searchRequest.setJsonEntity("""
-            {
-              "size": 100,
-              "sort": [ { "timestamp": { "order": "asc" } } ]
-            }""");
-
-        assertBusy(() -> {
-            try {
-                refreshIndex(TransformInternalIndexConstants.AUDIT_INDEX_PATTERN, RequestOptions.DEFAULT);
-                Map<String, Object> searchResult = entityAsMap(client().performRequest(searchRequest));
-                List<Map<String, Object>> searchHits = (List<Map<String, Object>>) XContentMapValues.extractValue(
-                    "hits.hits",
-                    searchResult
-                );
-
-                for (Map<String, Object> hit : searchHits) {
-                    Map<String, Object> source = (Map<String, Object>) XContentMapValues.extractValue("_source", hit);
-                    String level = (String) source.getOrDefault("level", "info");
-                    logger.log(
-                        Level.getLevel(level.toUpperCase(Locale.ROOT)),
-                        "Transform audit: [{}] [{}] [{}] [{}]",
-                        Instant.ofEpochMilli((long) source.getOrDefault("timestamp", 0)),
-                        source.getOrDefault("transform_id", "n/a"),
-                        source.getOrDefault("message", "n/a"),
-                        source.getOrDefault("node_name", "n/a")
-                    );
-                }
-            } catch (ResponseException e) {
-                // see gh#54810, wrap temporary 503's as assertion error for retry
-                if (e.getResponse().getStatusLine().getStatusCode() != 503) {
-                    throw e;
-                }
-                throw new AssertionError("Failed to retrieve audit logs", e);
-            }
-        }, 5, TimeUnit.SECONDS);
-    }
-
-=======
->>>>>>> ab52ef1f
     protected void cleanUpTransforms() throws IOException {
         for (String id : createdTransformIds) {
             try {
@@ -141,15 +93,6 @@
         createdTransformIds.clear();
     }
 
-<<<<<<< HEAD
-    protected void refreshIndex(String index, RequestOptions options) throws IOException {
-        var r = new Request("POST", index + "/_refresh");
-        r.setOptions(options);
-        assertOKAndConsume(adminClient().performRequest(r));
-    }
-
-=======
->>>>>>> ab52ef1f
     protected Map<String, Object> getIndexMapping(String index, RequestOptions options) throws IOException {
         var r = new Request("GET", "/" + index + "/_mapping");
         r.setOptions(options);
