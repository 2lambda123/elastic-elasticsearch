--- conflicted
+++ resolved
@@ -15,17 +15,12 @@
 import org.elasticsearch.cluster.service.ClusterService;
 import org.elasticsearch.common.inject.Inject;
 import org.elasticsearch.common.io.stream.StreamInput;
-<<<<<<< HEAD
-import org.elasticsearch.common.settings.Settings;
 import org.elasticsearch.common.unit.TimeValue;
-=======
->>>>>>> d7a4cef4
 import org.elasticsearch.tasks.Task;
 import org.elasticsearch.threadpool.ThreadPool;
 import org.elasticsearch.transport.TransportService;
 import org.elasticsearch.xpack.core.indexing.IndexerState;
 import org.elasticsearch.xpack.core.rollup.action.StopRollupJobAction;
-import org.elasticsearch.xpack.core.rollup.action.StopRollupJobAction.Response;
 import org.elasticsearch.xpack.core.rollup.job.RollupJobStatus;
 import org.elasticsearch.xpack.rollup.job.RollupJobTask;
 
@@ -35,19 +30,13 @@
 import java.util.function.Consumer;
 
 public class TransportStopRollupAction extends TransportTasksAction<RollupJobTask, StopRollupJobAction.Request,
-        Response, Response> {
+    StopRollupJobAction.Response, StopRollupJobAction.Response> {
 
     @Inject
-<<<<<<< HEAD
-    public TransportStopRollupAction(Settings settings, TransportService transportService,
+    public TransportStopRollupAction(TransportService transportService,
                            ActionFilters actionFilters, ClusterService clusterService) {
-        super(settings, StopRollupJobAction.NAME, clusterService, transportService, actionFilters,
-            StopRollupJobAction.Request::new, Response::new, ThreadPool.Names.SAME);
-=======
-    public TransportStopRollupAction(TransportService transportService, ActionFilters actionFilters, ClusterService clusterService) {
         super(StopRollupJobAction.NAME, clusterService, transportService, actionFilters,
             StopRollupJobAction.Request::new, StopRollupJobAction.Response::new, ThreadPool.Names.SAME);
->>>>>>> d7a4cef4
     }
 
     @Override
@@ -56,12 +45,13 @@
     }
 
     @Override
-    protected void doExecute(Task task, StopRollupJobAction.Request request, ActionListener<Response> listener) {
+    protected void doExecute(Task task, StopRollupJobAction.Request request, ActionListener<StopRollupJobAction.Response> listener) {
         super.doExecute(task, request, listener);
     }
 
     @Override
-    protected void taskOperation(StopRollupJobAction.Request request, RollupJobTask jobTask, ActionListener<Response> listener) {
+    protected void taskOperation(StopRollupJobAction.Request request, RollupJobTask jobTask,
+                                 ActionListener<StopRollupJobAction.Response> listener) {
         if (jobTask.getConfig().getId().equals(request.getId())) {
             jobTask.stop(maybeWrapWithBlocking(request, jobTask, listener));
         } else {
@@ -70,9 +60,9 @@
         }
     }
 
-    private static ActionListener<Response> maybeWrapWithBlocking(StopRollupJobAction.Request request,
+    private static ActionListener<StopRollupJobAction.Response> maybeWrapWithBlocking(StopRollupJobAction.Request request,
                                                                   RollupJobTask jobTask,
-                                                                  ActionListener<Response> listener) {
+                                                                  ActionListener<StopRollupJobAction.Response> listener) {
         if (request.waitForCompletion()) {
             return ActionListener.wrap(response -> {
                 if (response.isStopped()) {
@@ -124,7 +114,7 @@
     }
 
     @Override
-    protected Response newResponse(StopRollupJobAction.Request request, List<Response> tasks,
+    protected StopRollupJobAction.Response newResponse(StopRollupJobAction.Request request, List<StopRollupJobAction.Response> tasks,
                                                        List<TaskOperationFailure> taskOperationFailures,
                                                        List<FailedNodeException> failedNodeExceptions) {
 
@@ -144,13 +134,13 @@
 
         assert tasks.size() == 1;
 
-        boolean allStopped = tasks.stream().allMatch(Response::isStopped);
-        return new Response(allStopped);
+        boolean allStopped = tasks.stream().allMatch(StopRollupJobAction.Response::isStopped);
+        return new StopRollupJobAction.Response(allStopped);
     }
 
     @Override
-    protected Response readTaskResponse(StreamInput in) throws IOException {
-        return new Response(in);
+    protected StopRollupJobAction.Response readTaskResponse(StreamInput in) throws IOException {
+        return new StopRollupJobAction.Response(in);
     }
 
 }