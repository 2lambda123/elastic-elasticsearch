/*
 * Copyright Elasticsearch B.V. and/or licensed to Elasticsearch B.V. under one
 * or more contributor license agreements. Licensed under the Elastic License
 * 2.0; you may not use this file except in compliance with the Elastic License
 * 2.0.
 */
package org.elasticsearch.xpack.rollup.v2;

import org.elasticsearch.ElasticsearchException;
import org.elasticsearch.action.ActionListener;
import org.elasticsearch.action.admin.indices.create.CreateIndexClusterStateUpdateRequest;
import org.elasticsearch.action.admin.indices.delete.DeleteIndexRequest;
import org.elasticsearch.action.admin.indices.settings.put.UpdateSettingsRequest;
import org.elasticsearch.action.admin.indices.shrink.ResizeRequest;
import org.elasticsearch.action.admin.indices.shrink.ResizeType;
import org.elasticsearch.action.fieldcaps.FieldCapabilities;
import org.elasticsearch.action.fieldcaps.FieldCapabilitiesRequest;
import org.elasticsearch.action.support.ActionFilters;
import org.elasticsearch.action.support.master.AcknowledgedResponse;
import org.elasticsearch.action.support.master.AcknowledgedTransportMasterNodeAction;
import org.elasticsearch.client.internal.Client;
import org.elasticsearch.client.internal.OriginSettingClient;
import org.elasticsearch.cluster.ClusterState;
import org.elasticsearch.cluster.ClusterStateTaskExecutor;
import org.elasticsearch.cluster.ClusterStateUpdateTask;
import org.elasticsearch.cluster.block.ClusterBlockException;
import org.elasticsearch.cluster.block.ClusterBlockLevel;
import org.elasticsearch.cluster.metadata.DataStream;
import org.elasticsearch.cluster.metadata.IndexAbstraction;
import org.elasticsearch.cluster.metadata.IndexMetadata;
import org.elasticsearch.cluster.metadata.IndexNameExpressionResolver;
import org.elasticsearch.cluster.metadata.MappingMetadata;
import org.elasticsearch.cluster.metadata.Metadata;
import org.elasticsearch.cluster.metadata.MetadataCreateIndexService;
import org.elasticsearch.cluster.service.ClusterService;
import org.elasticsearch.common.Strings;
import org.elasticsearch.common.bytes.BytesReference;
import org.elasticsearch.common.inject.Inject;
import org.elasticsearch.common.settings.Settings;
import org.elasticsearch.common.time.DateUtils;
import org.elasticsearch.common.xcontent.XContentHelper;
import org.elasticsearch.core.Glob;
import org.elasticsearch.index.Index;
import org.elasticsearch.index.IndexMode;
import org.elasticsearch.index.IndexSettings;
import org.elasticsearch.index.mapper.DataStreamTimestampFieldMapper;
import org.elasticsearch.index.mapper.DateFieldMapper;
import org.elasticsearch.index.mapper.NestedObjectMapper;
import org.elasticsearch.index.mapper.NumberFieldMapper;
import org.elasticsearch.index.mapper.ObjectMapper;
import org.elasticsearch.index.mapper.SourceFieldMapper;
import org.elasticsearch.index.mapper.TimeSeriesIdFieldMapper;
import org.elasticsearch.indices.InvalidIndexNameException;
import org.elasticsearch.tasks.Task;
import org.elasticsearch.threadpool.ThreadPool;
import org.elasticsearch.transport.TransportService;
import org.elasticsearch.xcontent.XContentBuilder;
import org.elasticsearch.xcontent.XContentFactory;
import org.elasticsearch.xcontent.XContentType;
import org.elasticsearch.xpack.aggregatemetric.mapper.AggregateDoubleMetricFieldMapper;
import org.elasticsearch.xpack.core.ClientHelper;
import org.elasticsearch.xpack.core.ilm.LifecycleSettings;
import org.elasticsearch.xpack.core.rollup.RollupActionConfig;
import org.elasticsearch.xpack.core.rollup.RollupActionDateHistogramGroupConfig;
import org.elasticsearch.xpack.core.rollup.RollupActionGroupConfig;
import org.elasticsearch.xpack.core.rollup.action.RollupAction;
import org.elasticsearch.xpack.core.rollup.action.RollupActionRequestValidationException;
import org.elasticsearch.xpack.core.rollup.action.RollupIndexerAction;
import org.elasticsearch.xpack.core.rollup.job.HistogramGroupConfig;
import org.elasticsearch.xpack.core.rollup.job.MetricConfig;
import org.elasticsearch.xpack.core.rollup.job.TermsGroupConfig;
import org.elasticsearch.xpack.rollup.v2.indexer.metrics.MetricField;

import java.io.IOException;
import java.time.Instant;
import java.util.ArrayList;
import java.util.LinkedHashSet;
import java.util.List;
import java.util.Locale;
import java.util.Map;
import java.util.Set;
import java.util.function.Consumer;
import java.util.function.Predicate;
import java.util.stream.Collectors;

/**
 * The master rollup action that coordinates
 *  -  creating rollup temporary index
 *  -  calling {@link TransportRollupIndexerAction} to index rollup-ed documents
 *  -  cleaning up state
 */
public class TransportRollupAction extends AcknowledgedTransportMasterNodeAction<RollupAction.Request> {

    public static final String TMP_INDEX_PREFIX = ".rolluptmp-";
    private static final Settings WRITE_BLOCKED_SETTINGS = Settings.builder().put(IndexMetadata.SETTING_BLOCKS_WRITE, true).build();

    private final Client client;
    private final ClusterService clusterService;
    private final MetadataCreateIndexService metadataCreateIndexService;

    @Inject
    public TransportRollupAction(
        Client client,
        ClusterService clusterService,
        TransportService transportService,
        ThreadPool threadPool,
        MetadataCreateIndexService metadataCreateIndexService,
        ActionFilters actionFilters,
        IndexNameExpressionResolver indexNameExpressionResolver
    ) {
        super(
            RollupAction.NAME,
            transportService,
            clusterService,
            threadPool,
            actionFilters,
            RollupAction.Request::new,
            indexNameExpressionResolver,
            ThreadPool.Names.SAME
        );
        this.client = new OriginSettingClient(client, ClientHelper.ROLLUP_ORIGIN);
        this.clusterService = clusterService;
        this.metadataCreateIndexService = metadataCreateIndexService;
    }

    @Override
    protected void masterOperation(
        Task task,
        RollupAction.Request request,
        ClusterState state,
        ActionListener<AcknowledgedResponse> listener
    ) {
        final String originalIndexName = request.getSourceIndex();
        IndexMetadata originalIndexMetadata = state.getMetadata().index(originalIndexName);
        if (originalIndexMetadata == null) {
            throw new InvalidIndexNameException(originalIndexName, "rollup origin index metadata missing");
        }

        final String rollupIndexName = request.getRollupIndex();
        validExistsRollupIndex(state, rollupIndexName);

        String tmpIndexName = TMP_INDEX_PREFIX + rollupIndexName;

        FieldCapabilitiesRequest fieldCapsRequest = new FieldCapabilitiesRequest().indices(originalIndexName)
            .fields(request.getRollupConfig().getAllFields().toArray(new String[0]));
        fieldCapsRequest.setParentTask(clusterService.localNode().getId(), task.getId());

        // 1. validate Rollup Config against Field Caps
        // 2. create hidden temporary index
        // 3. run rollup indexer
        // 4. make temp index read-only
        // 5. shrink index
        // 6. publish rollup metadata and add rollup index to datastream
        // 7. delete temporary index
        // at any point if there is an issue, then cleanup temp index

        // 1.
        client.fieldCaps(fieldCapsRequest, ActionListener.wrap(fieldCapsResponse -> {
            RollupActionRequestValidationException validationException = new RollupActionRequestValidationException();
            if (fieldCapsResponse.get().size() == 0) {
                validationException.addValidationError(
                    "Could not find any fields in the index [" + originalIndexName + "] that were configured in job"
                );
                listener.onFailure(validationException);
                return;
            }
            // rebuild rollup config, deal wildcard fields
            request.setRollupConfig(rebuildRollupConfig(request.getRollupConfig(), fieldCapsResponse.get()));
            request.getRollupConfig().validateMappings(fieldCapsResponse.get(), validationException);
            if (validationException.validationErrors().size() > 0) {
                listener.onFailure(validationException);
                return;
            }

            final XContentBuilder mapping;
            try {
                mapping = getMapping(request.getRollupConfig(), originalIndexMetadata.mapping());
            } catch (IOException e) {
                listener.onFailure(e);
                return;
            }

            // Add the source index name and UUID to the rollup index metadata. If the original index is a rollup index itself,
            // we will add the name and UUID of the raw index that we initially rolled up.
            String sourceIndexName = IndexMetadata.INDEX_ROLLUP_SOURCE_NAME.exists(originalIndexMetadata.getSettings())
                ? IndexMetadata.INDEX_ROLLUP_SOURCE_NAME.get(originalIndexMetadata.getSettings())
                : originalIndexName;
            String sourceIndexUuid = IndexMetadata.INDEX_ROLLUP_SOURCE_UUID.exists(originalIndexMetadata.getSettings())
                ? IndexMetadata.INDEX_ROLLUP_SOURCE_UUID.get(originalIndexMetadata.getSettings())
                : originalIndexMetadata.getIndexUUID();

            CreateIndexClusterStateUpdateRequest createIndexClusterStateUpdateRequest = new CreateIndexClusterStateUpdateRequest(
                "rollup",
                tmpIndexName,
                tmpIndexName
            ).settings(getSettings(originalIndexMetadata, request.getRollupConfig()))
                .mappings(XContentHelper.convertToJson(BytesReference.bytes(mapping), false, XContentType.JSON));

            // 2.
            clusterService.submitStateUpdateTask("rollup create index", new ClusterStateUpdateTask() {
                @Override
                public ClusterState execute(ClusterState currentState) throws Exception {
                    return metadataCreateIndexService.applyCreateIndexRequest(
                        currentState,
                        createIndexClusterStateUpdateRequest,
                        true,
                        (builder, indexMetadata) -> builder.put(
                            IndexMetadata.builder(indexMetadata)
                                .settings(
                                    Settings.builder()
                                        .put(indexMetadata.getSettings())
                                        .put(IndexMetadata.INDEX_ROLLUP_SOURCE_NAME.getKey(), sourceIndexName)
                                        .put(IndexMetadata.INDEX_ROLLUP_SOURCE_UUID.getKey(), sourceIndexUuid)
                                )
                        )
                    );
                }

                @Override
                public void clusterStateProcessed(ClusterState oldState, ClusterState newState) {
                    // index created
                    // 3.
                    RollupIndexerAction.Request rollupIndexerRequest = new RollupIndexerAction.Request(request);
                    client.execute(RollupIndexerAction.INSTANCE, rollupIndexerRequest, ActionListener.wrap(indexerResp -> {
                        if (indexerResp.isCreated()) {
                            // 4.
                            UpdateSettingsRequest updateSettingsReq = new UpdateSettingsRequest(WRITE_BLOCKED_SETTINGS, tmpIndexName);
                            client.admin().indices().updateSettings(updateSettingsReq, ActionListener.wrap(updateSettingsResponse -> {
                                if (updateSettingsResponse.isAcknowledged()) {
                                    // 5.
                                    ResizeRequest resizeRequest = new ResizeRequest(rollupIndexName, tmpIndexName);
                                    resizeRequest.setResizeType(ResizeType.CLONE);
                                    resizeRequest.getTargetIndexRequest().settings(addRollupSettings(originalIndexMetadata.getSettings()));
                                    client.admin().indices().resizeIndex(resizeRequest, ActionListener.wrap(resizeResponse -> {
                                        if (resizeResponse.isAcknowledged()) {
                                            // 6.
                                            publishMetadata(originalIndexName, tmpIndexName, rollupIndexName, listener);
                                        } else {
                                            // resize failed
                                            deleteTmpIndex(
                                                originalIndexName,
                                                tmpIndexName,
                                                listener,
                                                new ElasticsearchException("Unable to resize temp rollup index [" + tmpIndexName + "]")
                                            );
                                        }
                                    }, e -> deleteTmpIndex(originalIndexName, tmpIndexName, listener, e)));
                                } else {
                                    // update settings failed
                                    deleteTmpIndex(
                                        originalIndexName,
                                        tmpIndexName,
                                        listener,
                                        new ElasticsearchException("Unable to update settings of temp rollup index [" + tmpIndexName + "]")
                                    );
                                }
                            }, e -> deleteTmpIndex(originalIndexName, tmpIndexName, listener, e)));
                        } else {
                            // rollup failed
                            deleteTmpIndex(
                                originalIndexName,
                                tmpIndexName,
                                listener,
                                new ElasticsearchException("Unable to index into temp rollup index [" + tmpIndexName + "]")
                            );
                        }
                    }, e -> deleteTmpIndex(originalIndexName, tmpIndexName, listener, e)));
                }

                @Override
                public void onFailure(Exception e) {
                    listener.onFailure(e);
                }
            }, ClusterStateTaskExecutor.unbatched());
        }, listener::onFailure));
    }

    @Override
    protected ClusterBlockException checkBlock(RollupAction.Request request, ClusterState state) {
        return state.blocks().globalBlockedException(ClusterBlockLevel.METADATA_WRITE);
    }

    private void publishMetadata(
        String originalIndexName,
        String tmpIndexName,
        String rollupIndexName,
        ActionListener<AcknowledgedResponse> listener
    ) {
        // Update rollup metadata to include this index
        clusterService.submitStateUpdateTask("update-rollup-metadata", new ClusterStateUpdateTask() {
            @Override
            public void clusterStateProcessed(ClusterState oldState, ClusterState newState) {
                // Everything went well, time to delete the temporary index
                deleteTmpIndex(originalIndexName, tmpIndexName, listener, null);
            }

            @Override
            public ClusterState execute(ClusterState currentState) {
                IndexMetadata rollupIndexMetadata = currentState.getMetadata().index(rollupIndexName);
                Index rollupIndex = rollupIndexMetadata.getIndex();
                IndexAbstraction originalIndex = currentState.getMetadata().getIndicesLookup().get(originalIndexName);

                Metadata.Builder metadataBuilder = Metadata.builder(currentState.metadata());
                if (originalIndex.getParentDataStream() != null) {
                    // If rolling up a backing index of a data stream, add rolled up index to backing data stream
                    DataStream originalDataStream = originalIndex.getParentDataStream().getDataStream();
                    List<Index> backingIndices = new ArrayList<>(originalDataStream.getIndices().size() + 1);
                    // Adding rollup indices to the beginning of the list will prevent rollup indices from ever being
                    // considered a write index
                    backingIndices.add(rollupIndex);
                    backingIndices.addAll(originalDataStream.getIndices());
                    DataStream dataStream = new DataStream(
                        originalDataStream.getName(),
                        originalDataStream.getTimeStampField(),
                        backingIndices,
                        originalDataStream.getGeneration(),
                        originalDataStream.getMetadata(),
                        originalDataStream.isHidden(),
                        originalDataStream.isReplicated(),
                        originalDataStream.isSystem(),
                        originalDataStream.isAllowCustomRouting()
                    );
                    metadataBuilder.put(dataStream);
                }
                return ClusterState.builder(currentState).metadata(metadataBuilder.build()).build();
            }

            @Override
            public void onFailure(Exception e) {
                // update rollup metadata failed
                // TODO if update rollup metadata failed, the rollup index has created, but maybe not in data stream indices list.
                deleteTmpIndex(
                    originalIndexName,
                    tmpIndexName,
                    listener,
                    new ElasticsearchException("failed to publish new cluster state with rollup metadata", e)
                );
            }
        }, ClusterStateTaskExecutor.unbatched());
    }

    private void deleteTmpIndex(String originalIndex, String tmpIndex, ActionListener<AcknowledgedResponse> listener, Exception e) {
        client.admin().indices().delete(new DeleteIndexRequest(tmpIndex), new ActionListener<>() {
            @Override
            public void onResponse(AcknowledgedResponse acknowledgedResponse) {
                if (e == null && acknowledgedResponse.isAcknowledged()) {
                    listener.onResponse(acknowledgedResponse);
                } else {
                    listener.onFailure(new RollupExitException("Unable to rollup index [" + originalIndex + "]", e));
                }
            }

            @Override
            public void onFailure(Exception deleteException) {
                listener.onFailure(new RollupExitException("Unable to delete temp rollup index [" + tmpIndex + "]", e));
            }
        });
    }

    static Settings getSettings(IndexMetadata originalIndexMetadata, RollupActionConfig rollupActionConfig) {
        return Settings.builder()
            .put(filterSettings(originalIndexMetadata.getSettings()))
            .put(addTimeSeriesSettings(originalIndexMetadata, rollupActionConfig))
            .put(IndexMetadata.SETTING_INDEX_HIDDEN, true)
            .put(IndexMetadata.SETTING_NUMBER_OF_REPLICAS, 0)
            .build();
    }

    static Settings filterSettings(Settings originalSettings) {
        Settings.Builder settings = Settings.builder().put(originalSettings);

        // remove index inner settings
        settings.remove(IndexSettings.INDEX_SOFT_DELETES_SETTING.getKey());
        settings.remove(IndexMetadata.SETTING_VERSION_CREATED);
        settings.remove(IndexMetadata.SETTING_INDEX_UUID);
        settings.remove(IndexMetadata.SETTING_HISTORY_UUID);
        settings.remove(IndexMetadata.SETTING_INDEX_PROVIDED_NAME);
        settings.remove(IndexMetadata.SETTING_CREATION_DATE);

        // remove replica setting
        settings.remove(IndexMetadata.SETTING_NUMBER_OF_REPLICAS);

        // remove ilm settings
        settings.remove(LifecycleSettings.LIFECYCLE_NAME);
        settings.remove(LifecycleSettings.LIFECYCLE_INDEXING_COMPLETE);

        // remove rollup source settings
        settings.remove(IndexMetadata.INDEX_ROLLUP_SOURCE_UUID_KEY);
        settings.remove(IndexMetadata.INDEX_ROLLUP_SOURCE_NAME_KEY);

        // remove resize settings
        settings.remove(IndexMetadata.INDEX_RESIZE_SOURCE_UUID_KEY);
        settings.remove(IndexMetadata.INDEX_RESIZE_SOURCE_NAME_KEY);

        // remove time_series settings
        settings.remove(IndexSettings.MODE.getKey());
        settings.remove(IndexMetadata.INDEX_ROUTING_PATH.getKey());
        settings.remove(IndexSettings.TIME_SERIES_START_TIME.getKey());
        settings.remove(IndexSettings.TIME_SERIES_END_TIME.getKey());

        return settings.build();
    }

    /**
     * set rollup index to a time_series index
     * and deal the rollup index's routing path:
     * 1. if the origin index has no routing path, the rollup index will use the group terms field to set index path
     * 2. if the rollup group terms contian {@link TimeSeriesIdFieldMapper#NAME} field,
     *    the rollup index will reuse the origin index's routing path
     * 3. if the rollup group terms contain some fields that are not in the origin index's routing path,
     *    the rollup index will use the group terms field to set index path
     * 4. if the rollup group terms contain all the routing path fields, the rollup index will reuse the origin index's routing path
     */
    static Settings addTimeSeriesSettings(IndexMetadata originalIndexMetadata, RollupActionConfig config) {
        if (config == null) {
            return Settings.EMPTY;
        }

        RollupActionGroupConfig groupConfig = config.getGroupConfig();
        if (groupConfig == null || groupConfig.getTerms() == null || groupConfig.getDateHistogram() == null) {
            return Settings.EMPTY;
        }

        // since the timestamp field of time_series index is set to a fixed value, named @timestamp
        // so if the rollup date_histogram field is not @timestamp, the rollup index can't set index.mode=time_series,
        // because the time_series timestamp field must be @timestamp
        if (false == DataStreamTimestampFieldMapper.DEFAULT_PATH.equals(config.getGroupConfig().getDateHistogram().getField())) {
            return Settings.EMPTY;
        }

        String[] groupTerms = groupConfig.getTerms().getFields();
        Settings defaultTimeSeriesSettings = Settings.builder()
            .put(IndexSettings.MODE.getKey(), IndexMode.TIME_SERIES.name().toLowerCase(Locale.ROOT))
            .putList(IndexMetadata.INDEX_ROUTING_PATH.getKey(), groupTerms)
            .put(IndexSettings.TIME_SERIES_START_TIME.getKey(), Instant.ofEpochMilli(1).toString())
            .put(IndexSettings.TIME_SERIES_END_TIME.getKey(), Instant.ofEpochMilli(DateUtils.MAX_MILLIS_BEFORE_9999 - 1).toString())
            .build();

        String indexMode = originalIndexMetadata.getSettings().get(IndexSettings.MODE.getKey());
        if (indexMode == null || false == indexMode.equals(IndexMode.TIME_SERIES.name().toLowerCase(Locale.ROOT))) {
            return defaultTimeSeriesSettings;
        }

        Set<String> terms = Set.of(groupTerms);
        List<String> routingPaths = originalIndexMetadata.getRoutingPaths();
        if (terms.contains(TimeSeriesIdFieldMapper.NAME)) {
            return Settings.builder()
                .put(IndexSettings.MODE.getKey(), IndexMode.TIME_SERIES.name().toLowerCase(Locale.ROOT))
                .putList(IndexMetadata.INDEX_ROUTING_PATH.getKey(), routingPaths)
                .put(
                    IndexSettings.TIME_SERIES_START_TIME.getKey(),
                    originalIndexMetadata.getSettings().get(IndexSettings.TIME_SERIES_START_TIME.getKey())
                )
                .put(
                    IndexSettings.TIME_SERIES_END_TIME.getKey(),
                    originalIndexMetadata.getSettings().get(IndexSettings.TIME_SERIES_END_TIME.getKey())
                )
                .build();
        }

        List<String> newRoutingPaths = new ArrayList<>();
        boolean routingPathNotInTerms = false;
        for (String routingPath : routingPaths) {
            if (terms.contains(routingPath)) {
                newRoutingPaths.add(routingPath);
            } else if (routingPath.contains("*")) {
                boolean matchWildCard = false;
                for (String term : terms) {
                    if (Glob.globMatch(routingPath, term)) {
                        newRoutingPaths.add(routingPath);
                        matchWildCard = true;
                        break;
                    }
                }
                if (false == matchWildCard) {
                    routingPathNotInTerms = true;
                    break;
                }
            } else {
                routingPathNotInTerms = true;
                break;
            }
        }

        if (routingPathNotInTerms) {
            return defaultTimeSeriesSettings;
        }

        return Settings.builder()
            .put(IndexSettings.MODE.getKey(), IndexMode.TIME_SERIES.name().toLowerCase(Locale.ROOT))
            .putList(IndexMetadata.INDEX_ROUTING_PATH.getKey(), newRoutingPaths)
            .put(
                IndexSettings.TIME_SERIES_START_TIME.getKey(),
                originalIndexMetadata.getSettings().get(IndexSettings.TIME_SERIES_START_TIME.getKey())
            )
            .put(
                IndexSettings.TIME_SERIES_END_TIME.getKey(),
                originalIndexMetadata.getSettings().get(IndexSettings.TIME_SERIES_END_TIME.getKey())
            )
            .build();
    }

    static XContentBuilder getMapping(RollupActionConfig config, MappingMetadata mappingMetadata) throws IOException {
        XContentBuilder builder = XContentFactory.jsonBuilder().startObject();
        if (mappingMetadata != null) {
            getMetadataMapping(builder, mappingMetadata.getSourceAsMap());
        }
        getDynamicTemplates(builder);
        getProperties(builder, config);
        return builder.endObject();
    }

    /**
     * TODO: now we add origin index's _source mapping, maybe we can add more metadata mapping
     */
    private static void getMetadataMapping(XContentBuilder builder, Map<String, Object> mappings) throws IOException {
        if (mappings != null && mappings.containsKey(SourceFieldMapper.NAME)) {
            builder.field(SourceFieldMapper.NAME, mappings.get(SourceFieldMapper.NAME));
        }
    }

    /**
     * Configure the dynamic templates to always map strings to the keyword field type.
     */
    private static void getDynamicTemplates(XContentBuilder builder) throws IOException {
        builder.startArray("dynamic_templates")
            .startObject()
            .startObject("strings")
            .field("match_mapping_type", "string")
            .startObject("mapping")
            .field("type", "keyword")
            .field("time_series_dimension", "true")
            .endObject()
            .endObject()
            .endObject()
            .endArray();
    }

    /**
     * Creates the rollup mapping properties from the provided {@link RollupActionConfig}.
     */
    private static void getProperties(XContentBuilder builder, RollupActionConfig config) throws IOException {
        builder.startObject("properties");

        RollupActionGroupConfig groupConfig = config.getGroupConfig();
        RollupActionDateHistogramGroupConfig dateHistogramConfig = groupConfig.getDateHistogram();
        String dateField = dateHistogramConfig.getField();
        String dateIntervalType = dateHistogramConfig.getIntervalTypeName();
        String dateInterval = dateHistogramConfig.getInterval().toString();
        String tz = dateHistogramConfig.getTimeZone() != null
            ? dateHistogramConfig.getTimeZone()
            : RollupActionDateHistogramGroupConfig.DEFAULT_TIMEZONE;

        builder.startObject(dateField)
            .field("type", DateFieldMapper.CONTENT_TYPE)
            .startObject("meta")
            .field(dateIntervalType, dateInterval)
            .field(RollupActionDateHistogramGroupConfig.CalendarInterval.TIME_ZONE, tz)
            .endObject()
            .endObject();

        HistogramGroupConfig histogramGroupConfig = groupConfig.getHistogram();
        if (histogramGroupConfig != null) {
            for (String field : histogramGroupConfig.getFields()) {
                builder.startObject(field)
                    .field("type", NumberFieldMapper.NumberType.DOUBLE.typeName())
                    .startObject("meta")
                    .field(HistogramGroupConfig.INTERVAL, String.valueOf(histogramGroupConfig.getInterval()))
                    .endObject()
                    .endObject();
            }
        }

        TermsGroupConfig termsGroupConfig = groupConfig.getTerms();
        if (termsGroupConfig != null) {
            for (String field : termsGroupConfig.getFields()) {
                if (field.equals(TimeSeriesIdFieldMapper.NAME)) {
                    continue;
                }
                builder.startObject(field).field("type", "keyword").field("time_series_dimension", "true").endObject();
            }
        }

        List<MetricConfig> metricConfigs = config.getMetricsConfig();
        for (MetricConfig metricConfig : metricConfigs) {
            List<String> metrics = MetricField.normalizeMetrics(metricConfig.getMetrics());
            String defaultMetric = metrics.contains("value_count") ? "value_count" : metrics.get(0);
            builder.startObject(metricConfig.getField())
                .field("type", AggregateDoubleMetricFieldMapper.CONTENT_TYPE)
                .stringListField(AggregateDoubleMetricFieldMapper.Names.METRICS, metrics)
                .field(AggregateDoubleMetricFieldMapper.Names.DEFAULT_METRIC, defaultMetric)
                .endObject();
        }

        builder.endObject();
    }

    private static void rebuildRollupField(String field, Map<String, Map<String, FieldCapabilities>> fieldCaps, Consumer<String> consumer) {
        Predicate<Map<String, FieldCapabilities>> predicate = (fieldCap) -> {
            boolean isValueType = true;
            for (Map.Entry<String, FieldCapabilities> entry : fieldCap.entrySet()) {
                String fieldType = entry.getKey();
                if (fieldType.equals(ObjectMapper.CONTENT_TYPE) || fieldType.equals(NestedObjectMapper.CONTENT_TYPE)) {
                    isValueType = false;
                    break;
                }
            }
            return isValueType;
        };
        if (field.contains("*")) {
            fieldCaps.forEach((key, value) -> {
                if (Glob.globMatch(field, key) && predicate.test(value)) {
                    consumer.accept(key);
                }
            });
        } else {
            consumer.accept(field);
        }
    }

    private static Set<String> rebuildRollupFields(List<String> groupFields, Map<String, Map<String, FieldCapabilities>> fieldCaps) {
        long wildcardCount = groupFields.stream().filter(field -> field.contains("*")).count();
        // no wildcard fields
        if (wildcardCount == 0) {
            Set.of(groupFields);
        }

<<<<<<< HEAD
        Set<String> newGroupFields = new LinkedHashSet<>();
        for (String field : groupFields) {
            rebuildRollupField(field, fieldCaps, (config) -> newGroupFields.add(config));
        }
        return newGroupFields;
    }

    private static RollupActionGroupConfig rebuildRollupGroupConfig(
        RollupActionGroupConfig groupConfig,
        Map<String, Map<String, FieldCapabilities>> fieldCaps
    ) {
        TermsGroupConfig termsGroupConfig;
        if (groupConfig.getTerms() != null) {
            Set<String> groupFields = rebuildRollupFields(List.of(groupConfig.getTerms().getFields()), fieldCaps);
            if (groupFields.size() == 0) {
                throw new IllegalArgumentException(
                    "Could not find a field match the group terms " + List.of(groupConfig.getTerms().getFields())
                );
=======
                Metadata.Builder metadataBuilder = Metadata.builder(currentState.metadata());
                if (originalIndex.getParentDataStream() != null) {
                    // If rolling up a backing index of a data stream, add rolled up index to backing data stream
                    DataStream originalDataStream = originalIndex.getParentDataStream().getDataStream();
                    List<Index> backingIndices = new ArrayList<>(originalDataStream.getIndices().size() + 1);
                    // Adding rollup indices to the beginning of the list will prevent rollup indices from ever being
                    // considered a write index
                    backingIndices.add(rollupIndex);
                    backingIndices.addAll(originalDataStream.getIndices());
                    DataStream dataStream = new DataStream(
                        originalDataStream.getName(),
                        originalDataStream.getTimeStampField(),
                        backingIndices,
                        originalDataStream.getGeneration(),
                        originalDataStream.getMetadata(),
                        originalDataStream.isHidden(),
                        originalDataStream.isReplicated(),
                        originalDataStream.isSystem(),
                        originalDataStream.isAllowCustomRouting(),
                        originalDataStream.getIndexMode()
                    );
                    metadataBuilder.put(dataStream);
                }
                return ClusterState.builder(currentState).metadata(metadataBuilder.build()).build();
>>>>>>> 87ee045d
            }
            termsGroupConfig = new TermsGroupConfig(groupFields.toArray(Strings.EMPTY_ARRAY));
        } else {
            termsGroupConfig = null;
        }

        HistogramGroupConfig histogramGroupConfig;
        if (groupConfig.getHistogram() != null) {
            Set<String> groupFields = rebuildRollupFields(List.of(groupConfig.getHistogram().getFields()), fieldCaps);
            if (groupFields.size() == 0) {
                throw new IllegalArgumentException(
                    "Could not find a field match the group histograms " + List.of(groupConfig.getHistogram().getFields())
                );
            }
            histogramGroupConfig = new HistogramGroupConfig(
                groupConfig.getHistogram().getInterval(),
                groupFields.toArray(Strings.EMPTY_ARRAY)
            );
        } else {
            histogramGroupConfig = null;
        }

        return new RollupActionGroupConfig(groupConfig.getDateHistogram(), histogramGroupConfig, termsGroupConfig);
    }

    private static List<MetricConfig> rebuildRollupMetricConfig(
        List<MetricConfig> metricConfigs,
        Map<String, Map<String, FieldCapabilities>> fieldCaps
    ) {
        long wildcardCount = metricConfigs.stream().filter(metric -> metric.getField().contains("*")).count();
        // no wildcard fields
        if (wildcardCount == 0) {
            return metricConfigs;
        }

        List<MetricConfig> newMetricConfigs = new ArrayList<>();
        for (MetricConfig metricConfig : metricConfigs) {
            String field = metricConfig.getField();
            rebuildRollupField(field, fieldCaps, (config) -> newMetricConfigs.add(new MetricConfig(config, metricConfig.getMetrics())));
        }
        if (newMetricConfigs.size() == 0) {
            throw new IllegalArgumentException(
                "Could not find a field match the metric fields "
                    + metricConfigs.stream().map(MetricConfig::getField).collect(Collectors.toSet())
            );
        }
        return newMetricConfigs;
    }

    static RollupActionConfig rebuildRollupConfig(RollupActionConfig config, Map<String, Map<String, FieldCapabilities>> fieldCaps) {
        RollupActionGroupConfig groupConfig = rebuildRollupGroupConfig(config.getGroupConfig(), fieldCaps);
        List<MetricConfig> metricConfigs = rebuildRollupMetricConfig(config.getMetricsConfig(), fieldCaps);
        return new RollupActionConfig(groupConfig, metricConfigs);
    }

    static Settings addRollupSettings(Settings originalSettings) {
        Settings.Builder builder = Settings.builder().put(IndexMetadata.SETTING_INDEX_HIDDEN, true);
        if (originalSettings.hasValue(LifecycleSettings.LIFECYCLE_NAME)) {
            builder.put(LifecycleSettings.LIFECYCLE_NAME, originalSettings.get(LifecycleSettings.LIFECYCLE_NAME));
        }
        if (originalSettings.hasValue(LifecycleSettings.LIFECYCLE_INDEXING_COMPLETE)) {
            builder.put(LifecycleSettings.LIFECYCLE_INDEXING_COMPLETE, originalSettings.get(LifecycleSettings.LIFECYCLE_INDEXING_COMPLETE));
        }

        return builder.build();
    }

    private void validExistsRollupIndex(ClusterState state, String rollupIndex) {
        if (state.metadata().hasIndex(rollupIndex)) {
            throw new InvalidIndexNameException(rollupIndex, "rollup index already exists");
        }

        if (state.metadata().hasAlias(rollupIndex)) {
            throw new InvalidIndexNameException(rollupIndex, "rollup index already exists as alias");
        }

        if (state.metadata().dataStreams().containsKey(rollupIndex)) {
            throw new InvalidIndexNameException(rollupIndex, "rollup index already exists as data stream");
        }
    }
}<|MERGE_RESOLUTION|>--- conflicted
+++ resolved
@@ -318,7 +318,8 @@
                         originalDataStream.isHidden(),
                         originalDataStream.isReplicated(),
                         originalDataStream.isSystem(),
-                        originalDataStream.isAllowCustomRouting()
+                        originalDataStream.isAllowCustomRouting(),
+                        originalDataStream.getIndexMode()
                     );
                     metadataBuilder.put(dataStream);
                 }
@@ -625,7 +626,6 @@
             Set.of(groupFields);
         }
 
-<<<<<<< HEAD
         Set<String> newGroupFields = new LinkedHashSet<>();
         for (String field : groupFields) {
             rebuildRollupField(field, fieldCaps, (config) -> newGroupFields.add(config));
@@ -644,32 +644,6 @@
                 throw new IllegalArgumentException(
                     "Could not find a field match the group terms " + List.of(groupConfig.getTerms().getFields())
                 );
-=======
-                Metadata.Builder metadataBuilder = Metadata.builder(currentState.metadata());
-                if (originalIndex.getParentDataStream() != null) {
-                    // If rolling up a backing index of a data stream, add rolled up index to backing data stream
-                    DataStream originalDataStream = originalIndex.getParentDataStream().getDataStream();
-                    List<Index> backingIndices = new ArrayList<>(originalDataStream.getIndices().size() + 1);
-                    // Adding rollup indices to the beginning of the list will prevent rollup indices from ever being
-                    // considered a write index
-                    backingIndices.add(rollupIndex);
-                    backingIndices.addAll(originalDataStream.getIndices());
-                    DataStream dataStream = new DataStream(
-                        originalDataStream.getName(),
-                        originalDataStream.getTimeStampField(),
-                        backingIndices,
-                        originalDataStream.getGeneration(),
-                        originalDataStream.getMetadata(),
-                        originalDataStream.isHidden(),
-                        originalDataStream.isReplicated(),
-                        originalDataStream.isSystem(),
-                        originalDataStream.isAllowCustomRouting(),
-                        originalDataStream.getIndexMode()
-                    );
-                    metadataBuilder.put(dataStream);
-                }
-                return ClusterState.builder(currentState).metadata(metadataBuilder.build()).build();
->>>>>>> 87ee045d
             }
             termsGroupConfig = new TermsGroupConfig(groupFields.toArray(Strings.EMPTY_ARRAY));
         } else {
