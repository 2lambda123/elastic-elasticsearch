/*
 * Copyright Elasticsearch B.V. and/or licensed to Elasticsearch B.V. under one
 * or more contributor license agreements. Licensed under the Elastic License
 * 2.0; you may not use this file except in compliance with the Elastic License
 * 2.0.
 */
package org.elasticsearch.xpack.rollup.v2;

import org.elasticsearch.ElasticsearchException;
import org.elasticsearch.ResourceAlreadyExistsException;
import org.elasticsearch.action.ActionListener;
import org.elasticsearch.action.admin.indices.create.CreateIndexClusterStateUpdateRequest;
import org.elasticsearch.action.admin.indices.delete.DeleteIndexRequest;
import org.elasticsearch.action.admin.indices.settings.put.UpdateSettingsRequest;
import org.elasticsearch.action.admin.indices.shrink.ResizeRequest;
import org.elasticsearch.action.admin.indices.shrink.ResizeType;
import org.elasticsearch.action.fieldcaps.FieldCapabilities;
import org.elasticsearch.action.fieldcaps.FieldCapabilitiesRequest;
import org.elasticsearch.action.support.ActionFilters;
import org.elasticsearch.action.support.master.AcknowledgedResponse;
import org.elasticsearch.action.support.master.AcknowledgedTransportMasterNodeAction;
import org.elasticsearch.client.internal.Client;
import org.elasticsearch.client.internal.OriginSettingClient;
import org.elasticsearch.cluster.ClusterState;
import org.elasticsearch.cluster.ClusterStateUpdateTask;
import org.elasticsearch.cluster.block.ClusterBlockException;
import org.elasticsearch.cluster.block.ClusterBlockLevel;
import org.elasticsearch.cluster.metadata.DataStream;
import org.elasticsearch.cluster.metadata.IndexAbstraction;
import org.elasticsearch.cluster.metadata.IndexMetadata;
import org.elasticsearch.cluster.metadata.IndexNameExpressionResolver;
import org.elasticsearch.cluster.metadata.Metadata;
import org.elasticsearch.cluster.metadata.MetadataCreateIndexService;
import org.elasticsearch.cluster.service.ClusterService;
import org.elasticsearch.common.bytes.BytesReference;
import org.elasticsearch.common.inject.Inject;
import org.elasticsearch.common.settings.Settings;
import org.elasticsearch.common.xcontent.XContentHelper;
import org.elasticsearch.core.SuppressForbidden;
import org.elasticsearch.index.Index;
import org.elasticsearch.index.IndexMode;
import org.elasticsearch.index.IndexNotFoundException;
import org.elasticsearch.index.IndexSettings;
import org.elasticsearch.index.mapper.DateFieldMapper;
import org.elasticsearch.index.mapper.TimeSeriesParams;
import org.elasticsearch.tasks.Task;
import org.elasticsearch.threadpool.ThreadPool;
import org.elasticsearch.transport.TransportService;
import org.elasticsearch.xcontent.XContentBuilder;
import org.elasticsearch.xcontent.XContentFactory;
import org.elasticsearch.xcontent.XContentType;
import org.elasticsearch.xpack.aggregatemetric.mapper.AggregateDoubleMetricFieldMapper;
import org.elasticsearch.xpack.core.ClientHelper;
import org.elasticsearch.xpack.core.rollup.RollupActionConfig;
import org.elasticsearch.xpack.core.rollup.action.RollupAction;
import org.elasticsearch.xpack.core.rollup.action.RollupActionRequestValidationException;
import org.elasticsearch.xpack.core.rollup.action.RollupIndexerAction;

import java.io.IOException;
import java.time.Instant;
import java.util.HashMap;
import java.util.List;
import java.util.Map;

/**
 * The master rollup action that coordinates
 *  -  creating rollup temporary index
 *  -  calling {@link TransportRollupIndexerAction} to index rollup-ed documents
 *  -  cleaning up state
 */
public class TransportRollupAction extends AcknowledgedTransportMasterNodeAction<RollupAction.Request> {

    private static final Settings WRITE_BLOCKED_SETTINGS = Settings.builder().put(IndexMetadata.SETTING_BLOCKS_WRITE, true).build();
    public static final String TMP_ROLLUP_INDEX_PREFIX = ".rollup-tmp-";

    private final Client client;
    private final ClusterService clusterService;
    private final MetadataCreateIndexService metadataCreateIndexService;

    @Inject
    public TransportRollupAction(
        Client client,
        ClusterService clusterService,
        TransportService transportService,
        ThreadPool threadPool,
        MetadataCreateIndexService metadataCreateIndexService,
        ActionFilters actionFilters,
        IndexNameExpressionResolver indexNameExpressionResolver
    ) {
        super(
            RollupAction.NAME,
            transportService,
            clusterService,
            threadPool,
            actionFilters,
            RollupAction.Request::new,
            indexNameExpressionResolver,
            ThreadPool.Names.SAME
        );
        this.client = new OriginSettingClient(client, ClientHelper.ROLLUP_ORIGIN);
        this.clusterService = clusterService;
        this.metadataCreateIndexService = metadataCreateIndexService;
    }

    @Override
    protected void masterOperation(
        Task task,
        RollupAction.Request request,
        ClusterState state,
        ActionListener<AcknowledgedResponse> listener
    ) {
        String sourceIndexName = request.getSourceIndex();
        IndexMetadata sourceIndexMetadata = state.getMetadata().index(sourceIndexName);
        // Assert source index exists
        if (sourceIndexMetadata == null) {
            listener.onFailure(new IndexNotFoundException(sourceIndexName));
            return;
        }
        // Assert source index is a time_series index
        if (IndexSettings.MODE.get(sourceIndexMetadata.getSettings()) != IndexMode.TIME_SERIES) {
            listener.onFailure(
                new ElasticsearchException(
                    "Rollup requires setting ["
                        + IndexSettings.MODE.getKey()
                        + "="
                        + IndexMode.TIME_SERIES
                        + "] for index ["
                        + sourceIndexName
                        + "]"
                )
            );
            return;
        }
        // Assert source index is read-only
        if (state.blocks().indexBlocked(ClusterBlockLevel.WRITE, sourceIndexName) == false) {
            listener.onFailure(
                new ElasticsearchException(
                    "Rollup requires setting [" + IndexMetadata.SETTING_BLOCKS_WRITE + " = true] for index [" + sourceIndexName + "]"
                )
            );
            return;
        }

        final String rollupIndexName = request.getRollupIndex();
        if (state.getMetadata().index(rollupIndexName) != null) {
            listener.onFailure(new ResourceAlreadyExistsException("Rollup index [{}] already exists.", rollupIndexName));
            return;
        }
        final String tmpIndexName = createTmpIndexName(rollupIndexName);
        if (state.getMetadata().index(tmpIndexName) != null) {
            listener.onFailure(new ResourceAlreadyExistsException("Temporary rollup index [{}] already exists.", tmpIndexName));
            return;
        }

        // 1. Extract rollup config from source index field caps
        // 2. Create a hidden temporary rollup index
        // 3. Run rollup indexer
        // 4. Make temp index read-only
        // 5. Clone the final rollup index from the temporary rollup index
        // 6. Publish rollup metadata and add rollup index to data stream
        // 7. Delete the source index
        // 8. Delete temporary rollup index
        // At any point if there is an issue, cleanup temp index

        // 1. Extract rollup config from source index field caps
        FieldCapabilitiesRequest fieldCapsRequest = new FieldCapabilitiesRequest().indices(sourceIndexName).fields("*");
        fieldCapsRequest.setParentTask(clusterService.localNode().getId(), task.getId());
        client.fieldCaps(fieldCapsRequest, ActionListener.wrap(fieldCapsResponse -> {
            final Map<String, FieldCapabilities> dimensionFieldCaps = new HashMap<>();
            final Map<String, FieldCapabilities> metricFieldCaps = new HashMap<>();
            /*
             * Rollup runs on a single index, and we do not expect multiple mappings for the same
             * field. So, it is safe to select the first and only value of the FieldCapsResponse
             * by running: e.getValue().values().iterator().next()
             */
            for (Map.Entry<String, Map<String, FieldCapabilities>> e : fieldCapsResponse.get().entrySet()) {
                String field = e.getKey();
                FieldCapabilities fieldCaps = e.getValue().values().iterator().next();
                if (fieldCaps.isDimension()) {
                    dimensionFieldCaps.put(field, fieldCaps);
                } else if (e.getValue().values().iterator().next().getMetricType() != null) {
                    metricFieldCaps.put(field, fieldCaps);
                }
            }

            RollupActionRequestValidationException validationException = new RollupActionRequestValidationException();
            if (dimensionFieldCaps.isEmpty()) {
                validationException.addValidationError("Index [" + sourceIndexName + "] does not contain any dimension fields");
            }
            if (metricFieldCaps.isEmpty()) {
                validationException.addValidationError("Index [" + sourceIndexName + "] does not contain any metric fields");
            }

<<<<<<< HEAD
            final XContentBuilder mapping;
            try {
                mapping = createRollupIndexMapping(request.getRollupConfig(), dimensionFieldCaps, metricFieldCaps);
            } catch (IOException e) {
                listener.onFailure(e);
                return;
            }
            CreateIndexClusterStateUpdateRequest createIndexClusterStateUpdateRequest = new CreateIndexClusterStateUpdateRequest(
                "rollup",
                tmpIndexName,
                tmpIndexName
            ).settings(
                /*
                 * When creating the temporary rollup index, we copy the index.number_of_shards from source index,
                 * and we set the index.number_of_replicas to 0, to avoid replicating the temp index.
                 */
                Settings.builder()
                    .put(IndexMetadata.SETTING_INDEX_HIDDEN, true)
                    .put(IndexMetadata.SETTING_NUMBER_OF_SHARDS, sourceIndexMetadata.getNumberOfShards())
                    .put(IndexMetadata.SETTING_NUMBER_OF_REPLICAS, 0)
                    .build()
            ).mappings(XContentHelper.convertToJson(BytesReference.bytes(mapping), false, XContentType.JSON));

            // 2. Create hidden temporary rollup index
            clusterService.submitStateUpdateTask("create-rollup-index", new ClusterStateUpdateTask() {
=======
            // 2.
            submitUnbatchedTask("rollup create index", new ClusterStateUpdateTask() {
>>>>>>> 3272d7d9
                @Override
                public ClusterState execute(ClusterState currentState) throws Exception {
                    return metadataCreateIndexService.applyCreateIndexRequest(
                        currentState,
                        createIndexClusterStateUpdateRequest,
                        true,
                        // Copy index metadata from source index to rollup index
                        (builder, rollupIndexMetadata) -> builder.put(copyIndexMetadata(sourceIndexMetadata, rollupIndexMetadata))
                    );
                }

                public void clusterStateProcessed(ClusterState oldState, ClusterState newState) {
                    // 3. Temporary rollup index created. Run rollup indexer
                    RollupIndexerAction.Request rollupIndexerRequest = new RollupIndexerAction.Request(
                        tmpIndexName,
                        request,
                        dimensionFieldCaps.keySet().toArray(new String[0]),
                        metricFieldCaps.keySet().toArray(new String[0])
                    );

                    client.execute(RollupIndexerAction.INSTANCE, rollupIndexerRequest, ActionListener.wrap(indexerResp -> {
                        if (indexerResp.isCreated()) {
                            // 4. Make temp index read-only
                            UpdateSettingsRequest updateSettingsReq = new UpdateSettingsRequest(WRITE_BLOCKED_SETTINGS, tmpIndexName);
                            client.admin().indices().updateSettings(updateSettingsReq, ActionListener.wrap(updateSettingsResponse -> {
                                if (updateSettingsResponse.isAcknowledged()) {
                                    // 5. Clone final rollup index from the temporary rollup index
                                    ResizeRequest resizeRequest = new ResizeRequest(request.getRollupIndex(), tmpIndexName);
                                    resizeRequest.setResizeType(ResizeType.CLONE);
                                    /*
                                     * Clone will maintain the same index settings, including the number_of_shards
                                     * We must only copy the number_of_replicas from the source index
                                     */
                                    resizeRequest.getTargetIndexRequest()
                                        .settings(
                                            Settings.builder()
                                                .put(IndexMetadata.SETTING_INDEX_HIDDEN, false)
                                                .put(IndexMetadata.SETTING_NUMBER_OF_REPLICAS, sourceIndexMetadata.getNumberOfReplicas())
                                                .build()
                                        );
                                    client.admin().indices().resizeIndex(resizeRequest, ActionListener.wrap(resizeResponse -> {
                                        if (resizeResponse.isAcknowledged()) {
                                            // 6. Publish rollup metadata and add rollup index to data stream
                                            publishMetadata(sourceIndexName, tmpIndexName, rollupIndexName, listener);
                                        } else {
                                            deleteTmpIndex(
                                                sourceIndexName,
                                                tmpIndexName,
                                                listener,
                                                new ElasticsearchException("Unable to resize temp rollup index [" + tmpIndexName + "]")
                                            );
                                        }
                                    }, e -> deleteTmpIndex(sourceIndexName, tmpIndexName, listener, e)));
                                } else {
                                    deleteTmpIndex(
                                        sourceIndexName,
                                        tmpIndexName,
                                        listener,
                                        new ElasticsearchException("Unable to update settings of temp rollup index [" + tmpIndexName + "]")
                                    );
                                }
                            }, e -> deleteTmpIndex(sourceIndexName, tmpIndexName, listener, e)));
                        } else {
                            deleteTmpIndex(
                                sourceIndexName,
                                tmpIndexName,
                                listener,
                                new ElasticsearchException("Unable to index into temp rollup index [" + tmpIndexName + "]")
                            );
                        }
                    }, e -> deleteTmpIndex(sourceIndexName, tmpIndexName, listener, e)));
                }

                @Override
                public void onFailure(Exception e) {
                    listener.onFailure(e);
                }
            });
        }, listener::onFailure));
    }

    /**
     * Create a temporary index name for a rollup index by prefixing it with
     * the {@linkplain TransportRollupAction#TMP_ROLLUP_INDEX_PREFIX} prefix
     *
     * @param rollupIndexName the rollup index for which the temp index will be created
     */
    public static String createTmpIndexName(String rollupIndexName) {
        StringBuilder sb = new StringBuilder(TMP_ROLLUP_INDEX_PREFIX);
        if (rollupIndexName.startsWith(".")) {
            sb.append(rollupIndexName.substring(1));
        } else {
            sb.append(rollupIndexName);
        }
        return sb.toString();
    }

    @Override
    protected ClusterBlockException checkBlock(RollupAction.Request request, ClusterState state) {
        return state.blocks().globalBlockedException(ClusterBlockLevel.METADATA_WRITE);
    }

    /**
     * This method creates the mapping for the rollup index, based on the
     * mapping (dimensions and metrics) from the source index, as well as the
     * rollup configuration.
     *
     * @param config the rollup configuration
     * @param dimensionFieldCaps a map with the field name as key and the fields caps response as value
     *                  for the dimension fields of the source index
     * @param metricFieldCaps a map with the field name as key and the fields caps response as value
     *                for the metric fields of the source index
     *
     * @return the mapping of the rollup index
     */
    public static XContentBuilder createRollupIndexMapping(
        final RollupActionConfig config,
        final Map<String, FieldCapabilities> dimensionFieldCaps,
        final Map<String, FieldCapabilities> metricFieldCaps
    ) throws IOException {
        XContentBuilder builder = XContentFactory.jsonBuilder().startObject();
        builder = getDynamicTemplates(builder);

        builder.startObject("properties");

        String timestampField = config.getTimestampField();
        String dateIntervalType = config.getIntervalType();
        String dateInterval = config.getInterval().toString();
        String tz = config.getTimeZone();

        builder.startObject(timestampField)
            .field("type", DateFieldMapper.CONTENT_TYPE)
            .startObject("meta")
            .field(dateIntervalType, dateInterval)
            .field(RollupActionConfig.TIME_ZONE, tz)
            .endObject()
            .endObject();

        for (Map.Entry<String, FieldCapabilities> e : dimensionFieldCaps.entrySet()) {
            builder.startObject(e.getKey())
                .field("type", e.getValue().getType())
                .field(TimeSeriesParams.TIME_SERIES_DIMENSION_PARAM, true)
                .endObject();
        }

        for (Map.Entry<String, FieldCapabilities> e : metricFieldCaps.entrySet()) {
            TimeSeriesParams.MetricType metricType = e.getValue().getMetricType();

            List<String> aggs = List.of(metricType.supportedAggs());
            // We choose max as the default metric
            String defaultMetric = aggs.contains("max") ? "max" : aggs.get(0);
            builder.startObject(e.getKey())
                .field("type", AggregateDoubleMetricFieldMapper.CONTENT_TYPE)
                .stringListField(AggregateDoubleMetricFieldMapper.Names.METRICS, aggs)
                .field(AggregateDoubleMetricFieldMapper.Names.DEFAULT_METRIC, defaultMetric)
                .field(TimeSeriesParams.TIME_SERIES_METRIC_PARAM, metricType)
                .endObject();
        }

        builder.endObject();
        return builder.endObject();
    }

    /**
     * Copy index metadata from the source index to the rollup index.
     */
    private IndexMetadata.Builder copyIndexMetadata(IndexMetadata sourceIndexMetadata, IndexMetadata rollupIndexMetadata) {
        String sourceIndexName = sourceIndexMetadata.getIndex().getName();

        /*
         * Add the source index name and UUID to the rollup index metadata.
         * If the source index is a rollup index, we will add the name and UUID
         * of the first index that we initially rolled up.
         */
        String originalIndexName = IndexMetadata.INDEX_ROLLUP_SOURCE_NAME.exists(sourceIndexMetadata.getSettings())
            ? IndexMetadata.INDEX_ROLLUP_SOURCE_NAME.get(sourceIndexMetadata.getSettings())
            : sourceIndexName;
        String originalIndexUuid = IndexMetadata.INDEX_ROLLUP_SOURCE_UUID.exists(sourceIndexMetadata.getSettings())
            ? IndexMetadata.INDEX_ROLLUP_SOURCE_UUID.get(sourceIndexMetadata.getSettings())
            : sourceIndexMetadata.getIndexUUID();

        // Copy time series index settings from original index
        List<String> indexRoutingPath = sourceIndexMetadata.getRoutingPaths();
        Instant startTime = IndexSettings.TIME_SERIES_START_TIME.get(sourceIndexMetadata.getSettings());
        Instant endTime = IndexSettings.TIME_SERIES_END_TIME.get(sourceIndexMetadata.getSettings());
        IndexMode indexMode = IndexSettings.MODE.get(sourceIndexMetadata.getSettings());

        return IndexMetadata.builder(rollupIndexMetadata)
            .settings(
                Settings.builder()
                    .put(rollupIndexMetadata.getSettings())
                    .put(IndexMetadata.INDEX_ROLLUP_SOURCE_NAME.getKey(), originalIndexName)
                    .put(IndexMetadata.INDEX_ROLLUP_SOURCE_UUID.getKey(), originalIndexUuid)
                    // Add the time series index settings
                    .put(IndexSettings.MODE.getKey(), indexMode)
                    .putList(IndexMetadata.INDEX_ROUTING_PATH.getKey(), indexRoutingPath)
                    .put(IndexSettings.TIME_SERIES_START_TIME.getKey(), startTime.toString())
                    .put(IndexSettings.TIME_SERIES_END_TIME.getKey(), endTime.toString())
            );
    }

    /**
     * Configure the dynamic templates to always map strings to the keyword field type.
     */
    private static XContentBuilder getDynamicTemplates(XContentBuilder builder) throws IOException {
        return builder.startArray("dynamic_templates")
            .startObject()
            .startObject("strings")
            .field("match_mapping_type", "string")
            .startObject("mapping")
            .field("type", "keyword")
            .endObject()
            .endObject()
            .endObject()
            .endArray();
    }

    private void publishMetadata(
        String sourceIndexName,
        String tmpIndexName,
        String rollupIndexName,
        ActionListener<AcknowledgedResponse> listener
    ) {
<<<<<<< HEAD
        // Update cluster state for the data stream to include the rollup index and exclude the source index
        clusterService.submitStateUpdateTask("update-rollup-metadata", new ClusterStateUpdateTask() {
=======
        // Update rollup metadata to include this index
        submitUnbatchedTask("update-rollup-metadata", new ClusterStateUpdateTask() {
>>>>>>> 3272d7d9
            @Override
            public ClusterState execute(ClusterState currentState) {
                Metadata metadata = currentState.metadata();
                Metadata.Builder metadataBuilder = Metadata.builder(metadata);
                IndexAbstraction sourceIndexAbstraction = metadata.getIndicesLookup().get(sourceIndexName);
                // If rolling up a backing index of a data stream, replace the source index with
                // the rolled up index to the data stream
                if (sourceIndexAbstraction.getParentDataStream() != null) {
                    DataStream originalDataStream = sourceIndexAbstraction.getParentDataStream().getDataStream();
                    Index rollupIndex = metadata.index(rollupIndexName).getIndex();
                    Index sourceIndex = metadata.index(sourceIndexName).getIndex();
                    DataStream updatedDataStream = originalDataStream.replaceBackingIndex(sourceIndex, rollupIndex);
                    metadataBuilder.put(updatedDataStream);
                }
                return ClusterState.builder(currentState).metadata(metadataBuilder.build()).build();
            }

            @Override
            public void clusterStateProcessed(ClusterState oldState, ClusterState newState) {
                // 7. Delete the source index
                deleteSourceIndex(sourceIndexName, tmpIndexName, listener);
            }

            @Override
            public void onFailure(Exception e) {
                deleteTmpIndex(
                    sourceIndexName,
                    tmpIndexName,
                    listener,
                    new ElasticsearchException("Failed to publish new cluster state with rollup metadata", e)
                );
            }
        });
    }

    private void deleteSourceIndex(final String sourceIndex, final String tmpIndex, ActionListener<AcknowledgedResponse> listener) {
        client.admin().indices().delete(new DeleteIndexRequest(sourceIndex), new ActionListener<>() {
            @Override
            public void onResponse(AcknowledgedResponse acknowledgedResponse) {
                if (acknowledgedResponse.isAcknowledged()) {
                    // Source index was deleted successfully.
                    // 8. Delete temporary rollup index
                    deleteTmpIndex(sourceIndex, tmpIndex, listener, null);
                } else {
                    onFailure(new ElasticsearchException("Failed to delete source index [" + sourceIndex + "]"));
                }
            }

            @Override
            public void onFailure(Exception deleteException) {
                deleteTmpIndex(
                    sourceIndex,
                    tmpIndex,
                    listener,
                    new ElasticsearchException("Failed to delete source index [" + sourceIndex + "].", deleteException)
                );
            }
        });
    }

    private void deleteTmpIndex(String sourceIndex, String tmpIndex, ActionListener<AcknowledgedResponse> listener, Exception e) {
        client.admin().indices().delete(new DeleteIndexRequest(tmpIndex), new ActionListener<>() {
            @Override
            public void onResponse(AcknowledgedResponse acknowledgedResponse) {
                if (e == null && acknowledgedResponse.isAcknowledged()) {
                    listener.onResponse(acknowledgedResponse);
                } else {
                    listener.onFailure(new ElasticsearchException("Unable to rollup index [" + sourceIndex + "]", e));
                }
            }

            @Override
            public void onFailure(Exception deleteException) {
                listener.onFailure(new ElasticsearchException("Unable to delete the temporary rollup index [" + tmpIndex + "]", e));
            }
        });
    }

    @SuppressForbidden(reason = "legacy usage of unbatched task") // TODO add support for batching here
    private void submitUnbatchedTask(@SuppressWarnings("SameParameterValue") String source, ClusterStateUpdateTask task) {
        clusterService.submitUnbatchedStateUpdateTask(source, task);
    }
}<|MERGE_RESOLUTION|>--- conflicted
+++ resolved
@@ -191,7 +191,6 @@
                 validationException.addValidationError("Index [" + sourceIndexName + "] does not contain any metric fields");
             }
 
-<<<<<<< HEAD
             final XContentBuilder mapping;
             try {
                 mapping = createRollupIndexMapping(request.getRollupConfig(), dimensionFieldCaps, metricFieldCaps);
@@ -216,11 +215,7 @@
             ).mappings(XContentHelper.convertToJson(BytesReference.bytes(mapping), false, XContentType.JSON));
 
             // 2. Create hidden temporary rollup index
-            clusterService.submitStateUpdateTask("create-rollup-index", new ClusterStateUpdateTask() {
-=======
-            // 2.
-            submitUnbatchedTask("rollup create index", new ClusterStateUpdateTask() {
->>>>>>> 3272d7d9
+            submitUnbatchedTask("create-rollup-index", new ClusterStateUpdateTask() {
                 @Override
                 public ClusterState execute(ClusterState currentState) throws Exception {
                     return metadataCreateIndexService.applyCreateIndexRequest(
@@ -444,13 +439,8 @@
         String rollupIndexName,
         ActionListener<AcknowledgedResponse> listener
     ) {
-<<<<<<< HEAD
         // Update cluster state for the data stream to include the rollup index and exclude the source index
-        clusterService.submitStateUpdateTask("update-rollup-metadata", new ClusterStateUpdateTask() {
-=======
-        // Update rollup metadata to include this index
         submitUnbatchedTask("update-rollup-metadata", new ClusterStateUpdateTask() {
->>>>>>> 3272d7d9
             @Override
             public ClusterState execute(ClusterState currentState) {
                 Metadata metadata = currentState.metadata();
