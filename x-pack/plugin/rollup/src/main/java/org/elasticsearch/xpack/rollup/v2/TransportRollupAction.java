--- conflicted
+++ resolved
@@ -28,15 +28,14 @@
 import org.elasticsearch.cluster.metadata.IndexMetadata;
 import org.elasticsearch.cluster.metadata.IndexNameExpressionResolver;
 import org.elasticsearch.cluster.metadata.Metadata;
-import org.elasticsearch.cluster.metadata.RollupIndexMetadata;
+import org.elasticsearch.cluster.metadata.RollupGroup;
+import org.elasticsearch.cluster.metadata.RollupMetadata;
 import org.elasticsearch.cluster.service.ClusterService;
 import org.elasticsearch.common.Randomness;
-import org.elasticsearch.common.Strings;
 import org.elasticsearch.common.UUIDs;
 import org.elasticsearch.common.inject.Inject;
 import org.elasticsearch.common.settings.Settings;
 import org.elasticsearch.common.time.WriteableZoneId;
-import org.elasticsearch.common.xcontent.ToXContent;
 import org.elasticsearch.common.xcontent.XContentBuilder;
 import org.elasticsearch.common.xcontent.XContentFactory;
 import org.elasticsearch.index.Index;
@@ -47,16 +46,13 @@
 import org.elasticsearch.transport.TransportService;
 import org.elasticsearch.xpack.core.ClientHelper;
 import org.elasticsearch.xpack.core.rollup.RollupActionConfig;
-import org.elasticsearch.xpack.core.rollup.RollupActionDateHistogramGroupConfig;
 import org.elasticsearch.xpack.core.rollup.RollupActionGroupConfig;
-<<<<<<< HEAD
-import org.elasticsearch.xpack.core.rollup.action.RollupAction;
-=======
 import org.elasticsearch.xpack.core.rollup.action.RollupActionRequestValidationException;
->>>>>>> 32739ce2
 import org.elasticsearch.xpack.core.rollup.action.RollupIndexerAction;
 import org.elasticsearch.xpack.core.rollup.job.HistogramGroupConfig;
 import org.elasticsearch.xpack.core.rollup.job.MetricConfig;
+import org.elasticsearch.xpack.core.rollup.RollupActionDateHistogramGroupConfig;
+import org.elasticsearch.xpack.core.rollup.action.RollupAction;
 
 import java.io.IOException;
 import java.util.ArrayList;
@@ -190,14 +186,14 @@
      */
     private static XContentBuilder getDynamicTemplates(XContentBuilder builder) throws IOException {
         return builder.startArray("dynamic_templates")
-            .startObject()
-            .startObject("strings")
-            .field("match_mapping_type", "string")
-            .startObject("mapping")
-            .field("type", "keyword")
-            .endObject()
-            .endObject()
-            .endObject()
+                .startObject()
+                    .startObject("strings")
+                        .field("match_mapping_type", "string")
+                        .startObject("mapping")
+                            .field("type", "keyword")
+                        .endObject()
+                    .endObject()
+                .endObject()
             .endArray();
     }
 
@@ -245,45 +241,46 @@
             }
 
             @Override
-            public ClusterState execute(ClusterState currentState) throws IOException {
+            public ClusterState execute(ClusterState currentState) {
                 IndexMetadata rollupIndexMetadata = currentState.getMetadata().index(rollupIndexName);
                 Index rollupIndex = rollupIndexMetadata.getIndex();
                 Map<String, String> idxMetadata = currentState.getMetadata().index(originalIndexName)
-                    .getCustomData(RollupIndexMetadata.TYPE);
-
-                // Add the source index name to the rollup index metadata. If the original index is a rollup index itself
-                // we will add the name of the raw index that we initially rolled up.
-                String rollupSourceIndexName = idxMetadata != null ?
-                    idxMetadata.get(RollupIndexMetadata.SOURCE_INDEX_NAME_META_FIELD) : originalIndexName;
+                    .getCustomData(RollupMetadata.TYPE);
+                String rollupGroupKeyName = (idxMetadata == null) ?
+                    originalIndexName : idxMetadata.get(RollupMetadata.SOURCE_INDEX_NAME_META_FIELD);
                 Map<String, String> rollupIndexRollupMetadata = new HashMap<>();
-                rollupIndexRollupMetadata.put(RollupIndexMetadata.SOURCE_INDEX_NAME_META_FIELD, rollupSourceIndexName);
-                // Add metadata about the rollup configuration
+                rollupIndexRollupMetadata.put(RollupMetadata.SOURCE_INDEX_NAME_META_FIELD, rollupGroupKeyName);
+                final RollupMetadata rollupMetadata = currentState.metadata().custom(RollupMetadata.TYPE);
+                final Map<String, RollupGroup> rollupGroups;
+                if (rollupMetadata == null) {
+                    rollupGroups = new HashMap<>();
+                } else {
+                    rollupGroups = new HashMap<>(rollupMetadata.rollupGroups());
+                }
                 RollupActionDateHistogramGroupConfig dateConfig = config.getGroupConfig().getDateHistogram();
                 WriteableZoneId rollupDateZoneId = WriteableZoneId.of(dateConfig.getTimeZone());
-                Map<String, List<String>> metricsConfig = new HashMap<>();
-                for (MetricConfig mconfig : config.getMetricsConfig()) {
-                    metricsConfig.put(mconfig.getField(), mconfig.getMetrics());
-                }
-                RollupIndexMetadata rollupInfo = new RollupIndexMetadata(dateConfig.getInterval(), rollupDateZoneId, metricsConfig);
-                // Serialize the metadata as JSON string and store it
-                try (XContentBuilder builder = XContentFactory.jsonBuilder()) {
-                    rollupInfo.toXContent(builder, ToXContent.EMPTY_PARAMS);
-                    rollupIndexRollupMetadata.put(RollupIndexMetadata.ROLLUP_META_FIELD, Strings.toString(builder));
+                if (rollupGroups.containsKey(rollupGroupKeyName)) {
+                    RollupGroup group = rollupGroups.get(rollupGroupKeyName);
+                    group.add(rollupIndexName, dateConfig.getInterval(), rollupDateZoneId);
+                } else {
+                    RollupGroup group = new RollupGroup();
+                    group.add(rollupIndexName, dateConfig.getInterval(), rollupDateZoneId);
+                    rollupGroups.put(rollupGroupKeyName, group);
+                }
+                // add rolled up index to backing datastream if rolling up a backing index of a datastream
+                IndexAbstraction originalIndex = currentState.getMetadata().getIndicesLookup().get(originalIndexName);
+                DataStream dataStream = null;
+                if (originalIndex.getParentDataStream() != null) {
+                    DataStream originalDataStream = originalIndex.getParentDataStream().getDataStream();
+                    List<Index> backingIndices = new ArrayList<>(originalDataStream.getIndices());
+                    backingIndices.add(rollupIndex);
+                    dataStream = new DataStream(originalDataStream.getName(), originalDataStream.getTimeStampField(),
+                        backingIndices, originalDataStream.getGeneration(), null);
                 }
                 Metadata.Builder metadataBuilder = Metadata.builder(currentState.metadata())
-                    .put(IndexMetadata.builder(rollupIndexMetadata).putCustom(RollupIndexMetadata.TYPE, rollupIndexRollupMetadata));
-
-                IndexAbstraction originalIndex = currentState.getMetadata().getIndicesLookup().get(originalIndexName);
-                if (originalIndex.getParentDataStream() != null) {
-                    // If rolling up a backing index of a data stream, add rolled up index to backing data stream
-                    DataStream originalDataStream = originalIndex.getParentDataStream().getDataStream();
-                    List<Index> backingIndices = new ArrayList<>(originalDataStream.getIndices().size() + 1);
-                    // Adding rollup indices to the beginning of the list will prevent rollup indices from ever being
-                    // considered a write index
-                    backingIndices.add(rollupIndex);
-                    backingIndices.addAll(originalDataStream.getIndices());
-                    DataStream dataStream = new DataStream(originalDataStream.getName(), originalDataStream.getTimeStampField(),
-                        backingIndices, originalDataStream.getGeneration(), originalDataStream.getMetadata());
+                    .put(IndexMetadata.builder(rollupIndexMetadata).putCustom(RollupMetadata.TYPE, rollupIndexRollupMetadata))
+                    .putCustom(RollupMetadata.TYPE, new RollupMetadata(rollupGroups));
+                if (dataStream != null) {
                     metadataBuilder.put(dataStream);
                 }
                 return ClusterState.builder(currentState).metadata(metadataBuilder.build()).build();
@@ -310,7 +307,7 @@
 
             @Override
             public void onFailure(Exception deleteException) {
-                listener.onFailure(new ElasticsearchException("Unable to delete temp rollup index [" + tmpIndex + "]", e));
+                listener.onFailure(new ElasticsearchException("Unable to delete temp rollup index [" + tmpIndex  + "]", e));
             }
         });
     }
