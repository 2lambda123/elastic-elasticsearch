/*
 * Copyright Elasticsearch B.V. and/or licensed to Elasticsearch B.V. under one
 * or more contributor license agreements. Licensed under the Elastic License;
 * you may not use this file except in compliance with the Elastic License.
 */
package org.elasticsearch.xpack.rollup.action;

import org.apache.logging.log4j.Logger;
import org.elasticsearch.ElasticsearchException;
import org.elasticsearch.ElasticsearchStatusException;
import org.elasticsearch.ResourceAlreadyExistsException;
import org.elasticsearch.action.ActionListener;
import org.elasticsearch.action.ActionRequestValidationException;
import org.elasticsearch.action.admin.indices.create.CreateIndexAction;
import org.elasticsearch.action.admin.indices.create.CreateIndexRequest;
import org.elasticsearch.action.admin.indices.mapping.get.GetMappingsAction;
import org.elasticsearch.action.admin.indices.mapping.get.GetMappingsRequest;
import org.elasticsearch.action.admin.indices.mapping.get.GetMappingsResponse;
import org.elasticsearch.action.admin.indices.mapping.put.PutMappingAction;
import org.elasticsearch.action.admin.indices.mapping.put.PutMappingRequest;
import org.elasticsearch.action.fieldcaps.FieldCapabilitiesRequest;
import org.elasticsearch.action.fieldcaps.FieldCapabilitiesResponse;
import org.elasticsearch.action.support.ActionFilters;
import org.elasticsearch.action.support.master.AcknowledgedResponse;
import org.elasticsearch.action.support.master.TransportMasterNodeAction;
import org.elasticsearch.client.Client;
import org.elasticsearch.cluster.ClusterState;
import org.elasticsearch.cluster.block.ClusterBlockException;
import org.elasticsearch.cluster.block.ClusterBlockLevel;
import org.elasticsearch.cluster.metadata.IndexNameExpressionResolver;
import org.elasticsearch.cluster.metadata.MappingMetaData;
import org.elasticsearch.cluster.service.ClusterService;
import org.elasticsearch.common.CheckedConsumer;
import org.elasticsearch.common.inject.Inject;
import org.elasticsearch.common.settings.Settings;
import org.elasticsearch.common.unit.TimeValue;
import org.elasticsearch.common.xcontent.XContentType;
import org.elasticsearch.license.LicenseUtils;
import org.elasticsearch.license.XPackLicenseState;
import org.elasticsearch.persistent.PersistentTasksCustomMetaData;
import org.elasticsearch.persistent.PersistentTasksService;
import org.elasticsearch.protocol.xpack.rollup.PutRollupJobRequest;
import org.elasticsearch.protocol.xpack.rollup.PutRollupJobResponse;
import org.elasticsearch.protocol.xpack.rollup.RollupField;
import org.elasticsearch.protocol.xpack.rollup.job.RollupJobConfig;
import org.elasticsearch.rest.RestStatus;
import org.elasticsearch.threadpool.ThreadPool;
import org.elasticsearch.transport.TransportService;
import org.elasticsearch.xpack.core.XPackField;
import org.elasticsearch.xpack.core.XPackPlugin;
import org.elasticsearch.xpack.core.rollup.action.PutRollupJobAction;
import org.elasticsearch.xpack.core.rollup.job.RollupJob;
import org.elasticsearch.xpack.core.scheduler.Cron;
import org.elasticsearch.xpack.rollup.Rollup;

import java.util.Map;
import java.util.Objects;
import java.util.stream.Collectors;

<<<<<<< HEAD
public class TransportPutRollupJobAction extends TransportMasterNodeAction<PutRollupJobRequest, PutRollupJobResponse> {
=======
public class TransportPutRollupJobAction extends TransportMasterNodeAction<PutRollupJobAction.Request, AcknowledgedResponse> {
>>>>>>> 4190a9f1
    private final XPackLicenseState licenseState;
    private final PersistentTasksService persistentTasksService;
    private final Client client;

    @Inject
    public TransportPutRollupJobAction(Settings settings, TransportService transportService, ThreadPool threadPool,
                                       ActionFilters actionFilters, IndexNameExpressionResolver indexNameExpressionResolver,
                                       ClusterService clusterService, XPackLicenseState licenseState,
                                       PersistentTasksService persistentTasksService, Client client) {
        super(settings, PutRollupJobAction.NAME, transportService, clusterService, threadPool, actionFilters,
                indexNameExpressionResolver, PutRollupJobRequest::new);
        this.licenseState = licenseState;
        this.persistentTasksService = persistentTasksService;
        this.client = client;
    }

    @Override
    protected String executor() {
        return ThreadPool.Names.SAME;
    }

    @Override
<<<<<<< HEAD
    protected PutRollupJobResponse newResponse() {
        return new PutRollupJobResponse();
    }

    @Override
    protected void masterOperation(PutRollupJobRequest request, ClusterState clusterState,
                                   ActionListener<PutRollupJobResponse> listener) {
=======
    protected AcknowledgedResponse newResponse() {
        return new AcknowledgedResponse();
    }

    @Override
    protected void masterOperation(PutRollupJobAction.Request request, ClusterState clusterState,
                                   ActionListener<AcknowledgedResponse> listener) {
>>>>>>> 4190a9f1

        if (!licenseState.isRollupAllowed()) {
            listener.onFailure(LicenseUtils.newComplianceException(XPackField.ROLLUP));
            return;
        }

        validate(request);
        XPackPlugin.checkReadyForXPackCustomMetadata(clusterState);

        FieldCapabilitiesRequest fieldCapsRequest = new FieldCapabilitiesRequest()
            .indices(request.getConfig().getIndexPattern())
            .fields(request.getConfig().getAllFields().toArray(new String[0]));

        client.fieldCaps(fieldCapsRequest, new ActionListener<FieldCapabilitiesResponse>() {
            @Override
            public void onResponse(FieldCapabilitiesResponse fieldCapabilitiesResponse) {
                ActionRequestValidationException validationException = request.validateMappings(fieldCapabilitiesResponse.get());
                if (validationException != null) {
                    listener.onFailure(validationException);
                    return;
                }

                RollupJob job = createRollupJob(request.getConfig(), threadPool);
                createIndex(job, listener, persistentTasksService, client, logger);
            }

            @Override
            public void onFailure(Exception e) {
                listener.onFailure(e);
            }
        });
    }

    static void validate(final PutRollupJobRequest request) {
        final RollupJobConfig rollupJobConfig = request.getConfig();
        if (rollupJobConfig != null) {
            Cron.validate(rollupJobConfig.getCron());
        }
    }

    private static RollupJob createRollupJob(RollupJobConfig config, ThreadPool threadPool) {
        // ensure we only filter for the allowed headers
        Map<String, String> filteredHeaders = threadPool.getThreadContext().getHeaders().entrySet().stream()
                .filter(e -> Rollup.HEADER_FILTERS.contains(e.getKey()))
                .collect(Collectors.toMap(Map.Entry::getKey, Map.Entry::getValue));
        return new RollupJob(config, filteredHeaders);
    }

<<<<<<< HEAD
    static void createIndex(RollupJob job, ActionListener<PutRollupJobResponse> listener,
=======
    static void createIndex(RollupJob job, ActionListener<AcknowledgedResponse> listener,
>>>>>>> 4190a9f1
                            PersistentTasksService persistentTasksService, Client client, Logger logger) {

        String jobMetadata = "\"" + job.getConfig().getId() + "\":" + job.getConfig().toJSONString();

        String mapping = Rollup.DYNAMIC_MAPPING_TEMPLATE
                .replace(Rollup.MAPPING_METADATA_PLACEHOLDER, jobMetadata);

        CreateIndexRequest request = new CreateIndexRequest(job.getConfig().getRollupIndex());
        request.mapping(RollupField.TYPE_NAME, mapping, XContentType.JSON);

        client.execute(CreateIndexAction.INSTANCE, request,
                ActionListener.wrap(createIndexResponse -> startPersistentTask(job, listener, persistentTasksService), e -> {
                    if (e instanceof ResourceAlreadyExistsException) {
                        logger.debug("Rolled index already exists for rollup job [" + job.getConfig().getId() + "], updating metadata.");
                        updateMapping(job, listener, persistentTasksService, client, logger);
                    } else {
                        String msg = "Could not create index for rollup job [" + job.getConfig().getId() + "]";
                        logger.error(msg);
                        listener.onFailure(new RuntimeException(msg, e));
                    }
                }));
    }

    @SuppressWarnings("unchecked")
<<<<<<< HEAD
    static void updateMapping(RollupJob job, ActionListener<PutRollupJobResponse> listener,
=======
    static void updateMapping(RollupJob job, ActionListener<AcknowledgedResponse> listener,
>>>>>>> 4190a9f1
                              PersistentTasksService persistentTasksService, Client client, Logger logger) {

        final String indexName = job.getConfig().getRollupIndex();

        CheckedConsumer<GetMappingsResponse, Exception> getMappingResponseHandler = getMappingResponse -> {
            MappingMetaData mappings = getMappingResponse.getMappings().get(indexName).get(RollupField.TYPE_NAME);
            Object m = mappings.getSourceAsMap().get("_meta");
            if (m == null) {
                String msg = "Rollup data cannot be added to existing indices that contain non-rollup data (expected " +
                    "to find _meta key in mapping of rollup index [" + indexName + "] but not found).";
                logger.error(msg);
                listener.onFailure(new RuntimeException(msg));
                return;
            }

            Map<String, Object> metadata = (Map<String, Object>) m;
            if (metadata.get(RollupField.ROLLUP_META) == null) {
                String msg = "Rollup data cannot be added to existing indices that contain non-rollup data (expected " +
                    "to find rollup meta key [" + RollupField.ROLLUP_META + "] in mapping of rollup index ["
                    + indexName + "] but not found).";
                logger.error(msg);
                listener.onFailure(new RuntimeException(msg));
                return;
            }

            Map<String, Object> rollupMeta = (Map<String, Object>)((Map<String, Object>) m).get(RollupField.ROLLUP_META);

            String stringVersion = (String)((Map<String, Object>) m).get(Rollup.ROLLUP_TEMPLATE_VERSION_FIELD);
            if (stringVersion == null) {
                listener.onFailure(new IllegalStateException("Could not determine version of existing rollup metadata for index ["
                    + indexName + "]"));
                return;
            }

            if (rollupMeta.get(job.getConfig().getId()) != null) {
                String msg = "Cannot create rollup job [" + job.getConfig().getId()
                        + "] because job was previously created (existing metadata).";
                logger.error(msg);
                listener.onFailure(new ElasticsearchStatusException(msg, RestStatus.CONFLICT));
                return;
            }

            rollupMeta.put(job.getConfig().getId(), job.getConfig());
            metadata.put(RollupField.ROLLUP_META, rollupMeta);
            Map<String, Object> newMapping = mappings.getSourceAsMap();
            newMapping.put("_meta", metadata);
            PutMappingRequest request = new PutMappingRequest(indexName);
            request.type(RollupField.TYPE_NAME);
            request.source(newMapping);
            client.execute(PutMappingAction.INSTANCE, request,
                    ActionListener.wrap(putMappingResponse -> startPersistentTask(job, listener, persistentTasksService),
                            listener::onFailure));
        };

        GetMappingsRequest request = new GetMappingsRequest();
        client.execute(GetMappingsAction.INSTANCE, request, ActionListener.wrap(getMappingResponseHandler,
                e -> {
                    String msg = "Could not update mappings for rollup job [" + job.getConfig().getId() + "]";
                    logger.error(msg);
                    listener.onFailure(new RuntimeException(msg, e));
                }));
    }

<<<<<<< HEAD
    static void startPersistentTask(RollupJob job, ActionListener<PutRollupJobResponse> listener,
=======
    static void startPersistentTask(RollupJob job, ActionListener<AcknowledgedResponse> listener,
>>>>>>> 4190a9f1
                                    PersistentTasksService persistentTasksService) {

        persistentTasksService.sendStartRequest(job.getConfig().getId(), RollupField.TASK_NAME, job,
                ActionListener.wrap(
                        rollupConfigPersistentTask -> waitForRollupStarted(job, listener, persistentTasksService),
                        e -> {
                            if (e instanceof ResourceAlreadyExistsException) {
                                e = new ElasticsearchStatusException("Cannot create job [" + job.getConfig().getId() +
                                        "] because it has already been created (task exists)", RestStatus.CONFLICT, e);
                            }
                            listener.onFailure(e);
                        }));
    }


<<<<<<< HEAD
    private static void waitForRollupStarted(RollupJob job, ActionListener<PutRollupJobResponse> listener,
=======
    private static void waitForRollupStarted(RollupJob job, ActionListener<AcknowledgedResponse> listener,
>>>>>>> 4190a9f1
                                             PersistentTasksService persistentTasksService) {
        persistentTasksService.waitForPersistentTaskCondition(job.getConfig().getId(), Objects::nonNull, job.getConfig().getTimeout(),
                new PersistentTasksService.WaitForPersistentTaskListener<RollupJob>() {
                    @Override
                    public void onResponse(PersistentTasksCustomMetaData.PersistentTask<RollupJob> task) {
<<<<<<< HEAD
                        listener.onResponse(new PutRollupJobResponse(true));
=======
                        listener.onResponse(new AcknowledgedResponse(true));
>>>>>>> 4190a9f1
                    }

                    @Override
                    public void onFailure(Exception e) {
                        listener.onFailure(e);
                    }

                    @Override
                    public void onTimeout(TimeValue timeout) {
                        listener.onFailure(new ElasticsearchException("Creation of task for Rollup Job ID ["
                                + job.getConfig().getId() + "] timed out after [" + timeout + "]"));
                    }
                });
    }

    @Override
    protected ClusterBlockException checkBlock(PutRollupJobRequest request, ClusterState state) {
        return state.blocks().globalBlockedException(ClusterBlockLevel.METADATA_WRITE);
    }
}<|MERGE_RESOLUTION|>--- conflicted
+++ resolved
@@ -39,29 +39,22 @@
 import org.elasticsearch.license.XPackLicenseState;
 import org.elasticsearch.persistent.PersistentTasksCustomMetaData;
 import org.elasticsearch.persistent.PersistentTasksService;
-import org.elasticsearch.protocol.xpack.rollup.PutRollupJobRequest;
-import org.elasticsearch.protocol.xpack.rollup.PutRollupJobResponse;
-import org.elasticsearch.protocol.xpack.rollup.RollupField;
-import org.elasticsearch.protocol.xpack.rollup.job.RollupJobConfig;
 import org.elasticsearch.rest.RestStatus;
 import org.elasticsearch.threadpool.ThreadPool;
 import org.elasticsearch.transport.TransportService;
 import org.elasticsearch.xpack.core.XPackField;
 import org.elasticsearch.xpack.core.XPackPlugin;
+import org.elasticsearch.xpack.core.rollup.RollupField;
 import org.elasticsearch.xpack.core.rollup.action.PutRollupJobAction;
 import org.elasticsearch.xpack.core.rollup.job.RollupJob;
-import org.elasticsearch.xpack.core.scheduler.Cron;
+import org.elasticsearch.xpack.core.rollup.job.RollupJobConfig;
 import org.elasticsearch.xpack.rollup.Rollup;
 
 import java.util.Map;
 import java.util.Objects;
 import java.util.stream.Collectors;
 
-<<<<<<< HEAD
-public class TransportPutRollupJobAction extends TransportMasterNodeAction<PutRollupJobRequest, PutRollupJobResponse> {
-=======
 public class TransportPutRollupJobAction extends TransportMasterNodeAction<PutRollupJobAction.Request, AcknowledgedResponse> {
->>>>>>> 4190a9f1
     private final XPackLicenseState licenseState;
     private final PersistentTasksService persistentTasksService;
     private final Client client;
@@ -72,7 +65,7 @@
                                        ClusterService clusterService, XPackLicenseState licenseState,
                                        PersistentTasksService persistentTasksService, Client client) {
         super(settings, PutRollupJobAction.NAME, transportService, clusterService, threadPool, actionFilters,
-                indexNameExpressionResolver, PutRollupJobRequest::new);
+                indexNameExpressionResolver, PutRollupJobAction.Request::new);
         this.licenseState = licenseState;
         this.persistentTasksService = persistentTasksService;
         this.client = client;
@@ -84,15 +77,6 @@
     }
 
     @Override
-<<<<<<< HEAD
-    protected PutRollupJobResponse newResponse() {
-        return new PutRollupJobResponse();
-    }
-
-    @Override
-    protected void masterOperation(PutRollupJobRequest request, ClusterState clusterState,
-                                   ActionListener<PutRollupJobResponse> listener) {
-=======
     protected AcknowledgedResponse newResponse() {
         return new AcknowledgedResponse();
     }
@@ -100,14 +84,12 @@
     @Override
     protected void masterOperation(PutRollupJobAction.Request request, ClusterState clusterState,
                                    ActionListener<AcknowledgedResponse> listener) {
->>>>>>> 4190a9f1
 
         if (!licenseState.isRollupAllowed()) {
             listener.onFailure(LicenseUtils.newComplianceException(XPackField.ROLLUP));
             return;
         }
 
-        validate(request);
         XPackPlugin.checkReadyForXPackCustomMetadata(clusterState);
 
         FieldCapabilitiesRequest fieldCapsRequest = new FieldCapabilitiesRequest()
@@ -134,13 +116,6 @@
         });
     }
 
-    static void validate(final PutRollupJobRequest request) {
-        final RollupJobConfig rollupJobConfig = request.getConfig();
-        if (rollupJobConfig != null) {
-            Cron.validate(rollupJobConfig.getCron());
-        }
-    }
-
     private static RollupJob createRollupJob(RollupJobConfig config, ThreadPool threadPool) {
         // ensure we only filter for the allowed headers
         Map<String, String> filteredHeaders = threadPool.getThreadContext().getHeaders().entrySet().stream()
@@ -149,11 +124,7 @@
         return new RollupJob(config, filteredHeaders);
     }
 
-<<<<<<< HEAD
-    static void createIndex(RollupJob job, ActionListener<PutRollupJobResponse> listener,
-=======
     static void createIndex(RollupJob job, ActionListener<AcknowledgedResponse> listener,
->>>>>>> 4190a9f1
                             PersistentTasksService persistentTasksService, Client client, Logger logger) {
 
         String jobMetadata = "\"" + job.getConfig().getId() + "\":" + job.getConfig().toJSONString();
@@ -178,11 +149,7 @@
     }
 
     @SuppressWarnings("unchecked")
-<<<<<<< HEAD
-    static void updateMapping(RollupJob job, ActionListener<PutRollupJobResponse> listener,
-=======
     static void updateMapping(RollupJob job, ActionListener<AcknowledgedResponse> listener,
->>>>>>> 4190a9f1
                               PersistentTasksService persistentTasksService, Client client, Logger logger) {
 
         final String indexName = job.getConfig().getRollupIndex();
@@ -246,11 +213,7 @@
                 }));
     }
 
-<<<<<<< HEAD
-    static void startPersistentTask(RollupJob job, ActionListener<PutRollupJobResponse> listener,
-=======
     static void startPersistentTask(RollupJob job, ActionListener<AcknowledgedResponse> listener,
->>>>>>> 4190a9f1
                                     PersistentTasksService persistentTasksService) {
 
         persistentTasksService.sendStartRequest(job.getConfig().getId(), RollupField.TASK_NAME, job,
@@ -266,21 +229,13 @@
     }
 
 
-<<<<<<< HEAD
-    private static void waitForRollupStarted(RollupJob job, ActionListener<PutRollupJobResponse> listener,
-=======
     private static void waitForRollupStarted(RollupJob job, ActionListener<AcknowledgedResponse> listener,
->>>>>>> 4190a9f1
                                              PersistentTasksService persistentTasksService) {
         persistentTasksService.waitForPersistentTaskCondition(job.getConfig().getId(), Objects::nonNull, job.getConfig().getTimeout(),
                 new PersistentTasksService.WaitForPersistentTaskListener<RollupJob>() {
                     @Override
                     public void onResponse(PersistentTasksCustomMetaData.PersistentTask<RollupJob> task) {
-<<<<<<< HEAD
-                        listener.onResponse(new PutRollupJobResponse(true));
-=======
                         listener.onResponse(new AcknowledgedResponse(true));
->>>>>>> 4190a9f1
                     }
 
                     @Override
@@ -297,7 +252,7 @@
     }
 
     @Override
-    protected ClusterBlockException checkBlock(PutRollupJobRequest request, ClusterState state) {
+    protected ClusterBlockException checkBlock(PutRollupJobAction.Request request, ClusterState state) {
         return state.blocks().globalBlockedException(ClusterBlockLevel.METADATA_WRITE);
     }
 }