--- conflicted
+++ resolved
@@ -9,6 +9,8 @@
 import org.elasticsearch.common.geo.GeoPoint;
 import org.elasticsearch.common.io.stream.NamedWriteableRegistry;
 import org.elasticsearch.common.settings.Settings;
+import org.elasticsearch.index.query.QueryBuilder;
+import org.elasticsearch.index.query.TermQueryBuilder;
 import org.elasticsearch.search.SearchModule;
 import org.elasticsearch.search.aggregations.AggregationBuilder;
 import org.elasticsearch.search.aggregations.bucket.histogram.DateHistogramAggregationBuilder;
@@ -31,6 +33,7 @@
 import java.io.IOException;
 import java.time.ZoneId;
 import java.util.ArrayList;
+import java.util.Collections;
 import java.util.List;
 import java.util.Map;
 import java.util.function.Function;
@@ -62,7 +65,7 @@
                 .extendedBounds(new ExtendedBounds(0L, 1000L))
                 .subAggregation(new MaxAggregationBuilder("the_max").field("max_field"))
                 .subAggregation(new AvgAggregationBuilder("the_avg").field("avg_field"));
-
+ 
         List<AggregationBuilder> translated = translateAggregation(histo, namedWriteableRegistry);
         assertThat(translated.size(), equalTo(1));
         assertThat(translated.get(0), Matchers.instanceOf(DateHistogramAggregationBuilder.class));
@@ -217,26 +220,9 @@
         assertThat(subAggs.get("test_histo._count"), instanceOf(SumAggregationBuilder.class));
         assertThat(((SumAggregationBuilder)subAggs.get("test_histo._count")).field(),
                 equalTo("foo.date_histogram._count"));
-<<<<<<< HEAD
-
-        assertThat(filterConditions.size(), equalTo(1));
-
-        for (QueryBuilder q : filterConditions) {
-            if (q instanceof TermQueryBuilder) {
-                if (((TermQueryBuilder) q).fieldName().equals("foo.date_histogram.time_zone")) {
-                    assertThat(((TermQueryBuilder) q).value(), equalTo("UTC"));
-                }  else {
-                    fail("Unexpected Term Query in filter conditions: [" + ((TermQueryBuilder) q).fieldName() + "]");
-                }
-            } else {
-                fail("Unexpected query builder in filter conditions");
-            }
-        }
 
         assertWarnings("[interval] on [date_histogram] is deprecated, use [fixed_interval] " +
             "or [calendar_interval] in the future.");
-=======
->>>>>>> 7a407f56
     }
 
     public void testDateHistoWithTimezone() {
@@ -341,7 +327,6 @@
         assertThat(subAggs.get("test_histo._count"), Matchers.instanceOf(SumAggregationBuilder.class));
         assertThat(((SumAggregationBuilder)subAggs.get("test_histo._count")).field(),
                 equalTo("foo.histogram._count"));
-
     }
 
     public void testUnsupportedAgg() {
