--- conflicted
+++ resolved
@@ -425,13 +425,8 @@
 
                 Map<String, Object> source = ((IndexRequest) request).sourceAsMap();
 
-<<<<<<< HEAD
-                assertThat(source.get("_rollup.version"), equalTo(newIDScheme ? 2 : 1));
-                assertThat(source.get("ts.date_histogram.interval"), equalTo(timeInterval));
-=======
                 assertThat(source.get("_rollup.version"), equalTo(2));
                 assertThat(source.get("ts.date_histogram.interval"), equalTo(timeInterval.toString()));
->>>>>>> 7a407f56
                 assertNotNull(source.get("the_avg.avg._count"));
                 assertNotNull(source.get("the_avg.avg.value"));
                 assertNotNull(source.get("ts.date_histogram._count"));
