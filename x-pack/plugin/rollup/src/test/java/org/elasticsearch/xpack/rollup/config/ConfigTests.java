/*
 * Copyright Elasticsearch B.V. and/or licensed to Elasticsearch B.V. under one
 * or more contributor license agreements. Licensed under the Elastic License;
 * you may not use this file except in compliance with the Elastic License.
 */
package org.elasticsearch.xpack.rollup.config;

import org.elasticsearch.search.aggregations.bucket.histogram.DateHistogramInterval;
import org.elasticsearch.test.ESTestCase;
import org.elasticsearch.xpack.core.rollup.job.DateHistogramGroupConfig;
import org.elasticsearch.xpack.core.rollup.job.GroupConfig;
import org.elasticsearch.xpack.core.rollup.job.HistogramGroupConfig;
import org.elasticsearch.xpack.core.rollup.job.MetricConfig;
import org.elasticsearch.xpack.core.rollup.job.RollupJob;
import org.elasticsearch.xpack.core.rollup.job.TermsGroupConfig;
import org.joda.time.DateTimeZone;

import java.util.HashMap;
import java.util.Map;

import static java.util.Collections.emptyList;
import static java.util.Collections.singletonList;
import static org.elasticsearch.xpack.core.rollup.ConfigTestHelpers.randomHistogramGroupConfig;
import static org.elasticsearch.xpack.core.rollup.ConfigTestHelpers.randomRollupJobConfig;
import static org.elasticsearch.xpack.core.rollup.ConfigTestHelpers.randomTermsGroupConfig;
import static org.hamcrest.Matchers.equalTo;
//TODO split this into dedicated unit test classes (one for each config object)
public class ConfigTests extends ESTestCase {

    public void testEmptyField() {
        Exception e = expectThrows(IllegalArgumentException.class, () -> new MetricConfig(null, singletonList("max")));
        assertThat(e.getMessage(), equalTo("Field must be a non-null, non-empty string"));

        e = expectThrows(IllegalArgumentException.class, () -> new MetricConfig("", singletonList("max")));
        assertThat(e.getMessage(), equalTo("Field must be a non-null, non-empty string"));
    }

    public void testEmptyMetrics() {
        Exception e = expectThrows(IllegalArgumentException.class, () -> new MetricConfig("foo", emptyList()));
        assertThat(e.getMessage(), equalTo("Metrics must be a non-null, non-empty array of strings"));

        e = expectThrows(IllegalArgumentException.class, () -> new MetricConfig("foo", null));
        assertThat(e.getMessage(), equalTo("Metrics must be a non-null, non-empty array of strings"));
    }

    public void testEmptyGroup() {
        Exception e = expectThrows(IllegalArgumentException.class, () -> new GroupConfig(null, null, null));
        assertThat(e.getMessage(), equalTo("Date histogram must not be null"));
    }

    public void testNoDateHisto() {
        Exception e = expectThrows(IllegalArgumentException.class,
            () -> new GroupConfig(null, randomHistogramGroupConfig(random()), randomTermsGroupConfig(random())));
        assertThat(e.getMessage(), equalTo("Date histogram must not be null"));
    }

    public void testEmptyDateHistoField() {
        Exception e = expectThrows(IllegalArgumentException.class,
            () -> new DateHistogramGroupConfig(null, DateHistogramInterval.HOUR));
        assertThat(e.getMessage(), equalTo("Field must be a non-null, non-empty string"));

        e = expectThrows(IllegalArgumentException.class, () -> new DateHistogramGroupConfig("", DateHistogramInterval.HOUR));
        assertThat(e.getMessage(), equalTo("Field must be a non-null, non-empty string"));
    }

    public void testEmptyDateHistoInterval() {
        Exception e = expectThrows(IllegalArgumentException.class, () -> new DateHistogramGroupConfig("foo", null));
        assertThat(e.getMessage(), equalTo("Interval must be non-null"));
    }

    public void testNullTimeZone() {
        DateHistogramGroupConfig config = new DateHistogramGroupConfig("foo", DateHistogramInterval.HOUR, null, null);
        assertThat(config.getTimeZone(), equalTo(DateTimeZone.UTC.getID()));
    }

    public void testEmptyTimeZone() {
        DateHistogramGroupConfig config = new DateHistogramGroupConfig("foo", DateHistogramInterval.HOUR, null, "");
        assertThat(config.getTimeZone(), equalTo(DateTimeZone.UTC.getID()));
    }

    public void testDefaultTimeZone() {
        DateHistogramGroupConfig config = new DateHistogramGroupConfig("foo", DateHistogramInterval.HOUR);
        assertThat(config.getTimeZone(), equalTo(DateTimeZone.UTC.getID()));
    }

<<<<<<< HEAD
    public void testUnkownTimeZone() {
        IllegalArgumentException e = expectThrows(IllegalArgumentException.class,
=======
    public void testUnknownTimeZone() {
        Exception e = expectThrows(IllegalArgumentException.class,
>>>>>>> 19587300
            () -> new DateHistogramGroupConfig("foo", DateHistogramInterval.HOUR, null, "FOO"));
        assertThat(e.getMessage(), equalTo("The datetime zone id 'FOO' is not recognised"));
    }

    public void testObsoleteTimeZone() {
        DateHistogramGroupConfig config = new DateHistogramGroupConfig("foo", DateHistogramInterval.HOUR, null, "Canada/Mountain");
        assertThat(config.getTimeZone(), equalTo("Canada/Mountain"));
    }

    public void testEmptyHistoField() {
        Exception e = expectThrows(IllegalArgumentException.class, () -> new HistogramGroupConfig(1L, (String[]) null));
        assertThat(e.getMessage(), equalTo("Fields must have at least one value"));

        e = expectThrows(IllegalArgumentException.class, () -> new HistogramGroupConfig(1L, new String[0]));
        assertThat(e.getMessage(), equalTo("Fields must have at least one value"));
    }

    public void testBadHistoIntervals() {
        Exception e = expectThrows(IllegalArgumentException.class, () -> new HistogramGroupConfig(0L, "foo", "bar"));
        assertThat(e.getMessage(), equalTo("Interval must be a positive long"));

        e = expectThrows(IllegalArgumentException.class, () -> new HistogramGroupConfig(-1L, "foo", "bar"));
        assertThat(e.getMessage(), equalTo("Interval must be a positive long"));
    }

    public void testEmptyTermsField() {
        final String[] fields = randomBoolean() ? new String[0] : null;
        Exception e = expectThrows(IllegalArgumentException.class, () -> new TermsGroupConfig(fields));
        assertThat(e.getMessage(), equalTo("Fields must have at least one value"));
    }

    public void testNoHeadersInJSON() {
        Map<String, String> headers = new HashMap<>(1);
        headers.put("es-security-runas-user", "foo");
        headers.put("_xpack_security_authentication", "bar");
        RollupJob job = new RollupJob(randomRollupJobConfig(random()), headers);
        String json = job.toString();
        assertFalse(json.contains("authentication"));
        assertFalse(json.contains("security"));
    }
}<|MERGE_RESOLUTION|>--- conflicted
+++ resolved
@@ -83,13 +83,8 @@
         assertThat(config.getTimeZone(), equalTo(DateTimeZone.UTC.getID()));
     }
 
-<<<<<<< HEAD
-    public void testUnkownTimeZone() {
+    public void testUnknownTimeZone() {
         IllegalArgumentException e = expectThrows(IllegalArgumentException.class,
-=======
-    public void testUnknownTimeZone() {
-        Exception e = expectThrows(IllegalArgumentException.class,
->>>>>>> 19587300
             () -> new DateHistogramGroupConfig("foo", DateHistogramInterval.HOUR, null, "FOO"));
         assertThat(e.getMessage(), equalTo("The datetime zone id 'FOO' is not recognised"));
     }
