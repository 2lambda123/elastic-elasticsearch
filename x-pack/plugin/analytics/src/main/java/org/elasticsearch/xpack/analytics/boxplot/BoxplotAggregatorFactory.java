/*
 * Copyright Elasticsearch B.V. and/or licensed to Elasticsearch B.V. under one
 * or more contributor license agreements. Licensed under the Elastic License
 * 2.0; you may not use this file except in compliance with the Elastic License
 * 2.0.
 */

package org.elasticsearch.xpack.analytics.boxplot;

import org.elasticsearch.search.aggregations.Aggregator;
import org.elasticsearch.search.aggregations.AggregatorFactories;
import org.elasticsearch.search.aggregations.AggregatorFactory;
import org.elasticsearch.search.aggregations.CardinalityUpperBound;
import org.elasticsearch.search.aggregations.metrics.NonCollectingMultiMetricAggregator;
import org.elasticsearch.search.aggregations.metrics.TDigestExecutionHint;
<<<<<<< HEAD
import org.elasticsearch.search.aggregations.metrics.TDigestState;
=======
>>>>>>> 5b4bd790
import org.elasticsearch.search.aggregations.support.AggregationContext;
import org.elasticsearch.search.aggregations.support.CoreValuesSourceType;
import org.elasticsearch.search.aggregations.support.ValuesSourceAggregatorFactory;
import org.elasticsearch.search.aggregations.support.ValuesSourceConfig;
import org.elasticsearch.search.aggregations.support.ValuesSourceRegistry;
import org.elasticsearch.xpack.analytics.aggregations.support.AnalyticsValuesSourceType;

import java.io.IOException;
import java.util.List;
import java.util.Map;
import java.util.function.Predicate;

public class BoxplotAggregatorFactory extends ValuesSourceAggregatorFactory {

    private final double compression;
    private final TDigestExecutionHint executionHint;
    private final BoxplotAggregatorSupplier aggregatorSupplier;

    static void registerAggregators(ValuesSourceRegistry.Builder builder) {
        builder.register(
            BoxplotAggregationBuilder.REGISTRY_KEY,
            List.of(CoreValuesSourceType.NUMERIC, AnalyticsValuesSourceType.HISTOGRAM),
            BoxplotAggregator::new,
            true
        );
    }

    BoxplotAggregatorFactory(
        String name,
        ValuesSourceConfig config,
        double compression,
        TDigestExecutionHint executionHint,
        AggregationContext context,
        AggregatorFactory parent,
        AggregatorFactories.Builder subFactoriesBuilder,
        Map<String, Object> metadata,
        BoxplotAggregatorSupplier aggregatorSupplier
    ) throws IOException {
        super(name, config, context, parent, subFactoriesBuilder, metadata);
        this.compression = compression;
<<<<<<< HEAD
        this.executionHint = (executionHint.equals(TDigestExecutionHint.DEFAULT))
            ? TDigestExecutionHint.parse(TDigestState.EXECUTION_HINT.get(context.getIndexSettings().getNodeSettings()))
            : executionHint;
=======
        this.executionHint = executionHint;
>>>>>>> 5b4bd790
        this.aggregatorSupplier = aggregatorSupplier;
    }

    @Override
    protected Aggregator createUnmapped(Aggregator parent, Map<String, Object> metadata) throws IOException {
        final InternalBoxplot empty = InternalBoxplot.empty(name, compression, executionHint, config.format(), metadata);
        final Predicate<String> hasMetric = InternalBoxplot.Metrics::hasMetric;
        return new NonCollectingMultiMetricAggregator(name, context, parent, empty, hasMetric, metadata);
    }

    @Override
    protected Aggregator doCreateInternal(Aggregator parent, CardinalityUpperBound cardinality, Map<String, Object> metadata)
        throws IOException {
        return aggregatorSupplier.build(name, config, config.format(), compression, executionHint, context, parent, metadata);
    }
}<|MERGE_RESOLUTION|>--- conflicted
+++ resolved
@@ -13,10 +13,6 @@
 import org.elasticsearch.search.aggregations.CardinalityUpperBound;
 import org.elasticsearch.search.aggregations.metrics.NonCollectingMultiMetricAggregator;
 import org.elasticsearch.search.aggregations.metrics.TDigestExecutionHint;
-<<<<<<< HEAD
-import org.elasticsearch.search.aggregations.metrics.TDigestState;
-=======
->>>>>>> 5b4bd790
 import org.elasticsearch.search.aggregations.support.AggregationContext;
 import org.elasticsearch.search.aggregations.support.CoreValuesSourceType;
 import org.elasticsearch.search.aggregations.support.ValuesSourceAggregatorFactory;
@@ -57,13 +53,7 @@
     ) throws IOException {
         super(name, config, context, parent, subFactoriesBuilder, metadata);
         this.compression = compression;
-<<<<<<< HEAD
-        this.executionHint = (executionHint.equals(TDigestExecutionHint.DEFAULT))
-            ? TDigestExecutionHint.parse(TDigestState.EXECUTION_HINT.get(context.getIndexSettings().getNodeSettings()))
-            : executionHint;
-=======
         this.executionHint = executionHint;
->>>>>>> 5b4bd790
         this.aggregatorSupplier = aggregatorSupplier;
     }
 
