/*
 * Copyright Elasticsearch B.V. and/or licensed to Elasticsearch B.V. under one
 * or more contributor license agreements. Licensed under the Elastic License;
 * you may not use this file except in compliance with the Elastic License.
 */

package org.elasticsearch.xpack.analytics.stringstats;

import org.elasticsearch.client.analytics.ParsedStringStats;
import org.elasticsearch.common.ParseField;
import org.elasticsearch.common.io.stream.Writeable.Reader;
import org.elasticsearch.common.xcontent.NamedXContentRegistry;
import org.elasticsearch.search.DocValueFormat;
import org.elasticsearch.search.aggregations.Aggregation;
import org.elasticsearch.search.aggregations.ParsedAggregation;
import org.elasticsearch.test.ESTestCase;
import org.elasticsearch.test.InternalAggregationTestCase;

import java.io.IOException;
import java.util.ArrayList;
import java.util.HashMap;
import java.util.List;
import java.util.Map;
import java.util.function.Predicate;

import static java.util.Collections.emptyList;
import static java.util.Collections.emptyMap;
import static org.hamcrest.Matchers.equalTo;
import static org.hamcrest.Matchers.nullValue;

public class InternalStringStatsTests extends InternalAggregationTestCase<InternalStringStats> {
    @Override
    protected List<NamedXContentRegistry.Entry> getNamedXContents() {
        List<NamedXContentRegistry.Entry> result = new ArrayList<>(super.getNamedXContents());
        result.add(new NamedXContentRegistry.Entry(Aggregation.class, new ParseField(StringStatsAggregationBuilder.NAME),
                (p, c) -> ParsedStringStats.PARSER.parse(p, (String) c)));
        return result;
    }

<<<<<<< HEAD
    @Override
    protected InternalStringStats createTestInstance(String name, Map<String, Object> metaData) {
        if (randomBoolean()) {
            return new InternalStringStats(name, 0, 0, 0, 0, emptyMap(), randomBoolean(), DocValueFormat.RAW, emptyList(), metaData);
=======
    protected InternalStringStats createTestInstance(
            String name, List<PipelineAggregator> pipelineAggregators, Map<String, Object> metadata) {
        if (randomBoolean()) {
            return new InternalStringStats(name, 0, 0, 0, 0, emptyMap(), randomBoolean(), DocValueFormat.RAW,
                    pipelineAggregators, metadata);
>>>>>>> c9de5b11
        }
        return new InternalStringStats(name, randomLongBetween(1, Long.MAX_VALUE),
                randomNonNegativeLong(), between(0, Integer.MAX_VALUE), between(0, Integer.MAX_VALUE), randomCharOccurrences(),
                randomBoolean(), DocValueFormat.RAW,
<<<<<<< HEAD
                emptyList(), metaData);
=======
                pipelineAggregators, metadata);
>>>>>>> c9de5b11
    };

    @Override
    protected InternalStringStats mutateInstance(InternalStringStats instance) throws IOException {
         String name = instance.getName();
         long count = instance.getCount();
         long totalLength = instance.getTotalLength();
         int minLength = instance.getMinLength();
         int maxLength = instance.getMaxLength();
         Map<String, Long> charOccurrences = instance.getCharOccurrences();
         boolean showDistribution = instance.getShowDistribution();
         switch (between(0, 6)) {
         case 0:
             name = name + "a";
             break;
         case 1:
             count = randomValueOtherThan(count, () -> randomLongBetween(1, Long.MAX_VALUE));
             break;
         case 2:
             totalLength = randomValueOtherThan(totalLength, ESTestCase::randomNonNegativeLong);
             break;
         case 3:
             minLength = randomValueOtherThan(minLength, () -> between(0, Integer.MAX_VALUE));
             break;
         case 4:
             maxLength = randomValueOtherThan(maxLength, () -> between(0, Integer.MAX_VALUE));
             break;
         case 5:
             charOccurrences = randomValueOtherThan(charOccurrences, this::randomCharOccurrences);
             break;
         case 6:
             showDistribution = !showDistribution;
             break;
         }
        return new InternalStringStats(name, count, totalLength, minLength, maxLength, charOccurrences, showDistribution,
                DocValueFormat.RAW, instance.pipelineAggregators(), instance.getMetadata());
    }

    @Override
    protected Reader<InternalStringStats> instanceReader() {
        return InternalStringStats::new;
    }

    @Override
    protected void assertFromXContent(InternalStringStats aggregation, ParsedAggregation parsedAggregation) throws IOException {
        ParsedStringStats parsed = (ParsedStringStats) parsedAggregation;
        assertThat(parsed.getName(), equalTo(aggregation.getName()));
        if (aggregation.getCount() == 0) {
            assertThat(parsed.getCount(), equalTo(0L));
            assertThat(parsed.getMinLength(), equalTo(0));
            assertThat(parsed.getMaxLength(), equalTo(0));
            assertThat(parsed.getAvgLength(), equalTo(0d));
            assertThat(parsed.getEntropy(), equalTo(0d));
            assertThat(parsed.getDistribution(), nullValue());
            return;
        }
        assertThat(parsed.getCount(), equalTo(aggregation.getCount()));
        assertThat(parsed.getMinLength(), equalTo(aggregation.getMinLength()));
        assertThat(parsed.getMaxLength(), equalTo(aggregation.getMaxLength()));
        assertThat(parsed.getAvgLength(), equalTo(aggregation.getAvgLength()));
        assertThat(parsed.getEntropy(), equalTo(aggregation.getEntropy()));
        if (aggregation.getShowDistribution()) {
            assertThat(parsed.getDistribution(), equalTo(aggregation.getDistribution()));
        } else {
            assertThat(parsed.getDistribution(), nullValue());
        }
    }

    @Override
    protected Predicate<String> excludePathsFromXContentInsertion() {
        return path -> path.endsWith(".distribution");
    }

    @Override
    protected void assertReduced(InternalStringStats reduced, List<InternalStringStats> inputs) {
        assertThat(reduced.getCount(), equalTo(inputs.stream().mapToLong(InternalStringStats::getCount).sum()));
        assertThat(reduced.getMinLength(), equalTo(inputs.stream().mapToInt(InternalStringStats::getMinLength).min().getAsInt()));
        assertThat(reduced.getMaxLength(), equalTo(inputs.stream().mapToInt(InternalStringStats::getMaxLength).max().getAsInt()));
        assertThat(reduced.getTotalLength(), equalTo(inputs.stream().mapToLong(InternalStringStats::getTotalLength).sum()));
        Map<String, Long> reducedChars = new HashMap<>();
        for (InternalStringStats stats : inputs) {
            for (Map.Entry<String, Long> e : stats.getCharOccurrences().entrySet()) {
                reducedChars.merge(e.getKey(), e.getValue(), (lhs, rhs) -> lhs + rhs);
            }
        }
        assertThat(reduced.getCharOccurrences(), equalTo(reducedChars));
    }

    private Map<String, Long> randomCharOccurrences() {
        Map<String, Long> charOccurrences = new HashMap<String, Long>();
        int occurrencesSize = between(0, 1000);
        while (charOccurrences.size() < occurrencesSize) {
            charOccurrences.put(randomAlphaOfLength(5), randomNonNegativeLong());
        }
        return charOccurrences;
    }
}<|MERGE_RESOLUTION|>--- conflicted
+++ resolved
@@ -37,27 +37,15 @@
         return result;
     }
 
-<<<<<<< HEAD
     @Override
-    protected InternalStringStats createTestInstance(String name, Map<String, Object> metaData) {
+    protected InternalStringStats createTestInstance(String name, Map<String, Object> metadata) {
         if (randomBoolean()) {
-            return new InternalStringStats(name, 0, 0, 0, 0, emptyMap(), randomBoolean(), DocValueFormat.RAW, emptyList(), metaData);
-=======
-    protected InternalStringStats createTestInstance(
-            String name, List<PipelineAggregator> pipelineAggregators, Map<String, Object> metadata) {
-        if (randomBoolean()) {
-            return new InternalStringStats(name, 0, 0, 0, 0, emptyMap(), randomBoolean(), DocValueFormat.RAW,
-                    pipelineAggregators, metadata);
->>>>>>> c9de5b11
+            return new InternalStringStats(name, 0, 0, 0, 0, emptyMap(), randomBoolean(), DocValueFormat.RAW, emptyList(), metadata);
         }
         return new InternalStringStats(name, randomLongBetween(1, Long.MAX_VALUE),
                 randomNonNegativeLong(), between(0, Integer.MAX_VALUE), between(0, Integer.MAX_VALUE), randomCharOccurrences(),
                 randomBoolean(), DocValueFormat.RAW,
-<<<<<<< HEAD
-                emptyList(), metaData);
-=======
-                pipelineAggregators, metadata);
->>>>>>> c9de5b11
+                emptyList(), metadata);
     };
 
     @Override
