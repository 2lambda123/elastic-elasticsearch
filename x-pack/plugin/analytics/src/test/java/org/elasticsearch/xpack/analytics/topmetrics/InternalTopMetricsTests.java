--- conflicted
+++ resolved
@@ -215,31 +215,17 @@
     }
 
     @Override
-<<<<<<< HEAD
-    protected InternalTopMetrics createTestInstance(String name, Map<String, Object> metaData) {
-        return createTestInstance(name, metaData, InternalAggregationTestCase::randomNumericDocValueFormat);
+    protected InternalTopMetrics createTestInstance(String name, Map<String, Object> metadata) {
+        return createTestInstance(name, metadata, InternalAggregationTestCase::randomNumericDocValueFormat);
     }
 
     private InternalTopMetrics createTestInstance(String name, 
-            Map<String, Object> metaData, Supplier<DocValueFormat> randomDocValueFormat) {
-=======
-    protected InternalTopMetrics createTestInstance(String name, List<PipelineAggregator> pipelineAggregators,
-            Map<String, Object> metadata) {
-        return createTestInstance(name, pipelineAggregators, metadata, InternalAggregationTestCase::randomNumericDocValueFormat);
-    }
-
-    private InternalTopMetrics createTestInstance(String name, List<PipelineAggregator> pipelineAggregators,
             Map<String, Object> metadata, Supplier<DocValueFormat> randomDocValueFormat) {
->>>>>>> c9de5b11
         int metricCount = between(1, 5);
         List<String> metricNames = randomMetricNames(metricCount);
         int size = between(1, 100);
         List<InternalTopMetrics.TopMetric> topMetrics = randomTopMetrics(randomDocValueFormat, between(0, size), metricCount);
-<<<<<<< HEAD
-        return new InternalTopMetrics(name, sortOrder, metricNames, size, topMetrics, emptyList(), metaData);
-=======
-        return new InternalTopMetrics(name, sortOrder, metricNames, size, topMetrics, pipelineAggregators, metadata);
->>>>>>> c9de5b11
+        return new InternalTopMetrics(name, sortOrder, metricNames, size, topMetrics, emptyList(), metadata);
     }
 
     @Override
