--- conflicted
+++ resolved
@@ -49,11 +49,7 @@
             tdigestConfig.setCompression(randomDoubleBetween(50, 200, true));
         }
         if (randomBoolean()) {
-<<<<<<< HEAD
-            tdigestConfig.parseExecutionHint(TDigestExecutionHint.HIGH_ACCURACY.toString());
-=======
             tdigestConfig.parseExecutionHint(randomFrom(TDigestExecutionHint.values()).toString());
->>>>>>> 5b4bd790
         }
         return new PercentilesAggregationBuilder("tdigest_percentiles").field(fieldName).percentilesConfig(tdigestConfig);
     }
