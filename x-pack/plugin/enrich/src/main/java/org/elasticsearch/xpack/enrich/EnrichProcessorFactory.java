--- conflicted
+++ resolved
@@ -22,20 +22,10 @@
 final class EnrichProcessorFactory implements Processor.Factory, Consumer<ClusterState> {
 
     static final String TYPE = "enrich";
-<<<<<<< HEAD
-    private final Function<String, Engine.Searcher> searchProvider;
+    private final Function<String, Tuple<IndexMetaData, Engine.Searcher>> searchProvider;
     volatile Map<String, EnrichPolicy> policies = Map.of();
 
-    EnrichProcessorFactory(Function<String, Engine.Searcher> searchProvider) {
-=======
-
-    private final Function<String, EnrichPolicy> policyLookup;
-    private final Function<String, Tuple<IndexMetaData, Engine.Searcher>> searchProvider;
-
-    EnrichProcessorFactory(Supplier<ClusterState> clusterStateSupplier,
-                           Function<String, Tuple<IndexMetaData, Engine.Searcher>> searchProvider) {
-        this.policyLookup = policyName -> EnrichStore.getPolicy(policyName, clusterStateSupplier.get());
->>>>>>> b65513e1
+    EnrichProcessorFactory(Function<String, Tuple<IndexMetaData, Engine.Searcher>> searchProvider) {
         this.searchProvider = searchProvider;
     }
 
@@ -66,12 +56,7 @@
 
         switch (policy.getType()) {
             case EnrichPolicy.EXACT_MATCH_TYPE:
-<<<<<<< HEAD
-                return new ExactMatchProcessor(tag, s -> policies.get(s), searchProvider, policyName, enrichKey,
-                    ignoreMissing, specifications);
-=======
                 return new ExactMatchProcessor(tag, searchProvider, policyName, enrichKey, ignoreMissing, specifications);
->>>>>>> b65513e1
             default:
                 throw new IllegalArgumentException("unsupported policy type [" + policy.getType() + "]");
         }
