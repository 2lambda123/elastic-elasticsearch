--- conflicted
+++ resolved
@@ -495,17 +495,11 @@
         String enrichIndexBase = EnrichPolicy.getBaseName(policyName);
         logger.debug("Policy [{}]: Promoting new enrich index [{}] to alias [{}]", policyName, destinationIndexName, enrichIndexBase);
         GetAliasesRequest aliasRequest = new GetAliasesRequest(enrichIndexBase);
-<<<<<<< HEAD
         ClusterState clusterState = clusterService.state();
         String[] concreteIndices = indexNameExpressionResolver.concreteIndexNames(clusterState, aliasRequest);
-        ImmutableOpenMap<String, List<AliasMetaData>> aliases =
-            clusterState.metaData().findAliases(aliasRequest, concreteIndices);
-=======
-        String[] concreteIndices = indexNameExpressionResolver.concreteIndexNames(clusterService.state(), aliasRequest);
-        ImmutableOpenMap<String, List<AliasMetaData>> aliases = clusterService.state()
+        ImmutableOpenMap<String, List<AliasMetaData>> aliases = clusterState
             .metaData()
             .findAliases(aliasRequest, concreteIndices);
->>>>>>> 9159af5d
         IndicesAliasesRequest aliasToggleRequest = new IndicesAliasesRequest();
         String[] indices = aliases.keys().toArray(String.class);
         if (indices.length > 0) {
