/*
 * Copyright Elasticsearch B.V. and/or licensed to Elasticsearch B.V. under one
 * or more contributor license agreements. Licensed under the Elastic License;
 * you may not use this file except in compliance with the Elastic License.
 */
package org.elasticsearch.xpack.enrich;

import org.elasticsearch.ResourceNotFoundException;
import org.elasticsearch.cluster.ClusterState;
import org.elasticsearch.cluster.ClusterStateUpdateTask;
import org.elasticsearch.cluster.metadata.MetaData;
import org.elasticsearch.cluster.service.ClusterService;
import org.elasticsearch.common.Strings;
import org.elasticsearch.xpack.core.enrich.EnrichPolicy;

import java.util.HashMap;
import java.util.Map;
import java.util.function.Consumer;

/**
 * Helper methods for access and storage of an enrich policy.
 */
public class EnrichStore {

    private EnrichStore() {}

    /**
     * Adds a new enrich policy or overwrites an existing policy if there is already a policy with the same name.
     * This method can only be invoked on the elected master node.
     *
     * @param name      The unique name of the policy
     * @param policy    The policy to store
     * @param handler   The handler that gets invoked if policy has been stored or a failure has occurred.
     */
    public static void putPolicy(String name, EnrichPolicy policy, ClusterService clusterService, Consumer<Exception> handler) {
        assert clusterService.localNode().isMasterNode();

        if (Strings.isNullOrEmpty(name)) {
            throw new IllegalArgumentException("name is missing or empty");
        }
        if (policy == null) {
            throw new IllegalArgumentException("policy is missing");
        }
        // TODO: add policy validation

        final Map<String, EnrichPolicy> policies = getPolicies(clusterService.state());
        policies.put(name, policy);
        updateClusterState(policies, clusterService, handler);
    }

    /**
     * Removes an enrich policy from the policies in the cluster state. This method can only be invoked on the
     * elected master node.
     *
     * @param name      The unique name of the policy
     * @param handler   The handler that gets invoked if policy has been stored or a failure has occurred.
     */
    public static void deletePolicy(String name, ClusterService clusterService, Consumer<Exception> handler) {
        assert clusterService.localNode().isMasterNode();

        if (Strings.isNullOrEmpty(name)) {
            throw new IllegalArgumentException("name is missing or empty");
        }
<<<<<<< HEAD
        // TODO: add policy validation
=======
>>>>>>> 6dc41a8f

        final Map<String, EnrichPolicy> policies = getPolicies(clusterService.state());
        if (policies.containsKey(name) == false) {
            throw new ResourceNotFoundException("policy [{}] not found", name);
        }

        policies.remove(name);
        updateClusterState(policies, clusterService, handler);
    }

    /**
     * Gets an enrich policy for the provided name if exists or otherwise returns <code>null</code>.
     *
     * @param name  The name of the policy to fetch
     * @return enrich policy if exists or <code>null</code> otherwise
     */
    public static EnrichPolicy getPolicy(String name, ClusterState state) {
        if (Strings.isNullOrEmpty(name)) {
            throw new IllegalArgumentException("name is missing or empty");
        }

        return getPolicies(state).get(name);
    }

    private static Map<String, EnrichPolicy> getPolicies(ClusterState state) {
        final Map<String, EnrichPolicy> policies;
        final EnrichMetadata enrichMetadata = state.metaData().custom(EnrichMetadata.TYPE);
        if (enrichMetadata != null) {
            // Make a copy, because policies map inside custom metadata is read only:
            policies = new HashMap<>(enrichMetadata.getPolicies());
        } else {
            policies = new HashMap<>();
        }
        return policies;
    }

    private static void updateClusterState(Map<String, EnrichPolicy> policies, ClusterService clusterService,
                                                 Consumer<Exception> handler) {
        clusterService.submitStateUpdateTask("update-enrich-policy", new ClusterStateUpdateTask() {

            @Override
            public ClusterState execute(ClusterState currentState) throws Exception {
                MetaData metaData = MetaData.builder(currentState.metaData())
                    .putCustom(EnrichMetadata.TYPE, new EnrichMetadata(policies))
                    .build();
                return ClusterState.builder(currentState)
                    .metaData(metaData)
                    .build();
            }

            @Override
            public void clusterStateProcessed(String source, ClusterState oldState, ClusterState newState) {
                handler.accept(null);
            }

            @Override
            public void onFailure(String source, Exception e) {
                handler.accept(e);
            }
        });
    }
}<|MERGE_RESOLUTION|>--- conflicted
+++ resolved
@@ -61,10 +61,6 @@
         if (Strings.isNullOrEmpty(name)) {
             throw new IllegalArgumentException("name is missing or empty");
         }
-<<<<<<< HEAD
-        // TODO: add policy validation
-=======
->>>>>>> 6dc41a8f
 
         final Map<String, EnrichPolicy> policies = getPolicies(clusterService.state());
         if (policies.containsKey(name) == false) {
