/*
 * Copyright Elasticsearch B.V. and/or licensed to Elasticsearch B.V. under one
 * or more contributor license agreements. Licensed under the Elastic License;
 * you may not use this file except in compliance with the Elastic License.
 */
package org.elasticsearch.xpack.enrich;

import org.elasticsearch.ResourceNotFoundException;
import org.elasticsearch.cluster.service.ClusterService;
import org.elasticsearch.common.xcontent.XContentType;
import org.elasticsearch.test.ESSingleNodeTestCase;
import org.elasticsearch.xpack.core.enrich.EnrichPolicy;

import java.util.concurrent.CountDownLatch;
import java.util.concurrent.atomic.AtomicReference;

import static org.elasticsearch.xpack.enrich.EnrichPolicyTests.randomEnrichPolicy;
import static org.hamcrest.Matchers.equalTo;
import static org.hamcrest.Matchers.nullValue;

public class EnrichStoreTests extends ESSingleNodeTestCase {

    public void testCrud() throws Exception {
        EnrichPolicy policy = randomEnrichPolicy(XContentType.JSON);
        ClusterService clusterService = getInstanceFromNode(ClusterService.class);
        String name = "my-policy";

        AtomicReference<Exception> error = saveEnrichPolicy(name, policy, clusterService);
        assertThat(error.get(), nullValue());

        EnrichPolicy result = EnrichStore.getPolicy(name, clusterService.state());
        assertThat(result, equalTo(policy));

        error = deleteEnrichPolicy(name, clusterService);
        assertThat(error.get(), nullValue());
    }

    public void testPutValidation() throws Exception {
        EnrichPolicy policy = randomEnrichPolicy(XContentType.JSON);
        ClusterService clusterService = getInstanceFromNode(ClusterService.class);

        {
            String nullOrEmptyName = randomBoolean() ? "" : null;

            IllegalArgumentException error = expectThrows(IllegalArgumentException.class,
                () -> saveEnrichPolicy(nullOrEmptyName, policy, clusterService));

            assertThat(error.getMessage(), equalTo("name is missing or empty"));
        }
        {
            IllegalArgumentException error = expectThrows(IllegalArgumentException.class,
                () -> saveEnrichPolicy("my-policy", null, clusterService));

            assertThat(error.getMessage(), equalTo("policy is missing"));
        }
    }

    public void testDeleteValidation() {
        ClusterService clusterService = getInstanceFromNode(ClusterService.class);

        {
            String nullOrEmptyName = randomBoolean() ? "" : null;

            IllegalArgumentException error = expectThrows(IllegalArgumentException.class,
                () -> deleteEnrichPolicy(nullOrEmptyName, clusterService));

            assertThat(error.getMessage(), equalTo("name is missing or empty"));
        }
        {
            ResourceNotFoundException error = expectThrows(ResourceNotFoundException.class,
                () -> deleteEnrichPolicy("my-policy", clusterService));

            assertThat(error.getMessage(), equalTo("policy [my-policy] not found"));
        }
    }

    public void testGetValidation() {
        ClusterService clusterService = getInstanceFromNode(ClusterService.class);
        String nullOrEmptyName = randomBoolean() ? "" : null;

        IllegalArgumentException error = expectThrows(IllegalArgumentException.class,
            () -> EnrichStore.getPolicy(nullOrEmptyName, clusterService.state()));

        assertThat(error.getMessage(), equalTo("name is missing or empty"));

        EnrichPolicy policy = EnrichStore.getPolicy("null-policy", clusterService.state());
        assertNull(policy);
    }

    private AtomicReference<Exception> saveEnrichPolicy(String name, EnrichPolicy policy,
                                                        ClusterService clusterService) throws InterruptedException {
        CountDownLatch latch = new CountDownLatch(1);
        AtomicReference<Exception> error = new AtomicReference<>();
        EnrichStore.putPolicy(name, policy, clusterService, e -> {
            error.set(e);
            latch.countDown();
        });
        latch.await();
        return error;
    }

<<<<<<< HEAD
    public void testNullOrEmptyName() {
        EnrichStore enrichStore = new EnrichStore(getInstanceFromNode(ClusterService.class));
        EnrichPolicy policy = randomEnrichPolicy(XContentType.JSON);

        String randomErrorString = randomBoolean() ? "": null;
        Exception e = expectThrows(IllegalArgumentException.class,
            () -> enrichStore.putPolicy(randomErrorString, policy, null));
        assertThat(e.getMessage(), equalTo("name is missing or empty"));
=======
    private AtomicReference<Exception> deleteEnrichPolicy(String name, ClusterService clusterService) throws InterruptedException {
        CountDownLatch latch = new CountDownLatch(1);
        AtomicReference<Exception> error = new AtomicReference<>();
        EnrichStore.deletePolicy(name, clusterService, e -> {
            error.set(e);
            latch.countDown();
        });
        latch.await();
        return error;
>>>>>>> 6dc41a8f
    }
}<|MERGE_RESOLUTION|>--- conflicted
+++ resolved
@@ -99,16 +99,6 @@
         return error;
     }
 
-<<<<<<< HEAD
-    public void testNullOrEmptyName() {
-        EnrichStore enrichStore = new EnrichStore(getInstanceFromNode(ClusterService.class));
-        EnrichPolicy policy = randomEnrichPolicy(XContentType.JSON);
-
-        String randomErrorString = randomBoolean() ? "": null;
-        Exception e = expectThrows(IllegalArgumentException.class,
-            () -> enrichStore.putPolicy(randomErrorString, policy, null));
-        assertThat(e.getMessage(), equalTo("name is missing or empty"));
-=======
     private AtomicReference<Exception> deleteEnrichPolicy(String name, ClusterService clusterService) throws InterruptedException {
         CountDownLatch latch = new CountDownLatch(1);
         AtomicReference<Exception> error = new AtomicReference<>();
@@ -118,6 +108,5 @@
         });
         latch.await();
         return error;
->>>>>>> 6dc41a8f
     }
 }