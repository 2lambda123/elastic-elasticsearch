--- conflicted
+++ resolved
@@ -188,13 +188,8 @@
         }
 
         String sourceIndexPattern = baseSourceName + "*";
-<<<<<<< HEAD
         List<String> enrichFields = List.of("idx", "field1", "field2", "field5");
-        EnrichPolicy policy = new EnrichPolicy(EnrichPolicy.EXACT_MATCH_TYPE, null, List.of(sourceIndexPattern), "key", enrichFields);
-=======
-        List<String> enrichFields = List.of("idx", "field2", "field5");
-        EnrichPolicy policy = new EnrichPolicy(EnrichPolicy.MATCH_TYPE, null, List.of(sourceIndexPattern), "field1", enrichFields);
->>>>>>> dace374e
+        EnrichPolicy policy = new EnrichPolicy(EnrichPolicy.MATCH_TYPE, null, List.of(sourceIndexPattern), "key", enrichFields);
         String policyName = "test1";
 
         final long createTime = randomNonNegativeLong();
@@ -293,7 +288,7 @@
 
         String sourceIndexPattern = baseSourceName + "*";
         List<String> enrichFields = List.of("idx", "field1", "field2", "field5");
-        EnrichPolicy policy = new EnrichPolicy(EnrichPolicy.EXACT_MATCH_TYPE, null, List.of(sourceIndexPattern), "key", enrichFields);
+        EnrichPolicy policy = new EnrichPolicy(EnrichPolicy.MATCH_TYPE, null, List.of(sourceIndexPattern), "key", enrichFields);
         String policyName = "test1";
 
         final long createTime = randomNonNegativeLong();
@@ -391,7 +386,7 @@
 
         String sourceIndexPattern = baseSourceName + "*";
         List<String> enrichFields = List.of("idx", "field1", "field2", "field5");
-        EnrichPolicy policy = new EnrichPolicy(EnrichPolicy.EXACT_MATCH_TYPE, null, List.of(sourceIndexPattern), "key", enrichFields);
+        EnrichPolicy policy = new EnrichPolicy(EnrichPolicy.MATCH_TYPE, null, List.of(sourceIndexPattern), "key", enrichFields);
         String policyName = "test1";
 
         final long createTime = randomNonNegativeLong();
