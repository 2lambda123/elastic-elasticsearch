--- conflicted
+++ resolved
@@ -133,8 +133,7 @@
         mockRegisteredServiceProvider(resolver, "https://sp.some.org", serviceProvider);
         mockRegisteredServiceProvider(resolver, "https://sp2.other.org", null);
         final SamlIdentityProvider.ServiceProviderDefaults defaults = new SamlIdentityProvider.ServiceProviderDefaults(
-<<<<<<< HEAD
-            "elastic-cloud", "action:login", TRANSIENT, Duration.standardMinutes(15));
+            "elastic-cloud", TRANSIENT, Duration.standardMinutes(15));
         final X509Credential signingCredential = readCredentials("RSA", randomFrom(1024, 2048, 4096));
         final SamlIdentityProvider idp = SamlIdentityProvider
             .builder(resolver)
@@ -142,10 +141,6 @@
             .signingCredential(signingCredential)
             .serviceProviderDefaults(defaults)
             .build();
-=======
-            "elastic-cloud", TRANSIENT, Duration.standardMinutes(15));
-        final SamlIdentityProvider idp = SamlIdentityProvider.builder(resolver).fromSettings(env).serviceProviderDefaults(defaults).build();
->>>>>>> 6a757b41
         final SamlFactory factory = new SamlFactory();
         final UserPrivilegeResolver privilegeResolver = Mockito.mock(UserPrivilegeResolver.class);
         doAnswer(inv -> {
