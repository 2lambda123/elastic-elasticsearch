/*
 * Copyright Elasticsearch B.V. and/or licensed to Elasticsearch B.V. under one
 * or more contributor license agreements. Licensed under the Elastic License;
 * you may not use this file except in compliance with the Elastic License.
 */

package org.elasticsearch.xpack.idp.saml.sp;

import org.elasticsearch.xpack.idp.privileges.ServiceProviderPrivileges;
import org.joda.time.ReadableDuration;
import org.opensaml.security.x509.X509Credential;

import java.net.URL;
import java.util.Set;

/**
 * SAML 2.0 configuration information about a specific service provider
 */
public interface SamlServiceProvider {
    String getEntityId();

    Set<String> getAllowedNameIdFormats();

    URL getAssertionConsumerService();

    ReadableDuration getAuthnExpiry();

    class AttributeNames {
        public final String principal;
        public final String name;
        public final String email;
        public final String groups;

        public AttributeNames(String principal, String name, String email, String groups) {
            this.principal = principal;
            this.name = name;
            this.email = email;
            this.groups = groups;
        }
    }

    AttributeNames getAttributeNames();

<<<<<<< HEAD
    Set<X509Credential> getSigningCredentials();
=======
    @Nullable
    X509Credential getSpSigningCredential();
>>>>>>> 4bc83702

    boolean shouldSignAuthnRequests();

    boolean shouldSignLogoutRequests();

    ServiceProviderPrivileges getPrivileges();
}<|MERGE_RESOLUTION|>--- conflicted
+++ resolved
@@ -41,16 +41,11 @@
 
     AttributeNames getAttributeNames();
 
-<<<<<<< HEAD
-    Set<X509Credential> getSigningCredentials();
-=======
-    @Nullable
-    X509Credential getSpSigningCredential();
->>>>>>> 4bc83702
+    ServiceProviderPrivileges getPrivileges();
+
+    Set<X509Credential> getSpSigningCredentials();
 
     boolean shouldSignAuthnRequests();
 
     boolean shouldSignLogoutRequests();
-
-    ServiceProviderPrivileges getPrivileges();
 }