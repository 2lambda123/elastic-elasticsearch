--- conflicted
+++ resolved
@@ -33,67 +33,25 @@
 public class TransportSamlInitiateSingleSignOnAction
     extends HandledTransportAction<SamlInitiateSingleSignOnRequest, SamlInitiateSingleSignOnResponse> {
 
-<<<<<<< HEAD
     private final Logger logger = LogManager.getLogger(TransportSamlInitiateSingleSignOnAction.class);
+
     private final SecurityContext securityContext;
     private final SamlIdentityProvider identityProvider;
-=======
-    private final Logger logger = LogManager.getLogger();
-
-    private final SecurityContext securityContext;
-    private final Environment env;
->>>>>>> 2f285374
     private final SamlFactory samlFactory;
 
     @Inject
     public TransportSamlInitiateSingleSignOnAction(TransportService transportService, ActionFilters actionFilters,
-<<<<<<< HEAD
                                                    SecurityContext securityContext, SamlIdentityProvider idp, SamlFactory factory) {
         super(SamlInitiateSingleSignOnAction.NAME, transportService, actionFilters, SamlInitiateSingleSignOnRequest::new);
         this.securityContext = securityContext;
         this.identityProvider = idp;
         this.samlFactory = factory;
-=======
-                                                   SecurityContext securityContext, Environment environment, SamlFactory samlFactory) {
-        super(SamlInitiateSingleSignOnAction.NAME, transportService, actionFilters, SamlInitiateSingleSignOnRequest::new);
-        this.securityContext = securityContext;
-        this.env = environment;
-        this.samlFactory = samlFactory;
->>>>>>> 2f285374
     }
 
     @Override
     protected void doExecute(Task task, SamlInitiateSingleSignOnRequest request,
                              ActionListener<SamlInitiateSingleSignOnResponse> listener) {
-<<<<<<< HEAD
-        try {
-            final SamlServiceProvider sp = identityProvider.getRegisteredServiceProvider(request.getSpEntityId());
-            if (null == sp) {
-                final String message =
-                    "Service Provider with Entity ID [" + request.getSpEntityId() + "] is not registered with this Identity Provider";
-                logger.debug(message);
-                listener.onFailure(new IllegalArgumentException(message));
-                return;
-            }
-            final SecondaryAuthentication secondaryAuthentication = SecondaryAuthentication.readFromContext(securityContext);
-            if (secondaryAuthentication == null) {
-                listener.onFailure(new IllegalStateException("Request is missing secondary authentication"));
-                return;
-            }
-            final UserServiceAuthentication user = buildUserFromAuthentication(secondaryAuthentication.getAuthentication(), sp);
-            final SuccessfulAuthenticationResponseMessageBuilder builder = new SuccessfulAuthenticationResponseMessageBuilder(samlFactory,
-                Clock.systemUTC(), identityProvider);
-            final Response response = builder.build(user, null);
-            listener.onResponse(new SamlInitiateSingleSignOnResponse(user.getServiceProvider().getAssertionConsumerService().toString(),
-                samlFactory.getXmlContent(response),
-                user.getServiceProvider().getEntityId()));
-        } catch (IOException e) {
-            listener.onFailure(new IllegalArgumentException(e.getMessage()));
-        }
-=======
-        // TODO : Inject this IDP from the plugin
-        final SamlIdentityProvider idp = new CloudIdp(env, env.settings());
-        idp.getRegisteredServiceProvider(request.getSpEntityId(), ActionListener.wrap(
+        identityProvider.getRegisteredServiceProvider(request.getSpEntityId(), ActionListener.wrap(
             sp -> {
                 try {
                     if (null == sp) {
@@ -110,7 +68,7 @@
                     }
                     final UserServiceAuthentication user = buildUserFromAuthentication(secondaryAuthentication.getAuthentication(), sp);
                     final SuccessfulAuthenticationResponseMessageBuilder builder = new SuccessfulAuthenticationResponseMessageBuilder(
-                        samlFactory, Clock.systemUTC(), idp);
+                        samlFactory, Clock.systemUTC(), identityProvider);
                     final Response response = builder.build(user, null);
                     listener.onResponse(new SamlInitiateSingleSignOnResponse(
                         user.getServiceProvider().getAssertionConsumerService().toString(),
@@ -122,7 +80,6 @@
             },
             listener::onFailure
         ));
->>>>>>> 2f285374
     }
 
     private UserServiceAuthentication buildUserFromAuthentication(Authentication authentication, SamlServiceProvider sp) {
