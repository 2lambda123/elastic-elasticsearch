/*
 * Copyright Elasticsearch B.V. and/or licensed to Elasticsearch B.V. under one
 * or more contributor license agreements. Licensed under the Elastic License;
 * you may not use this file except in compliance with the Elastic License.
 */

package org.elasticsearch.xpack.idp.saml.authn;

import org.elasticsearch.common.Nullable;
import org.elasticsearch.xpack.idp.authc.AuthenticationMethod;
import org.elasticsearch.xpack.idp.authc.NetworkControl;
import org.elasticsearch.xpack.idp.saml.idp.SamlIdentityProvider;
import org.elasticsearch.xpack.idp.saml.sp.SamlServiceProvider;
<<<<<<< HEAD
import org.elasticsearch.xpack.idp.saml.support.SamlUtils;
=======
import org.elasticsearch.xpack.idp.saml.support.SamlFactory;
import org.elasticsearch.xpack.idp.saml.support.SamlInit;
>>>>>>> eef3dd60
import org.joda.time.DateTime;
import org.joda.time.DateTimeZone;
import org.opensaml.core.xml.XMLObject;
import org.opensaml.core.xml.XMLObjectBuilderFactory;
import org.opensaml.core.xml.config.XMLObjectProviderRegistrySupport;
import org.opensaml.core.xml.schema.XSString;
import org.opensaml.saml.saml2.core.Assertion;
import org.opensaml.saml.saml2.core.Attribute;
import org.opensaml.saml.saml2.core.AttributeStatement;
import org.opensaml.saml.saml2.core.AttributeValue;
import org.opensaml.saml.saml2.core.Audience;
import org.opensaml.saml.saml2.core.AudienceRestriction;
import org.opensaml.saml.saml2.core.AuthnContext;
import org.opensaml.saml.saml2.core.AuthnContextClassRef;
import org.opensaml.saml.saml2.core.AuthnRequest;
import org.opensaml.saml.saml2.core.AuthnStatement;
import org.opensaml.saml.saml2.core.Conditions;
import org.opensaml.saml.saml2.core.Issuer;
import org.opensaml.saml.saml2.core.NameID;
import org.opensaml.saml.saml2.core.NameIDType;
import org.opensaml.saml.saml2.core.Response;
import org.opensaml.saml.saml2.core.Status;
import org.opensaml.saml.saml2.core.StatusCode;
import org.opensaml.saml.saml2.core.Subject;
import org.opensaml.saml.saml2.core.SubjectConfirmation;
import org.opensaml.saml.saml2.core.SubjectConfirmationData;

import javax.xml.namespace.QName;
import java.time.Clock;
import java.util.Collection;
import java.util.Set;

/**
 * Builds SAML 2.0 {@link Response} objects for successful authentication results.
 */
public class SuccessfulAuthenticationResponseMessageBuilder {

    private final Clock clock;
    private final SamlIdentityProvider idp;
<<<<<<< HEAD
    private final XMLObjectBuilderFactory builderFactory;

    public SuccessfulAuthenticationResponseMessageBuilder(Clock clock, SamlIdentityProvider idp) {
        SamlUtils.initialize();
=======
    private final SamlFactory samlFactory;

    public SuccessfulAuthenticationResponseMessageBuilder(SamlFactory samlFactory, Clock clock, SamlIdentityProvider idp) {
        SamlInit.initialize();
        this.samlFactory = samlFactory;
>>>>>>> eef3dd60
        this.clock = clock;
        this.idp = idp;
        this.builderFactory = XMLObjectProviderRegistrySupport.getBuilderFactory();
    }

    public Response build(UserServiceAuthentication user, @Nullable AuthnRequest request) {
        final DateTime now = now();
        final SamlServiceProvider serviceProvider = user.getServiceProvider();

        final Response response = object(Response.class, Response.DEFAULT_ELEMENT_NAME);
        response.setID(SamlUtils.secureIdentifier());
        if (request != null) {
            response.setInResponseTo(request.getID());
        }
        response.setIssuer(buildIssuer());
        response.setIssueInstant(now);
        response.setStatus(buildStatus());
        response.setDestination(serviceProvider.getAssertionConsumerService());

        final Assertion assertion = object(Assertion.class, Assertion.DEFAULT_ELEMENT_NAME);
        assertion.setID(SamlUtils.secureIdentifier());
        assertion.setIssuer(buildIssuer());
        assertion.setIssueInstant(now);
        assertion.setConditions(buildConditions(now, serviceProvider));
        assertion.setSubject(buildSubject(now, user, request));
        assertion.getAuthnStatements().add(buildAuthnStatement(now, user));
        final AttributeStatement attributes = buildAttributes(user);
        if (attributes != null) {
            assertion.getAttributeStatements().add(attributes);
        }
        response.getAssertions().add(assertion);

        return response;
    }

    private Conditions buildConditions(DateTime now, SamlServiceProvider serviceProvider) {
        final Audience spAudience = object(Audience.class, Audience.DEFAULT_ELEMENT_NAME);
        spAudience.setAudienceURI(serviceProvider.getEntityId());

        final AudienceRestriction restriction = object(AudienceRestriction.class, AudienceRestriction.DEFAULT_ELEMENT_NAME);
        restriction.getAudiences().add(spAudience);

        final Conditions conditions = object(Conditions.class, Conditions.DEFAULT_ELEMENT_NAME);
        conditions.setNotBefore(now);
        conditions.setNotOnOrAfter(now.plus(serviceProvider.getAuthnExpiry()));
        conditions.getAudienceRestrictions().add(restriction);
        return conditions;
    }

    private DateTime now() {
        return new DateTime(clock.millis(), DateTimeZone.UTC);
    }

    private Subject buildSubject(DateTime now, UserServiceAuthentication user, AuthnRequest request) {
        final SamlServiceProvider serviceProvider = user.getServiceProvider();

        final NameID nameID = object(NameID.class, NameID.DEFAULT_ELEMENT_NAME);
        nameID.setFormat(NameIDType.PERSISTENT);
        nameID.setValue(user.getPrincipal());

        final Subject subject = object(Subject.class, Subject.DEFAULT_ELEMENT_NAME);
        subject.setNameID(nameID);

        final SubjectConfirmationData data = object(SubjectConfirmationData.class,
            SubjectConfirmationData.DEFAULT_ELEMENT_NAME);
        if (request != null) {
            data.setInResponseTo(request.getID());
        }
        data.setNotBefore(now);
        data.setNotOnOrAfter(now.plus(serviceProvider.getAuthnExpiry()));
        data.setRecipient(serviceProvider.getAssertionConsumerService());

        final SubjectConfirmation confirmation = object(SubjectConfirmation.class, SubjectConfirmation.DEFAULT_ELEMENT_NAME);
        confirmation.setMethod(SubjectConfirmation.METHOD_BEARER);
        confirmation.setSubjectConfirmationData(data);

        subject.getSubjectConfirmations().add(confirmation);
        return subject;
    }

    private AuthnStatement buildAuthnStatement(DateTime now, UserServiceAuthentication user) {
        final SamlServiceProvider serviceProvider = user.getServiceProvider();
        final AuthnStatement statement = object(AuthnStatement.class, AuthnStatement.DEFAULT_ELEMENT_NAME);
        statement.setAuthnInstant(now);
        statement.setSessionNotOnOrAfter(now.plus(serviceProvider.getAuthnExpiry()));

        final AuthnContext context = object(AuthnContext.class, AuthnContext.DEFAULT_ELEMENT_NAME);
        final AuthnContextClassRef classRef = object(AuthnContextClassRef.class, AuthnContextClassRef.DEFAULT_ELEMENT_NAME);
        classRef.setAuthnContextClassRef(resolveAuthnClass(user.getAuthenticationMethods(), user.getNetworkControls()));
        context.setAuthnContextClassRef(classRef);
        statement.setAuthnContext(context);

        return statement;
    }

    private String resolveAuthnClass(Set<AuthenticationMethod> authenticationMethods, Set<NetworkControl> networkControls) {
        if (authenticationMethods.contains(AuthenticationMethod.PASSWORD)) {
            if (networkControls.contains(NetworkControl.IP_FILTER)) {
                return AuthnContext.IP_PASSWORD_AUTHN_CTX;
            } else if (networkControls.contains(NetworkControl.TLS)) {
                return AuthnContext.PPT_AUTHN_CTX;
            } else {
                return AuthnContext.PASSWORD_AUTHN_CTX;
            }
        } else if (authenticationMethods.contains(AuthenticationMethod.KERBEROS)) {
            return AuthnContext.KERBEROS_AUTHN_CTX;
        } else if (authenticationMethods.contains(AuthenticationMethod.TLS_CLIENT_AUTH) && networkControls.contains(NetworkControl.TLS)) {
            return AuthnContext.TLS_CLIENT_AUTHN_CTX;
        } else if (authenticationMethods.contains(AuthenticationMethod.PRIOR_SESSION)) {
            return AuthnContext.PREVIOUS_SESSION_AUTHN_CTX;
        } else if (networkControls.contains(NetworkControl.IP_FILTER)) {
            return AuthnContext.IP_AUTHN_CTX;
        } else {
            return AuthnContext.UNSPECIFIED_AUTHN_CTX;
        }
    }

    private AttributeStatement buildAttributes(UserServiceAuthentication user) {
        final SamlServiceProvider serviceProvider = user.getServiceProvider();
        final AttributeStatement statement = object(AttributeStatement.class, AttributeStatement.DEFAULT_ELEMENT_NAME);
        final Attribute groups = buildAttribute(serviceProvider.getAttributeNames().groups, "groups", user.getGroups());
        if (groups != null) {
            statement.getAttributes().add(groups);
        }
        if (statement.getAttributes().isEmpty()) {
            return null;
        }
        return statement;
    }

    private Attribute buildAttribute(String formalName, String friendlyName, Collection<String> values) {
        if (values.isEmpty()) {
            return null;
        }
        final Attribute attribute = object(Attribute.class, Attribute.DEFAULT_ELEMENT_NAME);
        attribute.setName(formalName);
        attribute.setFriendlyName(friendlyName);
        attribute.setNameFormat(Attribute.URI_REFERENCE);
        for (String val : values) {
            final XSString string = object(XSString.class, AttributeValue.DEFAULT_ELEMENT_NAME, XSString.TYPE_NAME);
            string.setValue(val);
            attribute.getAttributeValues().add(string);
        }
        return attribute;
    }

    private Issuer buildIssuer() {
        final Issuer issuer = object(Issuer.class, Issuer.DEFAULT_ELEMENT_NAME);
        issuer.setValue(this.idp.getEntityId());
        return issuer;
    }

    private Status buildStatus() {
        final StatusCode code = object(StatusCode.class, StatusCode.DEFAULT_ELEMENT_NAME);
        code.setValue(StatusCode.SUCCESS);

        final Status status = object(Status.class, Status.DEFAULT_ELEMENT_NAME);
        status.setStatusCode(code);

        return status;
    }

    public <T extends XMLObject> T object(Class<T> type, QName elementName) {
        final XMLObject obj = builderFactory.getBuilder(elementName).buildObject(elementName);
        return cast(type, elementName, obj);
    }

    public <T extends XMLObject> T object(Class<T> type, QName elementName, QName schemaType) {
        final XMLObject obj = builderFactory.getBuilder(schemaType).buildObject(elementName, schemaType);
        return cast(type, elementName, obj);
    }

    private <T extends XMLObject> T cast(Class<T> type, QName elementName, XMLObject obj) {
        if (type.isInstance(obj)) {
            return type.cast(obj);
        } else {
            throw new IllegalArgumentException("Object for element " + elementName.getLocalPart() + " is of type " + obj.getClass()
                + " not " + type);
        }
    }
}<|MERGE_RESOLUTION|>--- conflicted
+++ resolved
@@ -11,17 +11,10 @@
 import org.elasticsearch.xpack.idp.authc.NetworkControl;
 import org.elasticsearch.xpack.idp.saml.idp.SamlIdentityProvider;
 import org.elasticsearch.xpack.idp.saml.sp.SamlServiceProvider;
-<<<<<<< HEAD
-import org.elasticsearch.xpack.idp.saml.support.SamlUtils;
-=======
 import org.elasticsearch.xpack.idp.saml.support.SamlFactory;
 import org.elasticsearch.xpack.idp.saml.support.SamlInit;
->>>>>>> eef3dd60
 import org.joda.time.DateTime;
 import org.joda.time.DateTimeZone;
-import org.opensaml.core.xml.XMLObject;
-import org.opensaml.core.xml.XMLObjectBuilderFactory;
-import org.opensaml.core.xml.config.XMLObjectProviderRegistrySupport;
 import org.opensaml.core.xml.schema.XSString;
 import org.opensaml.saml.saml2.core.Assertion;
 import org.opensaml.saml.saml2.core.Attribute;
@@ -44,7 +37,6 @@
 import org.opensaml.saml.saml2.core.SubjectConfirmation;
 import org.opensaml.saml.saml2.core.SubjectConfirmationData;
 
-import javax.xml.namespace.QName;
 import java.time.Clock;
 import java.util.Collection;
 import java.util.Set;
@@ -56,39 +48,31 @@
 
     private final Clock clock;
     private final SamlIdentityProvider idp;
-<<<<<<< HEAD
-    private final XMLObjectBuilderFactory builderFactory;
-
-    public SuccessfulAuthenticationResponseMessageBuilder(Clock clock, SamlIdentityProvider idp) {
-        SamlUtils.initialize();
-=======
     private final SamlFactory samlFactory;
 
     public SuccessfulAuthenticationResponseMessageBuilder(SamlFactory samlFactory, Clock clock, SamlIdentityProvider idp) {
         SamlInit.initialize();
         this.samlFactory = samlFactory;
->>>>>>> eef3dd60
         this.clock = clock;
         this.idp = idp;
-        this.builderFactory = XMLObjectProviderRegistrySupport.getBuilderFactory();
     }
 
     public Response build(UserServiceAuthentication user, @Nullable AuthnRequest request) {
         final DateTime now = now();
         final SamlServiceProvider serviceProvider = user.getServiceProvider();
 
-        final Response response = object(Response.class, Response.DEFAULT_ELEMENT_NAME);
-        response.setID(SamlUtils.secureIdentifier());
+        final Response response = samlFactory.object(Response.class, Response.DEFAULT_ELEMENT_NAME);
+        response.setID(samlFactory.secureIdentifier());
         if (request != null) {
             response.setInResponseTo(request.getID());
         }
         response.setIssuer(buildIssuer());
         response.setIssueInstant(now);
         response.setStatus(buildStatus());
-        response.setDestination(serviceProvider.getAssertionConsumerService());
-
-        final Assertion assertion = object(Assertion.class, Assertion.DEFAULT_ELEMENT_NAME);
-        assertion.setID(SamlUtils.secureIdentifier());
+        response.setDestination(serviceProvider.getAssertionConsumerService().toString());
+
+        final Assertion assertion = samlFactory.object(Assertion.class, Assertion.DEFAULT_ELEMENT_NAME);
+        assertion.setID(samlFactory.secureIdentifier());
         assertion.setIssuer(buildIssuer());
         assertion.setIssueInstant(now);
         assertion.setConditions(buildConditions(now, serviceProvider));
@@ -104,13 +88,13 @@
     }
 
     private Conditions buildConditions(DateTime now, SamlServiceProvider serviceProvider) {
-        final Audience spAudience = object(Audience.class, Audience.DEFAULT_ELEMENT_NAME);
+        final Audience spAudience = samlFactory.object(Audience.class, Audience.DEFAULT_ELEMENT_NAME);
         spAudience.setAudienceURI(serviceProvider.getEntityId());
 
-        final AudienceRestriction restriction = object(AudienceRestriction.class, AudienceRestriction.DEFAULT_ELEMENT_NAME);
+        final AudienceRestriction restriction = samlFactory.object(AudienceRestriction.class, AudienceRestriction.DEFAULT_ELEMENT_NAME);
         restriction.getAudiences().add(spAudience);
 
-        final Conditions conditions = object(Conditions.class, Conditions.DEFAULT_ELEMENT_NAME);
+        final Conditions conditions = samlFactory.object(Conditions.class, Conditions.DEFAULT_ELEMENT_NAME);
         conditions.setNotBefore(now);
         conditions.setNotOnOrAfter(now.plus(serviceProvider.getAuthnExpiry()));
         conditions.getAudienceRestrictions().add(restriction);
@@ -124,23 +108,23 @@
     private Subject buildSubject(DateTime now, UserServiceAuthentication user, AuthnRequest request) {
         final SamlServiceProvider serviceProvider = user.getServiceProvider();
 
-        final NameID nameID = object(NameID.class, NameID.DEFAULT_ELEMENT_NAME);
+        final NameID nameID = samlFactory.object(NameID.class, NameID.DEFAULT_ELEMENT_NAME);
         nameID.setFormat(NameIDType.PERSISTENT);
         nameID.setValue(user.getPrincipal());
 
-        final Subject subject = object(Subject.class, Subject.DEFAULT_ELEMENT_NAME);
+        final Subject subject = samlFactory.object(Subject.class, Subject.DEFAULT_ELEMENT_NAME);
         subject.setNameID(nameID);
 
-        final SubjectConfirmationData data = object(SubjectConfirmationData.class,
+        final SubjectConfirmationData data = samlFactory.object(SubjectConfirmationData.class,
             SubjectConfirmationData.DEFAULT_ELEMENT_NAME);
         if (request != null) {
             data.setInResponseTo(request.getID());
         }
         data.setNotBefore(now);
         data.setNotOnOrAfter(now.plus(serviceProvider.getAuthnExpiry()));
-        data.setRecipient(serviceProvider.getAssertionConsumerService());
-
-        final SubjectConfirmation confirmation = object(SubjectConfirmation.class, SubjectConfirmation.DEFAULT_ELEMENT_NAME);
+        data.setRecipient(serviceProvider.getAssertionConsumerService().toString());
+
+        final SubjectConfirmation confirmation = samlFactory.object(SubjectConfirmation.class, SubjectConfirmation.DEFAULT_ELEMENT_NAME);
         confirmation.setMethod(SubjectConfirmation.METHOD_BEARER);
         confirmation.setSubjectConfirmationData(data);
 
@@ -150,12 +134,12 @@
 
     private AuthnStatement buildAuthnStatement(DateTime now, UserServiceAuthentication user) {
         final SamlServiceProvider serviceProvider = user.getServiceProvider();
-        final AuthnStatement statement = object(AuthnStatement.class, AuthnStatement.DEFAULT_ELEMENT_NAME);
+        final AuthnStatement statement = samlFactory.object(AuthnStatement.class, AuthnStatement.DEFAULT_ELEMENT_NAME);
         statement.setAuthnInstant(now);
         statement.setSessionNotOnOrAfter(now.plus(serviceProvider.getAuthnExpiry()));
 
-        final AuthnContext context = object(AuthnContext.class, AuthnContext.DEFAULT_ELEMENT_NAME);
-        final AuthnContextClassRef classRef = object(AuthnContextClassRef.class, AuthnContextClassRef.DEFAULT_ELEMENT_NAME);
+        final AuthnContext context = samlFactory.object(AuthnContext.class, AuthnContext.DEFAULT_ELEMENT_NAME);
+        final AuthnContextClassRef classRef = samlFactory.object(AuthnContextClassRef.class, AuthnContextClassRef.DEFAULT_ELEMENT_NAME);
         classRef.setAuthnContextClassRef(resolveAuthnClass(user.getAuthenticationMethods(), user.getNetworkControls()));
         context.setAuthnContextClassRef(classRef);
         statement.setAuthnContext(context);
@@ -187,7 +171,7 @@
 
     private AttributeStatement buildAttributes(UserServiceAuthentication user) {
         final SamlServiceProvider serviceProvider = user.getServiceProvider();
-        final AttributeStatement statement = object(AttributeStatement.class, AttributeStatement.DEFAULT_ELEMENT_NAME);
+        final AttributeStatement statement = samlFactory.object(AttributeStatement.class, AttributeStatement.DEFAULT_ELEMENT_NAME);
         final Attribute groups = buildAttribute(serviceProvider.getAttributeNames().groups, "groups", user.getGroups());
         if (groups != null) {
             statement.getAttributes().add(groups);
@@ -202,12 +186,12 @@
         if (values.isEmpty()) {
             return null;
         }
-        final Attribute attribute = object(Attribute.class, Attribute.DEFAULT_ELEMENT_NAME);
+        final Attribute attribute = samlFactory.object(Attribute.class, Attribute.DEFAULT_ELEMENT_NAME);
         attribute.setName(formalName);
         attribute.setFriendlyName(friendlyName);
         attribute.setNameFormat(Attribute.URI_REFERENCE);
         for (String val : values) {
-            final XSString string = object(XSString.class, AttributeValue.DEFAULT_ELEMENT_NAME, XSString.TYPE_NAME);
+            final XSString string = samlFactory.object(XSString.class, AttributeValue.DEFAULT_ELEMENT_NAME, XSString.TYPE_NAME);
             string.setValue(val);
             attribute.getAttributeValues().add(string);
         }
@@ -215,37 +199,18 @@
     }
 
     private Issuer buildIssuer() {
-        final Issuer issuer = object(Issuer.class, Issuer.DEFAULT_ELEMENT_NAME);
+        final Issuer issuer = samlFactory.object(Issuer.class, Issuer.DEFAULT_ELEMENT_NAME);
         issuer.setValue(this.idp.getEntityId());
         return issuer;
     }
 
     private Status buildStatus() {
-        final StatusCode code = object(StatusCode.class, StatusCode.DEFAULT_ELEMENT_NAME);
+        final StatusCode code = samlFactory.object(StatusCode.class, StatusCode.DEFAULT_ELEMENT_NAME);
         code.setValue(StatusCode.SUCCESS);
 
-        final Status status = object(Status.class, Status.DEFAULT_ELEMENT_NAME);
+        final Status status = samlFactory.object(Status.class, Status.DEFAULT_ELEMENT_NAME);
         status.setStatusCode(code);
 
         return status;
     }
-
-    public <T extends XMLObject> T object(Class<T> type, QName elementName) {
-        final XMLObject obj = builderFactory.getBuilder(elementName).buildObject(elementName);
-        return cast(type, elementName, obj);
-    }
-
-    public <T extends XMLObject> T object(Class<T> type, QName elementName, QName schemaType) {
-        final XMLObject obj = builderFactory.getBuilder(schemaType).buildObject(elementName, schemaType);
-        return cast(type, elementName, obj);
-    }
-
-    private <T extends XMLObject> T cast(Class<T> type, QName elementName, XMLObject obj) {
-        if (type.isInstance(obj)) {
-            return type.cast(obj);
-        } else {
-            throw new IllegalArgumentException("Object for element " + elementName.getLocalPart() + " is of type " + obj.getClass()
-                + " not " + type);
-        }
-    }
 }