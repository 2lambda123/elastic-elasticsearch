--- conflicted
+++ resolved
@@ -29,14 +29,8 @@
     private final boolean signAuthnRequests;
     private final boolean signLogoutRequests;
 
-<<<<<<< HEAD
-    public CloudServiceProvider(String entityId, URL assertionConsumerService, String allowedNameIdFormat,
+    public CloudServiceProvider(String entityId, String name, boolean enabled, URL assertionConsumerService, String allowedNameIdFormat,
                                 ReadableDuration authnExpiry, ServiceProviderPrivileges privileges, AttributeNames attributeNames,
-=======
-    public CloudServiceProvider(String entityId, String name, boolean enabled, URL assertionConsumerService,
-                                Set<String> allowedNameIdFormats, ReadableDuration authnExpiry,
-                                ServiceProviderPrivileges privileges, AttributeNames attributeNames,
->>>>>>> 72b19214
                                 Set<X509Credential> spSigningCredentials, boolean signAuthnRequests, boolean signLogoutRequests) {
         if (Strings.isNullOrEmpty(entityId)) {
             throw new IllegalArgumentException("Service Provider Entity ID cannot be null or empty");
@@ -60,10 +54,6 @@
     }
 
     @Override
-<<<<<<< HEAD
-    public String getAllowedNameIdFormat() {
-        return allowedNameIdFormat;
-=======
     public String getName() {
         return name;
     }
@@ -74,9 +64,8 @@
     }
 
     @Override
-    public Set<String> getAllowedNameIdFormats() {
-        return allowedNameIdFormats;
->>>>>>> 72b19214
+    public String getAllowedNameIdFormat() {
+        return allowedNameIdFormat;
     }
 
     @Override
