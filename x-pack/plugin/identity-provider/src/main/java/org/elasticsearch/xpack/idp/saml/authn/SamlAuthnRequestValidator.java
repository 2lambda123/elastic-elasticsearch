--- conflicted
+++ resolved
@@ -111,30 +111,18 @@
                             queryString), listener);
                         return;
                     }
-<<<<<<< HEAD
-                    final Set<X509Credential> spSigningCredentials = sp.getSigningCredentials();
+                    final Set<X509Credential> spSigningCredentials = sp.getSpSigningCredentials();
                     if (spSigningCredentials == null || spSigningCredentials.isEmpty()) {
-=======
-                    final X509Credential spSigningCredential = sp.getSpSigningCredential();
-                    if (spSigningCredential == null) {
->>>>>>> 4bc83702
                         logAndRespond(
                             "Unable to validate signature of authentication request, " +
                                 "Service Provider hasn't registered signing credentials",
                             listener);
                         return;
                     }
-<<<<<<< HEAD
                     if (validateSignature(samlRequest, sigAlg, signature, spSigningCredentials, relayState) == false) {
                         logAndRespond(
                             new ParameterizedMessage("Unable to validate signature of authentication request [{}] using credentials [{}]",
                             queryString, samlFactory.describeCredentials(spSigningCredentials)), listener);
-=======
-                    if (validateSignature(samlRequest, sigAlg, signature, spSigningCredential, relayState) == false) {
-                        logAndRespond(
-                            new ParameterizedMessage("Unable to validate signature of authentication request [{}] using credentials [{}]",
-                            queryString, samlFactory.describeCredentials(Collections.singletonList(spSigningCredential))), listener);
->>>>>>> 4bc83702
                         return;
                     }
                 } else if (Strings.hasText(sigAlg)) {
