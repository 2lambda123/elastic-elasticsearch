--- conflicted
+++ resolved
@@ -14,20 +14,14 @@
 import org.elasticsearch.xpack.core.ssl.X509KeyPairSettings;
 import org.elasticsearch.xpack.idp.saml.sp.CloudServiceProvider;
 import org.elasticsearch.xpack.idp.saml.sp.SamlServiceProvider;
-<<<<<<< HEAD
 import org.joda.time.Duration;
-=======
 import org.opensaml.saml.saml2.metadata.ContactPersonTypeEnumeration;
->>>>>>> 4bc83702
 import org.opensaml.security.x509.X509Credential;
 import org.opensaml.security.x509.impl.X509KeyManagerX509CredentialAdapter;
 
 import javax.net.ssl.X509KeyManager;
-<<<<<<< HEAD
 import java.io.UncheckedIOException;
 import java.net.MalformedURLException;
-=======
->>>>>>> 4bc83702
 import java.net.URL;
 import java.security.PrivateKey;
 import java.util.ArrayList;
@@ -60,20 +54,17 @@
 public class CloudIdp implements SamlIdentityProvider {
 
     private final String entityId;
-<<<<<<< HEAD
-    private final HashMap<String, String> ssoEndpoints = new HashMap<>();
-    private final HashMap<String, String> sloEndpoints = new HashMap<>();
-    private final X509Credential signingCredential;
-    private final ServiceProviderDefaults serviceProviderDefaults;
-=======
     private final HashMap<String, URL> ssoEndpoints = new HashMap<>();
     private final HashMap<String, URL> sloEndpoints = new HashMap<>();
->>>>>>> 4bc83702
-    private Map<String, SamlServiceProvider> registeredServiceProviders;
+    private final ServiceProviderDefaults serviceProviderDefaults;
+
     private final X509Credential signingCredential;
     private final X509Credential metadataSigningCredential;
+
     private SamlIdPMetadataBuilder.ContactInfo technicalContact;
     private SamlIdPMetadataBuilder.OrganizationInfo organization;
+
+    private Map<String, SamlServiceProvider> registeredServiceProviders;
 
     public CloudIdp(Environment env, Settings settings) {
         this.entityId = require(settings, IDP_ENTITY_ID);
@@ -88,14 +79,11 @@
             this.sloEndpoints.put(SAML2_REDIRECT_BINDING_URI, IDP_SLO_REDIRECT_ENDPOINT.get(settings));
         }
         this.registeredServiceProviders = gatherRegisteredServiceProviders();
-<<<<<<< HEAD
         this.serviceProviderDefaults = new ServiceProviderDefaults("elastic-cloud", "action:login", TRANSIENT, Duration.standardMinutes(5));
-=======
         this.signingCredential = buildSigningCredential(env, settings, "xpack.idp.signing.");
         this.metadataSigningCredential = buildSigningCredential(env, settings, "xpack.idp.metadata_signing.");
         this.technicalContact = buildContactInfo(settings);
         this.organization = buildOrganization(settings);
->>>>>>> 4bc83702
     }
 
     @Override
@@ -119,20 +107,16 @@
     }
 
     @Override
+    public ServiceProviderDefaults getServiceProviderDefaults() {
+        return serviceProviderDefaults;
+    }
+
+    @Override
     public X509Credential getSigningCredential() {
         return signingCredential;
     }
 
     @Override
-<<<<<<< HEAD
-    public ServiceProviderDefaults getServiceProviderDefaults() {
-        return serviceProviderDefaults;
-    }
-
-    @Override
-    public SamlServiceProvider getRegisteredServiceProvider(String spEntityId) {
-        return registeredServiceProviders.get(spEntityId);
-=======
     public X509Credential getMetadataSigningCredential() {
         return metadataSigningCredential;
     }
@@ -145,7 +129,6 @@
     @Override
     public SamlIdPMetadataBuilder.ContactInfo getTechnicalContact() {
         return technicalContact;
->>>>>>> 4bc83702
     }
 
     private static String require(Settings settings, Setting<String> setting) {
