--- conflicted
+++ resolved
@@ -19,10 +19,7 @@
 import org.elasticsearch.common.settings.IndexScopedSettings;
 import org.elasticsearch.common.settings.Setting;
 import org.elasticsearch.common.settings.Settings;
-<<<<<<< HEAD
 import org.elasticsearch.common.settings.SettingsFilter;
-=======
->>>>>>> 207dce80
 import org.elasticsearch.common.xcontent.NamedXContentRegistry;
 import org.elasticsearch.env.Environment;
 import org.elasticsearch.env.NodeEnvironment;
@@ -34,7 +31,6 @@
 import org.elasticsearch.threadpool.ThreadPool;
 import org.elasticsearch.watcher.ResourceWatcherService;
 import org.elasticsearch.xpack.core.ssl.X509KeyPairSettings;
-<<<<<<< HEAD
 import org.elasticsearch.xpack.idp.action.SamlInitiateSingleSignOnAction;
 import org.elasticsearch.xpack.idp.action.TransportSamlInitiateSingleSignOnAction;
 import org.elasticsearch.xpack.idp.rest.action.RestSamlInitiateSingleSignOnAction;
@@ -44,10 +40,9 @@
 import java.net.URI;
 import java.net.URISyntaxException;
 import java.util.ArrayList;
-=======
+
+import org.elasticsearch.xpack.core.ssl.X509KeyPairSettings;
 import org.elasticsearch.xpack.idp.saml.idp.CloudIdp;
-import org.elasticsearch.xpack.idp.saml.support.SamlInit;
->>>>>>> 207dce80
 
 import java.net.URI;
 import java.net.URISyntaxException;
@@ -105,27 +100,18 @@
                                                ResourceWatcherService resourceWatcherService, ScriptService scriptService,
                                                NamedXContentRegistry xContentRegistry, Environment environment,
                                                NodeEnvironment nodeEnvironment, NamedWriteableRegistry namedWriteableRegistry) {
-<<<<<<< HEAD
         settings = environment.settings();
-=======
-        final Settings settings = environment.settings();
->>>>>>> 207dce80
         enabled = ENABLED_SETTING.get(settings);
         if (enabled == false) {
             return List.of();
         }
 
-<<<<<<< HEAD
         SamlUtils.initialize();
-=======
-        SamlInit.initialize();
->>>>>>> 207dce80
         CloudIdp idp = new CloudIdp(environment, settings);
         return List.of();
     }
 
     @Override
-<<<<<<< HEAD
     public List<ActionHandler<? extends ActionRequest, ? extends ActionResponse>> getActions() {
 
         enabled = ENABLED_SETTING.get(settings);
@@ -149,8 +135,6 @@
     }
 
     @Override
-=======
->>>>>>> 207dce80
     public List<Setting<?>> getSettings() {
         List<Setting<?>> settings = new ArrayList<>();
         settings.add(ENABLED_SETTING);
