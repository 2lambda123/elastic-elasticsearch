/*
 * Copyright Elasticsearch B.V. and/or licensed to Elasticsearch B.V. under one
 * or more contributor license agreements. Licensed under the Elastic License
 * 2.0; you may not use this file except in compliance with the Elastic License
 * 2.0.
 */
package org.elasticsearch.xpack.aggregatemetric.mapper;

import org.apache.lucene.index.DocValues;
import org.apache.lucene.index.IndexReader;
import org.apache.lucene.index.LeafReader;
import org.apache.lucene.index.LeafReaderContext;
import org.apache.lucene.index.SortedNumericDocValues;
import org.apache.lucene.search.Query;
import org.apache.lucene.search.SortField;
import org.apache.lucene.search.SortedNumericSortField;
import org.apache.lucene.util.NumericUtils;
import org.elasticsearch.Version;
import org.elasticsearch.common.time.DateMathParser;
import org.elasticsearch.common.util.BigArrays;
import org.elasticsearch.index.IndexMode;
import org.elasticsearch.index.fielddata.FieldDataContext;
import org.elasticsearch.index.fielddata.IndexFieldData;
import org.elasticsearch.index.fielddata.ScriptDocValues;
import org.elasticsearch.index.fielddata.ScriptDocValues.DoublesSupplier;
import org.elasticsearch.index.fielddata.SortedBinaryDocValues;
import org.elasticsearch.index.fielddata.SortedNumericDoubleValues;
import org.elasticsearch.index.mapper.DocumentParserContext;
import org.elasticsearch.index.mapper.FieldMapper;
import org.elasticsearch.index.mapper.MappedFieldType;
import org.elasticsearch.index.mapper.Mapper;
import org.elasticsearch.index.mapper.MapperBuilderContext;
import org.elasticsearch.index.mapper.NumberFieldMapper;
import org.elasticsearch.index.mapper.SimpleMappedFieldType;
import org.elasticsearch.index.mapper.SortedNumericDocValuesSyntheticFieldLoader;
import org.elasticsearch.index.mapper.SourceLoader;
import org.elasticsearch.index.mapper.SourceValueFetcher;
import org.elasticsearch.index.mapper.TextSearchInfo;
import org.elasticsearch.index.mapper.TimeSeriesParams;
import org.elasticsearch.index.mapper.TimeSeriesParams.MetricType;
import org.elasticsearch.index.mapper.ValueFetcher;
import org.elasticsearch.index.query.QueryRewriteContext;
import org.elasticsearch.index.query.SearchExecutionContext;
import org.elasticsearch.script.ScriptCompiler;
import org.elasticsearch.script.field.DelegateDocValuesField;
import org.elasticsearch.script.field.DocValuesScriptFieldFactory;
import org.elasticsearch.search.DocValueFormat;
import org.elasticsearch.search.MultiValueMode;
import org.elasticsearch.search.sort.BucketedSort;
import org.elasticsearch.search.sort.SortOrder;
import org.elasticsearch.xcontent.XContentBuilder;
import org.elasticsearch.xcontent.XContentParser;
import org.elasticsearch.xcontent.XContentSubParser;
import org.elasticsearch.xpack.aggregatemetric.aggregations.support.AggregateMetricsValuesSourceType;
import org.elasticsearch.xpack.aggregatemetric.fielddata.IndexAggregateDoubleMetricFieldData;
import org.elasticsearch.xpack.aggregatemetric.fielddata.LeafAggregateDoubleMetricFieldData;

import java.io.IOException;
import java.time.ZoneId;
import java.util.Collection;
import java.util.Collections;
import java.util.EnumMap;
import java.util.EnumSet;
import java.util.Iterator;
import java.util.List;
import java.util.Map;
import java.util.Objects;
import java.util.Set;
import java.util.stream.Collectors;
import java.util.stream.Stream;

import static org.elasticsearch.common.xcontent.XContentParserUtils.ensureExpectedToken;

/** A {@link FieldMapper} for a field containing aggregate metrics such as min/max/value_count etc. */
public class AggregateDoubleMetricFieldMapper extends FieldMapper {

    public static final String CONTENT_TYPE = "aggregate_metric_double";
    public static final String SUBFIELD_SEPARATOR = ".";

    private static AggregateDoubleMetricFieldMapper toType(FieldMapper in) {
        return (AggregateDoubleMetricFieldMapper) in;
    }

    /**
     * Return the name of a subfield of an aggregate metric field
     *
     * @param fieldName the name of the aggregate metric field
     * @param metric    the metric type the subfield corresponds to
     * @return the name of the subfield
     */
    public static String subfieldName(String fieldName, Metric metric) {
        return fieldName + AggregateDoubleMetricFieldMapper.SUBFIELD_SEPARATOR + metric.name();
    }

    /**
     * Mapping field names
     */
    public static class Names {
        public static final String IGNORE_MALFORMED = "ignore_malformed";
        public static final String METRICS = "metrics";
        public static final String DEFAULT_METRIC = "default_metric";
    }

    /**
     * Enum of aggregate metrics supported by this field mapper
     */
    public enum Metric {
        min,
        max,
        sum,
        value_count
    }

    public static class Defaults {
        public static final EnumSet<Metric> METRICS = EnumSet.noneOf(Metric.class);
    }

    public static class Builder extends FieldMapper.Builder {

        private final Parameter<Map<String, String>> meta = Parameter.metaParam();

        private final Parameter<Boolean> ignoreMalformed;

        private final Parameter<EnumSet<Metric>> metrics = new Parameter<>(Names.METRICS, false, () -> Defaults.METRICS, (n, c, o) -> {
            @SuppressWarnings("unchecked")
            List<String> metricsList = (List<String>) o;
            EnumSet<Metric> parsedMetrics = EnumSet.noneOf(Metric.class);
            for (String s : metricsList) {
                try {
                    Metric m = Metric.valueOf(s);
                    parsedMetrics.add(m);
                } catch (IllegalArgumentException e) {
                    throw new IllegalArgumentException("Metric [" + s + "] is not supported.", e);
                }
            }
            return parsedMetrics;
        }, m -> toType(m).metrics, XContentBuilder::enumSet, Objects::toString).addValidator(v -> {
            if (v == null || v.isEmpty()) {
                throw new IllegalArgumentException("Property [" + Names.METRICS + "] is required for field [" + name() + "].");
            }
        });

        /**
         * Parameter that marks this field as a time series metric defining its time series metric type.
         * For {@link AggregateDoubleMetricFieldMapper} fields gauge, counter and summary metric types are
         * supported.
         */
        private final Parameter<MetricType> timeSeriesMetric;

        /**
         * Set the default metric so that query operations are delegated to it.
         */
        private final Parameter<Metric> defaultMetric = new Parameter<>(Names.DEFAULT_METRIC, false, () -> null, (n, c, o) -> {
            try {
                return Metric.valueOf(o.toString());
            } catch (IllegalArgumentException e) {
                throw new IllegalArgumentException("Metric [" + o.toString() + "] is not supported.", e);
            }
        }, m -> toType(m).defaultMetric, XContentBuilder::field, Objects::toString);

        private final Version indexCreatedVersion;
        private final IndexMode indexMode;

        public Builder(String name, Boolean ignoreMalformedByDefault, Version indexCreatedVersion, IndexMode mode) {
            super(name);
            this.ignoreMalformed = Parameter.boolParam(
                Names.IGNORE_MALFORMED,
                true,
                m -> toType(m).ignoreMalformed,
                ignoreMalformedByDefault
            );

<<<<<<< HEAD
            this.timeSeriesMetric = TimeSeriesParams.metricParam(m -> toType(m).metricType, MetricType.gauge);
=======
            this.timeSeriesMetric = TimeSeriesParams.metricParam(m -> toType(m).metricType, MetricType.GAUGE);

>>>>>>> 32f0fe20
            this.indexCreatedVersion = Objects.requireNonNull(indexCreatedVersion);
            this.indexMode = mode;
        }

        @Override
        protected Parameter<?>[] getParameters() {
            return new Parameter<?>[] { ignoreMalformed, metrics, defaultMetric, meta, timeSeriesMetric };
        }

        public Builder metric(MetricType metric) {
            this.timeSeriesMetric.setValue(metric);
            return this;
        }

        @Override
        public AggregateDoubleMetricFieldMapper build(MapperBuilderContext context) {
            if (defaultMetric.isConfigured() == false) {
                // If a single metric is contained, this should be the default
                if (metrics.getValue().size() == 1) {
                    Metric m = metrics.getValue().iterator().next();
                    defaultMetric.setValue(m);
                }

                if (metrics.getValue().contains(defaultMetric.getValue()) == false) {
                    throw new IllegalArgumentException("Property [" + Names.DEFAULT_METRIC + "] is required for field [" + name() + "].");
                }
            }

            if (metrics.getValue().contains(defaultMetric.getValue()) == false) {
                // The default_metric is not defined in the "metrics" field
                throw new IllegalArgumentException(
                    "Default metric [" + defaultMetric.getValue() + "] is not defined in the metrics of field [" + name() + "]."
                );
            }

            EnumMap<Metric, NumberFieldMapper> metricMappers = new EnumMap<>(Metric.class);
            // Instantiate one NumberFieldMapper instance for each metric
            for (Metric m : this.metrics.getValue()) {
                String fieldName = subfieldName(name, m);
                NumberFieldMapper.Builder builder;

                if (m == Metric.value_count) {
                    // value_count metric can only be an integer and not a double
                    builder = new NumberFieldMapper.Builder(
                        fieldName,
                        NumberFieldMapper.NumberType.INTEGER,
                        ScriptCompiler.NONE,
                        false,
                        false,
                        indexCreatedVersion,
                        indexMode
                    ).allowMultipleValues(false);
                } else {
                    builder = new NumberFieldMapper.Builder(
                        fieldName,
                        NumberFieldMapper.NumberType.DOUBLE,
                        ScriptCompiler.NONE,
                        false,
                        true,
                        indexCreatedVersion,
                        indexMode
                    ).allowMultipleValues(false);
                }
                NumberFieldMapper fieldMapper = builder.build(context);
                metricMappers.put(m, fieldMapper);
            }

            EnumMap<Metric, NumberFieldMapper.NumberFieldType> metricFields = metricMappers.entrySet()
                .stream()
                .collect(
                    Collectors.toMap(
                        Map.Entry::getKey,
                        e -> e.getValue().fieldType(),
                        (l, r) -> { throw new IllegalArgumentException("Duplicate keys " + l + "and " + r + "."); },
                        () -> new EnumMap<>(Metric.class)
                    )
                );

            AggregateDoubleMetricFieldType metricFieldType = new AggregateDoubleMetricFieldType(
                context.buildFullName(name),
                meta.getValue(),
                timeSeriesMetric.getValue()
            );
            metricFieldType.setMetricFields(metricFields);
            metricFieldType.setDefaultMetric(defaultMetric.getValue());

            return new AggregateDoubleMetricFieldMapper(name, metricFieldType, metricMappers, this);
        }
    }

    public static final FieldMapper.TypeParser PARSER = new TypeParser(
        (n, c) -> new Builder(n, IGNORE_MALFORMED_SETTING.get(c.getSettings()), c.indexVersionCreated(), c.getIndexSettings().getMode()),
        notInMultiFields(CONTENT_TYPE)
    );

    public static final class AggregateDoubleMetricFieldType extends SimpleMappedFieldType {

        private EnumMap<Metric, NumberFieldMapper.NumberFieldType> metricFields;

        private Metric defaultMetric;

        private final MetricType metricType;

        public AggregateDoubleMetricFieldType(String name) {
            this(name, Collections.emptyMap(), null);
        }

        public AggregateDoubleMetricFieldType(String name, Map<String, String> meta, MetricType metricType) {
            super(name, true, false, false, TextSearchInfo.SIMPLE_MATCH_WITHOUT_TERMS, meta);
            this.metricType = metricType;
        }

        /**
         * Return a delegate field type for a given metric sub-field
         * @return a field type
         */
        private NumberFieldMapper.NumberFieldType delegateFieldType(Metric metric) {
            return metricFields.get(metric);
        }

        /**
         * Return a delegate field type for the default metric sub-field
         * @return a field type
         */
        private NumberFieldMapper.NumberFieldType delegateFieldType() {
            return delegateFieldType(defaultMetric);
        }

        @Override
        public String typeName() {
            return CONTENT_TYPE;
        }

        private void setMetricFields(EnumMap<Metric, NumberFieldMapper.NumberFieldType> metricFields) {
            this.metricFields = metricFields;
        }

        public Map<Metric, NumberFieldMapper.NumberFieldType> getMetricFields() {
            return Collections.unmodifiableMap(metricFields);
        }

        public void addMetricField(Metric m, NumberFieldMapper.NumberFieldType subfield) {
            if (metricFields == null) {
                metricFields = new EnumMap<>(AggregateDoubleMetricFieldMapper.Metric.class);
            }

            if (name() == null) {
                throw new IllegalArgumentException("Field of type [" + typeName() + "] must have a name before adding a subfield");
            }
            metricFields.put(m, subfield);
        }

        public void setDefaultMetric(Metric defaultMetric) {
            this.defaultMetric = defaultMetric;
        }

        Metric getDefaultMetric() {
            return defaultMetric;
        }

        @Override
        public boolean mayExistInIndex(SearchExecutionContext context) {
            return delegateFieldType().mayExistInIndex(context);    // TODO how does searching actually work here?
        }

        @Override
        public Query existsQuery(SearchExecutionContext context) {
            return delegateFieldType().existsQuery(context);
        }

        @Override
        public Query termQuery(Object value, SearchExecutionContext context) {
            if (value == null) {
                throw new IllegalArgumentException("Cannot search for null.");
            }
            return delegateFieldType().termQuery(value, context);
        }

        @Override
        public Query termsQuery(Collection<?> values, SearchExecutionContext context) {
            return delegateFieldType().termsQuery(values, context);
        }

        @Override
        public Query rangeQuery(
            Object lowerTerm,
            Object upperTerm,
            boolean includeLower,
            boolean includeUpper,
            SearchExecutionContext context
        ) {
            return delegateFieldType().rangeQuery(lowerTerm, upperTerm, includeLower, includeUpper, context);
        }

        @Override
        public Object valueForDisplay(Object value) {
            return delegateFieldType().valueForDisplay(value);
        }

        @Override
        public DocValueFormat docValueFormat(String format, ZoneId timeZone) {
            return delegateFieldType().docValueFormat(format, timeZone);
        }

        @Override
        public Relation isFieldWithinQuery(
            IndexReader reader,
            Object from,
            Object to,
            boolean includeLower,
            boolean includeUpper,
            ZoneId timeZone,
            DateMathParser dateMathParser,
            QueryRewriteContext context
        ) throws IOException {
            return delegateFieldType().isFieldWithinQuery(reader, from, to, includeLower, includeUpper, timeZone, dateMathParser, context);
        }

        @Override
        public boolean isAggregatable() {
            return true;
        }

        @Override
        public IndexFieldData.Builder fielddataBuilder(FieldDataContext fieldDataContext) {
            return (cache, breakerService) -> new IndexAggregateDoubleMetricFieldData(
                name(),
                AggregateMetricsValuesSourceType.AGGREGATE_METRIC
            ) {
                @Override
                public LeafAggregateDoubleMetricFieldData load(LeafReaderContext context) {
                    return new LeafAggregateDoubleMetricFieldData() {
                        @Override
                        public SortedNumericDoubleValues getAggregateMetricValues(final Metric metric) {
                            try {
                                final SortedNumericDocValues values = DocValues.getSortedNumeric(
                                    context.reader(),
                                    subfieldName(getFieldName(), metric)
                                );

                                return new SortedNumericDoubleValues() {
                                    @Override
                                    public int docValueCount() {
                                        return values.docValueCount();
                                    }

                                    @Override
                                    public boolean advanceExact(int doc) throws IOException {
                                        return values.advanceExact(doc);
                                    }

                                    @Override
                                    public double nextValue() throws IOException {
                                        long v = values.nextValue();
                                        if (metric == Metric.value_count) {
                                            // Only value_count metrics are encoded as integers
                                            return v;
                                        } else {
                                            // All other metrics are encoded as doubles
                                            return NumericUtils.sortableLongToDouble(v);
                                        }
                                    }
                                };
                            } catch (IOException e) {
                                throw new IllegalStateException("Cannot load doc values", e);
                            }
                        }

                        @Override
                        public DocValuesScriptFieldFactory getScriptFieldFactory(String name) {
                            // getAggregateMetricValues returns all metric as doubles, including `value_count`
                            return new DelegateDocValuesField(
                                new ScriptDocValues.Doubles(new DoublesSupplier(getAggregateMetricValues(defaultMetric))),
                                name
                            );
                        }

                        @Override
                        public SortedBinaryDocValues getBytesValues() {
                            throw new UnsupportedOperationException(
                                "String representation of doc values " + "for [" + CONTENT_TYPE + "] fields is not supported"
                            );
                        }

                        @Override
                        public long ramBytesUsed() {
                            return 0; // Unknown
                        }

                        @Override
                        public void close() {}
                    };
                }

                @Override
                public LeafAggregateDoubleMetricFieldData loadDirect(LeafReaderContext context) {
                    return load(context);
                }

                @Override
                public SortField sortField(
                    Object missingValue,
                    MultiValueMode sortMode,
                    XFieldComparatorSource.Nested nested,
                    boolean reverse
                ) {
                    return new SortedNumericSortField(delegateFieldType().name(), SortField.Type.DOUBLE, reverse);
                }

                @Override
                public BucketedSort newBucketedSort(
                    BigArrays bigArrays,
                    Object missingValue,
                    MultiValueMode sortMode,
                    XFieldComparatorSource.Nested nested,
                    SortOrder sortOrder,
                    DocValueFormat format,
                    int bucketSize,
                    BucketedSort.ExtraData extra
                ) {
                    throw new IllegalArgumentException("Can't sort on the [" + CONTENT_TYPE + "] field");
                }
            };
        }

        @Override
        public ValueFetcher valueFetcher(SearchExecutionContext context, String format) {
            return SourceValueFetcher.identity(name(), context, format);
        }

        /**
         * If field is a time series metric field, returns its metric type
         * @return the metric type or null
         */
        public MetricType getMetricType() {
            return metricType;
        }
    }

    private final EnumMap<Metric, NumberFieldMapper> metricFieldMappers;

    private final boolean ignoreMalformed;

    private final boolean ignoreMalformedByDefault;

    private final Version indexCreatedVersion;

    /** A set of metrics supported */
    private final EnumSet<Metric> metrics;

    /** The default metric to be when querying this field type */
    protected Metric defaultMetric;

    /** The metric type (gauge, counter, summary) if  field is a time series metric */
    private final TimeSeriesParams.MetricType metricType;

    private final IndexMode indexMode;

    private AggregateDoubleMetricFieldMapper(
        String simpleName,
        MappedFieldType mappedFieldType,
        EnumMap<Metric, NumberFieldMapper> metricFieldMappers,
        Builder builder
    ) {
        super(simpleName, mappedFieldType, MultiFields.empty(), CopyTo.empty());
        this.ignoreMalformed = builder.ignoreMalformed.getValue();
        this.ignoreMalformedByDefault = builder.ignoreMalformed.getDefaultValue();
        this.metrics = builder.metrics.getValue();
        this.defaultMetric = builder.defaultMetric.getValue();
        this.metricFieldMappers = metricFieldMappers;
        this.metricType = builder.timeSeriesMetric.getValue();
        this.indexCreatedVersion = builder.indexCreatedVersion;
        this.indexMode = builder.indexMode;
    }

    @Override
    public boolean ignoreMalformed() {
        return ignoreMalformed;
    }

    Metric defaultMetric() {
        return defaultMetric;
    }

    @Override
    public AggregateDoubleMetricFieldType fieldType() {
        return (AggregateDoubleMetricFieldType) super.fieldType();
    }

    @Override
    protected String contentType() {
        return CONTENT_TYPE;
    }

    @Override
    public Iterator<Mapper> iterator() {
        return Collections.emptyIterator();
    }

    @Override
    protected void parseCreateField(DocumentParserContext context) throws IOException {
        context.path().add(simpleName());
        XContentParser.Token token;
        XContentSubParser subParser = null;
        EnumMap<Metric, Number> metricsParsed = new EnumMap<>(Metric.class);
        try {
            token = context.parser().currentToken();
            if (token == XContentParser.Token.VALUE_NULL) {
                context.path().remove();
                return;
            }
            ensureExpectedToken(XContentParser.Token.START_OBJECT, token, context.parser());
            subParser = new XContentSubParser(context.parser());
            token = subParser.nextToken();
            while (token != XContentParser.Token.END_OBJECT) {
                // should be an object sub-field with name a metric name
                ensureExpectedToken(XContentParser.Token.FIELD_NAME, token, subParser);
                String fieldName = subParser.currentName();
                Metric metric = Metric.valueOf(fieldName);

                if (metrics.contains(metric) == false) {
                    throw new IllegalArgumentException(
                        "Aggregate metric [" + metric + "] does not exist in the mapping of field [" + mappedFieldType.name() + "]"
                    );
                }

                token = subParser.nextToken();
                // Make sure that the value is a number. Probably this will change when
                // new aggregate metric types are added (histogram, cardinality etc)
                ensureExpectedToken(XContentParser.Token.VALUE_NUMBER, token, subParser);
                NumberFieldMapper delegateFieldMapper = metricFieldMappers.get(metric);
                // Delegate parsing the field to a numeric field mapper
                try {
                    metricsParsed.put(metric, delegateFieldMapper.value(context.parser()));
                } catch (IllegalArgumentException e) {
                    throw new IllegalArgumentException("failed to parse [" + metric.name() + "] sub field: " + e.getMessage(), e);
                }
                token = subParser.nextToken();
            }

            // check max value must bigger then min value
            Number min = metricsParsed.get(Metric.min);
            Number max = metricsParsed.get(Metric.max);
            if (max != null && min != null && max.doubleValue() < min.doubleValue()) {
                throw new IllegalArgumentException(
                    "Aggregate metric field [" + mappedFieldType.name() + "] max value cannot be smaller than min value"
                );
            }
            Number valueCount = metricsParsed.get(Metric.value_count);
            if (valueCount != null && valueCount.intValue() < 0) {
                throw new IllegalArgumentException(
                    "Aggregate metric [" + Metric.value_count + "] of field [" + mappedFieldType.name() + "] cannot be a negative number"
                );
            }

            // Check if all metrics have been parsed.
            if (metricsParsed.size() != metrics.size()) {
                throw new IllegalArgumentException(
                    "Aggregate metric field [" + mappedFieldType.name() + "] must contain all metrics " + metrics
                );
            }
            // Check that there aren't any duplicates already parsed
            for (Metric m : metricsParsed.keySet()) {
                NumberFieldMapper delegateFieldMapper = metricFieldMappers.get(m);
                if (context.doc().getByKey(delegateFieldMapper.fieldType().name()) != null) {
                    throw new IllegalArgumentException(
                        "Field ["
                            + name()
                            + "] of type ["
                            + typeName()
                            + "] does not support indexing multiple values for the same field in the same document"
                    );
                }
            }
        } catch (Exception e) {
            if (ignoreMalformed) {
                if (subParser != null) {
                    // close the subParser so we advance to the end of the object
                    subParser.close();
                }
                context.addIgnoredField(name());
                context.path().remove();
                return;
            }
            // Rethrow exception as is. It is going to be caught and nested in a MapperParsingException
            // by its FieldMapper#parse()
            throw e;
        }
        for (Map.Entry<Metric, Number> parsed : metricsParsed.entrySet()) {
            NumberFieldMapper delegateFieldMapper = metricFieldMappers.get(parsed.getKey());
            delegateFieldMapper.indexValue(context, parsed.getValue());
        }
        context.path().remove();
    }

    @Override
    public FieldMapper.Builder getMergeBuilder() {
        return new Builder(simpleName(), ignoreMalformedByDefault, indexCreatedVersion, indexMode).metric(metricType).init(this);
    }

    @Override
    public SourceLoader.SyntheticFieldLoader syntheticFieldLoader() {
        if (ignoreMalformed) {
            throw new IllegalArgumentException(
                "field [" + name() + "] of type [" + typeName() + "] doesn't support synthetic source because it ignores malformed numbers"
            );
        }
        return new AggregateMetricSyntheticFieldLoader(name(), simpleName(), metrics);
    }

    public static class AggregateMetricSyntheticFieldLoader implements SourceLoader.SyntheticFieldLoader {
        private final String name;
        private final String simpleName;
        private final EnumSet<Metric> metrics;
        private final Map<Metric, SortedNumericDocValues> metricDocValues = new EnumMap<>(Metric.class);
        private final Set<Metric> metricHasValue = EnumSet.noneOf(Metric.class);

        protected AggregateMetricSyntheticFieldLoader(String name, String simpleName, EnumSet<Metric> metrics) {
            this.name = name;
            this.simpleName = simpleName;
            this.metrics = metrics;
        }

        @Override
        public Stream<Map.Entry<String, StoredFieldLoader>> storedFieldLoaders() {
            return Stream.of();
        }

        @Override
        public DocValuesLoader docValuesLoader(LeafReader reader, int[] docIdsInLeaf) throws IOException {
            metricDocValues.clear();
            for (Metric m : metrics) {
                String fieldName = subfieldName(name, m);
                SortedNumericDocValues dv = SortedNumericDocValuesSyntheticFieldLoader.docValuesOrNull(reader, fieldName);
                if (dv != null) {
                    metricDocValues.put(m, dv);
                }
            }

            if (metricDocValues.isEmpty()) {
                return null;
            }

            return new AggregateDocValuesLoader();
        }

        @Override
        public boolean hasValue() {
            return metricHasValue.isEmpty() == false;
        }

        @Override
        public void write(XContentBuilder b) throws IOException {
            if (metricHasValue.isEmpty()) {
                return;
            }
            b.startObject(simpleName);
            for (Map.Entry<Metric, SortedNumericDocValues> entry : metricDocValues.entrySet()) {
                if (metricHasValue.contains(entry.getKey())) {
                    String metricName = entry.getKey().name();
                    long value = entry.getValue().nextValue();
                    if (entry.getKey() == Metric.value_count) {
                        b.field(metricName, value);
                    } else {
                        b.field(metricName, NumericUtils.sortableLongToDouble(value));
                    }
                }
            }
            b.endObject();
        }

        private class AggregateDocValuesLoader implements DocValuesLoader {
            @Override
            public boolean advanceToDoc(int docId) throws IOException {
                // It is required that all defined metrics must exist. In this case
                // it is enough to check for the first docValue. However, in the future
                // we may relax the requirement of all metrics existing. In this case
                // we should check the doc value for each metric separately
                metricHasValue.clear();
                for (Map.Entry<Metric, SortedNumericDocValues> e : metricDocValues.entrySet()) {
                    if (e.getValue().advanceExact(docId)) {
                        metricHasValue.add(e.getKey());
                    }
                }

                return metricHasValue.isEmpty() == false;
            }
        }
    }
}<|MERGE_RESOLUTION|>--- conflicted
+++ resolved
@@ -170,12 +170,7 @@
                 ignoreMalformedByDefault
             );
 
-<<<<<<< HEAD
-            this.timeSeriesMetric = TimeSeriesParams.metricParam(m -> toType(m).metricType, MetricType.gauge);
-=======
             this.timeSeriesMetric = TimeSeriesParams.metricParam(m -> toType(m).metricType, MetricType.GAUGE);
-
->>>>>>> 32f0fe20
             this.indexCreatedVersion = Objects.requireNonNull(indexCreatedVersion);
             this.indexMode = mode;
         }
