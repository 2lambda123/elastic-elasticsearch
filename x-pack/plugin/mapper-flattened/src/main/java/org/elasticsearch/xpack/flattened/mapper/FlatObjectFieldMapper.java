--- conflicted
+++ resolved
@@ -469,19 +469,7 @@
 
         @Override
         public ValueFetcher valueFetcher(MapperService mapperService, SearchLookup searchLookup, String format) {
-<<<<<<< HEAD
             return SourceValueFetcher.identity(name(), mapperService, format);
-=======
-            if (format != null) {
-                throw new IllegalArgumentException("Field [" + name() + "] of type [" + typeName() + "] doesn't support formats.");
-            }
-            return new SourceValueFetcher(name(), mapperService) {
-                @Override
-                protected Object parseSourceValue(Object value) {
-                    return value;
-                }
-            };
->>>>>>> daf23f6f
         }
     }
 
