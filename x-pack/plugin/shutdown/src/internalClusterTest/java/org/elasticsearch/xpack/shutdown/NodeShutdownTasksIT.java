/*
 * Copyright Elasticsearch B.V. and/or licensed to Elasticsearch B.V. under one
 * or more contributor license agreements. Licensed under the Elastic License
 * 2.0; you may not use this file except in compliance with the Elastic License
 * 2.0.
 */

package org.elasticsearch.xpack.shutdown;

import org.apache.logging.log4j.LogManager;
import org.apache.logging.log4j.Logger;
import org.elasticsearch.ResourceAlreadyExistsException;
import org.elasticsearch.Version;
import org.elasticsearch.action.ActionListener;
import org.elasticsearch.action.admin.cluster.node.info.NodeInfo;
import org.elasticsearch.action.admin.cluster.node.info.NodesInfoResponse;
import org.elasticsearch.client.internal.Client;
import org.elasticsearch.cluster.ClusterChangedEvent;
import org.elasticsearch.cluster.ClusterState;
import org.elasticsearch.cluster.ClusterStateListener;
import org.elasticsearch.cluster.metadata.IndexNameExpressionResolver;
import org.elasticsearch.cluster.metadata.SingleNodeShutdownMetadata;
import org.elasticsearch.cluster.node.DiscoveryNode;
import org.elasticsearch.cluster.routing.allocation.decider.AllocationDeciders;
import org.elasticsearch.cluster.service.ClusterService;
import org.elasticsearch.common.io.stream.NamedWriteableRegistry;
import org.elasticsearch.common.io.stream.StreamInput;
import org.elasticsearch.common.io.stream.StreamOutput;
import org.elasticsearch.common.settings.SettingsModule;
import org.elasticsearch.env.Environment;
import org.elasticsearch.env.NodeEnvironment;
import org.elasticsearch.persistent.AllocatedPersistentTask;
import org.elasticsearch.persistent.PersistentTaskParams;
import org.elasticsearch.persistent.PersistentTaskState;
import org.elasticsearch.persistent.PersistentTasksCustomMetadata;
import org.elasticsearch.persistent.PersistentTasksExecutor;
import org.elasticsearch.persistent.PersistentTasksService;
import org.elasticsearch.plugins.PersistentTaskPlugin;
import org.elasticsearch.plugins.Plugin;
import org.elasticsearch.repositories.RepositoriesService;
import org.elasticsearch.script.ScriptService;
import org.elasticsearch.test.ESIntegTestCase;
import org.elasticsearch.threadpool.ThreadPool;
import org.elasticsearch.tracing.Tracer;
import org.elasticsearch.watcher.ResourceWatcherService;
import org.elasticsearch.xcontent.NamedXContentRegistry;
import org.elasticsearch.xcontent.ObjectParser;
import org.elasticsearch.xcontent.ParseField;
import org.elasticsearch.xcontent.XContentBuilder;
import org.elasticsearch.xcontent.XContentParser;

import java.io.IOException;
import java.util.Arrays;
import java.util.Collection;
import java.util.Collections;
import java.util.List;
import java.util.concurrent.atomic.AtomicBoolean;
import java.util.concurrent.atomic.AtomicReference;
import java.util.function.Supplier;
import java.util.stream.Collectors;

import static org.hamcrest.Matchers.contains;
import static org.hamcrest.Matchers.not;

/**
 * This class is for testing that when shutting down a node, persistent tasks
 * are not assigned to that node.
 */
@ESIntegTestCase.ClusterScope(scope = ESIntegTestCase.Scope.TEST, numDataNodes = 0, numClientNodes = 0)
public class NodeShutdownTasksIT extends ESIntegTestCase {

    private static final Logger logger = LogManager.getLogger(NodeShutdownTasksIT.class);
    private static final AtomicBoolean startTask = new AtomicBoolean(false);
    private static final AtomicBoolean taskCompleted = new AtomicBoolean(false);
    private static final AtomicReference<Collection<DiscoveryNode>> candidates = new AtomicReference<>(null);

    @Override
    protected Collection<Class<? extends Plugin>> nodePlugins() {
        return Arrays.asList(ShutdownPlugin.class, TaskPlugin.class);
    }

    public void testTasksAreNotAssignedToShuttingDownNode() throws Exception {
        // Start two nodes, one will be marked as shutting down
        final String node1 = internalCluster().startNode();
        final String node2 = internalCluster().startNode();

        final String shutdownNode;
        final String candidateNode;
        NodesInfoResponse nodes = client().admin().cluster().prepareNodesInfo().clear().get();
        final String node1Id = nodes.getNodes()
            .stream()
            .map(NodeInfo::getNode)
            .filter(node -> node.getName().equals(node1))
            .map(DiscoveryNode::getId)
            .findFirst()
            .orElseThrow();
        final String node2Id = nodes.getNodes()
            .stream()
            .map(NodeInfo::getNode)
            .filter(node -> node.getName().equals(node2))
            .map(DiscoveryNode::getId)
            .findFirst()
            .orElseThrow();

        if (randomBoolean()) {
            shutdownNode = node1Id;
            candidateNode = node2Id;
        } else {
            shutdownNode = node2Id;
            candidateNode = node1Id;
        }
        logger.info("--> node {} will be shut down, {} will remain", shutdownNode, candidateNode);

        // Mark the node as shutting down
        client().execute(
            PutShutdownNodeAction.INSTANCE,
            new PutShutdownNodeAction.Request(shutdownNode, SingleNodeShutdownMetadata.Type.REMOVE, "removal for testing", null, null)
        ).get();

        // Tell the persistent task executor it can start allocating the task
        startTask.set(true);
        // Issue a new cluster state update to force task assignment
        client().admin().cluster().prepareReroute().get();
        // Wait until the task has been assigned to a node
        assertBusy(() -> assertNotNull("expected to have candidate nodes chosen for task", candidates.get()));
        // Check that the node that is not shut down is the only candidate
        assertThat(candidates.get().stream().map(DiscoveryNode::getId).collect(Collectors.toSet()), contains(candidateNode));
        assertThat(candidates.get().stream().map(DiscoveryNode::getId).collect(Collectors.toSet()), not(contains(shutdownNode)));
    }

    public static class TaskPlugin extends Plugin implements PersistentTaskPlugin {

        TaskExecutor taskExecutor;

        @Override
        public Collection<Object> createComponents(
            Client client,
            ClusterService clusterService,
            ThreadPool threadPool,
            ResourceWatcherService resourceWatcherService,
            ScriptService scriptService,
            NamedXContentRegistry xContentRegistry,
            Environment environment,
            NodeEnvironment nodeEnvironment,
            NamedWriteableRegistry namedWriteableRegistry,
            IndexNameExpressionResolver indexNameExpressionResolver,
            Supplier<RepositoriesService> repositoriesServiceSupplier,
            Tracer tracer,
<<<<<<< HEAD
            Supplier<AllocationDeciders> allocationDecidersSupplier
=======
            AllocationDeciders allocationDeciders
>>>>>>> fc819609
        ) {
            taskExecutor = new TaskExecutor(client, clusterService, threadPool);
            return Collections.singletonList(taskExecutor);
        }

        @Override
        public List<PersistentTasksExecutor<?>> getPersistentTasksExecutor(
            ClusterService clusterService,
            ThreadPool threadPool,
            Client client,
            SettingsModule settingsModule,
            IndexNameExpressionResolver expressionResolver
        ) {
            return Collections.singletonList(taskExecutor);
        }

        @Override
        public List<NamedWriteableRegistry.Entry> getNamedWriteables() {
            return Collections.singletonList(
                new NamedWriteableRegistry.Entry(PersistentTaskParams.class, "task_name", TestTaskParams::new)
            );
        }

        @Override
        public List<NamedXContentRegistry.Entry> getNamedXContent() {
            return Collections.singletonList(
                new NamedXContentRegistry.Entry(
                    PersistentTaskParams.class,
                    TestTaskParams.TASK_NAME,
                    (p, c) -> TestTaskParams.fromXContent(p)
                )
            );
        }
    }

    public static class TaskExecutor extends PersistentTasksExecutor<TestTaskParams> implements ClusterStateListener {

        private final PersistentTasksService persistentTasksService;

        protected TaskExecutor(Client client, ClusterService clusterService, ThreadPool threadPool) {
            super("task_name", ThreadPool.Names.GENERIC);
            persistentTasksService = new PersistentTasksService(clusterService, threadPool, client);
            clusterService.addListener(this);
        }

        @Override
        public PersistentTasksCustomMetadata.Assignment getAssignment(
            TestTaskParams params,
            Collection<DiscoveryNode> candidateNodes,
            ClusterState clusterState
        ) {
            candidates.set(candidateNodes);
            return super.getAssignment(params, candidateNodes, clusterState);
        }

        @Override
        protected void nodeOperation(AllocatedPersistentTask task, TestTaskParams params, PersistentTaskState state) {
            logger.info("--> executing the task");
            taskCompleted.compareAndSet(false, true);
        }

        private void startTask() {
            logger.info("--> sending start request");
            persistentTasksService.sendStartRequest("task_id", "task_name", new TestTaskParams(), ActionListener.wrap(r -> {}, e -> {
                if (e instanceof ResourceAlreadyExistsException == false) {
                    logger.error("failed to create task", e);
                    fail("failed to create task");
                }
            }));
        }

        @Override
        public void clusterChanged(ClusterChangedEvent event) {
            // Check if it's true, setting it to false if we are going to start task
            if (startTask.compareAndSet(true, false)) {
                startTask();
            }
        }
    }

    public static class TestTaskParams implements PersistentTaskParams {

        @Override
        public XContentBuilder toXContent(XContentBuilder builder, Params params) throws IOException {
            builder.startObject();
            builder.endObject();
            return builder;
        }

        public static final ParseField TASK_NAME = new ParseField("task_name");
        public static final ObjectParser<TestTaskParams, Void> PARSER = new ObjectParser<TestTaskParams, Void>(
            TASK_NAME.getPreferredName(),
            true,
            () -> new TestTaskParams()
        );

        public static TestTaskParams fromXContent(XContentParser parser) {
            return PARSER.apply(parser, null);
        }

        public TestTaskParams() {}

        public TestTaskParams(StreamInput in) {}

        @Override
        public String getWriteableName() {
            return TASK_NAME.getPreferredName();
        }

        @Override
        public Version getMinimalSupportedVersion() {
            return Version.CURRENT;
        }

        @Override
        public void writeTo(StreamOutput out) throws IOException {

        }
    }
}<|MERGE_RESOLUTION|>--- conflicted
+++ resolved
@@ -146,11 +146,7 @@
             IndexNameExpressionResolver indexNameExpressionResolver,
             Supplier<RepositoriesService> repositoriesServiceSupplier,
             Tracer tracer,
-<<<<<<< HEAD
-            Supplier<AllocationDeciders> allocationDecidersSupplier
-=======
             AllocationDeciders allocationDeciders
->>>>>>> fc819609
         ) {
             taskExecutor = new TaskExecutor(client, clusterService, threadPool);
             return Collections.singletonList(taskExecutor);
