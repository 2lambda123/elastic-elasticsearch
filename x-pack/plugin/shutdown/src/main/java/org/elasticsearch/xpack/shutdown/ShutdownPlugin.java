--- conflicted
+++ resolved
@@ -53,11 +53,7 @@
         IndexNameExpressionResolver indexNameExpressionResolver,
         Supplier<RepositoriesService> repositoriesServiceSupplier,
         Tracer tracer,
-<<<<<<< HEAD
-        Supplier<AllocationDeciders> allocationDecidersSupplier
-=======
         AllocationDeciders allocationDeciders
->>>>>>> fc819609
     ) {
 
         NodeSeenService nodeSeenService = new NodeSeenService(clusterService);
