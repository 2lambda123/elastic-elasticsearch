--- conflicted
+++ resolved
@@ -28,7 +28,6 @@
 import org.elasticsearch.cluster.service.ClusterService;
 import org.elasticsearch.common.Priority;
 import org.elasticsearch.common.inject.Inject;
-import org.elasticsearch.core.Releasable;
 import org.elasticsearch.tasks.Task;
 import org.elasticsearch.threadpool.ThreadPool;
 import org.elasticsearch.transport.TransportService;
@@ -36,7 +35,6 @@
 
 import java.util.HashMap;
 import java.util.Map;
-import java.util.function.Supplier;
 
 import static org.elasticsearch.cluster.metadata.NodesShutdownMetadata.getShutdownsOrEmpty;
 
@@ -81,17 +79,8 @@
     // package private for tests
     class DeleteShutdownNodeExecutor implements ClusterStateTaskExecutor<DeleteShutdownNodeTask> {
         @Override
-<<<<<<< HEAD
-        public ClusterState execute(
-            ClusterState currentState,
-            List<TaskContext<DeleteShutdownNodeTask>> taskContexts,
-            Supplier<Releasable> dropHeadersContextSupplier
-        ) throws Exception {
-            var shutdownMetadata = new HashMap<>(getShutdownsOrEmpty(currentState).getAllNodeMetadataMap());
-=======
         public ClusterState execute(BatchExecutionContext<DeleteShutdownNodeTask> batchExecutionContext) throws Exception {
             var shutdownMetadata = new HashMap<>(getShutdownsOrEmpty(batchExecutionContext.initialState()).getAllNodeMetadataMap());
->>>>>>> 4779893b
             boolean changed = false;
             for (final var taskContext : batchExecutionContext.taskContexts()) {
                 var request = taskContext.getTask().request();
