/*
 * Copyright Elasticsearch B.V. and/or licensed to Elasticsearch B.V. under one
 * or more contributor license agreements. Licensed under the Elastic License
 * 2.0; you may not use this file except in compliance with the Elastic License
 * 2.0.
 */

package org.elasticsearch.xpack.shutdown;

import org.apache.logging.log4j.message.ParameterizedMessage;
import org.elasticsearch.action.ActionListener;
import org.elasticsearch.action.support.ActionFilters;
import org.elasticsearch.action.support.master.TransportMasterNodeAction;
import org.elasticsearch.cluster.ClusterInfoService;
import org.elasticsearch.cluster.ClusterState;
import org.elasticsearch.cluster.block.ClusterBlockException;
import org.elasticsearch.cluster.block.ClusterBlockLevel;
import org.elasticsearch.cluster.metadata.IndexNameExpressionResolver;
import org.elasticsearch.cluster.metadata.NodesShutdownMetadata;
import org.elasticsearch.cluster.metadata.ShutdownPersistentTasksStatus;
import org.elasticsearch.cluster.metadata.ShutdownPluginsStatus;
import org.elasticsearch.cluster.metadata.ShutdownShardMigrationStatus;
import org.elasticsearch.cluster.metadata.SingleNodeShutdownMetadata;
import org.elasticsearch.cluster.routing.ShardRouting;
import org.elasticsearch.cluster.routing.ShardRoutingState;
import org.elasticsearch.cluster.routing.allocation.AllocationService;
import org.elasticsearch.cluster.routing.allocation.RoutingAllocation;
import org.elasticsearch.cluster.routing.allocation.ShardAllocationDecision;
import org.elasticsearch.cluster.routing.allocation.decider.AllocationDeciders;
import org.elasticsearch.cluster.service.ClusterService;
import org.elasticsearch.common.collect.Tuple;
import org.elasticsearch.common.inject.Inject;
<<<<<<< HEAD
import org.elasticsearch.snapshots.SnapshotsInfoService;
=======
import org.elasticsearch.shutdown.PluginShutdownService;
>>>>>>> 7ac998b6
import org.elasticsearch.tasks.Task;
import org.elasticsearch.threadpool.ThreadPool;
import org.elasticsearch.transport.TransportService;

import java.util.ArrayList;
import java.util.Arrays;
import java.util.List;
import java.util.Map;
import java.util.Objects;
import java.util.Optional;
import java.util.stream.Collectors;

public class TransportGetShutdownStatusAction extends TransportMasterNodeAction<
    GetShutdownStatusAction.Request,
    GetShutdownStatusAction.Response> {

<<<<<<< HEAD
    private final AllocationDeciders allocationDeciders;
    private final AllocationService allocationService;
    private final ClusterInfoService clusterInfoService;
    private final SnapshotsInfoService snapshotsInfoService;
=======
    private final PluginShutdownService pluginShutdownService;
>>>>>>> 7ac998b6

    @Inject
    public TransportGetShutdownStatusAction(
        TransportService transportService,
        ClusterService clusterService,
        ThreadPool threadPool,
        ActionFilters actionFilters,
        IndexNameExpressionResolver indexNameExpressionResolver,
<<<<<<< HEAD
        AllocationService allocationService,
        AllocationDeciders allocationDeciders,
        ClusterInfoService clusterInfoService,
        SnapshotsInfoService snapshotsInfoService
=======
        PluginShutdownService pluginShutdownService
>>>>>>> 7ac998b6
    ) {
        super(
            GetShutdownStatusAction.NAME,
            transportService,
            clusterService,
            threadPool,
            actionFilters,
            GetShutdownStatusAction.Request::readFrom,
            indexNameExpressionResolver,
            GetShutdownStatusAction.Response::new,
            ThreadPool.Names.SAME
        );
<<<<<<< HEAD
        this.allocationService = allocationService;
        this.allocationDeciders = allocationDeciders;
        this.clusterInfoService = clusterInfoService;
        this.snapshotsInfoService = snapshotsInfoService;
=======

        this.pluginShutdownService = pluginShutdownService;
>>>>>>> 7ac998b6
    }

    @Override
    protected void masterOperation(
        Task task,
        GetShutdownStatusAction.Request request,
        ClusterState state,
        ActionListener<GetShutdownStatusAction.Response> listener
    ) throws Exception {
        NodesShutdownMetadata nodesShutdownMetadata = state.metadata().custom(NodesShutdownMetadata.TYPE);

        GetShutdownStatusAction.Response response;
        if (nodesShutdownMetadata == null) {
            response = new GetShutdownStatusAction.Response(new ArrayList<>());
        } else if (request.getNodeIds().length == 0) {
            final List<SingleNodeShutdownStatus> shutdownStatuses = nodesShutdownMetadata.getAllNodeMetadataMap()
                .values()
                .stream()
                .map(
                    ns -> new SingleNodeShutdownStatus(
                        ns,
                        shardMigrationStatus(state, ns.getNodeId()),
                        new ShutdownPersistentTasksStatus(),
                        new ShutdownPluginsStatus(pluginShutdownService.readyToShutdown(ns.getNodeId(), ns.getType()))
                    )
                )
                .collect(Collectors.toList());
            response = new GetShutdownStatusAction.Response(shutdownStatuses);
        } else {
            new ArrayList<>();
            final Map<String, SingleNodeShutdownMetadata> nodeShutdownMetadataMap = nodesShutdownMetadata.getAllNodeMetadataMap();
            final List<SingleNodeShutdownStatus> shutdownStatuses = Arrays.stream(request.getNodeIds())
                .map(nodeShutdownMetadataMap::get)
                .filter(Objects::nonNull)
                .map(
                    ns -> new SingleNodeShutdownStatus(
                        ns,
                        shardMigrationStatus(state, ns.getNodeId()),
                        new ShutdownPersistentTasksStatus(),
                        new ShutdownPluginsStatus(pluginShutdownService.readyToShutdown(ns.getNodeId(), ns.getType()))
                    )

                )
                .collect(Collectors.toList());
            response = new GetShutdownStatusAction.Response(shutdownStatuses);
        }

        listener.onResponse(response);
    }

    private ShutdownShardMigrationStatus shardMigrationStatus(ClusterState currentState, String nodeId) {
        // First, check if there are any shards currently on this node, and if there are any relocating shards
        int currentShardsOnNode = currentState.getRoutingNodes().node(nodeId).numberOfShardsWithState(ShardRoutingState.STARTED);
        int currentlyRelocatingShards = currentState.getRoutingNodes().node(nodeId).numberOfShardsWithState(ShardRoutingState.RELOCATING);
        int totalRemainingShards = currentlyRelocatingShards + currentShardsOnNode;

        // If there's relocating shards, or no shards on this node, we'll just use the number of shards left to move
        if (currentlyRelocatingShards > 0 || (currentlyRelocatingShards == 0 && currentShardsOnNode == 0)) {
            SingleNodeShutdownMetadata.Status shardStatus = totalRemainingShards == 0
                ? SingleNodeShutdownMetadata.Status.COMPLETE
                : SingleNodeShutdownMetadata.Status.IN_PROGRESS;
            return new ShutdownShardMigrationStatus(shardStatus, totalRemainingShards);
        }

        // If there's no relocating shards and shards still on this node, we need to figure out why
        final RoutingAllocation allocation = new RoutingAllocation(
            allocationDeciders,
            currentState.getRoutingNodes(),
            currentState,
            clusterInfoService.getClusterInfo(),
            snapshotsInfoService.snapshotShardSizes(),
            System.nanoTime()
        );
        allocation.debugDecision(true);

        // Explain shard allocations until we find one that can't move, then stop (as `findFirst` short-circuits)
        final Optional<Tuple<ShardRouting, ShardAllocationDecision>> unmovableShard = currentState.getRoutingNodes()
            .node(nodeId)
            .shardsWithState(ShardRoutingState.STARTED)
            .stream()
            .map(shardRouting -> new Tuple<>(shardRouting, allocationService.explainShardAllocation(shardRouting, allocation)))
            .filter(pair -> pair.v2().getMoveDecision().canRemain() == false && pair.v2().getMoveDecision().forceMove() == false)
            .findFirst();

        if (unmovableShard.isPresent()) {
            // We found a shard that can't be moved, so shard relocation is stalled. Blame the unmovable shard.
            ShardRouting shardRouting = unmovableShard.get().v1();

            return new ShutdownShardMigrationStatus(
                SingleNodeShutdownMetadata.Status.STALLED,
                totalRemainingShards,
                new ParameterizedMessage(
                    "shard [{}] [{}] of index [{}] cannot move, see Cluster Allocation Explain API for details",
                    shardRouting.shardId().getId(),
                    shardRouting.primary() ? "primary" : "replica",
                    shardRouting.index().getName()
                ).getFormattedMessage()
            );
        } else {
            // We couldn't find any shards that can't be moved, so we're just waiting for other recoveries to complete
            return new ShutdownShardMigrationStatus(SingleNodeShutdownMetadata.Status.IN_PROGRESS, totalRemainingShards);
        }
    }

    @Override
    protected ClusterBlockException checkBlock(GetShutdownStatusAction.Request request, ClusterState state) {
        return state.blocks().globalBlockedException(ClusterBlockLevel.METADATA_WRITE);
    }
}<|MERGE_RESOLUTION|>--- conflicted
+++ resolved
@@ -30,11 +30,8 @@
 import org.elasticsearch.cluster.service.ClusterService;
 import org.elasticsearch.common.collect.Tuple;
 import org.elasticsearch.common.inject.Inject;
-<<<<<<< HEAD
+import org.elasticsearch.shutdown.PluginShutdownService;
 import org.elasticsearch.snapshots.SnapshotsInfoService;
-=======
-import org.elasticsearch.shutdown.PluginShutdownService;
->>>>>>> 7ac998b6
 import org.elasticsearch.tasks.Task;
 import org.elasticsearch.threadpool.ThreadPool;
 import org.elasticsearch.transport.TransportService;
@@ -51,14 +48,11 @@
     GetShutdownStatusAction.Request,
     GetShutdownStatusAction.Response> {
 
-<<<<<<< HEAD
     private final AllocationDeciders allocationDeciders;
     private final AllocationService allocationService;
     private final ClusterInfoService clusterInfoService;
     private final SnapshotsInfoService snapshotsInfoService;
-=======
     private final PluginShutdownService pluginShutdownService;
->>>>>>> 7ac998b6
 
     @Inject
     public TransportGetShutdownStatusAction(
@@ -67,14 +61,11 @@
         ThreadPool threadPool,
         ActionFilters actionFilters,
         IndexNameExpressionResolver indexNameExpressionResolver,
-<<<<<<< HEAD
         AllocationService allocationService,
         AllocationDeciders allocationDeciders,
         ClusterInfoService clusterInfoService,
         SnapshotsInfoService snapshotsInfoService
-=======
         PluginShutdownService pluginShutdownService
->>>>>>> 7ac998b6
     ) {
         super(
             GetShutdownStatusAction.NAME,
@@ -87,15 +78,11 @@
             GetShutdownStatusAction.Response::new,
             ThreadPool.Names.SAME
         );
-<<<<<<< HEAD
         this.allocationService = allocationService;
         this.allocationDeciders = allocationDeciders;
         this.clusterInfoService = clusterInfoService;
         this.snapshotsInfoService = snapshotsInfoService;
-=======
-
         this.pluginShutdownService = pluginShutdownService;
->>>>>>> 7ac998b6
     }
 
     @Override
