--- conflicted
+++ resolved
@@ -184,15 +184,11 @@
 
     @Override
     public List<Factory> getInferenceServiceFactories() {
-<<<<<<< HEAD
         return List.of(
             ElserMlNodeService::new,
-            context -> new HuggingFaceElserService(httpRequestSenderFactory, throttlerManager),
-            context -> new OpenAiService(httpRequestSenderFactory, throttlerManager)
-        );
-=======
-        return List.of(ElserMlNodeService::new, context -> new HuggingFaceElserService(httpFactory, serviceComponents));
->>>>>>> 9a508177
+            context -> new HuggingFaceElserService(httpFactory, serviceComponents),
+            context -> new OpenAiService(httpFactory, serviceComponents)
+        );
     }
 
     @Override
