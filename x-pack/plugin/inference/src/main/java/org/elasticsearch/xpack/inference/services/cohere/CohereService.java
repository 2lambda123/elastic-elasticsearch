/*
 * Copyright Elasticsearch B.V. and/or licensed to Elasticsearch B.V. under one
 * or more contributor license agreements. Licensed under the Elastic License
 * 2.0; you may not use this file except in compliance with the Elastic License
 * 2.0.
 */

package org.elasticsearch.xpack.inference.services.cohere;

import org.elasticsearch.ElasticsearchStatusException;
import org.elasticsearch.TransportVersion;
import org.elasticsearch.TransportVersions;
import org.elasticsearch.action.ActionListener;
import org.elasticsearch.core.Nullable;
import org.elasticsearch.core.TimeValue;
import org.elasticsearch.inference.ChunkedInferenceServiceResults;
import org.elasticsearch.inference.ChunkingOptions;
import org.elasticsearch.inference.InferenceServiceResults;
import org.elasticsearch.inference.InputType;
import org.elasticsearch.inference.Model;
import org.elasticsearch.inference.ModelConfigurations;
import org.elasticsearch.inference.ModelSecrets;
import org.elasticsearch.inference.SimilarityMeasure;
import org.elasticsearch.inference.TaskType;
import org.elasticsearch.rest.RestStatus;
import org.elasticsearch.xpack.inference.common.EmbeddingRequestChunker;
import org.elasticsearch.xpack.inference.external.action.cohere.CohereActionCreator;
import org.elasticsearch.xpack.inference.external.http.sender.DocumentsOnlyInput;
import org.elasticsearch.xpack.inference.external.http.sender.HttpRequestSender;
import org.elasticsearch.xpack.inference.external.http.sender.QueryAndDocsInputs;
import org.elasticsearch.xpack.inference.services.ConfigurationParseContext;
import org.elasticsearch.xpack.inference.services.SenderService;
import org.elasticsearch.xpack.inference.services.ServiceComponents;
import org.elasticsearch.xpack.inference.services.ServiceUtils;
import org.elasticsearch.xpack.inference.services.cohere.embeddings.CohereEmbeddingsModel;
import org.elasticsearch.xpack.inference.services.cohere.embeddings.CohereEmbeddingsServiceSettings;
import org.elasticsearch.xpack.inference.services.cohere.rerank.CohereRerankModel;

import java.util.List;
import java.util.Map;
import java.util.Set;

import static org.elasticsearch.xpack.inference.services.ServiceUtils.createInvalidModelException;
import static org.elasticsearch.xpack.inference.services.ServiceUtils.parsePersistedConfigErrorMsg;
import static org.elasticsearch.xpack.inference.services.ServiceUtils.removeFromMapOrDefaultEmpty;
import static org.elasticsearch.xpack.inference.services.ServiceUtils.removeFromMapOrThrowIfNull;
import static org.elasticsearch.xpack.inference.services.ServiceUtils.throwIfNotEmptyMap;
import static org.elasticsearch.xpack.inference.services.cohere.CohereServiceFields.EMBEDDING_MAX_BATCH_SIZE;

public class CohereService extends SenderService {
    public static final String NAME = "cohere";

    public CohereService(HttpRequestSender.Factory factory, ServiceComponents serviceComponents) {
        super(factory, serviceComponents);
    }

    @Override
    public String name() {
        return NAME;
    }

    @Override
    public void parseRequestConfig(
        String inferenceEntityId,
        TaskType taskType,
        Map<String, Object> config,
        Set<String> platformArchitectures,
        ActionListener<Model> parsedModelListener
    ) {
        try {
            Map<String, Object> serviceSettingsMap = removeFromMapOrThrowIfNull(config, ModelConfigurations.SERVICE_SETTINGS);
            Map<String, Object> taskSettingsMap = removeFromMapOrDefaultEmpty(config, ModelConfigurations.TASK_SETTINGS);

            CohereModel model = createModel(
                inferenceEntityId,
                taskType,
                serviceSettingsMap,
                taskSettingsMap,
                serviceSettingsMap,
                TaskType.unsupportedTaskTypeErrorMsg(taskType, NAME),
                ConfigurationParseContext.REQUEST
            );

            throwIfNotEmptyMap(config, NAME);
            throwIfNotEmptyMap(serviceSettingsMap, NAME);
            throwIfNotEmptyMap(taskSettingsMap, NAME);

            parsedModelListener.onResponse(model);
        } catch (Exception e) {
            parsedModelListener.onFailure(e);
        }
    }

    private static CohereModel createModelWithoutLoggingDeprecations(
        String inferenceEntityId,
        TaskType taskType,
        Map<String, Object> serviceSettings,
        Map<String, Object> taskSettings,
        @Nullable Map<String, Object> secretSettings,
        String failureMessage
    ) {
        return createModel(
            inferenceEntityId,
            taskType,
            serviceSettings,
            taskSettings,
            secretSettings,
            failureMessage,
            ConfigurationParseContext.PERSISTENT
        );
    }

    private static CohereModel createModel(
        String inferenceEntityId,
        TaskType taskType,
        Map<String, Object> serviceSettings,
        Map<String, Object> taskSettings,
        @Nullable Map<String, Object> secretSettings,
        String failureMessage,
        ConfigurationParseContext context
    ) {
        return switch (taskType) {
            case TEXT_EMBEDDING -> new CohereEmbeddingsModel(
                inferenceEntityId,
                taskType,
                NAME,
                serviceSettings,
                taskSettings,
                secretSettings,
                context
            );
            case RERANK -> new CohereRerankModel(inferenceEntityId, taskType, NAME, serviceSettings, taskSettings, secretSettings, context);
            default -> throw new ElasticsearchStatusException(failureMessage, RestStatus.BAD_REQUEST);
        };
    }

    @Override
    public CohereModel parsePersistedConfigWithSecrets(
        String inferenceEntityId,
        TaskType taskType,
        Map<String, Object> config,
        Map<String, Object> secrets
    ) {
        Map<String, Object> serviceSettingsMap = removeFromMapOrThrowIfNull(config, ModelConfigurations.SERVICE_SETTINGS);
        Map<String, Object> taskSettingsMap = removeFromMapOrThrowIfNull(config, ModelConfigurations.TASK_SETTINGS);
        Map<String, Object> secretSettingsMap = removeFromMapOrThrowIfNull(secrets, ModelSecrets.SECRET_SETTINGS);

        return createModelWithoutLoggingDeprecations(
            inferenceEntityId,
            taskType,
            serviceSettingsMap,
            taskSettingsMap,
            secretSettingsMap,
            parsePersistedConfigErrorMsg(inferenceEntityId, NAME)
        );
    }

    @Override
    public CohereModel parsePersistedConfig(String inferenceEntityId, TaskType taskType, Map<String, Object> config) {
        Map<String, Object> serviceSettingsMap = removeFromMapOrThrowIfNull(config, ModelConfigurations.SERVICE_SETTINGS);
        Map<String, Object> taskSettingsMap = removeFromMapOrThrowIfNull(config, ModelConfigurations.TASK_SETTINGS);

        return createModelWithoutLoggingDeprecations(
            inferenceEntityId,
            taskType,
            serviceSettingsMap,
            taskSettingsMap,
            null,
            parsePersistedConfigErrorMsg(inferenceEntityId, NAME)
        );
    }

    @Override
    public void doInfer(
        Model model,
        String query,
        List<String> input,
        Map<String, Object> taskSettings,
        InputType inputType,
        TimeValue timeout,
        ActionListener<InferenceServiceResults> listener
    ) {
        if (model instanceof CohereModel == false) {
            listener.onFailure(createInvalidModelException(model));
            return;
        }

        CohereModel cohereModel = (CohereModel) model;
        var actionCreator = new CohereActionCreator(getSender(), getServiceComponents());

        var action = cohereModel.accept(actionCreator, taskSettings, inputType);
        action.execute(new QueryAndDocsInputs(query, input), timeout, listener);
    }

    @Override
    public void doInfer(
        Model model,
        List<String> input,
        Map<String, Object> taskSettings,
        InputType inputType,
        TimeValue timeout,
        ActionListener<InferenceServiceResults> listener
    ) {
        if (model instanceof CohereModel == false) {
            listener.onFailure(createInvalidModelException(model));
            return;
        }

        CohereModel cohereModel = (CohereModel) model;
        var actionCreator = new CohereActionCreator(getSender(), getServiceComponents());

        var action = cohereModel.accept(actionCreator, taskSettings, inputType);
        action.execute(new DocumentsOnlyInput(input), timeout, listener);
    }

    @Override
    protected void doChunkedInfer(
        Model model,
        @Nullable String query,
        List<String> input,
        Map<String, Object> taskSettings,
        InputType inputType,
        ChunkingOptions chunkingOptions,
        TimeValue timeout,
        ActionListener<List<ChunkedInferenceServiceResults>> listener
    ) {
        if (model instanceof CohereModel == false) {
            listener.onFailure(createInvalidModelException(model));
            return;
        }

<<<<<<< HEAD
        CohereModel cohereModel = (CohereModel) model;
        var actionCreator = new CohereActionCreator(getSender(), getServiceComponents());
=======
        doInfer(model, input, taskSettings, inputType, timeout, inferListener);
    }
>>>>>>> 801b013d

        var batchedRequests = new EmbeddingRequestChunker(input, EMBEDDING_MAX_BATCH_SIZE).batchRequestsWithListeners(listener);
        for (var request : batchedRequests) {
            var action = cohereModel.accept(actionCreator, taskSettings, inputType);
            action.execute(new DocumentsOnlyInput(request.batch().inputs()), request.listener());
        }
    }

    /**
     * For text embedding models get the embedding size and
     * update the service settings.
     *
     * @param model The new model
     * @param listener The listener
     */
    @Override
    public void checkModelConfig(Model model, ActionListener<Model> listener) {
        if (model instanceof CohereEmbeddingsModel embeddingsModel) {
            ServiceUtils.getEmbeddingSize(
                model,
                this,
                listener.delegateFailureAndWrap((l, size) -> l.onResponse(updateModelWithEmbeddingDetails(embeddingsModel, size)))
            );
        } else {
            listener.onResponse(model);
        }
    }

    private CohereEmbeddingsModel updateModelWithEmbeddingDetails(CohereEmbeddingsModel model, int embeddingSize) {
        var similarityFromModel = model.getServiceSettings().similarity();
        var similarityToUse = similarityFromModel == null ? SimilarityMeasure.DOT_PRODUCT : similarityFromModel;

        CohereEmbeddingsServiceSettings serviceSettings = new CohereEmbeddingsServiceSettings(
            new CohereServiceSettings(
                model.getServiceSettings().getCommonSettings().uri(),
                similarityToUse,
                embeddingSize,
                model.getServiceSettings().getCommonSettings().maxInputTokens(),
                model.getServiceSettings().getCommonSettings().modelId()
            ),
            model.getServiceSettings().getEmbeddingType()
        );

        return new CohereEmbeddingsModel(model, serviceSettings);
    }

    @Override
    public TransportVersion getMinimalSupportedVersion() {
        return TransportVersions.ML_INFERENCE_L2_NORM_SIMILARITY_ADDED;
    }
}<|MERGE_RESOLUTION|>--- conflicted
+++ resolved
@@ -229,18 +229,13 @@
             return;
         }
 
-<<<<<<< HEAD
         CohereModel cohereModel = (CohereModel) model;
         var actionCreator = new CohereActionCreator(getSender(), getServiceComponents());
-=======
-        doInfer(model, input, taskSettings, inputType, timeout, inferListener);
-    }
->>>>>>> 801b013d
 
         var batchedRequests = new EmbeddingRequestChunker(input, EMBEDDING_MAX_BATCH_SIZE).batchRequestsWithListeners(listener);
         for (var request : batchedRequests) {
             var action = cohereModel.accept(actionCreator, taskSettings, inputType);
-            action.execute(new DocumentsOnlyInput(request.batch().inputs()), request.listener());
+            action.execute(new DocumentsOnlyInput(request.batch().inputs()), timeout, request.listener());
         }
     }
 
