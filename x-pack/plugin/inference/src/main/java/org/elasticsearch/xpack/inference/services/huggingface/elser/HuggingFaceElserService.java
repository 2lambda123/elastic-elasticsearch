--- conflicted
+++ resolved
@@ -14,11 +14,6 @@
 import org.elasticsearch.core.Nullable;
 import org.elasticsearch.inference.TaskType;
 import org.elasticsearch.rest.RestStatus;
-<<<<<<< HEAD
-import org.elasticsearch.xpack.inference.external.action.huggingface.HuggingFaceElserAction;
-import org.elasticsearch.xpack.inference.external.http.batching.HuggingFaceRequestBatcher;
-=======
->>>>>>> fcd92390
 import org.elasticsearch.xpack.inference.external.http.sender.HttpRequestSenderFactory;
 import org.elasticsearch.xpack.inference.services.ServiceComponents;
 import org.elasticsearch.xpack.inference.services.huggingface.HuggingFaceBaseService;
@@ -46,66 +41,10 @@
         @Nullable Map<String, Object> secretSettings,
         String failureMessage
     ) {
-<<<<<<< HEAD
-        Map<String, Object> serviceSettingsMap = removeFromMapOrThrowIfNull(config, ModelConfigurations.SERVICE_SETTINGS);
-        Map<String, Object> secretSettingsMap = removeFromMapOrThrowIfNull(secrets, ModelSecrets.SECRET_SETTINGS);
-
-        HuggingFaceElserServiceSettings serviceSettings = HuggingFaceElserServiceSettings.fromMap(serviceSettingsMap);
-        HuggingFaceElserSecretSettings secretSettings = HuggingFaceElserSecretSettings.fromMap(secretSettingsMap);
-
-        return new HuggingFaceElserModel(modelId, taskType, NAME, serviceSettings, secretSettings);
-    }
-
-    @Override
-    public void infer(Model model, List<String> input, Map<String, Object> taskSettings, ActionListener<InferenceServiceResults> listener) {
-        if (model.getConfigurations().getTaskType() != TaskType.SPARSE_EMBEDDING) {
-            listener.onFailure(
-                new ElasticsearchStatusException(
-                    TaskType.unsupportedTaskTypeErrorMsg(model.getConfigurations().getTaskType(), NAME),
-                    RestStatus.BAD_REQUEST
-                )
-            );
-            return;
-        }
-
-        if (model instanceof HuggingFaceElserModel == false) {
-            listener.onFailure(new ElasticsearchException("The internal model was invalid"));
-            return;
-        }
-
-        init();
-
-        HuggingFaceElserModel huggingFaceElserModel = (HuggingFaceElserModel) model;
-        HuggingFaceElserAction action = new HuggingFaceElserAction(sender.get(), huggingFaceElserModel, serviceComponents.get());
-
-        action.execute(input, listener);
-    }
-
-    @Override
-    public void start(Model model, ActionListener<Boolean> listener) {
-        init();
-        listener.onResponse(true);
-    }
-
-    @Override
-    public void close() throws IOException {
-        IOUtils.closeWhileHandlingException(sender.get());
-    }
-
-    private void init() {
-        sender.updateAndGet(
-            current -> Objects.requireNonNullElseGet(
-                current,
-                () -> factory.get().createSender(name(), HuggingFaceRequestBatcher.Factory::new)
-            )
-        );
-        sender.get().start();
-=======
         return switch (taskType) {
             case SPARSE_EMBEDDING -> new HuggingFaceElserModel(modelId, taskType, NAME, serviceSettings, secretSettings);
             default -> throw new ElasticsearchStatusException(failureMessage, RestStatus.BAD_REQUEST);
         };
->>>>>>> fcd92390
     }
 
     @Override
