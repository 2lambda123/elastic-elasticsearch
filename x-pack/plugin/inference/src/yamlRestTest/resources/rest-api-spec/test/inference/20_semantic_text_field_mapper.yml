--- conflicted
+++ resolved
@@ -65,7 +65,6 @@
           index: test-index
           id: doc_1
           body:
-<<<<<<< HEAD
             dense_field: "you know, for testing"
 
 ---
@@ -86,8 +85,4 @@
                   - text: "inference test"
                     inference: [ 0.1, 0.2, 0.3, 0.4, 0.5 ]
                   - text: "another inference test"
-                    inference: [ -0.1, -0.2, -0.3, -0.4, -0.5 ]
-
-=======
-            dense_field: "you know, for testing"
->>>>>>> d4e283dd
+                    inference: [ -0.1, -0.2, -0.3, -0.4, -0.5 ]