--- conflicted
+++ resolved
@@ -117,8 +117,6 @@
                 Set.of(),
                 modelVerificationListener
             );
-<<<<<<< HEAD
-=======
 
             assertThat(model, instanceOf(OpenAiEmbeddingsModel.class));
 
@@ -128,7 +126,6 @@
             assertThat(embeddingsModel.getTaskSettings().modelId(), is("model"));
             assertThat(embeddingsModel.getTaskSettings().user(), is("user"));
             assertThat(embeddingsModel.getSecretSettings().apiKey().toString(), is("secret"));
->>>>>>> f1b4878c
         }
     }
 
@@ -285,8 +282,6 @@
                 Set.of(),
                 modelVerificationListener
             );
-<<<<<<< HEAD
-=======
 
             assertThat(model, instanceOf(OpenAiEmbeddingsModel.class));
 
@@ -296,7 +291,6 @@
             assertThat(embeddingsModel.getTaskSettings().modelId(), is("model"));
             assertNull(embeddingsModel.getTaskSettings().user());
             assertThat(embeddingsModel.getSecretSettings().apiKey().toString(), is("secret"));
->>>>>>> f1b4878c
         }
     }
 
