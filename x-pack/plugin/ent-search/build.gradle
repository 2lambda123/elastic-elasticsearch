--- conflicted
+++ resolved
@@ -14,9 +14,6 @@
 dependencies {
   compileOnly project(path: xpackModule('core'))
   api project(':modules:lang-mustache')
-  api "com.fasterxml.jackson.core:jackson-core:${versions.jackson}"
-  api "com.fasterxml.jackson.core:jackson-databind:${versions.jackson}"
-  api "com.fasterxml.jackson.core:jackson-annotations:${versions.jackson}"
 
   // JSON Schema dependencies
   implementation "org.apache.commons:commons-lang3:${versions.commons_lang3}"
@@ -39,7 +36,6 @@
   mapping from: /jackson.*/, to: 'jackson'
 }
 
-<<<<<<< HEAD
 tasks.named("thirdPartyAudit").configure {
   ignoreMissingClasses(
     // [missing classes] SLF4j includes an optional class that depends on an extension class (!)
@@ -48,6 +44,3 @@
 }
 
 addQaCheckDependencies(project)
-=======
-addQaCheckDependencies(project)
->>>>>>> 0c8bb467
