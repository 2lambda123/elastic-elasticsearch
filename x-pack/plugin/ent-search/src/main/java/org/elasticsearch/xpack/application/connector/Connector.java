/*
 * Copyright Elasticsearch B.V. and/or licensed to Elasticsearch B.V. under one
 * or more contributor license agreements. Licensed under the Elastic License
 * 2.0; you may not use this file except in compliance with the Elastic License
 * 2.0.
 */

package org.elasticsearch.xpack.application.connector;

import org.elasticsearch.ElasticsearchParseException;
import org.elasticsearch.common.bytes.BytesReference;
import org.elasticsearch.common.io.stream.NamedWriteable;
import org.elasticsearch.common.io.stream.StreamInput;
import org.elasticsearch.common.io.stream.StreamOutput;
import org.elasticsearch.common.xcontent.XContentHelper;
import org.elasticsearch.core.Nullable;
import org.elasticsearch.xcontent.ConstructingObjectParser;
import org.elasticsearch.xcontent.ObjectParser;
import org.elasticsearch.xcontent.ParseField;
import org.elasticsearch.xcontent.ToXContentObject;
import org.elasticsearch.xcontent.XContentBuilder;
import org.elasticsearch.xcontent.XContentParser;
import org.elasticsearch.xcontent.XContentParserConfiguration;
import org.elasticsearch.xcontent.XContentType;

import java.io.IOException;
import java.time.Instant;
import java.util.Collections;
import java.util.HashMap;
import java.util.List;
import java.util.Locale;
import java.util.Map;
import java.util.Objects;

import static org.elasticsearch.xcontent.ConstructingObjectParser.constructorArg;
import static org.elasticsearch.xcontent.ConstructingObjectParser.optionalConstructorArg;

/**
 * Represents a Connector in the Elasticsearch ecosystem. Connectors are used for integrating
 * and synchronizing external data sources with Elasticsearch. Each Connector instance encapsulates
 * various settings and state information, including:
 * <ul>
 *     <li>A unique identifier for distinguishing different connectors.</li>
 *     <li>API key for authenticating with Elasticsearch, ensuring secure access.</li>
 *     <li>A configuration mapping which holds specific settings and parameters for the connector's operation.</li>
 *     <li>A {@link ConnectorCustomSchedule} object that defines custom scheduling.</li>
 *     <li>A description providing an overview or purpose of the connector.</li>
 *     <li>An error string capturing the latest error encountered during the connector's operation, if any.</li>
 *     <li>A {@link ConnectorFeatures} object encapsulating the set of features enabled for this connector.</li>
 *     <li>A list of {@link ConnectorFiltering} objects for applying filtering rules to the data processed by the connector.</li>
 *     <li>The name of the Elasticsearch index where the synchronized data is stored or managed.</li>
 *     <li>A boolean flag 'isNative' indicating whether the connector is a native Elasticsearch connector.</li>
 *     <li>The language associated with the connector.</li>
 *     <li>The timestamp when the connector was last active or seen.</li>
 *     <li>A {@link ConnectorSyncInfo} object containing synchronization state and history information.</li>
 *     <li>The name of the connector.</li>
 *     <li>A {@link ConnectorIngestPipeline} object specifying the data ingestion pipeline configuration.</li>
 *     <li>A {@link ConnectorScheduling} object with the scheduling configuration to trigger data sync.</li>
 *     <li>The type of connector.</li>
 *     <li>A {@link ConnectorStatus} indicating the current status of the connector.</li>
 *     <li>A sync cursor, used for incremental syncs.</li>
 *     <li>A boolean flag 'syncNow', which, when set, triggers an immediate synchronization operation.</li>
 * </ul>
 */
public class Connector implements NamedWriteable, ToXContentObject {

    public static final String NAME = Connector.class.getName().toUpperCase(Locale.ROOT);

    private final String connectorId;
    @Nullable
    private final String apiKeyId;
    @Nullable
    private final Map<String, ConnectorConfiguration> configuration;
    @Nullable
    private final Map<String, ConnectorCustomSchedule> customScheduling;
    @Nullable
    private final String description;
    @Nullable
    private final String error;
    @Nullable
    private final ConnectorFeatures features;
    @Nullable
    private final List<ConnectorFiltering> filtering;
    @Nullable
    private final String indexName;

    private final boolean isNative;
    @Nullable
    private final String language;
    @Nullable
    private final Instant lastSeen;
    @Nullable
    private final ConnectorSyncInfo syncInfo;
    @Nullable
    private final String name;
    @Nullable
    private final ConnectorIngestPipeline pipeline;
    @Nullable
    private final ConnectorScheduling scheduling;
    @Nullable
    private final String serviceType;
    private final ConnectorStatus status;
    @Nullable
    private final Object syncCursor;
    private final boolean syncNow;

    /**
     * Constructor for Connector.
     *
     * @param connectorId        Unique identifier for the connector.
     * @param apiKeyId           API key ID used for authentication/authorization against ES.
     * @param configuration      Configuration settings for the connector.
     * @param customScheduling   Custom scheduling settings for the connector.
     * @param description        Description of the connector.
     * @param error              Information about the last error encountered by the connector, if any.
     * @param features           Features enabled for the connector.
     * @param filtering          Filtering settings applied by the connector.
     * @param indexName          Name of the index associated with the connector.
     * @param isNative           Flag indicating whether the connector is a native type.
     * @param language           The language supported by the connector.
     * @param lastSeen           The timestamp when the connector was last active or seen.
     * @param syncInfo           Information about the synchronization state of the connector.
     * @param name               Name of the connector.
     * @param pipeline           Ingest pipeline configuration.
     * @param scheduling         Scheduling settings for regular data synchronization.
     * @param serviceType        Type of service the connector integrates with.
     * @param status             Current status of the connector.
     * @param syncCursor         Position or state indicating the current point of synchronization.
     * @param syncNow            Flag indicating whether an immediate synchronization is requested.
     */
    private Connector(
        String connectorId,
        String apiKeyId,
        Map<String, ConnectorConfiguration> configuration,
        Map<String, ConnectorCustomSchedule> customScheduling,
        String description,
        String error,
        ConnectorFeatures features,
        List<ConnectorFiltering> filtering,
        String indexName,
        boolean isNative,
        String language,
        Instant lastSeen,
        ConnectorSyncInfo syncInfo,
        String name,
        ConnectorIngestPipeline pipeline,
        ConnectorScheduling scheduling,
        String serviceType,
        ConnectorStatus status,
        Object syncCursor,
        boolean syncNow
    ) {
        this.connectorId = Objects.requireNonNull(connectorId, "connectorId cannot be null");
        this.apiKeyId = apiKeyId;
        this.configuration = configuration;
        this.customScheduling = customScheduling;
        this.description = description;
        this.error = error;
        this.features = features;
        this.filtering = filtering;
        this.indexName = indexName;
        this.isNative = isNative;
        this.language = language;
        this.lastSeen = lastSeen;
        this.syncInfo = syncInfo;
        this.name = name;
        this.pipeline = pipeline;
        this.scheduling = scheduling;
        this.serviceType = serviceType;
        this.status = Objects.requireNonNull(status, "connector status cannot be null");
        this.syncCursor = syncCursor;
        this.syncNow = syncNow;
    }

    public Connector(StreamInput in) throws IOException {
        this.connectorId = in.readString();
        this.apiKeyId = in.readOptionalString();
        this.configuration = in.readMap(ConnectorConfiguration::new);
        this.customScheduling = in.readMap(ConnectorCustomSchedule::new);
        this.description = in.readOptionalString();
        this.error = in.readOptionalString();
        this.features = in.readOptionalWriteable(ConnectorFeatures::new);
        this.filtering = in.readOptionalCollectionAsList(ConnectorFiltering::new);
        this.indexName = in.readOptionalString();
        this.isNative = in.readBoolean();
        this.language = in.readOptionalString();
        this.lastSeen = in.readOptionalInstant();
        this.syncInfo = in.readOptionalWriteable(ConnectorSyncInfo::new);
        this.name = in.readOptionalString();
        this.pipeline = in.readOptionalWriteable(ConnectorIngestPipeline::new);
        this.scheduling = in.readOptionalWriteable(ConnectorScheduling::new);
        this.serviceType = in.readOptionalString();
        this.status = in.readEnum(ConnectorStatus.class);
        this.syncCursor = in.readGenericValue();
        this.syncNow = in.readBoolean();
    }

    public static final ParseField ID_FIELD = new ParseField("connector_id");
    static final ParseField API_KEY_ID_FIELD = new ParseField("api_key_id");
    public static final ParseField CONFIGURATION_FIELD = new ParseField("configuration");
    static final ParseField CUSTOM_SCHEDULING_FIELD = new ParseField("custom_scheduling");
<<<<<<< HEAD
    public static final ParseField DESCRIPTION_FIELD = new ParseField("description");
    static final ParseField ERROR_FIELD = new ParseField("error");
=======
    static final ParseField DESCRIPTION_FIELD = new ParseField("description");
    public static final ParseField ERROR_FIELD = new ParseField("error");
>>>>>>> 26905047
    static final ParseField FEATURES_FIELD = new ParseField("features");
    public static final ParseField FILTERING_FIELD = new ParseField("filtering");
    public static final ParseField INDEX_NAME_FIELD = new ParseField("index_name");
    static final ParseField IS_NATIVE_FIELD = new ParseField("is_native");
    public static final ParseField LANGUAGE_FIELD = new ParseField("language");
<<<<<<< HEAD
=======
    public static final ParseField LAST_SEEN_FIELD = new ParseField("last_seen");
>>>>>>> 26905047
    public static final ParseField NAME_FIELD = new ParseField("name");
    public static final ParseField PIPELINE_FIELD = new ParseField("pipeline");
    public static final ParseField SCHEDULING_FIELD = new ParseField("scheduling");
    public static final ParseField SERVICE_TYPE_FIELD = new ParseField("service_type");
    static final ParseField STATUS_FIELD = new ParseField("status");
    static final ParseField SYNC_CURSOR_FIELD = new ParseField("sync_cursor");
    static final ParseField SYNC_NOW_FIELD = new ParseField("sync_now");

    @SuppressWarnings("unchecked")
    private static final ConstructingObjectParser<Connector, Void> PARSER = new ConstructingObjectParser<>("connector", true, (args) -> {
        int i = 0;
        return new Builder().setConnectorId((String) args[i++])
            .setApiKeyId((String) args[i++])
            .setConfiguration((Map<String, ConnectorConfiguration>) args[i++])
            .setCustomScheduling((Map<String, ConnectorCustomSchedule>) args[i++])
            .setDescription((String) args[i++])
            .setError((String) args[i++])
            .setFeatures((ConnectorFeatures) args[i++])
            .setFiltering((List<ConnectorFiltering>) args[i++])
            .setIndexName((String) args[i++])
            .setIsNative((Boolean) args[i++])
            .setLanguage((String) args[i++])
            .setLastSeen((Instant) args[i++])
            .setSyncInfo(
                new ConnectorSyncInfo.Builder().setLastAccessControlSyncError((String) args[i++])
                    .setLastAccessControlSyncScheduledAt((Instant) args[i++])
                    .setLastAccessControlSyncStatus((ConnectorSyncStatus) args[i++])
                    .setLastDeletedDocumentCount((Long) args[i++])
                    .setLastIncrementalSyncScheduledAt((Instant) args[i++])
                    .setLastIndexedDocumentCount((Long) args[i++])
                    .setLastSyncError((String) args[i++])
                    .setLastSyncScheduledAt((Instant) args[i++])
                    .setLastSyncStatus((ConnectorSyncStatus) args[i++])
                    .setLastSynced((Instant) args[i++])
                    .build()
            )
            .setName((String) args[i++])
            .setPipeline((ConnectorIngestPipeline) args[i++])
            .setScheduling((ConnectorScheduling) args[i++])
            .setServiceType((String) args[i++])
            .setStatus((ConnectorStatus) args[i++])
            .setSyncCursor(args[i++])
            .setSyncNow((Boolean) args[i])
            .build();
    });

    static {
        PARSER.declareString(constructorArg(), ID_FIELD);
        PARSER.declareString(optionalConstructorArg(), API_KEY_ID_FIELD);
        PARSER.declareField(
            optionalConstructorArg(),
            (p, c) -> p.map(HashMap::new, ConnectorConfiguration::fromXContent),
            CONFIGURATION_FIELD,
            ObjectParser.ValueType.OBJECT
        );
        PARSER.declareField(
            optionalConstructorArg(),
            (p, c) -> p.map(HashMap::new, ConnectorCustomSchedule::fromXContent),
            CUSTOM_SCHEDULING_FIELD,
            ObjectParser.ValueType.OBJECT
        );
        PARSER.declareString(optionalConstructorArg(), DESCRIPTION_FIELD);
        PARSER.declareString(optionalConstructorArg(), ERROR_FIELD);
        PARSER.declareField(
            optionalConstructorArg(),
            (p, c) -> ConnectorFeatures.fromXContent(p),
            FEATURES_FIELD,
            ObjectParser.ValueType.OBJECT
        );
        PARSER.declareObjectArray(optionalConstructorArg(), (p, c) -> ConnectorFiltering.fromXContent(p), FILTERING_FIELD);
        PARSER.declareString(optionalConstructorArg(), INDEX_NAME_FIELD);
        PARSER.declareBoolean(optionalConstructorArg(), IS_NATIVE_FIELD);
        PARSER.declareString(optionalConstructorArg(), LANGUAGE_FIELD);
        PARSER.declareField(
            optionalConstructorArg(),
            (p, c) -> p.currentToken() == XContentParser.Token.VALUE_NULL ? null : Instant.parse(p.text()),
            Connector.LAST_SEEN_FIELD,
            ObjectParser.ValueType.STRING_OR_NULL
        );

        PARSER.declareStringOrNull(optionalConstructorArg(), ConnectorSyncInfo.LAST_ACCESS_CONTROL_SYNC_ERROR);
        PARSER.declareField(
            optionalConstructorArg(),
            (p, c) -> p.currentToken() == XContentParser.Token.VALUE_NULL ? null : Instant.parse(p.text()),
            ConnectorSyncInfo.LAST_ACCESS_CONTROL_SYNC_SCHEDULED_AT_FIELD,
            ObjectParser.ValueType.STRING_OR_NULL
        );
        PARSER.declareField(
            optionalConstructorArg(),
            (p, c) -> p.currentToken() == XContentParser.Token.VALUE_NULL ? null : ConnectorSyncStatus.connectorSyncStatus(p.text()),
            ConnectorSyncInfo.LAST_ACCESS_CONTROL_SYNC_STATUS_FIELD,
            ObjectParser.ValueType.STRING_OR_NULL
        );
        PARSER.declareLong(optionalConstructorArg(), ConnectorSyncInfo.LAST_DELETED_DOCUMENT_COUNT_FIELD);
        PARSER.declareField(
            optionalConstructorArg(),
            (p, c) -> p.currentToken() == XContentParser.Token.VALUE_NULL ? null : Instant.parse(p.text()),
            ConnectorSyncInfo.LAST_INCREMENTAL_SYNC_SCHEDULED_AT_FIELD,
            ObjectParser.ValueType.STRING_OR_NULL
        );
        PARSER.declareLong(optionalConstructorArg(), ConnectorSyncInfo.LAST_INDEXED_DOCUMENT_COUNT_FIELD);
        PARSER.declareStringOrNull(optionalConstructorArg(), ConnectorSyncInfo.LAST_SYNC_ERROR_FIELD);
        PARSER.declareField(
            optionalConstructorArg(),
            (p, c) -> p.currentToken() == XContentParser.Token.VALUE_NULL ? null : Instant.parse(p.text()),
            ConnectorSyncInfo.LAST_SYNC_SCHEDULED_AT_FIELD,
            ObjectParser.ValueType.STRING_OR_NULL
        );
        PARSER.declareField(
            optionalConstructorArg(),
            (p, c) -> p.currentToken() == XContentParser.Token.VALUE_NULL ? null : ConnectorSyncStatus.connectorSyncStatus(p.text()),
            ConnectorSyncInfo.LAST_SYNC_STATUS_FIELD,
            ObjectParser.ValueType.STRING_OR_NULL
        );
        PARSER.declareField(
            optionalConstructorArg(),
            (p, c) -> p.currentToken() == XContentParser.Token.VALUE_NULL ? null : Instant.parse(p.text()),
            ConnectorSyncInfo.LAST_SYNCED_FIELD,
            ObjectParser.ValueType.STRING_OR_NULL
        );

        PARSER.declareString(optionalConstructorArg(), NAME_FIELD);
        PARSER.declareField(
            optionalConstructorArg(),
            (p, c) -> ConnectorIngestPipeline.fromXContent(p),
            PIPELINE_FIELD,
            ObjectParser.ValueType.OBJECT
        );
        PARSER.declareField(
            optionalConstructorArg(),
            (p, c) -> ConnectorScheduling.fromXContent(p),
            SCHEDULING_FIELD,
            ObjectParser.ValueType.OBJECT
        );
        PARSER.declareString(optionalConstructorArg(), SERVICE_TYPE_FIELD);
        PARSER.declareField(
            optionalConstructorArg(),
            (p, c) -> ConnectorStatus.connectorStatus(p.text()),
            STATUS_FIELD,
            ObjectParser.ValueType.STRING
        );
        PARSER.declareField(
            optionalConstructorArg(),
            (parser, context) -> parser.map(),
            SYNC_CURSOR_FIELD,
            ObjectParser.ValueType.OBJECT_OR_NULL
        );
        PARSER.declareBoolean(optionalConstructorArg(), SYNC_NOW_FIELD);
    }

    public static Connector fromXContentBytes(BytesReference source, XContentType xContentType) {
        try (XContentParser parser = XContentHelper.createParser(XContentParserConfiguration.EMPTY, source, xContentType)) {
            return Connector.fromXContent(parser);
        } catch (IOException e) {
            throw new ElasticsearchParseException("Failed to parse a connector document.", e);
        }
    }

    public static Connector fromXContent(XContentParser parser) throws IOException {
        return PARSER.parse(parser, null);
    }

    @Override
    public XContentBuilder toXContent(XContentBuilder builder, Params params) throws IOException {
        builder.startObject();
        {
            builder.field(ID_FIELD.getPreferredName(), connectorId);
            if (apiKeyId != null) {
                builder.field(API_KEY_ID_FIELD.getPreferredName(), apiKeyId);
            }
            if (configuration != null) {
                builder.xContentValuesMap(CONFIGURATION_FIELD.getPreferredName(), configuration);
            }
            if (customScheduling != null) {
                builder.xContentValuesMap(CUSTOM_SCHEDULING_FIELD.getPreferredName(), customScheduling);
            }
            if (description != null) {
                builder.field(DESCRIPTION_FIELD.getPreferredName(), description);
            }
            if (error != null) {
                builder.field(ERROR_FIELD.getPreferredName(), error);
            }
            if (features != null) {
                builder.field(FEATURES_FIELD.getPreferredName(), features);
            }
            if (filtering != null) {
                builder.xContentList(FILTERING_FIELD.getPreferredName(), filtering);
            }
            if (indexName != null) {
                builder.field(INDEX_NAME_FIELD.getPreferredName(), indexName);
            }
            builder.field(IS_NATIVE_FIELD.getPreferredName(), isNative);
            if (language != null) {
                builder.field(LANGUAGE_FIELD.getPreferredName(), language);
            }
            builder.field(LAST_SEEN_FIELD.getPreferredName(), lastSeen);
            if (syncInfo != null) {
                syncInfo.toXContent(builder, params);
            }
            if (name != null) {
                builder.field(NAME_FIELD.getPreferredName(), name);
            }
            if (pipeline != null) {
                builder.field(PIPELINE_FIELD.getPreferredName(), pipeline);
            }
            if (scheduling != null) {
                builder.field(SCHEDULING_FIELD.getPreferredName(), scheduling);
            }
            if (serviceType != null) {
                builder.field(SERVICE_TYPE_FIELD.getPreferredName(), serviceType);
            }
            if (syncCursor != null) {
                builder.field(SYNC_CURSOR_FIELD.getPreferredName(), syncCursor);
            }
            builder.field(STATUS_FIELD.getPreferredName(), status.toString());
            builder.field(SYNC_NOW_FIELD.getPreferredName(), syncNow);

        }
        builder.endObject();
        return builder;
    }

    @Override
    public void writeTo(StreamOutput out) throws IOException {
        out.writeString(connectorId);
        out.writeOptionalString(apiKeyId);
        out.writeMap(configuration, StreamOutput::writeWriteable);
        out.writeMap(customScheduling, StreamOutput::writeWriteable);
        out.writeOptionalString(description);
        out.writeOptionalString(error);
        out.writeOptionalWriteable(features);
        out.writeOptionalCollection(filtering);
        out.writeOptionalString(indexName);
        out.writeBoolean(isNative);
        out.writeOptionalString(language);
        out.writeOptionalInstant(lastSeen);
        out.writeOptionalWriteable(syncInfo);
        out.writeOptionalString(name);
        out.writeOptionalWriteable(pipeline);
        out.writeOptionalWriteable(scheduling);
        out.writeOptionalString(serviceType);
        out.writeEnum(status);
        out.writeGenericValue(syncCursor);
        out.writeBoolean(syncNow);
    }

    public String getConnectorId() {
        return connectorId;
    }

    public String getApiKeyId() {
        return apiKeyId;
    }

<<<<<<< HEAD
    public Map<String, Object> getConfiguration() {
        return configuration;
    }

=======
>>>>>>> 26905047
    public Map<String, ConnectorCustomSchedule> getCustomScheduling() {
        return customScheduling;
    }

    public String getDescription() {
        return description;
    }

    public String getError() {
        return error;
    }

    public ConnectorFeatures getFeatures() {
        return features;
    }

    public List<ConnectorFiltering> getFiltering() {
        return filtering;
    }

    public String getIndexName() {
        return indexName;
    }

    public boolean isNative() {
        return isNative;
    }

    public String getLanguage() {
        return language;
    }

<<<<<<< HEAD
    public ConnectorSyncInfo getSyncInfo() {
        return syncInfo;
    }

=======
>>>>>>> 26905047
    public String getName() {
        return name;
    }

    public ConnectorIngestPipeline getPipeline() {
        return pipeline;
    }

    public ConnectorScheduling getScheduling() {
        return scheduling;
    }

    public String getServiceType() {
        return serviceType;
    }

<<<<<<< HEAD
    public ConnectorStatus getStatus() {
        return status;
    }

    public Object getSyncCursor() {
        return syncCursor;
    }

    public boolean isSyncNow() {
        return syncNow;
=======
    public Map<String, ConnectorConfiguration> getConfiguration() {
        return configuration;
>>>>>>> 26905047
    }

    public Object getSyncCursor() {
        return syncCursor;
    }

    public boolean isSyncNow() {
        return syncNow;
    }

    public ConnectorSyncInfo getSyncInfo() {
        return syncInfo;
    }

    public Instant getLastSeen() {
        return lastSeen;
    }

    public ConnectorStatus getStatus() {
        return status;
    }

    @Override
    public boolean equals(Object o) {
        if (this == o) return true;
        if (o == null || getClass() != o.getClass()) return false;
        Connector connector = (Connector) o;
        return isNative == connector.isNative
            && syncNow == connector.syncNow
            && Objects.equals(connectorId, connector.connectorId)
            && Objects.equals(apiKeyId, connector.apiKeyId)
            && Objects.equals(configuration, connector.configuration)
            && Objects.equals(customScheduling, connector.customScheduling)
            && Objects.equals(description, connector.description)
            && Objects.equals(error, connector.error)
            && Objects.equals(features, connector.features)
            && Objects.equals(filtering, connector.filtering)
            && Objects.equals(indexName, connector.indexName)
            && Objects.equals(language, connector.language)
            && Objects.equals(lastSeen, connector.lastSeen)
            && Objects.equals(syncInfo, connector.syncInfo)
            && Objects.equals(name, connector.name)
            && Objects.equals(pipeline, connector.pipeline)
            && Objects.equals(scheduling, connector.scheduling)
            && Objects.equals(serviceType, connector.serviceType)
            && status == connector.status
            && Objects.equals(syncCursor, connector.syncCursor);
    }

    @Override
    public int hashCode() {
        return Objects.hash(
            connectorId,
            apiKeyId,
            configuration,
            customScheduling,
            description,
            error,
            features,
            filtering,
            indexName,
            isNative,
            language,
            lastSeen,
            syncInfo,
            name,
            pipeline,
            scheduling,
            serviceType,
            status,
            syncCursor,
            syncNow
        );
    }

    @Override
    public String getWriteableName() {
        return NAME;
    }

    public static class Builder {

        private String connectorId;
        private String apiKeyId;
        private Map<String, ConnectorConfiguration> configuration = Collections.emptyMap();
        private Map<String, ConnectorCustomSchedule> customScheduling = Collections.emptyMap();
        private String description;
        private String error;
        private ConnectorFeatures features;
        private List<ConnectorFiltering> filtering = List.of(ConnectorFiltering.getDefaultConnectorFilteringConfig());
        private String indexName;
        private boolean isNative = false;
        private String language;

        private Instant lastSeen;
        private ConnectorSyncInfo syncInfo = new ConnectorSyncInfo.Builder().build();
        private String name;
        private ConnectorIngestPipeline pipeline;
        private ConnectorScheduling scheduling = ConnectorScheduling.getDefaultConnectorScheduling();
        private String serviceType;
        private ConnectorStatus status = ConnectorStatus.CREATED;
        private Object syncCursor;
        private boolean syncNow = false;

        public Builder setConnectorId(String connectorId) {
            this.connectorId = connectorId;
            return this;
        }

        public Builder setApiKeyId(String apiKeyId) {
            this.apiKeyId = apiKeyId;
            return this;
        }

        public Builder setConfiguration(Map<String, ConnectorConfiguration> configuration) {
            this.configuration = configuration;
            return this;
        }

        public Builder setCustomScheduling(Map<String, ConnectorCustomSchedule> customScheduling) {
            this.customScheduling = customScheduling;
            return this;
        }

        public Builder setDescription(String description) {
            this.description = description;
            return this;
        }

        public Builder setError(String error) {
            this.error = error;
            return this;
        }

        public Builder setFeatures(ConnectorFeatures features) {
            this.features = features;
            return this;
        }

        public Builder setFiltering(List<ConnectorFiltering> filtering) {
            this.filtering = filtering;
            return this;
        }

        public Builder setIndexName(String indexName) {
            this.indexName = indexName;
            return this;
        }

        public Builder setIsNative(boolean isNative) {
            this.isNative = isNative;
            if (isNative) {
                this.status = ConnectorStatus.NEEDS_CONFIGURATION;
            }
            return this;
        }

        public Builder setLanguage(String language) {
            this.language = language;
            return this;
        }

        public Builder setLastSeen(Instant lastSeen) {
            this.lastSeen = lastSeen;
            return this;
        }

        public Builder setSyncInfo(ConnectorSyncInfo syncInfo) {
            this.syncInfo = syncInfo;
            return this;
        }

        public Builder setName(String name) {
            this.name = Objects.requireNonNullElse(name, "");
            return this;
        }

        public Builder setPipeline(ConnectorIngestPipeline pipeline) {
            this.pipeline = pipeline;
            return this;
        }

        public Builder setScheduling(ConnectorScheduling scheduling) {
            this.scheduling = scheduling;
            return this;
        }

        public Builder setServiceType(String serviceType) {
            this.serviceType = serviceType;
            return this;
        }

        public Builder setStatus(ConnectorStatus status) {
            this.status = status;
            return this;
        }

        public Builder setSyncCursor(Object syncCursor) {
            this.syncCursor = syncCursor;
            return this;
        }

        public Builder setSyncNow(boolean syncNow) {
            this.syncNow = syncNow;
            return this;
        }

        public Connector build() {
            return new Connector(
                connectorId,
                apiKeyId,
                configuration,
                customScheduling,
                description,
                error,
                features,
                filtering,
                indexName,
                isNative,
                language,
                lastSeen,
                syncInfo,
                name,
                pipeline,
                scheduling,
                serviceType,
                status,
                syncCursor,
                syncNow
            );
        }
    }
}<|MERGE_RESOLUTION|>--- conflicted
+++ resolved
@@ -199,22 +199,14 @@
     static final ParseField API_KEY_ID_FIELD = new ParseField("api_key_id");
     public static final ParseField CONFIGURATION_FIELD = new ParseField("configuration");
     static final ParseField CUSTOM_SCHEDULING_FIELD = new ParseField("custom_scheduling");
-<<<<<<< HEAD
     public static final ParseField DESCRIPTION_FIELD = new ParseField("description");
-    static final ParseField ERROR_FIELD = new ParseField("error");
-=======
-    static final ParseField DESCRIPTION_FIELD = new ParseField("description");
     public static final ParseField ERROR_FIELD = new ParseField("error");
->>>>>>> 26905047
     static final ParseField FEATURES_FIELD = new ParseField("features");
     public static final ParseField FILTERING_FIELD = new ParseField("filtering");
     public static final ParseField INDEX_NAME_FIELD = new ParseField("index_name");
     static final ParseField IS_NATIVE_FIELD = new ParseField("is_native");
     public static final ParseField LANGUAGE_FIELD = new ParseField("language");
-<<<<<<< HEAD
-=======
     public static final ParseField LAST_SEEN_FIELD = new ParseField("last_seen");
->>>>>>> 26905047
     public static final ParseField NAME_FIELD = new ParseField("name");
     public static final ParseField PIPELINE_FIELD = new ParseField("pipeline");
     public static final ParseField SCHEDULING_FIELD = new ParseField("scheduling");
@@ -469,13 +461,10 @@
         return apiKeyId;
     }
 
-<<<<<<< HEAD
-    public Map<String, Object> getConfiguration() {
+    public Map<String, ConnectorConfiguration> getConfiguration() {
         return configuration;
     }
 
-=======
->>>>>>> 26905047
     public Map<String, ConnectorCustomSchedule> getCustomScheduling() {
         return customScheduling;
     }
@@ -508,13 +497,14 @@
         return language;
     }
 
-<<<<<<< HEAD
+    public Instant getLastSeen() {
+        return lastSeen;
+    }
+
     public ConnectorSyncInfo getSyncInfo() {
         return syncInfo;
     }
 
-=======
->>>>>>> 26905047
     public String getName() {
         return name;
     }
@@ -531,7 +521,6 @@
         return serviceType;
     }
 
-<<<<<<< HEAD
     public ConnectorStatus getStatus() {
         return status;
     }
@@ -542,30 +531,6 @@
 
     public boolean isSyncNow() {
         return syncNow;
-=======
-    public Map<String, ConnectorConfiguration> getConfiguration() {
-        return configuration;
->>>>>>> 26905047
-    }
-
-    public Object getSyncCursor() {
-        return syncCursor;
-    }
-
-    public boolean isSyncNow() {
-        return syncNow;
-    }
-
-    public ConnectorSyncInfo getSyncInfo() {
-        return syncInfo;
-    }
-
-    public Instant getLastSeen() {
-        return lastSeen;
-    }
-
-    public ConnectorStatus getStatus() {
-        return status;
     }
 
     @Override
