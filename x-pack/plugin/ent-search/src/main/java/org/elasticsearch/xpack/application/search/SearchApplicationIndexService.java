/*
 * Copyright Elasticsearch B.V. and/or licensed to Elasticsearch B.V. under one
 * or more contributor license agreements. Licensed under the Elastic License
 * 2.0; you may not use this file except in compliance with the Elastic License
 * 2.0.
 */

package org.elasticsearch.xpack.application.search;

import org.elasticsearch.ElasticsearchParseException;
import org.elasticsearch.ResourceNotFoundException;
import org.elasticsearch.TransportVersion;
import org.elasticsearch.Version;
import org.elasticsearch.action.ActionListener;
import org.elasticsearch.action.DelegatingActionListener;
import org.elasticsearch.action.DocWriteRequest;
import org.elasticsearch.action.DocWriteResponse;
import org.elasticsearch.action.admin.indices.alias.IndicesAliasesRequest;
import org.elasticsearch.action.admin.indices.alias.IndicesAliasesRequestBuilder;
import org.elasticsearch.action.admin.indices.alias.get.GetAliasesRequest;
import org.elasticsearch.action.admin.indices.alias.get.GetAliasesResponse;
import org.elasticsearch.action.delete.DeleteRequest;
import org.elasticsearch.action.delete.DeleteResponse;
import org.elasticsearch.action.get.GetRequest;
import org.elasticsearch.action.index.IndexRequest;
import org.elasticsearch.action.index.IndexResponse;
import org.elasticsearch.action.search.SearchRequest;
import org.elasticsearch.action.search.SearchResponse;
import org.elasticsearch.action.support.WriteRequest;
import org.elasticsearch.action.support.master.AcknowledgedResponse;
import org.elasticsearch.client.internal.Client;
import org.elasticsearch.client.internal.OriginSettingClient;
import org.elasticsearch.cluster.metadata.IndexMetadata;
import org.elasticsearch.cluster.metadata.Metadata;
import org.elasticsearch.cluster.service.ClusterService;
import org.elasticsearch.common.ValidationException;
import org.elasticsearch.common.bytes.BytesReference;
import org.elasticsearch.common.document.DocumentField;
import org.elasticsearch.common.io.stream.InputStreamStreamInput;
import org.elasticsearch.common.io.stream.NamedWriteableAwareStreamInput;
import org.elasticsearch.common.io.stream.NamedWriteableRegistry;
import org.elasticsearch.common.io.stream.OutputStreamStreamOutput;
import org.elasticsearch.common.io.stream.ReleasableBytesStreamOutput;
import org.elasticsearch.common.io.stream.StreamInput;
import org.elasticsearch.common.settings.Settings;
import org.elasticsearch.common.util.BigArrays;
import org.elasticsearch.common.xcontent.XContentHelper;
import org.elasticsearch.common.xcontent.XContentParserUtils;
import org.elasticsearch.core.Streams;
import org.elasticsearch.index.Index;
import org.elasticsearch.index.IndexNotFoundException;
import org.elasticsearch.index.query.QueryStringQueryBuilder;
import org.elasticsearch.indices.ExecutorNames;
import org.elasticsearch.indices.SystemIndexDescriptor;
import org.elasticsearch.logging.LogManager;
import org.elasticsearch.logging.Logger;
import org.elasticsearch.rest.action.admin.indices.AliasesNotFoundException;
import org.elasticsearch.search.SearchHit;
import org.elasticsearch.search.builder.SearchSourceBuilder;
import org.elasticsearch.search.sort.SortOrder;
import org.elasticsearch.xcontent.XContentBuilder;
import org.elasticsearch.xcontent.XContentFactory;
import org.elasticsearch.xcontent.XContentParser;
import org.elasticsearch.xcontent.XContentParserConfiguration;
import org.elasticsearch.xcontent.XContentType;

import java.io.IOException;
import java.io.InputStream;
import java.io.OutputStream;
import java.io.UncheckedIOException;
import java.nio.CharBuffer;
import java.util.Arrays;
import java.util.Base64;
import java.util.Collections;
import java.util.HashSet;
import java.util.List;
import java.util.Map;
import java.util.Set;
import java.util.function.BiConsumer;
import java.util.stream.Collectors;

import static org.elasticsearch.common.xcontent.XContentParserUtils.ensureExpectedToken;
import static org.elasticsearch.xcontent.XContentFactory.jsonBuilder;
import static org.elasticsearch.xpack.core.ClientHelper.ENT_SEARCH_ORIGIN;

/**
 * A service that manages the persistent {@link SearchApplication} configurations.
 *
 * TODO: Revise the internal format (mappings). Should we use rest or transport versioning for BWC?
 */
public class SearchApplicationIndexService {
    private static final Logger logger = LogManager.getLogger(SearchApplicationIndexService.class);
    public static final String SEARCH_APPLICATION_ALIAS_NAME = ".search-app";
    public static final String SEARCH_APPLICATION_CONCRETE_INDEX_NAME = ".search-app-1";
    public static final String SEARCH_APPLICATION_INDEX_NAME_PATTERN = ".search-app-*";

    // The client to perform any operations on user indices (alias, ...).
    private final Client client;
    // The client to interact with the system index (internal user).
    private final Client clientWithOrigin;
    private final ClusterService clusterService;
    public final NamedWriteableRegistry namedWriteableRegistry;
    private final BigArrays bigArrays;

    public SearchApplicationIndexService(
        Client client,
        ClusterService clusterService,
        NamedWriteableRegistry namedWriteableRegistry,
        BigArrays bigArrays
    ) {
        this.client = client;
        this.clientWithOrigin = new OriginSettingClient(client, ENT_SEARCH_ORIGIN);
        this.clusterService = clusterService;
        this.namedWriteableRegistry = namedWriteableRegistry;
        this.bigArrays = bigArrays;
    }

    /**
     * Returns the {@link SystemIndexDescriptor} for the {@link SearchApplication} system index.
     *
     * @return The {@link SystemIndexDescriptor} for the {@link SearchApplication} system index.
     */
    public static SystemIndexDescriptor getSystemIndexDescriptor() {
        return SystemIndexDescriptor.builder()
            .setIndexPattern(SEARCH_APPLICATION_INDEX_NAME_PATTERN)
            .setPrimaryIndex(SEARCH_APPLICATION_CONCRETE_INDEX_NAME)
            .setDescription("Contains Search Application configuration")
            .setMappings(getIndexMappings())
            .setSettings(getIndexSettings())
            .setAliasName(SEARCH_APPLICATION_ALIAS_NAME)
            .setVersionMetaKey("version")
            .setOrigin(ENT_SEARCH_ORIGIN)
            .setThreadPools(ExecutorNames.DEFAULT_SYSTEM_INDEX_THREAD_POOLS)
            .build();
    }

    private static Settings getIndexSettings() {
        return Settings.builder()
            .put(IndexMetadata.SETTING_NUMBER_OF_SHARDS, 1)
            .put(IndexMetadata.SETTING_NUMBER_OF_REPLICAS, 0)
            .put(IndexMetadata.SETTING_AUTO_EXPAND_REPLICAS, "0-1")
            .put(IndexMetadata.SETTING_PRIORITY, 100)
            .put("index.refresh_interval", "1s")
            .build();
    }

    private static XContentBuilder getIndexMappings() {
        try {
            final XContentBuilder builder = jsonBuilder();
            builder.startObject();
            {
                builder.startObject("_meta");
                builder.field("version", Version.CURRENT.toString());
                builder.endObject();

                builder.field("dynamic", "strict");
                builder.startObject("properties");
                {
                    builder.startObject(SearchApplication.NAME_FIELD.getPreferredName());
                    builder.field("type", "keyword");
                    builder.endObject();

                    builder.startObject(SearchApplication.INDICES_FIELD.getPreferredName());
                    builder.field("type", "keyword");
                    builder.endObject();

                    builder.startObject(SearchApplication.ANALYTICS_COLLECTION_NAME_FIELD.getPreferredName());
                    builder.field("type", "keyword");
                    builder.endObject();

                    builder.startObject(SearchApplication.UPDATED_AT_MILLIS_FIELD.getPreferredName());
                    builder.field("type", "long");
                    builder.endObject();

                    builder.startObject(SearchApplication.BINARY_CONTENT_FIELD.getPreferredName());
                    builder.field("type", "object");
                    builder.field("enabled", "false");
                    builder.endObject();
                }
                builder.endObject();
            }
            builder.endObject();
            return builder;
        } catch (IOException e) {
            logger.fatal("Failed to build " + SEARCH_APPLICATION_CONCRETE_INDEX_NAME + " index mappings", e);
            throw new UncheckedIOException("Failed to build " + SEARCH_APPLICATION_CONCRETE_INDEX_NAME + " index mappings", e);
        }
    }

    static SearchApplication parseSearchApplicationBinaryWithVersion(StreamInput in) throws IOException, ValidationException {
        TransportVersion version = TransportVersion.readVersion(in);
        assert version.onOrBefore(TransportVersion.CURRENT) : version + " >= " + TransportVersion.CURRENT;
        in.setTransportVersion(version);
        return new SearchApplication(in);
    }

    private static String getSearchAliasName(SearchApplication app) {
        return app.name();
    }

    /**
     * Creates or updates the {@link SearchApplication} in the underlying index.
     *
     * @param app The search application object.
     * @param create If true, the search application must not already exist
     * @param listener The action listener to invoke on response/failure.
     */
    public void putSearchApplication(SearchApplication app, boolean create, ActionListener<IndexResponse> listener) {
        createOrUpdateAlias(app, new ActionListener<>() {
            @Override
            public void onResponse(AcknowledgedResponse acknowledgedResponse) {
                updateSearchApplication(app, create, listener);
            }

            @Override
            public void onFailure(Exception e) {
                // Convert index not found failure from the alias API into an illegal argument
                Exception failException = e;
                if (e instanceof IndexNotFoundException) {
                    failException = new IllegalArgumentException(e.getMessage(), e);
                }
                listener.onFailure(failException);
            }
        });
    }

    private void createOrUpdateAlias(SearchApplication app, ActionListener<AcknowledgedResponse> listener) {

        final Metadata metadata = clusterService.state().metadata();
        final String searchAliasName = getSearchAliasName(app);

        IndicesAliasesRequestBuilder requestBuilder = null;
        if (metadata.hasAlias(searchAliasName)) {
            Set<String> currentAliases = metadata.aliasedIndices(searchAliasName).stream().map(Index::getName).collect(Collectors.toSet());
            Set<String> targetAliases = Set.of(app.indices());

            requestBuilder = updateAliasIndices(currentAliases, targetAliases, searchAliasName);

        } else {
            requestBuilder = client.admin().indices().prepareAliases().addAlias(app.indices(), searchAliasName);
        }

        requestBuilder.execute(listener);
    }

    private IndicesAliasesRequestBuilder updateAliasIndices(Set<String> currentAliases, Set<String> targetAliases, String searchAliasName) {

        Set<String> deleteIndices = new HashSet<>(currentAliases);
        deleteIndices.removeAll(targetAliases);

        IndicesAliasesRequestBuilder aliasesRequestBuilder = client.admin().indices().prepareAliases();

        // Always re-add aliases, as an index could have been removed manually and it must be restored
        for (String newIndex : targetAliases) {
            aliasesRequestBuilder.addAliasAction(IndicesAliasesRequest.AliasActions.add().index(newIndex).alias(searchAliasName));
        }
        for (String deleteIndex : deleteIndices) {
            aliasesRequestBuilder.addAliasAction(IndicesAliasesRequest.AliasActions.remove().index(deleteIndex).alias(searchAliasName));
        }

        return aliasesRequestBuilder;
    }

    private void updateSearchApplication(SearchApplication app, boolean create, ActionListener<IndexResponse> listener) {
        try (ReleasableBytesStreamOutput buffer = new ReleasableBytesStreamOutput(0, bigArrays.withCircuitBreaking())) {
            try (XContentBuilder source = XContentFactory.jsonBuilder(buffer)) {
                source.startObject()
                    .field(SearchApplication.NAME_FIELD.getPreferredName(), app.name())
                    .field(SearchApplication.INDICES_FIELD.getPreferredName(), app.indices())
                    .field(SearchApplication.ANALYTICS_COLLECTION_NAME_FIELD.getPreferredName(), app.analyticsCollectionName())
                    .field(SearchApplication.UPDATED_AT_MILLIS_FIELD.getPreferredName(), app.updatedAtMillis())
                    .directFieldAsBase64(
                        SearchApplication.BINARY_CONTENT_FIELD.getPreferredName(),
                        os -> writeSearchApplicationBinaryWithVersion(app, os, clusterService.state().getMinTransportVersion())
                    )
                    .endObject();
            }
            DocWriteRequest.OpType opType = (create ? DocWriteRequest.OpType.CREATE : DocWriteRequest.OpType.INDEX);
            final IndexRequest indexRequest = new IndexRequest(SEARCH_APPLICATION_ALIAS_NAME).opType(DocWriteRequest.OpType.INDEX)
                .id(app.name())
                .opType(opType)
                .setRefreshPolicy(WriteRequest.RefreshPolicy.IMMEDIATE)
                .source(buffer.bytes(), XContentType.JSON);
            clientWithOrigin.index(indexRequest, listener);
        } catch (Exception e) {
            listener.onFailure(e);
        }
    }

    private void deleteSearchApplication(String resourceName, ActionListener<DeleteResponse> listener) {

        try {
            final DeleteRequest deleteRequest = new DeleteRequest(SEARCH_APPLICATION_ALIAS_NAME).id(resourceName)
                .setRefreshPolicy(WriteRequest.RefreshPolicy.IMMEDIATE);
            clientWithOrigin.delete(
                deleteRequest,
                new DelegatingIndexNotFoundActionListener<>(resourceName, listener, (l, deleteResponse) -> {
                    if (deleteResponse.getResult() == DocWriteResponse.Result.NOT_FOUND) {
                        l.onFailure(new ResourceNotFoundException(resourceName));
                        return;
                    }
                    l.onResponse(deleteResponse);
                })
            );
        } catch (Exception e) {
            listener.onFailure(e);
        }
    }

    GetAliasesResponse getAlias(String searchAliasName) {
        return client.admin().indices().getAliases(new GetAliasesRequest(searchAliasName)).actionGet();
    }

    private void removeAlias(String searchAliasName, ActionListener<AcknowledgedResponse> listener) {
        IndicesAliasesRequest aliasesRequest = new IndicesAliasesRequest().addAliasAction(
            IndicesAliasesRequest.AliasActions.remove().aliases(searchAliasName).indices("*")
        );
        client.admin()
            .indices()
            .aliases(
                aliasesRequest,
                new DelegatingIndexNotFoundActionListener<>(
                    searchAliasName,
                    listener,
                    (l, acknowledgedResponse) -> l.onResponse(AcknowledgedResponse.TRUE)
                )
            );
    }

    /**
     * Deletes both the provided {@param resourceName} in the underlying index as well as the associated alias,
     * or delegate a failure to the provided listener if the resource does not exist or failed to delete.
     *
     * @param resourceName The name of the {@link SearchApplication} to delete.
     * @param listener The action listener to invoke on response/failure.
     *
     */
    public void deleteSearchApplicationAndAlias(String resourceName, ActionListener<DeleteResponse> listener) {
        removeAlias(resourceName, new ActionListener<>() {
            @Override
            public void onResponse(AcknowledgedResponse acknowledgedResponse) {
                deleteSearchApplication(resourceName, listener);
            }

            @Override
            public void onFailure(Exception e) {
                if (e instanceof AliasesNotFoundException) {
                    deleteSearchApplication(resourceName, listener);
                } else {
                    listener.onFailure(e);
                }
            }
        });
    }

    /**
     * List the {@link SearchApplication} in ascending order of their names.
     *
     * @param queryString The query string to filter the results.
     * @param from From index to start the search from.
     * @param size The maximum number of {@link SearchApplication} to return.
     * @param listener The action listener to invoke on response/failure.
     */
    public void listSearchApplication(String queryString, int from, int size, ActionListener<SearchApplicationResult> listener) {
        try {
            final SearchSourceBuilder source = new SearchSourceBuilder().from(from)
                .size(size)
                .query(new QueryStringQueryBuilder(queryString))
                .docValueField(SearchApplication.NAME_FIELD.getPreferredName())
                .docValueField(SearchApplication.INDICES_FIELD.getPreferredName())
                .docValueField(SearchApplication.ANALYTICS_COLLECTION_NAME_FIELD.getPreferredName())
                .docValueField(SearchApplication.UPDATED_AT_MILLIS_FIELD.getPreferredName())
                .storedFields(Collections.singletonList("_none_"))
                .sort(SearchApplication.NAME_FIELD.getPreferredName(), SortOrder.ASC);
            final SearchRequest req = new SearchRequest(SEARCH_APPLICATION_ALIAS_NAME).source(source);
            clientWithOrigin.search(req, new ActionListener<>() {
                @Override
                public void onResponse(SearchResponse searchResponse) {
                    listener.onResponse(mapSearchResponse(searchResponse));
                }

                @Override
                public void onFailure(Exception e) {
                    if (e instanceof IndexNotFoundException) {
                        listener.onResponse(new SearchApplicationResult(Collections.emptyList(), 0L));
                        return;
                    }
                    listener.onFailure(e);
                }
            });
        } catch (Exception e) {
            listener.onFailure(e);
        }
    }

    private static SearchApplicationResult mapSearchResponse(SearchResponse response) {
        final List<SearchApplicationListItem> apps = Arrays.stream(response.getHits().getHits())
            .map(SearchApplicationIndexService::hitToSearchApplicationListItem)
            .toList();
        return new SearchApplicationResult(apps, (int) response.getHits().getTotalHits().value);
    }

    private static SearchApplicationListItem hitToSearchApplicationListItem(SearchHit searchHit) {
        final Map<String, DocumentField> documentFields = searchHit.getDocumentFields();
        final String resourceName = documentFields.get(SearchApplication.NAME_FIELD.getPreferredName()).getValue();
        return new SearchApplicationListItem(
            resourceName,
            documentFields.get(SearchApplication.INDICES_FIELD.getPreferredName()).getValues().toArray(String[]::new),
            documentFields.get(SearchApplication.ANALYTICS_COLLECTION_NAME_FIELD.getPreferredName()).getValue(),
            documentFields.get(SearchApplication.UPDATED_AT_MILLIS_FIELD.getPreferredName()).getValue()
        );
    }

    /**
     * Gets the {@link SearchApplication} from the index if present, or delegate a {@link ResourceNotFoundException} failure to the provided
     * listener if not.
     *
     * @param resourceName The resource name.
     * @param listener The action listener to invoke on response/failure.
     */
    public void getSearchApplication(String resourceName, ActionListener<SearchApplication> listener) {
        final GetRequest getRequest = new GetRequest(SEARCH_APPLICATION_ALIAS_NAME).id(resourceName).realtime(true);
        clientWithOrigin.get(getRequest, new DelegatingIndexNotFoundActionListener<>(resourceName, listener, (l, getResponse) -> {
            if (getResponse.isExists() == false) {
                l.onFailure(new ResourceNotFoundException(resourceName));
                return;
            }
            try {
                final BytesReference source = getResponse.getSourceInternal();
                final SearchApplication res = parseSearchApplicationBinaryFromSource(source);
                l.onResponse(res);
            } catch (Exception e) {
                l.onFailure(e);
            }
        }));
    }

    private SearchApplication parseSearchApplicationBinaryFromSource(BytesReference source) {
        try (XContentParser parser = XContentHelper.createParser(XContentParserConfiguration.EMPTY, source, XContentType.JSON)) {
            ensureExpectedToken(parser.nextToken(), XContentParser.Token.START_OBJECT, parser);
            while (parser.nextToken() != XContentParser.Token.END_OBJECT) {
                ensureExpectedToken(XContentParser.Token.FIELD_NAME, parser.currentToken(), parser);
                parser.nextToken();
                if (SearchApplication.BINARY_CONTENT_FIELD.getPreferredName().equals(parser.currentName())) {
                    final CharBuffer encodedBuffer = parser.charBuffer();
                    InputStream encodedIn = Base64.getDecoder().wrap(new InputStream() {
                        @Override
                        public int read() {
                            if (encodedBuffer.hasRemaining()) {
                                return encodedBuffer.get();
                            } else {
                                return -1; // end of stream
                            }
                        }
                    });
                    try (
                        StreamInput in = new NamedWriteableAwareStreamInput(new InputStreamStreamInput(encodedIn), namedWriteableRegistry)
                    ) {
                        return parseSearchApplicationBinaryWithVersion(in);
                    }
                } else {
                    XContentParserUtils.parseFieldsValue(parser); // consume and discard unknown fields
                }
            }
            throw new ElasticsearchParseException("[" + SearchApplication.BINARY_CONTENT_FIELD.getPreferredName() + "] field is missing");
        } catch (IOException e) {
            throw new ElasticsearchParseException("Failed to parse: " + source.utf8ToString(), e);
        } catch (ValidationException e) {
            throw new ElasticsearchParseException("Invalid Search Application: " + source.utf8ToString(), e);
        }
    }

<<<<<<< HEAD
    static void writeSearchApplicationBinaryWithVersion(SearchApplication app, OutputStream os, Version minNodeVersion) throws IOException {
=======
    static SearchApplication parseSearchApplicationBinaryWithVersion(StreamInput in) throws IOException {
        TransportVersion version = TransportVersion.readVersion(in);
        assert version.onOrBefore(TransportVersion.CURRENT) : version + " >= " + TransportVersion.CURRENT;
        in.setTransportVersion(version);
        return new SearchApplication(in);
    }

    static void writeSearchApplicationBinaryWithVersion(SearchApplication app, OutputStream os, TransportVersion minTransportVersion)
        throws IOException {
>>>>>>> 6ef990e6
        // do not close the output
        os = Streams.noCloseStream(os);
        TransportVersion.writeVersion(minTransportVersion, new OutputStreamStreamOutput(os));
        try (OutputStreamStreamOutput out = new OutputStreamStreamOutput(os)) {
            out.setTransportVersion(minTransportVersion);
            app.writeTo(out);
        }
    }

    static class DelegatingIndexNotFoundActionListener<T, R> extends DelegatingActionListener<T, R> {

        private final BiConsumer<ActionListener<R>, T> bc;
        private final String resourceName;

        DelegatingIndexNotFoundActionListener(String resourceName, ActionListener<R> delegate, BiConsumer<ActionListener<R>, T> bc) {
            super(delegate);
            this.bc = bc;
            this.resourceName = resourceName;
        }

        @Override
        public void onResponse(T t) {
            bc.accept(delegate, t);
        }

        @Override
        public void onFailure(Exception e) {
            if (e instanceof IndexNotFoundException) {
                delegate.onFailure(new ResourceNotFoundException(resourceName, e));
                return;
            }
            delegate.onFailure(e);
        }
    }

    public record SearchApplicationResult(List<SearchApplicationListItem> items, long totalResults) {}
}<|MERGE_RESOLUTION|>--- conflicted
+++ resolved
@@ -187,11 +187,24 @@
         }
     }
 
-    static SearchApplication parseSearchApplicationBinaryWithVersion(StreamInput in) throws IOException, ValidationException {
-        TransportVersion version = TransportVersion.readVersion(in);
-        assert version.onOrBefore(TransportVersion.CURRENT) : version + " >= " + TransportVersion.CURRENT;
-        in.setTransportVersion(version);
-        return new SearchApplication(in);
+    /**
+     * Gets the {@link SearchApplication} from the index if present, or delegate a {@link ResourceNotFoundException} failure to the provided
+     * listener if not.
+     *
+     * @param resourceName The resource name.
+     * @param listener The action listener to invoke on response/failure.
+     */
+    public void getSearchApplication(String resourceName, ActionListener<SearchApplication> listener) {
+        final GetRequest getRequest = new GetRequest(SEARCH_APPLICATION_ALIAS_NAME).id(resourceName).realtime(true);
+        clientWithOrigin.get(getRequest, new DelegatingIndexNotFoundActionListener<>(resourceName, listener, (l, getResponse) -> {
+            if (getResponse.isExists() == false) {
+                l.onFailure(new ResourceNotFoundException(resourceName));
+                return;
+            }
+            final BytesReference source = getResponse.getSourceInternal();
+            final SearchApplication res = parseSearchApplicationBinaryFromSource(source);
+            l.onResponse(res);
+        }));
     }
 
     private static String getSearchAliasName(SearchApplication app) {
@@ -409,30 +422,6 @@
             documentFields.get(SearchApplication.ANALYTICS_COLLECTION_NAME_FIELD.getPreferredName()).getValue(),
             documentFields.get(SearchApplication.UPDATED_AT_MILLIS_FIELD.getPreferredName()).getValue()
         );
-    }
-
-    /**
-     * Gets the {@link SearchApplication} from the index if present, or delegate a {@link ResourceNotFoundException} failure to the provided
-     * listener if not.
-     *
-     * @param resourceName The resource name.
-     * @param listener The action listener to invoke on response/failure.
-     */
-    public void getSearchApplication(String resourceName, ActionListener<SearchApplication> listener) {
-        final GetRequest getRequest = new GetRequest(SEARCH_APPLICATION_ALIAS_NAME).id(resourceName).realtime(true);
-        clientWithOrigin.get(getRequest, new DelegatingIndexNotFoundActionListener<>(resourceName, listener, (l, getResponse) -> {
-            if (getResponse.isExists() == false) {
-                l.onFailure(new ResourceNotFoundException(resourceName));
-                return;
-            }
-            try {
-                final BytesReference source = getResponse.getSourceInternal();
-                final SearchApplication res = parseSearchApplicationBinaryFromSource(source);
-                l.onResponse(res);
-            } catch (Exception e) {
-                l.onFailure(e);
-            }
-        }));
     }
 
     private SearchApplication parseSearchApplicationBinaryFromSource(BytesReference source) {
@@ -470,9 +459,6 @@
         }
     }
 
-<<<<<<< HEAD
-    static void writeSearchApplicationBinaryWithVersion(SearchApplication app, OutputStream os, Version minNodeVersion) throws IOException {
-=======
     static SearchApplication parseSearchApplicationBinaryWithVersion(StreamInput in) throws IOException {
         TransportVersion version = TransportVersion.readVersion(in);
         assert version.onOrBefore(TransportVersion.CURRENT) : version + " >= " + TransportVersion.CURRENT;
@@ -482,7 +468,6 @@
 
     static void writeSearchApplicationBinaryWithVersion(SearchApplication app, OutputStream os, TransportVersion minTransportVersion)
         throws IOException {
->>>>>>> 6ef990e6
         // do not close the output
         os = Streams.noCloseStream(os);
         TransportVersion.writeVersion(minTransportVersion, new OutputStreamStreamOutput(os));
