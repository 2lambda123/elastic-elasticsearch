/*
 * Copyright Elasticsearch B.V. and/or licensed to Elasticsearch B.V. under one
 * or more contributor license agreements. Licensed under the Elastic License
 * 2.0; you may not use this file except in compliance with the Elastic License
 * 2.0.
 */

package org.elasticsearch.xpack.application.connector.syncjob;

import org.elasticsearch.ExceptionsHelper;
import org.elasticsearch.ResourceNotFoundException;
import org.elasticsearch.action.ActionListener;
import org.elasticsearch.action.DelegatingActionListener;
import org.elasticsearch.action.DocWriteRequest;
import org.elasticsearch.action.DocWriteResponse;
import org.elasticsearch.action.delete.DeleteRequest;
import org.elasticsearch.action.delete.DeleteResponse;
import org.elasticsearch.action.get.GetRequest;
import org.elasticsearch.action.get.GetResponse;
import org.elasticsearch.action.index.IndexRequest;
import org.elasticsearch.action.support.WriteRequest;
import org.elasticsearch.action.update.UpdateRequest;
import org.elasticsearch.action.update.UpdateResponse;
import org.elasticsearch.client.internal.Client;
import org.elasticsearch.client.internal.OriginSettingClient;
import org.elasticsearch.common.UUIDs;
import org.elasticsearch.index.IndexNotFoundException;
import org.elasticsearch.index.engine.DocumentMissingException;
import org.elasticsearch.xcontent.ToXContent;
import org.elasticsearch.xcontent.XContentType;
import org.elasticsearch.xpack.application.connector.Connector;
import org.elasticsearch.xpack.application.connector.ConnectorFiltering;
import org.elasticsearch.xpack.application.connector.ConnectorIndexService;
import org.elasticsearch.xpack.application.connector.ConnectorIngestPipeline;
import org.elasticsearch.xpack.application.connector.ConnectorSyncStatus;
import org.elasticsearch.xpack.application.connector.ConnectorTemplateRegistry;
import org.elasticsearch.xpack.application.connector.syncjob.action.PostConnectorSyncJobAction;

import java.io.IOException;
import java.time.Instant;
import java.util.List;
import java.util.Map;
import java.util.Objects;
import java.util.function.BiConsumer;

import static org.elasticsearch.xcontent.XContentFactory.jsonBuilder;
import static org.elasticsearch.xpack.core.ClientHelper.CONNECTORS_ORIGIN;

/**
 * A service that manages persistent {@link ConnectorSyncJob} configurations.
 */
public class ConnectorSyncJobIndexService {

    private static final Long ZERO = 0L;

    private final Client clientWithOrigin;

    public static final String CONNECTOR_SYNC_JOB_INDEX_NAME = ConnectorTemplateRegistry.CONNECTOR_SYNC_JOBS_INDEX_NAME_PATTERN;

    /**
     * @param client A client for executing actions on the connectors sync jobs index.
     */
    public ConnectorSyncJobIndexService(Client client) {
        this.clientWithOrigin = new OriginSettingClient(client, CONNECTORS_ORIGIN);
    }

    /**
     * @param request   Request for creating a connector sync job.
     * @param listener  Listener to respond to a successful response or an error.
     */
    public void createConnectorSyncJob(
        PostConnectorSyncJobAction.Request request,
        ActionListener<PostConnectorSyncJobAction.Response> listener
    ) {
        try {
            getSyncJobConnectorInfo(request.getId(), listener.delegateFailure((l, connector) -> {
                Instant now = Instant.now();
                ConnectorSyncJobType jobType = Objects.requireNonNullElse(request.getJobType(), ConnectorSyncJob.DEFAULT_JOB_TYPE);
                ConnectorSyncJobTriggerMethod triggerMethod = Objects.requireNonNullElse(
                    request.getTriggerMethod(),
                    ConnectorSyncJob.DEFAULT_TRIGGER_METHOD
                );

                try {
                    String syncJobId = generateId();

                    final IndexRequest indexRequest = new IndexRequest(CONNECTOR_SYNC_JOB_INDEX_NAME).id(syncJobId)
                        .opType(DocWriteRequest.OpType.INDEX)
                        .setRefreshPolicy(WriteRequest.RefreshPolicy.IMMEDIATE);

                    ConnectorSyncJob syncJob = new ConnectorSyncJob.Builder().setId(syncJobId)
                        .setJobType(jobType)
                        .setTriggerMethod(triggerMethod)
                        .setStatus(ConnectorSyncJob.DEFAULT_INITIAL_STATUS)
                        .setConnector(connector)
                        .setCreatedAt(now)
                        .setLastSeen(now)
                        .setTotalDocumentCount(ZERO)
                        .setIndexedDocumentCount(ZERO)
                        .setIndexedDocumentVolume(ZERO)
                        .setDeletedDocumentCount(ZERO)
                        .build();

                    indexRequest.source(syncJob.toXContent(jsonBuilder(), ToXContent.EMPTY_PARAMS));

                    clientWithOrigin.index(
                        indexRequest,
                        ActionListener.wrap(
                            indexResponse -> listener.onResponse(new PostConnectorSyncJobAction.Response(indexResponse.getId())),
                            listener::onFailure
                        )
                    );
                } catch (IOException e) {
                    listener.onFailure(e);
                }
            }));
        } catch (Exception e) {
            listener.onFailure(e);
        }
    }

    /**
     * Deletes the {@link ConnectorSyncJob} in the underlying index.
     *
     * @param connectorSyncJobId The id of the connector sync job object.
     * @param listener               The action listener to invoke on response/failure.
     */
    public void deleteConnectorSyncJob(String connectorSyncJobId, ActionListener<DeleteResponse> listener) {
        final DeleteRequest deleteRequest = new DeleteRequest(CONNECTOR_SYNC_JOB_INDEX_NAME).id(connectorSyncJobId)
            .setRefreshPolicy(WriteRequest.RefreshPolicy.IMMEDIATE);

        try {
            clientWithOrigin.delete(
                deleteRequest,
                new DelegatingIndexNotFoundOrDocumentMissingActionListener<>(connectorSyncJobId, listener, (l, deleteResponse) -> {
                    if (deleteResponse.getResult() == DocWriteResponse.Result.NOT_FOUND) {
                        l.onFailure(new ResourceNotFoundException(connectorSyncJobId));
                        return;
                    }
                    l.onResponse(deleteResponse);
                })
            );
        } catch (Exception e) {
            listener.onFailure(e);
        }
    }

    /**
     * Checks in the {@link ConnectorSyncJob} in the underlying index.
     * In this context "checking in" means to update the "last_seen" timestamp to the time, when the method was called.
     *
     * @param connectorSyncJobId     The id of the connector sync job object.
     * @param listener               The action listener to invoke on response/failure.
     */
    public void checkInConnectorSyncJob(String connectorSyncJobId, ActionListener<UpdateResponse> listener) {
        Instant newLastSeen = Instant.now();

        final UpdateRequest updateRequest = new UpdateRequest(CONNECTOR_SYNC_JOB_INDEX_NAME, connectorSyncJobId).setRefreshPolicy(
            WriteRequest.RefreshPolicy.IMMEDIATE
        ).doc(Map.of(ConnectorSyncJob.LAST_SEEN_FIELD.getPreferredName(), newLastSeen));

        try {
            clientWithOrigin.update(
                updateRequest,
                new DelegatingIndexNotFoundOrDocumentMissingActionListener<>(connectorSyncJobId, listener, (l, updateResponse) -> {
                    if (updateResponse.getResult() == DocWriteResponse.Result.NOT_FOUND) {
                        l.onFailure(new ResourceNotFoundException(connectorSyncJobId));
                        return;
                    }
                    l.onResponse(updateResponse);
                })
            );
        } catch (Exception e) {
            listener.onFailure(e);
        }
    }

    /**
<<<<<<< HEAD
     * Gets the {@link ConnectorSyncJob} from the underlying index.
     *
     * @param connectorSyncJobId The id of the connector sync job object.
     * @param listener           The action listener to invoke on response/failure.
     */
    public void getConnectorSyncJob(String connectorSyncJobId, ActionListener<ConnectorSyncJob> listener) {
        final GetRequest getRequest = new GetRequest(CONNECTOR_SYNC_JOB_INDEX_NAME).id(connectorSyncJobId).realtime(true);

        try {
            clientWithOrigin.get(
                getRequest,
                new DelegatingIndexNotFoundOrDocumentMissingActionListener<>(connectorSyncJobId, listener, (l, getResponse) -> {
                    if (getResponse.isExists() == false) {
                        l.onFailure(new ResourceNotFoundException(connectorSyncJobId));
                        return;
                    }

                    try {
                        final ConnectorSyncJob syncJob = ConnectorSyncJob.fromXContentBytes(
                            getResponse.getSourceAsBytesRef(),
                            XContentType.JSON
                        );
                        l.onResponse(syncJob);
                    } catch (Exception e) {
                        listener.onFailure(e);
                    }
=======
     * Cancels the {@link ConnectorSyncJob} in the underlying index.
     * Canceling means to set the {@link ConnectorSyncStatus} to "canceling" and not "canceled" as this is an async operation.
     * It also updates 'cancelation_requested_at' to the time, when the method was called.
     *
     * @param connectorSyncJobId     The id of the connector sync job object.
     * @param listener               The action listener to invoke on response/failure.
     */
    public void cancelConnectorSyncJob(String connectorSyncJobId, ActionListener<UpdateResponse> listener) {
        Instant cancellationRequestedAt = Instant.now();

        final UpdateRequest updateRequest = new UpdateRequest(CONNECTOR_SYNC_JOB_INDEX_NAME, connectorSyncJobId).setRefreshPolicy(
            WriteRequest.RefreshPolicy.IMMEDIATE
        )
            .doc(
                Map.of(
                    ConnectorSyncJob.STATUS_FIELD.getPreferredName(),
                    ConnectorSyncStatus.CANCELING,
                    ConnectorSyncJob.CANCELATION_REQUESTED_AT_FIELD.getPreferredName(),
                    cancellationRequestedAt
                )
            );

        try {
            clientWithOrigin.update(
                updateRequest,
                new DelegatingIndexNotFoundOrDocumentMissingActionListener<>(connectorSyncJobId, listener, (l, updateResponse) -> {
                    if (updateResponse.getResult() == DocWriteResponse.Result.NOT_FOUND) {
                        l.onFailure(new ResourceNotFoundException(connectorSyncJobId));
                        return;
                    }
                    l.onResponse(updateResponse);
>>>>>>> 759280c7
                })
            );
        } catch (Exception e) {
            listener.onFailure(e);
        }
<<<<<<< HEAD
    }

    /**
     * Listeners that checks failures for IndexNotFoundException, and transforms them in ResourceNotFoundException,
     * invoking onFailure on the delegate listener
=======

    }

    private String generateId() {
        /* Workaround: only needed for generating an id upfront, autoGenerateId() has a side effect generating a timestamp,
         * which would raise an error on the response layer later ("autoGeneratedTimestamp should not be set externally").
         * TODO: do we even need to copy the "_id" and set it as "id"?
         */
        return UUIDs.base64UUID();
    }

    private void getSyncJobConnectorInfo(String connectorId, ActionListener<Connector> listener) {
        try {

            final GetRequest request = new GetRequest(ConnectorIndexService.CONNECTOR_INDEX_NAME, connectorId);

            clientWithOrigin.get(request, new ActionListener<>() {
                @Override
                public void onResponse(GetResponse response) {
                    final boolean connectorDoesNotExist = response.isExists() == false;

                    if (connectorDoesNotExist) {
                        onFailure(new ResourceNotFoundException("Connector with id '" + connectorId + "' does not exist."));
                        return;
                    }

                    Map<String, Object> source = response.getSource();

                    @SuppressWarnings("unchecked")
                    final Connector syncJobConnectorInfo = new Connector.Builder().setConnectorId(
                        (String) source.get(Connector.ID_FIELD.getPreferredName())
                    )
                        .setFiltering((List<ConnectorFiltering>) source.get(Connector.FILTERING_FIELD.getPreferredName()))
                        .setIndexName((String) source.get(Connector.INDEX_NAME_FIELD.getPreferredName()))
                        .setLanguage((String) source.get(Connector.LANGUAGE_FIELD.getPreferredName()))
                        .setPipeline((ConnectorIngestPipeline) source.get(Connector.PIPELINE_FIELD.getPreferredName()))
                        .setServiceType((String) source.get(Connector.SERVICE_TYPE_FIELD.getPreferredName()))
                        .setConfiguration((Map<String, Object>) source.get(Connector.CONFIGURATION_FIELD.getPreferredName()))
                        .build();

                    listener.onResponse(syncJobConnectorInfo);
                }

                @Override
                public void onFailure(Exception e) {
                    listener.onFailure(e);
                }
            });
        } catch (Exception e) {
            listener.onFailure(e);
        }
    }

    /**
     * Listeners that checks failures for IndexNotFoundException and DocumentMissingException,
     * and transforms them in ResourceNotFoundException, invoking onFailure on the delegate listener.
>>>>>>> 759280c7
     */
    static class DelegatingIndexNotFoundOrDocumentMissingActionListener<T, R> extends DelegatingActionListener<T, R> {

        private final BiConsumer<ActionListener<R>, T> bc;
        private final String connectorSyncJobId;

        DelegatingIndexNotFoundOrDocumentMissingActionListener(
            String connectorSyncJobId,
            ActionListener<R> delegate,
            BiConsumer<ActionListener<R>, T> bc
        ) {
            super(delegate);
            this.bc = bc;
            this.connectorSyncJobId = connectorSyncJobId;
        }

        @Override
        public void onResponse(T t) {
            bc.accept(delegate, t);
        }

        @Override
        public void onFailure(Exception e) {
            Throwable cause = ExceptionsHelper.unwrapCause(e);
            if (cause instanceof IndexNotFoundException || cause instanceof DocumentMissingException) {
                delegate.onFailure(new ResourceNotFoundException("connector sync job [" + connectorSyncJobId + "] not found"));
                return;
            }
            delegate.onFailure(e);
        }
    }
}<|MERGE_RESOLUTION|>--- conflicted
+++ resolved
@@ -176,7 +176,6 @@
     }
 
     /**
-<<<<<<< HEAD
      * Gets the {@link ConnectorSyncJob} from the underlying index.
      *
      * @param connectorSyncJobId The id of the connector sync job object.
@@ -203,7 +202,7 @@
                     } catch (Exception e) {
                         listener.onFailure(e);
                     }
-=======
+
      * Cancels the {@link ConnectorSyncJob} in the underlying index.
      * Canceling means to set the {@link ConnectorSyncStatus} to "canceling" and not "canceled" as this is an async operation.
      * It also updates 'cancelation_requested_at' to the time, when the method was called.
@@ -235,20 +234,11 @@
                         return;
                     }
                     l.onResponse(updateResponse);
->>>>>>> 759280c7
                 })
             );
         } catch (Exception e) {
             listener.onFailure(e);
         }
-<<<<<<< HEAD
-    }
-
-    /**
-     * Listeners that checks failures for IndexNotFoundException, and transforms them in ResourceNotFoundException,
-     * invoking onFailure on the delegate listener
-=======
-
     }
 
     private String generateId() {
@@ -304,7 +294,6 @@
     /**
      * Listeners that checks failures for IndexNotFoundException and DocumentMissingException,
      * and transforms them in ResourceNotFoundException, invoking onFailure on the delegate listener.
->>>>>>> 759280c7
      */
     static class DelegatingIndexNotFoundOrDocumentMissingActionListener<T, R> extends DelegatingActionListener<T, R> {
 
