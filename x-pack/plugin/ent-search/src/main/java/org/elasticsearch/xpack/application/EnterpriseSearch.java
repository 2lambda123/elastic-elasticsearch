/*
 * Copyright Elasticsearch B.V. and/or licensed to Elasticsearch B.V. under one
 * or more contributor license agreements. Licensed under the Elastic License
 * 2.0; you may not use this file except in compliance with the Elastic License
 * 2.0.
 */

package org.elasticsearch.xpack.application;

import org.elasticsearch.action.ActionRequest;
import org.elasticsearch.action.ActionResponse;
import org.elasticsearch.cluster.metadata.IndexNameExpressionResolver;
import org.elasticsearch.cluster.node.DiscoveryNodes;
import org.elasticsearch.common.settings.ClusterSettings;
import org.elasticsearch.common.settings.IndexScopedSettings;
import org.elasticsearch.common.settings.Setting;
import org.elasticsearch.common.settings.Settings;
import org.elasticsearch.common.settings.SettingsFilter;
import org.elasticsearch.indices.SystemIndexDescriptor;
import org.elasticsearch.license.XPackLicenseState;
import org.elasticsearch.logging.LogManager;
import org.elasticsearch.logging.Logger;
import org.elasticsearch.plugins.ActionPlugin;
import org.elasticsearch.plugins.Plugin;
import org.elasticsearch.plugins.SearchPlugin;
import org.elasticsearch.plugins.SystemIndexPlugin;
import org.elasticsearch.rest.RestController;
import org.elasticsearch.rest.RestHandler;
import org.elasticsearch.xpack.application.analytics.AnalyticsTemplateRegistry;
import org.elasticsearch.xpack.application.analytics.action.DeleteAnalyticsCollectionAction;
import org.elasticsearch.xpack.application.analytics.action.GetAnalyticsCollectionAction;
import org.elasticsearch.xpack.application.analytics.action.PostAnalyticsEventAction;
import org.elasticsearch.xpack.application.analytics.action.PutAnalyticsCollectionAction;
import org.elasticsearch.xpack.application.analytics.action.RestDeleteAnalyticsCollectionAction;
import org.elasticsearch.xpack.application.analytics.action.RestGetAnalyticsCollectionAction;
import org.elasticsearch.xpack.application.analytics.action.RestPostAnalyticsEventAction;
import org.elasticsearch.xpack.application.analytics.action.RestPutAnalyticsCollectionAction;
import org.elasticsearch.xpack.application.analytics.action.TransportDeleteAnalyticsCollectionAction;
import org.elasticsearch.xpack.application.analytics.action.TransportGetAnalyticsCollectionAction;
import org.elasticsearch.xpack.application.analytics.action.TransportPostAnalyticsEventAction;
import org.elasticsearch.xpack.application.analytics.action.TransportPutAnalyticsCollectionAction;
import org.elasticsearch.xpack.application.analytics.ingest.AnalyticsEventIngestConfig;
import org.elasticsearch.xpack.application.connector.ConnectorAPIFeature;
import org.elasticsearch.xpack.application.connector.ConnectorTemplateRegistry;
import org.elasticsearch.xpack.application.connector.action.DeleteConnectorAction;
import org.elasticsearch.xpack.application.connector.action.GetConnectorAction;
import org.elasticsearch.xpack.application.connector.action.ListConnectorAction;
import org.elasticsearch.xpack.application.connector.action.PutConnectorAction;
import org.elasticsearch.xpack.application.connector.action.RestDeleteConnectorAction;
import org.elasticsearch.xpack.application.connector.action.RestGetConnectorAction;
import org.elasticsearch.xpack.application.connector.action.RestListConnectorAction;
import org.elasticsearch.xpack.application.connector.action.RestPutConnectorAction;
import org.elasticsearch.xpack.application.connector.action.RestUpdateConnectorConfigurationAction;
import org.elasticsearch.xpack.application.connector.action.RestUpdateConnectorErrorAction;
import org.elasticsearch.xpack.application.connector.action.RestUpdateConnectorFilteringAction;
import org.elasticsearch.xpack.application.connector.action.RestUpdateConnectorLastSeenAction;
import org.elasticsearch.xpack.application.connector.action.RestUpdateConnectorLastSyncStatsAction;
import org.elasticsearch.xpack.application.connector.action.RestUpdateConnectorPipelineAction;
import org.elasticsearch.xpack.application.connector.action.RestUpdateConnectorSchedulingAction;
import org.elasticsearch.xpack.application.connector.action.TransportDeleteConnectorAction;
import org.elasticsearch.xpack.application.connector.action.TransportGetConnectorAction;
import org.elasticsearch.xpack.application.connector.action.TransportListConnectorAction;
import org.elasticsearch.xpack.application.connector.action.TransportPutConnectorAction;
import org.elasticsearch.xpack.application.connector.action.TransportUpdateConnectorConfigurationAction;
import org.elasticsearch.xpack.application.connector.action.TransportUpdateConnectorErrorAction;
import org.elasticsearch.xpack.application.connector.action.TransportUpdateConnectorFilteringAction;
import org.elasticsearch.xpack.application.connector.action.TransportUpdateConnectorLastSeenAction;
import org.elasticsearch.xpack.application.connector.action.TransportUpdateConnectorLastSyncStatsAction;
import org.elasticsearch.xpack.application.connector.action.TransportUpdateConnectorPipelineAction;
import org.elasticsearch.xpack.application.connector.action.TransportUpdateConnectorSchedulingAction;
import org.elasticsearch.xpack.application.connector.action.UpdateConnectorConfigurationAction;
import org.elasticsearch.xpack.application.connector.action.UpdateConnectorErrorAction;
import org.elasticsearch.xpack.application.connector.action.UpdateConnectorFilteringAction;
import org.elasticsearch.xpack.application.connector.action.UpdateConnectorLastSeenAction;
import org.elasticsearch.xpack.application.connector.action.UpdateConnectorLastSyncStatsAction;
import org.elasticsearch.xpack.application.connector.action.UpdateConnectorPipelineAction;
import org.elasticsearch.xpack.application.connector.action.UpdateConnectorSchedulingAction;
import org.elasticsearch.xpack.application.connector.syncjob.action.CancelConnectorSyncJobAction;
import org.elasticsearch.xpack.application.connector.syncjob.action.CheckInConnectorSyncJobAction;
import org.elasticsearch.xpack.application.connector.syncjob.action.DeleteConnectorSyncJobAction;
import org.elasticsearch.xpack.application.connector.syncjob.action.GetConnectorSyncJobAction;
import org.elasticsearch.xpack.application.connector.syncjob.action.PostConnectorSyncJobAction;
import org.elasticsearch.xpack.application.connector.syncjob.action.RestCancelConnectorSyncJobAction;
import org.elasticsearch.xpack.application.connector.syncjob.action.RestCheckInConnectorSyncJobAction;
import org.elasticsearch.xpack.application.connector.syncjob.action.RestDeleteConnectorSyncJobAction;
import org.elasticsearch.xpack.application.connector.syncjob.action.RestGetConnectorSyncJobAction;
import org.elasticsearch.xpack.application.connector.syncjob.action.RestPostConnectorSyncJobAction;
<<<<<<< HEAD
import org.elasticsearch.xpack.application.connector.syncjob.action.RestUpdateConnectorSyncJobErrorAction;
=======
import org.elasticsearch.xpack.application.connector.syncjob.action.RestUpdateConnectorSyncJobIngestionStatsAction;
>>>>>>> 43c320f7
import org.elasticsearch.xpack.application.connector.syncjob.action.TransportCancelConnectorSyncJobAction;
import org.elasticsearch.xpack.application.connector.syncjob.action.TransportCheckInConnectorSyncJobAction;
import org.elasticsearch.xpack.application.connector.syncjob.action.TransportDeleteConnectorSyncJobAction;
import org.elasticsearch.xpack.application.connector.syncjob.action.TransportGetConnectorSyncJobAction;
import org.elasticsearch.xpack.application.connector.syncjob.action.TransportPostConnectorSyncJobAction;
<<<<<<< HEAD
import org.elasticsearch.xpack.application.connector.syncjob.action.TransportUpdateConnectorSyncJobErrorAction;
import org.elasticsearch.xpack.application.connector.syncjob.action.UpdateConnectorSyncJobErrorAction;
=======
import org.elasticsearch.xpack.application.connector.syncjob.action.TransportUpdateConnectorSyncJobIngestionStatsAction;
import org.elasticsearch.xpack.application.connector.syncjob.action.UpdateConnectorSyncJobIngestionStatsAction;
>>>>>>> 43c320f7
import org.elasticsearch.xpack.application.rules.QueryRulesConfig;
import org.elasticsearch.xpack.application.rules.QueryRulesIndexService;
import org.elasticsearch.xpack.application.rules.RuleQueryBuilder;
import org.elasticsearch.xpack.application.rules.action.DeleteQueryRulesetAction;
import org.elasticsearch.xpack.application.rules.action.GetQueryRulesetAction;
import org.elasticsearch.xpack.application.rules.action.ListQueryRulesetsAction;
import org.elasticsearch.xpack.application.rules.action.PutQueryRulesetAction;
import org.elasticsearch.xpack.application.rules.action.RestDeleteQueryRulesetAction;
import org.elasticsearch.xpack.application.rules.action.RestGetQueryRulesetAction;
import org.elasticsearch.xpack.application.rules.action.RestListQueryRulesetsAction;
import org.elasticsearch.xpack.application.rules.action.RestPutQueryRulesetAction;
import org.elasticsearch.xpack.application.rules.action.TransportDeleteQueryRulesetAction;
import org.elasticsearch.xpack.application.rules.action.TransportGetQueryRulesetAction;
import org.elasticsearch.xpack.application.rules.action.TransportListQueryRulesetsAction;
import org.elasticsearch.xpack.application.rules.action.TransportPutQueryRulesetAction;
import org.elasticsearch.xpack.application.search.SearchApplicationIndexService;
import org.elasticsearch.xpack.application.search.action.DeleteSearchApplicationAction;
import org.elasticsearch.xpack.application.search.action.GetSearchApplicationAction;
import org.elasticsearch.xpack.application.search.action.ListSearchApplicationAction;
import org.elasticsearch.xpack.application.search.action.PutSearchApplicationAction;
import org.elasticsearch.xpack.application.search.action.QuerySearchApplicationAction;
import org.elasticsearch.xpack.application.search.action.RenderSearchApplicationQueryAction;
import org.elasticsearch.xpack.application.search.action.RestDeleteSearchApplicationAction;
import org.elasticsearch.xpack.application.search.action.RestGetSearchApplicationAction;
import org.elasticsearch.xpack.application.search.action.RestListSearchApplicationAction;
import org.elasticsearch.xpack.application.search.action.RestPutSearchApplicationAction;
import org.elasticsearch.xpack.application.search.action.RestQuerySearchApplicationAction;
import org.elasticsearch.xpack.application.search.action.RestRenderSearchApplicationQueryAction;
import org.elasticsearch.xpack.application.search.action.TransportDeleteSearchApplicationAction;
import org.elasticsearch.xpack.application.search.action.TransportGetSearchApplicationAction;
import org.elasticsearch.xpack.application.search.action.TransportListSearchApplicationAction;
import org.elasticsearch.xpack.application.search.action.TransportPutSearchApplicationAction;
import org.elasticsearch.xpack.application.search.action.TransportQuerySearchApplicationAction;
import org.elasticsearch.xpack.application.search.action.TransportRenderSearchApplicationQueryAction;
import org.elasticsearch.xpack.core.XPackPlugin;
import org.elasticsearch.xpack.core.XPackSettings;
import org.elasticsearch.xpack.core.action.XPackInfoFeatureAction;
import org.elasticsearch.xpack.core.action.XPackUsageFeatureAction;

import java.util.ArrayList;
import java.util.Arrays;
import java.util.Collection;
import java.util.Collections;
import java.util.List;
import java.util.function.Supplier;

import static java.util.Collections.singletonList;

public class EnterpriseSearch extends Plugin implements ActionPlugin, SystemIndexPlugin, SearchPlugin {

    public static final String APPLICATION_API_ENDPOINT = "_application";

    public static final String SEARCH_APPLICATION_API_ENDPOINT = APPLICATION_API_ENDPOINT + "/search_application";

    public static final String BEHAVIORAL_ANALYTICS_API_ENDPOINT = APPLICATION_API_ENDPOINT + "/analytics";

    public static final String QUERY_RULES_API_ENDPOINT = "_query_rules";

    public static final String CONNECTOR_API_ENDPOINT = "_connector";

    public static final String CONNECTOR_SYNC_JOB_API_ENDPOINT = CONNECTOR_API_ENDPOINT + "/_sync_job";

    private static final Logger logger = LogManager.getLogger(EnterpriseSearch.class);

    public static final String FEATURE_NAME = "ent_search";

    private final boolean enabled;

    public EnterpriseSearch(Settings settings) {
        this.enabled = XPackSettings.ENTERPRISE_SEARCH_ENABLED.get(settings);
    }

    protected XPackLicenseState getLicenseState() {
        return XPackPlugin.getSharedLicenseState();
    }

    @Override
    public List<ActionHandler<? extends ActionRequest, ? extends ActionResponse>> getActions() {
        var usageAction = new ActionHandler<>(XPackUsageFeatureAction.ENTERPRISE_SEARCH, EnterpriseSearchUsageTransportAction.class);
        var infoAction = new ActionHandler<>(XPackInfoFeatureAction.ENTERPRISE_SEARCH, EnterpriseSearchInfoTransportAction.class);
        if (enabled == false) {
            return List.of(usageAction, infoAction);
        }

        List<ActionHandler<? extends ActionRequest, ? extends ActionResponse>> actionHandlers = new ArrayList<>(
            List.of(
                // Behavioral Analytics
                new ActionHandler<>(PutAnalyticsCollectionAction.INSTANCE, TransportPutAnalyticsCollectionAction.class),
                new ActionHandler<>(GetAnalyticsCollectionAction.INSTANCE, TransportGetAnalyticsCollectionAction.class),
                new ActionHandler<>(DeleteAnalyticsCollectionAction.INSTANCE, TransportDeleteAnalyticsCollectionAction.class),
                new ActionHandler<>(PostAnalyticsEventAction.INSTANCE, TransportPostAnalyticsEventAction.class),

                // Search Applications
                new ActionHandler<>(DeleteSearchApplicationAction.INSTANCE, TransportDeleteSearchApplicationAction.class),
                new ActionHandler<>(GetSearchApplicationAction.INSTANCE, TransportGetSearchApplicationAction.class),
                new ActionHandler<>(ListSearchApplicationAction.INSTANCE, TransportListSearchApplicationAction.class),
                new ActionHandler<>(PutSearchApplicationAction.INSTANCE, TransportPutSearchApplicationAction.class),
                new ActionHandler<>(QuerySearchApplicationAction.INSTANCE, TransportQuerySearchApplicationAction.class),
                new ActionHandler<>(RenderSearchApplicationQueryAction.INSTANCE, TransportRenderSearchApplicationQueryAction.class),

                // Query rules
                new ActionHandler<>(DeleteQueryRulesetAction.INSTANCE, TransportDeleteQueryRulesetAction.class),
                new ActionHandler<>(GetQueryRulesetAction.INSTANCE, TransportGetQueryRulesetAction.class),
                new ActionHandler<>(ListQueryRulesetsAction.INSTANCE, TransportListQueryRulesetsAction.class),
                new ActionHandler<>(PutQueryRulesetAction.INSTANCE, TransportPutQueryRulesetAction.class),

                usageAction,
                infoAction
            )
        );

        // Connectors
        if (ConnectorAPIFeature.isEnabled()) {
            actionHandlers.addAll(
                List.of(
                    // Connectors API
                    new ActionHandler<>(DeleteConnectorAction.INSTANCE, TransportDeleteConnectorAction.class),
                    new ActionHandler<>(GetConnectorAction.INSTANCE, TransportGetConnectorAction.class),
                    new ActionHandler<>(ListConnectorAction.INSTANCE, TransportListConnectorAction.class),
                    new ActionHandler<>(PutConnectorAction.INSTANCE, TransportPutConnectorAction.class),
                    new ActionHandler<>(UpdateConnectorConfigurationAction.INSTANCE, TransportUpdateConnectorConfigurationAction.class),
                    new ActionHandler<>(UpdateConnectorErrorAction.INSTANCE, TransportUpdateConnectorErrorAction.class),
                    new ActionHandler<>(UpdateConnectorFilteringAction.INSTANCE, TransportUpdateConnectorFilteringAction.class),
                    new ActionHandler<>(UpdateConnectorLastSeenAction.INSTANCE, TransportUpdateConnectorLastSeenAction.class),
                    new ActionHandler<>(UpdateConnectorLastSyncStatsAction.INSTANCE, TransportUpdateConnectorLastSyncStatsAction.class),
                    new ActionHandler<>(UpdateConnectorPipelineAction.INSTANCE, TransportUpdateConnectorPipelineAction.class),
                    new ActionHandler<>(UpdateConnectorSchedulingAction.INSTANCE, TransportUpdateConnectorSchedulingAction.class),

                    // SyncJob API
                    new ActionHandler<>(GetConnectorSyncJobAction.INSTANCE, TransportGetConnectorSyncJobAction.class),
                    new ActionHandler<>(PostConnectorSyncJobAction.INSTANCE, TransportPostConnectorSyncJobAction.class),
                    new ActionHandler<>(DeleteConnectorSyncJobAction.INSTANCE, TransportDeleteConnectorSyncJobAction.class),
                    new ActionHandler<>(CheckInConnectorSyncJobAction.INSTANCE, TransportCheckInConnectorSyncJobAction.class),
                    new ActionHandler<>(CancelConnectorSyncJobAction.INSTANCE, TransportCancelConnectorSyncJobAction.class),
<<<<<<< HEAD
                    new ActionHandler<>(UpdateConnectorSyncJobErrorAction.INSTANCE, TransportUpdateConnectorSyncJobErrorAction.class)
=======
                    new ActionHandler<>(
                        UpdateConnectorSyncJobIngestionStatsAction.INSTANCE,
                        TransportUpdateConnectorSyncJobIngestionStatsAction.class
                    )
>>>>>>> 43c320f7
                )
            );
        }

        return Collections.unmodifiableList(actionHandlers);
    }

    @Override
    public List<RestHandler> getRestHandlers(
        Settings settings,
        RestController restController,
        ClusterSettings clusterSettings,
        IndexScopedSettings indexScopedSettings,
        SettingsFilter settingsFilter,
        IndexNameExpressionResolver indexNameExpressionResolver,
        Supplier<DiscoveryNodes> nodesInCluster
    ) {

        if (enabled == false) {
            return Collections.emptyList();
        }

        List<RestHandler> restHandlers = new ArrayList<>(
            List.of(
                // Behavioral Analytics
                new RestPutAnalyticsCollectionAction(getLicenseState()),
                new RestGetAnalyticsCollectionAction(getLicenseState()),
                new RestDeleteAnalyticsCollectionAction(getLicenseState()),
                new RestPostAnalyticsEventAction(getLicenseState()),

                // Search Applications
                new RestDeleteSearchApplicationAction(getLicenseState()),
                new RestGetSearchApplicationAction(getLicenseState()),
                new RestListSearchApplicationAction(getLicenseState()),
                new RestPutSearchApplicationAction(getLicenseState()),
                new RestQuerySearchApplicationAction(getLicenseState()),
                new RestRenderSearchApplicationQueryAction(getLicenseState()),

                // Query rules
                new RestDeleteQueryRulesetAction(getLicenseState()),
                new RestGetQueryRulesetAction(getLicenseState()),
                new RestListQueryRulesetsAction(getLicenseState()),
                new RestPutQueryRulesetAction(getLicenseState())
            )
        );

        // Connectors
        if (ConnectorAPIFeature.isEnabled()) {
            restHandlers.addAll(
                List.of(
                    // Connectors API
                    new RestDeleteConnectorAction(),
                    new RestGetConnectorAction(),
                    new RestListConnectorAction(),
                    new RestPutConnectorAction(),
                    new RestUpdateConnectorConfigurationAction(),
                    new RestUpdateConnectorErrorAction(),
                    new RestUpdateConnectorFilteringAction(),
                    new RestUpdateConnectorLastSeenAction(),
                    new RestUpdateConnectorLastSyncStatsAction(),
                    new RestUpdateConnectorPipelineAction(),
                    new RestUpdateConnectorSchedulingAction(),

                    // SyncJob API
                    new RestGetConnectorSyncJobAction(),
                    new RestPostConnectorSyncJobAction(),
                    new RestDeleteConnectorSyncJobAction(),
                    new RestCancelConnectorSyncJobAction(),
                    new RestCheckInConnectorSyncJobAction(),
<<<<<<< HEAD
                    new RestUpdateConnectorSyncJobErrorAction()
=======
                    new RestUpdateConnectorSyncJobIngestionStatsAction()
>>>>>>> 43c320f7
                )
            );
        }

        return Collections.unmodifiableList(restHandlers);
    }

    @Override
    public Collection<?> createComponents(PluginServices services) {
        if (enabled == false) {
            return Collections.emptyList();
        }

        // Behavioral analytics components
        final AnalyticsTemplateRegistry analyticsTemplateRegistry = new AnalyticsTemplateRegistry(
            services.clusterService(),
            services.featureService(),
            services.threadPool(),
            services.client(),
            services.xContentRegistry()
        );
        analyticsTemplateRegistry.initialize();

        // Connector components
        final ConnectorTemplateRegistry connectorTemplateRegistry = new ConnectorTemplateRegistry(
            services.clusterService(),
            services.featureService(),
            services.threadPool(),
            services.client(),
            services.xContentRegistry()
        );
        connectorTemplateRegistry.initialize();

        return Arrays.asList(analyticsTemplateRegistry, connectorTemplateRegistry);
    }

    @Override
    public Collection<SystemIndexDescriptor> getSystemIndexDescriptors(Settings settings) {
        return Arrays.asList(SearchApplicationIndexService.getSystemIndexDescriptor(), QueryRulesIndexService.getSystemIndexDescriptor());
    }

    @Override
    public String getFeatureName() {
        return FEATURE_NAME;
    }

    @Override
    public String getFeatureDescription() {
        return "Manages configuration for Enterprise Search features";
    }

    @Override
    public List<Setting<?>> getSettings() {
        return List.of(
            AnalyticsEventIngestConfig.MAX_NUMBER_OF_EVENTS_PER_BULK_SETTING,
            AnalyticsEventIngestConfig.FLUSH_DELAY_SETTING,
            AnalyticsEventIngestConfig.MAX_NUMBER_OF_RETRIES_SETTING,
            AnalyticsEventIngestConfig.MAX_BYTES_IN_FLIGHT_SETTING,
            QueryRulesConfig.MAX_RULE_LIMIT_SETTING
        );
    }

    @Override
    public List<QuerySpec<?>> getQueries() {
        return singletonList(
            new QuerySpec<>(RuleQueryBuilder.NAME, RuleQueryBuilder::new, p -> RuleQueryBuilder.fromXContent(p, getLicenseState()))
        );
    }
}<|MERGE_RESOLUTION|>--- conflicted
+++ resolved
@@ -85,23 +85,17 @@
 import org.elasticsearch.xpack.application.connector.syncjob.action.RestDeleteConnectorSyncJobAction;
 import org.elasticsearch.xpack.application.connector.syncjob.action.RestGetConnectorSyncJobAction;
 import org.elasticsearch.xpack.application.connector.syncjob.action.RestPostConnectorSyncJobAction;
-<<<<<<< HEAD
 import org.elasticsearch.xpack.application.connector.syncjob.action.RestUpdateConnectorSyncJobErrorAction;
-=======
 import org.elasticsearch.xpack.application.connector.syncjob.action.RestUpdateConnectorSyncJobIngestionStatsAction;
->>>>>>> 43c320f7
 import org.elasticsearch.xpack.application.connector.syncjob.action.TransportCancelConnectorSyncJobAction;
 import org.elasticsearch.xpack.application.connector.syncjob.action.TransportCheckInConnectorSyncJobAction;
 import org.elasticsearch.xpack.application.connector.syncjob.action.TransportDeleteConnectorSyncJobAction;
 import org.elasticsearch.xpack.application.connector.syncjob.action.TransportGetConnectorSyncJobAction;
 import org.elasticsearch.xpack.application.connector.syncjob.action.TransportPostConnectorSyncJobAction;
-<<<<<<< HEAD
 import org.elasticsearch.xpack.application.connector.syncjob.action.TransportUpdateConnectorSyncJobErrorAction;
 import org.elasticsearch.xpack.application.connector.syncjob.action.UpdateConnectorSyncJobErrorAction;
-=======
 import org.elasticsearch.xpack.application.connector.syncjob.action.TransportUpdateConnectorSyncJobIngestionStatsAction;
 import org.elasticsearch.xpack.application.connector.syncjob.action.UpdateConnectorSyncJobIngestionStatsAction;
->>>>>>> 43c320f7
 import org.elasticsearch.xpack.application.rules.QueryRulesConfig;
 import org.elasticsearch.xpack.application.rules.QueryRulesIndexService;
 import org.elasticsearch.xpack.application.rules.RuleQueryBuilder;
@@ -236,14 +230,11 @@
                     new ActionHandler<>(DeleteConnectorSyncJobAction.INSTANCE, TransportDeleteConnectorSyncJobAction.class),
                     new ActionHandler<>(CheckInConnectorSyncJobAction.INSTANCE, TransportCheckInConnectorSyncJobAction.class),
                     new ActionHandler<>(CancelConnectorSyncJobAction.INSTANCE, TransportCancelConnectorSyncJobAction.class),
-<<<<<<< HEAD
-                    new ActionHandler<>(UpdateConnectorSyncJobErrorAction.INSTANCE, TransportUpdateConnectorSyncJobErrorAction.class)
-=======
+                    new ActionHandler<>(UpdateConnectorSyncJobErrorAction.INSTANCE, TransportUpdateConnectorSyncJobErrorAction.class),
                     new ActionHandler<>(
                         UpdateConnectorSyncJobIngestionStatsAction.INSTANCE,
                         TransportUpdateConnectorSyncJobIngestionStatsAction.class
                     )
->>>>>>> 43c320f7
                 )
             );
         }
@@ -313,11 +304,8 @@
                     new RestDeleteConnectorSyncJobAction(),
                     new RestCancelConnectorSyncJobAction(),
                     new RestCheckInConnectorSyncJobAction(),
-<<<<<<< HEAD
-                    new RestUpdateConnectorSyncJobErrorAction()
-=======
+                    new RestUpdateConnectorSyncJobErrorAction(),
                     new RestUpdateConnectorSyncJobIngestionStatsAction()
->>>>>>> 43c320f7
                 )
             );
         }
