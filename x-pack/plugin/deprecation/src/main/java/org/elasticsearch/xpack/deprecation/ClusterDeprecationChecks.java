--- conflicted
+++ resolved
@@ -224,7 +224,7 @@
                         XContentType.JSON);
                     Map<String, Object> mappingAsMap = tuple.v2();
                     List<String> messages = mappingAsMap == null ? Collections.emptyList() :
-                        IndexDeprecationChecks.findInPropertiesRecursively(GeoShapeFieldMapper.CONTENT_TYPE,
+                        IndexDeprecationChecks.findInPropertiesRecursively(LegacyGeoShapeFieldMapper.CONTENT_TYPE,
                             mappingAsMap,
                             IndexDeprecationChecks::isGeoShapeFieldWithDeprecatedParam,
                             IndexDeprecationChecks::formatDeprecatedGeoShapeParamMessage);
@@ -253,7 +253,7 @@
                             XContentType.JSON);
                         Map<String, Object> mappingAsMap = (Map<String, Object>) tuple.v2().get("_doc");
                         List<String> messages = mappingAsMap == null ? Collections.emptyList() :
-                            IndexDeprecationChecks.findInPropertiesRecursively(GeoShapeFieldMapper.CONTENT_TYPE,
+                            IndexDeprecationChecks.findInPropertiesRecursively(LegacyGeoShapeFieldMapper.CONTENT_TYPE,
                                 mappingAsMap,
                                 IndexDeprecationChecks::isGeoShapeFieldWithDeprecatedParam,
                                 IndexDeprecationChecks::formatDeprecatedGeoShapeParamMessage);
@@ -315,11 +315,7 @@
                         XContentType.JSON);
                     Map<String, Object> mappingAsMap = tuple.v2();
                     List<String> messages = mappingAsMap == null ? Collections.emptyList() :
-<<<<<<< HEAD
-                        IndexDeprecationChecks.findInPropertiesRecursively(GeoShapeFieldMapper.CONTENT_TYPE,
-=======
                         IndexDeprecationChecks.findInPropertiesRecursively(SPARSE_VECTOR,
->>>>>>> ca5480b9
                             mappingAsMap,
                             ClusterDeprecationChecks::isSparseVector,
                             ClusterDeprecationChecks::formatDeprecatedSparseVectorMessage);
@@ -348,11 +344,7 @@
                             XContentType.JSON);
                         Map<String, Object> mappingAsMap = (Map<String, Object>) tuple.v2().get("_doc");
                         List<String> messages = mappingAsMap == null ? Collections.emptyList() :
-<<<<<<< HEAD
-                            IndexDeprecationChecks.findInPropertiesRecursively(GeoShapeFieldMapper.CONTENT_TYPE,
-=======
                             IndexDeprecationChecks.findInPropertiesRecursively(SPARSE_VECTOR,
->>>>>>> ca5480b9
                                 mappingAsMap,
                                 ClusterDeprecationChecks::isSparseVector,
                                 ClusterDeprecationChecks::formatDeprecatedSparseVectorMessage);
