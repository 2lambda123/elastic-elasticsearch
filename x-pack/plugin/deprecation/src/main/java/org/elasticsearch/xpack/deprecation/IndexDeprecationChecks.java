/*
 * Copyright Elasticsearch B.V. and/or licensed to Elasticsearch B.V. under one
 * or more contributor license agreements. Licensed under the Elastic License;
 * you may not use this file except in compliance with the Elastic License.
 */
package org.elasticsearch.xpack.deprecation;


import com.carrotsearch.hppc.cursors.ObjectCursor;

import org.elasticsearch.Version;
import org.elasticsearch.cluster.metadata.IndexMetaData;
import org.elasticsearch.cluster.metadata.MappingMetaData;
<<<<<<< HEAD
import org.elasticsearch.common.Strings;
import org.elasticsearch.common.settings.Settings;
import org.elasticsearch.index.IndexSettings;
=======
import org.elasticsearch.cluster.routing.UnassignedInfo;
import org.elasticsearch.common.Strings;
import org.elasticsearch.common.settings.Settings;
import org.elasticsearch.common.unit.TimeValue;
>>>>>>> 52fee63a
import org.elasticsearch.index.analysis.AnalysisRegistry;
import org.elasticsearch.xpack.core.deprecation.DeprecationIssue;

import java.util.ArrayList;
import java.util.List;
import java.util.Map;
import java.util.function.BiConsumer;
import java.util.function.Function;

/**
 * Index-specific deprecation checks
 */
public class IndexDeprecationChecks {

    private static void fieldLevelMappingIssue(IndexMetaData indexMetaData, BiConsumer<MappingMetaData, Map<String, Object>> checker) {
        for (ObjectCursor<MappingMetaData> mappingMetaData : indexMetaData.getMappings().values()) {
            Map<String, Object> sourceAsMap = mappingMetaData.value.sourceAsMap();
            checker.accept(mappingMetaData.value, sourceAsMap);
        }
    }

    /**
     * iterates through the "properties" field of mappings and returns any predicates that match in the
     * form of issue-strings.
     *
     * @param type the document type
     * @param parentMap the mapping to read properties from
     * @param predicate the predicate to check against for issues, issue is returned if predicate evaluates to true
     * @return a list of issues found in fields
     */
    @SuppressWarnings("unchecked")
    private static List<String> findInPropertiesRecursively(String type, Map<String, Object> parentMap,
                                                    Function<Map<?,?>, Boolean> predicate) {
        List<String> issues = new ArrayList<>();
        Map<?, ?> properties = (Map<?, ?>) parentMap.get("properties");
        if (properties == null) {
            return issues;
        }
        for (Map.Entry<?, ?> entry : properties.entrySet()) {
            Map<String, Object> valueMap = (Map<String, Object>) entry.getValue();
            if (predicate.apply(valueMap)) {
                issues.add("[type: " + type + ", field: " + entry.getKey() + "]");
            }

            Map<?, ?> values = (Map<?, ?>) valueMap.get("fields");
            if (values != null) {
                for (Map.Entry<?, ?> multifieldEntry : values.entrySet()) {
                    Map<String, Object> multifieldValueMap = (Map<String, Object>) multifieldEntry.getValue();
                    if (predicate.apply(multifieldValueMap)) {
                        issues.add("[type: " + type + ", field: " + entry.getKey() + ", multifield: " + multifieldEntry.getKey() + "]");
                    }
                    if (multifieldValueMap.containsKey("properties")) {
                        issues.addAll(findInPropertiesRecursively(type, multifieldValueMap, predicate));
                    }
                }
            }
            if (valueMap.containsKey("properties")) {
                issues.addAll(findInPropertiesRecursively(type, valueMap, predicate));
            }
        }

        return issues;
    }

    static DeprecationIssue delimitedPayloadFilterCheck(IndexMetaData indexMetaData) {
        List<String> issues = new ArrayList<>();
        Map<String, Settings> filters = indexMetaData.getSettings().getGroups(AnalysisRegistry.INDEX_ANALYSIS_FILTER);
        for (Map.Entry<String, Settings> entry : filters.entrySet()) {
            if ("delimited_payload_filter".equals(entry.getValue().get("type"))) {
                issues.add("The filter [" + entry.getKey() + "] is of deprecated 'delimited_payload_filter' type. "
                    + "The filter type should be changed to 'delimited_payload'.");
            }
        }
        if (issues.size() > 0) {
            return new DeprecationIssue(DeprecationIssue.Level.WARNING, "Use of 'delimited_payload_filter'.",
                "https://www.elastic.co/guide/en/elasticsearch/reference/master/breaking_70_analysis_changes.html", issues.toString());
        }
        return null;
    }

    static DeprecationIssue oldIndicesCheck(IndexMetaData indexMetaData) {
        Version createdWith = indexMetaData.getCreationVersion();
        if (createdWith.before(Version.V_6_0_0)) {
            return new DeprecationIssue(DeprecationIssue.Level.CRITICAL,
                "Index created before 6.0",
                "https://www.elastic.co/guide/en/elasticsearch/reference/master/" +
                    "breaking-changes-7.0.html",
                "this index was created using version: " + createdWith);

        }
        return null;
    }

    static DeprecationIssue indexNameCheck(IndexMetaData indexMetaData) {
        String clusterName = indexMetaData.getIndex().getName();
        if (clusterName.contains(":")) {
            return new DeprecationIssue(DeprecationIssue.Level.WARNING,
                "Index name cannot contain ':'",
                "https://www.elastic.co/guide/en/elasticsearch/reference/master/breaking-changes-7.0.html" +
                    "#_literal_literal_is_no_longer_allowed_in_index_name",
                "This index is named [" + clusterName + "], which contains the illegal character ':'.");
        }
        return null;
    }

<<<<<<< HEAD
    static DeprecationIssue shardOnStartupCheck(IndexMetaData indexMetaData) {
        String setting = IndexSettings.INDEX_CHECK_ON_STARTUP.getKey();
        String value = indexMetaData.getSettings().get(setting);
        if (Strings.isNullOrEmpty(value) == false) {
            if ("fix".equalsIgnoreCase(value)) {
                return new DeprecationIssue(DeprecationIssue.Level.WARNING,
                    "The value [fix] for setting [" + setting + "] is no longer valid",
                    "https://www.elastic.co/guide/en/elasticsearch/reference/master/breaking-changes-7.0.html" +
                        "#_literal_fix_literal_value_for_literal_index_shard_check_on_startup_literal_is_removed",
                    "The index [" + indexMetaData.getIndex().getName() + "] has the setting [" + setting + "] set to value [fix]" +
                        ", but [fix] is no longer a valid value. Valid values are true, false, and checksum");
=======
    static DeprecationIssue percolatorUnmappedFieldsAsStringCheck(IndexMetaData indexMetaData) {
        if (indexMetaData.getSettings().hasValue("index.percolator.map_unmapped_fields_as_text")) {
            String settingValue = indexMetaData.getSettings().get("index.percolator.map_unmapped_fields_as_text");
            return new DeprecationIssue(DeprecationIssue.Level.WARNING,
                "Setting index.percolator.map_unmapped_fields_as_text has been renamed",
                "https://www.elastic.co/guide/en/elasticsearch/reference/master/breaking-changes-7.0.html" +
                    "#_percolator",
                "The index setting [index.percolator.map_unmapped_fields_as_text] currently set to [" + settingValue +
                    "] been removed in favor of [index.percolator.map_unmapped_fields_as_text].");
        }
        return null;
    }
	
	 static DeprecationIssue nodeLeftDelayedTimeCheck(IndexMetaData indexMetaData) {
        String setting = UnassignedInfo.INDEX_DELAYED_NODE_LEFT_TIMEOUT_SETTING.getKey();
        String value = indexMetaData.getSettings().get(setting);
        if (Strings.isNullOrEmpty(value) == false) {
            TimeValue parsedValue = TimeValue.parseTimeValue(value, setting);
            if (parsedValue.getNanos() < 0) {
                return new DeprecationIssue(DeprecationIssue.Level.WARNING,
                    "Negative values for " + setting + " are deprecated and should be set to 0",
                    "https://www.elastic.co/guide/en/elasticsearch/reference/master/breaking-changes-7.0.html" +
                        "#_literal_index_unassigned_node_left_delayed_timeout_literal_may_no_longer_be_negative",
                    "The index [" + indexMetaData.getIndex().getName() + "] has [" + setting + "] set to [" + value +
                        "], but negative values are not allowed");
>>>>>>> 52fee63a
            }
        }
        return null;
    }
<<<<<<< HEAD
}
=======
}
>>>>>>> 52fee63a
<|MERGE_RESOLUTION|>--- conflicted
+++ resolved
@@ -11,16 +11,9 @@
 import org.elasticsearch.Version;
 import org.elasticsearch.cluster.metadata.IndexMetaData;
 import org.elasticsearch.cluster.metadata.MappingMetaData;
-<<<<<<< HEAD
-import org.elasticsearch.common.Strings;
-import org.elasticsearch.common.settings.Settings;
-import org.elasticsearch.index.IndexSettings;
-=======
 import org.elasticsearch.cluster.routing.UnassignedInfo;
 import org.elasticsearch.common.Strings;
 import org.elasticsearch.common.settings.Settings;
-import org.elasticsearch.common.unit.TimeValue;
->>>>>>> 52fee63a
 import org.elasticsearch.index.analysis.AnalysisRegistry;
 import org.elasticsearch.xpack.core.deprecation.DeprecationIssue;
 
@@ -126,19 +119,6 @@
         return null;
     }
 
-<<<<<<< HEAD
-    static DeprecationIssue shardOnStartupCheck(IndexMetaData indexMetaData) {
-        String setting = IndexSettings.INDEX_CHECK_ON_STARTUP.getKey();
-        String value = indexMetaData.getSettings().get(setting);
-        if (Strings.isNullOrEmpty(value) == false) {
-            if ("fix".equalsIgnoreCase(value)) {
-                return new DeprecationIssue(DeprecationIssue.Level.WARNING,
-                    "The value [fix] for setting [" + setting + "] is no longer valid",
-                    "https://www.elastic.co/guide/en/elasticsearch/reference/master/breaking-changes-7.0.html" +
-                        "#_literal_fix_literal_value_for_literal_index_shard_check_on_startup_literal_is_removed",
-                    "The index [" + indexMetaData.getIndex().getName() + "] has the setting [" + setting + "] set to value [fix]" +
-                        ", but [fix] is no longer a valid value. Valid values are true, false, and checksum");
-=======
     static DeprecationIssue percolatorUnmappedFieldsAsStringCheck(IndexMetaData indexMetaData) {
         if (indexMetaData.getSettings().hasValue("index.percolator.map_unmapped_fields_as_text")) {
             String settingValue = indexMetaData.getSettings().get("index.percolator.map_unmapped_fields_as_text");
@@ -164,13 +144,24 @@
                         "#_literal_index_unassigned_node_left_delayed_timeout_literal_may_no_longer_be_negative",
                     "The index [" + indexMetaData.getIndex().getName() + "] has [" + setting + "] set to [" + value +
                         "], but negative values are not allowed");
->>>>>>> 52fee63a
             }
         }
         return null;
     }
-<<<<<<< HEAD
-}
-=======
-}
->>>>>>> 52fee63a
+	
+	static DeprecationIssue shardOnStartupCheck(IndexMetaData indexMetaData) {
+        String setting = IndexSettings.INDEX_CHECK_ON_STARTUP.getKey();
+        String value = indexMetaData.getSettings().get(setting);
+        if (Strings.isNullOrEmpty(value) == false) {
+            if ("fix".equalsIgnoreCase(value)) {
+                return new DeprecationIssue(DeprecationIssue.Level.WARNING,
+                    "The value [fix] for setting [" + setting + "] is no longer valid",
+                    "https://www.elastic.co/guide/en/elasticsearch/reference/master/breaking-changes-7.0.html" +
+                        "#_literal_fix_literal_value_for_literal_index_shard_check_on_startup_literal_is_removed",
+                    "The index [" + indexMetaData.getIndex().getName() + "] has the setting [" + setting + "] set to value [fix]" +
+                        ", but [fix] is no longer a valid value. Valid values are true, false, and checksum");
+            }
+        }
+        return null;
+    }
+}