/*
 * Copyright Elasticsearch B.V. and/or licensed to Elasticsearch B.V. under one
 * or more contributor license agreements. Licensed under the Elastic License;
 * you may not use this file except in compliance with the Elastic License.
 */
package org.elasticsearch.xpack.deprecation;


import com.carrotsearch.hppc.cursors.ObjectCursor;

import org.elasticsearch.Version;
import org.elasticsearch.cluster.metadata.IndexMetaData;
import org.elasticsearch.cluster.metadata.MappingMetaData;
import org.elasticsearch.cluster.routing.UnassignedInfo;
import org.elasticsearch.common.Strings;
import org.elasticsearch.common.settings.Settings;
import org.elasticsearch.common.unit.TimeValue;
import org.elasticsearch.index.IndexSettings;
import org.elasticsearch.index.analysis.AnalysisRegistry;
import org.elasticsearch.xpack.core.deprecation.DeprecationIssue;

import java.util.ArrayList;
import java.util.List;
import java.util.Map;
import java.util.function.BiConsumer;
import java.util.function.Function;

/**
 * Index-specific deprecation checks
 */
public class IndexDeprecationChecks {

    private static void fieldLevelMappingIssue(IndexMetaData indexMetaData, BiConsumer<MappingMetaData, Map<String, Object>> checker) {
        for (ObjectCursor<MappingMetaData> mappingMetaData : indexMetaData.getMappings().values()) {
            Map<String, Object> sourceAsMap = mappingMetaData.value.sourceAsMap();
            checker.accept(mappingMetaData.value, sourceAsMap);
        }
    }

    /**
     * iterates through the "properties" field of mappings and returns any predicates that match in the
     * form of issue-strings.
     *
     * @param type the document type
     * @param parentMap the mapping to read properties from
     * @param predicate the predicate to check against for issues, issue is returned if predicate evaluates to true
     * @return a list of issues found in fields
     */
    @SuppressWarnings("unchecked")
    private static List<String> findInPropertiesRecursively(String type, Map<String, Object> parentMap,
                                                    Function<Map<?,?>, Boolean> predicate) {
        List<String> issues = new ArrayList<>();
        Map<?, ?> properties = (Map<?, ?>) parentMap.get("properties");
        if (properties == null) {
            return issues;
        }
        for (Map.Entry<?, ?> entry : properties.entrySet()) {
            Map<String, Object> valueMap = (Map<String, Object>) entry.getValue();
            if (predicate.apply(valueMap)) {
                issues.add("[type: " + type + ", field: " + entry.getKey() + "]");
            }

            Map<?, ?> values = (Map<?, ?>) valueMap.get("fields");
            if (values != null) {
                for (Map.Entry<?, ?> multifieldEntry : values.entrySet()) {
                    Map<String, Object> multifieldValueMap = (Map<String, Object>) multifieldEntry.getValue();
                    if (predicate.apply(multifieldValueMap)) {
                        issues.add("[type: " + type + ", field: " + entry.getKey() + ", multifield: " + multifieldEntry.getKey() + "]");
                    }
                    if (multifieldValueMap.containsKey("properties")) {
                        issues.addAll(findInPropertiesRecursively(type, multifieldValueMap, predicate));
                    }
                }
            }
            if (valueMap.containsKey("properties")) {
                issues.addAll(findInPropertiesRecursively(type, valueMap, predicate));
            }
        }

        return issues;
    }

    static DeprecationIssue delimitedPayloadFilterCheck(IndexMetaData indexMetaData) {
        List<String> issues = new ArrayList<>();
        Map<String, Settings> filters = indexMetaData.getSettings().getGroups(AnalysisRegistry.INDEX_ANALYSIS_FILTER);
        for (Map.Entry<String, Settings> entry : filters.entrySet()) {
            if ("delimited_payload_filter".equals(entry.getValue().get("type"))) {
                issues.add("The filter [" + entry.getKey() + "] is of deprecated 'delimited_payload_filter' type. "
                    + "The filter type should be changed to 'delimited_payload'.");
            }
        }
        if (issues.size() > 0) {
            return new DeprecationIssue(DeprecationIssue.Level.WARNING, "Use of 'delimited_payload_filter'.",
                "https://www.elastic.co/guide/en/elasticsearch/reference/master/breaking_70_analysis_changes.html", issues.toString());
        }
        return null;
    }

    static DeprecationIssue oldIndicesCheck(IndexMetaData indexMetaData) {
        Version createdWith = indexMetaData.getCreationVersion();
        if (createdWith.before(Version.V_6_0_0)) {
            return new DeprecationIssue(DeprecationIssue.Level.CRITICAL,
                "Index created before 6.0",
                "https://www.elastic.co/guide/en/elasticsearch/reference/master/" +
                    "breaking-changes-7.0.html",
                "this index was created using version: " + createdWith);

        }
        return null;
    }

    static DeprecationIssue indexNameCheck(IndexMetaData indexMetaData) {
        String clusterName = indexMetaData.getIndex().getName();
        if (clusterName.contains(":")) {
            return new DeprecationIssue(DeprecationIssue.Level.WARNING,
                "Index name cannot contain ':'",
                "https://www.elastic.co/guide/en/elasticsearch/reference/master/breaking-changes-7.0.html" +
                    "#_literal_literal_is_no_longer_allowed_in_index_name",
                "This index is named [" + clusterName + "], which contains the illegal character ':'.");
        }
        return null;
    }

    static DeprecationIssue percolatorUnmappedFieldsAsStringCheck(IndexMetaData indexMetaData) {
        if (indexMetaData.getSettings().hasValue("index.percolator.map_unmapped_fields_as_text")) {
            String settingValue = indexMetaData.getSettings().get("index.percolator.map_unmapped_fields_as_text");
            return new DeprecationIssue(DeprecationIssue.Level.WARNING,
                "Setting index.percolator.map_unmapped_fields_as_text has been renamed",
                "https://www.elastic.co/guide/en/elasticsearch/reference/master/breaking-changes-7.0.html" +
                    "#_percolator",
                "The index setting [index.percolator.map_unmapped_fields_as_text] currently set to [" + settingValue +
                    "] been removed in favor of [index.percolator.map_unmapped_fields_as_text].");
        }
        return null;
    }
<<<<<<< HEAD

    static DeprecationIssue classicSimilarityCheck(IndexMetaData indexMetaData) {
        List<String> issues = new ArrayList<>();
        fieldLevelMappingIssue(indexMetaData, ((mappingMetaData, sourceAsMap) -> issues.addAll(
            findInPropertiesRecursively(mappingMetaData.type(), sourceAsMap,
                property -> "classic".equals(property.get("similarity"))))));
        if (issues.size() > 0) {
            return new DeprecationIssue(DeprecationIssue.Level.WARNING,
                "Classic similarity has been removed",
                "https://www.elastic.co/guide/en/elasticsearch/reference/master/" +
                    "#_the_literal_classic_literal_similarity_has_been_removed",
                "Fields which use classic similarity: " + issues.toString());
=======
	
	 static DeprecationIssue nodeLeftDelayedTimeCheck(IndexMetaData indexMetaData) {
        String setting = UnassignedInfo.INDEX_DELAYED_NODE_LEFT_TIMEOUT_SETTING.getKey();
        String value = indexMetaData.getSettings().get(setting);
        if (Strings.isNullOrEmpty(value) == false) {
            TimeValue parsedValue = TimeValue.parseTimeValue(value, setting);
            if (parsedValue.getNanos() < 0) {
                return new DeprecationIssue(DeprecationIssue.Level.WARNING,
                    "Negative values for " + setting + " are deprecated and should be set to 0",
                    "https://www.elastic.co/guide/en/elasticsearch/reference/master/breaking-changes-7.0.html" +
                        "#_literal_index_unassigned_node_left_delayed_timeout_literal_may_no_longer_be_negative",
                    "The index [" + indexMetaData.getIndex().getName() + "] has [" + setting + "] set to [" + value +
                        "], but negative values are not allowed");
            }
        }
        return null;
    }
	
	static DeprecationIssue shardOnStartupCheck(IndexMetaData indexMetaData) {
        String setting = IndexSettings.INDEX_CHECK_ON_STARTUP.getKey();
        String value = indexMetaData.getSettings().get(setting);
        if (Strings.isNullOrEmpty(value) == false) {
            if ("fix".equalsIgnoreCase(value)) {
                return new DeprecationIssue(DeprecationIssue.Level.WARNING,
                    "The value [fix] for setting [" + setting + "] is no longer valid",
                    "https://www.elastic.co/guide/en/elasticsearch/reference/master/breaking-changes-7.0.html" +
                        "#_literal_fix_literal_value_for_literal_index_shard_check_on_startup_literal_is_removed",
                    "The index [" + indexMetaData.getIndex().getName() + "] has the setting [" + setting + "] set to value [fix]" +
                        ", but [fix] is no longer a valid value. Valid values are true, false, and checksum");
            }
>>>>>>> dbf13e06
        }
        return null;
    }
}<|MERGE_RESOLUTION|>--- conflicted
+++ resolved
@@ -133,7 +133,6 @@
         }
         return null;
     }
-<<<<<<< HEAD
 
     static DeprecationIssue classicSimilarityCheck(IndexMetaData indexMetaData) {
         List<String> issues = new ArrayList<>();
@@ -146,8 +145,10 @@
                 "https://www.elastic.co/guide/en/elasticsearch/reference/master/" +
                     "#_the_literal_classic_literal_similarity_has_been_removed",
                 "Fields which use classic similarity: " + issues.toString());
-=======
-	
+        }
+        return null;
+    }
+
 	 static DeprecationIssue nodeLeftDelayedTimeCheck(IndexMetaData indexMetaData) {
         String setting = UnassignedInfo.INDEX_DELAYED_NODE_LEFT_TIMEOUT_SETTING.getKey();
         String value = indexMetaData.getSettings().get(setting);
@@ -164,7 +165,7 @@
         }
         return null;
     }
-	
+
 	static DeprecationIssue shardOnStartupCheck(IndexMetaData indexMetaData) {
         String setting = IndexSettings.INDEX_CHECK_ON_STARTUP.getKey();
         String value = indexMetaData.getSettings().get(setting);
@@ -177,7 +178,6 @@
                     "The index [" + indexMetaData.getIndex().getName() + "] has the setting [" + setting + "] set to value [fix]" +
                         ", but [fix] is no longer a valid value. Valid values are true, false, and checksum");
             }
->>>>>>> dbf13e06
         }
         return null;
     }
