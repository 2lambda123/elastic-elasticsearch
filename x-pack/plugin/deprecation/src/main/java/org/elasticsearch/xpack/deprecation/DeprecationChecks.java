/*
 * Copyright Elasticsearch B.V. and/or licensed to Elasticsearch B.V. under one
 * or more contributor license agreements. Licensed under the Elastic License
 * 2.0; you may not use this file except in compliance with the Elastic License
 * 2.0.
 */
package org.elasticsearch.xpack.deprecation;

import org.elasticsearch.action.admin.cluster.node.info.PluginsAndModules;
import org.elasticsearch.cluster.ClusterState;
import org.elasticsearch.cluster.metadata.IndexMetadata;
import org.elasticsearch.cluster.node.DiscoveryNode;
import org.elasticsearch.common.settings.Settings;
import org.elasticsearch.license.XPackLicenseState;
import org.elasticsearch.xpack.core.XPackSettings;

import java.util.Arrays;
import java.util.Collections;
import java.util.List;
import java.util.Objects;
import java.util.function.Function;
import java.util.stream.Collectors;
import java.util.stream.Stream;

/**
 * Class containing all the cluster, node, and index deprecation checks that will be served
 * by the {@link DeprecationInfoAction}.
 */
public class DeprecationChecks {

    private DeprecationChecks() {
    }

    static List<Function<ClusterState, DeprecationIssue>> CLUSTER_SETTINGS_CHECKS =
        Collections.unmodifiableList(Arrays.asList(
            ClusterDeprecationChecks::checkUserAgentPipelines,
            ClusterDeprecationChecks::checkTemplatesWithTooManyFields,
            ClusterDeprecationChecks::checkPollIntervalTooLow,
            ClusterDeprecationChecks::checkTemplatesWithFieldNamesDisabled,
            ClusterDeprecationChecks::checkTemplatesWithMultipleTypes,
            ClusterDeprecationChecks::checkClusterRoutingAllocationIncludeRelocationsSetting,
            ClusterDeprecationChecks::checkGeoShapeTemplates
        ));

    static final List<NodeDeprecationCheck<Settings, PluginsAndModules, ClusterState, XPackLicenseState, DeprecationIssue>>
        NODE_SETTINGS_CHECKS;

        static {
            final Stream<NodeDeprecationCheck<Settings, PluginsAndModules, ClusterState, XPackLicenseState, DeprecationIssue>>
                legacyRoleSettings =
                DiscoveryNode.getPossibleRoles().stream()
                .filter(r -> r.legacySetting() != null)
                .map(r -> (s, p, t, c) -> NodeDeprecationChecks.checkLegacyRoleSettings(r.legacySetting(), s, p));
            NODE_SETTINGS_CHECKS = Stream.concat(
                legacyRoleSettings,
                Stream.of(
                    NodeDeprecationChecks::javaVersionCheck,
                    NodeDeprecationChecks::checkPidfile,
                    NodeDeprecationChecks::checkProcessors,
                    NodeDeprecationChecks::checkMissingRealmOrders,
                    NodeDeprecationChecks::checkUniqueRealmOrders,
                    NodeDeprecationChecks::checkImplicitlyDisabledBasicRealms,
                    NodeDeprecationChecks::checkReservedPrefixedRealmNames,
                    (settings, pluginsAndModules, clusterState, licenseState) ->
                        NodeDeprecationChecks.checkThreadPoolListenerQueueSize(settings),
                    (settings, pluginsAndModules, clusterState, licenseState) ->
                        NodeDeprecationChecks.checkThreadPoolListenerSize(settings),
                    NodeDeprecationChecks::checkClusterRemoteConnectSetting,
                    NodeDeprecationChecks::checkNodeLocalStorageSetting,
                    NodeDeprecationChecks::checkGeneralScriptSizeSetting,
                    NodeDeprecationChecks::checkGeneralScriptExpireSetting,
                    NodeDeprecationChecks::checkGeneralScriptCompileSettings,
                    (settings, pluginsAndModules, clusterState, licenseState) ->
                        NodeDeprecationChecks.checkNodeBasicLicenseFeatureEnabledSetting(settings, XPackSettings.ENRICH_ENABLED_SETTING),
                    (settings, pluginsAndModules, clusterState, licenseState) ->
                        NodeDeprecationChecks.checkNodeBasicLicenseFeatureEnabledSetting(settings, XPackSettings.FLATTENED_ENABLED),
                    (settings, pluginsAndModules, clusterState, licenseState) ->
                        NodeDeprecationChecks.checkNodeBasicLicenseFeatureEnabledSetting(settings, XPackSettings.INDEX_LIFECYCLE_ENABLED),
                    (settings, pluginsAndModules, clusterState, licenseState) ->
                        NodeDeprecationChecks.checkNodeBasicLicenseFeatureEnabledSetting(settings, XPackSettings.MONITORING_ENABLED),
                    (settings, pluginsAndModules, clusterState, licenseState) ->
                        NodeDeprecationChecks.checkNodeBasicLicenseFeatureEnabledSetting(settings, XPackSettings.ROLLUP_ENABLED),
                    (settings, pluginsAndModules, clusterState, licenseState) ->
                        NodeDeprecationChecks.checkNodeBasicLicenseFeatureEnabledSetting(settings,
                            XPackSettings.SNAPSHOT_LIFECYCLE_ENABLED),
                    (settings, pluginsAndModules, clusterState, licenseState) ->
                        NodeDeprecationChecks.checkNodeBasicLicenseFeatureEnabledSetting(settings, XPackSettings.SQL_ENABLED),
                    (settings, pluginsAndModules, clusterState, licenseState) ->
                        NodeDeprecationChecks.checkNodeBasicLicenseFeatureEnabledSetting(settings, XPackSettings.TRANSFORM_ENABLED),
                    (settings, pluginsAndModules, clusterState, licenseState) ->
                        NodeDeprecationChecks.checkNodeBasicLicenseFeatureEnabledSetting(settings, XPackSettings.VECTORS_ENABLED),
                    NodeDeprecationChecks::checkMultipleDataPaths,
                    NodeDeprecationChecks::checkDataPathsList,
                    NodeDeprecationChecks::checkBootstrapSystemCallFilterSetting,
                    NodeDeprecationChecks::checkSharedDataPathSetting,
                    NodeDeprecationChecks::checkSingleDataNodeWatermarkSetting,
                    NodeDeprecationChecks::checkImplicitlyDisabledSecurityOnBasicAndTrial,
                    NodeDeprecationChecks::checkMonitoringExporterPassword,
                    NodeDeprecationChecks::checkClusterRoutingAllocationIncludeRelocationsSetting,
                    NodeDeprecationChecks::checkClusterRoutingRequireSetting,
                    NodeDeprecationChecks::checkClusterRoutingIncludeSetting,
                    NodeDeprecationChecks::checkClusterRoutingExcludeSetting
                )
            ).collect(Collectors.toList());
        }

    static List<Function<IndexMetadata, DeprecationIssue>> INDEX_SETTINGS_CHECKS =
        Collections.unmodifiableList(Arrays.asList(
            IndexDeprecationChecks::oldIndicesCheck,
            IndexDeprecationChecks::tooManyFieldsCheck,
            IndexDeprecationChecks::chainedMultiFieldsCheck,
            IndexDeprecationChecks::deprecatedDateTimeFormat,
            IndexDeprecationChecks::translogRetentionSettingCheck,
            IndexDeprecationChecks::fieldNamesDisabledCheck,
            IndexDeprecationChecks::checkIndexDataPath,
            IndexDeprecationChecks::indexingSlowLogLevelSettingCheck,
            IndexDeprecationChecks::searchSlowLogLevelSettingCheck,
            IndexDeprecationChecks::storeTypeSettingCheck,
<<<<<<< HEAD
            IndexDeprecationChecks::checkIndexRoutingRequireSetting,
            IndexDeprecationChecks::checkIndexRoutingIncludeSetting,
            IndexDeprecationChecks::checkIndexRoutingExcludeSetting
=======
            IndexDeprecationChecks::checkGeoShapeMappings
>>>>>>> 121bd058
        ));

    /**
     * helper utility function to reduce repeat of running a specific {@link List} of checks.
     *
     * @param checks The functional checks to execute using the mapper function
     * @param mapper The function that executes the lambda check with the appropriate arguments
     * @param <T> The signature of the check (TriFunction, BiFunction, Function, including the appropriate arguments)
     * @return The list of {@link DeprecationIssue} that were found in the cluster
     */
    static <T> List<DeprecationIssue> filterChecks(List<T> checks, Function<T, DeprecationIssue> mapper) {
        return checks.stream().map(mapper).filter(Objects::nonNull).collect(Collectors.toList());
    }

    @FunctionalInterface
    public interface NodeDeprecationCheck<A, B, C, D, R> {
        R apply(A first, B second, C third, D fourth);
    }
}<|MERGE_RESOLUTION|>--- conflicted
+++ resolved
@@ -116,13 +116,10 @@
             IndexDeprecationChecks::indexingSlowLogLevelSettingCheck,
             IndexDeprecationChecks::searchSlowLogLevelSettingCheck,
             IndexDeprecationChecks::storeTypeSettingCheck,
-<<<<<<< HEAD
             IndexDeprecationChecks::checkIndexRoutingRequireSetting,
             IndexDeprecationChecks::checkIndexRoutingIncludeSetting,
-            IndexDeprecationChecks::checkIndexRoutingExcludeSetting
-=======
+            IndexDeprecationChecks::checkIndexRoutingExcludeSetting,
             IndexDeprecationChecks::checkGeoShapeMappings
->>>>>>> 121bd058
         ));
 
     /**
