/*
 * Copyright Elasticsearch B.V. and/or licensed to Elasticsearch B.V. under one
 * or more contributor license agreements. Licensed under the Elastic License
 * 2.0; you may not use this file except in compliance with the Elastic License
 * 2.0.
 */

package org.elasticsearch.xpack.deprecation;

import org.elasticsearch.Version;
import org.elasticsearch.action.admin.cluster.node.info.PluginsAndModules;
import org.elasticsearch.bootstrap.BootstrapSettings;
import org.elasticsearch.cluster.ClusterState;
import org.elasticsearch.cluster.coordination.JoinHelper;
import org.elasticsearch.cluster.node.DiscoveryNode;
import org.elasticsearch.cluster.node.DiscoveryNodeRole;
import org.elasticsearch.cluster.routing.allocation.DiskThresholdSettings;
import org.elasticsearch.cluster.routing.allocation.decider.DiskThresholdDecider;
import org.elasticsearch.common.Strings;
import org.elasticsearch.common.settings.Setting;
import org.elasticsearch.common.settings.Setting.Property;
import org.elasticsearch.common.settings.Settings;
import org.elasticsearch.common.ssl.SslConfigurationKeys;
import org.elasticsearch.common.util.concurrent.EsExecutors;
import org.elasticsearch.common.util.set.Sets;
import org.elasticsearch.core.TimeValue;
import org.elasticsearch.env.Environment;
import org.elasticsearch.env.NodeEnvironment;
import org.elasticsearch.gateway.GatewayService;
import org.elasticsearch.jdk.JavaVersion;
import org.elasticsearch.license.License;
import org.elasticsearch.license.XPackLicenseState;
import org.elasticsearch.node.Node;
import org.elasticsearch.node.NodeRoleSettings;
import org.elasticsearch.script.ScriptService;
import org.elasticsearch.threadpool.FixedExecutorBuilder;
import org.elasticsearch.transport.RemoteClusterService;
import org.elasticsearch.transport.SniffConnectionStrategy;
import org.elasticsearch.transport.TransportService;
import org.elasticsearch.xpack.core.XPackSettings;
import org.elasticsearch.xpack.core.security.SecurityField;
import org.elasticsearch.xpack.core.security.authc.RealmConfig;
import org.elasticsearch.xpack.core.security.authc.RealmSettings;
import org.elasticsearch.xpack.core.security.authc.esnative.NativeRealmSettings;
import org.elasticsearch.xpack.core.security.authc.file.FileRealmSettings;

import java.util.ArrayList;
import java.util.Comparator;
import java.util.HashSet;
import java.util.List;
import java.util.Locale;
import java.util.Map;
import java.util.Optional;
import java.util.Set;
import java.util.function.BiFunction;
import java.util.function.Supplier;
import java.util.stream.Collectors;

import static org.elasticsearch.cluster.routing.allocation.DiskThresholdSettings.CLUSTER_ROUTING_ALLOCATION_INCLUDE_RELOCATIONS_SETTING;
import static org.elasticsearch.xpack.cluster.routing.allocation.DataTierAllocationDecider.CLUSTER_ROUTING_EXCLUDE_SETTING;
import static org.elasticsearch.xpack.cluster.routing.allocation.DataTierAllocationDecider.CLUSTER_ROUTING_INCLUDE_SETTING;
import static org.elasticsearch.xpack.cluster.routing.allocation.DataTierAllocationDecider.CLUSTER_ROUTING_REQUIRE_SETTING;
import static org.elasticsearch.xpack.core.security.authc.RealmSettings.RESERVED_REALM_NAME_PREFIX;

class NodeDeprecationChecks {

    static DeprecationIssue checkPidfile(final Settings settings, final PluginsAndModules pluginsAndModules,
                                         final ClusterState clusterState, final XPackLicenseState licenseState) {
        return checkDeprecatedSetting(
            settings,
            pluginsAndModules,
            Environment.PIDFILE_SETTING,
            Environment.NODE_PIDFILE_SETTING,
            "https://www.elastic.co/guide/en/elasticsearch/reference/7.4/breaking-changes-7.4.html#deprecate-pidfile");
    }

    static DeprecationIssue checkProcessors(final Settings settings , final PluginsAndModules pluginsAndModules,
                                            final ClusterState clusterState, final XPackLicenseState licenseState) {
        return checkDeprecatedSetting(
            settings,
            pluginsAndModules,
            EsExecutors.PROCESSORS_SETTING,
            EsExecutors.NODE_PROCESSORS_SETTING,
            "https://www.elastic.co/guide/en/elasticsearch/reference/7.4/breaking-changes-7.4.html#deprecate-processors");
    }

    static DeprecationIssue checkMissingRealmOrders(final Settings settings, final PluginsAndModules pluginsAndModules,
                                                    final ClusterState clusterState, final XPackLicenseState licenseState) {
        final Set<String> orderNotConfiguredRealms = RealmSettings.getRealmSettings(settings).entrySet()
                .stream()
                .filter(e -> false == e.getValue().hasValue(RealmSettings.ORDER_SETTING_KEY))
                .filter(e -> e.getValue().getAsBoolean(RealmSettings.ENABLED_SETTING_KEY, true))
                .map(e -> RealmSettings.realmSettingPrefix(e.getKey()) + RealmSettings.ORDER_SETTING_KEY)
                .collect(Collectors.toSet());

        if (orderNotConfiguredRealms.isEmpty()) {
            return null;
        }

        final String details = String.format(
            Locale.ROOT,
            "Found realms without order config: [%s]. In next major release, node will fail to start with missing realm order.",
            String.join("; ", orderNotConfiguredRealms));
        return new DeprecationIssue(
            DeprecationIssue.Level.CRITICAL,
            "Realm order will be required in next major release.",
            "https://www.elastic.co/guide/en/elasticsearch/reference/7.7/breaking-changes-7.7.html#deprecate-missing-realm-order",
            details,
            false,
            null
        );
    }

    static DeprecationIssue checkUniqueRealmOrders(final Settings settings, final PluginsAndModules pluginsAndModules,
                                                   final ClusterState clusterState, final XPackLicenseState licenseState) {
        final Map<String, List<String>> orderToRealmSettings =
            RealmSettings.getRealmSettings(settings).entrySet()
                .stream()
                .filter(e -> e.getValue().hasValue(RealmSettings.ORDER_SETTING_KEY))
                .collect(Collectors.groupingBy(
                    e -> e.getValue().get(RealmSettings.ORDER_SETTING_KEY),
                    Collectors.mapping(e -> RealmSettings.realmSettingPrefix(e.getKey()) + RealmSettings.ORDER_SETTING_KEY,
                        Collectors.toList())));

        Set<String> duplicateOrders = orderToRealmSettings.entrySet().stream()
            .filter(entry -> entry.getValue().size() > 1)
            .map(entry -> entry.getKey() + ": " + entry.getValue())
            .collect(Collectors.toSet());

        if (duplicateOrders.isEmpty()) {
            return null;
        }

        final String details = String.format(
            Locale.ROOT,
            "Found multiple realms configured with the same order: [%s]. " +
                "In next major release, node will fail to start with duplicated realm order.",
            String.join("; ", duplicateOrders));

        return new DeprecationIssue(
            DeprecationIssue.Level.CRITICAL,
            "Realm orders must be unique in next major release.",
            "https://www.elastic.co/guide/en/elasticsearch/reference/7.7/breaking-changes-7.7.html#deprecate-duplicated-realm-orders",
            details,
           false, null
        );
    }

    static DeprecationIssue checkImplicitlyDisabledSecurityOnBasicAndTrial(final Settings settings,
                                                                           final PluginsAndModules pluginsAndModules,
                                                                           final ClusterState clusterState,
                                                                           final XPackLicenseState licenseState) {
        if ( XPackSettings.SECURITY_ENABLED.exists(settings) == false
            && (licenseState.getOperationMode().equals(License.OperationMode.BASIC)
            || licenseState.getOperationMode().equals(License.OperationMode.TRIAL))) {
          String details = "The default behavior of disabling security on " + licenseState.getOperationMode().description()
              + " licenses is deprecated. In a later version of Elasticsearch, the value of [xpack.security.enabled] will "
              + "default to \"true\" , regardless of the license level. "
              + "See https://www.elastic.co/guide/en/elasticsearch/reference/" + Version.CURRENT.major + "."
              + Version.CURRENT.minor + "/security-minimal-setup.html to enable security, or explicitly disable security by "
              + "setting [xpack.security.enabled] to \"false\" in elasticsearch.yml";
            return new DeprecationIssue(
                DeprecationIssue.Level.CRITICAL,
                "Security is enabled by default for all licenses in the next major version.",
                "https://www.elastic.co/guide/en/elasticsearch/reference/7.14/migrating-7.14.html#implicitly-disabled-security",
                details,
               false, null);
        }
        return null;
    }

    static DeprecationIssue checkImplicitlyDisabledBasicRealms(final Settings settings, final PluginsAndModules pluginsAndModules,
                                                               final ClusterState clusterState, final XPackLicenseState licenseState) {
        final Map<RealmConfig.RealmIdentifier, Settings> realmSettings = RealmSettings.getRealmSettings(settings);
        if (realmSettings.isEmpty()) {
            return null;
        }

        boolean anyRealmEnabled = false;
        final Set<String> unconfiguredBasicRealms =
            new HashSet<>(org.elasticsearch.core.Set.of(FileRealmSettings.TYPE, NativeRealmSettings.TYPE));
        for (Map.Entry<RealmConfig.RealmIdentifier, Settings> realmSetting: realmSettings.entrySet()) {
            anyRealmEnabled = anyRealmEnabled || realmSetting.getValue().getAsBoolean(RealmSettings.ENABLED_SETTING_KEY, true);
            unconfiguredBasicRealms.remove(realmSetting.getKey().getType());
        }

        final String details;
        if (false == anyRealmEnabled) {
            final List<String> explicitlyDisabledBasicRealms =
                Sets.difference(org.elasticsearch.core.Set.of(FileRealmSettings.TYPE, NativeRealmSettings.TYPE),
                    unconfiguredBasicRealms).stream().sorted().collect(Collectors.toList());
            if (explicitlyDisabledBasicRealms.isEmpty()) {
                return null;
            }
            details = String.format(
                Locale.ROOT,
                "Found explicitly disabled basic %s: [%s]. But %s will be enabled because no other realms are configured or enabled. " +
                    "In next major release, explicitly disabled basic realms will remain disabled.",
                explicitlyDisabledBasicRealms.size() == 1 ? "realm" : "realms",
                Strings.collectionToDelimitedString(explicitlyDisabledBasicRealms, ","),
                explicitlyDisabledBasicRealms.size() == 1 ? "it" : "they"
                );
        } else {
            if (unconfiguredBasicRealms.isEmpty()) {
                return null;
            }
            details = String.format(
                Locale.ROOT,
                "Found implicitly disabled basic %s: [%s]. %s disabled because there are other explicitly configured realms." +
                    "In next major release, basic realms will always be enabled unless explicitly disabled.",
                unconfiguredBasicRealms.size() == 1 ? "realm" : "realms",
                Strings.collectionToDelimitedString(unconfiguredBasicRealms, ","),
                unconfiguredBasicRealms.size() == 1 ? "It is" : "They are");
        }
        return new DeprecationIssue(
            DeprecationIssue.Level.WARNING,
            "File and/or native realms are enabled by default in next major release.",
            "https://www.elastic.co/guide/en/elasticsearch/reference/7.13/deprecated-7.13.html#implicitly-disabled-basic-realms",
            details,
            false,
            null
        );

    }

    static DeprecationIssue checkReservedPrefixedRealmNames(final Settings settings, final PluginsAndModules pluginsAndModules,
                                                            final ClusterState clusterState, final XPackLicenseState licenseState) {
        final Map<RealmConfig.RealmIdentifier, Settings> realmSettings = RealmSettings.getRealmSettings(settings);
        if (realmSettings.isEmpty()) {
            return null;
        }
        List<RealmConfig.RealmIdentifier> reservedPrefixedRealmIdentifiers = new ArrayList<>();
        for (RealmConfig.RealmIdentifier realmIdentifier: realmSettings.keySet()) {
            if (realmIdentifier.getName().startsWith(RESERVED_REALM_NAME_PREFIX)) {
                reservedPrefixedRealmIdentifiers.add(realmIdentifier);
            }
        }
        if (reservedPrefixedRealmIdentifiers.isEmpty()) {
            return null;
        } else {
            return new DeprecationIssue(
                DeprecationIssue.Level.WARNING,
                "Realm names cannot start with [" + RESERVED_REALM_NAME_PREFIX + "] in a future major release.",
                "https://www.elastic.co/guide/en/elasticsearch/reference/7.14/deprecated-7.14.html#reserved-prefixed-realm-names",
                String.format(Locale.ROOT, "Found realm " + (reservedPrefixedRealmIdentifiers.size() == 1 ? "name" : "names")
                        + " with reserved prefix [%s]: [%s]. "
                        + "In a future major release, node will fail to start if any realm names start with reserved prefix.",
                    RESERVED_REALM_NAME_PREFIX,
                    reservedPrefixedRealmIdentifiers.stream()
                        .map(rid -> RealmSettings.PREFIX + rid.getType() + "." + rid.getName())
                        .sorted()
                        .collect(Collectors.joining("; "))),
               false, null
            );
        }
    }

    static DeprecationIssue checkThreadPoolListenerQueueSize(final Settings settings) {
        return checkThreadPoolListenerSetting("thread_pool.listener.queue_size", settings);
    }

    static DeprecationIssue checkThreadPoolListenerSize(final Settings settings) {
        return checkThreadPoolListenerSetting("thread_pool.listener.size", settings);
    }

    private static DeprecationIssue checkThreadPoolListenerSetting(final String name, final Settings settings) {
        final FixedExecutorBuilder builder = new FixedExecutorBuilder(settings, "listener", 1, -1, "thread_pool.listener", true);
        final List<Setting<?>> listenerSettings = builder.getRegisteredSettings();
        final Optional<Setting<?>> setting = listenerSettings.stream().filter(s -> s.getKey().equals(name)).findFirst();
        assert setting.isPresent();
        return checkRemovedSetting(
            settings,
            setting.get(),
            "https://www.elastic.co/guide/en/elasticsearch/reference/7.x/breaking-changes-7.7.html#deprecate-listener-thread-pool");
    }

    public static DeprecationIssue checkClusterRemoteConnectSetting(final Settings settings, final PluginsAndModules pluginsAndModules,
                                                                    final ClusterState clusterState, final XPackLicenseState licenseState) {
        return checkDeprecatedSetting(
            settings,
            pluginsAndModules,
            RemoteClusterService.ENABLE_REMOTE_CLUSTERS,
            Setting.boolSetting(
                "node.remote_cluster_client",
                RemoteClusterService.ENABLE_REMOTE_CLUSTERS,
                Property.Deprecated,
                Property.NodeScope),
            "https://www.elastic.co/guide/en/elasticsearch/reference/7.7/breaking-changes-7.7.html#deprecate-cluster-remote-connect"
        );
    }

    public static DeprecationIssue checkNodeLocalStorageSetting(final Settings settings, final PluginsAndModules pluginsAndModules,
                                                                final ClusterState clusterState, final XPackLicenseState licenseState) {
        return checkRemovedSetting(
            settings,
            Node.NODE_LOCAL_STORAGE_SETTING,
            "https://www.elastic.co/guide/en/elasticsearch/reference/7.8/breaking-changes-7.8.html#deprecate-node-local-storage"
        );
    }

    public static DeprecationIssue checkNodeBasicLicenseFeatureEnabledSetting(final Settings settings, Setting<?> setting) {
        return checkRemovedSetting(
            settings,
            setting,
            "https://www.elastic.co/guide/en/elasticsearch/reference/7.8/breaking-changes-7.8.html#deprecate-basic-license-feature-enabled"
        );
    }

    public static DeprecationIssue checkGeneralScriptSizeSetting(final Settings settings, final PluginsAndModules pluginsAndModules,
                                                                 final ClusterState clusterState, final XPackLicenseState licenseState) {
        return checkDeprecatedSetting(
            settings,
            pluginsAndModules,
            ScriptService.SCRIPT_GENERAL_CACHE_SIZE_SETTING,
            ScriptService.SCRIPT_CACHE_SIZE_SETTING,
            "a script context",
            "https://www.elastic.co/guide/en/elasticsearch/reference/7.9/breaking-changes-7.9.html#deprecate_general_script_cache_size"
        );
    }

    public static DeprecationIssue checkGeneralScriptExpireSetting(final Settings settings, final PluginsAndModules pluginsAndModules,
                                                                   final ClusterState clusterState, final XPackLicenseState licenseState) {
        return checkDeprecatedSetting(
            settings,
            pluginsAndModules,
            ScriptService.SCRIPT_GENERAL_CACHE_EXPIRE_SETTING,
            ScriptService.SCRIPT_CACHE_EXPIRE_SETTING,
            "a script context",
            "https://www.elastic.co/guide/en/elasticsearch/reference/7.9/breaking-changes-7.9.html#deprecate_general_script_expire"
        );
    }

    public static DeprecationIssue checkGeneralScriptCompileSettings(final Settings settings, final PluginsAndModules pluginsAndModules,
                                                                    final ClusterState clusterState, final XPackLicenseState licenseState) {
        return checkDeprecatedSetting(
            settings,
            pluginsAndModules,
            ScriptService.SCRIPT_GENERAL_MAX_COMPILATIONS_RATE_SETTING,
            ScriptService.SCRIPT_MAX_COMPILATIONS_RATE_SETTING,
            "a script context",
            "https://www.elastic.co/guide/en/elasticsearch/reference/7.9/breaking-changes-7.9.html#deprecate_general_script_compile_rate"
        );
    }

    public static DeprecationIssue checkLegacyRoleSettings(
        final Setting<Boolean> legacyRoleSetting,
        final Settings settings,
        final PluginsAndModules pluginsAndModules
    ) {

        return checkDeprecatedSetting(
            settings,
            pluginsAndModules,
            legacyRoleSetting,
            NodeRoleSettings.NODE_ROLES_SETTING,
            (v, s) -> {
                return DiscoveryNode.getRolesFromSettings(s)
                    .stream()
                    .map(DiscoveryNodeRole::roleName)
                    .collect(Collectors.joining(","));
            },
            "https://www.elastic.co/guide/en/elasticsearch/reference/master/breaking-changes-8.0.html#breaking_80_settings_changes"
        );
    }

    static DeprecationIssue checkBootstrapSystemCallFilterSetting(final Settings settings, final PluginsAndModules pluginsAndModules,
                                                                  final ClusterState clusterState, final XPackLicenseState licenseState) {
        return checkRemovedSetting(
            settings,
            BootstrapSettings.SYSTEM_CALL_FILTER_SETTING,
            "https://www.elastic.co/guide/en/elasticsearch/reference/7.13/breaking-changes-7.13.html#deprecate-system-call-filter-setting"
        );
    }

    private static DeprecationIssue checkDeprecatedSetting(
        final Settings settings,
        final PluginsAndModules pluginsAndModules,
        final Setting<?> deprecatedSetting,
        final Setting<?> replacementSetting,
        final String url
    ) {
        return checkDeprecatedSetting(settings, pluginsAndModules, deprecatedSetting, replacementSetting, (v, s) -> v, url);
    }

    private static DeprecationIssue checkDeprecatedSetting(
        final Settings settings,
        final PluginsAndModules pluginsAndModules,
        final Setting<?> deprecatedSetting,
        final Setting<?> replacementSetting,
        final BiFunction<String, Settings, String> replacementValue,
        final String url
    ) {
        assert deprecatedSetting.isDeprecated() : deprecatedSetting;
        if (deprecatedSetting.exists(settings) == false) {
            return null;
        }
        final String deprecatedSettingKey = deprecatedSetting.getKey();
        final String replacementSettingKey = replacementSetting.getKey();
        final String value = deprecatedSetting.get(settings).toString();
        final String message = String.format(
            Locale.ROOT,
            "setting [%s] is deprecated in favor of setting [%s]",
            deprecatedSettingKey,
            replacementSettingKey);
        final String details = String.format(
            Locale.ROOT,
            "the setting [%s] is currently set to [%s], instead set [%s] to [%s]",
            deprecatedSettingKey,
            value,
            replacementSettingKey,
            replacementValue.apply(value, settings));
        return new DeprecationIssue(DeprecationIssue.Level.CRITICAL, message, url, details, false, null);
    }

    private static DeprecationIssue checkDeprecatedSetting(
        final Settings settings,
        final PluginsAndModules pluginsAndModules,
        final Setting<?> deprecatedSetting,
        final Setting.AffixSetting<?> replacementSetting,
        final String star,
        final String url
    ) {
        return checkDeprecatedSetting(settings, pluginsAndModules, deprecatedSetting, replacementSetting, (v, s) -> v, star, url);
    }

    private static DeprecationIssue checkDeprecatedSetting(
        final Settings settings,
        final PluginsAndModules pluginsAndModules,
        final Setting<?> deprecatedSetting,
        final Setting.AffixSetting<?> replacementSetting,
        final BiFunction<String, Settings, String> replacementValue,
        final String star,
        final String url
    ) {
        assert deprecatedSetting.isDeprecated() : deprecatedSetting;
        if (deprecatedSetting.exists(settings) == false) {
            return null;
        }
        final String deprecatedSettingKey = deprecatedSetting.getKey();
        final String replacementSettingKey = replacementSetting.getKey();
        final String value = deprecatedSetting.get(settings).toString();
        final String message = String.format(
            Locale.ROOT,
            "setting [%s] is deprecated in favor of grouped setting [%s]",
            deprecatedSettingKey,
            replacementSettingKey);
        final String details = String.format(
            Locale.ROOT,
            "the setting [%s] is currently set to [%s], instead set [%s] to [%s] where * is %s",
            deprecatedSettingKey,
            value,
            replacementSettingKey,
            replacementValue.apply(value, settings),
            star);
        return new DeprecationIssue(DeprecationIssue.Level.CRITICAL, message, url, details, false, null);
    }

    static DeprecationIssue checkRemovedSetting(final Settings settings, final Setting<?> removedSetting, final String url) {
        return checkRemovedSetting(settings, removedSetting, url, DeprecationIssue.Level.CRITICAL);
    }

    static DeprecationIssue checkRemovedSetting(final Settings settings,
                                                final Setting<?> removedSetting,
                                                final String url,
                                                DeprecationIssue.Level deprecationLevel) {
        if (removedSetting.exists(settings) == false) {
            return null;
        }
        final String removedSettingKey = removedSetting.getKey();
        Object removedSettingValue = removedSetting.get(settings);
        String value;
        if (removedSettingValue instanceof TimeValue) {
            value = ((TimeValue) removedSettingValue).getStringRep();
        } else {
            value = removedSettingValue.toString();
        }
        final String message =
            String.format(Locale.ROOT, "setting [%s] is deprecated and will be removed in the next major version", removedSettingKey);
        final String details =
            String.format(Locale.ROOT, "the setting [%s] is currently set to [%s], remove this setting", removedSettingKey, value);
        return new DeprecationIssue(deprecationLevel, message, url, details, false, null);
    }

    static DeprecationIssue javaVersionCheck(Settings nodeSettings, PluginsAndModules plugins, final ClusterState clusterState,
                                             final XPackLicenseState licenseState) {
        final JavaVersion javaVersion = JavaVersion.current();

        if (javaVersion.compareTo(JavaVersion.parse("11")) < 0) {
            return new DeprecationIssue(DeprecationIssue.Level.CRITICAL,
                "Java 11 is required",
                "https://www.elastic.co/guide/en/elasticsearch/reference/master/breaking-changes-8.0.html#breaking_80_packaging_changes",
                "Java 11 will be required for future versions of Elasticsearch, this node is running version ["
                    + javaVersion.toString() + "]. Consider switching to a distribution of Elasticsearch with a bundled JDK. "
                    + "If you are already using a distribution with a bundled JDK, ensure the JAVA_HOME environment variable is not set.",
                false, null);
        }
        return null;
    }

    static DeprecationIssue checkMultipleDataPaths(Settings nodeSettings, PluginsAndModules plugins, final ClusterState clusterState,
                                                   final XPackLicenseState licenseState) {
        List<String> dataPaths = Environment.PATH_DATA_SETTING.get(nodeSettings);
        if (dataPaths.size() > 1) {
            return new DeprecationIssue(DeprecationIssue.Level.CRITICAL,
                "multiple [path.data] entries are deprecated, use a single data directory",
                "https://www.elastic.co/guide/en/elasticsearch/reference/master/breaking-changes-8.0.html#breaking_80_packaging_changes",
                "Multiple data paths are deprecated. Instead, use RAID or other system level features to utilize multiple disks.",
            false, null);
        }
        return null;
    }

    static DeprecationIssue checkDataPathsList(Settings nodeSettings, PluginsAndModules plugins, final ClusterState clusterState,
                                               final XPackLicenseState licenseState) {
        if (Environment.dataPathUsesList(nodeSettings)) {
            return new DeprecationIssue(DeprecationIssue.Level.CRITICAL,
                "[path.data] in a list is deprecated, use a string value",
                "https://www.elastic.co/guide/en/elasticsearch/reference/master/breaking-changes-8.0.html#breaking_80_packaging_changes",
                "Configuring [path.data] with a list is deprecated. Instead specify as a string value.", false, null);
        }
        return null;
    }

    static DeprecationIssue checkSharedDataPathSetting(final Settings settings, final PluginsAndModules pluginsAndModules,
                                                       final ClusterState clusterState, final XPackLicenseState licenseState) {
        if (Environment.PATH_SHARED_DATA_SETTING.exists(settings)) {
            final String message = String.format(Locale.ROOT,
                "setting [%s] is deprecated and will be removed in a future version", Environment.PATH_SHARED_DATA_SETTING.getKey());
            final String url = "https://www.elastic.co/guide/en/elasticsearch/reference/7.13/" +
                "breaking-changes-7.13.html#deprecate-shared-data-path-setting";
            final String details = "Found shared data path configured. Discontinue use of this setting.";
            return new DeprecationIssue(DeprecationIssue.Level.CRITICAL, message, url, details, false, null);
        }
        return null;
    }

    static DeprecationIssue checkSingleDataNodeWatermarkSetting(final Settings settings, final PluginsAndModules pluginsAndModules,
                                                                final ClusterState clusterState, final XPackLicenseState licenseState) {
        if (DiskThresholdDecider.ENABLE_FOR_SINGLE_DATA_NODE.get(settings) == false
            && DiskThresholdDecider.ENABLE_FOR_SINGLE_DATA_NODE.exists(settings)) {
            String key = DiskThresholdDecider.ENABLE_FOR_SINGLE_DATA_NODE.getKey();
            return new DeprecationIssue(DeprecationIssue.Level.CRITICAL,
                String.format(Locale.ROOT, "setting [%s=false] is deprecated and will not be available in a future version", key),
                "https://www.elastic.co/guide/en/elasticsearch/reference/7.14/" +
                    "breaking-changes-7.14.html#deprecate-single-data-node-watermark",
                String.format(Locale.ROOT, "found [%s] configured to false. Discontinue use of this setting or set it to true.", key),
                    false, null
            );
        }

        if (DiskThresholdDecider.ENABLE_FOR_SINGLE_DATA_NODE.get(settings) == false
            && clusterState.getNodes().getDataNodes().size() == 1 && clusterState.getNodes().getLocalNode().isMasterNode()) {
            String key = DiskThresholdDecider.ENABLE_FOR_SINGLE_DATA_NODE.getKey();
            String disableDiskDecider = DiskThresholdSettings.CLUSTER_ROUTING_ALLOCATION_DISK_THRESHOLD_ENABLED_SETTING.getKey();
            return new DeprecationIssue(DeprecationIssue.Level.WARNING,
                String.format(Locale.ROOT, "the default value [false] of setting [%s] is deprecated and will be changed to true" +
                    " in a future version. This cluster has only one data node and behavior will therefore change when upgrading", key),
                "https://www.elastic.co/guide/en/elasticsearch/reference/7.14/" +
                    "breaking-changes-7.14.html#deprecate-single-data-node-watermark",
                String.format(Locale.ROOT, "found [%s] defaulting to false on a single data node cluster." +
                        " Set it to true to avoid this warning." +
                        " Consider using [%s] to disable disk based allocation", key,
                    disableDiskDecider),
                false,
                null
            );

        }


        return null;
    }

    static DeprecationIssue checkMonitoringExporterPassword(
        final Settings settings,
        final PluginsAndModules pluginsAndModules,
        ClusterState cs,
        XPackLicenseState licenseState
    ) {
        // Mimic the HttpExporter#AUTH_PASSWORD_SETTING setting here to avoid a depedency on monitoring module:
        // (just having the setting prefix and suffic here is sufficient to check on whether this setting is used)
        final Setting.AffixSetting<String> AUTH_PASSWORD_SETTING =
            Setting.affixKeySetting("xpack.monitoring.exporters.","auth.password", s -> Setting.simpleString(s));
        List<Setting<?>> passwords = AUTH_PASSWORD_SETTING.getAllConcreteSettings(settings)
            .sorted(Comparator.comparing(Setting::getKey)).collect(Collectors.toList());

        if (passwords.isEmpty()) {
            return null;
        }

        final String passwordSettings = passwords.stream().map(Setting::getKey).collect(Collectors.joining(","));
        final String message = String.format(
            Locale.ROOT,
            "non-secure passwords for monitoring exporters [%s] are deprecated and will be removed in the next major version",
            passwordSettings
        );
        final String details = String.format(
            Locale.ROOT,
            "replace the non-secure monitoring exporter password setting(s) [%s] with their secure 'auth.secure_password' replacement",
            passwordSettings
        );
        final String url = "https://www.elastic.co/guide/en/elasticsearch/reference/7.7/monitoring-settings.html#http-exporter-settings";
        return new DeprecationIssue(DeprecationIssue.Level.CRITICAL, message, url, details, false, null);
    }

    static DeprecationIssue checkJoinTimeoutSetting(final Settings settings,
                                                    final PluginsAndModules pluginsAndModules,
                                                    final ClusterState clusterState,
                                                    final XPackLicenseState licenseState) {
        return checkRemovedSetting(settings,
            JoinHelper.JOIN_TIMEOUT_SETTING,
            "https://www.elastic.co/guide/en/elasticsearch/reference/master/migrating-8.0.html#breaking_80_cluster_changes",
            DeprecationIssue.Level.CRITICAL
        );
    }

    static DeprecationIssue checkSearchRemoteSettings(
        final Settings settings,
        final PluginsAndModules pluginsAndModules,
        ClusterState cs,
        XPackLicenseState licenseState
    ) {
        List<Setting<?>> remoteClusterSettings = new ArrayList<>();
        remoteClusterSettings.addAll(SniffConnectionStrategy.SEARCH_REMOTE_CLUSTERS_SEEDS.getAllConcreteSettings(settings)
            .sorted(Comparator.comparing(Setting::getKey)).collect(Collectors.toList()));
        remoteClusterSettings.addAll(SniffConnectionStrategy.SEARCH_REMOTE_CLUSTERS_PROXY.getAllConcreteSettings(settings)
            .sorted(Comparator.comparing(Setting::getKey)).collect(Collectors.toList()));
        remoteClusterSettings.addAll(RemoteClusterService.SEARCH_REMOTE_CLUSTER_SKIP_UNAVAILABLE.getAllConcreteSettings(settings)
            .sorted(Comparator.comparing(Setting::getKey)).collect(Collectors.toList()));
        if (SniffConnectionStrategy.SEARCH_REMOTE_CONNECTIONS_PER_CLUSTER.exists(settings)) {
            remoteClusterSettings.add(SniffConnectionStrategy.SEARCH_REMOTE_CONNECTIONS_PER_CLUSTER);
        }
        if (RemoteClusterService.SEARCH_REMOTE_INITIAL_CONNECTION_TIMEOUT_SETTING.exists(settings)) {
            remoteClusterSettings.add(RemoteClusterService.SEARCH_REMOTE_INITIAL_CONNECTION_TIMEOUT_SETTING);
        }
        if (RemoteClusterService.SEARCH_REMOTE_NODE_ATTRIBUTE.exists(settings)) {
            remoteClusterSettings.add(RemoteClusterService.SEARCH_REMOTE_NODE_ATTRIBUTE);
        }
        if (RemoteClusterService.SEARCH_ENABLE_REMOTE_CLUSTERS.exists(settings)) {
            remoteClusterSettings.add(RemoteClusterService.SEARCH_ENABLE_REMOTE_CLUSTERS);
        }
        if (remoteClusterSettings.isEmpty()) {
            return null;
        }
        final String remoteClusterSeedSettings = remoteClusterSettings.stream().map(Setting::getKey).collect(Collectors.joining(","));
        final String message = String.format(
            Locale.ROOT,
            "search.remote settings [%s] are deprecated and will be removed in the next major version",
            remoteClusterSeedSettings
        );
        final String details = String.format(
            Locale.ROOT,
            "replace search.remote settings [%s] with their secure 'cluster.remote' replacements",
            remoteClusterSeedSettings
        );
        final String url =
            "https://www.elastic.co/guide/en/elasticsearch/reference/master/migrating-8.0.html#breaking_80_settings_changes";
        return new DeprecationIssue(DeprecationIssue.Level.CRITICAL, message, url, details, false, null);
    }

    static DeprecationIssue checkClusterRoutingAllocationIncludeRelocationsSetting(final Settings settings,
                                                                                   final PluginsAndModules pluginsAndModules,
                                                                                   final ClusterState clusterState,
                                                                                   final XPackLicenseState licenseState) {
        return checkRemovedSetting(settings,
            CLUSTER_ROUTING_ALLOCATION_INCLUDE_RELOCATIONS_SETTING,
            "https://www.elastic.co/guide/en/elasticsearch/reference/master/migrating-8.0.html#breaking_80_allocation_changes",
            DeprecationIssue.Level.CRITICAL
        );
    }

<<<<<<< HEAD
    static DeprecationIssue checkSslServerEnabled(final Settings settings,
                                                   final PluginsAndModules pluginsAndModules,
                                                   final ClusterState clusterState,
                                                   final XPackLicenseState licenseState) {
        List<String> details = new ArrayList<>();
        for (String prefix : new String[] {"xpack.security.transport.ssl", "xpack.security.http.ssl"}) {
            final String enabledSettingKey = prefix + ".enabled";
            String enabledSettingValue = settings.get(enabledSettingKey);
            Settings sslSettings = settings.filter(setting -> setting.startsWith(prefix));
            if (enabledSettingValue == null && sslSettings.size() > 0) {
                String keys = sslSettings.keySet().stream().collect(Collectors.joining(","));
                String detail = String.format(Locale.ROOT, "setting [%s] is unset but the following settings exist: [%s]",
                    enabledSettingKey, keys);
                details.add(detail);
            }
        }
        if (details.isEmpty()) {
            return null;
        } else {
            String url = "https://www.elastic.co/guide/en/elasticsearch/reference/master/migrating-8.0.html#breaking_80_security_changes";
            String message = "cannot set ssl properties without explicitly enabling or disabling ssl";
            String detailsString = details.stream().collect(Collectors.joining("; "));
            return new DeprecationIssue(DeprecationIssue.Level.CRITICAL, message, url, detailsString, false, null);
        }
    }

    static DeprecationIssue checkSslCertConfiguration(final Settings settings,
                                                      final PluginsAndModules pluginsAndModules,
                                                      final ClusterState clusterState,
                                                      final XPackLicenseState licenseState) {
        List<String> details = new ArrayList<>();
        for (String prefix : new String[]{"xpack.security.transport.ssl", "xpack.security.http.ssl"}) {
            final String enabledSettingKey = prefix + ".enabled";
            boolean sslEnabled = settings.getAsBoolean(enabledSettingKey, false);
            if (sslEnabled) {
                String keystorePathSettingKey = prefix + "." + SslConfigurationKeys.KEYSTORE_PATH;
                String keyPathSettingKey = prefix + "." + SslConfigurationKeys.KEY;
                String certificatePathSettingKey = prefix + "." + SslConfigurationKeys.CERTIFICATE;
                boolean keystorePathSettingExists = settings.get(keystorePathSettingKey) != null;
                boolean keyPathSettingExists = settings.get(keyPathSettingKey) != null;
                boolean certificatePathSettingExists = settings.get(certificatePathSettingKey) != null;
                if (keystorePathSettingExists == false && keyPathSettingExists == false && certificatePathSettingExists == false) {
                    String detail = String.format(Locale.ROOT, "none of [%s], [%s], or [%s] are set. If [%s] is true either [%s] must be " +
                            "set, or [%s] and [%s] must be set", keystorePathSettingKey, keyPathSettingKey,
                        certificatePathSettingKey, enabledSettingKey, keystorePathSettingKey, keyPathSettingKey, certificatePathSettingKey);
                    details.add(detail);
                } else if (keystorePathSettingExists && keyPathSettingExists && certificatePathSettingExists) {
                    String detail = String.format(Locale.ROOT, "all of [%s], [%s], and [%s] are set. Either [%s] must be set, or [%s] and" +
                            " [%s] must be set", keystorePathSettingKey, keyPathSettingKey, certificatePathSettingKey,
                        keystorePathSettingKey, keyPathSettingKey, certificatePathSettingKey);
                    details.add(detail);
                } else if (keystorePathSettingExists && (keyPathSettingExists || certificatePathSettingExists)) {
                    String detail = String.format(Locale.ROOT, "[%s] and [%s] are set. Either [%s] must be set, or [%s] and [%s] must" +
                            " be set",
                        keystorePathSettingKey,
                        keyPathSettingExists ? keyPathSettingKey : certificatePathSettingKey,
                        keystorePathSettingKey, keyPathSettingKey, certificatePathSettingKey);
                    details.add(detail);
                } else if ((keyPathSettingExists && certificatePathSettingExists == false) ||
                    (keyPathSettingExists == false && certificatePathSettingExists)) {
                    String detail = String.format(Locale.ROOT, "[%s] is set but [%s] is not",
                        keyPathSettingExists ? keyPathSettingKey : certificatePathSettingKey,
                        keyPathSettingExists ? certificatePathSettingKey : keyPathSettingKey);
                    details.add(detail);
                }
            }
        }
        if (details.isEmpty()) {
            return null;
        } else {
            String url = "https://www.elastic.co/guide/en/elasticsearch/reference/master/migrating-8.0.html#breaking_80_security_changes";
            String message = "if ssl is enabled either keystore must be set, or key path and certificate path must be set";
            String detailsString = details.stream().collect(Collectors.joining("; "));
            return new DeprecationIssue(DeprecationIssue.Level.CRITICAL, message, url, detailsString, false, null);
        }
=======
    static DeprecationIssue checkNoPermitHandshakeFromIncompatibleBuilds(final Settings settings,
                                                                         final PluginsAndModules pluginsAndModules,
                                                                         final ClusterState clusterState,
                                                                         final XPackLicenseState licenseState,
                                                                         Supplier<String> permitsHandshakesFromIncompatibleBuildsSupplier) {
        if (permitsHandshakesFromIncompatibleBuildsSupplier.get() != null) {
            final String message = String.format(
                Locale.ROOT,
                "the [%s] system property is deprecated and will be removed in the next major release",
                TransportService.PERMIT_HANDSHAKES_FROM_INCOMPATIBLE_BUILDS_KEY
            );
            final String details = String.format(
                Locale.ROOT,
                "allowing handshakes from incompatibile builds is deprecated and will be removed in the next major release; the [%s] " +
                    "system property must be removed",
                TransportService.PERMIT_HANDSHAKES_FROM_INCOMPATIBLE_BUILDS_KEY
            );
            String url = "https://www.elastic.co/guide/en/elasticsearch/reference/master/migrating-8.0.html#breaking_80_transport_changes";
            return new DeprecationIssue(DeprecationIssue.Level.CRITICAL, message, url, details, false, null);
        }
        return null;
    }

    static DeprecationIssue checkTransportClientProfilesFilterSetting(
        final Settings settings,
        final PluginsAndModules pluginsAndModules,
        ClusterState cs,
        XPackLicenseState licenseState
    ) {
        final Setting.AffixSetting<String> transportTypeProfileSetting =
            Setting.affixKeySetting("transport.profiles.","xpack.security.type", s -> Setting.simpleString(s));
        List<Setting<?>> transportProfiles = transportTypeProfileSetting.getAllConcreteSettings(settings)
            .sorted(Comparator.comparing(Setting::getKey)).collect(Collectors.toList());

        if (transportProfiles.isEmpty()) {
            return null;
        }

        final String transportProfilesSettings = transportProfiles.stream().map(Setting::getKey).collect(Collectors.joining(","));
        final String message = String.format(
            Locale.ROOT,
            "settings [%s] are deprecated and will be removed in the next major version",
            transportProfilesSettings
        );
        final String details = String.format(
            Locale.ROOT,
            "transport client will be removed in the next major version so transport client related settings [%s] must be removed",
            transportProfilesSettings
        );

        final String url = "https://www.elastic.co/guide/en/elasticsearch/reference/master/migrating-8.0" +
            ".html#separating-node-and-client-traffic";
        return new DeprecationIssue(DeprecationIssue.Level.CRITICAL, message, url, details, false, null);
    }

    static DeprecationIssue checkDelayClusterStateRecoverySettings(final Settings settings,
                                                                   final PluginsAndModules pluginsAndModules,
                                                                   final ClusterState clusterState,
                                                                   final XPackLicenseState licenseState) {
        List<Setting<Integer>> deprecatedSettings = new ArrayList<>();
        deprecatedSettings.add(GatewayService.EXPECTED_NODES_SETTING);
        deprecatedSettings.add(GatewayService.EXPECTED_MASTER_NODES_SETTING);
        deprecatedSettings.add(GatewayService.RECOVER_AFTER_NODES_SETTING);
        deprecatedSettings.add(GatewayService.RECOVER_AFTER_MASTER_NODES_SETTING);
        List<Setting<Integer>> existingSettings =
            deprecatedSettings.stream().filter(deprecatedSetting -> deprecatedSetting.exists(settings)).collect(Collectors.toList());
        if (existingSettings.isEmpty()) {
            return null;
        }
        final String settingNames = existingSettings.stream().map(Setting::getKey).collect(Collectors.joining(","));
        final String message = String.format(
            Locale.ROOT,
            "cannot use properties related to delaying cluster state recovery after a majority of master nodes have joined because " +
                "they have been deprecated and will be removed in the next major version",
            settingNames
        );
        final String details = String.format(
            Locale.ROOT,
            "cannot use properties [%s] because they have been deprecated and will be removed in the next major version",
            settingNames
        );
        final String url = "https://www.elastic.co/guide/en/elasticsearch/reference/master/migrating-8.0.html#breaking_80_settings_changes";
        return new DeprecationIssue(DeprecationIssue.Level.CRITICAL, message, url, details, false, null);
    }

    static DeprecationIssue checkFixedAutoQueueSizeThreadpool(final Settings settings,
                                                              final PluginsAndModules pluginsAndModules,
                                                              final ClusterState clusterState,
                                                              final XPackLicenseState licenseState) {
        List<Setting<Integer>> deprecatedSettings = new ArrayList<>();
        deprecatedSettings.add(Setting.intSetting("thread_pool.search.min_queue_size", 1, Setting.Property.Deprecated));
        deprecatedSettings.add(Setting.intSetting("thread_pool.search.max_queue_size", 1, Setting.Property.Deprecated));
        deprecatedSettings.add(Setting.intSetting("thread_pool.search.auto_queue_frame_size", 1, Setting.Property.Deprecated));
        deprecatedSettings.add(Setting.intSetting("thread_pool.search.target_response_time", 1, Setting.Property.Deprecated));
        deprecatedSettings.add(Setting.intSetting("thread_pool.search_throttled.min_queue_size", 1, Setting.Property.Deprecated));
        deprecatedSettings.add(Setting.intSetting("thread_pool.search_throttled.max_queue_size", 1, Setting.Property.Deprecated));
        deprecatedSettings.add(Setting.intSetting("thread_pool.search_throttled.auto_queue_frame_size", 1, Setting.Property.Deprecated));
        deprecatedSettings.add(Setting.intSetting("thread_pool.search_throttled.target_response_time", 1, Setting.Property.Deprecated));
        List<Setting<Integer>> existingSettings =
            deprecatedSettings.stream().filter(deprecatedSetting -> deprecatedSetting.exists(settings)).collect(Collectors.toList());
        if (existingSettings.isEmpty()) {
            return null;
        }
        final String settingNames = existingSettings.stream().map(Setting::getKey).collect(Collectors.joining(","));
        final String message = String.format(
            Locale.ROOT,
            "cannot use properties [%s] because fixed_auto_queue_size threadpool type has been deprecated and will be removed in the next" +
                " major version",
            settingNames
        );
        final String details = String.format(
            Locale.ROOT,
            "cannot use properties [%s] because fixed_auto_queue_size threadpool type has been deprecated and will be removed in the next" +
                " major version",
            settingNames
        );
        final String url = "https://www.elastic.co/guide/en/elasticsearch/reference/master/migrating-8.0" +
            ".html#breaking_80_threadpool_changes";
        return new DeprecationIssue(DeprecationIssue.Level.CRITICAL, message, url, details, false, null);
    }

    static DeprecationIssue checkClusterRoutingRequireSetting(final Settings settings,
                                                              final PluginsAndModules pluginsAndModules,
                                                              final ClusterState clusterState,
                                                              final XPackLicenseState licenseState) {
        return checkRemovedSetting(settings,
            CLUSTER_ROUTING_REQUIRE_SETTING,
            "https://www.elastic.co/guide/en/elasticsearch/reference/master/migrating-8.0.html#breaking_80_settings_changes",
            DeprecationIssue.Level.CRITICAL
        );
    }

    static DeprecationIssue checkClusterRoutingIncludeSetting(final Settings settings,
                                                              final PluginsAndModules pluginsAndModules,
                                                              final ClusterState clusterState,
                                                              final XPackLicenseState licenseState) {
        return checkRemovedSetting(settings,
            CLUSTER_ROUTING_INCLUDE_SETTING,
            "https://www.elastic.co/guide/en/elasticsearch/reference/master/migrating-8.0.html#breaking_80_settings_changes",
            DeprecationIssue.Level.CRITICAL
        );
    }

    static DeprecationIssue checkClusterRoutingExcludeSetting(final Settings settings,
                                                              final PluginsAndModules pluginsAndModules,
                                                              final ClusterState clusterState,
                                                              final XPackLicenseState licenseState) {
        return checkRemovedSetting(settings,
            CLUSTER_ROUTING_EXCLUDE_SETTING,
            "https://www.elastic.co/guide/en/elasticsearch/reference/master/migrating-8.0.html#breaking_80_settings_changes",
            DeprecationIssue.Level.CRITICAL
        );
    }

    static DeprecationIssue checkAcceptDefaultPasswordSetting(final Settings settings,
                                                              final PluginsAndModules pluginsAndModules,
                                                              final ClusterState clusterState,
                                                              final XPackLicenseState licenseState) {
        return checkRemovedSetting(settings,
            Setting.boolSetting(SecurityField.setting("authc.accept_default_password"),true, Setting.Property.Deprecated),
            "https://www.elastic.co/guide/en/elasticsearch/reference/master/migrating-8.0.html#breaking_80_security_changes",
            DeprecationIssue.Level.CRITICAL
        );
    }

    static DeprecationIssue checkAcceptRolesCacheMaxSizeSetting(final Settings settings,
                                                                final PluginsAndModules pluginsAndModules,
                                                                final ClusterState clusterState,
                                                                final XPackLicenseState licenseState) {
        return checkRemovedSetting(settings,
            Setting.intSetting(SecurityField.setting("authz.store.roles.index.cache.max_size"), 10000, Setting.Property.Deprecated),
            "https://www.elastic.co/guide/en/elasticsearch/reference/master/migrating-8.0.html#breaking_80_security_changes",
            DeprecationIssue.Level.CRITICAL
        );
    }

    static DeprecationIssue checkRolesCacheTTLSizeSetting(final Settings settings,
                                                          final PluginsAndModules pluginsAndModules,
                                                          final ClusterState clusterState,
                                                          final XPackLicenseState licenseState) {
        return checkRemovedSetting(settings,
            Setting.timeSetting(SecurityField.setting("authz.store.roles.index.cache.ttl"), TimeValue.timeValueMinutes(20),
                Setting.Property.Deprecated),
            "https://www.elastic.co/guide/en/elasticsearch/reference/master/migrating-8.0.html#breaking_80_security_changes",
            DeprecationIssue.Level.CRITICAL
        );
    }

    static DeprecationIssue checkMaxLocalStorageNodesSetting(final Settings settings,
                                                             final PluginsAndModules pluginsAndModules,
                                                             final ClusterState clusterState,
                                                             final XPackLicenseState licenseState) {
        return checkRemovedSetting(settings,
            NodeEnvironment.MAX_LOCAL_STORAGE_NODES_SETTING,
            "https://www.elastic.co/guide/en/elasticsearch/reference/master/migrating-8.0.html#breaking_80_node_changes",
            DeprecationIssue.Level.CRITICAL
        );
>>>>>>> d7f992b8
    }
}<|MERGE_RESOLUTION|>--- conflicted
+++ resolved
@@ -669,7 +669,6 @@
         );
     }
 
-<<<<<<< HEAD
     static DeprecationIssue checkSslServerEnabled(final Settings settings,
                                                    final PluginsAndModules pluginsAndModules,
                                                    final ClusterState clusterState,
@@ -745,7 +744,8 @@
             String detailsString = details.stream().collect(Collectors.joining("; "));
             return new DeprecationIssue(DeprecationIssue.Level.CRITICAL, message, url, detailsString, false, null);
         }
-=======
+    }
+
     static DeprecationIssue checkNoPermitHandshakeFromIncompatibleBuilds(final Settings settings,
                                                                          final PluginsAndModules pluginsAndModules,
                                                                          final ClusterState clusterState,
@@ -943,6 +943,5 @@
             "https://www.elastic.co/guide/en/elasticsearch/reference/master/migrating-8.0.html#breaking_80_node_changes",
             DeprecationIssue.Level.CRITICAL
         );
->>>>>>> d7f992b8
     }
 }