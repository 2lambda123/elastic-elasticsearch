--- conflicted
+++ resolved
@@ -75,21 +75,6 @@
             return null;
         }
         final String removedSettingKey = removedSetting.getKey();
-<<<<<<< HEAD
-        final String value = removedSetting.get(settings).toString();
-        final String message = String.format(
-            Locale.ROOT,
-            "setting [%s] is deprecated and will be removed in the next major version",
-            removedSettingKey
-        );
-        final String details = String.format(
-            Locale.ROOT,
-            "the setting [%s] is currently set to [%s], remove this setting",
-            removedSettingKey,
-            value
-        );
-        return new DeprecationIssue(DeprecationIssue.Level.CRITICAL, message, url, details, false, null);
-=======
         Object removedSettingValue = removedSetting.get(settings);
         String value;
         if (removedSettingValue instanceof TimeValue) {
@@ -102,7 +87,6 @@
             ? String.format(Locale.ROOT, "Remove the [%s] setting.", removedSettingKey)
             : String.format(Locale.ROOT, "Remove the [%s] setting. %s", removedSettingKey, additionalDetailMessage);
         return new DeprecationIssue(deprecationLevel, message, url, details, false, null);
->>>>>>> d90fa4eb
     }
 
     static DeprecationIssue checkSharedDataPathSetting(final Settings settings, final PluginsAndModules pluginsAndModules) {
@@ -161,11 +145,6 @@
             String key = DiskThresholdDecider.ENABLE_FOR_SINGLE_DATA_NODE.getKey();
             return new DeprecationIssue(
                 DeprecationIssue.Level.CRITICAL,
-<<<<<<< HEAD
-                String.format(Locale.ROOT, "setting [%s] is deprecated and will not be available in a future version", key),
-                "https://www.elastic.co/guide/en/elasticsearch/reference/7.14/"
-                    + "breaking-changes-7.14.html#deprecate-single-data-node-watermark",
-=======
                 String.format(Locale.ROOT, "setting [%s] is deprecated and will not be available in a future version", key),
                 "https://www.elastic.co/guide/en/elasticsearch/reference/7.14/"
                     + "breaking-changes-7.14.html#deprecate-single-data-node-watermark",
@@ -588,7 +567,6 @@
                 DeprecationIssue.Level.CRITICAL,
                 String.format(Locale.ROOT, "setting [%s] is deprecated and will not be available in a future version", key),
                 "https://www.elastic.co/guide/en/elasticsearch/reference/current/data-tiers.html",
->>>>>>> d90fa4eb
                 String.format(Locale.ROOT, "found [%s] configured. Discontinue use of this setting.", key),
                 false,
                 null
