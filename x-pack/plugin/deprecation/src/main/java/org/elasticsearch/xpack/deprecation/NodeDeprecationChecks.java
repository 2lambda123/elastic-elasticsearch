/*
 * Copyright Elasticsearch B.V. and/or licensed to Elasticsearch B.V. under one
 * or more contributor license agreements. Licensed under the Elastic License
 * 2.0; you may not use this file except in compliance with the Elastic License
 * 2.0.
 */

package org.elasticsearch.xpack.deprecation;

import org.elasticsearch.Version;
import org.elasticsearch.action.admin.cluster.node.info.PluginsAndModules;
import org.elasticsearch.bootstrap.BootstrapSettings;
import org.elasticsearch.cluster.ClusterState;
import org.elasticsearch.cluster.coordination.JoinHelper;
import org.elasticsearch.cluster.node.DiscoveryNode;
import org.elasticsearch.cluster.node.DiscoveryNodeRole;
import org.elasticsearch.cluster.routing.allocation.DiskThresholdSettings;
import org.elasticsearch.cluster.routing.allocation.decider.DiskThresholdDecider;
import org.elasticsearch.common.Strings;
import org.elasticsearch.common.settings.Setting;
import org.elasticsearch.common.settings.Setting.Property;
import org.elasticsearch.common.settings.Settings;
import org.elasticsearch.common.unit.ByteSizeValue;
import org.elasticsearch.common.util.concurrent.EsExecutors;
import org.elasticsearch.common.util.set.Sets;
import org.elasticsearch.core.TimeValue;
import org.elasticsearch.env.Environment;
import org.elasticsearch.env.NodeEnvironment;
import org.elasticsearch.gateway.GatewayService;
import org.elasticsearch.jdk.JavaVersion;
import org.elasticsearch.license.License;
import org.elasticsearch.license.XPackLicenseState;
import org.elasticsearch.node.Node;
import org.elasticsearch.node.NodeRoleSettings;
import org.elasticsearch.script.ScriptService;
import org.elasticsearch.threadpool.FixedExecutorBuilder;
import org.elasticsearch.transport.RemoteClusterService;
import org.elasticsearch.transport.SniffConnectionStrategy;
import org.elasticsearch.xpack.core.XPackSettings;
import org.elasticsearch.xpack.core.security.SecurityField;
import org.elasticsearch.xpack.core.security.authc.RealmConfig;
import org.elasticsearch.xpack.core.security.authc.RealmSettings;
import org.elasticsearch.xpack.core.security.authc.esnative.NativeRealmSettings;
import org.elasticsearch.xpack.core.security.authc.file.FileRealmSettings;

import java.util.ArrayList;
import java.util.Comparator;
import java.util.HashMap;
import java.util.HashSet;
import java.util.List;
import java.util.Locale;
import java.util.Map;
import java.util.Optional;
import java.util.Set;
import java.util.function.BiFunction;
import java.util.stream.Collectors;

import static org.elasticsearch.cluster.routing.allocation.DiskThresholdSettings.CLUSTER_ROUTING_ALLOCATION_INCLUDE_RELOCATIONS_SETTING;
import static org.elasticsearch.xpack.cluster.routing.allocation.DataTierAllocationDecider.CLUSTER_ROUTING_EXCLUDE_SETTING;
import static org.elasticsearch.xpack.cluster.routing.allocation.DataTierAllocationDecider.CLUSTER_ROUTING_INCLUDE_SETTING;
import static org.elasticsearch.xpack.cluster.routing.allocation.DataTierAllocationDecider.CLUSTER_ROUTING_REQUIRE_SETTING;
import static org.elasticsearch.xpack.core.security.authc.RealmSettings.RESERVED_REALM_NAME_PREFIX;

class NodeDeprecationChecks {

    static DeprecationIssue checkPidfile(final Settings settings, final PluginsAndModules pluginsAndModules,
                                         final ClusterState clusterState, final XPackLicenseState licenseState) {
        return checkDeprecatedSetting(
            settings,
            pluginsAndModules,
            Environment.PIDFILE_SETTING,
            Environment.NODE_PIDFILE_SETTING,
            "https://www.elastic.co/guide/en/elasticsearch/reference/7.4/breaking-changes-7.4.html#deprecate-pidfile");
    }

    static DeprecationIssue checkProcessors(final Settings settings , final PluginsAndModules pluginsAndModules,
                                            final ClusterState clusterState, final XPackLicenseState licenseState) {
        return checkDeprecatedSetting(
            settings,
            pluginsAndModules,
            EsExecutors.PROCESSORS_SETTING,
            EsExecutors.NODE_PROCESSORS_SETTING,
            "https://www.elastic.co/guide/en/elasticsearch/reference/7.4/breaking-changes-7.4.html#deprecate-processors");
    }

    static DeprecationIssue checkMissingRealmOrders(final Settings settings, final PluginsAndModules pluginsAndModules,
                                                    final ClusterState clusterState, final XPackLicenseState licenseState) {
        final Set<String> orderNotConfiguredRealms = RealmSettings.getRealmSettings(settings).entrySet()
                .stream()
                .filter(e -> false == e.getValue().hasValue(RealmSettings.ORDER_SETTING_KEY))
                .filter(e -> e.getValue().getAsBoolean(RealmSettings.ENABLED_SETTING_KEY, true))
                .map(e -> RealmSettings.realmSettingPrefix(e.getKey()) + RealmSettings.ORDER_SETTING_KEY)
                .collect(Collectors.toSet());

        if (orderNotConfiguredRealms.isEmpty()) {
            return null;
        }

        final String details = String.format(
            Locale.ROOT,
            "Found realms without order config: [%s]. In next major release, node will fail to start with missing realm order.",
            String.join("; ", orderNotConfiguredRealms));
        return new DeprecationIssue(
            DeprecationIssue.Level.CRITICAL,
            "Realm order will be required in next major release.",
            "https://www.elastic.co/guide/en/elasticsearch/reference/7.7/breaking-changes-7.7.html#deprecate-missing-realm-order",
            details,
            false,
            null
        );
    }

    static DeprecationIssue checkUniqueRealmOrders(final Settings settings, final PluginsAndModules pluginsAndModules,
                                                   final ClusterState clusterState, final XPackLicenseState licenseState) {
        final Map<String, List<String>> orderToRealmSettings =
            RealmSettings.getRealmSettings(settings).entrySet()
                .stream()
                .filter(e -> e.getValue().hasValue(RealmSettings.ORDER_SETTING_KEY))
                .collect(Collectors.groupingBy(
                    e -> e.getValue().get(RealmSettings.ORDER_SETTING_KEY),
                    Collectors.mapping(e -> RealmSettings.realmSettingPrefix(e.getKey()) + RealmSettings.ORDER_SETTING_KEY,
                        Collectors.toList())));

        Set<String> duplicateOrders = orderToRealmSettings.entrySet().stream()
            .filter(entry -> entry.getValue().size() > 1)
            .map(entry -> entry.getKey() + ": " + entry.getValue())
            .collect(Collectors.toSet());

        if (duplicateOrders.isEmpty()) {
            return null;
        }

        final String details = String.format(
            Locale.ROOT,
            "Found multiple realms configured with the same order: [%s]. " +
                "In next major release, node will fail to start with duplicated realm order.",
            String.join("; ", duplicateOrders));

        return new DeprecationIssue(
            DeprecationIssue.Level.CRITICAL,
            "Realm orders must be unique in next major release.",
            "https://www.elastic.co/guide/en/elasticsearch/reference/7.7/breaking-changes-7.7.html#deprecate-duplicated-realm-orders",
            details,
           false, null
        );
    }

    static DeprecationIssue checkImplicitlyDisabledSecurityOnBasicAndTrial(final Settings settings,
                                                                           final PluginsAndModules pluginsAndModules,
                                                                           final ClusterState clusterState,
                                                                           final XPackLicenseState licenseState) {
        if ( XPackSettings.SECURITY_ENABLED.exists(settings) == false
            && (licenseState.getOperationMode().equals(License.OperationMode.BASIC)
            || licenseState.getOperationMode().equals(License.OperationMode.TRIAL))) {
          String details = "The default behavior of disabling security on " + licenseState.getOperationMode().description()
              + " licenses is deprecated. In a later version of Elasticsearch, the value of [xpack.security.enabled] will "
              + "default to \"true\" , regardless of the license level. "
              + "See https://www.elastic.co/guide/en/elasticsearch/reference/" + Version.CURRENT.major + "."
              + Version.CURRENT.minor + "/security-minimal-setup.html to enable security, or explicitly disable security by "
              + "setting [xpack.security.enabled] to \"false\" in elasticsearch.yml";
            return new DeprecationIssue(
                DeprecationIssue.Level.CRITICAL,
                "Security is enabled by default for all licenses in the next major version.",
                "https://www.elastic.co/guide/en/elasticsearch/reference/7.14/migrating-7.14.html#implicitly-disabled-security",
                details,
               false, null);
        }
        return null;
    }

    static DeprecationIssue checkImplicitlyDisabledBasicRealms(final Settings settings, final PluginsAndModules pluginsAndModules,
                                                               final ClusterState clusterState, final XPackLicenseState licenseState) {
        final Map<RealmConfig.RealmIdentifier, Settings> realmSettings = RealmSettings.getRealmSettings(settings);
        if (realmSettings.isEmpty()) {
            return null;
        }

        boolean anyRealmEnabled = false;
        final Set<String> unconfiguredBasicRealms =
            new HashSet<>(org.elasticsearch.core.Set.of(FileRealmSettings.TYPE, NativeRealmSettings.TYPE));
        for (Map.Entry<RealmConfig.RealmIdentifier, Settings> realmSetting: realmSettings.entrySet()) {
            anyRealmEnabled = anyRealmEnabled || realmSetting.getValue().getAsBoolean(RealmSettings.ENABLED_SETTING_KEY, true);
            unconfiguredBasicRealms.remove(realmSetting.getKey().getType());
        }

        final String details;
        if (false == anyRealmEnabled) {
            final List<String> explicitlyDisabledBasicRealms =
                Sets.difference(org.elasticsearch.core.Set.of(FileRealmSettings.TYPE, NativeRealmSettings.TYPE),
                    unconfiguredBasicRealms).stream().sorted().collect(Collectors.toList());
            if (explicitlyDisabledBasicRealms.isEmpty()) {
                return null;
            }
            details = String.format(
                Locale.ROOT,
                "Found explicitly disabled basic %s: [%s]. But %s will be enabled because no other realms are configured or enabled. " +
                    "In next major release, explicitly disabled basic realms will remain disabled.",
                explicitlyDisabledBasicRealms.size() == 1 ? "realm" : "realms",
                Strings.collectionToDelimitedString(explicitlyDisabledBasicRealms, ","),
                explicitlyDisabledBasicRealms.size() == 1 ? "it" : "they"
                );
        } else {
            if (unconfiguredBasicRealms.isEmpty()) {
                return null;
            }
            details = String.format(
                Locale.ROOT,
                "Found implicitly disabled basic %s: [%s]. %s disabled because there are other explicitly configured realms." +
                    "In next major release, basic realms will always be enabled unless explicitly disabled.",
                unconfiguredBasicRealms.size() == 1 ? "realm" : "realms",
                Strings.collectionToDelimitedString(unconfiguredBasicRealms, ","),
                unconfiguredBasicRealms.size() == 1 ? "It is" : "They are");
        }
        return new DeprecationIssue(
            DeprecationIssue.Level.WARNING,
            "File and/or native realms are enabled by default in next major release.",
            "https://www.elastic.co/guide/en/elasticsearch/reference/7.13/deprecated-7.13.html#implicitly-disabled-basic-realms",
            details,
            false,
            null
        );

    }

    static DeprecationIssue checkReservedPrefixedRealmNames(final Settings settings, final PluginsAndModules pluginsAndModules,
                                                            final ClusterState clusterState, final XPackLicenseState licenseState) {
        final Map<RealmConfig.RealmIdentifier, Settings> realmSettings = RealmSettings.getRealmSettings(settings);
        if (realmSettings.isEmpty()) {
            return null;
        }
        List<RealmConfig.RealmIdentifier> reservedPrefixedRealmIdentifiers = new ArrayList<>();
        for (RealmConfig.RealmIdentifier realmIdentifier: realmSettings.keySet()) {
            if (realmIdentifier.getName().startsWith(RESERVED_REALM_NAME_PREFIX)) {
                reservedPrefixedRealmIdentifiers.add(realmIdentifier);
            }
        }
        if (reservedPrefixedRealmIdentifiers.isEmpty()) {
            return null;
        } else {
            return new DeprecationIssue(
                DeprecationIssue.Level.WARNING,
                "Realm names cannot start with [" + RESERVED_REALM_NAME_PREFIX + "] in a future major release.",
                "https://www.elastic.co/guide/en/elasticsearch/reference/7.14/deprecated-7.14.html#reserved-prefixed-realm-names",
                String.format(Locale.ROOT, "Found realm " + (reservedPrefixedRealmIdentifiers.size() == 1 ? "name" : "names")
                        + " with reserved prefix [%s]: [%s]. "
                        + "In a future major release, node will fail to start if any realm names start with reserved prefix.",
                    RESERVED_REALM_NAME_PREFIX,
                    reservedPrefixedRealmIdentifiers.stream()
                        .map(rid -> RealmSettings.PREFIX + rid.getType() + "." + rid.getName())
                        .sorted()
                        .collect(Collectors.joining("; "))),
               false, null
            );
        }
    }

    static DeprecationIssue checkThreadPoolListenerQueueSize(final Settings settings) {
        return checkThreadPoolListenerSetting("thread_pool.listener.queue_size", settings);
    }

    static DeprecationIssue checkThreadPoolListenerSize(final Settings settings) {
        return checkThreadPoolListenerSetting("thread_pool.listener.size", settings);
    }

    private static DeprecationIssue checkThreadPoolListenerSetting(final String name, final Settings settings) {
        final FixedExecutorBuilder builder = new FixedExecutorBuilder(settings, "listener", 1, -1, "thread_pool.listener", true);
        final List<Setting<?>> listenerSettings = builder.getRegisteredSettings();
        final Optional<Setting<?>> setting = listenerSettings.stream().filter(s -> s.getKey().equals(name)).findFirst();
        assert setting.isPresent();
        return checkRemovedSetting(
            settings,
            setting.get(),
            "https://www.elastic.co/guide/en/elasticsearch/reference/7.x/breaking-changes-7.7.html#deprecate-listener-thread-pool");
    }

    public static DeprecationIssue checkClusterRemoteConnectSetting(final Settings settings, final PluginsAndModules pluginsAndModules,
                                                                    final ClusterState clusterState, final XPackLicenseState licenseState) {
        return checkDeprecatedSetting(
            settings,
            pluginsAndModules,
            RemoteClusterService.ENABLE_REMOTE_CLUSTERS,
            Setting.boolSetting(
                "node.remote_cluster_client",
                RemoteClusterService.ENABLE_REMOTE_CLUSTERS,
                Property.Deprecated,
                Property.NodeScope),
            "https://www.elastic.co/guide/en/elasticsearch/reference/7.7/breaking-changes-7.7.html#deprecate-cluster-remote-connect"
        );
    }

    public static DeprecationIssue checkNodeLocalStorageSetting(final Settings settings, final PluginsAndModules pluginsAndModules,
                                                                final ClusterState clusterState, final XPackLicenseState licenseState) {
        return checkRemovedSetting(
            settings,
            Node.NODE_LOCAL_STORAGE_SETTING,
            "https://www.elastic.co/guide/en/elasticsearch/reference/7.8/breaking-changes-7.8.html#deprecate-node-local-storage"
        );
    }

    public static DeprecationIssue checkNodeBasicLicenseFeatureEnabledSetting(final Settings settings, Setting<?> setting) {
        return checkRemovedSetting(
            settings,
            setting,
            "https://www.elastic.co/guide/en/elasticsearch/reference/7.8/breaking-changes-7.8.html#deprecate-basic-license-feature-enabled"
        );
    }

    public static DeprecationIssue checkGeneralScriptSizeSetting(final Settings settings, final PluginsAndModules pluginsAndModules,
                                                                 final ClusterState clusterState, final XPackLicenseState licenseState) {
        return checkDeprecatedSetting(
            settings,
            pluginsAndModules,
            ScriptService.SCRIPT_GENERAL_CACHE_SIZE_SETTING,
            ScriptService.SCRIPT_CACHE_SIZE_SETTING,
            "a script context",
            "https://www.elastic.co/guide/en/elasticsearch/reference/7.9/breaking-changes-7.9.html#deprecate_general_script_cache_size"
        );
    }

    public static DeprecationIssue checkGeneralScriptExpireSetting(final Settings settings, final PluginsAndModules pluginsAndModules,
                                                                   final ClusterState clusterState, final XPackLicenseState licenseState) {
        return checkDeprecatedSetting(
            settings,
            pluginsAndModules,
            ScriptService.SCRIPT_GENERAL_CACHE_EXPIRE_SETTING,
            ScriptService.SCRIPT_CACHE_EXPIRE_SETTING,
            "a script context",
            "https://www.elastic.co/guide/en/elasticsearch/reference/7.9/breaking-changes-7.9.html#deprecate_general_script_expire"
        );
    }

    public static DeprecationIssue checkGeneralScriptCompileSettings(final Settings settings, final PluginsAndModules pluginsAndModules,
                                                                    final ClusterState clusterState, final XPackLicenseState licenseState) {
        return checkDeprecatedSetting(
            settings,
            pluginsAndModules,
            ScriptService.SCRIPT_GENERAL_MAX_COMPILATIONS_RATE_SETTING,
            ScriptService.SCRIPT_MAX_COMPILATIONS_RATE_SETTING,
            "a script context",
            "https://www.elastic.co/guide/en/elasticsearch/reference/7.9/breaking-changes-7.9.html#deprecate_general_script_compile_rate"
        );
    }

    public static DeprecationIssue checkLegacyRoleSettings(
        final Setting<Boolean> legacyRoleSetting,
        final Settings settings,
        final PluginsAndModules pluginsAndModules
    ) {

        return checkDeprecatedSetting(
            settings,
            pluginsAndModules,
            legacyRoleSetting,
            NodeRoleSettings.NODE_ROLES_SETTING,
            (v, s) -> {
                return DiscoveryNode.getRolesFromSettings(s)
                    .stream()
                    .map(DiscoveryNodeRole::roleName)
                    .collect(Collectors.joining(","));
            },
            "https://www.elastic.co/guide/en/elasticsearch/reference/master/breaking-changes-8.0.html#breaking_80_settings_changes"
        );
    }

    static DeprecationIssue checkBootstrapSystemCallFilterSetting(final Settings settings, final PluginsAndModules pluginsAndModules,
                                                                  final ClusterState clusterState, final XPackLicenseState licenseState) {
        return checkRemovedSetting(
            settings,
            BootstrapSettings.SYSTEM_CALL_FILTER_SETTING,
            "https://www.elastic.co/guide/en/elasticsearch/reference/7.13/breaking-changes-7.13.html#deprecate-system-call-filter-setting"
        );
    }

    private static DeprecationIssue checkDeprecatedSetting(
        final Settings settings,
        final PluginsAndModules pluginsAndModules,
        final Setting<?> deprecatedSetting,
        final Setting<?> replacementSetting,
        final String url
    ) {
        return checkDeprecatedSetting(settings, pluginsAndModules, deprecatedSetting, replacementSetting, (v, s) -> v, url);
    }

    private static DeprecationIssue checkDeprecatedSetting(
        final Settings settings,
        final PluginsAndModules pluginsAndModules,
        final Setting<?> deprecatedSetting,
        final Setting<?> replacementSetting,
        final BiFunction<String, Settings, String> replacementValue,
        final String url
    ) {
        assert deprecatedSetting.isDeprecated() : deprecatedSetting;
        if (deprecatedSetting.exists(settings) == false) {
            return null;
        }
        final String deprecatedSettingKey = deprecatedSetting.getKey();
        final String replacementSettingKey = replacementSetting.getKey();
        final String value = deprecatedSetting.get(settings).toString();
        final String message = String.format(
            Locale.ROOT,
            "setting [%s] is deprecated in favor of setting [%s]",
            deprecatedSettingKey,
            replacementSettingKey);
        final String details = String.format(
            Locale.ROOT,
            "the setting [%s] is currently set to [%s], instead set [%s] to [%s]",
            deprecatedSettingKey,
            value,
            replacementSettingKey,
            replacementValue.apply(value, settings));
        return new DeprecationIssue(DeprecationIssue.Level.CRITICAL, message, url, details, false, null);
    }

    private static DeprecationIssue checkDeprecatedSetting(
        final Settings settings,
        final PluginsAndModules pluginsAndModules,
        final Setting<?> deprecatedSetting,
        final Setting.AffixSetting<?> replacementSetting,
        final String star,
        final String url
    ) {
        return checkDeprecatedSetting(settings, pluginsAndModules, deprecatedSetting, replacementSetting, (v, s) -> v, star, url);
    }

    private static DeprecationIssue checkDeprecatedSetting(
        final Settings settings,
        final PluginsAndModules pluginsAndModules,
        final Setting<?> deprecatedSetting,
        final Setting.AffixSetting<?> replacementSetting,
        final BiFunction<String, Settings, String> replacementValue,
        final String star,
        final String url
    ) {
        assert deprecatedSetting.isDeprecated() : deprecatedSetting;
        if (deprecatedSetting.exists(settings) == false) {
            return null;
        }
        final String deprecatedSettingKey = deprecatedSetting.getKey();
        final String replacementSettingKey = replacementSetting.getKey();
        final String value = deprecatedSetting.get(settings).toString();
        final String message = String.format(
            Locale.ROOT,
            "setting [%s] is deprecated in favor of grouped setting [%s]",
            deprecatedSettingKey,
            replacementSettingKey);
        final String details = String.format(
            Locale.ROOT,
            "the setting [%s] is currently set to [%s], instead set [%s] to [%s] where * is %s",
            deprecatedSettingKey,
            value,
            replacementSettingKey,
            replacementValue.apply(value, settings),
            star);
        return new DeprecationIssue(DeprecationIssue.Level.CRITICAL, message, url, details, false, null);
    }

    static DeprecationIssue checkRemovedSetting(final Settings settings, final Setting<?> removedSetting, final String url) {
        return checkRemovedSetting(settings, removedSetting, url, DeprecationIssue.Level.CRITICAL);
    }

    static DeprecationIssue checkRemovedSetting(final Settings settings,
                                                final Setting<?> removedSetting,
                                                final String url,
                                                DeprecationIssue.Level deprecationLevel) {
        if (removedSetting.exists(settings) == false) {
            return null;
        }
        final String removedSettingKey = removedSetting.getKey();
        Object removedSettingValue = removedSetting.get(settings);
        String value;
        if (removedSettingValue instanceof TimeValue) {
            value = ((TimeValue) removedSettingValue).getStringRep();
        } else {
            value = removedSettingValue.toString();
        }
        final String message =
            String.format(Locale.ROOT, "setting [%s] is deprecated and will be removed in the next major version", removedSettingKey);
        final String details =
            String.format(Locale.ROOT, "the setting [%s] is currently set to [%s], remove this setting", removedSettingKey, value);
        return new DeprecationIssue(deprecationLevel, message, url, details, false, null);
    }

    static DeprecationIssue javaVersionCheck(Settings nodeSettings, PluginsAndModules plugins, final ClusterState clusterState,
                                             final XPackLicenseState licenseState) {
        final JavaVersion javaVersion = JavaVersion.current();

        if (javaVersion.compareTo(JavaVersion.parse("11")) < 0) {
            return new DeprecationIssue(DeprecationIssue.Level.CRITICAL,
                "Java 11 is required",
                "https://www.elastic.co/guide/en/elasticsearch/reference/master/breaking-changes-8.0.html#breaking_80_packaging_changes",
                "Java 11 will be required for future versions of Elasticsearch, this node is running version ["
                    + javaVersion.toString() + "]. Consider switching to a distribution of Elasticsearch with a bundled JDK. "
                    + "If you are already using a distribution with a bundled JDK, ensure the JAVA_HOME environment variable is not set.",
                false, null);
        }
        return null;
    }

    static DeprecationIssue checkMultipleDataPaths(Settings nodeSettings, PluginsAndModules plugins, final ClusterState clusterState,
                                                   final XPackLicenseState licenseState) {
        List<String> dataPaths = Environment.PATH_DATA_SETTING.get(nodeSettings);
        if (dataPaths.size() > 1) {
            return new DeprecationIssue(DeprecationIssue.Level.CRITICAL,
                "multiple [path.data] entries are deprecated, use a single data directory",
                "https://www.elastic.co/guide/en/elasticsearch/reference/master/breaking-changes-8.0.html#breaking_80_packaging_changes",
                "Multiple data paths are deprecated. Instead, use RAID or other system level features to utilize multiple disks.",
            false, null);
        }
        return null;
    }

    static DeprecationIssue checkDataPathsList(Settings nodeSettings, PluginsAndModules plugins, final ClusterState clusterState,
                                               final XPackLicenseState licenseState) {
        if (Environment.dataPathUsesList(nodeSettings)) {
            return new DeprecationIssue(DeprecationIssue.Level.CRITICAL,
                "[path.data] in a list is deprecated, use a string value",
                "https://www.elastic.co/guide/en/elasticsearch/reference/master/breaking-changes-8.0.html#breaking_80_packaging_changes",
                "Configuring [path.data] with a list is deprecated. Instead specify as a string value.", false, null);
        }
        return null;
    }

    static DeprecationIssue checkSharedDataPathSetting(final Settings settings, final PluginsAndModules pluginsAndModules,
                                                       final ClusterState clusterState, final XPackLicenseState licenseState) {
        if (Environment.PATH_SHARED_DATA_SETTING.exists(settings)) {
            final String message = String.format(Locale.ROOT,
                "setting [%s] is deprecated and will be removed in a future version", Environment.PATH_SHARED_DATA_SETTING.getKey());
            final String url = "https://www.elastic.co/guide/en/elasticsearch/reference/7.13/" +
                "breaking-changes-7.13.html#deprecate-shared-data-path-setting";
            final String details = "Found shared data path configured. Discontinue use of this setting.";
            return new DeprecationIssue(DeprecationIssue.Level.CRITICAL, message, url, details, false, null);
        }
        return null;
    }

    static DeprecationIssue checkSingleDataNodeWatermarkSetting(final Settings settings, final PluginsAndModules pluginsAndModules,
                                                                final ClusterState clusterState, final XPackLicenseState licenseState) {
        if (DiskThresholdDecider.ENABLE_FOR_SINGLE_DATA_NODE.get(settings) == false
            && DiskThresholdDecider.ENABLE_FOR_SINGLE_DATA_NODE.exists(settings)) {
            String key = DiskThresholdDecider.ENABLE_FOR_SINGLE_DATA_NODE.getKey();
            return new DeprecationIssue(DeprecationIssue.Level.CRITICAL,
                String.format(Locale.ROOT, "setting [%s=false] is deprecated and will not be available in a future version", key),
                "https://www.elastic.co/guide/en/elasticsearch/reference/7.14/" +
                    "breaking-changes-7.14.html#deprecate-single-data-node-watermark",
                String.format(Locale.ROOT, "found [%s] configured to false. Discontinue use of this setting or set it to true.", key),
                    false, null
            );
        }

        if (DiskThresholdDecider.ENABLE_FOR_SINGLE_DATA_NODE.get(settings) == false
            && clusterState.getNodes().getDataNodes().size() == 1 && clusterState.getNodes().getLocalNode().isMasterNode()) {
            String key = DiskThresholdDecider.ENABLE_FOR_SINGLE_DATA_NODE.getKey();
            String disableDiskDecider = DiskThresholdSettings.CLUSTER_ROUTING_ALLOCATION_DISK_THRESHOLD_ENABLED_SETTING.getKey();
            return new DeprecationIssue(DeprecationIssue.Level.WARNING,
                String.format(Locale.ROOT, "the default value [false] of setting [%s] is deprecated and will be changed to true" +
                    " in a future version. This cluster has only one data node and behavior will therefore change when upgrading", key),
                "https://www.elastic.co/guide/en/elasticsearch/reference/7.14/" +
                    "breaking-changes-7.14.html#deprecate-single-data-node-watermark",
                String.format(Locale.ROOT, "found [%s] defaulting to false on a single data node cluster." +
                        " Set it to true to avoid this warning." +
                        " Consider using [%s] to disable disk based allocation", key,
                    disableDiskDecider),
                false,
                null
            );

        }


        return null;
    }

    static DeprecationIssue checkMonitoringExporterPassword(
        final Settings settings,
        final PluginsAndModules pluginsAndModules,
        ClusterState cs,
        XPackLicenseState licenseState
    ) {
        // Mimic the HttpExporter#AUTH_PASSWORD_SETTING setting here to avoid a depedency on monitoring module:
        // (just having the setting prefix and suffic here is sufficient to check on whether this setting is used)
        final Setting.AffixSetting<String> AUTH_PASSWORD_SETTING =
            Setting.affixKeySetting("xpack.monitoring.exporters.","auth.password", s -> Setting.simpleString(s));
        List<Setting<?>> passwords = AUTH_PASSWORD_SETTING.getAllConcreteSettings(settings)
            .sorted(Comparator.comparing(Setting::getKey)).collect(Collectors.toList());

        if (passwords.isEmpty()) {
            return null;
        }

        final String passwordSettings = passwords.stream().map(Setting::getKey).collect(Collectors.joining(","));
        final String message = String.format(
            Locale.ROOT,
            "non-secure passwords for monitoring exporters [%s] are deprecated and will be removed in the next major version",
            passwordSettings
        );
        final String details = String.format(
            Locale.ROOT,
            "replace the non-secure monitoring exporter password setting(s) [%s] with their secure 'auth.secure_password' replacement",
            passwordSettings
        );
        final String url = "https://www.elastic.co/guide/en/elasticsearch/reference/7.7/monitoring-settings.html#http-exporter-settings";
        return new DeprecationIssue(DeprecationIssue.Level.CRITICAL, message, url, details, false, null);
    }

    static DeprecationIssue checkJoinTimeoutSetting(final Settings settings,
                                                    final PluginsAndModules pluginsAndModules,
                                                    final ClusterState clusterState,
                                                    final XPackLicenseState licenseState) {
        return checkRemovedSetting(settings,
            JoinHelper.JOIN_TIMEOUT_SETTING,
            "https://www.elastic.co/guide/en/elasticsearch/reference/master/migrating-8.0.html#breaking_80_cluster_changes",
            DeprecationIssue.Level.CRITICAL
        );
    }

    static DeprecationIssue checkSearchRemoteSettings(
        final Settings settings,
        final PluginsAndModules pluginsAndModules,
        ClusterState cs,
        XPackLicenseState licenseState
    ) {
        List<Setting<?>> remoteClusterSettings = new ArrayList<>();
        remoteClusterSettings.addAll(SniffConnectionStrategy.SEARCH_REMOTE_CLUSTERS_SEEDS.getAllConcreteSettings(settings)
            .sorted(Comparator.comparing(Setting::getKey)).collect(Collectors.toList()));
        remoteClusterSettings.addAll(SniffConnectionStrategy.SEARCH_REMOTE_CLUSTERS_PROXY.getAllConcreteSettings(settings)
            .sorted(Comparator.comparing(Setting::getKey)).collect(Collectors.toList()));
        remoteClusterSettings.addAll(RemoteClusterService.SEARCH_REMOTE_CLUSTER_SKIP_UNAVAILABLE.getAllConcreteSettings(settings)
            .sorted(Comparator.comparing(Setting::getKey)).collect(Collectors.toList()));
        if (SniffConnectionStrategy.SEARCH_REMOTE_CONNECTIONS_PER_CLUSTER.exists(settings)) {
            remoteClusterSettings.add(SniffConnectionStrategy.SEARCH_REMOTE_CONNECTIONS_PER_CLUSTER);
        }
        if (RemoteClusterService.SEARCH_REMOTE_INITIAL_CONNECTION_TIMEOUT_SETTING.exists(settings)) {
            remoteClusterSettings.add(RemoteClusterService.SEARCH_REMOTE_INITIAL_CONNECTION_TIMEOUT_SETTING);
        }
        if (RemoteClusterService.SEARCH_REMOTE_NODE_ATTRIBUTE.exists(settings)) {
            remoteClusterSettings.add(RemoteClusterService.SEARCH_REMOTE_NODE_ATTRIBUTE);
        }
        if (RemoteClusterService.SEARCH_ENABLE_REMOTE_CLUSTERS.exists(settings)) {
            remoteClusterSettings.add(RemoteClusterService.SEARCH_ENABLE_REMOTE_CLUSTERS);
        }
        if (remoteClusterSettings.isEmpty()) {
            return null;
        }
        final String remoteClusterSeedSettings = remoteClusterSettings.stream().map(Setting::getKey).collect(Collectors.joining(","));
        final String message = String.format(
            Locale.ROOT,
            "search.remote settings [%s] are deprecated and will be removed in the next major version",
            remoteClusterSeedSettings
        );
        final String details = String.format(
            Locale.ROOT,
            "replace search.remote settings [%s] with their secure 'cluster.remote' replacements",
            remoteClusterSeedSettings
        );
        final String url =
            "https://www.elastic.co/guide/en/elasticsearch/reference/master/migrating-8.0.html#breaking_80_settings_changes";
        return new DeprecationIssue(DeprecationIssue.Level.CRITICAL, message, url, details, false, null);
    }

    static DeprecationIssue checkClusterRoutingAllocationIncludeRelocationsSetting(final Settings settings,
                                                                                   final PluginsAndModules pluginsAndModules,
                                                                                   final ClusterState clusterState,
                                                                                   final XPackLicenseState licenseState) {
        return checkRemovedSetting(settings,
            CLUSTER_ROUTING_ALLOCATION_INCLUDE_RELOCATIONS_SETTING,
            "https://www.elastic.co/guide/en/elasticsearch/reference/master/migrating-8.0.html#breaking_80_allocation_changes",
            DeprecationIssue.Level.CRITICAL
        );
    }

<<<<<<< HEAD
    static DeprecationIssue checkFractionalByteValueSettings(final Settings settings,
                                                             final PluginsAndModules pluginsAndModules,
                                                             final ClusterState clusterState,
                                                             final XPackLicenseState licenseState) {
        Map<String, String> fractionalByteSettings = new HashMap<>();
        for (String key : settings.keySet()) {
            try {
                settings.getAsBytesSize(key, ByteSizeValue.ZERO);
                String stringValue = settings.get(key);
                if (stringValue.contains(".")) {
                    fractionalByteSettings.put(key, stringValue);
                }
            } catch (Exception ignoreThis) {
                // We expect anything that is not a byte setting to throw an exception, but we don't care about those
            }
        }
        if (fractionalByteSettings.isEmpty()) {
            return null;
        }
        String url = "https://www.elastic.co/guide/en/elasticsearch/reference/master/logging.html#deprecation-logging";
        String message = "support for fractional byte size values is deprecated and will be removed in a future release";
        String details = "change the following settings to non-fractional values: [" +
            fractionalByteSettings.entrySet().stream().map(fractionalByteSetting -> fractionalByteSetting.getKey() + "->" +
            fractionalByteSetting.getValue()).collect(Collectors.joining(", ")) + "]";
        return new DeprecationIssue(DeprecationIssue.Level.WARNING, message, url, details, false, null);
=======
    static DeprecationIssue checkTransportClientProfilesFilterSetting(
        final Settings settings,
        final PluginsAndModules pluginsAndModules,
        ClusterState cs,
        XPackLicenseState licenseState
    ) {
        final Setting.AffixSetting<String> transportTypeProfileSetting =
            Setting.affixKeySetting("transport.profiles.","xpack.security.type", s -> Setting.simpleString(s));
        List<Setting<?>> transportProfiles = transportTypeProfileSetting.getAllConcreteSettings(settings)
            .sorted(Comparator.comparing(Setting::getKey)).collect(Collectors.toList());

        if (transportProfiles.isEmpty()) {
            return null;
        }

        final String transportProfilesSettings = transportProfiles.stream().map(Setting::getKey).collect(Collectors.joining(","));
        final String message = String.format(
            Locale.ROOT,
            "settings [%s] are deprecated and will be removed in the next major version",
            transportProfilesSettings
        );
        final String details = String.format(
            Locale.ROOT,
            "transport client will be removed in the next major version so transport client related settings [%s] must be removed",
            transportProfilesSettings
        );

        final String url = "https://www.elastic.co/guide/en/elasticsearch/reference/master/migrating-8.0" +
            ".html#separating-node-and-client-traffic";
        return new DeprecationIssue(DeprecationIssue.Level.CRITICAL, message, url, details, false, null);
    }

    static DeprecationIssue checkDelayClusterStateRecoverySettings(final Settings settings,
                                                                   final PluginsAndModules pluginsAndModules,
                                                                   final ClusterState clusterState,
                                                                   final XPackLicenseState licenseState) {
        List<Setting<Integer>> deprecatedSettings = new ArrayList<>();
        deprecatedSettings.add(GatewayService.EXPECTED_NODES_SETTING);
        deprecatedSettings.add(GatewayService.EXPECTED_MASTER_NODES_SETTING);
        deprecatedSettings.add(GatewayService.RECOVER_AFTER_NODES_SETTING);
        deprecatedSettings.add(GatewayService.RECOVER_AFTER_MASTER_NODES_SETTING);
        List<Setting<Integer>> existingSettings =
            deprecatedSettings.stream().filter(deprecatedSetting -> deprecatedSetting.exists(settings)).collect(Collectors.toList());
        if (existingSettings.isEmpty()) {
            return null;
        }
        final String settingNames = existingSettings.stream().map(Setting::getKey).collect(Collectors.joining(","));
        final String message = String.format(
            Locale.ROOT,
            "cannot use properties related to delaying cluster state recovery after a majority of master nodes have joined because " +
                "they have been deprecated and will be removed in the next major version",
            settingNames
        );
        final String details = String.format(
            Locale.ROOT,
            "cannot use properties [%s] because they have been deprecated and will be removed in the next major version",
            settingNames
        );
        final String url = "https://www.elastic.co/guide/en/elasticsearch/reference/master/migrating-8.0.html#breaking_80_settings_changes";
        return new DeprecationIssue(DeprecationIssue.Level.CRITICAL, message, url, details, false, null);
    }

    static DeprecationIssue checkFixedAutoQueueSizeThreadpool(final Settings settings,
                                                              final PluginsAndModules pluginsAndModules,
                                                              final ClusterState clusterState,
                                                              final XPackLicenseState licenseState) {
        List<Setting<Integer>> deprecatedSettings = new ArrayList<>();
        deprecatedSettings.add(Setting.intSetting("thread_pool.search.min_queue_size", 1, Setting.Property.Deprecated));
        deprecatedSettings.add(Setting.intSetting("thread_pool.search.max_queue_size", 1, Setting.Property.Deprecated));
        deprecatedSettings.add(Setting.intSetting("thread_pool.search.auto_queue_frame_size", 1, Setting.Property.Deprecated));
        deprecatedSettings.add(Setting.intSetting("thread_pool.search.target_response_time", 1, Setting.Property.Deprecated));
        deprecatedSettings.add(Setting.intSetting("thread_pool.search_throttled.min_queue_size", 1, Setting.Property.Deprecated));
        deprecatedSettings.add(Setting.intSetting("thread_pool.search_throttled.max_queue_size", 1, Setting.Property.Deprecated));
        deprecatedSettings.add(Setting.intSetting("thread_pool.search_throttled.auto_queue_frame_size", 1, Setting.Property.Deprecated));
        deprecatedSettings.add(Setting.intSetting("thread_pool.search_throttled.target_response_time", 1, Setting.Property.Deprecated));
        List<Setting<Integer>> existingSettings =
            deprecatedSettings.stream().filter(deprecatedSetting -> deprecatedSetting.exists(settings)).collect(Collectors.toList());
        if (existingSettings.isEmpty()) {
            return null;
        }
        final String settingNames = existingSettings.stream().map(Setting::getKey).collect(Collectors.joining(","));
        final String message = String.format(
            Locale.ROOT,
            "cannot use properties [%s] because fixed_auto_queue_size threadpool type has been deprecated and will be removed in the next" +
                " major version",
            settingNames
        );
        final String details = String.format(
            Locale.ROOT,
            "cannot use properties [%s] because fixed_auto_queue_size threadpool type has been deprecated and will be removed in the next" +
                " major version",
            settingNames
        );
        final String url = "https://www.elastic.co/guide/en/elasticsearch/reference/master/migrating-8.0" +
            ".html#breaking_80_threadpool_changes";
        return new DeprecationIssue(DeprecationIssue.Level.CRITICAL, message, url, details, false, null);
    }

    static DeprecationIssue checkClusterRoutingRequireSetting(final Settings settings,
                                                              final PluginsAndModules pluginsAndModules,
                                                              final ClusterState clusterState,
                                                              final XPackLicenseState licenseState) {
        return checkRemovedSetting(settings,
            CLUSTER_ROUTING_REQUIRE_SETTING,
            "https://www.elastic.co/guide/en/elasticsearch/reference/master/migrating-8.0.html#breaking_80_settings_changes",
            DeprecationIssue.Level.CRITICAL
        );
    }

    static DeprecationIssue checkClusterRoutingIncludeSetting(final Settings settings,
                                                              final PluginsAndModules pluginsAndModules,
                                                              final ClusterState clusterState,
                                                              final XPackLicenseState licenseState) {
        return checkRemovedSetting(settings,
            CLUSTER_ROUTING_INCLUDE_SETTING,
            "https://www.elastic.co/guide/en/elasticsearch/reference/master/migrating-8.0.html#breaking_80_settings_changes",
            DeprecationIssue.Level.CRITICAL
        );
    }

    static DeprecationIssue checkClusterRoutingExcludeSetting(final Settings settings,
                                                              final PluginsAndModules pluginsAndModules,
                                                              final ClusterState clusterState,
                                                              final XPackLicenseState licenseState) {
        return checkRemovedSetting(settings,
            CLUSTER_ROUTING_EXCLUDE_SETTING,
            "https://www.elastic.co/guide/en/elasticsearch/reference/master/migrating-8.0.html#breaking_80_settings_changes",
            DeprecationIssue.Level.CRITICAL
        );
    }

    static DeprecationIssue checkAcceptDefaultPasswordSetting(final Settings settings,
                                                              final PluginsAndModules pluginsAndModules,
                                                              final ClusterState clusterState,
                                                              final XPackLicenseState licenseState) {
        return checkRemovedSetting(settings,
            Setting.boolSetting(SecurityField.setting("authc.accept_default_password"),true, Setting.Property.Deprecated),
            "https://www.elastic.co/guide/en/elasticsearch/reference/master/migrating-8.0.html#breaking_80_security_changes",
            DeprecationIssue.Level.CRITICAL
        );
    }

    static DeprecationIssue checkAcceptRolesCacheMaxSizeSetting(final Settings settings,
                                                                final PluginsAndModules pluginsAndModules,
                                                                final ClusterState clusterState,
                                                                final XPackLicenseState licenseState) {
        return checkRemovedSetting(settings,
            Setting.intSetting(SecurityField.setting("authz.store.roles.index.cache.max_size"), 10000, Setting.Property.Deprecated),
            "https://www.elastic.co/guide/en/elasticsearch/reference/master/migrating-8.0.html#breaking_80_security_changes",
            DeprecationIssue.Level.CRITICAL
        );
    }

    static DeprecationIssue checkRolesCacheTTLSizeSetting(final Settings settings,
                                                          final PluginsAndModules pluginsAndModules,
                                                          final ClusterState clusterState,
                                                          final XPackLicenseState licenseState) {
        return checkRemovedSetting(settings,
            Setting.timeSetting(SecurityField.setting("authz.store.roles.index.cache.ttl"), TimeValue.timeValueMinutes(20),
                Setting.Property.Deprecated),
            "https://www.elastic.co/guide/en/elasticsearch/reference/master/migrating-8.0.html#breaking_80_security_changes",
            DeprecationIssue.Level.CRITICAL
        );
    }

    static DeprecationIssue checkMaxLocalStorageNodesSetting(final Settings settings,
                                                             final PluginsAndModules pluginsAndModules,
                                                             final ClusterState clusterState,
                                                             final XPackLicenseState licenseState) {
        return checkRemovedSetting(settings,
            NodeEnvironment.MAX_LOCAL_STORAGE_NODES_SETTING,
            "https://www.elastic.co/guide/en/elasticsearch/reference/master/migrating-8.0.html#breaking_80_node_changes",
            DeprecationIssue.Level.CRITICAL
        );
>>>>>>> b95df284
    }
}<|MERGE_RESOLUTION|>--- conflicted
+++ resolved
@@ -668,7 +668,6 @@
         );
     }
 
-<<<<<<< HEAD
     static DeprecationIssue checkFractionalByteValueSettings(final Settings settings,
                                                              final PluginsAndModules pluginsAndModules,
                                                              final ClusterState clusterState,
@@ -692,9 +691,10 @@
         String message = "support for fractional byte size values is deprecated and will be removed in a future release";
         String details = "change the following settings to non-fractional values: [" +
             fractionalByteSettings.entrySet().stream().map(fractionalByteSetting -> fractionalByteSetting.getKey() + "->" +
-            fractionalByteSetting.getValue()).collect(Collectors.joining(", ")) + "]";
+                fractionalByteSetting.getValue()).collect(Collectors.joining(", ")) + "]";
         return new DeprecationIssue(DeprecationIssue.Level.WARNING, message, url, details, false, null);
-=======
+    }
+
     static DeprecationIssue checkTransportClientProfilesFilterSetting(
         final Settings settings,
         final PluginsAndModules pluginsAndModules,
@@ -869,6 +869,5 @@
             "https://www.elastic.co/guide/en/elasticsearch/reference/master/migrating-8.0.html#breaking_80_node_changes",
             DeprecationIssue.Level.CRITICAL
         );
->>>>>>> b95df284
     }
 }