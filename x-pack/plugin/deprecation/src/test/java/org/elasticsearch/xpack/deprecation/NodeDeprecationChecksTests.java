/*
 * Copyright Elasticsearch B.V. and/or licensed to Elasticsearch B.V. under one
 * or more contributor license agreements. Licensed under the Elastic License
 * 2.0; you may not use this file except in compliance with the Elastic License
 * 2.0.
 */

package org.elasticsearch.xpack.deprecation;

import org.elasticsearch.Version;
import org.elasticsearch.action.admin.cluster.node.info.PluginsAndModules;
import org.elasticsearch.action.support.replication.ClusterStateCreationUtils;
import org.elasticsearch.bootstrap.BootstrapSettings;
import org.elasticsearch.cluster.ClusterState;
import org.elasticsearch.cluster.node.DiscoveryNode;
import org.elasticsearch.cluster.node.DiscoveryNodeRole;
import org.elasticsearch.cluster.routing.allocation.decider.DiskThresholdDecider;
import org.elasticsearch.common.Strings;
import org.elasticsearch.common.settings.Setting;
import org.elasticsearch.common.settings.Settings;
import org.elasticsearch.common.util.concurrent.EsExecutors;
import org.elasticsearch.core.Set;
import org.elasticsearch.env.Environment;
import org.elasticsearch.jdk.JavaVersion;
import org.elasticsearch.license.License;
import org.elasticsearch.license.XPackLicenseState;
import org.elasticsearch.node.Node;
import org.elasticsearch.script.ScriptService;
import org.elasticsearch.test.ESTestCase;
import org.elasticsearch.transport.RemoteClusterService;
import org.elasticsearch.xpack.core.DataTier;
import org.elasticsearch.xpack.core.XPackSettings;
import org.elasticsearch.xpack.core.security.authc.RealmConfig;
import org.elasticsearch.xpack.core.security.authc.RealmSettings;

import java.util.ArrayList;
import java.util.Arrays;
import java.util.Collection;
import java.util.Collections;
import java.util.List;
import java.util.Locale;
import java.util.stream.Collectors;

import static org.elasticsearch.cluster.routing.allocation.DiskThresholdSettings.CLUSTER_ROUTING_ALLOCATION_INCLUDE_RELOCATIONS_SETTING;
import static org.elasticsearch.xpack.cluster.routing.allocation.DataTierAllocationDecider.CLUSTER_ROUTING_EXCLUDE_SETTING;
import static org.elasticsearch.xpack.cluster.routing.allocation.DataTierAllocationDecider.CLUSTER_ROUTING_INCLUDE_SETTING;
import static org.elasticsearch.xpack.cluster.routing.allocation.DataTierAllocationDecider.CLUSTER_ROUTING_REQUIRE_SETTING;
import static org.hamcrest.Matchers.containsString;
import static org.hamcrest.Matchers.empty;
import static org.hamcrest.Matchers.equalTo;
import static org.hamcrest.Matchers.hasItem;
import static org.hamcrest.Matchers.not;
import static org.hamcrest.Matchers.nullValue;
import static org.hamcrest.Matchers.startsWith;
import static org.mockito.Mockito.mock;
import static org.mockito.Mockito.when;

public class NodeDeprecationChecksTests extends ESTestCase {

    public void testCheckDefaults() {
        final Settings settings = Settings.EMPTY;
        final PluginsAndModules pluginsAndModules = new PluginsAndModules(Collections.emptyList(), Collections.emptyList());
        final XPackLicenseState licenseState = new XPackLicenseState(settings, () -> 0);
        final List<DeprecationIssue> issues = getDeprecationIssues(settings, pluginsAndModules, licenseState);

        final DeprecationIssue issue =
            NodeDeprecationChecks.checkImplicitlyDisabledSecurityOnBasicAndTrial(settings, pluginsAndModules, ClusterState.EMPTY_STATE,
                                                                                 licenseState);
        assertThat(issues, hasItem(issue));
    }

    public void testJavaVersion() {
        final PluginsAndModules pluginsAndModules = new PluginsAndModules(Collections.emptyList(), Collections.emptyList());
        final XPackLicenseState licenseState = new XPackLicenseState(Settings.EMPTY, () -> 0);
        final List<DeprecationIssue> issues = DeprecationChecks.filterChecks(
            DeprecationChecks.NODE_SETTINGS_CHECKS,
            c -> c.apply(Settings.EMPTY, pluginsAndModules, ClusterState.EMPTY_STATE, licenseState)
        );

        final DeprecationIssue expected = new DeprecationIssue(
            DeprecationIssue.Level.CRITICAL,
            "Java 11 is required",
            "https://www.elastic.co/guide/en/elasticsearch/reference/master/breaking-changes-8.0.html#breaking_80_packaging_changes",
            "Java 11 will be required for future versions of Elasticsearch, this node is running version ["
                + JavaVersion.current().toString() + "]. Consider switching to a distribution of Elasticsearch with a bundled JDK. "
                + "If you are already using a distribution with a bundled JDK, ensure the JAVA_HOME environment variable is not set.",
            false,
            null);

        if (isJvmEarlierThan11()) {
            assertThat(issues, hasItem(expected));
        } else {
            assertThat(issues, not(hasItem(expected)));
        }
    }

    public void testCheckPidfile() {
        final String pidfile = randomAlphaOfLength(16);
        final Settings settings = Settings.builder().put(Environment.PIDFILE_SETTING.getKey(), pidfile).build();
        final PluginsAndModules pluginsAndModules = new PluginsAndModules(Collections.emptyList(), Collections.emptyList());
        final XPackLicenseState licenseState = new XPackLicenseState(Settings.EMPTY, () -> 0);
        final List<DeprecationIssue> issues = getDeprecationIssues(settings, pluginsAndModules, licenseState);
        final DeprecationIssue expected = new DeprecationIssue(
            DeprecationIssue.Level.CRITICAL,
            "setting [pidfile] is deprecated in favor of setting [node.pidfile]",
            "https://www.elastic.co/guide/en/elasticsearch/reference/7.4/breaking-changes-7.4.html#deprecate-pidfile",
            "the setting [pidfile] is currently set to [" + pidfile + "], instead set [node.pidfile] to [" + pidfile + "]", false, null);
        assertThat(issues, hasItem(expected));
        assertSettingDeprecationsAndWarnings(new Setting<?>[]{Environment.PIDFILE_SETTING});
    }

    public void testCheckProcessors() {
        final int processors = randomIntBetween(1, 4);
        final Settings settings = Settings.builder().put(EsExecutors.PROCESSORS_SETTING.getKey(), processors).build();
        final PluginsAndModules pluginsAndModules = new PluginsAndModules(Collections.emptyList(), Collections.emptyList());
        final XPackLicenseState licenseState = new XPackLicenseState(Settings.EMPTY, () -> 0);
        final List<DeprecationIssue> issues = getDeprecationIssues(settings, pluginsAndModules, licenseState);
        final DeprecationIssue expected = new DeprecationIssue(
            DeprecationIssue.Level.CRITICAL,
            "setting [processors] is deprecated in favor of setting [node.processors]",
            "https://www.elastic.co/guide/en/elasticsearch/reference/7.4/breaking-changes-7.4.html#deprecate-processors",
            "the setting [processors] is currently set to [" + processors + "], instead set [node.processors] to [" + processors + "]",
            false, null);
        assertThat(issues, hasItem(expected));
        assertSettingDeprecationsAndWarnings(new Setting<?>[]{EsExecutors.PROCESSORS_SETTING});
    }

    public void testCheckMissingRealmOrders() {
        final RealmConfig.RealmIdentifier invalidRealm =
            new RealmConfig.RealmIdentifier(randomRealmTypeOtherThanFileOrNative(), randomAlphaOfLengthBetween(4, 12));
        final RealmConfig.RealmIdentifier validRealm =
            new RealmConfig.RealmIdentifier(randomRealmTypeOtherThanFileOrNative(), randomAlphaOfLengthBetween(4, 12));
        final Settings settings =
            Settings.builder()
                .put("xpack.security.enabled", true)
                .put("xpack.security.authc.realms.file.default_file.enabled", false)
                .put("xpack.security.authc.realms.native.default_native.enabled", false)
                .put("xpack.security.authc.realms." + invalidRealm.getType() + "." + invalidRealm.getName() + ".enabled", "true")
                .put("xpack.security.authc.realms." + validRealm.getType() + "." + validRealm.getName() + ".order", randomInt())
                .build();

        final PluginsAndModules pluginsAndModules = new PluginsAndModules(Collections.emptyList(), Collections.emptyList());
        final XPackLicenseState licenseState = new XPackLicenseState(settings, () -> 0);
        final List<DeprecationIssue> deprecationIssues = getDeprecationIssues(settings, pluginsAndModules, licenseState);

        assertEquals(1, deprecationIssues.size());
        assertEquals(new DeprecationIssue(
            DeprecationIssue.Level.CRITICAL,
            "Realm order will be required in next major release.",
            "https://www.elastic.co/guide/en/elasticsearch/reference/7.7/breaking-changes-7.7.html#deprecate-missing-realm-order",
            String.format(
                Locale.ROOT,
                "Found realms without order config: [%s]. In next major release, node will fail to start with missing realm order.",
                RealmSettings.realmSettingPrefix(invalidRealm) + RealmSettings.ORDER_SETTING_KEY
            ),
            false,
            null
        ), deprecationIssues.get(0));
    }

    public void testRealmOrderIsNotRequiredIfRealmIsDisabled() {
        final RealmConfig.RealmIdentifier realmIdentifier =
            new RealmConfig.RealmIdentifier(randomAlphaOfLengthBetween(4, 12), randomAlphaOfLengthBetween(4, 12));
        final Settings settings =
            Settings.builder()
                .put("xpack.security.enabled", true)
                .put("xpack.security.authc.realms." + realmIdentifier.getType() + "." + realmIdentifier.getName() + ".enabled", "false")
                .build();
        final PluginsAndModules pluginsAndModules = new PluginsAndModules(Collections.emptyList(), Collections.emptyList());
        final XPackLicenseState licenseState =
            new XPackLicenseState(settings, () -> 0);
        final List<DeprecationIssue> deprecationIssues = getDeprecationIssues(settings, pluginsAndModules, licenseState);
        assertTrue(deprecationIssues.isEmpty());
    }

    public void testCheckUniqueRealmOrders() {
        final int order = randomInt(9999);

        final RealmConfig.RealmIdentifier invalidRealm1 =
            new RealmConfig.RealmIdentifier(randomRealmTypeOtherThanFileOrNative(), randomAlphaOfLengthBetween(4, 12));
        final RealmConfig.RealmIdentifier invalidRealm2 =
            new RealmConfig.RealmIdentifier(randomRealmTypeOtherThanFileOrNative(), randomAlphaOfLengthBetween(4, 12));
        final RealmConfig.RealmIdentifier validRealm =
            new RealmConfig.RealmIdentifier(randomRealmTypeOtherThanFileOrNative(), randomAlphaOfLengthBetween(4, 12));
        final Settings settings = Settings.builder()
            .put("xpack.security.enabled", true)
            .put("xpack.security.authc.realms.file.default_file.enabled", false)
            .put("xpack.security.authc.realms.native.default_native.enabled", false)
            .put("xpack.security.authc.realms."
                + invalidRealm1.getType() + "." + invalidRealm1.getName() + ".order", order)
            .put("xpack.security.authc.realms."
                + invalidRealm2.getType() + "." + invalidRealm2.getName() + ".order", order)
            .put("xpack.security.authc.realms."
                + validRealm.getType() + "." + validRealm.getName() + ".order", order + 1)
            .build();

        final PluginsAndModules pluginsAndModules = new PluginsAndModules(Collections.emptyList(), Collections.emptyList());
        final XPackLicenseState licenseState = new XPackLicenseState(settings, () -> 0);
        final List<DeprecationIssue> deprecationIssues = getDeprecationIssues(settings, pluginsAndModules, licenseState);

        assertEquals(1, deprecationIssues.size());
        assertEquals(DeprecationIssue.Level.CRITICAL, deprecationIssues.get(0).getLevel());
        assertEquals(
            "https://www.elastic.co/guide/en/elasticsearch/reference/7.7/breaking-changes-7.7.html#deprecate-duplicated-realm-orders",
            deprecationIssues.get(0).getUrl());
        assertEquals("Realm orders must be unique in next major release.", deprecationIssues.get(0).getMessage());
        assertThat(deprecationIssues.get(0).getDetails(), startsWith("Found multiple realms configured with the same order:"));
        assertThat(deprecationIssues.get(0).getDetails(), containsString(invalidRealm1.getType() + "." + invalidRealm1.getName()));
        assertThat(deprecationIssues.get(0).getDetails(), containsString(invalidRealm2.getType() + "." + invalidRealm2.getName()));
        assertThat(deprecationIssues.get(0).getDetails(), not(containsString(validRealm.getType() + "." + validRealm.getName())));
    }

    public void testCorrectRealmOrders() {
        final int order = randomInt(9999);
        final Settings settings = Settings.builder()
            .put("xpack.security.enabled", true)
            .put("xpack.security.authc.realms.file.default_file.enabled", false)
            .put("xpack.security.authc.realms.native.default_native.enabled", false)
            .put("xpack.security.authc.realms."
                + randomRealmTypeOtherThanFileOrNative() + "." + randomAlphaOfLengthBetween(4, 12) + ".order", order)
            .put("xpack.security.authc.realms."
                + randomRealmTypeOtherThanFileOrNative() + "." + randomAlphaOfLengthBetween(4, 12) + ".order", order + 1)
            .build();

        final PluginsAndModules pluginsAndModules = new PluginsAndModules(Collections.emptyList(), Collections.emptyList());
        final XPackLicenseState licenseState =
            new XPackLicenseState(settings, () -> 0);
        final List<DeprecationIssue> deprecationIssues = getDeprecationIssues(settings, pluginsAndModules, licenseState);

        assertTrue(deprecationIssues.isEmpty());
    }

    public void testCheckImplicitlyDisabledBasicRealms() {
        final Settings.Builder builder = Settings.builder();
        builder.put("xpack.security.enabled", true);
        final boolean otherRealmConfigured = randomBoolean();
        final boolean otherRealmEnabled = randomBoolean();
        if (otherRealmConfigured) {
            final int otherRealmId = randomIntBetween(0, 9);
            final String otherRealmName = randomAlphaOfLengthBetween(4, 12);
            if (otherRealmEnabled) {
                builder.put("xpack.security.authc.realms.type_" + otherRealmId + ".realm_" + otherRealmName + ".order", 1);
            } else {
                builder.put("xpack.security.authc.realms.type_" + otherRealmId + ".realm_" + otherRealmName + ".enabled", false);
            }
        }
        final boolean fileRealmConfigured = randomBoolean();
        final boolean fileRealmEnabled = randomBoolean();
        if (fileRealmConfigured) {
            final String fileRealmName = randomAlphaOfLengthBetween(4, 12);
            // Configure file realm or explicitly disable it
            if (fileRealmEnabled) {
                builder.put("xpack.security.authc.realms.file." + fileRealmName + ".order", 10);
            } else {
                builder.put("xpack.security.authc.realms.file." + fileRealmName + ".enabled", false);
            }
        }
        final boolean nativeRealmConfigured = randomBoolean();
        final boolean nativeRealmEnabled = randomBoolean();
        if (nativeRealmConfigured) {
            final String nativeRealmName = randomAlphaOfLengthBetween(4, 12);
            // Configure native realm or explicitly disable it
            if (nativeRealmEnabled) {
                builder.put("xpack.security.authc.realms.native." + nativeRealmName + ".order", 20);
            } else {
                builder.put("xpack.security.authc.realms.native." + nativeRealmName + ".enabled", false);
            }
        }
        final Settings settings = builder.build();
        final PluginsAndModules pluginsAndModules = new PluginsAndModules(Collections.emptyList(), Collections.emptyList());
        final XPackLicenseState licenseState =
            new XPackLicenseState(settings, () -> 0);
        final List<DeprecationIssue> deprecationIssues = getDeprecationIssues(settings, pluginsAndModules, licenseState);

        if (otherRealmConfigured && otherRealmEnabled) {
            if (false == fileRealmConfigured && false == nativeRealmConfigured) {
                assertCommonImplicitDisabledRealms(deprecationIssues);
                assertEquals("Found implicitly disabled basic realms: [file,native]. " +
                        "They are disabled because there are other explicitly configured realms." +
                        "In next major release, basic realms will always be enabled unless explicitly disabled.",
                    deprecationIssues.get(0).getDetails());
            } else if (false == fileRealmConfigured) {
                assertCommonImplicitDisabledRealms(deprecationIssues);
                assertEquals("Found implicitly disabled basic realm: [file]. " +
                        "It is disabled because there are other explicitly configured realms." +
                        "In next major release, basic realms will always be enabled unless explicitly disabled.",
                    deprecationIssues.get(0).getDetails());
            } else if (false == nativeRealmConfigured) {
                assertCommonImplicitDisabledRealms(deprecationIssues);
                assertEquals("Found implicitly disabled basic realm: [native]. " +
                        "It is disabled because there are other explicitly configured realms." +
                        "In next major release, basic realms will always be enabled unless explicitly disabled.",
                    deprecationIssues.get(0).getDetails());
            } else {
                assertTrue(deprecationIssues.isEmpty());
            }
        } else {
            if (false == fileRealmConfigured && false == nativeRealmConfigured) {
                assertTrue(deprecationIssues.isEmpty());
            } else if (false == fileRealmConfigured) {
                assertCommonImplicitDisabledRealms(deprecationIssues);
                if (nativeRealmEnabled) {
                    assertEquals("Found implicitly disabled basic realm: [file]. " +
                            "It is disabled because there are other explicitly configured realms." +
                            "In next major release, basic realms will always be enabled unless explicitly disabled.",
                        deprecationIssues.get(0).getDetails());
                } else {
                    assertEquals("Found explicitly disabled basic realm: [native]. " +
                            "But it will be enabled because no other realms are configured or enabled. " +
                            "In next major release, explicitly disabled basic realms will remain disabled.",
                        deprecationIssues.get(0).getDetails());
                }
            } else if (false == nativeRealmConfigured) {
                assertCommonImplicitDisabledRealms(deprecationIssues);
                if (fileRealmEnabled) {
                    assertEquals("Found implicitly disabled basic realm: [native]. " +
                            "It is disabled because there are other explicitly configured realms." +
                            "In next major release, basic realms will always be enabled unless explicitly disabled.",
                        deprecationIssues.get(0).getDetails());
                } else {
                    assertEquals("Found explicitly disabled basic realm: [file]. " +
                            "But it will be enabled because no other realms are configured or enabled. " +
                            "In next major release, explicitly disabled basic realms will remain disabled.",
                        deprecationIssues.get(0).getDetails());
                }
            } else {
                if (false == fileRealmEnabled && false == nativeRealmEnabled) {
                    assertCommonImplicitDisabledRealms(deprecationIssues);
                    assertEquals("Found explicitly disabled basic realms: [file,native]. " +
                            "But they will be enabled because no other realms are configured or enabled. " +
                            "In next major release, explicitly disabled basic realms will remain disabled.",
                        deprecationIssues.get(0).getDetails());
                }
            }
        }
    }

    public void testCheckReservedPrefixedRealmNames() {
        final Settings.Builder builder = Settings.builder();
        final boolean invalidFileRealmName = randomBoolean();
        final boolean invalidNativeRealmName = randomBoolean();
        final boolean invalidOtherRealmName = (false == invalidFileRealmName && false == invalidNativeRealmName) || randomBoolean();

        final List<String> invalidRealmNames = new ArrayList<>();

        final String fileRealmName = randomAlphaOfLengthBetween(4, 12);
        if (invalidFileRealmName) {
            builder.put("xpack.security.authc.realms.file." + "_" + fileRealmName + ".order", -20);
            invalidRealmNames.add("xpack.security.authc.realms.file." + "_" + fileRealmName);
        } else {
            builder.put("xpack.security.authc.realms.file." + fileRealmName + ".order", -20);
        }

        final String nativeRealmName = randomAlphaOfLengthBetween(4, 12);
        if (invalidNativeRealmName) {
            builder.put("xpack.security.authc.realms.native." + "_" + nativeRealmName + ".order", -10);
            invalidRealmNames.add("xpack.security.authc.realms.native." + "_" + nativeRealmName);
        } else {
            builder.put("xpack.security.authc.realms.native." + nativeRealmName + ".order", -10);
        }

        final int otherRealmId = randomIntBetween(0, 9);
        final String otherRealmName = randomAlphaOfLengthBetween(4, 12);
        if (invalidOtherRealmName) {
            builder.put("xpack.security.authc.realms.type_" + otherRealmId + "." + "_" + otherRealmName + ".order", 0);
            invalidRealmNames.add("xpack.security.authc.realms.type_" + otherRealmId + "." + "_" + otherRealmName);
        } else {
            builder.put("xpack.security.authc.realms.type_" + otherRealmId + "." + otherRealmName + ".order", 0);
        }

        final Settings settings = builder.put(XPackSettings.SECURITY_ENABLED.getKey(), true).build();
        final PluginsAndModules pluginsAndModules = new PluginsAndModules(Collections.emptyList(), Collections.emptyList());
        final XPackLicenseState licenseState = new XPackLicenseState(settings, () -> 0);
        final List<DeprecationIssue> deprecationIssues = getDeprecationIssues(settings, pluginsAndModules, licenseState);

        assertEquals(1, deprecationIssues.size());

        final DeprecationIssue deprecationIssue = deprecationIssues.get(0);
        assertEquals("Realm names cannot start with [_] in a future major release.", deprecationIssue.getMessage());
        assertEquals("https://www.elastic.co/guide/en/elasticsearch/reference" +
            "/7.14/deprecated-7.14.html#reserved-prefixed-realm-names", deprecationIssue.getUrl());
        assertEquals("Found realm " + (invalidRealmNames.size() == 1 ? "name" : "names")
                + " with reserved prefix [_]: ["
                + Strings.collectionToDelimitedString(invalidRealmNames.stream().sorted().collect(Collectors.toList()), "; ") + "]. "
                + "In a future major release, node will fail to start if any realm names start with reserved prefix.",
            deprecationIssue.getDetails());
    }

    public void testThreadPoolListenerQueueSize() {
        final int size = randomIntBetween(1, 4);
        final Settings settings = Settings.builder().put("thread_pool.listener.queue_size", size).build();
        final PluginsAndModules pluginsAndModules = new PluginsAndModules(Collections.emptyList(), Collections.emptyList());
        final XPackLicenseState licenseState = new XPackLicenseState(Settings.EMPTY, () -> 0);
        final List<DeprecationIssue> issues = getDeprecationIssues(settings, pluginsAndModules, licenseState);
        final DeprecationIssue expected = new DeprecationIssue(
            DeprecationIssue.Level.CRITICAL,
            "setting [thread_pool.listener.queue_size] is deprecated and will be removed in the next major version",
            "https://www.elastic.co/guide/en/elasticsearch/reference/7.x/breaking-changes-7.7.html#deprecate-listener-thread-pool",
            "the setting [thread_pool.listener.queue_size] is currently set to [" + size + "], remove this setting", false, null);
        assertThat(issues, hasItem(expected));
        assertSettingDeprecationsAndWarnings(new String[]{"thread_pool.listener.queue_size"});
    }

    public void testThreadPoolListenerSize() {
        final int size = randomIntBetween(1, 4);
        final Settings settings = Settings.builder().put("thread_pool.listener.size", size).build();
        final PluginsAndModules pluginsAndModules = new PluginsAndModules(Collections.emptyList(), Collections.emptyList());
        final XPackLicenseState licenseState = new XPackLicenseState(Settings.EMPTY, () -> 0);
        final List<DeprecationIssue> issues = getDeprecationIssues(settings, pluginsAndModules, licenseState);
        final DeprecationIssue expected = new DeprecationIssue(
            DeprecationIssue.Level.CRITICAL,
            "setting [thread_pool.listener.size] is deprecated and will be removed in the next major version",
            "https://www.elastic.co/guide/en/elasticsearch/reference/7.x/breaking-changes-7.7.html#deprecate-listener-thread-pool",
            "the setting [thread_pool.listener.size] is currently set to [" + size + "], remove this setting", false, null);
        assertThat(issues, hasItem(expected));
        assertSettingDeprecationsAndWarnings(new String[]{"thread_pool.listener.size"});
    }

    public void testGeneralScriptSizeSetting() {
        final int size = randomIntBetween(1, 4);
        final Settings settings = Settings.builder().put("script.cache.max_size", size).build();
        final PluginsAndModules pluginsAndModules = new PluginsAndModules(Collections.emptyList(), Collections.emptyList());
        final XPackLicenseState licenseState = new XPackLicenseState(Settings.EMPTY, () -> 0);
        final List<DeprecationIssue> issues = getDeprecationIssues(settings, pluginsAndModules, licenseState);
        final DeprecationIssue expected = new DeprecationIssue(
            DeprecationIssue.Level.CRITICAL,
            "setting [script.cache.max_size] is deprecated in favor of grouped setting [script.context.*.cache_max_size]",
            "https://www.elastic.co/guide/en/elasticsearch/reference/7.9/breaking-changes-7.9.html#deprecate_general_script_cache_size",
            "the setting [script.cache.max_size] is currently set to [" + size + "], instead set [script.context.*.cache_max_size] " +
                "to [" + size + "] where * is a script context", false, null);
        assertThat(issues, hasItem(expected));
        assertSettingDeprecationsAndWarnings(new Setting<?>[]{ScriptService.SCRIPT_GENERAL_CACHE_SIZE_SETTING});
    }

    public void testGeneralScriptExpireSetting() {
        final String expire = randomIntBetween(1, 4) + "m";
        final Settings settings = Settings.builder().put("script.cache.expire", expire).build();
        final PluginsAndModules pluginsAndModules = new PluginsAndModules(Collections.emptyList(), Collections.emptyList());
        final XPackLicenseState licenseState = new XPackLicenseState(Settings.EMPTY, () -> 0);
        final List<DeprecationIssue> issues = getDeprecationIssues(settings, pluginsAndModules, licenseState);
        final DeprecationIssue expected = new DeprecationIssue(
            DeprecationIssue.Level.CRITICAL,
            "setting [script.cache.expire] is deprecated in favor of grouped setting [script.context.*.cache_expire]",
            "https://www.elastic.co/guide/en/elasticsearch/reference/7.9/breaking-changes-7.9.html#deprecate_general_script_expire",
            "the setting [script.cache.expire] is currently set to [" + expire + "], instead set [script.context.*.cache_expire] to " +
                "[" + expire + "] where * is a script context", false, null);
        assertThat(issues, hasItem(expected));
        assertSettingDeprecationsAndWarnings(new Setting<?>[]{ScriptService.SCRIPT_GENERAL_CACHE_EXPIRE_SETTING});
    }

    public void testGeneralScriptCompileSettings() {
        final String rate = randomIntBetween(1, 100) + "/" + randomIntBetween(1, 200) + "m";
        final Settings settings = Settings.builder().put("script.max_compilations_rate", rate).build();
        final PluginsAndModules pluginsAndModules = new PluginsAndModules(Collections.emptyList(), Collections.emptyList());
        final XPackLicenseState licenseState = new XPackLicenseState(Settings.EMPTY, () -> 0);
        final List<DeprecationIssue> issues = getDeprecationIssues(settings, pluginsAndModules, licenseState);
        final DeprecationIssue expected = new DeprecationIssue(
            DeprecationIssue.Level.CRITICAL,
            "setting [script.max_compilations_rate] is deprecated in favor of grouped setting [script.context.*.max_compilations_rate]",
            "https://www.elastic.co/guide/en/elasticsearch/reference/7.9/breaking-changes-7.9.html#deprecate_general_script_compile_rate",
            "the setting [script.max_compilations_rate] is currently set to [" + rate +
                "], instead set [script.context.*.max_compilations_rate] to [" + rate + "] where * is a script context", false, null);
        assertThat(issues, hasItem(expected));
        assertSettingDeprecationsAndWarnings(new Setting<?>[]{ScriptService.SCRIPT_GENERAL_MAX_COMPILATIONS_RATE_SETTING});
    }

    public void testClusterRemoteConnectSetting() {
        final boolean value = randomBoolean();
        final Settings settings = Settings.builder().put(RemoteClusterService.ENABLE_REMOTE_CLUSTERS.getKey(), value).build();
        final PluginsAndModules pluginsAndModules = new PluginsAndModules(Collections.emptyList(), Collections.emptyList());
        final XPackLicenseState licenseState = new XPackLicenseState(Settings.EMPTY, () -> 0);
        final List<DeprecationIssue> issues = getDeprecationIssues(settings, pluginsAndModules, licenseState);
        final DeprecationIssue expected = new DeprecationIssue(
            DeprecationIssue.Level.CRITICAL,
            "setting [cluster.remote.connect] is deprecated in favor of setting [node.remote_cluster_client]",
            "https://www.elastic.co/guide/en/elasticsearch/reference/7.7/breaking-changes-7.7.html#deprecate-cluster-remote-connect",
            String.format(
                Locale.ROOT,
                "the setting [%s] is currently set to [%b], instead set [%s] to [%2$b]",
                RemoteClusterService.ENABLE_REMOTE_CLUSTERS.getKey(),
                value,
                "node.remote_cluster_client"
            ), false, null);
        assertThat(issues, hasItem(expected));
        assertSettingDeprecationsAndWarnings(new Setting<?>[]{RemoteClusterService.ENABLE_REMOTE_CLUSTERS});
    }

    public void testNodeLocalStorageSetting() {
        final boolean value = randomBoolean();
        final Settings settings = Settings.builder().put(Node.NODE_LOCAL_STORAGE_SETTING.getKey(), value).build();
        final PluginsAndModules pluginsAndModules = new PluginsAndModules(Collections.emptyList(), Collections.emptyList());
        final XPackLicenseState licenseState = new XPackLicenseState(Settings.EMPTY, () -> 0);
        final List<DeprecationIssue> issues = getDeprecationIssues(settings, pluginsAndModules, licenseState);
        final DeprecationIssue expected = new DeprecationIssue(
            DeprecationIssue.Level.CRITICAL,
            "setting [node.local_storage] is deprecated and will be removed in the next major version",
            "https://www.elastic.co/guide/en/elasticsearch/reference/7.8/breaking-changes-7.8.html#deprecate-node-local-storage",
            "the setting [node.local_storage] is currently set to [" + value + "], remove this setting", false, null
        );
        assertThat(issues, hasItem(expected));
        assertSettingDeprecationsAndWarnings(new Setting<?>[]{Node.NODE_LOCAL_STORAGE_SETTING});
    }

    public void testDeprecatedBasicLicenseSettings() {
        Collection<Setting<Boolean>> deprecatedXpackSettings = Set.of(
            XPackSettings.ENRICH_ENABLED_SETTING,
            XPackSettings.FLATTENED_ENABLED,
            XPackSettings.INDEX_LIFECYCLE_ENABLED,
            XPackSettings.MONITORING_ENABLED,
            XPackSettings.ROLLUP_ENABLED,
            XPackSettings.SNAPSHOT_LIFECYCLE_ENABLED,
            XPackSettings.SQL_ENABLED,
            XPackSettings.TRANSFORM_ENABLED,
            XPackSettings.VECTORS_ENABLED
        );

        for (Setting<Boolean> deprecatedSetting : deprecatedXpackSettings) {
            final boolean value = randomBoolean();
            final Settings settings = Settings.builder().put(deprecatedSetting.getKey(), value).build();
            final PluginsAndModules pluginsAndModules = new PluginsAndModules(Collections.emptyList(), Collections.emptyList());
            final XPackLicenseState licenseState = new XPackLicenseState(Settings.EMPTY, () -> 0);
            final List<DeprecationIssue> issues = getDeprecationIssues(settings, pluginsAndModules, licenseState);
            final DeprecationIssue expected = new DeprecationIssue(
                DeprecationIssue.Level.CRITICAL,
                "setting [" + deprecatedSetting.getKey() + "] is deprecated and will be removed in the next major version",
                "https://www.elastic.co/guide/en/elasticsearch/reference/7.8/breaking-changes-7.8.html" +
                    "#deprecate-basic-license-feature-enabled",
                "the setting [" + deprecatedSetting.getKey() + "] is currently set to [" + value + "], remove this setting", false, null
            );
            assertThat(issues, hasItem(expected));
            assertSettingDeprecationsAndWarnings(new Setting<?>[]{deprecatedSetting});
        }
    }

    public void testLegacyRoleSettings() {
        final Collection<Setting<Boolean>> legacyRoleSettings = DiscoveryNode.getPossibleRoles()
            .stream()
            .filter(s -> s.legacySetting() != null)
            .map(DiscoveryNodeRole::legacySetting).collect(Collectors.toList());
        for (final Setting<Boolean> legacyRoleSetting : legacyRoleSettings) {
            final boolean value = randomBoolean();
            final Settings settings = Settings.builder().put(legacyRoleSetting.getKey(), value).build();
            final PluginsAndModules pluginsAndModules = new PluginsAndModules(Collections.emptyList(), Collections.emptyList());
            final XPackLicenseState licenseState = new XPackLicenseState(Settings.EMPTY, () -> 0);
            final List<DeprecationIssue> issues = getDeprecationIssues(settings, pluginsAndModules, licenseState);
            final String roles = DiscoveryNode.getRolesFromSettings(settings)
                .stream()
                .map(DiscoveryNodeRole::roleName)
                .collect(Collectors.joining(","));
            final DeprecationIssue expected = new DeprecationIssue(
                DeprecationIssue.Level.CRITICAL,
                "setting [" + legacyRoleSetting.getKey() + "] is deprecated in favor of setting [node.roles]",
                "https://www.elastic.co/guide/en/elasticsearch/reference/master/breaking-changes-8.0.html#breaking_80_settings_changes",
                "the setting [" + legacyRoleSetting.getKey() + "] is currently set to ["
                    + value + "], instead set [node.roles] to [" + roles + "]", false, null
            );
            assertThat(issues, hasItem(expected));
            assertSettingDeprecationsAndWarnings(new Setting<?>[]{legacyRoleSetting});
        }
    }

    public void testCheckBootstrapSystemCallFilterSetting() {
        final boolean boostrapSystemCallFilter = randomBoolean();
        final Settings settings =
            Settings.builder().put(BootstrapSettings.SYSTEM_CALL_FILTER_SETTING.getKey(), boostrapSystemCallFilter).build();
        final XPackLicenseState licenseState = new XPackLicenseState(Settings.EMPTY, () -> 0);
        final PluginsAndModules pluginsAndModules =
            new PluginsAndModules(org.elasticsearch.core.List.of(), org.elasticsearch.core.List.of());
        final List<DeprecationIssue> issues =
            DeprecationChecks.filterChecks(DeprecationChecks.NODE_SETTINGS_CHECKS,
                c -> c.apply(settings, pluginsAndModules, ClusterState.EMPTY_STATE, licenseState));
        final DeprecationIssue expected = new DeprecationIssue(
            DeprecationIssue.Level.CRITICAL,
            "setting [bootstrap.system_call_filter] is deprecated and will be removed in the next major version",
            "https://www.elastic.co/guide/en/elasticsearch/reference/7.13/breaking-changes-7.13.html#deprecate-system-call-filter-setting",
            "the setting [bootstrap.system_call_filter] is currently set to [" + boostrapSystemCallFilter + "], remove this setting",
            false, null);
        assertThat(issues, hasItem(expected));
        assertSettingDeprecationsAndWarnings(new Setting<?>[]{BootstrapSettings.SYSTEM_CALL_FILTER_SETTING});
    }

    public void testRemovedSettingNotSet() {
        final Settings settings = Settings.EMPTY;
        final Setting<?> removedSetting = Setting.simpleString("node.removed_setting");
        final DeprecationIssue issue =
            NodeDeprecationChecks.checkRemovedSetting(settings, removedSetting, "http://removed-setting.example.com");
        assertThat(issue, nullValue());
    }

    public void testRemovedSetting() {
        final Settings settings = Settings.builder().put("node.removed_setting", "value").build();
        final Setting<?> removedSetting = Setting.simpleString("node.removed_setting");
        final DeprecationIssue issue =
            NodeDeprecationChecks.checkRemovedSetting(settings, removedSetting, "https://removed-setting.example.com");
        assertThat(issue, not(nullValue()));
        assertThat(issue.getLevel(), equalTo(DeprecationIssue.Level.CRITICAL));
        assertThat(
            issue.getMessage(),
            equalTo("setting [node.removed_setting] is deprecated and will be removed in the next major version"));
        assertThat(
            issue.getDetails(),
            equalTo("the setting [node.removed_setting] is currently set to [value], remove this setting"));
        assertThat(issue.getUrl(), equalTo("https://removed-setting.example.com"));
    }

    private static boolean isJvmEarlierThan11() {
        return JavaVersion.current().compareTo(JavaVersion.parse("11")) < 0;
    }

    private List<DeprecationIssue> getDeprecationIssues(Settings settings, PluginsAndModules pluginsAndModules,
                                                        XPackLicenseState licenseState) {
        final List<DeprecationIssue> issues = DeprecationChecks.filterChecks(
            DeprecationChecks.NODE_SETTINGS_CHECKS,
            c -> c.apply(settings, pluginsAndModules, ClusterState.EMPTY_STATE, licenseState)
        );

        if (isJvmEarlierThan11()) {
            return issues.stream().filter(i -> i.getMessage().equals("Java 11 is required") == false).collect(Collectors.toList());
        }

        return issues;
    }

    private void assertCommonImplicitDisabledRealms(List<DeprecationIssue> deprecationIssues) {
        assertEquals(1, deprecationIssues.size());
        assertEquals("File and/or native realms are enabled by default in next major release.",
            deprecationIssues.get(0).getMessage());
        assertEquals("https://www.elastic.co/guide/en/elasticsearch/reference" +
                "/7.13/deprecated-7.13.html#implicitly-disabled-basic-realms",
            deprecationIssues.get(0).getUrl());
    }

    private String randomRealmTypeOtherThanFileOrNative() {
        return randomValueOtherThanMany(t -> Set.of("file", "native").contains(t),
            () -> randomAlphaOfLengthBetween(4, 12));
    }

    public void testMultipleDataPaths() {
        final Settings settings = Settings.builder().putList("path.data", Arrays.asList("d1", "d2")).build();
        final XPackLicenseState licenseState = new XPackLicenseState(Settings.EMPTY, () -> 0);
        final DeprecationIssue issue = NodeDeprecationChecks.checkMultipleDataPaths(settings, null, null, licenseState);
        assertThat(issue, not(nullValue()));
        assertThat(issue.getLevel(), equalTo(DeprecationIssue.Level.CRITICAL));
        assertThat(
            issue.getMessage(),
            equalTo("multiple [path.data] entries are deprecated, use a single data directory"));
        assertThat(
            issue.getDetails(),
            equalTo("Multiple data paths are deprecated. Instead, use RAID or other system level features to utilize multiple disks."));
        String url =
            "https://www.elastic.co/guide/en/elasticsearch/reference/master/breaking-changes-8.0.html#breaking_80_packaging_changes";
        assertThat(issue.getUrl(), equalTo(url));
    }

    public void testNoMultipleDataPaths() {
        Settings settings = Settings.builder().put("path.data", "data").build();
        final XPackLicenseState licenseState = new XPackLicenseState(Settings.EMPTY, () -> 0);
        final DeprecationIssue issue = NodeDeprecationChecks.checkMultipleDataPaths(settings, null, null, licenseState);
        assertThat(issue, nullValue());
    }

    public void testDataPathsList() {
        final Settings settings = Settings.builder().putList("path.data", "d1").build();
        final XPackLicenseState licenseState = new XPackLicenseState(Settings.EMPTY, () -> 0);
        final DeprecationIssue issue = NodeDeprecationChecks.checkDataPathsList(settings, null, null, licenseState);
        assertThat(issue, not(nullValue()));
        assertThat(issue.getLevel(), equalTo(DeprecationIssue.Level.CRITICAL));
        assertThat(
            issue.getMessage(),
            equalTo("[path.data] in a list is deprecated, use a string value"));
        assertThat(
            issue.getDetails(),
            equalTo("Configuring [path.data] with a list is deprecated. Instead specify as a string value."));
        String url =
            "https://www.elastic.co/guide/en/elasticsearch/reference/master/breaking-changes-8.0.html#breaking_80_packaging_changes";
        assertThat(issue.getUrl(), equalTo(url));
    }

    public void testNoDataPathsListDefault() {
        final Settings settings = Settings.builder().build();
        final XPackLicenseState licenseState = new XPackLicenseState(Settings.EMPTY, () -> 0);
        final DeprecationIssue issue = NodeDeprecationChecks.checkDataPathsList(settings, null, null, licenseState);
        assertThat(issue, nullValue());
    }

    public void testSharedDataPathSetting() {
        Settings settings = Settings.builder()
            .put(Environment.PATH_HOME_SETTING.getKey(), createTempDir())
            .put(Environment.PATH_SHARED_DATA_SETTING.getKey(), createTempDir()).build();
        final XPackLicenseState licenseState = new XPackLicenseState(Settings.EMPTY, () -> 0);
        DeprecationIssue issue = NodeDeprecationChecks.checkSharedDataPathSetting(settings, null, null, licenseState);
        final String expectedUrl =
            "https://www.elastic.co/guide/en/elasticsearch/reference/7.13/breaking-changes-7.13.html#deprecate-shared-data-path-setting";
        assertThat(issue, equalTo(
            new DeprecationIssue(DeprecationIssue.Level.CRITICAL,
                "setting [path.shared_data] is deprecated and will be removed in a future version",
                expectedUrl,
                "Found shared data path configured. Discontinue use of this setting.",
                false, null)));
    }

    public void testSingleDataNodeWatermarkSettingExplicit() {
        Settings settings = Settings.builder()
            .put(DiskThresholdDecider.ENABLE_FOR_SINGLE_DATA_NODE.getKey(), false)
            .build();
        List<DeprecationIssue> issues = DeprecationChecks.filterChecks(DeprecationChecks.NODE_SETTINGS_CHECKS, c -> c.apply(settings,
            null, ClusterState.EMPTY_STATE, new XPackLicenseState(Settings.EMPTY, () -> 0)));

        final String expectedUrl =
            "https://www.elastic.co/guide/en/elasticsearch/reference/7.14/" +
                "breaking-changes-7.14.html#deprecate-single-data-node-watermark";
        assertThat(issues, hasItem(
            new DeprecationIssue(DeprecationIssue.Level.CRITICAL,
                "setting [cluster.routing.allocation.disk.watermark.enable_for_single_data_node=false] is deprecated and" +
                    " will not be available in a future version",
                expectedUrl,
                "found [cluster.routing.allocation.disk.watermark.enable_for_single_data_node] configured to false." +
                    " Discontinue use of this setting or set it to true.",
                false,
                null
            )));

        assertWarnings("setting [cluster.routing.allocation.disk.watermark.enable_for_single_data_node=false] is deprecated and" +
            " will not be available in a future version");
    }

    public void testSingleDataNodeWatermarkSettingDefault() {
        DiscoveryNode node1 = new DiscoveryNode(randomAlphaOfLength(5), buildNewFakeTransportAddress(), Version.CURRENT);
        DiscoveryNode node2 = new DiscoveryNode(randomAlphaOfLength(5), buildNewFakeTransportAddress(), Version.CURRENT);
        DiscoveryNode master = new DiscoveryNode(randomAlphaOfLength(6), buildNewFakeTransportAddress(), Collections.emptyMap(),
            Collections.singleton(DiscoveryNodeRole.MASTER_ROLE),
            Version.CURRENT);
        ClusterStateCreationUtils.state(node1, node1, node1);
        final XPackLicenseState licenseState = new XPackLicenseState(Settings.EMPTY, () -> 0);
        final List<DeprecationIssue> issues = DeprecationChecks.filterChecks(DeprecationChecks.NODE_SETTINGS_CHECKS,
            c -> c.apply(Settings.EMPTY,
                null, ClusterStateCreationUtils.state(node1, node1, node1), licenseState));

        final String expectedUrl =
            "https://www.elastic.co/guide/en/elasticsearch/reference/7.14/" +
                "breaking-changes-7.14.html#deprecate-single-data-node-watermark";
        DeprecationIssue deprecationIssue = new DeprecationIssue(DeprecationIssue.Level.CRITICAL,
            "the default value [false] of setting [cluster.routing.allocation.disk.watermark.enable_for_single_data_node]" +
                " is deprecated and will be changed to true in a future version." +
                " This cluster has only one data node and behavior will therefore change when upgrading",
            expectedUrl,
            "found [cluster.routing.allocation.disk.watermark.enable_for_single_data_node] defaulting to false" +
                " on a single data node cluster. Set it to true to avoid this warning." +
                " Consider using [cluster.routing.allocation.disk.threshold_enabled] to disable disk based allocation", false, null);

        assertThat(issues, hasItem(deprecationIssue));

        assertThat(NodeDeprecationChecks.checkSingleDataNodeWatermarkSetting(Settings.EMPTY, null, ClusterStateCreationUtils.state(master
            , master, master), licenseState),
            nullValue());

        assertThat(NodeDeprecationChecks.checkSingleDataNodeWatermarkSetting(Settings.EMPTY, null, ClusterStateCreationUtils.state(node1,
            node1, node1, node2), licenseState),
            nullValue());

        assertThat(NodeDeprecationChecks.checkSingleDataNodeWatermarkSetting(Settings.EMPTY, null, ClusterStateCreationUtils.state(node1,
            master, node1, master), licenseState),
            equalTo(deprecationIssue));
    }

    public void testMonitoringExporterPassword() {
        // test for presence of deprecated exporter passwords
        final int numExporterPasswords = randomIntBetween(1, 3);
        final String[] exporterNames = new String[numExporterPasswords];
        final Settings.Builder b = Settings.builder();
        for (int k = 0; k < numExporterPasswords; k++) {
            exporterNames[k] = randomAlphaOfLength(5);
            b.put("xpack.monitoring.exporters." + exporterNames[k] + ".auth.password", "_pass");
        }
        final Settings settings = b.build();
        final XPackLicenseState licenseState = new XPackLicenseState(Settings.EMPTY, () -> 0);
        DeprecationIssue issue = NodeDeprecationChecks.checkMonitoringExporterPassword(settings, null, null , licenseState);
        final String expectedUrl =
            "https://www.elastic.co/guide/en/elasticsearch/reference/7.7/monitoring-settings.html#http-exporter-settings";
        final String joinedNames = Arrays
            .stream(exporterNames)
            .map(s -> "xpack.monitoring.exporters." + s + ".auth.password")
            .sorted()
            .collect(Collectors.joining(","));

        assertThat(issue, equalTo(new DeprecationIssue(
            DeprecationIssue.Level.CRITICAL,
            String.format(
                Locale.ROOT,
                "non-secure passwords for monitoring exporters [%s] are deprecated and will be removed in the next major version",
                joinedNames
            ),
            expectedUrl,
            String.format(
                Locale.ROOT,
                "replace the non-secure monitoring exporter password setting(s) [%s] with their secure 'auth.secure_password' replacement",
                joinedNames
            ), false, null)));

        // test for absence of deprecated exporter passwords
        issue = NodeDeprecationChecks.checkMonitoringExporterPassword(Settings.builder().build(), null, null, licenseState);
        assertThat(issue, nullValue());
    }

    public void testCheckSearchRemoteSettings() {
        // test for presence of deprecated exporter passwords
        final int numClusters = randomIntBetween(1, 3);
        final String[] clusterNames = new String[numClusters];
        final Settings.Builder settingsBuilder = Settings.builder();
        for (int k = 0; k < numClusters; k++) {
            clusterNames[k] = randomAlphaOfLength(5);
            settingsBuilder.put("search.remote." + clusterNames[k] + ".seeds", randomAlphaOfLength(5));
            settingsBuilder.put("search.remote." + clusterNames[k] + ".proxy", randomAlphaOfLength(5));
            settingsBuilder.put("search.remote." + clusterNames[k] + ".skip_unavailable", randomBoolean());
        }
        settingsBuilder.put("search.remote.connections_per_cluster", randomIntBetween(0, 100));
        settingsBuilder.put("search.remote.initial_connect_timeout", randomIntBetween(30, 60));
        settingsBuilder.put("search.remote.connect", randomBoolean());
        final Settings settings = settingsBuilder.build();
        final XPackLicenseState licenseState = new XPackLicenseState(Settings.EMPTY, () -> 0);
        DeprecationIssue issue = NodeDeprecationChecks.checkSearchRemoteSettings(settings, null, null , licenseState);

        final String expectedUrl =
            "https://www.elastic.co/guide/en/elasticsearch/reference/master/migrating-8.0.html#breaking_80_settings_changes";
        String joinedNames = Arrays
            .stream(clusterNames)
            .map(s -> "search.remote." + s + ".seeds")
            .sorted()
            .collect(Collectors.joining(","));
        joinedNames += ",";
        joinedNames += Arrays
            .stream(clusterNames)
            .map(s -> "search.remote." + s + ".proxy")
            .sorted()
            .collect(Collectors.joining(","));
        joinedNames += ",";
        joinedNames += Arrays
            .stream(clusterNames)
            .map(s -> "search.remote." + s + ".skip_unavailable")
            .sorted()
            .collect(Collectors.joining(","));
        joinedNames += ",search.remote.connections_per_cluster,search.remote.initial_connect_timeout,search.remote.connect";

        assertThat(issue, equalTo(new DeprecationIssue(
            DeprecationIssue.Level.CRITICAL,
            String.format(
                Locale.ROOT,
                "search.remote settings [%s] are deprecated and will be removed in the next major version",
                joinedNames
            ),
            expectedUrl,
            String.format(
                Locale.ROOT,
                "replace search.remote settings [%s] with their secure 'cluster.remote' replacements",
                joinedNames
            ), false, null)));

        // test for absence of deprecated exporter passwords
        issue = NodeDeprecationChecks.checkMonitoringExporterPassword(Settings.builder().build(), null, null, licenseState);
        assertThat(issue, nullValue());
    }

    public void testClusterRoutingAllocationIncludeRelocationsSetting() {
        boolean settingValue = randomBoolean();
        String settingKey = CLUSTER_ROUTING_ALLOCATION_INCLUDE_RELOCATIONS_SETTING.getKey();
        final Settings nodeSettings = Settings.builder().put(settingKey, settingValue).build();
        final XPackLicenseState licenseState = new XPackLicenseState(Settings.EMPTY, () -> 0);
        final ClusterState clusterState = ClusterState.EMPTY_STATE;
        final DeprecationIssue expectedIssue = new DeprecationIssue(DeprecationIssue.Level.CRITICAL,
            String.format(Locale.ROOT,
                "setting [%s] is deprecated and will be removed in the next major version",
                settingKey),
            "https://www.elastic.co/guide/en/elasticsearch/reference/master/migrating-8.0.html#breaking_80_allocation_changes",
            String.format(Locale.ROOT,
                "the setting [%s] is currently set to [%b], remove this setting",
                settingKey,
                settingValue),
            false,null
        );

        assertThat(
            NodeDeprecationChecks.checkClusterRoutingAllocationIncludeRelocationsSetting(nodeSettings, null, clusterState, licenseState),
            equalTo(expectedIssue)
        );

        final String expectedWarning = String.format(Locale.ROOT,
            "[%s] setting was deprecated in Elasticsearch and will be removed in a future release! " +
                "See the breaking changes documentation for the next major version.",
            settingKey);

        assertWarnings(expectedWarning);
    }
    public void testImplicitlyDisabledSecurityWarning() {
        final DeprecationIssue issue =
            NodeDeprecationChecks.checkImplicitlyDisabledSecurityOnBasicAndTrial(Settings.EMPTY,
                null,
                ClusterState.EMPTY_STATE,
                new XPackLicenseState(Settings.EMPTY, () -> 0));
        assertThat(issue.getLevel(), equalTo(DeprecationIssue.Level.CRITICAL));
        assertThat(issue.getMessage(), equalTo("Security is enabled by default for all licenses in the next major version."));
        assertNotNull(issue.getDetails());
        assertThat(issue.getDetails(), containsString("The default behavior of disabling security on "));
        assertThat(issue.getUrl(),
            equalTo("https://www.elastic.co/guide/en/elasticsearch/reference/7.14/migrating-7.14.html#implicitly-disabled-security"));
    }

    public void testExplicitlyConfiguredSecurityOnBasicAndTrial() {
        final boolean enabled = randomBoolean();
        final Settings settings = Settings.builder().put(XPackSettings.SECURITY_ENABLED.getKey(), enabled).build();
        final PluginsAndModules pluginsAndModules = new PluginsAndModules(Collections.emptyList(), Collections.emptyList());
        final XPackLicenseState licenseState = mock(XPackLicenseState.class);
        when(licenseState.getOperationMode()).thenReturn(randomFrom(License.OperationMode.BASIC, License.OperationMode.TRIAL));
        final List<DeprecationIssue> issues = getDeprecationIssues(settings, pluginsAndModules, licenseState);
        assertThat(issues, empty());
    }

    public void testImplicitlyConfiguredSecurityOnGoldPlus() {
        final boolean enabled = randomBoolean();
        final Settings settings = Settings.builder().put(XPackSettings.SECURITY_ENABLED.getKey(), enabled).build();
        final PluginsAndModules pluginsAndModules = new PluginsAndModules(Collections.emptyList(), Collections.emptyList());
        final XPackLicenseState licenseState = mock(XPackLicenseState.class);
        when(licenseState.getOperationMode())
            .thenReturn(randomValueOtherThanMany((m -> m.equals(License.OperationMode.BASIC) || m.equals(License.OperationMode.TRIAL)),
                () -> randomFrom(License.OperationMode.values())));
        final List<DeprecationIssue> issues = getDeprecationIssues(settings, pluginsAndModules, licenseState);
        assertThat(issues, empty());
    }

<<<<<<< HEAD
    public void testTierAllocationSettings() {
        String settingValue = DataTier.DATA_HOT;
        final Settings nodeSettings = Settings.builder()
            .put(CLUSTER_ROUTING_REQUIRE_SETTING.getKey(), DataTier.DATA_HOT)
            .put(CLUSTER_ROUTING_INCLUDE_SETTING.getKey(), DataTier.DATA_HOT)
            .put(CLUSTER_ROUTING_EXCLUDE_SETTING.getKey(), DataTier.DATA_HOT)
            .build();
        final XPackLicenseState licenseState = new XPackLicenseState(Settings.EMPTY, () -> 0);
        final ClusterState clusterState = ClusterState.EMPTY_STATE;
        final DeprecationIssue expectedRequireIssue = new DeprecationIssue(DeprecationIssue.Level.CRITICAL,
            String.format(Locale.ROOT,
                "setting [%s] is deprecated and will be removed in the next major version",
                CLUSTER_ROUTING_REQUIRE_SETTING.getKey()),
            "https://www.elastic.co/guide/en/elasticsearch/reference/master/migrating-8.0.html#breaking_80_settings_changes",
            String.format(Locale.ROOT,
                "the setting [%s] is currently set to [%s], remove this setting",
                CLUSTER_ROUTING_REQUIRE_SETTING.getKey(),
                settingValue),
            false,null
        );
        final DeprecationIssue expectedIncludeIssue = new DeprecationIssue(DeprecationIssue.Level.CRITICAL,
            String.format(Locale.ROOT,
                "setting [%s] is deprecated and will be removed in the next major version",
                CLUSTER_ROUTING_INCLUDE_SETTING.getKey()),
            "https://www.elastic.co/guide/en/elasticsearch/reference/master/migrating-8.0.html#breaking_80_settings_changes",
            String.format(Locale.ROOT,
                "the setting [%s] is currently set to [%s], remove this setting",
                CLUSTER_ROUTING_INCLUDE_SETTING.getKey(),
                settingValue),
            false,null
        );
        final DeprecationIssue expectedExcludeIssue = new DeprecationIssue(DeprecationIssue.Level.CRITICAL,
            String.format(Locale.ROOT,
                "setting [%s] is deprecated and will be removed in the next major version",
                CLUSTER_ROUTING_EXCLUDE_SETTING.getKey()),
            "https://www.elastic.co/guide/en/elasticsearch/reference/master/migrating-8.0.html#breaking_80_settings_changes",
            String.format(Locale.ROOT,
                "the setting [%s] is currently set to [%s], remove this setting",
                CLUSTER_ROUTING_EXCLUDE_SETTING.getKey(),
=======
    private void checkSimpleSetting(String settingKey, String settingValue, String url, DeprecationChecks.NodeDeprecationCheck<Settings,
        PluginsAndModules, ClusterState, XPackLicenseState, DeprecationIssue> checkFunction) {
        final Settings nodeSettings =
            Settings.builder().put(settingKey, settingValue).build();
        final XPackLicenseState licenseState = new XPackLicenseState(Settings.EMPTY, () -> 0);
        final ClusterState clusterState = ClusterState.EMPTY_STATE;
        final DeprecationIssue expectedIssue = new DeprecationIssue(DeprecationIssue.Level.CRITICAL,
            String.format(Locale.ROOT,
                "setting [%s] is deprecated and will be removed in the next major version",
                settingKey),
            url,
            String.format(Locale.ROOT,
                "the setting [%s] is currently set to [%s], remove this setting",
                settingKey,
>>>>>>> fc1749b1
                settingValue),
            false,null
        );

        assertThat(
<<<<<<< HEAD
            NodeDeprecationChecks.checkClusterRoutingRequireSetting(nodeSettings, null, clusterState, licenseState),
            equalTo(expectedRequireIssue)
        );
        assertThat(
            NodeDeprecationChecks.checkClusterRoutingIncludeSetting(nodeSettings, null, clusterState, licenseState),
            equalTo(expectedIncludeIssue)
        );
        assertThat(
            NodeDeprecationChecks.checkClusterRoutingExcludeSetting(nodeSettings, null, clusterState, licenseState),
            equalTo(expectedExcludeIssue)
        );

        final String warningTemplate = "[%s] setting was deprecated in Elasticsearch and will be removed in a future release! " +
            "See the breaking changes documentation for the next major version.";
        final String[] expectedWarnings = {
            String.format(Locale.ROOT, warningTemplate, CLUSTER_ROUTING_REQUIRE_SETTING.getKey()),
            String.format(Locale.ROOT, warningTemplate, CLUSTER_ROUTING_INCLUDE_SETTING.getKey()),
            String.format(Locale.ROOT, warningTemplate, CLUSTER_ROUTING_EXCLUDE_SETTING.getKey()),
        };

        assertWarnings(expectedWarnings);
=======
            checkFunction.apply(nodeSettings, null, clusterState, licenseState),
            equalTo(expectedIssue)
        );

        final String expectedWarning = String.format(Locale.ROOT,
            "[%s] setting was deprecated in Elasticsearch and will be removed in a future release! " +
                "See the breaking changes documentation for the next major version.",
            settingKey);

        assertWarnings(expectedWarning);
    }

    public void testCheckAcceptDefaultPasswordSetting() {
        String settingKey = "xpack.security.authc.accept_default_password";
        String settingValue = String.valueOf(randomBoolean());
        String url = "https://www.elastic.co/guide/en/elasticsearch/reference/master/migrating-8.0.html#breaking_80_security_changes";
        checkSimpleSetting(settingKey, settingValue, url, NodeDeprecationChecks::checkAcceptDefaultPasswordSetting);
    }

    public void testCheckAcceptRolesCacheMaxSizeSetting() {
        String settingKey = "xpack.security.authz.store.roles.index.cache.max_size";
        String settingValue = String.valueOf(randomIntBetween(1, 10000));
        String url = "https://www.elastic.co/guide/en/elasticsearch/reference/master/migrating-8.0.html#breaking_80_security_changes";
        checkSimpleSetting(settingKey, settingValue, url, NodeDeprecationChecks::checkAcceptRolesCacheMaxSizeSetting);
    }

    public void testCheckRolesCacheTTLSizeSetting() {
        String settingKey = "xpack.security.authz.store.roles.index.cache.ttl";
        String settingValue = randomPositiveTimeValue();
        String url = "https://www.elastic.co/guide/en/elasticsearch/reference/master/migrating-8.0.html#breaking_80_security_changes";
        checkSimpleSetting(settingKey, settingValue, url, NodeDeprecationChecks::checkRolesCacheTTLSizeSetting);
>>>>>>> fc1749b1
    }
}<|MERGE_RESOLUTION|>--- conflicted
+++ resolved
@@ -12,6 +12,7 @@
 import org.elasticsearch.action.support.replication.ClusterStateCreationUtils;
 import org.elasticsearch.bootstrap.BootstrapSettings;
 import org.elasticsearch.cluster.ClusterState;
+import org.elasticsearch.cluster.metadata.IndexMetadata;
 import org.elasticsearch.cluster.node.DiscoveryNode;
 import org.elasticsearch.cluster.node.DiscoveryNodeRole;
 import org.elasticsearch.cluster.routing.allocation.decider.DiskThresholdDecider;
@@ -42,9 +43,9 @@
 import java.util.stream.Collectors;
 
 import static org.elasticsearch.cluster.routing.allocation.DiskThresholdSettings.CLUSTER_ROUTING_ALLOCATION_INCLUDE_RELOCATIONS_SETTING;
-import static org.elasticsearch.xpack.cluster.routing.allocation.DataTierAllocationDecider.CLUSTER_ROUTING_EXCLUDE_SETTING;
-import static org.elasticsearch.xpack.cluster.routing.allocation.DataTierAllocationDecider.CLUSTER_ROUTING_INCLUDE_SETTING;
-import static org.elasticsearch.xpack.cluster.routing.allocation.DataTierAllocationDecider.CLUSTER_ROUTING_REQUIRE_SETTING;
+import static org.elasticsearch.xpack.cluster.routing.allocation.DataTierAllocationDecider.INDEX_ROUTING_EXCLUDE_SETTING;
+import static org.elasticsearch.xpack.cluster.routing.allocation.DataTierAllocationDecider.INDEX_ROUTING_INCLUDE_SETTING;
+import static org.elasticsearch.xpack.cluster.routing.allocation.DataTierAllocationDecider.INDEX_ROUTING_REQUIRE_SETTING;
 import static org.hamcrest.Matchers.containsString;
 import static org.hamcrest.Matchers.empty;
 import static org.hamcrest.Matchers.equalTo;
@@ -926,47 +927,72 @@
         assertThat(issues, empty());
     }
 
-<<<<<<< HEAD
     public void testTierAllocationSettings() {
         String settingValue = DataTier.DATA_HOT;
-        final Settings nodeSettings = Settings.builder()
-            .put(CLUSTER_ROUTING_REQUIRE_SETTING.getKey(), DataTier.DATA_HOT)
-            .put(CLUSTER_ROUTING_INCLUDE_SETTING.getKey(), DataTier.DATA_HOT)
-            .put(CLUSTER_ROUTING_EXCLUDE_SETTING.getKey(), DataTier.DATA_HOT)
+        final Settings settings = settings(Version.CURRENT)
+            .put(INDEX_ROUTING_REQUIRE_SETTING.getKey(), DataTier.DATA_HOT)
+            .put(INDEX_ROUTING_INCLUDE_SETTING.getKey(), DataTier.DATA_HOT)
+            .put(INDEX_ROUTING_EXCLUDE_SETTING.getKey(), DataTier.DATA_HOT)
             .build();
-        final XPackLicenseState licenseState = new XPackLicenseState(Settings.EMPTY, () -> 0);
-        final ClusterState clusterState = ClusterState.EMPTY_STATE;
         final DeprecationIssue expectedRequireIssue = new DeprecationIssue(DeprecationIssue.Level.CRITICAL,
             String.format(Locale.ROOT,
                 "setting [%s] is deprecated and will be removed in the next major version",
-                CLUSTER_ROUTING_REQUIRE_SETTING.getKey()),
+                INDEX_ROUTING_REQUIRE_SETTING.getKey()),
             "https://www.elastic.co/guide/en/elasticsearch/reference/master/migrating-8.0.html#breaking_80_settings_changes",
             String.format(Locale.ROOT,
                 "the setting [%s] is currently set to [%s], remove this setting",
-                CLUSTER_ROUTING_REQUIRE_SETTING.getKey(),
+                INDEX_ROUTING_REQUIRE_SETTING.getKey(),
                 settingValue),
-            false,null
+            false, null
         );
         final DeprecationIssue expectedIncludeIssue = new DeprecationIssue(DeprecationIssue.Level.CRITICAL,
             String.format(Locale.ROOT,
                 "setting [%s] is deprecated and will be removed in the next major version",
-                CLUSTER_ROUTING_INCLUDE_SETTING.getKey()),
+                INDEX_ROUTING_INCLUDE_SETTING.getKey()),
             "https://www.elastic.co/guide/en/elasticsearch/reference/master/migrating-8.0.html#breaking_80_settings_changes",
             String.format(Locale.ROOT,
                 "the setting [%s] is currently set to [%s], remove this setting",
-                CLUSTER_ROUTING_INCLUDE_SETTING.getKey(),
+                INDEX_ROUTING_INCLUDE_SETTING.getKey(),
                 settingValue),
-            false,null
+            false, null
         );
         final DeprecationIssue expectedExcludeIssue = new DeprecationIssue(DeprecationIssue.Level.CRITICAL,
             String.format(Locale.ROOT,
                 "setting [%s] is deprecated and will be removed in the next major version",
-                CLUSTER_ROUTING_EXCLUDE_SETTING.getKey()),
+                INDEX_ROUTING_EXCLUDE_SETTING.getKey()),
             "https://www.elastic.co/guide/en/elasticsearch/reference/master/migrating-8.0.html#breaking_80_settings_changes",
             String.format(Locale.ROOT,
                 "the setting [%s] is currently set to [%s], remove this setting",
-                CLUSTER_ROUTING_EXCLUDE_SETTING.getKey(),
-=======
+                INDEX_ROUTING_EXCLUDE_SETTING.getKey(),
+                settingValue),
+            false, null
+        );
+
+        IndexMetadata indexMetadata = IndexMetadata.builder("test").settings(settings).numberOfShards(1).numberOfReplicas(0).build();
+        assertThat(
+            IndexDeprecationChecks.checkIndexRoutingRequireSetting(indexMetadata),
+            equalTo(expectedRequireIssue)
+        );
+        assertThat(
+            IndexDeprecationChecks.checkIndexRoutingIncludeSetting(indexMetadata),
+            equalTo(expectedIncludeIssue)
+        );
+        assertThat(
+            IndexDeprecationChecks.checkIndexRoutingExcludeSetting(indexMetadata),
+            equalTo(expectedExcludeIssue)
+        );
+
+        final String warningTemplate = "[%s] setting was deprecated in Elasticsearch and will be removed in a future release! " +
+            "See the breaking changes documentation for the next major version.";
+        final String[] expectedWarnings = {
+            String.format(Locale.ROOT, warningTemplate, INDEX_ROUTING_REQUIRE_SETTING.getKey()),
+            String.format(Locale.ROOT, warningTemplate, INDEX_ROUTING_INCLUDE_SETTING.getKey()),
+            String.format(Locale.ROOT, warningTemplate, INDEX_ROUTING_EXCLUDE_SETTING.getKey()),
+        };
+
+        assertWarnings(expectedWarnings);
+    }
+
     private void checkSimpleSetting(String settingKey, String settingValue, String url, DeprecationChecks.NodeDeprecationCheck<Settings,
         PluginsAndModules, ClusterState, XPackLicenseState, DeprecationIssue> checkFunction) {
         final Settings nodeSettings =
@@ -981,35 +1007,11 @@
             String.format(Locale.ROOT,
                 "the setting [%s] is currently set to [%s], remove this setting",
                 settingKey,
->>>>>>> fc1749b1
                 settingValue),
             false,null
         );
 
         assertThat(
-<<<<<<< HEAD
-            NodeDeprecationChecks.checkClusterRoutingRequireSetting(nodeSettings, null, clusterState, licenseState),
-            equalTo(expectedRequireIssue)
-        );
-        assertThat(
-            NodeDeprecationChecks.checkClusterRoutingIncludeSetting(nodeSettings, null, clusterState, licenseState),
-            equalTo(expectedIncludeIssue)
-        );
-        assertThat(
-            NodeDeprecationChecks.checkClusterRoutingExcludeSetting(nodeSettings, null, clusterState, licenseState),
-            equalTo(expectedExcludeIssue)
-        );
-
-        final String warningTemplate = "[%s] setting was deprecated in Elasticsearch and will be removed in a future release! " +
-            "See the breaking changes documentation for the next major version.";
-        final String[] expectedWarnings = {
-            String.format(Locale.ROOT, warningTemplate, CLUSTER_ROUTING_REQUIRE_SETTING.getKey()),
-            String.format(Locale.ROOT, warningTemplate, CLUSTER_ROUTING_INCLUDE_SETTING.getKey()),
-            String.format(Locale.ROOT, warningTemplate, CLUSTER_ROUTING_EXCLUDE_SETTING.getKey()),
-        };
-
-        assertWarnings(expectedWarnings);
-=======
             checkFunction.apply(nodeSettings, null, clusterState, licenseState),
             equalTo(expectedIssue)
         );
@@ -1041,6 +1043,5 @@
         String settingValue = randomPositiveTimeValue();
         String url = "https://www.elastic.co/guide/en/elasticsearch/reference/master/migrating-8.0.html#breaking_80_security_changes";
         checkSimpleSetting(settingKey, settingValue, url, NodeDeprecationChecks::checkRolesCacheTTLSizeSetting);
->>>>>>> fc1749b1
     }
 }