/*
 * Copyright Elasticsearch B.V. and/or licensed to Elasticsearch B.V. under one
 * or more contributor license agreements. Licensed under the Elastic License
 * 2.0; you may not use this file except in compliance with the Elastic License
 * 2.0.
 */

package org.elasticsearch.xpack.deprecation;

import org.elasticsearch.Version;
import org.elasticsearch.action.admin.cluster.node.info.PluginsAndModules;
import org.elasticsearch.action.support.replication.ClusterStateCreationUtils;
import org.elasticsearch.bootstrap.BootstrapSettings;
import org.elasticsearch.cluster.ClusterState;
import org.elasticsearch.cluster.metadata.IndexMetadata;
import org.elasticsearch.cluster.node.DiscoveryNode;
import org.elasticsearch.cluster.node.DiscoveryNodeRole;
import org.elasticsearch.cluster.routing.allocation.decider.DiskThresholdDecider;
import org.elasticsearch.common.Strings;
import org.elasticsearch.common.settings.Setting;
import org.elasticsearch.common.settings.Settings;
import org.elasticsearch.common.util.concurrent.EsExecutors;
import org.elasticsearch.core.Set;
import org.elasticsearch.env.Environment;
<<<<<<< HEAD
import org.elasticsearch.gateway.GatewayService;
=======
import org.elasticsearch.env.NodeEnvironment;
import org.elasticsearch.jdk.JavaVersion;
>>>>>>> c3e815cc
import org.elasticsearch.license.License;
import org.elasticsearch.license.XPackLicenseState;
import org.elasticsearch.node.Node;
import org.elasticsearch.script.ScriptService;
import org.elasticsearch.test.ESTestCase;
import org.elasticsearch.transport.RemoteClusterService;
import org.elasticsearch.xpack.core.DataTier;
import org.elasticsearch.xpack.core.XPackSettings;
import org.elasticsearch.xpack.core.security.authc.RealmConfig;
import org.elasticsearch.xpack.core.security.authc.RealmSettings;

import java.util.ArrayList;
import java.util.Arrays;
import java.util.Collection;
import java.util.Collections;
import java.util.List;
import java.util.Locale;
import java.util.stream.Collectors;

import static org.elasticsearch.cluster.coordination.JoinHelper.JOIN_TIMEOUT_SETTING;
import static org.elasticsearch.cluster.routing.allocation.DiskThresholdSettings.CLUSTER_ROUTING_ALLOCATION_INCLUDE_RELOCATIONS_SETTING;
import static org.elasticsearch.xpack.cluster.routing.allocation.DataTierAllocationDecider.INDEX_ROUTING_EXCLUDE_SETTING;
import static org.elasticsearch.xpack.cluster.routing.allocation.DataTierAllocationDecider.INDEX_ROUTING_INCLUDE_SETTING;
import static org.elasticsearch.xpack.cluster.routing.allocation.DataTierAllocationDecider.INDEX_ROUTING_REQUIRE_SETTING;
import static org.hamcrest.Matchers.containsString;
import static org.hamcrest.Matchers.empty;
import static org.hamcrest.Matchers.equalTo;
import static org.hamcrest.Matchers.hasItem;
import static org.hamcrest.Matchers.not;
import static org.hamcrest.Matchers.nullValue;
import static org.hamcrest.Matchers.startsWith;
import static org.mockito.Mockito.mock;
import static org.mockito.Mockito.when;

public class NodeDeprecationChecksTests extends ESTestCase {

    public void testCheckDefaults() {
        final Settings settings = Settings.EMPTY;
        final PluginsAndModules pluginsAndModules = new PluginsAndModules(Collections.emptyList(), Collections.emptyList());
        final XPackLicenseState licenseState = new XPackLicenseState(settings, () -> 0);
        final List<DeprecationIssue> issues = getDeprecationIssues(settings, pluginsAndModules, licenseState);

        final DeprecationIssue issue =
            NodeDeprecationChecks.checkImplicitlyDisabledSecurityOnBasicAndTrial(settings, pluginsAndModules, ClusterState.EMPTY_STATE,
                                                                                 licenseState);
        assertThat(issues, hasItem(issue));
    }

    public void testJavaVersion() {
        final PluginsAndModules pluginsAndModules = new PluginsAndModules(Collections.emptyList(), Collections.emptyList());
        final XPackLicenseState licenseState = new XPackLicenseState(Settings.EMPTY, () -> 0);
        final List<DeprecationIssue> issues = DeprecationChecks.filterChecks(
            DeprecationChecks.NODE_SETTINGS_CHECKS,
            c -> c.apply(Settings.EMPTY, pluginsAndModules, ClusterState.EMPTY_STATE, licenseState)
        );

        final DeprecationIssue expected = new DeprecationIssue(
            DeprecationIssue.Level.CRITICAL,
            "Java 11 is required",
            "https://www.elastic.co/guide/en/elasticsearch/reference/master/breaking-changes-8.0.html#breaking_80_packaging_changes",
            "Java 11 will be required for future versions of Elasticsearch, this node is running version ["
                + JavaVersion.current().toString() + "]. Consider switching to a distribution of Elasticsearch with a bundled JDK. "
                + "If you are already using a distribution with a bundled JDK, ensure the JAVA_HOME environment variable is not set.",
            false,
            null);

        if (isJvmEarlierThan11()) {
            assertThat(issues, hasItem(expected));
        } else {
            assertThat(issues, not(hasItem(expected)));
        }
    }

    public void testCheckPidfile() {
        final String pidfile = randomAlphaOfLength(16);
        final Settings settings = Settings.builder().put(Environment.PIDFILE_SETTING.getKey(), pidfile).build();
        final PluginsAndModules pluginsAndModules = new PluginsAndModules(Collections.emptyList(), Collections.emptyList());
        final XPackLicenseState licenseState = new XPackLicenseState(Settings.EMPTY, () -> 0);
        final List<DeprecationIssue> issues = getDeprecationIssues(settings, pluginsAndModules, licenseState);
        final DeprecationIssue expected = new DeprecationIssue(
            DeprecationIssue.Level.CRITICAL,
            "setting [pidfile] is deprecated in favor of setting [node.pidfile]",
            "https://www.elastic.co/guide/en/elasticsearch/reference/7.4/breaking-changes-7.4.html#deprecate-pidfile",
            "the setting [pidfile] is currently set to [" + pidfile + "], instead set [node.pidfile] to [" + pidfile + "]", false, null);
        assertThat(issues, hasItem(expected));
        assertSettingDeprecationsAndWarnings(new Setting<?>[]{Environment.PIDFILE_SETTING});
    }

    public void testCheckProcessors() {
        final int processors = randomIntBetween(1, 4);
        final Settings settings = Settings.builder().put(EsExecutors.PROCESSORS_SETTING.getKey(), processors).build();
        final PluginsAndModules pluginsAndModules = new PluginsAndModules(Collections.emptyList(), Collections.emptyList());
        final XPackLicenseState licenseState = new XPackLicenseState(Settings.EMPTY, () -> 0);
        final List<DeprecationIssue> issues = getDeprecationIssues(settings, pluginsAndModules, licenseState);
        final DeprecationIssue expected = new DeprecationIssue(
            DeprecationIssue.Level.CRITICAL,
            "setting [processors] is deprecated in favor of setting [node.processors]",
            "https://www.elastic.co/guide/en/elasticsearch/reference/7.4/breaking-changes-7.4.html#deprecate-processors",
            "the setting [processors] is currently set to [" + processors + "], instead set [node.processors] to [" + processors + "]",
            false, null);
        assertThat(issues, hasItem(expected));
        assertSettingDeprecationsAndWarnings(new Setting<?>[]{EsExecutors.PROCESSORS_SETTING});
    }

    public void testCheckMissingRealmOrders() {
        final RealmConfig.RealmIdentifier invalidRealm =
            new RealmConfig.RealmIdentifier(randomRealmTypeOtherThanFileOrNative(), randomAlphaOfLengthBetween(4, 12));
        final RealmConfig.RealmIdentifier validRealm =
            new RealmConfig.RealmIdentifier(randomRealmTypeOtherThanFileOrNative(), randomAlphaOfLengthBetween(4, 12));
        final Settings settings =
            Settings.builder()
                .put("xpack.security.enabled", true)
                .put("xpack.security.authc.realms.file.default_file.enabled", false)
                .put("xpack.security.authc.realms.native.default_native.enabled", false)
                .put("xpack.security.authc.realms." + invalidRealm.getType() + "." + invalidRealm.getName() + ".enabled", "true")
                .put("xpack.security.authc.realms." + validRealm.getType() + "." + validRealm.getName() + ".order", randomInt())
                .build();

        final PluginsAndModules pluginsAndModules = new PluginsAndModules(Collections.emptyList(), Collections.emptyList());
        final XPackLicenseState licenseState = new XPackLicenseState(settings, () -> 0);
        final List<DeprecationIssue> deprecationIssues = getDeprecationIssues(settings, pluginsAndModules, licenseState);

        assertEquals(1, deprecationIssues.size());
        assertEquals(new DeprecationIssue(
            DeprecationIssue.Level.CRITICAL,
            "Realm order will be required in next major release.",
            "https://www.elastic.co/guide/en/elasticsearch/reference/7.7/breaking-changes-7.7.html#deprecate-missing-realm-order",
            String.format(
                Locale.ROOT,
                "Found realms without order config: [%s]. In next major release, node will fail to start with missing realm order.",
                RealmSettings.realmSettingPrefix(invalidRealm) + RealmSettings.ORDER_SETTING_KEY
            ),
            false,
            null
        ), deprecationIssues.get(0));
    }

    public void testRealmOrderIsNotRequiredIfRealmIsDisabled() {
        final RealmConfig.RealmIdentifier realmIdentifier =
            new RealmConfig.RealmIdentifier(randomAlphaOfLengthBetween(4, 12), randomAlphaOfLengthBetween(4, 12));
        final Settings settings =
            Settings.builder()
                .put("xpack.security.enabled", true)
                .put("xpack.security.authc.realms." + realmIdentifier.getType() + "." + realmIdentifier.getName() + ".enabled", "false")
                .build();
        final PluginsAndModules pluginsAndModules = new PluginsAndModules(Collections.emptyList(), Collections.emptyList());
        final XPackLicenseState licenseState =
            new XPackLicenseState(settings, () -> 0);
        final List<DeprecationIssue> deprecationIssues = getDeprecationIssues(settings, pluginsAndModules, licenseState);
        assertTrue(deprecationIssues.isEmpty());
    }

    public void testCheckUniqueRealmOrders() {
        final int order = randomInt(9999);

        final RealmConfig.RealmIdentifier invalidRealm1 =
            new RealmConfig.RealmIdentifier(randomRealmTypeOtherThanFileOrNative(), randomAlphaOfLengthBetween(4, 12));
        final RealmConfig.RealmIdentifier invalidRealm2 =
            new RealmConfig.RealmIdentifier(randomRealmTypeOtherThanFileOrNative(), randomAlphaOfLengthBetween(4, 12));
        final RealmConfig.RealmIdentifier validRealm =
            new RealmConfig.RealmIdentifier(randomRealmTypeOtherThanFileOrNative(), randomAlphaOfLengthBetween(4, 12));
        final Settings settings = Settings.builder()
            .put("xpack.security.enabled", true)
            .put("xpack.security.authc.realms.file.default_file.enabled", false)
            .put("xpack.security.authc.realms.native.default_native.enabled", false)
            .put("xpack.security.authc.realms."
                + invalidRealm1.getType() + "." + invalidRealm1.getName() + ".order", order)
            .put("xpack.security.authc.realms."
                + invalidRealm2.getType() + "." + invalidRealm2.getName() + ".order", order)
            .put("xpack.security.authc.realms."
                + validRealm.getType() + "." + validRealm.getName() + ".order", order + 1)
            .build();

        final PluginsAndModules pluginsAndModules = new PluginsAndModules(Collections.emptyList(), Collections.emptyList());
        final XPackLicenseState licenseState = new XPackLicenseState(settings, () -> 0);
        final List<DeprecationIssue> deprecationIssues = getDeprecationIssues(settings, pluginsAndModules, licenseState);

        assertEquals(1, deprecationIssues.size());
        assertEquals(DeprecationIssue.Level.CRITICAL, deprecationIssues.get(0).getLevel());
        assertEquals(
            "https://www.elastic.co/guide/en/elasticsearch/reference/7.7/breaking-changes-7.7.html#deprecate-duplicated-realm-orders",
            deprecationIssues.get(0).getUrl());
        assertEquals("Realm orders must be unique in next major release.", deprecationIssues.get(0).getMessage());
        assertThat(deprecationIssues.get(0).getDetails(), startsWith("Found multiple realms configured with the same order:"));
        assertThat(deprecationIssues.get(0).getDetails(), containsString(invalidRealm1.getType() + "." + invalidRealm1.getName()));
        assertThat(deprecationIssues.get(0).getDetails(), containsString(invalidRealm2.getType() + "." + invalidRealm2.getName()));
        assertThat(deprecationIssues.get(0).getDetails(), not(containsString(validRealm.getType() + "." + validRealm.getName())));
    }

    public void testCorrectRealmOrders() {
        final int order = randomInt(9999);
        final Settings settings = Settings.builder()
            .put("xpack.security.enabled", true)
            .put("xpack.security.authc.realms.file.default_file.enabled", false)
            .put("xpack.security.authc.realms.native.default_native.enabled", false)
            .put("xpack.security.authc.realms."
                + randomRealmTypeOtherThanFileOrNative() + "." + randomAlphaOfLengthBetween(4, 12) + ".order", order)
            .put("xpack.security.authc.realms."
                + randomRealmTypeOtherThanFileOrNative() + "." + randomAlphaOfLengthBetween(4, 12) + ".order", order + 1)
            .build();

        final PluginsAndModules pluginsAndModules = new PluginsAndModules(Collections.emptyList(), Collections.emptyList());
        final XPackLicenseState licenseState =
            new XPackLicenseState(settings, () -> 0);
        final List<DeprecationIssue> deprecationIssues = getDeprecationIssues(settings, pluginsAndModules, licenseState);

        assertTrue(deprecationIssues.isEmpty());
    }

    public void testCheckImplicitlyDisabledBasicRealms() {
        final Settings.Builder builder = Settings.builder();
        builder.put("xpack.security.enabled", true);
        final boolean otherRealmConfigured = randomBoolean();
        final boolean otherRealmEnabled = randomBoolean();
        if (otherRealmConfigured) {
            final int otherRealmId = randomIntBetween(0, 9);
            final String otherRealmName = randomAlphaOfLengthBetween(4, 12);
            if (otherRealmEnabled) {
                builder.put("xpack.security.authc.realms.type_" + otherRealmId + ".realm_" + otherRealmName + ".order", 1);
            } else {
                builder.put("xpack.security.authc.realms.type_" + otherRealmId + ".realm_" + otherRealmName + ".enabled", false);
            }
        }
        final boolean fileRealmConfigured = randomBoolean();
        final boolean fileRealmEnabled = randomBoolean();
        if (fileRealmConfigured) {
            final String fileRealmName = randomAlphaOfLengthBetween(4, 12);
            // Configure file realm or explicitly disable it
            if (fileRealmEnabled) {
                builder.put("xpack.security.authc.realms.file." + fileRealmName + ".order", 10);
            } else {
                builder.put("xpack.security.authc.realms.file." + fileRealmName + ".enabled", false);
            }
        }
        final boolean nativeRealmConfigured = randomBoolean();
        final boolean nativeRealmEnabled = randomBoolean();
        if (nativeRealmConfigured) {
            final String nativeRealmName = randomAlphaOfLengthBetween(4, 12);
            // Configure native realm or explicitly disable it
            if (nativeRealmEnabled) {
                builder.put("xpack.security.authc.realms.native." + nativeRealmName + ".order", 20);
            } else {
                builder.put("xpack.security.authc.realms.native." + nativeRealmName + ".enabled", false);
            }
        }
        final Settings settings = builder.build();
        final PluginsAndModules pluginsAndModules = new PluginsAndModules(Collections.emptyList(), Collections.emptyList());
        final XPackLicenseState licenseState =
            new XPackLicenseState(settings, () -> 0);
        final List<DeprecationIssue> deprecationIssues = getDeprecationIssues(settings, pluginsAndModules, licenseState);

        if (otherRealmConfigured && otherRealmEnabled) {
            if (false == fileRealmConfigured && false == nativeRealmConfigured) {
                assertCommonImplicitDisabledRealms(deprecationIssues);
                assertEquals("Found implicitly disabled basic realms: [file,native]. " +
                        "They are disabled because there are other explicitly configured realms." +
                        "In next major release, basic realms will always be enabled unless explicitly disabled.",
                    deprecationIssues.get(0).getDetails());
            } else if (false == fileRealmConfigured) {
                assertCommonImplicitDisabledRealms(deprecationIssues);
                assertEquals("Found implicitly disabled basic realm: [file]. " +
                        "It is disabled because there are other explicitly configured realms." +
                        "In next major release, basic realms will always be enabled unless explicitly disabled.",
                    deprecationIssues.get(0).getDetails());
            } else if (false == nativeRealmConfigured) {
                assertCommonImplicitDisabledRealms(deprecationIssues);
                assertEquals("Found implicitly disabled basic realm: [native]. " +
                        "It is disabled because there are other explicitly configured realms." +
                        "In next major release, basic realms will always be enabled unless explicitly disabled.",
                    deprecationIssues.get(0).getDetails());
            } else {
                assertTrue(deprecationIssues.isEmpty());
            }
        } else {
            if (false == fileRealmConfigured && false == nativeRealmConfigured) {
                assertTrue(deprecationIssues.isEmpty());
            } else if (false == fileRealmConfigured) {
                assertCommonImplicitDisabledRealms(deprecationIssues);
                if (nativeRealmEnabled) {
                    assertEquals("Found implicitly disabled basic realm: [file]. " +
                            "It is disabled because there are other explicitly configured realms." +
                            "In next major release, basic realms will always be enabled unless explicitly disabled.",
                        deprecationIssues.get(0).getDetails());
                } else {
                    assertEquals("Found explicitly disabled basic realm: [native]. " +
                            "But it will be enabled because no other realms are configured or enabled. " +
                            "In next major release, explicitly disabled basic realms will remain disabled.",
                        deprecationIssues.get(0).getDetails());
                }
            } else if (false == nativeRealmConfigured) {
                assertCommonImplicitDisabledRealms(deprecationIssues);
                if (fileRealmEnabled) {
                    assertEquals("Found implicitly disabled basic realm: [native]. " +
                            "It is disabled because there are other explicitly configured realms." +
                            "In next major release, basic realms will always be enabled unless explicitly disabled.",
                        deprecationIssues.get(0).getDetails());
                } else {
                    assertEquals("Found explicitly disabled basic realm: [file]. " +
                            "But it will be enabled because no other realms are configured or enabled. " +
                            "In next major release, explicitly disabled basic realms will remain disabled.",
                        deprecationIssues.get(0).getDetails());
                }
            } else {
                if (false == fileRealmEnabled && false == nativeRealmEnabled) {
                    assertCommonImplicitDisabledRealms(deprecationIssues);
                    assertEquals("Found explicitly disabled basic realms: [file,native]. " +
                            "But they will be enabled because no other realms are configured or enabled. " +
                            "In next major release, explicitly disabled basic realms will remain disabled.",
                        deprecationIssues.get(0).getDetails());
                }
            }
        }
    }

    public void testCheckReservedPrefixedRealmNames() {
        final Settings.Builder builder = Settings.builder();
        final boolean invalidFileRealmName = randomBoolean();
        final boolean invalidNativeRealmName = randomBoolean();
        final boolean invalidOtherRealmName = (false == invalidFileRealmName && false == invalidNativeRealmName) || randomBoolean();

        final List<String> invalidRealmNames = new ArrayList<>();

        final String fileRealmName = randomAlphaOfLengthBetween(4, 12);
        if (invalidFileRealmName) {
            builder.put("xpack.security.authc.realms.file." + "_" + fileRealmName + ".order", -20);
            invalidRealmNames.add("xpack.security.authc.realms.file." + "_" + fileRealmName);
        } else {
            builder.put("xpack.security.authc.realms.file." + fileRealmName + ".order", -20);
        }

        final String nativeRealmName = randomAlphaOfLengthBetween(4, 12);
        if (invalidNativeRealmName) {
            builder.put("xpack.security.authc.realms.native." + "_" + nativeRealmName + ".order", -10);
            invalidRealmNames.add("xpack.security.authc.realms.native." + "_" + nativeRealmName);
        } else {
            builder.put("xpack.security.authc.realms.native." + nativeRealmName + ".order", -10);
        }

        final int otherRealmId = randomIntBetween(0, 9);
        final String otherRealmName = randomAlphaOfLengthBetween(4, 12);
        if (invalidOtherRealmName) {
            builder.put("xpack.security.authc.realms.type_" + otherRealmId + "." + "_" + otherRealmName + ".order", 0);
            invalidRealmNames.add("xpack.security.authc.realms.type_" + otherRealmId + "." + "_" + otherRealmName);
        } else {
            builder.put("xpack.security.authc.realms.type_" + otherRealmId + "." + otherRealmName + ".order", 0);
        }

        final Settings settings = builder.put(XPackSettings.SECURITY_ENABLED.getKey(), true).build();
        final PluginsAndModules pluginsAndModules = new PluginsAndModules(Collections.emptyList(), Collections.emptyList());
        final XPackLicenseState licenseState = new XPackLicenseState(settings, () -> 0);
        final List<DeprecationIssue> deprecationIssues = getDeprecationIssues(settings, pluginsAndModules, licenseState);

        assertEquals(1, deprecationIssues.size());

        final DeprecationIssue deprecationIssue = deprecationIssues.get(0);
        assertEquals(DeprecationIssue.Level.WARNING, deprecationIssue.getLevel());
        assertEquals("Realm names cannot start with [_] in a future major release.", deprecationIssue.getMessage());
        assertEquals("https://www.elastic.co/guide/en/elasticsearch/reference" +
            "/7.14/deprecated-7.14.html#reserved-prefixed-realm-names", deprecationIssue.getUrl());
        assertEquals("Found realm " + (invalidRealmNames.size() == 1 ? "name" : "names")
                + " with reserved prefix [_]: ["
                + Strings.collectionToDelimitedString(invalidRealmNames.stream().sorted().collect(Collectors.toList()), "; ") + "]. "
                + "In a future major release, node will fail to start if any realm names start with reserved prefix.",
            deprecationIssue.getDetails());
    }

    public void testThreadPoolListenerQueueSize() {
        final int size = randomIntBetween(1, 4);
        final Settings settings = Settings.builder().put("thread_pool.listener.queue_size", size).build();
        final PluginsAndModules pluginsAndModules = new PluginsAndModules(Collections.emptyList(), Collections.emptyList());
        final XPackLicenseState licenseState = new XPackLicenseState(Settings.EMPTY, () -> 0);
        final List<DeprecationIssue> issues = getDeprecationIssues(settings, pluginsAndModules, licenseState);
        final DeprecationIssue expected = new DeprecationIssue(
            DeprecationIssue.Level.CRITICAL,
            "setting [thread_pool.listener.queue_size] is deprecated and will be removed in the next major version",
            "https://www.elastic.co/guide/en/elasticsearch/reference/7.x/breaking-changes-7.7.html#deprecate-listener-thread-pool",
            "the setting [thread_pool.listener.queue_size] is currently set to [" + size + "], remove this setting", false, null);
        assertThat(issues, hasItem(expected));
        assertSettingDeprecationsAndWarnings(new String[]{"thread_pool.listener.queue_size"});
    }

    public void testThreadPoolListenerSize() {
        final int size = randomIntBetween(1, 4);
        final Settings settings = Settings.builder().put("thread_pool.listener.size", size).build();
        final PluginsAndModules pluginsAndModules = new PluginsAndModules(Collections.emptyList(), Collections.emptyList());
        final XPackLicenseState licenseState = new XPackLicenseState(Settings.EMPTY, () -> 0);
        final List<DeprecationIssue> issues = getDeprecationIssues(settings, pluginsAndModules, licenseState);
        final DeprecationIssue expected = new DeprecationIssue(
            DeprecationIssue.Level.CRITICAL,
            "setting [thread_pool.listener.size] is deprecated and will be removed in the next major version",
            "https://www.elastic.co/guide/en/elasticsearch/reference/7.x/breaking-changes-7.7.html#deprecate-listener-thread-pool",
            "the setting [thread_pool.listener.size] is currently set to [" + size + "], remove this setting", false, null);
        assertThat(issues, hasItem(expected));
        assertSettingDeprecationsAndWarnings(new String[]{"thread_pool.listener.size"});
    }

    public void testGeneralScriptSizeSetting() {
        final int size = randomIntBetween(1, 4);
        final Settings settings = Settings.builder().put("script.cache.max_size", size).build();
        final PluginsAndModules pluginsAndModules = new PluginsAndModules(Collections.emptyList(), Collections.emptyList());
        final XPackLicenseState licenseState = new XPackLicenseState(Settings.EMPTY, () -> 0);
        final List<DeprecationIssue> issues = getDeprecationIssues(settings, pluginsAndModules, licenseState);
        final DeprecationIssue expected = new DeprecationIssue(
            DeprecationIssue.Level.CRITICAL,
            "setting [script.cache.max_size] is deprecated in favor of grouped setting [script.context.*.cache_max_size]",
            "https://www.elastic.co/guide/en/elasticsearch/reference/7.9/breaking-changes-7.9.html#deprecate_general_script_cache_size",
            "the setting [script.cache.max_size] is currently set to [" + size + "], instead set [script.context.*.cache_max_size] " +
                "to [" + size + "] where * is a script context", false, null);
        assertThat(issues, hasItem(expected));
        assertSettingDeprecationsAndWarnings(new Setting<?>[]{ScriptService.SCRIPT_GENERAL_CACHE_SIZE_SETTING});
    }

    public void testGeneralScriptExpireSetting() {
        final String expire = randomIntBetween(1, 4) + "m";
        final Settings settings = Settings.builder().put("script.cache.expire", expire).build();
        final PluginsAndModules pluginsAndModules = new PluginsAndModules(Collections.emptyList(), Collections.emptyList());
        final XPackLicenseState licenseState = new XPackLicenseState(Settings.EMPTY, () -> 0);
        final List<DeprecationIssue> issues = getDeprecationIssues(settings, pluginsAndModules, licenseState);
        final DeprecationIssue expected = new DeprecationIssue(
            DeprecationIssue.Level.CRITICAL,
            "setting [script.cache.expire] is deprecated in favor of grouped setting [script.context.*.cache_expire]",
            "https://www.elastic.co/guide/en/elasticsearch/reference/7.9/breaking-changes-7.9.html#deprecate_general_script_expire",
            "the setting [script.cache.expire] is currently set to [" + expire + "], instead set [script.context.*.cache_expire] to " +
                "[" + expire + "] where * is a script context", false, null);
        assertThat(issues, hasItem(expected));
        assertSettingDeprecationsAndWarnings(new Setting<?>[]{ScriptService.SCRIPT_GENERAL_CACHE_EXPIRE_SETTING});
    }

    public void testGeneralScriptCompileSettings() {
        final String rate = randomIntBetween(1, 100) + "/" + randomIntBetween(1, 200) + "m";
        final Settings settings = Settings.builder().put("script.max_compilations_rate", rate).build();
        final PluginsAndModules pluginsAndModules = new PluginsAndModules(Collections.emptyList(), Collections.emptyList());
        final XPackLicenseState licenseState = new XPackLicenseState(Settings.EMPTY, () -> 0);
        final List<DeprecationIssue> issues = getDeprecationIssues(settings, pluginsAndModules, licenseState);
        final DeprecationIssue expected = new DeprecationIssue(
            DeprecationIssue.Level.CRITICAL,
            "setting [script.max_compilations_rate] is deprecated in favor of grouped setting [script.context.*.max_compilations_rate]",
            "https://www.elastic.co/guide/en/elasticsearch/reference/7.9/breaking-changes-7.9.html#deprecate_general_script_compile_rate",
            "the setting [script.max_compilations_rate] is currently set to [" + rate +
                "], instead set [script.context.*.max_compilations_rate] to [" + rate + "] where * is a script context", false, null);
        assertThat(issues, hasItem(expected));
        assertSettingDeprecationsAndWarnings(new Setting<?>[]{ScriptService.SCRIPT_GENERAL_MAX_COMPILATIONS_RATE_SETTING});
    }

    public void testClusterRemoteConnectSetting() {
        final boolean value = randomBoolean();
        final Settings settings = Settings.builder().put(RemoteClusterService.ENABLE_REMOTE_CLUSTERS.getKey(), value).build();
        final PluginsAndModules pluginsAndModules = new PluginsAndModules(Collections.emptyList(), Collections.emptyList());
        final XPackLicenseState licenseState = new XPackLicenseState(Settings.EMPTY, () -> 0);
        final List<DeprecationIssue> issues = getDeprecationIssues(settings, pluginsAndModules, licenseState);
        final DeprecationIssue expected = new DeprecationIssue(
            DeprecationIssue.Level.CRITICAL,
            "setting [cluster.remote.connect] is deprecated in favor of setting [node.remote_cluster_client]",
            "https://www.elastic.co/guide/en/elasticsearch/reference/7.7/breaking-changes-7.7.html#deprecate-cluster-remote-connect",
            String.format(
                Locale.ROOT,
                "the setting [%s] is currently set to [%b], instead set [%s] to [%2$b]",
                RemoteClusterService.ENABLE_REMOTE_CLUSTERS.getKey(),
                value,
                "node.remote_cluster_client"
            ), false, null);
        assertThat(issues, hasItem(expected));
        assertSettingDeprecationsAndWarnings(new Setting<?>[]{RemoteClusterService.ENABLE_REMOTE_CLUSTERS});
    }

    public void testNodeLocalStorageSetting() {
        final boolean value = randomBoolean();
        final Settings settings = Settings.builder().put(Node.NODE_LOCAL_STORAGE_SETTING.getKey(), value).build();
        final PluginsAndModules pluginsAndModules = new PluginsAndModules(Collections.emptyList(), Collections.emptyList());
        final XPackLicenseState licenseState = new XPackLicenseState(Settings.EMPTY, () -> 0);
        final List<DeprecationIssue> issues = getDeprecationIssues(settings, pluginsAndModules, licenseState);
        final DeprecationIssue expected = new DeprecationIssue(
            DeprecationIssue.Level.CRITICAL,
            "setting [node.local_storage] is deprecated and will be removed in the next major version",
            "https://www.elastic.co/guide/en/elasticsearch/reference/7.8/breaking-changes-7.8.html#deprecate-node-local-storage",
            "the setting [node.local_storage] is currently set to [" + value + "], remove this setting", false, null
        );
        assertThat(issues, hasItem(expected));
        assertSettingDeprecationsAndWarnings(new Setting<?>[]{Node.NODE_LOCAL_STORAGE_SETTING});
    }

    public void testDeprecatedBasicLicenseSettings() {
        Collection<Setting<Boolean>> deprecatedXpackSettings = Set.of(
            XPackSettings.ENRICH_ENABLED_SETTING,
            XPackSettings.FLATTENED_ENABLED,
            XPackSettings.INDEX_LIFECYCLE_ENABLED,
            XPackSettings.MONITORING_ENABLED,
            XPackSettings.ROLLUP_ENABLED,
            XPackSettings.SNAPSHOT_LIFECYCLE_ENABLED,
            XPackSettings.SQL_ENABLED,
            XPackSettings.TRANSFORM_ENABLED,
            XPackSettings.VECTORS_ENABLED
        );

        for (Setting<Boolean> deprecatedSetting : deprecatedXpackSettings) {
            final boolean value = randomBoolean();
            final Settings settings = Settings.builder().put(deprecatedSetting.getKey(), value).build();
            final PluginsAndModules pluginsAndModules = new PluginsAndModules(Collections.emptyList(), Collections.emptyList());
            final XPackLicenseState licenseState = new XPackLicenseState(Settings.EMPTY, () -> 0);
            final List<DeprecationIssue> issues = getDeprecationIssues(settings, pluginsAndModules, licenseState);
            final DeprecationIssue expected = new DeprecationIssue(
                DeprecationIssue.Level.CRITICAL,
                "setting [" + deprecatedSetting.getKey() + "] is deprecated and will be removed in the next major version",
                "https://www.elastic.co/guide/en/elasticsearch/reference/7.8/breaking-changes-7.8.html" +
                    "#deprecate-basic-license-feature-enabled",
                "the setting [" + deprecatedSetting.getKey() + "] is currently set to [" + value + "], remove this setting", false, null
            );
            assertThat(issues, hasItem(expected));
            assertSettingDeprecationsAndWarnings(new Setting<?>[]{deprecatedSetting});
        }
    }

    public void testLegacyRoleSettings() {
        final Collection<Setting<Boolean>> legacyRoleSettings = DiscoveryNode.getPossibleRoles()
            .stream()
            .filter(s -> s.legacySetting() != null)
            .map(DiscoveryNodeRole::legacySetting).collect(Collectors.toList());
        for (final Setting<Boolean> legacyRoleSetting : legacyRoleSettings) {
            final boolean value = randomBoolean();
            final Settings settings = Settings.builder().put(legacyRoleSetting.getKey(), value).build();
            final PluginsAndModules pluginsAndModules = new PluginsAndModules(Collections.emptyList(), Collections.emptyList());
            final XPackLicenseState licenseState = new XPackLicenseState(Settings.EMPTY, () -> 0);
            final List<DeprecationIssue> issues = getDeprecationIssues(settings, pluginsAndModules, licenseState);
            final String roles = DiscoveryNode.getRolesFromSettings(settings)
                .stream()
                .map(DiscoveryNodeRole::roleName)
                .collect(Collectors.joining(","));
            final DeprecationIssue expected = new DeprecationIssue(
                DeprecationIssue.Level.CRITICAL,
                "setting [" + legacyRoleSetting.getKey() + "] is deprecated in favor of setting [node.roles]",
                "https://www.elastic.co/guide/en/elasticsearch/reference/master/breaking-changes-8.0.html#breaking_80_settings_changes",
                "the setting [" + legacyRoleSetting.getKey() + "] is currently set to ["
                    + value + "], instead set [node.roles] to [" + roles + "]", false, null
            );
            assertThat(issues, hasItem(expected));
            assertSettingDeprecationsAndWarnings(new Setting<?>[]{legacyRoleSetting});
        }
    }

    public void testCheckBootstrapSystemCallFilterSetting() {
        final boolean boostrapSystemCallFilter = randomBoolean();
        final Settings settings =
            Settings.builder().put(BootstrapSettings.SYSTEM_CALL_FILTER_SETTING.getKey(), boostrapSystemCallFilter).build();
        final XPackLicenseState licenseState = new XPackLicenseState(Settings.EMPTY, () -> 0);
        final PluginsAndModules pluginsAndModules =
            new PluginsAndModules(org.elasticsearch.core.List.of(), org.elasticsearch.core.List.of());
        final List<DeprecationIssue> issues =
            DeprecationChecks.filterChecks(DeprecationChecks.NODE_SETTINGS_CHECKS,
                c -> c.apply(settings, pluginsAndModules, ClusterState.EMPTY_STATE, licenseState));
        final DeprecationIssue expected = new DeprecationIssue(
            DeprecationIssue.Level.CRITICAL,
            "setting [bootstrap.system_call_filter] is deprecated and will be removed in the next major version",
            "https://www.elastic.co/guide/en/elasticsearch/reference/7.13/breaking-changes-7.13.html#deprecate-system-call-filter-setting",
            "the setting [bootstrap.system_call_filter] is currently set to [" + boostrapSystemCallFilter + "], remove this setting",
            false, null);
        assertThat(issues, hasItem(expected));
        assertSettingDeprecationsAndWarnings(new Setting<?>[]{BootstrapSettings.SYSTEM_CALL_FILTER_SETTING});
    }

    public void testRemovedSettingNotSet() {
        final Settings settings = Settings.EMPTY;
        final Setting<?> removedSetting = Setting.simpleString("node.removed_setting");
        final DeprecationIssue issue =
            NodeDeprecationChecks.checkRemovedSetting(settings, removedSetting, "http://removed-setting.example.com");
        assertThat(issue, nullValue());
    }

    public void testRemovedSetting() {
        final Settings settings = Settings.builder().put("node.removed_setting", "value").build();
        final Setting<?> removedSetting = Setting.simpleString("node.removed_setting");
        final DeprecationIssue issue =
            NodeDeprecationChecks.checkRemovedSetting(settings, removedSetting, "https://removed-setting.example.com");
        assertThat(issue, not(nullValue()));
        assertThat(issue.getLevel(), equalTo(DeprecationIssue.Level.CRITICAL));
        assertThat(
            issue.getMessage(),
            equalTo("setting [node.removed_setting] is deprecated and will be removed in the next major version"));
        assertThat(
            issue.getDetails(),
            equalTo("the setting [node.removed_setting] is currently set to [value], remove this setting"));
        assertThat(issue.getUrl(), equalTo("https://removed-setting.example.com"));
    }

    private static boolean isJvmEarlierThan11() {
        return JavaVersion.current().compareTo(JavaVersion.parse("11")) < 0;
    }

    private List<DeprecationIssue> getDeprecationIssues(Settings settings, PluginsAndModules pluginsAndModules,
                                                        XPackLicenseState licenseState) {
        final List<DeprecationIssue> issues = DeprecationChecks.filterChecks(
            DeprecationChecks.NODE_SETTINGS_CHECKS,
            c -> c.apply(settings, pluginsAndModules, ClusterState.EMPTY_STATE, licenseState)
        );

        if (isJvmEarlierThan11()) {
            return issues.stream().filter(i -> i.getMessage().equals("Java 11 is required") == false).collect(Collectors.toList());
        }

        return issues;
    }

    private void assertCommonImplicitDisabledRealms(List<DeprecationIssue> deprecationIssues) {
        assertEquals(1, deprecationIssues.size());
        assertEquals("File and/or native realms are enabled by default in next major release.",
            deprecationIssues.get(0).getMessage());
        assertEquals("https://www.elastic.co/guide/en/elasticsearch/reference" +
                "/7.13/deprecated-7.13.html#implicitly-disabled-basic-realms",
            deprecationIssues.get(0).getUrl());
    }

    private String randomRealmTypeOtherThanFileOrNative() {
        return randomValueOtherThanMany(t -> Set.of("file", "native").contains(t),
            () -> randomAlphaOfLengthBetween(4, 12));
    }

    public void testMultipleDataPaths() {
        final Settings settings = Settings.builder().putList("path.data", Arrays.asList("d1", "d2")).build();
        final XPackLicenseState licenseState = new XPackLicenseState(Settings.EMPTY, () -> 0);
        final DeprecationIssue issue = NodeDeprecationChecks.checkMultipleDataPaths(settings, null, null, licenseState);
        assertThat(issue, not(nullValue()));
        assertThat(issue.getLevel(), equalTo(DeprecationIssue.Level.CRITICAL));
        assertThat(
            issue.getMessage(),
            equalTo("multiple [path.data] entries are deprecated, use a single data directory"));
        assertThat(
            issue.getDetails(),
            equalTo("Multiple data paths are deprecated. Instead, use RAID or other system level features to utilize multiple disks."));
        String url =
            "https://www.elastic.co/guide/en/elasticsearch/reference/master/breaking-changes-8.0.html#breaking_80_packaging_changes";
        assertThat(issue.getUrl(), equalTo(url));
    }

    public void testNoMultipleDataPaths() {
        Settings settings = Settings.builder().put("path.data", "data").build();
        final XPackLicenseState licenseState = new XPackLicenseState(Settings.EMPTY, () -> 0);
        final DeprecationIssue issue = NodeDeprecationChecks.checkMultipleDataPaths(settings, null, null, licenseState);
        assertThat(issue, nullValue());
    }

    public void testDataPathsList() {
        final Settings settings = Settings.builder().putList("path.data", "d1").build();
        final XPackLicenseState licenseState = new XPackLicenseState(Settings.EMPTY, () -> 0);
        final DeprecationIssue issue = NodeDeprecationChecks.checkDataPathsList(settings, null, null, licenseState);
        assertThat(issue, not(nullValue()));
        assertThat(issue.getLevel(), equalTo(DeprecationIssue.Level.CRITICAL));
        assertThat(
            issue.getMessage(),
            equalTo("[path.data] in a list is deprecated, use a string value"));
        assertThat(
            issue.getDetails(),
            equalTo("Configuring [path.data] with a list is deprecated. Instead specify as a string value."));
        String url =
            "https://www.elastic.co/guide/en/elasticsearch/reference/master/breaking-changes-8.0.html#breaking_80_packaging_changes";
        assertThat(issue.getUrl(), equalTo(url));
    }

    public void testNoDataPathsListDefault() {
        final Settings settings = Settings.builder().build();
        final XPackLicenseState licenseState = new XPackLicenseState(Settings.EMPTY, () -> 0);
        final DeprecationIssue issue = NodeDeprecationChecks.checkDataPathsList(settings, null, null, licenseState);
        assertThat(issue, nullValue());
    }

    public void testSharedDataPathSetting() {
        Settings settings = Settings.builder()
            .put(Environment.PATH_HOME_SETTING.getKey(), createTempDir())
            .put(Environment.PATH_SHARED_DATA_SETTING.getKey(), createTempDir()).build();
        final XPackLicenseState licenseState = new XPackLicenseState(Settings.EMPTY, () -> 0);
        DeprecationIssue issue = NodeDeprecationChecks.checkSharedDataPathSetting(settings, null, null, licenseState);
        final String expectedUrl =
            "https://www.elastic.co/guide/en/elasticsearch/reference/7.13/breaking-changes-7.13.html#deprecate-shared-data-path-setting";
        assertThat(issue, equalTo(
            new DeprecationIssue(DeprecationIssue.Level.CRITICAL,
                "setting [path.shared_data] is deprecated and will be removed in a future version",
                expectedUrl,
                "Found shared data path configured. Discontinue use of this setting.",
                false, null)));
    }

    public void testSingleDataNodeWatermarkSettingExplicit() {
        Settings settings = Settings.builder()
            .put(DiskThresholdDecider.ENABLE_FOR_SINGLE_DATA_NODE.getKey(), false)
            .build();
        List<DeprecationIssue> issues = DeprecationChecks.filterChecks(DeprecationChecks.NODE_SETTINGS_CHECKS, c -> c.apply(settings,
            null, ClusterState.EMPTY_STATE, new XPackLicenseState(Settings.EMPTY, () -> 0)));

        final String expectedUrl =
            "https://www.elastic.co/guide/en/elasticsearch/reference/7.14/" +
                "breaking-changes-7.14.html#deprecate-single-data-node-watermark";
        assertThat(issues, hasItem(
            new DeprecationIssue(DeprecationIssue.Level.CRITICAL,
                "setting [cluster.routing.allocation.disk.watermark.enable_for_single_data_node=false] is deprecated and" +
                    " will not be available in a future version",
                expectedUrl,
                "found [cluster.routing.allocation.disk.watermark.enable_for_single_data_node] configured to false." +
                    " Discontinue use of this setting or set it to true.",
                false,
                null
            )));

        assertWarnings("setting [cluster.routing.allocation.disk.watermark.enable_for_single_data_node=false] is deprecated and" +
            " will not be available in a future version");
    }

    public void testSingleDataNodeWatermarkSettingDefault() {
        DiscoveryNode node1 = new DiscoveryNode(randomAlphaOfLength(5), buildNewFakeTransportAddress(), Version.CURRENT);
        DiscoveryNode node2 = new DiscoveryNode(randomAlphaOfLength(5), buildNewFakeTransportAddress(), Version.CURRENT);
        DiscoveryNode master = new DiscoveryNode(randomAlphaOfLength(6), buildNewFakeTransportAddress(), Collections.emptyMap(),
            Collections.singleton(DiscoveryNodeRole.MASTER_ROLE),
            Version.CURRENT);
        ClusterStateCreationUtils.state(node1, node1, node1);
        final XPackLicenseState licenseState = new XPackLicenseState(Settings.EMPTY, () -> 0);
        final List<DeprecationIssue> issues = DeprecationChecks.filterChecks(DeprecationChecks.NODE_SETTINGS_CHECKS,
            c -> c.apply(Settings.EMPTY,
                null, ClusterStateCreationUtils.state(node1, node1, node1), licenseState));

        final String expectedUrl =
            "https://www.elastic.co/guide/en/elasticsearch/reference/7.14/" +
                "breaking-changes-7.14.html#deprecate-single-data-node-watermark";
        DeprecationIssue deprecationIssue = new DeprecationIssue(DeprecationIssue.Level.WARNING,
            "the default value [false] of setting [cluster.routing.allocation.disk.watermark.enable_for_single_data_node]" +
                " is deprecated and will be changed to true in a future version." +
                " This cluster has only one data node and behavior will therefore change when upgrading",
            expectedUrl,
            "found [cluster.routing.allocation.disk.watermark.enable_for_single_data_node] defaulting to false" +
                " on a single data node cluster. Set it to true to avoid this warning." +
                " Consider using [cluster.routing.allocation.disk.threshold_enabled] to disable disk based allocation", false, null);

        assertThat(issues, hasItem(deprecationIssue));

        assertThat(NodeDeprecationChecks.checkSingleDataNodeWatermarkSetting(Settings.EMPTY, null, ClusterStateCreationUtils.state(master
            , master, master), licenseState),
            nullValue());

        assertThat(NodeDeprecationChecks.checkSingleDataNodeWatermarkSetting(Settings.EMPTY, null, ClusterStateCreationUtils.state(node1,
            node1, node1, node2), licenseState),
            nullValue());

        assertThat(NodeDeprecationChecks.checkSingleDataNodeWatermarkSetting(Settings.EMPTY, null, ClusterStateCreationUtils.state(node1,
            master, node1, master), licenseState),
            equalTo(deprecationIssue));
    }

    public void testMonitoringExporterPassword() {
        // test for presence of deprecated exporter passwords
        final int numExporterPasswords = randomIntBetween(1, 3);
        final String[] exporterNames = new String[numExporterPasswords];
        final Settings.Builder b = Settings.builder();
        for (int k = 0; k < numExporterPasswords; k++) {
            exporterNames[k] = randomAlphaOfLength(5);
            b.put("xpack.monitoring.exporters." + exporterNames[k] + ".auth.password", "_pass");
        }
        final Settings settings = b.build();
        final XPackLicenseState licenseState = new XPackLicenseState(Settings.EMPTY, () -> 0);
        DeprecationIssue issue = NodeDeprecationChecks.checkMonitoringExporterPassword(settings, null, null , licenseState);
        final String expectedUrl =
            "https://www.elastic.co/guide/en/elasticsearch/reference/7.7/monitoring-settings.html#http-exporter-settings";
        final String joinedNames = Arrays
            .stream(exporterNames)
            .map(s -> "xpack.monitoring.exporters." + s + ".auth.password")
            .sorted()
            .collect(Collectors.joining(","));

        assertThat(issue, equalTo(new DeprecationIssue(
            DeprecationIssue.Level.CRITICAL,
            String.format(
                Locale.ROOT,
                "non-secure passwords for monitoring exporters [%s] are deprecated and will be removed in the next major version",
                joinedNames
            ),
            expectedUrl,
            String.format(
                Locale.ROOT,
                "replace the non-secure monitoring exporter password setting(s) [%s] with their secure 'auth.secure_password' replacement",
                joinedNames
            ), false, null)));

        // test for absence of deprecated exporter passwords
        issue = NodeDeprecationChecks.checkMonitoringExporterPassword(Settings.builder().build(), null, null, licenseState);
        assertThat(issue, nullValue());
    }

    public void testJoinTimeoutSetting() {
        String settingValue = randomTimeValue(1, 1000, new String[]{"d", "h", "ms", "s", "m"});
        String settingKey = JOIN_TIMEOUT_SETTING.getKey();
        final Settings nodeSettings = Settings.builder().put(settingKey, settingValue).build();
        final XPackLicenseState licenseState = new XPackLicenseState(Settings.EMPTY, () -> 0);
        final ClusterState clusterState = ClusterState.EMPTY_STATE;
        final DeprecationIssue expectedIssue = new DeprecationIssue(DeprecationIssue.Level.CRITICAL,
            String.format(Locale.ROOT,
                "setting [%s] is deprecated and will be removed in the next major version",
                settingKey),
            "https://www.elastic.co/guide/en/elasticsearch/reference/master/migrating-8.0.html#breaking_80_cluster_changes",
            String.format(Locale.ROOT,
                "the setting [%s] is currently set to [%s], remove this setting",
                settingKey,
                settingValue),
            false, null
        );

        assertThat(
            NodeDeprecationChecks.checkJoinTimeoutSetting(nodeSettings, null, clusterState, licenseState),
            equalTo(expectedIssue)
        );

        final String expectedWarning = String.format(Locale.ROOT,
            "[%s] setting was deprecated in Elasticsearch and will be removed in a future release! " +
                "See the breaking changes documentation for the next major version.",
            settingKey);

        assertWarnings(expectedWarning);
    }

    public void testCheckSearchRemoteSettings() {
        // test for presence of deprecated exporter passwords
        final int numClusters = randomIntBetween(1, 3);
        final String[] clusterNames = new String[numClusters];
        final Settings.Builder settingsBuilder = Settings.builder();
        for (int k = 0; k < numClusters; k++) {
            clusterNames[k] = randomAlphaOfLength(5);
            settingsBuilder.put("search.remote." + clusterNames[k] + ".seeds", randomAlphaOfLength(5));
            settingsBuilder.put("search.remote." + clusterNames[k] + ".proxy", randomAlphaOfLength(5));
            settingsBuilder.put("search.remote." + clusterNames[k] + ".skip_unavailable", randomBoolean());
        }
        settingsBuilder.put("search.remote.connections_per_cluster", randomIntBetween(0, 100));
        settingsBuilder.put("search.remote.initial_connect_timeout", randomIntBetween(30, 60));
        settingsBuilder.put("search.remote.connect", randomBoolean());
        final Settings settings = settingsBuilder.build();
        final XPackLicenseState licenseState = new XPackLicenseState(Settings.EMPTY, () -> 0);
        DeprecationIssue issue = NodeDeprecationChecks.checkSearchRemoteSettings(settings, null, null , licenseState);

        final String expectedUrl =
            "https://www.elastic.co/guide/en/elasticsearch/reference/master/migrating-8.0.html#breaking_80_settings_changes";
        String joinedNames = Arrays
            .stream(clusterNames)
            .map(s -> "search.remote." + s + ".seeds")
            .sorted()
            .collect(Collectors.joining(","));
        joinedNames += ",";
        joinedNames += Arrays
            .stream(clusterNames)
            .map(s -> "search.remote." + s + ".proxy")
            .sorted()
            .collect(Collectors.joining(","));
        joinedNames += ",";
        joinedNames += Arrays
            .stream(clusterNames)
            .map(s -> "search.remote." + s + ".skip_unavailable")
            .sorted()
            .collect(Collectors.joining(","));
        joinedNames += ",search.remote.connections_per_cluster,search.remote.initial_connect_timeout,search.remote.connect";

        assertThat(issue, equalTo(new DeprecationIssue(
            DeprecationIssue.Level.CRITICAL,
            String.format(
                Locale.ROOT,
                "search.remote settings [%s] are deprecated and will be removed in the next major version",
                joinedNames
            ),
            expectedUrl,
            String.format(
                Locale.ROOT,
                "replace search.remote settings [%s] with their secure 'cluster.remote' replacements",
                joinedNames
            ), false, null)));

        // test for absence of deprecated exporter passwords
        issue = NodeDeprecationChecks.checkMonitoringExporterPassword(Settings.builder().build(), null, null, licenseState);
        assertThat(issue, nullValue());
    }

    public void testClusterRoutingAllocationIncludeRelocationsSetting() {
        boolean settingValue = randomBoolean();
        String settingKey = CLUSTER_ROUTING_ALLOCATION_INCLUDE_RELOCATIONS_SETTING.getKey();
        final Settings nodeSettings = Settings.builder().put(settingKey, settingValue).build();
        final XPackLicenseState licenseState = new XPackLicenseState(Settings.EMPTY, () -> 0);
        final ClusterState clusterState = ClusterState.EMPTY_STATE;
        final DeprecationIssue expectedIssue = new DeprecationIssue(DeprecationIssue.Level.CRITICAL,
            String.format(Locale.ROOT,
                "setting [%s] is deprecated and will be removed in the next major version",
                settingKey),
            "https://www.elastic.co/guide/en/elasticsearch/reference/master/migrating-8.0.html#breaking_80_allocation_changes",
            String.format(Locale.ROOT,
                "the setting [%s] is currently set to [%b], remove this setting",
                settingKey,
                settingValue),
            false,null
        );

        assertThat(
            NodeDeprecationChecks.checkClusterRoutingAllocationIncludeRelocationsSetting(nodeSettings, null, clusterState, licenseState),
            equalTo(expectedIssue)
        );

        final String expectedWarning = String.format(Locale.ROOT,
            "[%s] setting was deprecated in Elasticsearch and will be removed in a future release! " +
                "See the breaking changes documentation for the next major version.",
            settingKey);

        assertWarnings(expectedWarning);
    }
    public void testImplicitlyDisabledSecurityWarning() {
        final DeprecationIssue issue =
            NodeDeprecationChecks.checkImplicitlyDisabledSecurityOnBasicAndTrial(Settings.EMPTY,
                null,
                ClusterState.EMPTY_STATE,
                new XPackLicenseState(Settings.EMPTY, () -> 0));
        assertThat(issue.getLevel(), equalTo(DeprecationIssue.Level.CRITICAL));
        assertThat(issue.getMessage(), equalTo("Security is enabled by default for all licenses in the next major version."));
        assertNotNull(issue.getDetails());
        assertThat(issue.getDetails(), containsString("The default behavior of disabling security on "));
        assertThat(issue.getUrl(),
            equalTo("https://www.elastic.co/guide/en/elasticsearch/reference/7.14/migrating-7.14.html#implicitly-disabled-security"));
    }

    public void testExplicitlyConfiguredSecurityOnBasicAndTrial() {
        final boolean enabled = randomBoolean();
        final Settings settings = Settings.builder().put(XPackSettings.SECURITY_ENABLED.getKey(), enabled).build();
        final PluginsAndModules pluginsAndModules = new PluginsAndModules(Collections.emptyList(), Collections.emptyList());
        final XPackLicenseState licenseState = mock(XPackLicenseState.class);
        when(licenseState.getOperationMode()).thenReturn(randomFrom(License.OperationMode.BASIC, License.OperationMode.TRIAL));
        final List<DeprecationIssue> issues = getDeprecationIssues(settings, pluginsAndModules, licenseState);
        assertThat(issues, empty());
    }

    public void testImplicitlyConfiguredSecurityOnGoldPlus() {
        final boolean enabled = randomBoolean();
        final Settings settings = Settings.builder().put(XPackSettings.SECURITY_ENABLED.getKey(), enabled).build();
        final PluginsAndModules pluginsAndModules = new PluginsAndModules(Collections.emptyList(), Collections.emptyList());
        final XPackLicenseState licenseState = mock(XPackLicenseState.class);
        when(licenseState.getOperationMode())
            .thenReturn(randomValueOtherThanMany((m -> m.equals(License.OperationMode.BASIC) || m.equals(License.OperationMode.TRIAL)),
                () -> randomFrom(License.OperationMode.values())));
        final List<DeprecationIssue> issues = getDeprecationIssues(settings, pluginsAndModules, licenseState);
        assertThat(issues, empty());
    }

<<<<<<< HEAD
    public void testCheckDelayClusterStateRecoverySettings() {
        Settings settings = Settings.builder()
            .put(GatewayService.EXPECTED_NODES_SETTING.getKey(), randomIntBetween(2, 10))
            .put(GatewayService.EXPECTED_MASTER_NODES_SETTING.getKey(), randomIntBetween(2, 10))
            .put(GatewayService.RECOVER_AFTER_NODES_SETTING.getKey(), randomIntBetween(2, 10))
            .put(GatewayService.RECOVER_AFTER_MASTER_NODES_SETTING.getKey(), randomIntBetween(2, 10))
            .build();
        final ClusterState clusterState = ClusterState.EMPTY_STATE;
        final DeprecationIssue expectedIssue = new DeprecationIssue(DeprecationIssue.Level.CRITICAL,
            "cannot use properties related to delaying cluster state recovery after a majority of master nodes have joined because they " +
                "have been deprecated and will be removed in the next major version",
            "https://www.elastic.co/guide/en/elasticsearch/reference/master/migrating-8.0.html#breaking_80_settings_changes",
            "cannot use properties [gateway.expected_nodes,gateway.expected_master_nodes,gateway.recover_after_nodes,gateway" +
                ".recover_after_master_nodes] because they have been deprecated and will be removed in the next major version",
=======
    public void testCheckFixedAutoQueueSizeThreadpool() {
        String settingKey = "thread_pool.search.min_queue_size";
        String settingValue = "";
        Settings settings = Settings.builder()
            .put("thread_pool.search.min_queue_size", randomIntBetween(30, 100))
            .put("thread_pool.search.max_queue_size", randomIntBetween(1, 25))
            .put("thread_pool.search.auto_queue_frame_size", randomIntBetween(1, 25))
            .put("thread_pool.search.target_response_time", randomIntBetween(1, 25))
            .put("thread_pool.search_throttled.min_queue_size", randomIntBetween(30, 100))
            .put("thread_pool.search_throttled.max_queue_size", randomIntBetween(1, 25))
            .put("thread_pool.search_throttled.auto_queue_frame_size", randomIntBetween(1, 25))
            .put("thread_pool.search_throttled.target_response_time", randomIntBetween(1, 25))
            .build();
        final ClusterState clusterState = ClusterState.EMPTY_STATE;
        final DeprecationIssue expectedIssue = new DeprecationIssue(DeprecationIssue.Level.CRITICAL,
            "cannot use properties [thread_pool.search.min_queue_size,thread_pool.search.max_queue_size,thread_pool.search" +
                ".auto_queue_frame_size,thread_pool.search.target_response_time,thread_pool.search_throttled.min_queue_size," +
                "thread_pool.search_throttled.max_queue_size,thread_pool.search_throttled.auto_queue_frame_size,thread_pool" +
                ".search_throttled.target_response_time] because fixed_auto_queue_size threadpool type has been deprecated" +
                " and will be removed in the next major version",
            "https://www.elastic.co/guide/en/elasticsearch/reference/master/migrating-8.0.html#breaking_80_threadpool_changes",
            "cannot use properties [thread_pool.search.min_queue_size,thread_pool.search.max_queue_size,thread_pool.search" +
                ".auto_queue_frame_size,thread_pool.search.target_response_time,thread_pool.search_throttled.min_queue_size," +
                "thread_pool.search_throttled.max_queue_size,thread_pool.search_throttled.auto_queue_frame_size,thread_pool" +
                ".search_throttled.target_response_time] because fixed_auto_queue_size threadpool type has been deprecated" +
                " and will be removed in the next major version",
>>>>>>> c3e815cc
            false, null
        );
        final XPackLicenseState licenseState = mock(XPackLicenseState.class);
        when(licenseState.getOperationMode())
            .thenReturn(randomValueOtherThanMany((m -> m.equals(License.OperationMode.BASIC) || m.equals(License.OperationMode.TRIAL)),
                () -> randomFrom(License.OperationMode.values())));
        assertThat(
<<<<<<< HEAD
            NodeDeprecationChecks.checkDelayClusterStateRecoverySettings(settings, null, clusterState, licenseState),
            equalTo(expectedIssue)
        );
    }
=======
            NodeDeprecationChecks.checkFixedAutoQueueSizeThreadpool(settings, null, clusterState, licenseState),
            equalTo(expectedIssue)
        );
    }

    public void testTierAllocationSettings() {
        String settingValue = DataTier.DATA_HOT;
        final Settings settings = settings(Version.CURRENT)
            .put(INDEX_ROUTING_REQUIRE_SETTING.getKey(), DataTier.DATA_HOT)
            .put(INDEX_ROUTING_INCLUDE_SETTING.getKey(), DataTier.DATA_HOT)
            .put(INDEX_ROUTING_EXCLUDE_SETTING.getKey(), DataTier.DATA_HOT)
            .build();
        final DeprecationIssue expectedRequireIssue = new DeprecationIssue(DeprecationIssue.Level.CRITICAL,
            String.format(Locale.ROOT,
                "setting [%s] is deprecated and will be removed in the next major version",
                INDEX_ROUTING_REQUIRE_SETTING.getKey()),
            "https://www.elastic.co/guide/en/elasticsearch/reference/master/migrating-8.0.html#breaking_80_settings_changes",
            String.format(Locale.ROOT,
                "the setting [%s] is currently set to [%s], remove this setting",
                INDEX_ROUTING_REQUIRE_SETTING.getKey(),
                settingValue),
            false, null
        );
        final DeprecationIssue expectedIncludeIssue = new DeprecationIssue(DeprecationIssue.Level.CRITICAL,
            String.format(Locale.ROOT,
                "setting [%s] is deprecated and will be removed in the next major version",
                INDEX_ROUTING_INCLUDE_SETTING.getKey()),
            "https://www.elastic.co/guide/en/elasticsearch/reference/master/migrating-8.0.html#breaking_80_settings_changes",
            String.format(Locale.ROOT,
                "the setting [%s] is currently set to [%s], remove this setting",
                INDEX_ROUTING_INCLUDE_SETTING.getKey(),
                settingValue),
            false, null
        );
        final DeprecationIssue expectedExcludeIssue = new DeprecationIssue(DeprecationIssue.Level.CRITICAL,
            String.format(Locale.ROOT,
                "setting [%s] is deprecated and will be removed in the next major version",
                INDEX_ROUTING_EXCLUDE_SETTING.getKey()),
            "https://www.elastic.co/guide/en/elasticsearch/reference/master/migrating-8.0.html#breaking_80_settings_changes",
            String.format(Locale.ROOT,
                "the setting [%s] is currently set to [%s], remove this setting",
                INDEX_ROUTING_EXCLUDE_SETTING.getKey(),
                settingValue),
            false, null
        );

        IndexMetadata indexMetadata = IndexMetadata.builder("test").settings(settings).numberOfShards(1).numberOfReplicas(0).build();
        assertThat(
            IndexDeprecationChecks.checkIndexRoutingRequireSetting(indexMetadata),
            equalTo(expectedRequireIssue)
        );
        assertThat(
            IndexDeprecationChecks.checkIndexRoutingIncludeSetting(indexMetadata),
            equalTo(expectedIncludeIssue)
        );
        assertThat(
            IndexDeprecationChecks.checkIndexRoutingExcludeSetting(indexMetadata),
            equalTo(expectedExcludeIssue)
        );

        final String warningTemplate = "[%s] setting was deprecated in Elasticsearch and will be removed in a future release! " +
            "See the breaking changes documentation for the next major version.";
        final String[] expectedWarnings = {
            String.format(Locale.ROOT, warningTemplate, INDEX_ROUTING_REQUIRE_SETTING.getKey()),
            String.format(Locale.ROOT, warningTemplate, INDEX_ROUTING_INCLUDE_SETTING.getKey()),
            String.format(Locale.ROOT, warningTemplate, INDEX_ROUTING_EXCLUDE_SETTING.getKey()),
        };

        assertWarnings(expectedWarnings);
    }

    private void checkSimpleSetting(String settingKey, String settingValue, String url, DeprecationChecks.NodeDeprecationCheck<Settings,
        PluginsAndModules, ClusterState, XPackLicenseState, DeprecationIssue> checkFunction) {
        final Settings nodeSettings =
            Settings.builder().put(settingKey, settingValue).build();
        final XPackLicenseState licenseState = new XPackLicenseState(Settings.EMPTY, () -> 0);
        final ClusterState clusterState = ClusterState.EMPTY_STATE;
        final DeprecationIssue expectedIssue = new DeprecationIssue(DeprecationIssue.Level.CRITICAL,
            String.format(Locale.ROOT,
                "setting [%s] is deprecated and will be removed in the next major version",
                settingKey),
            url,
            String.format(Locale.ROOT,
                "the setting [%s] is currently set to [%s], remove this setting",
                settingKey,
                settingValue),
            false,null
        );

        assertThat(
            checkFunction.apply(nodeSettings, null, clusterState, licenseState),
            equalTo(expectedIssue)
        );

        final String expectedWarning = String.format(Locale.ROOT,
            "[%s] setting was deprecated in Elasticsearch and will be removed in a future release! " +
                "See the breaking changes documentation for the next major version.",
            settingKey);

        assertWarnings(expectedWarning);
    }

    public void testCheckAcceptDefaultPasswordSetting() {
        String settingKey = "xpack.security.authc.accept_default_password";
        String settingValue = String.valueOf(randomBoolean());
        String url = "https://www.elastic.co/guide/en/elasticsearch/reference/master/migrating-8.0.html#breaking_80_security_changes";
        checkSimpleSetting(settingKey, settingValue, url, NodeDeprecationChecks::checkAcceptDefaultPasswordSetting);
    }

    public void testCheckAcceptRolesCacheMaxSizeSetting() {
        String settingKey = "xpack.security.authz.store.roles.index.cache.max_size";
        String settingValue = String.valueOf(randomIntBetween(1, 10000));
        String url = "https://www.elastic.co/guide/en/elasticsearch/reference/master/migrating-8.0.html#breaking_80_security_changes";
        checkSimpleSetting(settingKey, settingValue, url, NodeDeprecationChecks::checkAcceptRolesCacheMaxSizeSetting);
    }

    public void testCheckRolesCacheTTLSizeSetting() {
        String settingKey = "xpack.security.authz.store.roles.index.cache.ttl";
        String settingValue = randomPositiveTimeValue();
        String url = "https://www.elastic.co/guide/en/elasticsearch/reference/master/migrating-8.0.html#breaking_80_security_changes";
        checkSimpleSetting(settingKey, settingValue, url, NodeDeprecationChecks::checkRolesCacheTTLSizeSetting);
    }

    public void testCheckMaxLocalStorageNodesSetting() {
        String settingKey = NodeEnvironment.MAX_LOCAL_STORAGE_NODES_SETTING.getKey();
        String settingValue = Integer.toString(randomIntBetween(1, 100));
        String url = "https://www.elastic.co/guide/en/elasticsearch/reference/master/migrating-8.0.html#breaking_80_node_changes";
        checkSimpleSetting(settingKey, settingValue, url, NodeDeprecationChecks::checkMaxLocalStorageNodesSetting);
    }

>>>>>>> c3e815cc
}<|MERGE_RESOLUTION|>--- conflicted
+++ resolved
@@ -22,12 +22,9 @@
 import org.elasticsearch.common.util.concurrent.EsExecutors;
 import org.elasticsearch.core.Set;
 import org.elasticsearch.env.Environment;
-<<<<<<< HEAD
+import org.elasticsearch.env.NodeEnvironment;
 import org.elasticsearch.gateway.GatewayService;
-=======
-import org.elasticsearch.env.NodeEnvironment;
 import org.elasticsearch.jdk.JavaVersion;
->>>>>>> c3e815cc
 import org.elasticsearch.license.License;
 import org.elasticsearch.license.XPackLicenseState;
 import org.elasticsearch.node.Node;
@@ -965,7 +962,6 @@
         assertThat(issues, empty());
     }
 
-<<<<<<< HEAD
     public void testCheckDelayClusterStateRecoverySettings() {
         Settings settings = Settings.builder()
             .put(GatewayService.EXPECTED_NODES_SETTING.getKey(), randomIntBetween(2, 10))
@@ -980,7 +976,18 @@
             "https://www.elastic.co/guide/en/elasticsearch/reference/master/migrating-8.0.html#breaking_80_settings_changes",
             "cannot use properties [gateway.expected_nodes,gateway.expected_master_nodes,gateway.recover_after_nodes,gateway" +
                 ".recover_after_master_nodes] because they have been deprecated and will be removed in the next major version",
-=======
+            false, null
+        );
+        final XPackLicenseState licenseState = mock(XPackLicenseState.class);
+        when(licenseState.getOperationMode())
+            .thenReturn(randomValueOtherThanMany((m -> m.equals(License.OperationMode.BASIC) || m.equals(License.OperationMode.TRIAL)),
+                () -> randomFrom(License.OperationMode.values())));
+        assertThat(
+            NodeDeprecationChecks.checkDelayClusterStateRecoverySettings(settings, null, clusterState, licenseState),
+            equalTo(expectedIssue)
+        );
+    }
+
     public void testCheckFixedAutoQueueSizeThreadpool() {
         String settingKey = "thread_pool.search.min_queue_size";
         String settingValue = "";
@@ -1007,7 +1014,6 @@
                 "thread_pool.search_throttled.max_queue_size,thread_pool.search_throttled.auto_queue_frame_size,thread_pool" +
                 ".search_throttled.target_response_time] because fixed_auto_queue_size threadpool type has been deprecated" +
                 " and will be removed in the next major version",
->>>>>>> c3e815cc
             false, null
         );
         final XPackLicenseState licenseState = mock(XPackLicenseState.class);
@@ -1015,12 +1021,6 @@
             .thenReturn(randomValueOtherThanMany((m -> m.equals(License.OperationMode.BASIC) || m.equals(License.OperationMode.TRIAL)),
                 () -> randomFrom(License.OperationMode.values())));
         assertThat(
-<<<<<<< HEAD
-            NodeDeprecationChecks.checkDelayClusterStateRecoverySettings(settings, null, clusterState, licenseState),
-            equalTo(expectedIssue)
-        );
-    }
-=======
             NodeDeprecationChecks.checkFixedAutoQueueSizeThreadpool(settings, null, clusterState, licenseState),
             equalTo(expectedIssue)
         );
@@ -1150,6 +1150,4 @@
         String url = "https://www.elastic.co/guide/en/elasticsearch/reference/master/migrating-8.0.html#breaking_80_node_changes";
         checkSimpleSetting(settingKey, settingValue, url, NodeDeprecationChecks::checkMaxLocalStorageNodesSetting);
     }
-
->>>>>>> c3e815cc
 }