--- conflicted
+++ resolved
@@ -962,7 +962,6 @@
         assertThat(issues, empty());
     }
 
-<<<<<<< HEAD
     public void testCheckTransportClientProfilesFilterSetting() {
         final int numProfiles = randomIntBetween(1, 3);
         final String[] profileNames = new String[numProfiles];
@@ -973,7 +972,7 @@
         }
         final Settings settings = b.build();
         final XPackLicenseState licenseState = new XPackLicenseState(Settings.EMPTY, () -> 0);
-        DeprecationIssue issue = NodeDeprecationChecks.checkTransportClientProfilesFilterSetting(settings, null, null , licenseState);
+        DeprecationIssue issue = NodeDeprecationChecks.checkTransportClientProfilesFilterSetting(settings, null, null, licenseState);
         final String expectedUrl =
             "https://www.elastic.co/guide/en/elasticsearch/reference/master/migrating-8.0.html#separating-node-and-client-traffic";
         final String joinedNames = Arrays
@@ -999,7 +998,8 @@
         // test for absence of deprecated exporter passwords
         issue = NodeDeprecationChecks.checkTransportClientProfilesFilterSetting(Settings.builder().build(), null, null, licenseState);
         assertThat(issue, nullValue());
-=======
+    }
+
     public void testCheckDelayClusterStateRecoverySettings() {
         Settings settings = Settings.builder()
             .put(GatewayService.EXPECTED_NODES_SETTING.getKey(), randomIntBetween(2, 10))
@@ -1187,6 +1187,5 @@
         String settingValue = Integer.toString(randomIntBetween(1, 100));
         String url = "https://www.elastic.co/guide/en/elasticsearch/reference/master/migrating-8.0.html#breaking_80_node_changes";
         checkSimpleSetting(settingKey, settingValue, url, NodeDeprecationChecks::checkMaxLocalStorageNodesSetting);
->>>>>>> 51fde904
     }
 }