/*
 * Copyright Elasticsearch B.V. and/or licensed to Elasticsearch B.V. under one
 * or more contributor license agreements. Licensed under the Elastic License
 * 2.0; you may not use this file except in compliance with the Elastic License
 * 2.0.
 */

package org.elasticsearch.xpack.deprecation;

import org.elasticsearch.cluster.routing.allocation.decider.DiskThresholdDecider;
import org.elasticsearch.common.Strings;
import org.elasticsearch.common.settings.Setting;
import org.elasticsearch.common.settings.Settings;
import org.elasticsearch.env.Environment;
import org.elasticsearch.test.ESTestCase;

import java.util.ArrayList;
import java.util.List;
import java.util.stream.Collectors;

import static org.elasticsearch.xpack.deprecation.DeprecationChecks.NODE_SETTINGS_CHECKS;
import static org.hamcrest.Matchers.equalTo;
import static org.hamcrest.Matchers.hasItem;
import static org.hamcrest.Matchers.not;
import static org.hamcrest.Matchers.nullValue;
import static org.hamcrest.collection.IsIterableContainingInOrder.contains;

public class NodeDeprecationChecksTests extends ESTestCase {

    public void testRemovedSettingNotSet() {
        final Settings settings = Settings.EMPTY;
        final Setting<?> removedSetting = Setting.simpleString("node.removed_setting");
        final DeprecationIssue issue =
            NodeDeprecationChecks.checkRemovedSetting(settings, removedSetting, "http://removed-setting.example.com");
        assertThat(issue, nullValue());
    }

    public void testRemovedSetting() {
        final Settings settings = Settings.builder().put("node.removed_setting", "value").build();
        final Setting<?> removedSetting = Setting.simpleString("node.removed_setting");
        final DeprecationIssue issue =
            NodeDeprecationChecks.checkRemovedSetting(settings, removedSetting, "https://removed-setting.example.com");
        assertThat(issue, not(nullValue()));
        assertThat(issue.getLevel(), equalTo(DeprecationIssue.Level.CRITICAL));
        assertThat(
            issue.getMessage(),
            equalTo("setting [node.removed_setting] is deprecated and will be removed in the next major version"));
        assertThat(
            issue.getDetails(),
            equalTo("the setting [node.removed_setting] is currently set to [value], remove this setting"));
        assertThat(issue.getUrl(), equalTo("https://removed-setting.example.com"));
    }

    public void testSharedDataPathSetting() {
        Settings settings = Settings.builder()
            .put(Environment.PATH_HOME_SETTING.getKey(), createTempDir())
            .put(Environment.PATH_SHARED_DATA_SETTING.getKey(), createTempDir()).build();

        List<DeprecationIssue> issues = DeprecationChecks.filterChecks(NODE_SETTINGS_CHECKS, c -> c.apply(settings, null));
        final String expectedUrl =
            "https://www.elastic.co/guide/en/elasticsearch/reference/7.13/breaking-changes-7.13.html#deprecate-shared-data-path-setting";
        assertThat(issues, contains(
            new DeprecationIssue(DeprecationIssue.Level.CRITICAL,
                "setting [path.shared_data] is deprecated and will be removed in a future version",
                expectedUrl,
                "Found shared data path configured. Discontinue use of this setting.",
<<<<<<< HEAD
                false)));
=======
                null)));
>>>>>>> 3f44a5b3
    }

    public void testCheckReservedPrefixedRealmNames() {
        final Settings.Builder builder = Settings.builder();
        final boolean invalidFileRealmName = randomBoolean();
        final boolean invalidNativeRealmName = randomBoolean();
        final boolean invalidOtherRealmName = (false == invalidFileRealmName && false == invalidNativeRealmName) || randomBoolean();

        final List<String> invalidRealmNames = new ArrayList<>();

        final String fileRealmName = randomAlphaOfLengthBetween(4, 12);
        if (invalidFileRealmName) {
            builder.put("xpack.security.authc.realms.file." + "_" + fileRealmName + ".order", -20);
            invalidRealmNames.add("xpack.security.authc.realms.file." + "_" + fileRealmName);
        } else {
            builder.put("xpack.security.authc.realms.file." + fileRealmName + ".order", -20);
        }

        final String nativeRealmName = randomAlphaOfLengthBetween(4, 12);
        if (invalidNativeRealmName) {
            builder.put("xpack.security.authc.realms.native." + "_" + nativeRealmName + ".order", -10);
            invalidRealmNames.add("xpack.security.authc.realms.native." + "_" + nativeRealmName);
        } else {
            builder.put("xpack.security.authc.realms.native." + nativeRealmName + ".order", -10);
        }

        final int otherRealmId = randomIntBetween(0, 9);
        final String otherRealmName = randomAlphaOfLengthBetween(4, 12);
        if (invalidOtherRealmName) {
            builder.put("xpack.security.authc.realms.type_" + otherRealmId + "." + "_" + otherRealmName + ".order", 0);
            invalidRealmNames.add("xpack.security.authc.realms.type_" + otherRealmId + "." + "_" + otherRealmName);
        } else {
            builder.put("xpack.security.authc.realms.type_" + otherRealmId + "." + otherRealmName + ".order", 0);
        }

        final Settings settings = builder.build();
        final List<DeprecationIssue> deprecationIssues = DeprecationChecks.filterChecks(NODE_SETTINGS_CHECKS, c -> c.apply(settings, null));

        assertEquals(1, deprecationIssues.size());

        final DeprecationIssue deprecationIssue = deprecationIssues.get(0);
        assertEquals("Realm that start with [_] will not be permitted in a future major release.", deprecationIssue.getMessage());
        assertEquals(
            "https://www.elastic.co/guide/en/elasticsearch/reference" + "/7.14/deprecated-7.14.html#reserved-prefixed-realm-names",
            deprecationIssue.getUrl());
        assertEquals(
            "Found realm " + (invalidRealmNames.size() == 1 ? "name" : "names")
                + " with reserved prefix [_]: ["
                + Strings.collectionToDelimitedString(invalidRealmNames.stream().sorted().collect(Collectors.toList()), "; ")
                + "]. " + "In a future major release, node will fail to start if any realm names start with reserved prefix.",
            deprecationIssue.getDetails());
    }

    public void testSingleDataNodeWatermarkSetting() {
        Settings settings = Settings.builder()
            .put(DiskThresholdDecider.ENABLE_FOR_SINGLE_DATA_NODE.getKey(), true)
            .build();

        List<DeprecationIssue> issues = DeprecationChecks.filterChecks(NODE_SETTINGS_CHECKS, c -> c.apply(settings, null));

        final String expectedUrl =
            "https://www.elastic.co/guide/en/elasticsearch/reference/7.14/" +
                "breaking-changes-7.14.html#deprecate-single-data-node-watermark";
        assertThat(issues, hasItem(
            new DeprecationIssue(DeprecationIssue.Level.CRITICAL,
                "setting [cluster.routing.allocation.disk.watermark.enable_for_single_data_node] is deprecated and" +
                    " will not be available in a future version",
                expectedUrl,
                "found [cluster.routing.allocation.disk.watermark.enable_for_single_data_node] configured." +
                    " Discontinue use of this setting.",
<<<<<<< HEAD
                false)));
=======
                null)));
>>>>>>> 3f44a5b3
    }
}<|MERGE_RESOLUTION|>--- conflicted
+++ resolved
@@ -64,11 +64,7 @@
                 "setting [path.shared_data] is deprecated and will be removed in a future version",
                 expectedUrl,
                 "Found shared data path configured. Discontinue use of this setting.",
-<<<<<<< HEAD
-                false)));
-=======
-                null)));
->>>>>>> 3f44a5b3
+                false), null));
     }
 
     public void testCheckReservedPrefixedRealmNames() {
@@ -139,10 +135,6 @@
                 expectedUrl,
                 "found [cluster.routing.allocation.disk.watermark.enable_for_single_data_node] configured." +
                     " Discontinue use of this setting.",
-<<<<<<< HEAD
-                false)));
-=======
-                null)));
->>>>>>> 3f44a5b3
+                false, null)));
     }
 }