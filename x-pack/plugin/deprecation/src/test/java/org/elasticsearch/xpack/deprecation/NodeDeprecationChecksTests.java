--- conflicted
+++ resolved
@@ -404,12 +404,8 @@
             hasItem(
                 new DeprecationIssue(
                     DeprecationIssue.Level.WARNING,
-<<<<<<< HEAD
-                    "The [xpack.monitoring.exporters.test.index.pipeline.master_timeout] settings are deprecated and will be removed after 8.0",
-=======
                     "The [xpack.monitoring.exporters.test.index.pipeline.master_timeout] "
                         + "settings are deprecated and will be removed after 8.0",
->>>>>>> 12ad399c
                     expectedUrl,
                     "Remove the following settings from elasticsearch.yml: [xpack.monitoring.exporters.test.index.pipeline.master_timeout]",
                     false,
