--- conflicted
+++ resolved
@@ -391,11 +391,8 @@
         final RequestOptions options = getRequest.getOptions()
             .toBuilder()
             .addHeader("X-Opaque-Id", xOpaqueId)
-<<<<<<< HEAD
+            .addHeader("traceparent", "00-0af7651916cd43dd8448eb211c80319c-b7ad6b7169203331-01")
             .addHeader("x-elastic-product-origin", "es-test-origin")
-=======
-            .addHeader("traceparent", "00-0af7651916cd43dd8448eb211c80319c-b7ad6b7169203331-01")
->>>>>>> 6bef8617
             .build();
         getRequest.setOptions(options);
         getRequest.setEntity(
@@ -429,11 +426,8 @@
                         hasKey("elasticsearch.cluster.name"),
                         hasKey("elasticsearch.cluster.uuid"),
                         hasEntry(X_OPAQUE_ID_FIELD_NAME, "xOpaqueId-testDeprecationMessagesCanBeIndexed"),
-<<<<<<< HEAD
+                        hasEntry(Task.TRACE_ID, "0af7651916cd43dd8448eb211c80319c"),
                         hasEntry(ELASTIC_ORIGIN_FIELD_NAME, "es-test-origin"),
-=======
-                        hasEntry(Task.TRACE_ID, "0af7651916cd43dd8448eb211c80319c"),
->>>>>>> 6bef8617
                         hasEntry("elasticsearch.event.category", "settings"),
                         hasKey("elasticsearch.node.id"),
                         hasKey("elasticsearch.node.name"),
@@ -452,11 +446,8 @@
                         hasKey("elasticsearch.cluster.name"),
                         hasKey("elasticsearch.cluster.uuid"),
                         hasEntry(X_OPAQUE_ID_FIELD_NAME, "xOpaqueId-testDeprecationMessagesCanBeIndexed"),
-<<<<<<< HEAD
+                        hasEntry(Task.TRACE_ID, "0af7651916cd43dd8448eb211c80319c"),
                         hasEntry(ELASTIC_ORIGIN_FIELD_NAME, "es-test-origin"),
-=======
-                        hasEntry(Task.TRACE_ID, "0af7651916cd43dd8448eb211c80319c"),
->>>>>>> 6bef8617
                         hasEntry("elasticsearch.event.category", "api"),
                         hasKey("elasticsearch.node.id"),
                         hasKey("elasticsearch.node.name"),
@@ -485,11 +476,8 @@
         final RequestOptions options = request.getOptions()
             .toBuilder()
             .addHeader("X-Opaque-Id", "xOpaqueId-testDeprecationWarnMessagesCanBeIndexed")
-<<<<<<< HEAD
+            .addHeader("traceparent", "00-0af7651916cd43dd8448eb211c80319c-b7ad6b7169203331-01")
             .addHeader("x-elastic-product-origin", "es-test-origin")
-=======
-            .addHeader("traceparent", "00-0af7651916cd43dd8448eb211c80319c-b7ad6b7169203331-01")
->>>>>>> 6bef8617
             .build();
         request.setOptions(options);
         request.setEntity(
@@ -514,11 +502,8 @@
                         hasKey("elasticsearch.cluster.name"),
                         hasKey("elasticsearch.cluster.uuid"),
                         hasEntry(X_OPAQUE_ID_FIELD_NAME, "xOpaqueId-testDeprecationWarnMessagesCanBeIndexed"),
-<<<<<<< HEAD
+                        hasEntry(Task.TRACE_ID, "0af7651916cd43dd8448eb211c80319c"),
                         hasEntry(ELASTIC_ORIGIN_FIELD_NAME, "es-test-origin"),
-=======
-                        hasEntry(Task.TRACE_ID, "0af7651916cd43dd8448eb211c80319c"),
->>>>>>> 6bef8617
                         hasEntry("elasticsearch.event.category", "settings"),
                         hasKey("elasticsearch.node.id"),
                         hasKey("elasticsearch.node.name"),
@@ -537,11 +522,8 @@
                         hasKey("elasticsearch.cluster.name"),
                         hasKey("elasticsearch.cluster.uuid"),
                         hasEntry(X_OPAQUE_ID_FIELD_NAME, "xOpaqueId-testDeprecationWarnMessagesCanBeIndexed"),
-<<<<<<< HEAD
+                        hasEntry(Task.TRACE_ID, "0af7651916cd43dd8448eb211c80319c"),
                         hasEntry(ELASTIC_ORIGIN_FIELD_NAME, "es-test-origin"),
-=======
-                        hasEntry(Task.TRACE_ID, "0af7651916cd43dd8448eb211c80319c"),
->>>>>>> 6bef8617
                         hasEntry("elasticsearch.event.category", "api"),
                         hasKey("elasticsearch.node.id"),
                         hasKey("elasticsearch.node.name"),
