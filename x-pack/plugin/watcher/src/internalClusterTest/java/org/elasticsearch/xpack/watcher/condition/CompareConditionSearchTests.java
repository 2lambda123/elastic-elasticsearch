/*
 * Copyright Elasticsearch B.V. and/or licensed to Elasticsearch B.V. under one
 * or more contributor license agreements. Licensed under the Elastic License
 * 2.0; you may not use this file except in compliance with the Elastic License
 * 2.0.
 */
package org.elasticsearch.xpack.watcher.condition;

import org.apache.lucene.search.TotalHits;
import org.elasticsearch.action.search.SearchResponse;
import org.elasticsearch.action.search.ShardSearchFailure;
import org.elasticsearch.index.shard.ShardId;
import org.elasticsearch.search.SearchHit;
import org.elasticsearch.search.SearchHits;
import org.elasticsearch.search.SearchShardTarget;
import org.elasticsearch.search.aggregations.AggregationBuilders;
import org.elasticsearch.search.aggregations.BucketOrder;
import org.elasticsearch.search.aggregations.bucket.histogram.DateHistogramInterval;
import org.elasticsearch.search.internal.InternalSearchResponse;
import org.elasticsearch.xcontent.ToXContent;
import org.elasticsearch.xpack.core.watcher.execution.WatchExecutionContext;
import org.elasticsearch.xpack.core.watcher.watch.Payload;
import org.elasticsearch.xpack.watcher.test.AbstractWatcherIntegrationTestCase;

import java.io.IOException;
import java.time.Clock;
import java.util.Map;

import static org.elasticsearch.test.hamcrest.ElasticsearchAssertions.assertResponse;
import static org.elasticsearch.xpack.watcher.test.WatcherTestUtils.mockExecutionContext;
import static org.hamcrest.Matchers.hasEntry;
import static org.hamcrest.Matchers.is;
import static org.hamcrest.Matchers.notNullValue;
import static org.mockito.Mockito.when;

public class CompareConditionSearchTests extends AbstractWatcherIntegrationTestCase {

<<<<<<< HEAD
    public void testExecuteWithAggs() throws Exception {
        prepareIndex("my-index").setSource("@timestamp", "2005-01-01T00:00").get();
        prepareIndex("my-index").setSource("@timestamp", "2005-01-01T00:10").get();
        prepareIndex("my-index").setSource("@timestamp", "2005-01-01T00:20").get();
        prepareIndex("my-index").setSource("@timestamp", "2005-01-01T00:30").get();
=======
    public void testExecuteWithAggs() {
        client().prepareIndex("my-index").setSource("@timestamp", "2005-01-01T00:00").get();
        client().prepareIndex("my-index").setSource("@timestamp", "2005-01-01T00:10").get();
        client().prepareIndex("my-index").setSource("@timestamp", "2005-01-01T00:20").get();
        client().prepareIndex("my-index").setSource("@timestamp", "2005-01-01T00:30").get();
>>>>>>> 484bde9f
        refresh();

        CompareCondition condition = new CompareCondition(
            "ctx.payload.aggregations.rate.buckets.0.doc_count",
            CompareCondition.Op.GTE,
            5,
            Clock.systemUTC()
        );

        assertResponse(
            prepareSearch("my-index").addAggregation(
                AggregationBuilders.dateHistogram("rate")
                    .field("@timestamp")
                    .fixedInterval(DateHistogramInterval.HOUR)
                    .order(BucketOrder.count(false))
            ),
            response -> {
                WatchExecutionContext ctx = null;
                try {
                    ctx = mockExecutionContext("_name", new Payload.XContent(response, ToXContent.EMPTY_PARAMS));
                } catch (IOException e) {
                    throw new RuntimeException(e);
                }
                CompareCondition.Result result = condition.execute(ctx);
                assertThat(result.met(), is(false));
                Map<String, Object> resolvedValues = result.getResolvedValues();
                assertThat(resolvedValues, notNullValue());
                assertThat(resolvedValues.size(), is(1));
                assertThat(resolvedValues, hasEntry("ctx.payload.aggregations.rate.buckets.0.doc_count", (Object) 4));
            }
        );

        prepareIndex("my-index").setSource("@timestamp", "2005-01-01T00:40").get();
        refresh();

        assertResponse(
            prepareSearch("my-index").addAggregation(
                AggregationBuilders.dateHistogram("rate")
                    .field("@timestamp")
                    .fixedInterval(DateHistogramInterval.HOUR)
                    .order(BucketOrder.count(false))
            ),
            response -> {
                WatchExecutionContext ctx = null;
                try {
                    ctx = mockExecutionContext("_name", new Payload.XContent(response, ToXContent.EMPTY_PARAMS));
                } catch (IOException e) {
                    throw new RuntimeException(e);
                }
                CompareCondition.Result result = condition.execute(ctx);
                assertThat(result.met(), is(true));
                Map<String, Object> resolvedValues = result.getResolvedValues();
                assertThat(resolvedValues, notNullValue());
                assertThat(resolvedValues.size(), is(1));
                assertThat(resolvedValues, hasEntry("ctx.payload.aggregations.rate.buckets.0.doc_count", (Object) 5));
            }
        );
    }

    public void testExecuteAccessHits() throws Exception {
        CompareCondition condition = new CompareCondition("ctx.payload.hits.hits.0._score", CompareCondition.Op.EQ, 1, Clock.systemUTC());
        SearchHit hit = new SearchHit(0, "1");
        hit.score(1f);
        hit.shard(new SearchShardTarget("a", new ShardId("a", "indexUUID", 0), null));

        InternalSearchResponse internalSearchResponse = new InternalSearchResponse(
            new SearchHits(new SearchHit[] { hit }, new TotalHits(1L, TotalHits.Relation.EQUAL_TO), 1f),
            null,
            null,
            null,
            false,
            false,
            1
        );
        SearchResponse response = new SearchResponse(
            internalSearchResponse,
            "",
            3,
            3,
            0,
            500L,
            ShardSearchFailure.EMPTY_ARRAY,
            SearchResponse.Clusters.EMPTY
        );
        try {
            WatchExecutionContext ctx = mockExecutionContext("_watch_name", new Payload.XContent(response, ToXContent.EMPTY_PARAMS));
            assertThat(condition.execute(ctx).met(), is(true));
            hit.score(2f);
            when(ctx.payload()).thenReturn(new Payload.XContent(response, ToXContent.EMPTY_PARAMS));
            CompareCondition.Result result = condition.execute(ctx);
            assertThat(result.met(), is(false));
            Map<String, Object> resolvedValues = result.getResolvedValues();
            assertThat(resolvedValues, notNullValue());
            assertThat(resolvedValues.size(), is(1));
            assertThat(resolvedValues, hasEntry(is("ctx.payload.hits.hits.0._score"), notNullValue()));
        } finally {
            response.decRef();
        }

    }
}<|MERGE_RESOLUTION|>--- conflicted
+++ resolved
@@ -35,19 +35,11 @@
 
 public class CompareConditionSearchTests extends AbstractWatcherIntegrationTestCase {
 
-<<<<<<< HEAD
-    public void testExecuteWithAggs() throws Exception {
+    public void testExecuteWithAggs() {
         prepareIndex("my-index").setSource("@timestamp", "2005-01-01T00:00").get();
         prepareIndex("my-index").setSource("@timestamp", "2005-01-01T00:10").get();
         prepareIndex("my-index").setSource("@timestamp", "2005-01-01T00:20").get();
         prepareIndex("my-index").setSource("@timestamp", "2005-01-01T00:30").get();
-=======
-    public void testExecuteWithAggs() {
-        client().prepareIndex("my-index").setSource("@timestamp", "2005-01-01T00:00").get();
-        client().prepareIndex("my-index").setSource("@timestamp", "2005-01-01T00:10").get();
-        client().prepareIndex("my-index").setSource("@timestamp", "2005-01-01T00:20").get();
-        client().prepareIndex("my-index").setSource("@timestamp", "2005-01-01T00:30").get();
->>>>>>> 484bde9f
         refresh();
 
         CompareCondition condition = new CompareCondition(
