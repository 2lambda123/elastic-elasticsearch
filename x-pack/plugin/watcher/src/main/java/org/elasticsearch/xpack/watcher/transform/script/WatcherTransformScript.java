/*
 * Copyright Elasticsearch B.V. and/or licensed to Elasticsearch B.V. under one
 * or more contributor license agreements. Licensed under the Elastic License
 * 2.0; you may not use this file except in compliance with the Elastic License
 * 2.0.
 */
package org.elasticsearch.xpack.watcher.transform.script;

import org.elasticsearch.core.TimeValue;
import org.elasticsearch.script.ScriptContext;
import org.elasticsearch.xpack.core.watcher.execution.WatchExecutionContext;
import org.elasticsearch.xpack.core.watcher.watch.Payload;
import org.elasticsearch.xpack.watcher.support.Variables;

import java.util.Map;

/**
 * A script to transform the results of a watch execution.
 */
public abstract class WatcherTransformScript {

    public static final String[] PARAMETERS = {};

    private final Map<String, Object> params;
    // TODO: ctx should have its members extracted into execute parameters, but it needs to be a member bwc access in params
    private final Map<String, Object> ctx;

    public WatcherTransformScript(Map<String, Object> params, WatchExecutionContext watcherContext, Payload payload) {
        this.params = params;
        this.ctx = Variables.createCtx(watcherContext, payload);
    }

    public abstract Object execute();

    public Map<String, Object> getParams() {
        return params;
    }

    public Map<String, Object> getCtx() {
        return ctx;
    }

    public interface Factory {
        WatcherTransformScript newInstance(Map<String, Object> params, WatchExecutionContext watcherContext, Payload payload);
    }

    public static ScriptContext<Factory> CONTEXT = new ScriptContext<>(
        "watcher_transform",
        Factory.class,
        200,
        TimeValue.timeValueMillis(0),
<<<<<<< HEAD
        ScriptCache.UNLIMITED_COMPILATION_RATE.asTuple(),
=======
        false,
>>>>>>> d90fa4eb
        true
    );
}<|MERGE_RESOLUTION|>--- conflicted
+++ resolved
@@ -49,11 +49,7 @@
         Factory.class,
         200,
         TimeValue.timeValueMillis(0),
-<<<<<<< HEAD
-        ScriptCache.UNLIMITED_COMPILATION_RATE.asTuple(),
-=======
         false,
->>>>>>> d90fa4eb
         true
     );
 }