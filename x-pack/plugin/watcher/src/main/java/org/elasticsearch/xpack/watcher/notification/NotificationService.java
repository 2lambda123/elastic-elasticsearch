--- conflicted
+++ resolved
@@ -122,13 +122,7 @@
     }
 
     private Set<String> getAccountNames(Settings settings) {
-<<<<<<< HEAD
-        // secure settings are not responsible for the client names, but maybe they should?
-        final Settings noSecureSettings = Settings.builder().put(settings, false).build();
-        return noSecureSettings.getByPrefix(getNotificationsAccountPrefix()).names();
-=======
         return settings.getByPrefix(getNotificationsAccountPrefix()).names();
->>>>>>> 7dbc28fe
     }
 
     private @Nullable String getDefaultAccountName(Settings settings) {
