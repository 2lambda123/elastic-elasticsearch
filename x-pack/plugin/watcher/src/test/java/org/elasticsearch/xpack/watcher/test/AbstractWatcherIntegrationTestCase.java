--- conflicted
+++ resolved
@@ -118,13 +118,10 @@
                 // watcher settings that should work despite randomization
                 .put("xpack.watcher.execution.scroll.size", randomIntBetween(1, 100))
                 .put("xpack.watcher.watch.scroll.size", randomIntBetween(1, 100))
-<<<<<<< HEAD
                 .put("index.lifecycle.history_index_enabled", false)
-=======
                 // SLM can cause timing issues during testsuite teardown: https://github.com/elastic/elasticsearch/issues/50302
                 // SLM is not required for tests extending from this base class and only add noise.
                 .put("xpack.slm.enabled", false)
->>>>>>> 2106a7b0
                 .build();
     }
 
