/*
 * Copyright Elasticsearch B.V. and/or licensed to Elasticsearch B.V. under one
 * or more contributor license agreements. Licensed under the Elastic License;
 * you may not use this file except in compliance with the Elastic License.
 */
package org.elasticsearch.xpack.watcher.support;

import com.fasterxml.jackson.core.io.JsonStringEncoder;
import org.elasticsearch.common.Nullable;
import org.elasticsearch.common.settings.Settings;
import org.elasticsearch.common.xcontent.XContentType;
import org.elasticsearch.script.ScriptContext;
import org.elasticsearch.script.ScriptEngine;
import org.elasticsearch.script.ScriptService;
import org.elasticsearch.script.mustache.MustacheScriptEngine;
import org.elasticsearch.test.ESTestCase;
import org.elasticsearch.xpack.watcher.Watcher;
import org.elasticsearch.xpack.watcher.common.text.TextTemplate;
import org.elasticsearch.xpack.watcher.common.text.TextTemplateEngine;
import org.junit.Before;

import java.io.IOException;
import java.io.StringWriter;
import java.io.Writer;
import java.util.Collections;
import java.util.HashMap;
import java.util.Locale;
import java.util.Map;

import static org.hamcrest.Matchers.equalTo;
import static org.hamcrest.Matchers.notNullValue;

public class WatcherTemplateTests extends ESTestCase {

    private TextTemplateEngine textTemplateEngine;

    @Before
    public void init() throws Exception {
        MustacheScriptEngine engine = new MustacheScriptEngine();
        Map<String, ScriptEngine> engines = Collections.singletonMap(engine.getType(), engine);
        Map<String, ScriptContext<?>> contexts =
            Collections.singletonMap(Watcher.SCRIPT_TEMPLATE_CONTEXT.name, Watcher.SCRIPT_TEMPLATE_CONTEXT);
        ScriptService scriptService = new ScriptService(Settings.EMPTY, engines, contexts);
        textTemplateEngine = new TextTemplateEngine(scriptService);
    }

    public void testEscaping() throws Exception {
        XContentType contentType = randomFrom(XContentType.values());
        if (rarely()) {
            contentType = null;
        }
        Character[] specialChars = new Character[]{'\f', '\n', '\r', '"', '\\', (char) 11, '\t', '\b' };
        int iters = scaledRandomIntBetween(100, 1000);
        for (int i = 0; i < iters; i++) {
            int rounds = scaledRandomIntBetween(1, 20);
            StringWriter escaped = new StringWriter(); //This will be escaped as it is constructed
            StringWriter unescaped = new StringWriter(); //This will be escaped at the end

            for (int j = 0; j < rounds; j++) {
                String s = getChars();
                unescaped.write(s);
                if (contentType == XContentType.JSON) {
                    escaped.write(JsonStringEncoder.getInstance().quoteAsString(s));
                } else {
                    escaped.write(s);
                }

                char c = randomFrom(specialChars);
                unescaped.append(c);

                if (contentType == XContentType.JSON) {
                    escaped.write(JsonStringEncoder.getInstance().quoteAsString("" + c));
                } else {
                    escaped.append(c);
                }
            }

            if (contentType == XContentType.JSON) {
                assertThat(escaped.toString(), equalTo(new String(JsonStringEncoder.getInstance().quoteAsString(unescaped.toString()))));
            }
            else {
                assertThat(escaped.toString(), equalTo(unescaped.toString()));
            }

            String template = prepareTemplate("{{data}}", contentType);

            Map<String, Object> dataMap = new HashMap<>();
            dataMap.put("data", unescaped.toString());
            String renderedTemplate = textTemplateEngine.render(new TextTemplate(template), dataMap);
            assertThat(renderedTemplate, notNullValue());

            if (contentType == XContentType.JSON) {
                if (!escaped.toString().equals(renderedTemplate)) {
                    String escapedString = escaped.toString();
                    for (int l = 0; l < renderedTemplate.length() && l < escapedString.length(); ++l) {
                        if (renderedTemplate.charAt(l) != escapedString.charAt(l)) {
                            logger.error("at [{}] expected [{}] but got [{}]", l, renderedTemplate.charAt(l), escapedString.charAt(l));
                        }
                    }
                }
                assertThat(escaped.toString(), equalTo(renderedTemplate));
            } else {
                assertThat(unescaped.toString(), equalTo(renderedTemplate));
            }
        }
    }

    public void testSimpleParameterReplace() {
        {
            String template = "__json__::GET _search {\"query\": " + "{\"boosting\": {" + "\"positive\": {\"match\": {\"body\": \"gift\"}},"
                    + "\"negative\": {\"term\": {\"body\": {\"value\": \"solr\"}" + "}}, \"negative_boost\": {{boost_val}} } }}";
            Map<String, Object> vars = new HashMap<>();
            vars.put("boost_val", "0.3");
            String result = textTemplateEngine.render(new TextTemplate(template), vars);
            assertEquals("GET _search {\"query\": {\"boosting\": {\"positive\": {\"match\": {\"body\": \"gift\"}},"
                            + "\"negative\": {\"term\": {\"body\": {\"value\": \"solr\"}}}, \"negative_boost\": 0.3 } }}",
                        result);
        }
        {
            String template = "__json__::GET _search {\"query\": " + "{\"boosting\": {" + "\"positive\": {\"match\": {\"body\": \"gift\"}},"
                    + "\"negative\": {\"term\": {\"body\": {\"value\": \"{{body_val}}\"}" + "}}, \"negative_boost\": {{boost_val}} } }}";
            Map<String, Object> vars = new HashMap<>();
            vars.put("boost_val", "0.3");
            vars.put("body_val", "\"quick brown\"");
            String result = textTemplateEngine.render(new TextTemplate(template), vars);
            assertEquals("GET _search {\"query\": {\"boosting\": {\"positive\": {\"match\": {\"body\": \"gift\"}},"
                            + "\"negative\": {\"term\": {\"body\": {\"value\": \"\\\"quick brown\\\"\"}}}, \"negative_boost\": 0.3 } }}",
                    result);
        }
    }

    public void testInvalidPrefixes() throws Exception {
        String[] specialStrings = new String[]{"\f", "\n", "\r", "\"", "\\", "\t", "\b", "__::", "__" };
        String prefix = randomFrom("", "__", "____::", "___::", "____", "::", "++json__::", "__json__", "+_json__::", "__json__:");
        String template = prefix + " {{test_var1}} {{test_var2}}";
        Map<String, Object> vars = new HashMap<>();
        Writer var1Writer = new StringWriter();
        Writer var2Writer = new StringWriter();

        for(int i = 0; i < scaledRandomIntBetween(10,1000); ++i) {
            var1Writer.write(randomRealisticUnicodeOfCodepointLengthBetween(0, 10));
            var2Writer.write(randomRealisticUnicodeOfCodepointLengthBetween(0, 10));
            var1Writer.append(randomFrom(specialStrings));
            var2Writer.append(randomFrom(specialStrings));
        }

        vars.put("test_var1", var1Writer.toString());
        vars.put("test_var2", var2Writer.toString());
        String s1 = textTemplateEngine.render(new TextTemplate(template), vars);
        String s2 =  prefix + " " + var1Writer.toString() + " " + var2Writer.toString();
        assertThat(s1, equalTo(s2));
    }

    static String getChars() throws IOException {
        return randomRealisticUnicodeOfCodepointLengthBetween(0, 10);
    }

    static String prepareTemplate(String template, @Nullable XContentType contentType) {
        if (contentType == null) {
            return template;
        }
        return new StringBuilder("__")
<<<<<<< HEAD
                .append(contentType.formatPathParameter().toLowerCase(Locale.ROOT))
=======
                .append(contentType.queryParameter().toLowerCase(Locale.ROOT))
>>>>>>> b908bfeb
                .append("__::")
                .append(template)
                .toString();
    }

}<|MERGE_RESOLUTION|>--- conflicted
+++ resolved
@@ -160,11 +160,7 @@
             return template;
         }
         return new StringBuilder("__")
-<<<<<<< HEAD
-                .append(contentType.formatPathParameter().toLowerCase(Locale.ROOT))
-=======
                 .append(contentType.queryParameter().toLowerCase(Locale.ROOT))
->>>>>>> b908bfeb
                 .append("__::")
                 .append(template)
                 .toString();
