--- conflicted
+++ resolved
@@ -76,11 +76,7 @@
         AnalysisRegistry registry = new AnalysisRegistry(TestEnvironment.newEnvironment(settings), emptyMap(), emptyMap(), emptyMap(),
                 emptyMap(), emptyMap(), emptyMap(), emptyMap(), emptyMap(), emptyMap());
         IndexModule indexModule = new IndexModule(indexSettings, registry, new InternalEngineFactory(), Collections.emptyMap(),
-<<<<<<< HEAD
-                () -> true, new IndexNameExpressionResolver(), randomBoolean());
-=======
-                () -> true, new IndexNameExpressionResolver(), Collections.emptyMap());
->>>>>>> 2976ba47
+                () -> true, new IndexNameExpressionResolver(), Collections.emptyMap(), randomBoolean());
         // this will trip an assertion if the watcher indexing operation listener is null (which it is) but we try to add it
         watcher.onIndexModule(indexModule);
 
