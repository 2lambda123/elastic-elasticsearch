/*
 * Copyright Elasticsearch B.V. and/or licensed to Elasticsearch B.V. under one
 * or more contributor license agreements. Licensed under the Elastic License;
 * you may not use this file except in compliance with the Elastic License.
 */
package org.elasticsearch.xpack.searchablesnapshots.cache;

import org.elasticsearch.common.UUIDs;
import org.elasticsearch.common.cache.Cache;
import org.elasticsearch.common.cache.CacheBuilder;
import org.elasticsearch.common.component.AbstractLifecycleComponent;
import org.elasticsearch.common.component.Lifecycle;
import org.elasticsearch.common.settings.Setting;
import org.elasticsearch.common.settings.Settings;
import org.elasticsearch.common.unit.ByteSizeUnit;
import org.elasticsearch.common.unit.ByteSizeValue;
import org.elasticsearch.core.internal.io.IOUtils;

import java.nio.file.Files;
import java.nio.file.Path;
import java.util.Objects;
import java.util.function.Predicate;

/**
 * {@link CacheService} maintains a cache entry for all files read from cached searchable snapshot directories (see {@link CacheDirectory})
 */
public class CacheService extends AbstractLifecycleComponent {

    private static final String SETTINGS_PREFIX = "xpack.searchable.snapshot.cache.";

    public static final Setting<ByteSizeValue> SNAPSHOT_CACHE_SIZE_SETTING = Setting.byteSizeSetting(SETTINGS_PREFIX + "size",
        new ByteSizeValue(1, ByteSizeUnit.GB),                  // TODO: size the default value according to disk space
        new ByteSizeValue(0, ByteSizeUnit.BYTES),               // min
        new ByteSizeValue(Long.MAX_VALUE, ByteSizeUnit.BYTES),  // max
        Setting.Property.NodeScope);

    public static final Setting<ByteSizeValue> SNAPSHOT_CACHE_RANGE_SIZE_SETTING = Setting.byteSizeSetting(SETTINGS_PREFIX + "range_size",
        new ByteSizeValue(32, ByteSizeUnit.MB),                 // default
        new ByteSizeValue(4, ByteSizeUnit.KB),                  // min
        new ByteSizeValue(Long.MAX_VALUE, ByteSizeUnit.BYTES),  // max
        Setting.Property.NodeScope);

    private final Cache<String, CacheFile> cache;
    private final ByteSizeValue cacheSize;
    private final ByteSizeValue rangeSize;

    public CacheService(final Settings settings) {
        this(SNAPSHOT_CACHE_SIZE_SETTING.get(settings), SNAPSHOT_CACHE_RANGE_SIZE_SETTING.get(settings));
    }

    // overridable by tests
    CacheService(final ByteSizeValue cacheSize, final ByteSizeValue rangeSize) {
        this.cacheSize = Objects.requireNonNull(cacheSize);
        this.rangeSize = Objects.requireNonNull(rangeSize);
        this.cache = CacheBuilder.<String, CacheFile>builder()
            .setMaximumWeight(cacheSize.getBytes())
            .weigher((key, entry) -> entry.getLength())
            // NORELEASE This does not immediately free space on disk, as cache file are only deleted when all index inputs
            // are done with reading/writing the cache file
            .removalListener(notification -> IOUtils.closeWhileHandlingException(() -> notification.getValue().startEviction()))
            .build();
    }

    @Override
    protected void doStart() {
        // NORELEASE TODO clean up (or rebuild) cache from disk as a node crash may leave cached files
    }

    @Override
    protected void doStop() {
        cache.invalidateAll();
    }

    @Override
    protected void doClose() {
    }

    private void ensureLifecycleStarted() {
        final Lifecycle.State state = lifecycleState();
        if (state != Lifecycle.State.STARTED) {
            throw new IllegalStateException("Failed to read data from cache: cache service is not started [" + state + "]");
        }
    }

<<<<<<< HEAD
    /**
     * @return the cache size (in bytes)
     */
    long getCacheSize() {
        return cacheSize.getBytes();
    }

    /**
     * @return the cache range size (in bytes)
     */
    int getRangeSize() {
        return Math.toIntExact(rangeSize.getBytes());
    }

    public CacheFile get(final String name, final long length, final Path file) throws Exception {
=======
    public CacheFile get(final String fileName, final long length, final Path cacheDir) throws Exception {
>>>>>>> f2a49577
        ensureLifecycleStarted();
        return cache.computeIfAbsent(toCacheKey(cacheDir, fileName), key -> {
            ensureLifecycleStarted();
            // generate a random UUID for the name of the cache file on disk
            final String uuid = UUIDs.randomBase64UUID();
            // resolve the cache file on disk w/ the expected cached file
            final Path path = cacheDir.resolve(uuid);
            assert Files.notExists(path) : "cache file already exists " + path;

<<<<<<< HEAD
            return new CacheFile(name, length, path, getRangeSize());
=======
            return new CacheFile(fileName, length, path);
>>>>>>> f2a49577
        });
    }

    /**
     * Remove from cache all entries that match the given predicate.
     *
     * @param predicate the predicate to evaluate
     */
    void removeFromCache(final Predicate<String> predicate) {
        for (String cacheKey : cache.keys()) {
            if (predicate.test(cacheKey)) {
                cache.invalidate(cacheKey);
            }
        }
        cache.refresh();
    }

    /**
     * Computes the cache key associated to the given Lucene cached file
     */
    private static String toCacheKey(final Path cacheDir, String fileName) {
        // TODO Fix this. Cache Key should be computed from snapshot id/index id/shard
        return cacheDir.resolve(fileName).toAbsolutePath().toString();
    }
}<|MERGE_RESOLUTION|>--- conflicted
+++ resolved
@@ -82,7 +82,6 @@
         }
     }
 
-<<<<<<< HEAD
     /**
      * @return the cache size (in bytes)
      */
@@ -97,10 +96,7 @@
         return Math.toIntExact(rangeSize.getBytes());
     }
 
-    public CacheFile get(final String name, final long length, final Path file) throws Exception {
-=======
     public CacheFile get(final String fileName, final long length, final Path cacheDir) throws Exception {
->>>>>>> f2a49577
         ensureLifecycleStarted();
         return cache.computeIfAbsent(toCacheKey(cacheDir, fileName), key -> {
             ensureLifecycleStarted();
@@ -110,11 +106,7 @@
             final Path path = cacheDir.resolve(uuid);
             assert Files.notExists(path) : "cache file already exists " + path;
 
-<<<<<<< HEAD
-            return new CacheFile(name, length, path, getRangeSize());
-=======
-            return new CacheFile(fileName, length, path);
->>>>>>> f2a49577
+            return new CacheFile(fileName, length, path, getRangeSize());
         });
     }
 
