--- conflicted
+++ resolved
@@ -65,25 +65,16 @@
     public Decision canAllocate(ShardRouting shardRouting, RoutingAllocation allocation) {
         final IndexMetadata indexMetadata = allocation.metadata().getIndexSafe(shardRouting.index());
         if (SearchableSnapshotsSettings.isSearchableSnapshotStore(indexMetadata.getSettings())) {
-<<<<<<< HEAD
-            if (this.enableAllocation == EnableAllocationDecider.Allocation.PRIMARIES) {
-                if (this.allocateOnRollingRestart == false) {
-=======
             EnableAllocationDecider.Allocation enableAllocationCopy = this.enableAllocation;
             boolean allocateOnRollingRestartCopy = this.allocateOnRollingRestart;
             if (enableAllocationCopy == EnableAllocationDecider.Allocation.PRIMARIES) {
                 if (allocateOnRollingRestartCopy == false) {
->>>>>>> 43d4d2f5
                     return allocation.decision(
                         Decision.NO,
                         NAME,
                         "no allocations of searchable snapshots allowed during rolling restart due to [%s=%s] and [%s=false]",
                         EnableAllocationDecider.CLUSTER_ROUTING_ALLOCATION_ENABLE_SETTING.getKey(),
-<<<<<<< HEAD
-                        this.enableAllocation,
-=======
                         enableAllocationCopy,
->>>>>>> 43d4d2f5
                         SEARCHABLE_SNAPSHOTS_ALLOCATE_ON_ROLLING_RESTART.getKey()
                     );
                 } else {
