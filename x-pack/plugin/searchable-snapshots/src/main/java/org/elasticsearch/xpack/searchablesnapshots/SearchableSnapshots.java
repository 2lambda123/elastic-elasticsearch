/*
 * Copyright Elasticsearch B.V. and/or licensed to Elasticsearch B.V. under one
 * or more contributor license agreements. Licensed under the Elastic License;
 * you may not use this file except in compliance with the Elastic License.
 */
package org.elasticsearch.xpack.searchablesnapshots;

import org.apache.lucene.util.SetOnce;
import org.elasticsearch.Version;
import org.elasticsearch.action.ActionRequest;
import org.elasticsearch.action.ActionResponse;
import org.elasticsearch.blobstore.cache.BlobStoreCacheService;
import org.elasticsearch.client.Client;
import org.elasticsearch.cluster.metadata.IndexMetadata;
import org.elasticsearch.cluster.metadata.IndexNameExpressionResolver;
import org.elasticsearch.cluster.node.DiscoveryNode;
import org.elasticsearch.cluster.node.DiscoveryNodes;
import org.elasticsearch.cluster.routing.allocation.ExistingShardsAllocator;
import org.elasticsearch.cluster.routing.allocation.decider.AllocationDecider;
import org.elasticsearch.cluster.service.ClusterService;
import org.elasticsearch.common.Nullable;
import org.elasticsearch.common.io.stream.NamedWriteableRegistry;
import org.elasticsearch.common.settings.ClusterSettings;
import org.elasticsearch.common.settings.IndexScopedSettings;
import org.elasticsearch.common.settings.Setting;
import org.elasticsearch.common.settings.Settings;
import org.elasticsearch.common.settings.SettingsFilter;
import org.elasticsearch.common.unit.ByteSizeUnit;
import org.elasticsearch.common.unit.ByteSizeValue;
import org.elasticsearch.common.unit.TimeValue;
import org.elasticsearch.common.xcontent.NamedXContentRegistry;
import org.elasticsearch.common.xcontent.XContentBuilder;
import org.elasticsearch.env.Environment;
import org.elasticsearch.env.NodeEnvironment;
import org.elasticsearch.index.IndexModule;
import org.elasticsearch.index.IndexSettings;
import org.elasticsearch.index.engine.Engine;
import org.elasticsearch.index.engine.EngineFactory;
import org.elasticsearch.index.engine.ReadOnlyEngine;
import org.elasticsearch.index.store.SearchableSnapshotDirectory;
import org.elasticsearch.index.store.Store;
import org.elasticsearch.index.translog.TranslogStats;
import org.elasticsearch.indices.SystemIndexDescriptor;
import org.elasticsearch.indices.recovery.SearchableSnapshotRecoveryState;
import org.elasticsearch.license.LicenseUtils;
import org.elasticsearch.license.XPackLicenseState;
import org.elasticsearch.plugins.ActionPlugin;
import org.elasticsearch.plugins.ClusterPlugin;
import org.elasticsearch.plugins.EnginePlugin;
import org.elasticsearch.plugins.IndexStorePlugin;
import org.elasticsearch.plugins.Plugin;
import org.elasticsearch.plugins.SystemIndexPlugin;
import org.elasticsearch.repositories.RepositoriesService;
import org.elasticsearch.rest.RestController;
import org.elasticsearch.rest.RestHandler;
import org.elasticsearch.script.ScriptService;
import org.elasticsearch.threadpool.ExecutorBuilder;
import org.elasticsearch.threadpool.ScalingExecutorBuilder;
import org.elasticsearch.threadpool.ThreadPool;
import org.elasticsearch.watcher.ResourceWatcherService;
import org.elasticsearch.xpack.cluster.routing.allocation.DataTierAllocationDecider;
import org.elasticsearch.xpack.core.DataTier;
import org.elasticsearch.xpack.core.XPackPlugin;
import org.elasticsearch.xpack.core.action.XPackInfoFeatureAction;
import org.elasticsearch.xpack.core.action.XPackUsageFeatureAction;
import org.elasticsearch.xpack.core.searchablesnapshots.MountSearchableSnapshotAction;
import org.elasticsearch.xpack.searchablesnapshots.action.ClearSearchableSnapshotsCacheAction;
import org.elasticsearch.xpack.searchablesnapshots.action.SearchableSnapshotsStatsAction;
import org.elasticsearch.xpack.searchablesnapshots.action.TransportClearSearchableSnapshotsCacheAction;
import org.elasticsearch.xpack.searchablesnapshots.action.TransportMountSearchableSnapshotAction;
import org.elasticsearch.xpack.searchablesnapshots.action.TransportSearchableSnapshotsStatsAction;
import org.elasticsearch.xpack.searchablesnapshots.action.cache.TransportSearchableSnapshotCacheStoresAction;
import org.elasticsearch.xpack.searchablesnapshots.cache.CacheService;
import org.elasticsearch.xpack.searchablesnapshots.cache.PersistentCache;
import org.elasticsearch.xpack.searchablesnapshots.rest.RestClearSearchableSnapshotsCacheAction;
import org.elasticsearch.xpack.searchablesnapshots.rest.RestMountSearchableSnapshotAction;
import org.elasticsearch.xpack.searchablesnapshots.rest.RestSearchableSnapshotsStatsAction;

import java.io.IOException;
import java.io.UncheckedIOException;
import java.util.ArrayList;
import java.util.Collection;
import java.util.Collections;
import java.util.List;
import java.util.Map;
import java.util.Optional;
import java.util.function.Function;
import java.util.function.Supplier;

import static org.elasticsearch.common.xcontent.XContentFactory.jsonBuilder;
import static org.elasticsearch.index.mapper.MapperService.SINGLE_MAPPING_NAME;
import static org.elasticsearch.xpack.core.ClientHelper.SEARCHABLE_SNAPSHOTS_ORIGIN;
import static org.elasticsearch.xpack.searchablesnapshots.SearchableSnapshotsConstants.CACHE_FETCH_ASYNC_THREAD_POOL_NAME;
import static org.elasticsearch.xpack.searchablesnapshots.SearchableSnapshotsConstants.CACHE_FETCH_ASYNC_THREAD_POOL_SETTING;
import static org.elasticsearch.xpack.searchablesnapshots.SearchableSnapshotsConstants.CACHE_PREWARMING_THREAD_POOL_NAME;
import static org.elasticsearch.xpack.searchablesnapshots.SearchableSnapshotsConstants.CACHE_PREWARMING_THREAD_POOL_SETTING;
import static org.elasticsearch.xpack.searchablesnapshots.SearchableSnapshotsConstants.SNAPSHOT_BLOB_CACHE_INDEX;
import static org.elasticsearch.xpack.searchablesnapshots.SearchableSnapshotsConstants.SNAPSHOT_DIRECTORY_FACTORY_KEY;
import static org.elasticsearch.xpack.searchablesnapshots.SearchableSnapshotsConstants.SNAPSHOT_RECOVERY_STATE_FACTORY_KEY;
import static org.elasticsearch.xpack.searchablesnapshots.SearchableSnapshotsUtils.emptyIndexCommit;

/**
 * Plugin for Searchable Snapshots feature
 */
public class SearchableSnapshots extends Plugin implements IndexStorePlugin, EnginePlugin, ActionPlugin, ClusterPlugin, SystemIndexPlugin {

    public static final Setting<String> SNAPSHOT_REPOSITORY_SETTING = Setting.simpleString(
        "index.store.snapshot.repository_name",
        Setting.Property.IndexScope,
        Setting.Property.PrivateIndex,
        Setting.Property.NotCopyableOnResize
    );
    public static final Setting<String> SNAPSHOT_SNAPSHOT_NAME_SETTING = Setting.simpleString(
        "index.store.snapshot.snapshot_name",
        Setting.Property.IndexScope,
        Setting.Property.PrivateIndex,
        Setting.Property.NotCopyableOnResize
    );
    public static final Setting<String> SNAPSHOT_SNAPSHOT_ID_SETTING = Setting.simpleString(
        "index.store.snapshot.snapshot_uuid",
        Setting.Property.IndexScope,
        Setting.Property.PrivateIndex,
        Setting.Property.NotCopyableOnResize
    );
    public static final Setting<String> SNAPSHOT_INDEX_NAME_SETTING = Setting.simpleString(
        "index.store.snapshot.index_name",
        Setting.Property.IndexScope,
        Setting.Property.PrivateIndex,
        Setting.Property.NotCopyableOnResize
    );
    public static final Setting<String> SNAPSHOT_INDEX_ID_SETTING = Setting.simpleString(
        "index.store.snapshot.index_uuid",
        Setting.Property.IndexScope,
        Setting.Property.PrivateIndex,
        Setting.Property.NotCopyableOnResize
    );
    public static final Setting<Boolean> SNAPSHOT_CACHE_ENABLED_SETTING = Setting.boolSetting(
        "index.store.snapshot.cache.enabled",
        true,
        Setting.Property.IndexScope,
        Setting.Property.NotCopyableOnResize
    );
    public static final Setting<Boolean> SNAPSHOT_CACHE_PREWARM_ENABLED_SETTING = Setting.boolSetting(
        "index.store.snapshot.cache.prewarm.enabled",
        true,
        Setting.Property.IndexScope,
        Setting.Property.NotCopyableOnResize
    );
    // The file extensions that are excluded from the cache
    public static final Setting<List<String>> SNAPSHOT_CACHE_EXCLUDED_FILE_TYPES_SETTING = Setting.listSetting(
        "index.store.snapshot.cache.excluded_file_types",
        Collections.emptyList(),
        Function.identity(),
        Setting.Property.IndexScope,
        Setting.Property.NodeScope,
        Setting.Property.NotCopyableOnResize
    );
    public static final Setting<ByteSizeValue> SNAPSHOT_UNCACHED_CHUNK_SIZE_SETTING = Setting.byteSizeSetting(
        "index.store.snapshot.uncached_chunk_size",
        new ByteSizeValue(-1, ByteSizeUnit.BYTES),
        Setting.Property.IndexScope,
        Setting.Property.NodeScope,
        Setting.Property.NotCopyableOnResize
    );

    /**
     * Prefer to allocate to the cold tier, then the warm tier, then the hot tier
     */
    public static final String DATA_TIERS_PREFERENCE = String.join(",", DataTier.DATA_COLD, DataTier.DATA_WARM, DataTier.DATA_HOT);

    private volatile Supplier<RepositoriesService> repositoriesServiceSupplier;
    private final SetOnce<BlobStoreCacheService> blobStoreCacheService = new SetOnce<>();
    private final SetOnce<CacheService> cacheService = new SetOnce<>();
    private final SetOnce<ThreadPool> threadPool = new SetOnce<>();
    private final SetOnce<Client> client = new SetOnce<>();
    private final SetOnce<FailShardsOnInvalidLicenseClusterListener> failShardsListener = new SetOnce<>();
    private final Settings settings;

    public SearchableSnapshots(final Settings settings) {
        this.settings = settings;
    }

    public static void ensureValidLicense(XPackLicenseState licenseState) {
        if (licenseState.isAllowed(XPackLicenseState.Feature.SEARCHABLE_SNAPSHOTS) == false) {
            throw LicenseUtils.newComplianceException("searchable-snapshots");
        }
    }

    @Override
    public List<Setting<?>> getSettings() {
        return List.of(
            SNAPSHOT_REPOSITORY_SETTING,
            SNAPSHOT_SNAPSHOT_NAME_SETTING,
            SNAPSHOT_SNAPSHOT_ID_SETTING,
            SNAPSHOT_INDEX_NAME_SETTING,
            SNAPSHOT_INDEX_ID_SETTING,
            SNAPSHOT_CACHE_ENABLED_SETTING,
            SNAPSHOT_CACHE_PREWARM_ENABLED_SETTING,
            SNAPSHOT_CACHE_EXCLUDED_FILE_TYPES_SETTING,
            SNAPSHOT_UNCACHED_CHUNK_SIZE_SETTING,
            CacheService.SNAPSHOT_CACHE_SIZE_SETTING,
            CacheService.SNAPSHOT_CACHE_RANGE_SIZE_SETTING,
            CacheService.SNAPSHOT_CACHE_SYNC_INTERVAL_SETTING,
            CacheService.SNAPSHOT_CACHE_MAX_FILES_TO_SYNC_AT_ONCE_SETTING,
            CacheService.SNAPSHOT_CACHE_SYNC_SHUTDOWN_TIMEOUT
        );
    }

    @Override
    public Collection<Object> createComponents(
        final Client client,
        final ClusterService clusterService,
        final ThreadPool threadPool,
        final ResourceWatcherService resourceWatcherService,
        final ScriptService scriptService,
        final NamedXContentRegistry xContentRegistry,
        final Environment environment,
        final NodeEnvironment nodeEnvironment,
        final NamedWriteableRegistry registry,
        final IndexNameExpressionResolver resolver,
        final Supplier<RepositoriesService> repositoriesServiceSupplier
    ) {
        final List<Object> components = new ArrayList<>();
        this.repositoriesServiceSupplier = repositoriesServiceSupplier;
        this.threadPool.set(threadPool);
        this.failShardsListener.set(new FailShardsOnInvalidLicenseClusterListener(getLicenseState(), clusterService.getRerouteService()));
        if (DiscoveryNode.isDataNode(settings)) {
            final CacheService cacheService = new CacheService(settings, clusterService, threadPool, new PersistentCache(nodeEnvironment));
            this.cacheService.set(cacheService);
            components.add(cacheService);
            final BlobStoreCacheService blobStoreCacheService = new BlobStoreCacheService(threadPool, client, SNAPSHOT_BLOB_CACHE_INDEX);
            this.blobStoreCacheService.set(blobStoreCacheService);
            components.add(blobStoreCacheService);
        } else {
            PersistentCache.cleanUp(settings, nodeEnvironment);
        }
        this.client.set(client);
        components.add(new CacheServiceSupplier(cacheService.get()));
        return Collections.unmodifiableList(components);
    }

    @Override
    public void onIndexModule(IndexModule indexModule) {
        if (SearchableSnapshotsConstants.isSearchableSnapshotStore(indexModule.getSettings())) {
            indexModule.addIndexEventListener(new SearchableSnapshotIndexEventListener(settings, cacheService.get()));
            indexModule.addIndexEventListener(failShardsListener.get());
        }
    }

    @Override
    public List<IndexFoldersDeletionListener> getIndexFoldersDeletionListeners() {
        if (DiscoveryNode.isDataNode(settings)) {
            return List.of(new SearchableSnapshotIndexFoldersDeletionListener(cacheService::get));
        }
        return List.of();
    }

    @Override
    public Collection<SystemIndexDescriptor> getSystemIndexDescriptors(Settings settings) {
        return List.of(
            SystemIndexDescriptor.builder()
                .setIndexPattern(SNAPSHOT_BLOB_CACHE_INDEX)
                .setDescription("Contains cached data of blob store repositories")
                .setPrimaryIndex(SNAPSHOT_BLOB_CACHE_INDEX)
                .setMappings(getIndexMappings())
                .setSettings(getIndexSettings())
                .setOrigin(SEARCHABLE_SNAPSHOTS_ORIGIN)
                .setVersionMetaKey("version")
                .build()
        );
    }

    @Override
    public Map<String, DirectoryFactory> getDirectoryFactories() {
        return Map.of(SNAPSHOT_DIRECTORY_FACTORY_KEY, (indexSettings, shardPath) -> {
            final RepositoriesService repositories = repositoriesServiceSupplier.get();
            assert repositories != null;
            final CacheService cache = cacheService.get();
            assert cache != null;
            final ThreadPool threadPool = this.threadPool.get();
            assert threadPool != null;
            final BlobStoreCacheService blobCache = blobStoreCacheService.get();
            assert blobCache != null;
            return SearchableSnapshotDirectory.create(
                repositories,
                cache,
                indexSettings,
                shardPath,
                System::nanoTime,
                threadPool,
                blobCache
            );
        });
    }

    @Override
    public Optional<EngineFactory> getEngineFactory(IndexSettings indexSettings) {
        if (SearchableSnapshotsConstants.isSearchableSnapshotStore(indexSettings.getSettings())
            && indexSettings.getSettings().getAsBoolean("index.frozen", false) == false) {
            return Optional.of(
                engineConfig -> new ReadOnlyEngine(engineConfig, null, new TranslogStats(), false, Function.identity(), false)
            );
        }
        return Optional.empty();
    }

    @Override
    public Map<String, SnapshotCommitSupplier> getSnapshotCommitSuppliers() {
        return Map.of(SNAPSHOT_DIRECTORY_FACTORY_KEY, e -> {
            final Store store = e.config().getStore();
            store.incRef();
            return new Engine.IndexCommitRef(emptyIndexCommit(store.directory()), store::decRef);
        });
    }

    @Override
    public List<ActionHandler<? extends ActionRequest, ? extends ActionResponse>> getActions() {
        return List.of(
            new ActionHandler<>(SearchableSnapshotsStatsAction.INSTANCE, TransportSearchableSnapshotsStatsAction.class),
            new ActionHandler<>(ClearSearchableSnapshotsCacheAction.INSTANCE, TransportClearSearchableSnapshotsCacheAction.class),
            new ActionHandler<>(MountSearchableSnapshotAction.INSTANCE, TransportMountSearchableSnapshotAction.class),
            new ActionHandler<>(XPackUsageFeatureAction.SEARCHABLE_SNAPSHOTS, SearchableSnapshotsUsageTransportAction.class),
            new ActionHandler<>(XPackInfoFeatureAction.SEARCHABLE_SNAPSHOTS, SearchableSnapshotsInfoTransportAction.class),
            new ActionHandler<>(TransportSearchableSnapshotCacheStoresAction.TYPE, TransportSearchableSnapshotCacheStoresAction.class)
        );
    }

    public List<RestHandler> getRestHandlers(
        Settings settings,
        RestController restController,
        ClusterSettings clusterSettings,
        IndexScopedSettings indexScopedSettings,
        SettingsFilter settingsFilter,
        IndexNameExpressionResolver indexNameExpressionResolver,
        Supplier<DiscoveryNodes> nodesInCluster
    ) {
        return List.of(
            new RestSearchableSnapshotsStatsAction(),
            new RestClearSearchableSnapshotsCacheAction(),
            new RestMountSearchableSnapshotAction()
        );
    }

    @Override
    public Map<String, ExistingShardsAllocator> getExistingShardsAllocators() {
        return Map.of(SearchableSnapshotAllocator.ALLOCATOR_NAME, new SearchableSnapshotAllocator(client.get()));
    }

    // overridable by tests
    protected XPackLicenseState getLicenseState() {
        return XPackPlugin.getSharedLicenseState();
    }

    @Override
    public Collection<AllocationDecider> createAllocationDeciders(Settings settings, ClusterSettings clusterSettings) {
        return List.of(
            new SearchableSnapshotAllocationDecider(() -> getLicenseState().isAllowed(XPackLicenseState.Feature.SEARCHABLE_SNAPSHOTS))
        );
    }

    public List<ExecutorBuilder<?>> getExecutorBuilders(Settings settings) {
        return List.of(executorBuilders());
    }

    @Override
    public Map<String, RecoveryStateFactory> getRecoveryStateFactories() {
        return Map.of(SNAPSHOT_RECOVERY_STATE_FACTORY_KEY, SearchableSnapshotRecoveryState::new);
    }

    public static ScalingExecutorBuilder[] executorBuilders() {
        return new ScalingExecutorBuilder[] {
            new ScalingExecutorBuilder(
                CACHE_FETCH_ASYNC_THREAD_POOL_NAME,
                0,
                32,
                TimeValue.timeValueSeconds(30L),
                CACHE_FETCH_ASYNC_THREAD_POOL_SETTING
            ),
            new ScalingExecutorBuilder(
                CACHE_PREWARMING_THREAD_POOL_NAME,
                0,
                32,
                TimeValue.timeValueSeconds(30L),
                CACHE_PREWARMING_THREAD_POOL_SETTING
            ) };
    }

<<<<<<< HEAD
    public static final class CacheServiceSupplier implements Supplier<CacheService> {

        @Nullable
        private final CacheService cacheService;

        CacheServiceSupplier(@Nullable CacheService cacheService) {
            this.cacheService = cacheService;
        }

        @Override
        public CacheService get() {
            return cacheService;
=======
    private Settings getIndexSettings() {
        return Settings.builder()
            .put(IndexMetadata.SETTING_NUMBER_OF_SHARDS, 1)
            .put(IndexMetadata.SETTING_AUTO_EXPAND_REPLICAS, "0-1")
            .put(IndexMetadata.SETTING_PRIORITY, "900")
            .put(DataTierAllocationDecider.INDEX_ROUTING_PREFER, DATA_TIERS_PREFERENCE)
            .build();
    }

    private XContentBuilder getIndexMappings() {
        try {
            final XContentBuilder builder = jsonBuilder();
            {
                builder.startObject();
                {
                    builder.startObject(SINGLE_MAPPING_NAME);
                    builder.field("dynamic", "strict");
                    {
                        builder.startObject("_meta");
                        builder.field("version", Version.CURRENT);
                        builder.endObject();
                    }
                    {
                        builder.startObject("properties");
                        {
                            builder.startObject("type");
                            builder.field("type", "keyword");
                            builder.endObject();
                        }
                        {
                            builder.startObject("creation_time");
                            builder.field("type", "date");
                            builder.field("format", "epoch_millis");
                            builder.endObject();
                        }
                        {
                            builder.startObject("version");
                            builder.field("type", "integer");
                            builder.endObject();
                        }
                        {
                            builder.startObject("repository");
                            builder.field("type", "keyword");
                            builder.endObject();
                        }
                        {
                            builder.startObject("blob");
                            builder.field("type", "object");
                            {
                                builder.startObject("properties");
                                {
                                    builder.startObject("name");
                                    builder.field("type", "keyword");
                                    builder.endObject();
                                    builder.startObject("path");
                                    builder.field("type", "keyword");
                                    builder.endObject();
                                }
                                builder.endObject();
                            }
                            builder.endObject();
                        }
                        {
                            builder.startObject("data");
                            builder.field("type", "object");
                            {
                                builder.startObject("properties");
                                {
                                    builder.startObject("content");
                                    builder.field("type", "binary");
                                    builder.endObject();
                                }
                                {
                                    builder.startObject("length");
                                    builder.field("type", "long");
                                    builder.endObject();
                                }
                                {
                                    builder.startObject("from");
                                    builder.field("type", "long");
                                    builder.endObject();
                                }
                                {
                                    builder.startObject("to");
                                    builder.field("type", "long");
                                    builder.endObject();
                                }
                                builder.endObject();
                            }
                            builder.endObject();
                        }
                        builder.endObject();
                    }
                    builder.endObject();
                }
                builder.endObject();
            }
            return builder;
        } catch (IOException e) {
            throw new UncheckedIOException("Failed to build " + SNAPSHOT_BLOB_CACHE_INDEX + " index mappings", e);
>>>>>>> 2eb36c1f
        }
    }
}<|MERGE_RESOLUTION|>--- conflicted
+++ resolved
@@ -385,20 +385,6 @@
             ) };
     }
 
-<<<<<<< HEAD
-    public static final class CacheServiceSupplier implements Supplier<CacheService> {
-
-        @Nullable
-        private final CacheService cacheService;
-
-        CacheServiceSupplier(@Nullable CacheService cacheService) {
-            this.cacheService = cacheService;
-        }
-
-        @Override
-        public CacheService get() {
-            return cacheService;
-=======
     private Settings getIndexSettings() {
         return Settings.builder()
             .put(IndexMetadata.SETTING_NUMBER_OF_SHARDS, 1)
@@ -499,7 +485,21 @@
             return builder;
         } catch (IOException e) {
             throw new UncheckedIOException("Failed to build " + SNAPSHOT_BLOB_CACHE_INDEX + " index mappings", e);
->>>>>>> 2eb36c1f
+        }
+    }
+
+    public static final class CacheServiceSupplier implements Supplier<CacheService> {
+
+        @Nullable
+        private final CacheService cacheService;
+
+        CacheServiceSupplier(@Nullable CacheService cacheService) {
+            this.cacheService = cacheService;
+        }
+
+        @Override
+        public CacheService get() {
+            return cacheService;
         }
     }
 }