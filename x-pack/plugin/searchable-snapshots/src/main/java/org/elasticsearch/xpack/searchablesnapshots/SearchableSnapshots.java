/*
 * Copyright Elasticsearch B.V. and/or licensed to Elasticsearch B.V. under one
 * or more contributor license agreements. Licensed under the Elastic License;
 * you may not use this file except in compliance with the Elastic License.
 */
package org.elasticsearch.xpack.searchablesnapshots;

import org.apache.lucene.util.SetOnce;
import org.elasticsearch.action.ActionRequest;
import org.elasticsearch.action.ActionResponse;
import org.elasticsearch.blobstore.cache.BlobStoreCacheService;
import org.elasticsearch.client.Client;
import org.elasticsearch.cluster.metadata.IndexNameExpressionResolver;
import org.elasticsearch.cluster.node.DiscoveryNode;
import org.elasticsearch.cluster.node.DiscoveryNodes;
import org.elasticsearch.cluster.routing.allocation.ExistingShardsAllocator;
import org.elasticsearch.cluster.routing.allocation.decider.AllocationDecider;
import org.elasticsearch.cluster.service.ClusterService;
import org.elasticsearch.common.io.stream.NamedWriteableRegistry;
import org.elasticsearch.common.settings.ClusterSettings;
import org.elasticsearch.common.settings.IndexScopedSettings;
import org.elasticsearch.common.settings.Setting;
import org.elasticsearch.common.settings.Settings;
import org.elasticsearch.common.settings.SettingsFilter;
import org.elasticsearch.common.unit.ByteSizeUnit;
import org.elasticsearch.common.unit.ByteSizeValue;
import org.elasticsearch.common.unit.TimeValue;
import org.elasticsearch.common.xcontent.NamedXContentRegistry;
import org.elasticsearch.env.Environment;
import org.elasticsearch.env.NodeEnvironment;
import org.elasticsearch.index.IndexModule;
import org.elasticsearch.index.IndexSettings;
import org.elasticsearch.index.engine.EngineFactory;
import org.elasticsearch.index.engine.ReadOnlyEngine;
import org.elasticsearch.index.store.SearchableSnapshotDirectory;
import org.elasticsearch.index.translog.TranslogStats;
import org.elasticsearch.indices.SystemIndexDescriptor;
import org.elasticsearch.indices.recovery.SearchableSnapshotRecoveryState;
import org.elasticsearch.license.LicenseUtils;
import org.elasticsearch.license.XPackLicenseState;
import org.elasticsearch.plugins.ActionPlugin;
import org.elasticsearch.plugins.ClusterPlugin;
import org.elasticsearch.plugins.EnginePlugin;
import org.elasticsearch.plugins.IndexStorePlugin;
import org.elasticsearch.plugins.Plugin;
import org.elasticsearch.plugins.SystemIndexPlugin;
import org.elasticsearch.repositories.RepositoriesService;
import org.elasticsearch.rest.RestController;
import org.elasticsearch.rest.RestHandler;
import org.elasticsearch.script.ScriptService;
import org.elasticsearch.threadpool.ExecutorBuilder;
import org.elasticsearch.threadpool.ScalingExecutorBuilder;
import org.elasticsearch.threadpool.ThreadPool;
import org.elasticsearch.watcher.ResourceWatcherService;
import org.elasticsearch.xpack.core.DataTier;
import org.elasticsearch.xpack.core.XPackPlugin;
import org.elasticsearch.xpack.core.action.XPackInfoFeatureAction;
import org.elasticsearch.xpack.core.action.XPackUsageFeatureAction;
import org.elasticsearch.xpack.core.searchablesnapshots.MountSearchableSnapshotAction;
import org.elasticsearch.xpack.searchablesnapshots.action.ClearSearchableSnapshotsCacheAction;
import org.elasticsearch.xpack.searchablesnapshots.action.SearchableSnapshotsStatsAction;
import org.elasticsearch.xpack.searchablesnapshots.action.TransportClearSearchableSnapshotsCacheAction;
import org.elasticsearch.xpack.searchablesnapshots.action.TransportMountSearchableSnapshotAction;
import org.elasticsearch.xpack.searchablesnapshots.action.TransportSearchableSnapshotsStatsAction;
import org.elasticsearch.xpack.searchablesnapshots.action.cache.TransportSearchableSnapshotCacheStoresAction;
import org.elasticsearch.xpack.searchablesnapshots.cache.CacheService;
import org.elasticsearch.xpack.searchablesnapshots.cache.PersistentCache;
import org.elasticsearch.xpack.searchablesnapshots.rest.RestClearSearchableSnapshotsCacheAction;
import org.elasticsearch.xpack.searchablesnapshots.rest.RestMountSearchableSnapshotAction;
import org.elasticsearch.xpack.searchablesnapshots.rest.RestSearchableSnapshotsStatsAction;

import java.util.ArrayList;
import java.util.Collection;
import java.util.Collections;
import java.util.List;
import java.util.Map;
import java.util.Optional;
import java.util.function.Function;
import java.util.function.Supplier;

import static org.elasticsearch.xpack.searchablesnapshots.SearchableSnapshotsConstants.CACHE_FETCH_ASYNC_THREAD_POOL_NAME;
import static org.elasticsearch.xpack.searchablesnapshots.SearchableSnapshotsConstants.CACHE_FETCH_ASYNC_THREAD_POOL_SETTING;
import static org.elasticsearch.xpack.searchablesnapshots.SearchableSnapshotsConstants.CACHE_PREWARMING_THREAD_POOL_NAME;
import static org.elasticsearch.xpack.searchablesnapshots.SearchableSnapshotsConstants.CACHE_PREWARMING_THREAD_POOL_SETTING;
import static org.elasticsearch.xpack.searchablesnapshots.SearchableSnapshotsConstants.SNAPSHOT_BLOB_CACHE_INDEX;
import static org.elasticsearch.xpack.searchablesnapshots.SearchableSnapshotsConstants.SNAPSHOT_DIRECTORY_FACTORY_KEY;
import static org.elasticsearch.xpack.searchablesnapshots.SearchableSnapshotsConstants.SNAPSHOT_RECOVERY_STATE_FACTORY_KEY;

/**
 * Plugin for Searchable Snapshots feature
 */
public class SearchableSnapshots extends Plugin implements IndexStorePlugin, EnginePlugin, ActionPlugin, ClusterPlugin, SystemIndexPlugin {

    public static final Setting<String> SNAPSHOT_REPOSITORY_SETTING = Setting.simpleString(
        "index.store.snapshot.repository_name",
        Setting.Property.IndexScope,
        Setting.Property.PrivateIndex,
        Setting.Property.NotCopyableOnResize
    );
    public static final Setting<String> SNAPSHOT_SNAPSHOT_NAME_SETTING = Setting.simpleString(
        "index.store.snapshot.snapshot_name",
        Setting.Property.IndexScope,
        Setting.Property.PrivateIndex,
        Setting.Property.NotCopyableOnResize
    );
    public static final Setting<String> SNAPSHOT_SNAPSHOT_ID_SETTING = Setting.simpleString(
        "index.store.snapshot.snapshot_uuid",
        Setting.Property.IndexScope,
        Setting.Property.PrivateIndex,
        Setting.Property.NotCopyableOnResize
    );
    public static final Setting<String> SNAPSHOT_INDEX_NAME_SETTING = Setting.simpleString(
        "index.store.snapshot.index_name",
        Setting.Property.IndexScope,
        Setting.Property.PrivateIndex,
        Setting.Property.NotCopyableOnResize
    );
    public static final Setting<String> SNAPSHOT_INDEX_ID_SETTING = Setting.simpleString(
        "index.store.snapshot.index_uuid",
        Setting.Property.IndexScope,
        Setting.Property.PrivateIndex,
        Setting.Property.NotCopyableOnResize
    );
    public static final Setting<Boolean> SNAPSHOT_CACHE_ENABLED_SETTING = Setting.boolSetting(
        "index.store.snapshot.cache.enabled",
        true,
        Setting.Property.IndexScope,
        Setting.Property.NotCopyableOnResize
    );
    public static final Setting<Boolean> SNAPSHOT_CACHE_PREWARM_ENABLED_SETTING = Setting.boolSetting(
        "index.store.snapshot.cache.prewarm.enabled",
        true,
        Setting.Property.IndexScope,
        Setting.Property.NotCopyableOnResize
    );
    // The file extensions that are excluded from the cache
    public static final Setting<List<String>> SNAPSHOT_CACHE_EXCLUDED_FILE_TYPES_SETTING = Setting.listSetting(
        "index.store.snapshot.cache.excluded_file_types",
        Collections.emptyList(),
        Function.identity(),
        Setting.Property.IndexScope,
        Setting.Property.NodeScope,
        Setting.Property.NotCopyableOnResize
    );
    public static final Setting<ByteSizeValue> SNAPSHOT_UNCACHED_CHUNK_SIZE_SETTING = Setting.byteSizeSetting(
        "index.store.snapshot.uncached_chunk_size",
        new ByteSizeValue(-1, ByteSizeUnit.BYTES),
        Setting.Property.IndexScope,
        Setting.Property.NodeScope,
        Setting.Property.NotCopyableOnResize
    );

    /**
     * Prefer to allocate to the cold tier, then the warm tier, then the hot tier
     */
    public static final String DATA_TIERS_PREFERENCE = String.join(",", DataTier.DATA_COLD, DataTier.DATA_WARM, DataTier.DATA_HOT);

    private volatile Supplier<RepositoriesService> repositoriesServiceSupplier;
    private final SetOnce<BlobStoreCacheService> blobStoreCacheService = new SetOnce<>();
    private final SetOnce<CacheService> cacheService = new SetOnce<>();
    private final SetOnce<ThreadPool> threadPool = new SetOnce<>();
    private final SetOnce<Client> client = new SetOnce<>();
    private final SetOnce<FailShardsOnInvalidLicenseClusterListener> failShardsListener = new SetOnce<>();
    private final Settings settings;

    public SearchableSnapshots(final Settings settings) {
        this.settings = settings;
    }

    public static void ensureValidLicense(XPackLicenseState licenseState) {
        if (licenseState.isAllowed(XPackLicenseState.Feature.SEARCHABLE_SNAPSHOTS) == false) {
            throw LicenseUtils.newComplianceException("searchable-snapshots");
        }
    }

    @Override
    public List<Setting<?>> getSettings() {
        return List.of(
            SNAPSHOT_REPOSITORY_SETTING,
            SNAPSHOT_SNAPSHOT_NAME_SETTING,
            SNAPSHOT_SNAPSHOT_ID_SETTING,
            SNAPSHOT_INDEX_NAME_SETTING,
            SNAPSHOT_INDEX_ID_SETTING,
            SNAPSHOT_CACHE_ENABLED_SETTING,
            SNAPSHOT_CACHE_PREWARM_ENABLED_SETTING,
            SNAPSHOT_CACHE_EXCLUDED_FILE_TYPES_SETTING,
            SNAPSHOT_UNCACHED_CHUNK_SIZE_SETTING,
            CacheService.SNAPSHOT_CACHE_SIZE_SETTING,
            CacheService.SNAPSHOT_CACHE_RANGE_SIZE_SETTING,
            CacheService.SNAPSHOT_CACHE_SYNC_INTERVAL_SETTING,
            CacheService.SNAPSHOT_CACHE_MAX_FILES_TO_SYNC_AT_ONCE_SETTING,
            CacheService.SNAPSHOT_CACHE_SYNC_SHUTDOWN_TIMEOUT
        );
    }

    @Override
    public Collection<Object> createComponents(
        final Client client,
        final ClusterService clusterService,
        final ThreadPool threadPool,
        final ResourceWatcherService resourceWatcherService,
        final ScriptService scriptService,
        final NamedXContentRegistry xContentRegistry,
        final Environment environment,
        final NodeEnvironment nodeEnvironment,
        final NamedWriteableRegistry registry,
        final IndexNameExpressionResolver resolver,
        final Supplier<RepositoriesService> repositoriesServiceSupplier
    ) {
        final List<Object> components = new ArrayList<>();
        this.repositoriesServiceSupplier = repositoriesServiceSupplier;
        this.threadPool.set(threadPool);
        this.failShardsListener.set(new FailShardsOnInvalidLicenseClusterListener(getLicenseState(), clusterService.getRerouteService()));
        if (DiscoveryNode.isDataNode(settings)) {
            final CacheService cacheService = new CacheService(settings, clusterService, threadPool, new PersistentCache(nodeEnvironment));
            this.cacheService.set(cacheService);
            components.add(cacheService);
            final BlobStoreCacheService blobStoreCacheService = new BlobStoreCacheService(
                clusterService,
                threadPool,
                client,
                SNAPSHOT_BLOB_CACHE_INDEX
            );
            this.blobStoreCacheService.set(blobStoreCacheService);
            components.add(blobStoreCacheService);
        } else {
<<<<<<< HEAD
            components.add(new CacheService(settings, clusterService, threadPool, () -> {}));
=======
            PersistentCache.cleanUp(settings, nodeEnvironment);
>>>>>>> 2a1db9b2
        }
        this.client.set(client);
        return Collections.unmodifiableList(components);
    }

    @Override
    public void onIndexModule(IndexModule indexModule) {
        if (SearchableSnapshotsConstants.isSearchableSnapshotStore(indexModule.getSettings())) {
            indexModule.addIndexEventListener(new SearchableSnapshotIndexEventListener(settings, cacheService.get()));
            indexModule.addIndexEventListener(failShardsListener.get());
        }
    }

    @Override
    public List<IndexFoldersDeletionListener> getIndexFoldersDeletionListeners() {
        if (DiscoveryNode.isDataNode(settings)) {
            return List.of(new SearchableSnapshotIndexFoldersDeletionListener(cacheService::get));
        }
        return List.of();
    }

    @Override
    public Collection<SystemIndexDescriptor> getSystemIndexDescriptors(Settings settings) {
        return List.of(new SystemIndexDescriptor(SNAPSHOT_BLOB_CACHE_INDEX, "Contains cached data of blob store repositories"));
    }

    @Override
    public Map<String, DirectoryFactory> getDirectoryFactories() {
        return Map.of(SNAPSHOT_DIRECTORY_FACTORY_KEY, (indexSettings, shardPath) -> {
            final RepositoriesService repositories = repositoriesServiceSupplier.get();
            assert repositories != null;
            final CacheService cache = cacheService.get();
            assert cache != null;
            final ThreadPool threadPool = this.threadPool.get();
            assert threadPool != null;
            final BlobStoreCacheService blobCache = blobStoreCacheService.get();
            assert blobCache != null;
            return SearchableSnapshotDirectory.create(
                repositories,
                cache,
                indexSettings,
                shardPath,
                System::nanoTime,
                threadPool,
                blobCache
            );
        });
    }

    @Override
    public Optional<EngineFactory> getEngineFactory(IndexSettings indexSettings) {
        if (SearchableSnapshotsConstants.isSearchableSnapshotStore(indexSettings.getSettings())
            && indexSettings.getSettings().getAsBoolean("index.frozen", false) == false) {
            return Optional.of(
                engineConfig -> new ReadOnlyEngine(engineConfig, null, new TranslogStats(), false, Function.identity(), false)
            );
        }
        return Optional.empty();
    }

    @Override
    public List<ActionHandler<? extends ActionRequest, ? extends ActionResponse>> getActions() {
        return List.of(
            new ActionHandler<>(SearchableSnapshotsStatsAction.INSTANCE, TransportSearchableSnapshotsStatsAction.class),
            new ActionHandler<>(ClearSearchableSnapshotsCacheAction.INSTANCE, TransportClearSearchableSnapshotsCacheAction.class),
            new ActionHandler<>(MountSearchableSnapshotAction.INSTANCE, TransportMountSearchableSnapshotAction.class),
            new ActionHandler<>(XPackUsageFeatureAction.SEARCHABLE_SNAPSHOTS, SearchableSnapshotsUsageTransportAction.class),
            new ActionHandler<>(XPackInfoFeatureAction.SEARCHABLE_SNAPSHOTS, SearchableSnapshotsInfoTransportAction.class),
            new ActionHandler<>(TransportSearchableSnapshotCacheStoresAction.TYPE, TransportSearchableSnapshotCacheStoresAction.class)
        );
    }

    public List<RestHandler> getRestHandlers(
        Settings settings,
        RestController restController,
        ClusterSettings clusterSettings,
        IndexScopedSettings indexScopedSettings,
        SettingsFilter settingsFilter,
        IndexNameExpressionResolver indexNameExpressionResolver,
        Supplier<DiscoveryNodes> nodesInCluster
    ) {
        return List.of(
            new RestSearchableSnapshotsStatsAction(),
            new RestClearSearchableSnapshotsCacheAction(),
            new RestMountSearchableSnapshotAction()
        );
    }

    @Override
    public Map<String, ExistingShardsAllocator> getExistingShardsAllocators() {
        return Map.of(SearchableSnapshotAllocator.ALLOCATOR_NAME, new SearchableSnapshotAllocator(client.get()));
    }

    // overridable by tests
    protected XPackLicenseState getLicenseState() {
        return XPackPlugin.getSharedLicenseState();
    }

    @Override
    public Collection<AllocationDecider> createAllocationDeciders(Settings settings, ClusterSettings clusterSettings) {
        return List.of(
            new SearchableSnapshotAllocationDecider(() -> getLicenseState().isAllowed(XPackLicenseState.Feature.SEARCHABLE_SNAPSHOTS))
        );
    }

    public List<ExecutorBuilder<?>> getExecutorBuilders(Settings settings) {
        return List.of(executorBuilders());
    }

    @Override
    public Map<String, RecoveryStateFactory> getRecoveryStateFactories() {
        return Map.of(SNAPSHOT_RECOVERY_STATE_FACTORY_KEY, SearchableSnapshotRecoveryState::new);
    }

    public static ScalingExecutorBuilder[] executorBuilders() {
        return new ScalingExecutorBuilder[] {
            new ScalingExecutorBuilder(
                CACHE_FETCH_ASYNC_THREAD_POOL_NAME,
                0,
                32,
                TimeValue.timeValueSeconds(30L),
                CACHE_FETCH_ASYNC_THREAD_POOL_SETTING
            ),
            new ScalingExecutorBuilder(
                CACHE_PREWARMING_THREAD_POOL_NAME,
                0,
                32,
                TimeValue.timeValueSeconds(30L),
                CACHE_PREWARMING_THREAD_POOL_SETTING
            ) };
    }
}<|MERGE_RESOLUTION|>--- conflicted
+++ resolved
@@ -16,6 +16,7 @@
 import org.elasticsearch.cluster.routing.allocation.ExistingShardsAllocator;
 import org.elasticsearch.cluster.routing.allocation.decider.AllocationDecider;
 import org.elasticsearch.cluster.service.ClusterService;
+import org.elasticsearch.common.Nullable;
 import org.elasticsearch.common.io.stream.NamedWriteableRegistry;
 import org.elasticsearch.common.settings.ClusterSettings;
 import org.elasticsearch.common.settings.IndexScopedSettings;
@@ -224,13 +225,10 @@
             this.blobStoreCacheService.set(blobStoreCacheService);
             components.add(blobStoreCacheService);
         } else {
-<<<<<<< HEAD
-            components.add(new CacheService(settings, clusterService, threadPool, () -> {}));
-=======
             PersistentCache.cleanUp(settings, nodeEnvironment);
->>>>>>> 2a1db9b2
         }
         this.client.set(client);
+        components.add(new CacheServiceSupplier(cacheService.get()));
         return Collections.unmodifiableList(components);
     }
 
@@ -360,4 +358,19 @@
                 CACHE_PREWARMING_THREAD_POOL_SETTING
             ) };
     }
+
+    public static final class CacheServiceSupplier implements Supplier<CacheService> {
+
+        @Nullable
+        private final CacheService cacheService;
+
+        CacheServiceSupplier(@Nullable CacheService cacheService) {
+            this.cacheService = cacheService;
+        }
+
+        @Override
+        public CacheService get() {
+            return null;
+        }
+    }
 }