--- conflicted
+++ resolved
@@ -564,8 +564,7 @@
             );
         }
 
-<<<<<<< HEAD
-        final Repository repository;
+        Repository repository;
         final String repositoryName;
         if (SNAPSHOT_REPOSITORY_UUID_SETTING.exists(indexSettings.getSettings())) {
             final String repositoryUuid = SNAPSHOT_REPOSITORY_UUID_SETTING.get(indexSettings.getSettings());
@@ -578,13 +577,9 @@
             assert repository.getMetadata().name().equals(repositoryName) : repository.getMetadata().name() + " vs " + repositoryName;
         }
 
-=======
-        final String repositoryName = SNAPSHOT_REPOSITORY_SETTING.get(indexSettings.getSettings());
-        Repository repository = repositories.repository(repositoryName);
         if (repository instanceof SourceOnlySnapshotRepository) {
             repository = ((SourceOnlySnapshotRepository) repository).getDelegate();
         }
->>>>>>> 126ec9ed
         if (repository instanceof BlobStoreRepository == false) {
             throw new IllegalArgumentException("Repository [" + repository + "] is not searchable");
         }
