--- conflicted
+++ resolved
@@ -588,22 +588,15 @@
                                         cacheDirs.add(cacheDir);
                                         shouldPersist = true;
                                     } catch (Exception e) {
-<<<<<<< HEAD
-                                        logger.warn(
-                                            () -> Message.createParameterizedMessage(
-                                                "failed to synchronize cache directory [{}]",
-                                                cacheDir
-                                            ),
-                                            e
-                                        );
-=======
                                         if (cacheDirsSyncExceptionsLogs.putIfAbsent(cacheDir, startTimeNanos) == null) {
                                             logger.warn(
-                                                () -> new ParameterizedMessage("failed to synchronize cache directory [{}]", cacheDir),
+                                                () -> Message.createParameterizedMessage(
+                                                    "failed to synchronize cache directory [{}]",
+                                                    cacheDir
+                                                ),
                                                 e
                                             );
                                         }
->>>>>>> 1a3d8bd1
                                         assert e instanceof IOException : e;
                                         shouldPersist = false;
                                     }
@@ -617,19 +610,9 @@
                         default -> throw new IllegalArgumentException("Unknown cache file event [" + event + ']');
                     }
                 } catch (Exception e) {
-<<<<<<< HEAD
-                    logger.warn(
-                        () -> Message.createParameterizedMessage(
-                            "failed to process [{}] for cache file [{}]",
-                            event.type,
-                            cacheFile.getFile().getFileName()
-                        ),
-                        e
-                    );
-=======
                     if (cacheFilesSyncExceptionsLogs.putIfAbsent(cacheDir, startTimeNanos) == null) {
                         logger.warn(
-                            () -> new ParameterizedMessage(
+                            () -> Message.createParameterizedMessage(
                                 "failed to process [{}] for cache file [{}]",
                                 event.type,
                                 cacheFile.getFile().getFileName()
@@ -637,7 +620,6 @@
                             e
                         );
                     }
->>>>>>> 1a3d8bd1
                     assert e instanceof IOException : e;
                     errors += 1L;
                 }
