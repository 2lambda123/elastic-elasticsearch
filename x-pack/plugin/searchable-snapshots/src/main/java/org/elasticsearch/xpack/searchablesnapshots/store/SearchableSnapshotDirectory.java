/*
 * Copyright Elasticsearch B.V. and/or licensed to Elasticsearch B.V. under one
 * or more contributor license agreements. Licensed under the Elastic License
 * 2.0; you may not use this file except in compliance with the Elastic License
 * 2.0.
 */
package org.elasticsearch.xpack.searchablesnapshots.store;

import org.apache.logging.log4j.LogManager;
import org.apache.logging.log4j.Logger;
import org.apache.logging.log4j.message.ParameterizedMessage;
import org.apache.lucene.index.IndexFileNames;
import org.apache.lucene.store.BaseDirectory;
import org.apache.lucene.store.Directory;
import org.apache.lucene.store.FilterDirectory;
import org.apache.lucene.store.IOContext;
import org.apache.lucene.store.IndexInput;
import org.apache.lucene.store.IndexOutput;
import org.apache.lucene.store.SingleInstanceLockFactory;
import org.apache.lucene.util.BytesRef;
import org.elasticsearch.action.ActionListener;
import org.elasticsearch.action.ActionRunnable;
import org.elasticsearch.action.StepListener;
import org.elasticsearch.action.support.GroupedActionListener;
import org.elasticsearch.cluster.metadata.IndexMetadata;
import org.elasticsearch.cluster.routing.RecoverySource;
import org.elasticsearch.common.blobstore.BlobContainer;
import org.elasticsearch.common.blobstore.support.FilterBlobContainer;
import org.elasticsearch.common.bytes.BytesReference;
import org.elasticsearch.common.lucene.store.ByteArrayIndexInput;
import org.elasticsearch.common.settings.Settings;
import org.elasticsearch.common.unit.ByteSizeValue;
import org.elasticsearch.common.util.LazyInitializable;
import org.elasticsearch.common.util.concurrent.ConcurrentCollections;
import org.elasticsearch.core.CheckedRunnable;
import org.elasticsearch.core.Nullable;
import org.elasticsearch.core.TimeValue;
import org.elasticsearch.core.Tuple;
import org.elasticsearch.core.internal.io.IOUtils;
import org.elasticsearch.index.IndexSettings;
import org.elasticsearch.index.shard.ShardId;
import org.elasticsearch.index.shard.ShardPath;
import org.elasticsearch.index.snapshots.blobstore.BlobStoreIndexShardSnapshot;
import org.elasticsearch.index.store.Store;
import org.elasticsearch.indices.recovery.RecoveryState;
import org.elasticsearch.repositories.IndexId;
import org.elasticsearch.repositories.RepositoriesService;
import org.elasticsearch.repositories.Repository;
import org.elasticsearch.repositories.RepositoryMissingException;
import org.elasticsearch.repositories.blobstore.BlobStoreRepository;
import org.elasticsearch.snapshots.SnapshotId;
import org.elasticsearch.threadpool.ThreadPool;
import org.elasticsearch.xpack.searchablesnapshots.SearchableSnapshots;
import org.elasticsearch.xpack.searchablesnapshots.cache.blob.BlobStoreCacheService;
import org.elasticsearch.xpack.searchablesnapshots.cache.blob.CachedBlob;
import org.elasticsearch.xpack.searchablesnapshots.cache.common.ByteRange;
import org.elasticsearch.xpack.searchablesnapshots.cache.common.CacheFile;
import org.elasticsearch.xpack.searchablesnapshots.cache.common.CacheKey;
import org.elasticsearch.xpack.searchablesnapshots.cache.full.CacheService;
import org.elasticsearch.xpack.searchablesnapshots.cache.shared.FrozenCacheService;
import org.elasticsearch.xpack.searchablesnapshots.cache.shared.FrozenCacheService.FrozenCacheFile;
import org.elasticsearch.xpack.searchablesnapshots.recovery.SearchableSnapshotRecoveryState;
import org.elasticsearch.xpack.searchablesnapshots.store.input.CachedBlobContainerIndexInput;
import org.elasticsearch.xpack.searchablesnapshots.store.input.ChecksumBlobContainerIndexInput;
import org.elasticsearch.xpack.searchablesnapshots.store.input.DirectBlobContainerIndexInput;
import org.elasticsearch.xpack.searchablesnapshots.store.input.FrozenIndexInput;

import java.io.FileNotFoundException;
import java.io.IOException;
import java.io.InputStream;
import java.io.UncheckedIOException;
import java.nio.file.Files;
import java.nio.file.Path;
import java.util.Collection;
import java.util.Collections;
import java.util.HashSet;
import java.util.List;
import java.util.Map;
import java.util.Objects;
import java.util.Set;
import java.util.concurrent.BlockingQueue;
import java.util.concurrent.Executor;
import java.util.concurrent.LinkedBlockingQueue;
import java.util.concurrent.TimeUnit;
import java.util.concurrent.atomic.AtomicBoolean;
import java.util.function.LongSupplier;
import java.util.function.Supplier;

import static org.elasticsearch.index.IndexModule.INDEX_STORE_TYPE_SETTING;
import static org.elasticsearch.snapshots.SearchableSnapshotsSettings.SEARCHABLE_SNAPSHOT_STORE_TYPE;
import static org.elasticsearch.snapshots.SearchableSnapshotsSettings.SNAPSHOT_PARTIAL_SETTING;
import static org.elasticsearch.xpack.searchablesnapshots.SearchableSnapshots.SNAPSHOT_BLOB_CACHE_METADATA_FILES_MAX_LENGTH_SETTING;
import static org.elasticsearch.xpack.searchablesnapshots.SearchableSnapshots.SNAPSHOT_CACHE_ENABLED_SETTING;
import static org.elasticsearch.xpack.searchablesnapshots.SearchableSnapshots.SNAPSHOT_CACHE_EXCLUDED_FILE_TYPES_SETTING;
import static org.elasticsearch.xpack.searchablesnapshots.SearchableSnapshots.SNAPSHOT_CACHE_PREWARM_ENABLED_SETTING;
import static org.elasticsearch.xpack.searchablesnapshots.SearchableSnapshots.SNAPSHOT_INDEX_ID_SETTING;
import static org.elasticsearch.xpack.searchablesnapshots.SearchableSnapshots.SNAPSHOT_INDEX_NAME_SETTING;
import static org.elasticsearch.xpack.searchablesnapshots.SearchableSnapshots.SNAPSHOT_REPOSITORY_NAME_SETTING;
import static org.elasticsearch.xpack.searchablesnapshots.SearchableSnapshots.SNAPSHOT_REPOSITORY_UUID_SETTING;
import static org.elasticsearch.xpack.searchablesnapshots.SearchableSnapshots.SNAPSHOT_SNAPSHOT_ID_SETTING;
import static org.elasticsearch.xpack.searchablesnapshots.SearchableSnapshots.SNAPSHOT_SNAPSHOT_NAME_SETTING;
import static org.elasticsearch.xpack.searchablesnapshots.SearchableSnapshots.SNAPSHOT_UNCACHED_CHUNK_SIZE_SETTING;

/**
 * Implementation of {@link Directory} that exposes files from a snapshot as a Lucene directory. Because snapshot are immutable this
 * implementation does not allow modification of the directory files and only supports {@link #listAll()}, {@link #fileLength(String)} and
 * {@link #openInput(String, IOContext)} methods.
 *
 * To create a {@link SearchableSnapshotDirectory} both the list of the snapshot files and a {@link BlobContainer} to read these files must
 * be provided. The definition of the snapshot files are provided using a {@link BlobStoreIndexShardSnapshot} object which contains the name
 * of the snapshot and all the files it contains along with their metadata. Because there is no one-to-one relationship between the original
 * shard files and what it stored in the snapshot the {@link BlobStoreIndexShardSnapshot} is used to map a physical file name as expected by
 * Lucene with the one (or the ones) corresponding blob(s) in the snapshot.
 */
public class SearchableSnapshotDirectory extends BaseDirectory {

    private static final Logger logger = LogManager.getLogger(SearchableSnapshotDirectory.class);

    private final Supplier<BlobContainer> blobContainerSupplier;
    private final Supplier<BlobStoreIndexShardSnapshot> snapshotSupplier;
    private final BlobStoreCacheService blobStoreCacheService;
    private final String repository;
    private final SnapshotId snapshotId;
    private final IndexId indexId;
    private final ShardId shardId;
    private final LongSupplier statsCurrentTimeNanosSupplier;
    private final Map<String, IndexInputStats> stats;
    private final ThreadPool threadPool;
    private final CacheService cacheService;
    private final boolean useCache;
    private final boolean prewarmCache;
    private final Set<String> excludedFileTypes;
    private final long uncachedChunkSize; // if negative use BlobContainer#readBlobPreferredLength, see #getUncachedChunkSize()
    private final Path cacheDir;
    private final ShardPath shardPath;
    private final AtomicBoolean closed;
    private final boolean partial;
    private final FrozenCacheService frozenCacheService;
    private final ByteSizeValue blobStoreCacheMaxLength;

    // volatile fields are updated once under `this` lock, all together, iff loaded is not true.
    private volatile BlobStoreIndexShardSnapshot snapshot;
    private volatile BlobContainer blobContainer;
    private volatile boolean loaded;
    private volatile SearchableSnapshotRecoveryState recoveryState;

    public SearchableSnapshotDirectory(
        Supplier<BlobContainer> blobContainer,
        Supplier<BlobStoreIndexShardSnapshot> snapshot,
        BlobStoreCacheService blobStoreCacheService,
        String repository,
        SnapshotId snapshotId,
        IndexId indexId,
        ShardId shardId,
        Settings indexSettings,
        LongSupplier currentTimeNanosSupplier,
        CacheService cacheService,
        Path cacheDir,
        ShardPath shardPath,
        ThreadPool threadPool,
        FrozenCacheService frozenCacheService
    ) {
        super(new SingleInstanceLockFactory());
        this.snapshotSupplier = Objects.requireNonNull(snapshot);
        this.blobContainerSupplier = Objects.requireNonNull(blobContainer);
        this.blobStoreCacheService = Objects.requireNonNull(blobStoreCacheService);
        this.repository = Objects.requireNonNull(repository);
        this.snapshotId = Objects.requireNonNull(snapshotId);
        this.indexId = Objects.requireNonNull(indexId);
        this.shardId = Objects.requireNonNull(shardId);
        this.stats = ConcurrentCollections.newConcurrentMapWithAggressiveConcurrency();
        this.statsCurrentTimeNanosSupplier = Objects.requireNonNull(currentTimeNanosSupplier);
        this.cacheService = Objects.requireNonNull(cacheService);
        this.cacheDir = Objects.requireNonNull(cacheDir);
        this.shardPath = Objects.requireNonNull(shardPath);
        this.closed = new AtomicBoolean(false);
        this.useCache = SNAPSHOT_CACHE_ENABLED_SETTING.get(indexSettings);
        this.partial = SNAPSHOT_PARTIAL_SETTING.get(indexSettings);
        this.prewarmCache = partial == false && useCache ? SNAPSHOT_CACHE_PREWARM_ENABLED_SETTING.get(indexSettings) : false;
        this.excludedFileTypes = new HashSet<>(SNAPSHOT_CACHE_EXCLUDED_FILE_TYPES_SETTING.get(indexSettings));
        this.uncachedChunkSize = SNAPSHOT_UNCACHED_CHUNK_SIZE_SETTING.get(indexSettings).getBytes();
        this.blobStoreCacheMaxLength = SNAPSHOT_BLOB_CACHE_METADATA_FILES_MAX_LENGTH_SETTING.get(indexSettings);
        this.threadPool = threadPool;
        this.loaded = false;
        this.frozenCacheService = frozenCacheService;
        assert invariant();
    }

    private synchronized boolean invariant() {
        assert loaded != (snapshot == null);
        assert loaded != (blobContainer == null);
        assert loaded != (recoveryState == null);
        return true;
    }

    protected final boolean assertCurrentThreadMayLoadSnapshot() {
        final String threadName = Thread.currentThread().getName();
        assert threadName.contains('[' + ThreadPool.Names.GENERIC + ']')
            // Unit tests access the blob store on the main test thread; simplest just to permit this rather than have them override this
            // method somehow.
            || threadName.startsWith("TEST-") : "current thread [" + Thread.currentThread() + "] may not load " + snapshotId;
        return true;
    }

    /**
     * Loads the snapshot if and only if the snapshot is not loaded yet.
     *
     * @return true if the snapshot was loaded by executing this method, false otherwise
     */
    public boolean loadSnapshot(RecoveryState snapshotRecoveryState, ActionListener<Void> preWarmListener) {
        assert snapshotRecoveryState != null;
        assert snapshotRecoveryState instanceof SearchableSnapshotRecoveryState;
        assert snapshotRecoveryState.getRecoverySource().getType() == RecoverySource.Type.SNAPSHOT
<<<<<<< HEAD
            || snapshotRecoveryState.getRecoverySource().getType() == RecoverySource.Type.PEER : snapshotRecoveryState.getRecoverySource()
                .getType();
=======
            || snapshotRecoveryState.getRecoverySource().getType() == RecoverySource.Type.PEER
            : snapshotRecoveryState.getRecoverySource().getType();
>>>>>>> 0c9af500
        assert assertCurrentThreadMayLoadSnapshot();
        // noinspection ConstantConditions in case assertions are disabled
        if (snapshotRecoveryState instanceof SearchableSnapshotRecoveryState == false) {
            throw new IllegalArgumentException("A SearchableSnapshotRecoveryState instance was expected");
        }
        boolean alreadyLoaded = this.loaded;
        if (alreadyLoaded == false) {
            synchronized (this) {
                alreadyLoaded = this.loaded;
                if (alreadyLoaded == false) {
                    this.blobContainer = blobContainerSupplier.get();
                    this.snapshot = snapshotSupplier.get();
                    this.loaded = true;
                    cleanExistingRegularShardFiles();
                    waitForPendingEvictions();
                    this.recoveryState = (SearchableSnapshotRecoveryState) snapshotRecoveryState;
                    prewarmCache(preWarmListener);
                }
            }
        }
        assert invariant();
        return alreadyLoaded == false;
    }

    @Nullable
    public BlobContainer blobContainer() {
        final BlobContainer blobContainer = this.blobContainer;
        assert blobContainer != null;
        return blobContainer;
    }

    @Nullable
    public BlobStoreIndexShardSnapshot snapshot() {
        final BlobStoreIndexShardSnapshot snapshot = this.snapshot;
        assert snapshot != null;
        return snapshot;
    }

    private List<BlobStoreIndexShardSnapshot.FileInfo> files() {
        if (loaded == false) {
            return List.of();
        }
        final List<BlobStoreIndexShardSnapshot.FileInfo> files = snapshot().indexFiles();
        assert files != null;
        assert files.size() > 0;
        return files;
    }

    public SnapshotId getSnapshotId() {
        return snapshotId;
    }

    public IndexId getIndexId() {
        return indexId;
    }

    public ShardId getShardId() {
        return shardId;
    }

    public Map<String, IndexInputStats> getStats() {
        return Collections.unmodifiableMap(stats);
    }

    // only used for tests
    @Nullable
    IndexInputStats getStats(String fileName) {
        return stats.get(getNonNullFileExt(fileName));
    }

    // only used in tests
    public void clearStats() {
        stats.clear();
    }

    private BlobStoreIndexShardSnapshot.FileInfo fileInfo(final String name) throws FileNotFoundException {
        return files().stream()
            .filter(fileInfo -> fileInfo.physicalName().equals(name))
            .findFirst()
            .orElseThrow(() -> new FileNotFoundException(name));
    }

    @Override
    public final String[] listAll() {
        ensureOpen();
        return files().stream().map(BlobStoreIndexShardSnapshot.FileInfo::physicalName).sorted(String::compareTo).toArray(String[]::new);
    }

    @Override
    public final long fileLength(final String name) throws IOException {
        ensureOpen();
        return fileInfo(name).length();
    }

    @Override
    public Set<String> getPendingDeletions() {
        throw unsupportedException();
    }

    @Override
    public void sync(Collection<String> names) {
        throw unsupportedException();
    }

    @Override
    public void syncMetaData() {
        throw unsupportedException();
    }

    @Override
    public void deleteFile(String name) {
        throw unsupportedException();
    }

    @Override
    public IndexOutput createOutput(String name, IOContext context) {
        throw unsupportedException();
    }

    @Override
    public IndexOutput createTempOutput(String prefix, String suffix, IOContext context) {
        throw unsupportedException();
    }

    @Override
    public void rename(String source, String dest) {
        throw unsupportedException();
    }

    private static UnsupportedOperationException unsupportedException() {
        assert false : "this operation is not supported and should have not be called";
        return new UnsupportedOperationException("Searchable snapshot directory does not support this operation");
    }

    @Override
    public final void close() {
        if (closed.compareAndSet(false, true)) {
            isOpen = false;
        }
    }

    public void clearCache(boolean clearCacheService, boolean clearFrozenCacheService) {
        for (BlobStoreIndexShardSnapshot.FileInfo file : files()) {
            final CacheKey cacheKey = createCacheKey(file.physicalName());
            if (clearCacheService) {
                cacheService.removeFromCache(cacheKey);
            }
            if (clearFrozenCacheService) {
                frozenCacheService.removeFromCache(cacheKey);
            }
        }
    }

    protected IndexInputStats createIndexInputStats(long numFiles, long totalSize, long minSize, long maxSize) {
        return new IndexInputStats(numFiles, totalSize, minSize, maxSize, statsCurrentTimeNanosSupplier);
    }

    public CacheKey createCacheKey(String fileName) {
        return new CacheKey(snapshotId.getUUID(), indexId.getName(), shardId, fileName);
    }

    public CacheFile getCacheFile(CacheKey cacheKey, long fileLength) throws Exception {
        return cacheService.get(cacheKey, fileLength, cacheDir);
    }

    public Executor cacheFetchAsyncExecutor() {
        return threadPool.executor(SearchableSnapshots.CACHE_FETCH_ASYNC_THREAD_POOL_NAME);
    }

    public Executor prewarmExecutor() {
        return threadPool.executor(SearchableSnapshots.CACHE_PREWARMING_THREAD_POOL_NAME);
    }

    @Override
    public IndexInput openInput(final String name, final IOContext context) throws IOException {
        ensureOpen();

        final BlobStoreIndexShardSnapshot.FileInfo fileInfo = fileInfo(name);
        if (fileInfo.metadata().hashEqualsContents()) {
            final BytesRef content = fileInfo.metadata().hash();
            return new ByteArrayIndexInput("ByteArrayIndexInput(" + name + ')', content.bytes, content.offset, content.length);
        }
        if (context == Store.READONCE_CHECKSUM) {
            return ChecksumBlobContainerIndexInput.create(fileInfo.physicalName(), fileInfo.length(), fileInfo.checksum(), context);
        }

        final String ext = getNonNullFileExt(name);
        final IndexInputStats inputStats = stats.computeIfAbsent(ext, n -> {
            final IndexInputStats.Counter counter = new IndexInputStats.Counter();
            for (BlobStoreIndexShardSnapshot.FileInfo file : files()) {
                if (ext.equals(getNonNullFileExt(file.physicalName()))) {
                    counter.add(file.length());
                }
            }
            return createIndexInputStats(counter.count(), counter.total(), counter.min(), counter.max());
        });
        if (useCache && isExcludedFromCache(name) == false) {
            if (partial) {
                return new FrozenIndexInput(
                    name,
                    this,
                    fileInfo,
                    context,
                    inputStats,
                    frozenCacheService.getRangeSize(),
                    frozenCacheService.getRecoveryRangeSize()
                );
            } else {
                return new CachedBlobContainerIndexInput(
                    name,
                    this,
                    fileInfo,
                    context,
                    inputStats,
                    cacheService.getRangeSize(),
                    cacheService.getRecoveryRangeSize()
                );
            }
        } else {
            return new DirectBlobContainerIndexInput(name, this, fileInfo, context, inputStats, getUncachedChunkSize());
        }
    }

    static String getNonNullFileExt(String name) {
        final String ext = IndexFileNames.getExtension(name);
        return ext == null ? "" : ext;
    }

    private long getUncachedChunkSize() {
        if (uncachedChunkSize < 0) {
            return blobContainer().readBlobPreferredLength();
        } else {
            return uncachedChunkSize;
        }
    }

    private boolean isExcludedFromCache(String name) {
        final String ext = IndexFileNames.getExtension(name);
        return ext != null && excludedFileTypes.contains(ext);
    }

    public boolean isRecoveryFinalized() {
        SearchableSnapshotRecoveryState recoveryState = this.recoveryState;
        if (recoveryState == null) return false;
        RecoveryState.Stage stage = recoveryState.getStage();
        return stage == RecoveryState.Stage.DONE || stage == RecoveryState.Stage.FINALIZE;
    }

    @Override
    public String toString() {
        return this.getClass().getSimpleName() + "(snapshotId=" + snapshotId + ", indexId=" + indexId + " shardId=" + shardId + ')';
    }

    private void cleanExistingRegularShardFiles() {
        try {
            IOUtils.rm(shardPath.resolveIndex(), shardPath.resolveTranslog());
        } catch (IOException e) {
            throw new UncheckedIOException(e);
        }
    }

    /**
     * Waits for the eviction of cache files associated with the current searchable snapshot shard to be processed in case a
     * previous instance of that same shard has been marked as evicted on this node.
     */
    private void waitForPendingEvictions() {
        assert Thread.holdsLock(this);
        cacheService.waitForCacheFilesEvictionIfNeeded(snapshotId.getUUID(), indexId.getName(), shardId);
    }

    private void prewarmCache(ActionListener<Void> listener) {
        if (prewarmCache == false) {
            recoveryState.setPreWarmComplete();
            listener.onResponse(null);
            return;
        }

        final BlockingQueue<Tuple<ActionListener<Void>, CheckedRunnable<Exception>>> queue = new LinkedBlockingQueue<>();
        final Executor executor = prewarmExecutor();

        final GroupedActionListener<Void> completionListener = new GroupedActionListener<>(ActionListener.wrap(voids -> {
            recoveryState.setPreWarmComplete();
            listener.onResponse(null);
        }, listener::onFailure), snapshot().totalFileCount());

        for (BlobStoreIndexShardSnapshot.FileInfo file : snapshot().indexFiles()) {
            boolean hashEqualsContents = file.metadata().hashEqualsContents();
            if (hashEqualsContents || isExcludedFromCache(file.physicalName())) {
                if (hashEqualsContents) {
                    recoveryState.getIndex().addFileDetail(file.physicalName(), file.length(), true);
                } else {
                    recoveryState.ignoreFile(file.physicalName());
                }
                completionListener.onResponse(null);
                continue;
            }
            recoveryState.getIndex().addFileDetail(file.physicalName(), file.length(), false);
            boolean submitted = false;
            try {
                final IndexInput input = openInput(file.physicalName(), CachedBlobContainerIndexInput.CACHE_WARMING_CONTEXT);
                assert input instanceof CachedBlobContainerIndexInput : "expected cached index input but got " + input.getClass();

                final int numberOfParts = file.numberOfParts();
                final StepListener<Collection<Void>> fileCompletionListener = new StepListener<>();
                fileCompletionListener.addListener(completionListener.map(voids -> null));
                fileCompletionListener.whenComplete(voids -> {
                    logger.debug("{} file [{}] prewarmed", shardId, file.physicalName());
                    input.close();
                }, e -> {
                    logger.warn(() -> new ParameterizedMessage("{} prewarming failed for file [{}]", shardId, file.physicalName()), e);
                    IOUtils.closeWhileHandlingException(input);
                });

                final GroupedActionListener<Void> partsListener = new GroupedActionListener<>(fileCompletionListener, numberOfParts);
                submitted = true;
                for (int p = 0; p < numberOfParts; p++) {
                    final int part = p;
                    queue.add(Tuple.tuple(partsListener, () -> {
                        ensureOpen();

                        logger.trace("{} warming cache for [{}] part [{}/{}]", shardId, file.physicalName(), part + 1, numberOfParts);
                        final long startTimeInNanos = statsCurrentTimeNanosSupplier.getAsLong();
                        final long persistentCacheLength = ((CachedBlobContainerIndexInput) input).prefetchPart(part).v1();
                        if (persistentCacheLength == file.length()) {
                            recoveryState.markIndexFileAsReused(file.physicalName());
                        } else {
                            recoveryState.getIndex().addRecoveredBytesToFile(file.physicalName(), file.partBytes(part));
                        }

                        logger.trace(
                            () -> new ParameterizedMessage(
                                "{} part [{}/{}] of [{}] warmed in [{}] ms",
                                shardId,
                                part + 1,
                                numberOfParts,
                                file.physicalName(),
                                TimeValue.timeValueNanos(statsCurrentTimeNanosSupplier.getAsLong() - startTimeInNanos).millis()
                            )
                        );
                    }));
                }
            } catch (IOException e) {
                logger.warn(() -> new ParameterizedMessage("{} unable to prewarm file [{}]", shardId, file.physicalName()), e);
                if (submitted == false) {
                    completionListener.onFailure(e);
                }
            }
        }

        logger.debug("{} warming shard cache for [{}] files", shardId, queue.size());

        // Start as many workers as fit into the prewarming pool at once at the most
        final int workers = Math.min(threadPool.info(SearchableSnapshots.CACHE_PREWARMING_THREAD_POOL_NAME).getMax(), queue.size());
        for (int i = 0; i < workers; ++i) {
            prewarmNext(executor, queue);
        }
    }

    private void prewarmNext(final Executor executor, final BlockingQueue<Tuple<ActionListener<Void>, CheckedRunnable<Exception>>> queue) {
        try {
            final Tuple<ActionListener<Void>, CheckedRunnable<Exception>> next = queue.poll(0L, TimeUnit.MILLISECONDS);
            if (next == null) {
                return;
            }
            executor.execute(ActionRunnable.run(ActionListener.runAfter(next.v1(), () -> prewarmNext(executor, queue)), next.v2()));
        } catch (InterruptedException e) {
            Thread.currentThread().interrupt();
            logger.warn(() -> new ParameterizedMessage("{} prewarming worker has been interrupted", shardId), e);
        }
    }

    public static Directory create(
        RepositoriesService repositories,
        CacheService cache,
        IndexSettings indexSettings,
        ShardPath shardPath,
        LongSupplier currentTimeNanosSupplier,
        ThreadPool threadPool,
        BlobStoreCacheService blobStoreCacheService,
        FrozenCacheService frozenCacheService
    ) throws IOException {

        if (SNAPSHOT_REPOSITORY_NAME_SETTING.exists(indexSettings.getSettings()) == false
            || SNAPSHOT_INDEX_NAME_SETTING.exists(indexSettings.getSettings()) == false
            || SNAPSHOT_INDEX_ID_SETTING.exists(indexSettings.getSettings()) == false
            || SNAPSHOT_SNAPSHOT_NAME_SETTING.exists(indexSettings.getSettings()) == false
            || SNAPSHOT_SNAPSHOT_ID_SETTING.exists(indexSettings.getSettings()) == false) {

            throw new IllegalArgumentException(
                "directly setting ["
                    + INDEX_STORE_TYPE_SETTING.getKey()
                    + "] to ["
                    + SEARCHABLE_SNAPSHOT_STORE_TYPE
                    + "] is not permitted; use the mount snapshot API instead"
            );
        }

        if (indexSettings.hasCustomDataPath()) {
            // cache management requires the shard data path to be in a non-custom location
            throw new IllegalArgumentException(
                "setting ["
                    + IndexMetadata.INDEX_DATA_PATH_SETTING.getKey()
                    + "] is not permitted on searchable snapshots, but was ["
                    + IndexMetadata.INDEX_DATA_PATH_SETTING.get(indexSettings.getSettings())
                    + "]"
            );
        }

        Repository repository;
        final String repositoryName;
        if (SNAPSHOT_REPOSITORY_UUID_SETTING.exists(indexSettings.getSettings())) {
            repository = repositoryByUuid(
                repositories.getRepositories(),
                SNAPSHOT_REPOSITORY_UUID_SETTING.get(indexSettings.getSettings()),
                SNAPSHOT_REPOSITORY_NAME_SETTING.get(indexSettings.getSettings())
            );
            repositoryName = repository.getMetadata().name();
        } else {
            // repository containing pre-7.12 snapshots has no UUID so we assume it matches by name
            repositoryName = SNAPSHOT_REPOSITORY_NAME_SETTING.get(indexSettings.getSettings());
            repository = repositories.repository(repositoryName);
            assert repository.getMetadata().name().equals(repositoryName) : repository.getMetadata().name() + " vs " + repositoryName;
        }

        final BlobStoreRepository blobStoreRepository = SearchableSnapshots.getSearchableRepository(repository);

        final IndexId indexId = new IndexId(
            SNAPSHOT_INDEX_NAME_SETTING.get(indexSettings.getSettings()),
            SNAPSHOT_INDEX_ID_SETTING.get(indexSettings.getSettings())
        );
        final SnapshotId snapshotId = new SnapshotId(
            SNAPSHOT_SNAPSHOT_NAME_SETTING.get(indexSettings.getSettings()),
            SNAPSHOT_SNAPSHOT_ID_SETTING.get(indexSettings.getSettings())
        );

        final LazyInitializable<BlobContainer, RuntimeException> lazyBlobContainer = new LazyInitializable<>(
            () -> new RateLimitingBlobContainer(
                blobStoreRepository,
                blobStoreRepository.shardContainer(indexId, shardPath.getShardId().id())
            )
        );
        final LazyInitializable<BlobStoreIndexShardSnapshot, RuntimeException> lazySnapshot = new LazyInitializable<>(
            () -> blobStoreRepository.loadShardSnapshot(lazyBlobContainer.getOrCompute(), snapshotId)
        );

        final Path cacheDir = CacheService.getShardCachePath(shardPath).resolve(snapshotId.getUUID());
        Files.createDirectories(cacheDir);

        return new InMemoryNoOpCommitDirectory(
            new SearchableSnapshotDirectory(
                lazyBlobContainer::getOrCompute,
                lazySnapshot::getOrCompute,
                blobStoreCacheService,
                repositoryName,
                snapshotId,
                indexId,
                shardPath.getShardId(),
                indexSettings.getSettings(),
                currentTimeNanosSupplier,
                cache,
                cacheDir,
                shardPath,
                threadPool,
                frozenCacheService
            )
        );
    }

    public static SearchableSnapshotDirectory unwrapDirectory(Directory dir) {
        while (dir != null) {
            if (dir instanceof SearchableSnapshotDirectory) {
                return (SearchableSnapshotDirectory) dir;
            } else if (dir instanceof InMemoryNoOpCommitDirectory) {
                dir = ((InMemoryNoOpCommitDirectory) dir).getRealDirectory();
            } else if (dir instanceof FilterDirectory) {
                dir = ((FilterDirectory) dir).getDelegate();
            } else {
                dir = null;
            }
        }
        return null;
    }

    public ByteRange getBlobCacheByteRange(String fileName, long fileLength) {
        return blobStoreCacheService.computeBlobCacheByteRange(shardId, fileName, fileLength, blobStoreCacheMaxLength);
    }

    public CachedBlob getCachedBlob(String name, ByteRange range) {
        return blobStoreCacheService.get(repository, snapshotId, indexId, shardId, name, range);
    }

    public void putCachedBlob(String name, ByteRange range, BytesReference content, ActionListener<Void> listener) {
        blobStoreCacheService.putAsync(
            repository,
            snapshotId,
            indexId,
            shardId,
            name,
            range,
            content,
            threadPool.absoluteTimeInMillis(),
            listener
        );
    }

    public FrozenCacheFile getFrozenCacheFile(String fileName, long length) {
        return frozenCacheService.getFrozenCacheFile(createCacheKey(fileName), length);
    }

    private static Repository repositoryByUuid(Map<String, Repository> repositories, String repositoryUuid, String originalName) {
        for (Repository repository : repositories.values()) {
            if (repository.getMetadata().uuid().equals(repositoryUuid)) {
                return repository;
            }
        }
        throw new RepositoryMissingException("uuid [" + repositoryUuid + "], original name [" + originalName + "]");
    }

    /**
     * A {@link FilterBlobContainer} that uses {@link BlobStoreRepository#maybeRateLimitRestores(InputStream)} to limit the rate at which
     * blobs are read from the repository.
     */
    private static class RateLimitingBlobContainer extends FilterBlobContainer {

        private final BlobStoreRepository blobStoreRepository;

        RateLimitingBlobContainer(BlobStoreRepository blobStoreRepository, BlobContainer blobContainer) {
            super(blobContainer);
            this.blobStoreRepository = blobStoreRepository;
        }

        @Override
        protected BlobContainer wrapChild(BlobContainer child) {
            return new RateLimitingBlobContainer(blobStoreRepository, child);
        }

        @Override
        public InputStream readBlob(String blobName) throws IOException {
            return blobStoreRepository.maybeRateLimitRestores(super.readBlob(blobName));
        }

        @Override
        public InputStream readBlob(String blobName, long position, long length) throws IOException {
            return blobStoreRepository.maybeRateLimitRestores(super.readBlob(blobName, position, length));
        }
    }
}<|MERGE_RESOLUTION|>--- conflicted
+++ resolved
@@ -211,13 +211,8 @@
         assert snapshotRecoveryState != null;
         assert snapshotRecoveryState instanceof SearchableSnapshotRecoveryState;
         assert snapshotRecoveryState.getRecoverySource().getType() == RecoverySource.Type.SNAPSHOT
-<<<<<<< HEAD
-            || snapshotRecoveryState.getRecoverySource().getType() == RecoverySource.Type.PEER : snapshotRecoveryState.getRecoverySource()
-                .getType();
-=======
             || snapshotRecoveryState.getRecoverySource().getType() == RecoverySource.Type.PEER
             : snapshotRecoveryState.getRecoverySource().getType();
->>>>>>> 0c9af500
         assert assertCurrentThreadMayLoadSnapshot();
         // noinspection ConstantConditions in case assertions are disabled
         if (snapshotRecoveryState instanceof SearchableSnapshotRecoveryState == false) {
