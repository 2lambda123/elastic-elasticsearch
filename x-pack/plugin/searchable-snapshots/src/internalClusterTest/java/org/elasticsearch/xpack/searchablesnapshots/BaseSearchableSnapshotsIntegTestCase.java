/*
 * Copyright Elasticsearch B.V. and/or licensed to Elasticsearch B.V. under one
 * or more contributor license agreements. Licensed under the Elastic License
 * 2.0; you may not use this file except in compliance with the Elastic License
 * 2.0.
 */

/*
 * Copyright Elasticsearch B.V. and/or licensed to Elasticsearch B.V. under one
 * or more contributor license agreements. Licensed under the Elastic License
 * 2.0 and the Server Side Public License, v 1; you may not use this file except
 * in compliance with, at your election, the Elastic License 2.0 or the Server
 * Side Public License, v 1.
 */
package org.elasticsearch.xpack.searchablesnapshots;

import org.elasticsearch.action.admin.cluster.snapshots.restore.RestoreSnapshotResponse;
import org.elasticsearch.action.index.IndexRequestBuilder;
import org.elasticsearch.common.Strings;
import org.elasticsearch.common.settings.Settings;
import org.elasticsearch.common.unit.ByteSizeUnit;
import org.elasticsearch.common.unit.ByteSizeValue;
import org.elasticsearch.index.IndexSettings;
import org.elasticsearch.plugins.Plugin;
import org.elasticsearch.snapshots.AbstractSnapshotIntegTestCase;
<<<<<<< HEAD
import org.elasticsearch.snapshots.SharedCacheConfiguration;
import org.elasticsearch.snapshots.SnapshotsService;
=======
>>>>>>> 36683a45
import org.elasticsearch.xpack.core.searchablesnapshots.MountSearchableSnapshotAction;
import org.elasticsearch.xpack.core.searchablesnapshots.MountSearchableSnapshotRequest;
import org.elasticsearch.xpack.core.searchablesnapshots.MountSearchableSnapshotRequest.Storage;
import org.elasticsearch.xpack.searchablesnapshots.cache.CacheService;

import java.util.ArrayList;
import java.util.Collection;
import java.util.List;
import java.util.Locale;

import static org.elasticsearch.license.LicenseService.SELF_GENERATED_LICENSE_TYPE;
import static org.elasticsearch.test.hamcrest.ElasticsearchAssertions.assertAcked;
import static org.hamcrest.Matchers.equalTo;

public abstract class BaseSearchableSnapshotsIntegTestCase extends AbstractSnapshotIntegTestCase {
    @Override
    protected boolean addMockInternalEngine() {
        return false;
    }

    @Override
    protected Collection<Class<? extends Plugin>> nodePlugins() {
        return List.of(LocalStateSearchableSnapshots.class);
    }

    @Override
    protected Settings nodeSettings(int nodeOrdinal) {
        final Settings.Builder builder = Settings.builder()
            .put(super.nodeSettings(nodeOrdinal))
            .put(SELF_GENERATED_LICENSE_TYPE.getKey(), "trial");
        if (randomBoolean()) {
            builder.put(CacheService.SNAPSHOT_CACHE_SIZE_SETTING.getKey(), new ByteSizeValue(randomIntBetween(1, 10), ByteSizeUnit.MB));
        }
        if (randomBoolean()) {
            builder.put(
                CacheService.SNAPSHOT_CACHE_RANGE_SIZE_SETTING.getKey(),
                rarely()
                    ? new ByteSizeValue(randomIntBetween(4, 1024), ByteSizeUnit.KB)
                    : new ByteSizeValue(randomIntBetween(1, 10), ByteSizeUnit.MB)
            );
        }
        builder.put(
<<<<<<< HEAD
            SnapshotsService.SNAPSHOT_CACHE_REGION_SIZE_SETTING.getKey(),
            ByteSizeValue.ofBytes(
                randomLongBetween(SharedCacheConfiguration.SMALL_REGION_SIZE + 1, SharedCacheConfiguration.SMALL_REGION_SIZE * 2)
            )
        );
        if (randomBoolean()) {
            builder.put(
                SnapshotsService.SHARED_CACHE_RANGE_SIZE_SETTING.getKey(),
                ByteSizeValue.ofBytes(
                    randomLongBetween(SharedCacheConfiguration.SMALL_REGION_SIZE + 1, SharedCacheConfiguration.SMALL_REGION_SIZE * 2)
                )
=======
            FrozenCacheService.SNAPSHOT_CACHE_SIZE_SETTING.getKey(),
            rarely()
                ? randomBoolean()
                    ? new ByteSizeValue(randomIntBetween(0, 10), ByteSizeUnit.KB)
                    : new ByteSizeValue(randomIntBetween(0, 1000), ByteSizeUnit.BYTES)
                : new ByteSizeValue(randomIntBetween(1, 10), ByteSizeUnit.MB)
        );
        builder.put(
            FrozenCacheService.SNAPSHOT_CACHE_REGION_SIZE_SETTING.getKey(),
            rarely()
                ? new ByteSizeValue(randomIntBetween(4, 1024), ByteSizeUnit.KB)
                : new ByteSizeValue(randomIntBetween(1, 10), ByteSizeUnit.MB)
        );
        if (randomBoolean()) {
            builder.put(
                FrozenCacheService.SHARED_CACHE_RANGE_SIZE_SETTING.getKey(),
                rarely()
                    ? new ByteSizeValue(randomIntBetween(4, 1024), ByteSizeUnit.KB)
                    : new ByteSizeValue(randomIntBetween(1, 10), ByteSizeUnit.MB)
>>>>>>> 36683a45
            );
        }
        if (randomBoolean()) {
            builder.put(
                SnapshotsService.FROZEN_CACHE_RECOVERY_RANGE_SIZE_SETTING.getKey(),
                new ByteSizeValue(randomIntBetween(4, 1024), ByteSizeUnit.KB)
            );
        }
        // TODO: fix size == 0 behavior
        builder.put(SnapshotsService.SNAPSHOT_CACHE_SIZE_SETTING.getKey(), ByteSizeValue.ofMb(10));
        return builder.build();
    }

    protected String mountSnapshot(String repositoryName, String snapshotName, String indexName, Settings restoredIndexSettings)
        throws Exception {
        final String restoredIndexName = randomBoolean() ? indexName : randomAlphaOfLength(10).toLowerCase(Locale.ROOT);
        mountSnapshot(repositoryName, snapshotName, indexName, restoredIndexName, restoredIndexSettings);
        return restoredIndexName;
    }

    protected void mountSnapshot(
        String repositoryName,
        String snapshotName,
        String indexName,
        String restoredIndexName,
        Settings restoredIndexSettings
    ) throws Exception {
        mountSnapshot(repositoryName, snapshotName, indexName, restoredIndexName, restoredIndexSettings, Storage.FULL_COPY);
    }

    protected void mountSnapshot(
        String repositoryName,
        String snapshotName,
        String indexName,
        String restoredIndexName,
        Settings restoredIndexSettings,
        final Storage storage
    ) throws Exception {
        final MountSearchableSnapshotRequest mountRequest = new MountSearchableSnapshotRequest(
            restoredIndexName,
            repositoryName,
            snapshotName,
            indexName,
            Settings.builder()
                .put(IndexSettings.INDEX_CHECK_ON_STARTUP.getKey(), Boolean.FALSE.toString())
                .put(restoredIndexSettings)
                .build(),
            Strings.EMPTY_ARRAY,
            true,
            storage
        );

        final RestoreSnapshotResponse restoreResponse = client().execute(MountSearchableSnapshotAction.INSTANCE, mountRequest).actionGet();
        assertThat(restoreResponse.getRestoreInfo().successfulShards(), equalTo(getNumShards(restoredIndexName).numPrimaries));
        assertThat(restoreResponse.getRestoreInfo().failedShards(), equalTo(0));
    }

    protected void createAndPopulateIndex(String indexName, Settings.Builder settings) throws InterruptedException {
        assertAcked(prepareCreate(indexName, settings));
        ensureGreen(indexName);
        populateIndex(indexName, 100);
    }

    protected void populateIndex(String indexName, int maxIndexRequests) throws InterruptedException {
        final List<IndexRequestBuilder> indexRequestBuilders = new ArrayList<>();
        // This index does not permit dynamic fields, so we can only use defined field names
        final String key = indexName.equals(SearchableSnapshotsConstants.SNAPSHOT_BLOB_CACHE_INDEX) ? "type" : "foo";
        for (int i = between(10, maxIndexRequests); i >= 0; i--) {
            indexRequestBuilders.add(client().prepareIndex(indexName).setSource(key, randomBoolean() ? "bar" : "baz"));
        }
        indexRandom(true, true, indexRequestBuilders);
        refresh(indexName);
        if (randomBoolean()) {
            assertThat(
                client().admin().indices().prepareForceMerge(indexName).setOnlyExpungeDeletes(true).setFlush(true).get().getFailedShards(),
                equalTo(0)
            );
        }
    }
}<|MERGE_RESOLUTION|>--- conflicted
+++ resolved
@@ -23,11 +23,8 @@
 import org.elasticsearch.index.IndexSettings;
 import org.elasticsearch.plugins.Plugin;
 import org.elasticsearch.snapshots.AbstractSnapshotIntegTestCase;
-<<<<<<< HEAD
-import org.elasticsearch.snapshots.SharedCacheConfiguration;
-import org.elasticsearch.snapshots.SnapshotsService;
-=======
->>>>>>> 36683a45
+import org.elasticsearch.xpack.searchablesnapshots.cache.FrozenCacheService;
+import org.elasticsearch.xpack.searchablesnapshots.cache.SharedCacheConfiguration;
 import org.elasticsearch.xpack.core.searchablesnapshots.MountSearchableSnapshotAction;
 import org.elasticsearch.xpack.core.searchablesnapshots.MountSearchableSnapshotRequest;
 import org.elasticsearch.xpack.core.searchablesnapshots.MountSearchableSnapshotRequest.Storage;
@@ -70,49 +67,27 @@
             );
         }
         builder.put(
-<<<<<<< HEAD
-            SnapshotsService.SNAPSHOT_CACHE_REGION_SIZE_SETTING.getKey(),
+            FrozenCacheService.SNAPSHOT_CACHE_REGION_SIZE_SETTING.getKey(),
             ByteSizeValue.ofBytes(
                 randomLongBetween(SharedCacheConfiguration.SMALL_REGION_SIZE + 1, SharedCacheConfiguration.SMALL_REGION_SIZE * 2)
             )
         );
         if (randomBoolean()) {
             builder.put(
-                SnapshotsService.SHARED_CACHE_RANGE_SIZE_SETTING.getKey(),
+                FrozenCacheService.SHARED_CACHE_RANGE_SIZE_SETTING.getKey(),
                 ByteSizeValue.ofBytes(
                     randomLongBetween(SharedCacheConfiguration.SMALL_REGION_SIZE + 1, SharedCacheConfiguration.SMALL_REGION_SIZE * 2)
                 )
-=======
-            FrozenCacheService.SNAPSHOT_CACHE_SIZE_SETTING.getKey(),
-            rarely()
-                ? randomBoolean()
-                    ? new ByteSizeValue(randomIntBetween(0, 10), ByteSizeUnit.KB)
-                    : new ByteSizeValue(randomIntBetween(0, 1000), ByteSizeUnit.BYTES)
-                : new ByteSizeValue(randomIntBetween(1, 10), ByteSizeUnit.MB)
-        );
-        builder.put(
-            FrozenCacheService.SNAPSHOT_CACHE_REGION_SIZE_SETTING.getKey(),
-            rarely()
-                ? new ByteSizeValue(randomIntBetween(4, 1024), ByteSizeUnit.KB)
-                : new ByteSizeValue(randomIntBetween(1, 10), ByteSizeUnit.MB)
-        );
-        if (randomBoolean()) {
-            builder.put(
-                FrozenCacheService.SHARED_CACHE_RANGE_SIZE_SETTING.getKey(),
-                rarely()
-                    ? new ByteSizeValue(randomIntBetween(4, 1024), ByteSizeUnit.KB)
-                    : new ByteSizeValue(randomIntBetween(1, 10), ByteSizeUnit.MB)
->>>>>>> 36683a45
             );
         }
         if (randomBoolean()) {
             builder.put(
-                SnapshotsService.FROZEN_CACHE_RECOVERY_RANGE_SIZE_SETTING.getKey(),
+                FrozenCacheService.FROZEN_CACHE_RECOVERY_RANGE_SIZE_SETTING.getKey(),
                 new ByteSizeValue(randomIntBetween(4, 1024), ByteSizeUnit.KB)
             );
         }
         // TODO: fix size == 0 behavior
-        builder.put(SnapshotsService.SNAPSHOT_CACHE_SIZE_SETTING.getKey(), ByteSizeValue.ofMb(10));
+        builder.put(FrozenCacheService.SNAPSHOT_CACHE_SIZE_SETTING.getKey(), ByteSizeValue.ofMb(10));
         return builder.build();
     }
 
