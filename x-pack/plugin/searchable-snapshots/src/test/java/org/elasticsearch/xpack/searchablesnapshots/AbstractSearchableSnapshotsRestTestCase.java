/*
 * Copyright Elasticsearch B.V. and/or licensed to Elasticsearch B.V. under one
 * or more contributor license agreements. Licensed under the Elastic License;
 * you may not use this file except in compliance with the Elastic License.
 */
package org.elasticsearch.xpack.searchablesnapshots;

import org.apache.http.client.methods.HttpDelete;
import org.apache.http.client.methods.HttpGet;
import org.apache.http.client.methods.HttpPost;
import org.elasticsearch.client.Request;
import org.elasticsearch.client.Response;
import org.elasticsearch.client.ResponseException;
import org.elasticsearch.cluster.metadata.IndexMetadata;
import org.elasticsearch.common.Strings;
import org.elasticsearch.common.settings.Settings;
import org.elasticsearch.common.xcontent.ToXContent;
import org.elasticsearch.common.xcontent.XContentBuilder;
import org.elasticsearch.common.xcontent.json.JsonXContent;
import org.elasticsearch.common.xcontent.support.XContentMapValues;
import org.elasticsearch.index.query.QueryBuilder;
import org.elasticsearch.index.query.QueryBuilders;
import org.elasticsearch.rest.RestStatus;
import org.elasticsearch.search.builder.SearchSourceBuilder;
import org.elasticsearch.test.rest.ESRestTestCase;

import java.io.IOException;
import java.util.List;
import java.util.Locale;
import java.util.Map;
import java.util.function.Function;

import static org.hamcrest.Matchers.equalTo;
import static org.hamcrest.Matchers.greaterThan;

public abstract class AbstractSearchableSnapshotsRestTestCase extends ESRestTestCase {

    protected abstract String repositoryType();

    protected abstract Settings repositorySettings();

    private void runSearchableSnapshotsTest(SearchableSnapshotsTestCaseBody testCaseBody) throws Exception {
        final String repositoryType = repositoryType();
        final Settings repositorySettings = repositorySettings();

        final String repository = "repository";
        logger.info("creating repository [{}] of type [{}]", repository, repositoryType);
        registerRepository(repository, repositoryType, true, repositorySettings);

        final String indexName = randomAlphaOfLength(10).toLowerCase(Locale.ROOT);
        final int numberOfShards = randomIntBetween(1, 5);

        logger.info("creating index [{}]", indexName);
        createIndex(
            indexName,
            Settings.builder()
                .put(IndexMetadata.SETTING_NUMBER_OF_SHARDS, numberOfShards)
                .put(IndexMetadata.SETTING_NUMBER_OF_REPLICAS, 0)
                .build()
        );
        ensureGreen(indexName);

        final int numDocs = randomIntBetween(1, 500);
        logger.info("indexing [{}] documents", numDocs);

        final StringBuilder bulkBody = new StringBuilder();
        for (int i = 0; i < numDocs; i++) {
            bulkBody.append("{\"index\":{\"_id\":\"").append(i).append("\"}}\n");
            bulkBody.append("{\"field\":").append(i).append(",\"text\":\"Document number ").append(i).append("\"}\n");
        }

        final Request documents = new Request(HttpPost.METHOD_NAME, '/' + indexName + "/_bulk");
        documents.addParameter("refresh", Boolean.TRUE.toString());
        documents.setJsonEntity(bulkBody.toString());
        assertOK(client().performRequest(documents));

        if (randomBoolean()) {
            final StringBuilder bulkUpdateBody = new StringBuilder();
            for (int i = 0; i < randomIntBetween(1, numDocs); i++) {
                bulkUpdateBody.append("{\"update\":{\"_id\":\"").append(i).append("\"}}\n");
                bulkUpdateBody.append("{\"doc\":{").append("\"text\":\"Updated document number ").append(i).append("\"}}\n");
            }

            final Request bulkUpdate = new Request(HttpPost.METHOD_NAME, '/' + indexName + "/_bulk");
            bulkUpdate.addParameter("refresh", Boolean.TRUE.toString());
            bulkUpdate.setJsonEntity(bulkUpdateBody.toString());
            assertOK(client().performRequest(bulkUpdate));
        }

        logger.info("force merging index [{}]", indexName);
        forceMerge(indexName, randomBoolean(), randomBoolean());

        final String snapshot = "searchable-snapshot";

        // Remove the snapshots, if a previous test failed to delete them. This is
        // useful for third party tests that runs the test against a real external service.
        deleteSnapshot(repository, snapshot, true);

        logger.info("creating snapshot [{}]", snapshot);
        createSnapshot(repository, snapshot, true);

        logger.info("deleting index [{}]", indexName);
        deleteIndex(indexName);

        final String restoredIndexName = randomBoolean() ? indexName : randomAlphaOfLength(10).toLowerCase(Locale.ROOT);
        logger.info("restoring index [{}] from snapshot [{}] as [{}]", indexName, snapshot, restoredIndexName);
        mountSnapshot(repository, snapshot, true, indexName, restoredIndexName, Settings.EMPTY);

        ensureGreen(restoredIndexName);

        final Number count = count(restoredIndexName);
        assertThat("Wrong index count for index " + restoredIndexName, count.intValue(), equalTo(numDocs));

        testCaseBody.runTest(restoredIndexName, numDocs);

        logger.info("deleting snapshot [{}]", snapshot);
        deleteSnapshot(repository, snapshot, false);
    }

    public void testSearchResults() throws Exception {
        runSearchableSnapshotsTest((restoredIndexName, numDocs) -> {
            for (int i = 0; i < 10; i++) {
                assertSearchResults(restoredIndexName, numDocs, randomFrom(Boolean.TRUE, Boolean.FALSE, null));
            }
        });
    }

    public void testSearchResultsWhenFrozen() throws Exception {
        runSearchableSnapshotsTest((restoredIndexName, numDocs) -> {
            final Request freezeRequest = new Request(HttpPost.METHOD_NAME, restoredIndexName + "/_freeze");
            assertOK(client().performRequest(freezeRequest));
            ensureGreen(restoredIndexName);
            for (int i = 0; i < 10; i++) {
                assertSearchResults(restoredIndexName, numDocs, Boolean.FALSE);
            }
        });
    }

    public void testCloseAndReopen() throws Exception {
        runSearchableSnapshotsTest((restoredIndexName, numDocs) -> {
            final Request closeRequest = new Request(HttpPost.METHOD_NAME, restoredIndexName + "/_close");
            assertOK(client().performRequest(closeRequest));
            ensureGreen(restoredIndexName);

            final Request openRequest = new Request(HttpPost.METHOD_NAME, restoredIndexName + "/_open");
            assertOK(client().performRequest(openRequest));
            ensureGreen(restoredIndexName);

            for (int i = 0; i < 10; i++) {
                assertSearchResults(restoredIndexName, numDocs, randomFrom(Boolean.TRUE, Boolean.FALSE, null));
            }
        });
    }

    public void testStats() throws Exception {
        runSearchableSnapshotsTest((restoredIndexName, numDocs) -> {
            final Map<String, Object> stats = searchableSnapshotStats(restoredIndexName);
            assertThat("Expected searchable snapshots stats for [" + restoredIndexName + ']', stats.size(), greaterThan(0));

            final int nbShards = Integer.valueOf(extractValue(indexSettings(restoredIndexName), IndexMetadata.SETTING_NUMBER_OF_SHARDS));
            assertThat("Expected searchable snapshots stats for " + nbShards + " shards but got " + stats, stats.size(), equalTo(nbShards));
        });
    }

    public void testClearCache() throws Exception {
        @SuppressWarnings("unchecked")
        final Function<Map<?, ?>, Long> sumCachedBytesWritten = stats -> stats.values()
            .stream()
            .filter(o -> o instanceof List)
            .flatMap(o -> ((List) o).stream())
            .filter(o -> o instanceof Map)
            .map(o -> ((Map<?, ?>) o).get("files"))
            .filter(o -> o instanceof List)
            .flatMap(o -> ((List) o).stream())
            .filter(o -> o instanceof Map)
            .map(o -> ((Map<?, ?>) o).get("cached_bytes_written"))
            .filter(o -> o instanceof Map)
            .map(o -> ((Map<?, ?>) o).get("sum"))
            .mapToLong(o -> ((Number) o).longValue())
            .sum();

        runSearchableSnapshotsTest((restoredIndexName, numDocs) -> {

            Map<String, Object> searchResults = search(restoredIndexName, QueryBuilders.matchAllQuery(), Boolean.TRUE);
            assertThat(extractValue(searchResults, "hits.total.value"), equalTo(numDocs));

            final long bytesInCacheBeforeClear = sumCachedBytesWritten.apply(searchableSnapshotStats(restoredIndexName));
            assertThat(bytesInCacheBeforeClear, greaterThan(0L));

            clearCache(restoredIndexName);

            final long bytesInCacheAfterClear = sumCachedBytesWritten.apply(searchableSnapshotStats(restoredIndexName));
            assertThat(bytesInCacheAfterClear, equalTo(bytesInCacheBeforeClear));

            searchResults = search(restoredIndexName, QueryBuilders.matchAllQuery(), Boolean.TRUE);
            assertThat(extractValue(searchResults, "hits.total.value"), equalTo(numDocs));

            assertBusy(() -> {
                final long bytesInCacheAfterSearch = sumCachedBytesWritten.apply(searchableSnapshotStats(restoredIndexName));
                assertThat(bytesInCacheAfterSearch, greaterThan(bytesInCacheBeforeClear));
            });
        });
    }

    private void clearCache(String restoredIndexName) throws IOException {
        final Request request = new Request(HttpPost.METHOD_NAME, restoredIndexName + "/_searchable_snapshots/cache/clear");
        assertOK(client().performRequest(request));
    }

    public void assertSearchResults(String indexName, int numDocs, Boolean ignoreThrottled) throws IOException {

        if (randomBoolean()) {
            logger.info("clearing searchable snapshots cache for [{}] before search", indexName);
            clearCache(indexName);
        }

        final int randomTieBreaker = randomIntBetween(0, numDocs - 1);
        Map<String, Object> searchResults;
        switch (randomInt(3)) {
            case 0:
                searchResults = search(indexName, QueryBuilders.termQuery("field", String.valueOf(randomTieBreaker)), ignoreThrottled);
                assertThat(extractValue(searchResults, "hits.total.value"), equalTo(1));
                @SuppressWarnings("unchecked")
                Map<String, Object> searchHit = (Map<String, Object>) ((List<?>) extractValue(searchResults, "hits.hits")).get(0);
                assertThat(extractValue(searchHit, "_index"), equalTo(indexName));
                assertThat(extractValue(searchHit, "_source.field"), equalTo(randomTieBreaker));
                break;
            case 1:
                searchResults = search(indexName, QueryBuilders.rangeQuery("field").lt(randomTieBreaker), ignoreThrottled);
                assertThat(extractValue(searchResults, "hits.total.value"), equalTo(randomTieBreaker));
                break;
            case 2:
                searchResults = search(indexName, QueryBuilders.rangeQuery("field").gte(randomTieBreaker), ignoreThrottled);
                assertThat(extractValue(searchResults, "hits.total.value"), equalTo(numDocs - randomTieBreaker));
                break;
            case 3:
                searchResults = search(indexName, QueryBuilders.matchQuery("text", "document"), ignoreThrottled);
                assertThat(extractValue(searchResults, "hits.total.value"), equalTo(numDocs));
                break;
            default:
                fail("Unsupported randomized search query");
        }
    }

    protected static void deleteSnapshot(String repository, String snapshot, boolean ignoreMissing) throws IOException {
        final Request request = new Request(HttpDelete.METHOD_NAME, "_snapshot/" + repository + '/' + snapshot);
        try {
            final Response response = client().performRequest(request);
            assertAcked("Failed to delete snapshot [" + snapshot + "] in repository [" + repository + "]: " + response, response);
        } catch (IOException e) {
            if (ignoreMissing && e instanceof ResponseException) {
                Response response = ((ResponseException) e).getResponse();
                assertThat(response.getStatusLine().getStatusCode(), equalTo(RestStatus.NOT_FOUND.getStatus()));
                return;
            }
            throw e;
        }
    }

    protected static void mountSnapshot(
        String repository,
        String snapshot,
        boolean waitForCompletion,
        String snapshotIndexName,
        String mountIndexName,
        Settings indexSettings
    ) throws IOException {
        final Request request = new Request(HttpPost.METHOD_NAME, "/_snapshot/" + repository + "/" + snapshot + "/_mount");
        request.addParameter("wait_for_completion", Boolean.toString(waitForCompletion));

        final XContentBuilder builder = JsonXContent.contentBuilder().startObject().field("index", snapshotIndexName);
        if (snapshotIndexName.equals(mountIndexName) == false || randomBoolean()) {
            builder.field("renamed_index", mountIndexName);
        }
        if (indexSettings.isEmpty() == false) {
            builder.startObject("index_settings");
            indexSettings.toXContent(builder, ToXContent.EMPTY_PARAMS);
            builder.endObject();
        }
        builder.endObject();
        request.setJsonEntity(Strings.toString(builder));

        final Response response = client().performRequest(request);
        assertThat(
            "Failed to restore snapshot [" + snapshot + "] in repository [" + repository + "]: " + response,
            response.getStatusLine().getStatusCode(),
            equalTo(RestStatus.OK.getStatus())
        );
    }

    protected static void deleteIndex(String index) throws IOException {
        final Response response = client().performRequest(new Request("DELETE", "/" + index));
        assertAcked("Fail to delete index [" + index + ']', response);
    }

    private static void assertAcked(String message, Response response) throws IOException {
        final int responseStatusCode = response.getStatusLine().getStatusCode();
        assertThat(
            message + ": expecting response code [200] but got [" + responseStatusCode + ']',
            responseStatusCode,
            equalTo(RestStatus.OK.getStatus())
        );
        final Map<String, Object> responseAsMap = responseAsMap(response);
        assertThat(message + ": response is not acknowledged", extractValue(responseAsMap, "acknowledged"), equalTo(Boolean.TRUE));
    }

    protected static void forceMerge(String index, boolean onlyExpungeDeletes, boolean flush) throws IOException {
        final Request request = new Request(HttpPost.METHOD_NAME, '/' + index + "/_forcemerge");
        request.addParameter("only_expunge_deletes", Boolean.toString(onlyExpungeDeletes));
        request.addParameter("flush", Boolean.toString(flush));
        assertOK(client().performRequest(request));
    }

    protected static Number count(String index) throws IOException {
        final Response response = client().performRequest(new Request(HttpPost.METHOD_NAME, '/' + index + "/_count"));
        assertThat(
            "Failed to execute count request on index [" + index + "]: " + response,
            response.getStatusLine().getStatusCode(),
            equalTo(RestStatus.OK.getStatus())
        );

        final Map<String, Object> responseAsMap = responseAsMap(response);
        assertThat(
            "Shard failures when executing count request on index [" + index + "]: " + response,
            extractValue(responseAsMap, "_shards.failed"),
            equalTo(0)
        );
        return (Number) extractValue(responseAsMap, "count");
    }

    protected static Map<String, Object> search(String index, QueryBuilder query, Boolean ignoreThrottled) throws IOException {
        final Request request = new Request(HttpPost.METHOD_NAME, '/' + index + "/_search");
        request.setJsonEntity(new SearchSourceBuilder().trackTotalHits(true).query(query).toString());
        if (ignoreThrottled != null) {
            request.addParameter("ignore_throttled", ignoreThrottled.toString());
        }

        final Response response = client().performRequest(request);
        assertThat(
            "Failed to execute search request on index [" + index + "]: " + response,
            response.getStatusLine().getStatusCode(),
            equalTo(RestStatus.OK.getStatus())
        );

        final Map<String, Object> responseAsMap = responseAsMap(response);
        assertThat(
            "Shard failures when executing search request on index [" + index + "]: " + response,
            extractValue(responseAsMap, "_shards.failed"),
            equalTo(0)
        );
        return responseAsMap;
    }

    protected static Map<String, Object> searchableSnapshotStats(String index) throws IOException {
        final Response response = client().performRequest(new Request(HttpGet.METHOD_NAME, '/' + index + "/_searchable_snapshots/stats"));
        assertThat(
            "Failed to retrieve searchable snapshots stats for on index [" + index + "]: " + response,
            response.getStatusLine().getStatusCode(),
            equalTo(RestStatus.OK.getStatus())
        );

        final Map<String, Object> responseAsMap = responseAsMap(response);
        assertThat(
            "Shard failures when retrieving searchable snapshots stats for index [" + index + "]: " + response,
            extractValue(responseAsMap, "_shards.failed"),
            equalTo(0)
        );
        return extractValue(responseAsMap, "indices." + index + ".shards");
    }

    protected static Map<String, Object> indexSettings(String index) throws IOException {
        final Response response = client().performRequest(new Request(HttpGet.METHOD_NAME, '/' + index));
        assertThat(
            "Failed to get settings on index [" + index + "]: " + response,
            response.getStatusLine().getStatusCode(),
            equalTo(RestStatus.OK.getStatus())
        );
        return extractValue(responseAsMap(response), index + ".settings");
    }

<<<<<<< HEAD
    protected static Map<String, Object> responseAsMap(Response response) throws IOException {
        final XContentType xContentType = XContentType.fromMediaType(response.getEntity().getContentType().getValue());
        assertThat("Unknown XContentType", xContentType, notNullValue());

        BytesReference bytesReference = Streams.readFully(response.getEntity().getContent());

        try (InputStream responseBody = bytesReference.streamInput()) {
            return XContentHelper.convertToMap(xContentType.xContent(), responseBody, true);
        } catch (Exception e) {
            throw new IOException(bytesReference.utf8ToString(), e);
        }
    }

=======
>>>>>>> 69b8fe43
    @SuppressWarnings("unchecked")
    protected static <T> T extractValue(Map<String, Object> map, String path) {
        return (T) XContentMapValues.extractValue(path, map);
    }

    /**
     * The body of a test case, which runs after the searchable snapshot has been created and restored.
     */
    @FunctionalInterface
    interface SearchableSnapshotsTestCaseBody {
        void runTest(String indexName, int numDocs) throws Exception;
    }
}<|MERGE_RESOLUTION|>--- conflicted
+++ resolved
@@ -378,22 +378,6 @@
         return extractValue(responseAsMap(response), index + ".settings");
     }
 
-<<<<<<< HEAD
-    protected static Map<String, Object> responseAsMap(Response response) throws IOException {
-        final XContentType xContentType = XContentType.fromMediaType(response.getEntity().getContentType().getValue());
-        assertThat("Unknown XContentType", xContentType, notNullValue());
-
-        BytesReference bytesReference = Streams.readFully(response.getEntity().getContent());
-
-        try (InputStream responseBody = bytesReference.streamInput()) {
-            return XContentHelper.convertToMap(xContentType.xContent(), responseBody, true);
-        } catch (Exception e) {
-            throw new IOException(bytesReference.utf8ToString(), e);
-        }
-    }
-
-=======
->>>>>>> 69b8fe43
     @SuppressWarnings("unchecked")
     protected static <T> T extractValue(Map<String, Object> map, String path) {
         return (T) XContentMapValues.extractValue(path, map);
