/*
 * Copyright Elasticsearch B.V. and/or licensed to Elasticsearch B.V. under one
 * or more contributor license agreements. Licensed under the Elastic License;
 * you may not use this file except in compliance with the Elastic License.
 */
package org.elasticsearch.index.store;

import org.apache.lucene.codecs.CodecUtil;
import org.apache.lucene.document.Document;
import org.apache.lucene.document.Field;
import org.apache.lucene.document.NumericDocValuesField;
import org.apache.lucene.document.StringField;
import org.apache.lucene.document.TextField;
import org.apache.lucene.index.DirectoryReader;
import org.apache.lucene.index.FieldInfo;
import org.apache.lucene.index.FieldInfos;
import org.apache.lucene.index.IndexCommit;
import org.apache.lucene.index.IndexFileNames;
import org.apache.lucene.index.IndexOptions;
import org.apache.lucene.index.IndexWriter;
import org.apache.lucene.index.IndexWriterConfig;
import org.apache.lucene.index.LeafReader;
import org.apache.lucene.index.SegmentInfos;
import org.apache.lucene.index.Term;
import org.apache.lucene.index.Terms;
import org.apache.lucene.mockfile.FilterFileSystemProvider;
import org.apache.lucene.mockfile.FilterSeekableByteChannel;
import org.apache.lucene.search.CheckHits;
import org.apache.lucene.search.IndexSearcher;
import org.apache.lucene.search.MatchAllDocsQuery;
import org.apache.lucene.search.Query;
import org.apache.lucene.search.TermInSetQuery;
import org.apache.lucene.search.TermQuery;
import org.apache.lucene.search.TermRangeQuery;
import org.apache.lucene.store.Directory;
import org.apache.lucene.store.IOContext;
import org.apache.lucene.store.IndexInput;
import org.apache.lucene.util.BytesRef;
import org.elasticsearch.Version;
import org.elasticsearch.action.support.PlainActionFuture;
import org.elasticsearch.cluster.metadata.IndexMetadata;
import org.elasticsearch.cluster.metadata.RepositoryMetadata;
import org.elasticsearch.cluster.node.DiscoveryNode;
<<<<<<< HEAD
import org.elasticsearch.cluster.routing.RecoverySource;
=======
import org.elasticsearch.cluster.routing.ShardRouting;
>>>>>>> bf80aa1f
import org.elasticsearch.cluster.routing.ShardRoutingState;
import org.elasticsearch.cluster.routing.TestShardRouting;
import org.elasticsearch.common.CheckedBiConsumer;
import org.elasticsearch.common.CheckedFunction;
import org.elasticsearch.common.UUIDs;
import org.elasticsearch.common.blobstore.BlobContainer;
import org.elasticsearch.common.blobstore.BlobPath;
import org.elasticsearch.common.blobstore.fs.FsBlobContainer;
import org.elasticsearch.common.blobstore.fs.FsBlobStore;
import org.elasticsearch.common.io.PathUtils;
import org.elasticsearch.common.io.PathUtilsForTesting;
import org.elasticsearch.common.lease.Releasable;
import org.elasticsearch.common.lease.Releasables;
import org.elasticsearch.common.lucene.BytesRefs;
import org.elasticsearch.common.lucene.Lucene;
import org.elasticsearch.common.lucene.store.ByteArrayIndexInput;
import org.elasticsearch.common.settings.ClusterSettings;
import org.elasticsearch.common.settings.Setting;
import org.elasticsearch.common.settings.Settings;
import org.elasticsearch.common.unit.ByteSizeUnit;
import org.elasticsearch.common.unit.ByteSizeValue;
import org.elasticsearch.common.xcontent.NamedXContentRegistry;
import org.elasticsearch.core.internal.io.IOUtils;
import org.elasticsearch.env.Environment;
import org.elasticsearch.env.NodeEnvironment;
import org.elasticsearch.index.Index;
import org.elasticsearch.index.IndexSettings;
import org.elasticsearch.index.seqno.SequenceNumbers;
import org.elasticsearch.index.shard.ShardId;
import org.elasticsearch.index.shard.ShardPath;
import org.elasticsearch.index.snapshots.IndexShardSnapshotStatus;
import org.elasticsearch.index.snapshots.blobstore.BlobStoreIndexShardSnapshot;
import org.elasticsearch.index.store.cache.TestUtils;
import org.elasticsearch.index.store.cache.TestUtils.NoopBlobStoreCacheService;
import org.elasticsearch.index.store.checksum.ChecksumBlobContainerIndexInput;
import org.elasticsearch.index.translog.Translog;
import org.elasticsearch.indices.recovery.RecoverySettings;
import org.elasticsearch.indices.recovery.RecoveryState;
<<<<<<< HEAD
=======
import org.elasticsearch.indices.recovery.SearchableSnapshotRecoveryState;
>>>>>>> bf80aa1f
import org.elasticsearch.repositories.IndexId;
import org.elasticsearch.repositories.blobstore.BlobStoreRepository;
import org.elasticsearch.repositories.blobstore.BlobStoreTestUtil;
import org.elasticsearch.repositories.fs.FsRepository;
import org.elasticsearch.snapshots.Snapshot;
import org.elasticsearch.snapshots.SnapshotId;
import org.elasticsearch.test.DummyShardLock;
import org.elasticsearch.test.ESTestCase;
import org.elasticsearch.test.IndexSettingsModule;
import org.elasticsearch.threadpool.TestThreadPool;
import org.elasticsearch.threadpool.ThreadPool;
import org.elasticsearch.xpack.searchablesnapshots.SearchableSnapshots;
import org.elasticsearch.xpack.searchablesnapshots.cache.CacheService;
import org.hamcrest.Matcher;

import java.io.Closeable;
import java.io.EOFException;
import java.io.FileNotFoundException;
import java.io.IOException;
import java.io.UncheckedIOException;
import java.nio.ByteBuffer;
import java.nio.channels.SeekableByteChannel;
import java.nio.charset.StandardCharsets;
import java.nio.file.DirectoryStream;
import java.nio.file.FileSystem;
import java.nio.file.Files;
import java.nio.file.NoSuchFileException;
import java.nio.file.OpenOption;
import java.nio.file.Path;
import java.nio.file.StandardOpenOption;
import java.nio.file.attribute.BasicFileAttributes;
import java.nio.file.attribute.FileAttribute;
import java.util.ArrayList;
import java.util.Arrays;
import java.util.HashMap;
import java.util.List;
import java.util.Map;
import java.util.Set;
import java.util.concurrent.Executor;
import java.util.concurrent.ThreadPoolExecutor;
import java.util.stream.Collectors;

import static java.util.Collections.emptyMap;
import static org.elasticsearch.xpack.searchablesnapshots.SearchableSnapshots.SNAPSHOT_CACHE_ENABLED_SETTING;
import static org.elasticsearch.xpack.searchablesnapshots.SearchableSnapshots.SNAPSHOT_CACHE_EXCLUDED_FILE_TYPES_SETTING;
import static org.elasticsearch.xpack.searchablesnapshots.SearchableSnapshots.SNAPSHOT_CACHE_PREWARM_ENABLED_SETTING;
import static org.elasticsearch.xpack.searchablesnapshots.SearchableSnapshots.SNAPSHOT_INDEX_ID_SETTING;
import static org.elasticsearch.xpack.searchablesnapshots.SearchableSnapshots.SNAPSHOT_REPOSITORY_SETTING;
import static org.elasticsearch.xpack.searchablesnapshots.SearchableSnapshots.SNAPSHOT_SNAPSHOT_ID_SETTING;
import static org.elasticsearch.xpack.searchablesnapshots.SearchableSnapshots.SNAPSHOT_SNAPSHOT_NAME_SETTING;
import static org.hamcrest.Matchers.allOf;
import static org.hamcrest.Matchers.equalTo;
import static org.hamcrest.Matchers.greaterThan;
import static org.hamcrest.Matchers.hasSize;
import static org.hamcrest.Matchers.instanceOf;
import static org.hamcrest.Matchers.is;
import static org.hamcrest.Matchers.lessThanOrEqualTo;
import static org.hamcrest.Matchers.notNullValue;
import static org.hamcrest.Matchers.nullValue;
import static org.hamcrest.Matchers.sameInstance;

public class SearchableSnapshotDirectoryTests extends ESTestCase {

    public void testListAll() throws Exception {
        testDirectories(
            (directory, snapshotDirectory) -> assertThat(
                snapshotDirectory.listAll(),
                equalTo(
                    Arrays.stream(directory.listAll())
                        .filter(file -> "write.lock".equals(file) == false)
                        .filter(file -> file.startsWith("extra") == false)
                        .toArray(String[]::new)
                )
            )
        );
    }

    public void testFileLength() throws Exception {
        testDirectories(
            (directory, snapshotDirectory) -> Arrays.stream(directory.listAll())
                .filter(file -> "write.lock".equals(file) == false)
                .filter(file -> file.startsWith("extra") == false)
                .forEach(file -> {
                    try {
                        assertThat(
                            "File [" + file + "] length mismatch",
                            snapshotDirectory.fileLength(file),
                            equalTo(directory.fileLength(file))
                        );
                    } catch (IOException e) {
                        throw new AssertionError(e);
                    }
                })
        );
    }

    public void testIndexSearcher() throws Exception {
        testDirectories((directory, snapshotDirectory) -> {
            try (DirectoryReader reader = DirectoryReader.open(directory)) {
                final IndexSearcher searcher = newSearcher(reader);

                try (DirectoryReader snapshotReader = DirectoryReader.open(snapshotDirectory)) {
                    final IndexSearcher snapshotSearcher = newSearcher(snapshotReader);
                    {
                        Query query = new MatchAllDocsQuery();
                        assertThat(snapshotSearcher.count(query), equalTo(searcher.count(query)));
                        CheckHits.checkEqual(query, snapshotSearcher.search(query, 10).scoreDocs, searcher.search(query, 10).scoreDocs);
                    }
                    {
                        Query query = new TermQuery(new Term("text", "fox"));
                        assertThat(snapshotSearcher.count(query), equalTo(searcher.count(query)));
                        CheckHits.checkEqual(query, snapshotSearcher.search(query, 10).scoreDocs, searcher.search(query, 10).scoreDocs);
                    }
                    {
                        Query query = new TermInSetQuery("text", List.of(new BytesRef("quick"), new BytesRef("lazy")));
                        assertThat(snapshotSearcher.count(query), equalTo(searcher.count(query)));
                        CheckHits.checkEqual(query, snapshotSearcher.search(query, 10).scoreDocs, searcher.search(query, 10).scoreDocs);
                    }
                    {
                        Query query = new TermRangeQuery(
                            "rank",
                            BytesRefs.toBytesRef(randomLongBetween(0L, 500L)),
                            BytesRefs.toBytesRef(randomLongBetween(501L, 1000L)),
                            randomBoolean(),
                            randomBoolean()
                        );
                        assertThat(snapshotSearcher.count(query), equalTo(searcher.count(query)));
                        CheckHits.checkEqual(query, snapshotSearcher.search(query, 10).scoreDocs, searcher.search(query, 10).scoreDocs);
                    }
                }
            }
        });
    }

    public void testDirectoryReader() throws Exception {
        testDirectories((directory, snapshotDirectory) -> {
            try (DirectoryReader reader = DirectoryReader.open(directory)) {
                try (DirectoryReader snapshotReader = DirectoryReader.open(snapshotDirectory)) {
                    assertThat(snapshotReader.leaves(), hasSize(reader.leaves().size()));
                    assertThat(snapshotReader.maxDoc(), equalTo(reader.maxDoc()));
                    assertThat(snapshotReader.getVersion(), equalTo(reader.getVersion()));
                    assertThat(snapshotReader.getIndexCommit().getGeneration(), equalTo(reader.getIndexCommit().getGeneration()));

                    for (int i = 0; i < reader.leaves().size(); i++) {
                        LeafReader leafReader = reader.leaves().get(i).reader();
                        LeafReader snapshotLeafReader = snapshotReader.leaves().get(i).reader();
                        assertThat(snapshotLeafReader.numDocs(), equalTo(leafReader.numDocs()));
                        assertThat(snapshotLeafReader.numDeletedDocs(), equalTo(leafReader.numDeletedDocs()));
                        assertThat(snapshotLeafReader.maxDoc(), equalTo(leafReader.maxDoc()));

                        FieldInfos fieldInfos = leafReader.getFieldInfos();
                        FieldInfos snapshotFieldInfos = snapshotLeafReader.getFieldInfos();
                        assertThat(snapshotFieldInfos.size(), equalTo(fieldInfos.size()));

                        for (int j = 0; j < fieldInfos.size(); j++) {
                            FieldInfo fieldInfo = fieldInfos.fieldInfo(j);
                            FieldInfo snapshotFieldInfo = snapshotFieldInfos.fieldInfo(j);

                            assertThat(snapshotFieldInfo.name, equalTo(fieldInfo.name));
                            assertThat(snapshotFieldInfo.number, equalTo(fieldInfo.number));

                            assertThat(snapshotLeafReader.getDocCount(fieldInfo.name), equalTo(leafReader.getDocCount(fieldInfo.name)));
                            assertThat(snapshotLeafReader.getSumDocFreq(fieldInfo.name), equalTo(leafReader.getSumDocFreq(fieldInfo.name)));

                            assertThat(snapshotFieldInfo.getDocValuesType(), equalTo(fieldInfo.getDocValuesType()));
                            assertThat(snapshotFieldInfo.getDocValuesGen(), equalTo(fieldInfo.getDocValuesGen()));
                            assertThat(snapshotFieldInfo.getPointDimensionCount(), equalTo(fieldInfo.getPointDimensionCount()));
                            assertThat(snapshotFieldInfo.getPointIndexDimensionCount(), equalTo(fieldInfo.getPointIndexDimensionCount()));
                            assertThat(snapshotFieldInfo.getPointNumBytes(), equalTo(fieldInfo.getPointNumBytes()));

                            if (fieldInfo.getIndexOptions() != IndexOptions.NONE) {
                                Terms terms = leafReader.terms(fieldInfo.name);
                                Terms snapshotTerms = snapshotLeafReader.terms(fieldInfo.name);

                                assertThat(snapshotTerms.size(), equalTo(terms.size()));
                                assertThat(snapshotTerms.getDocCount(), equalTo(terms.getDocCount()));
                                assertThat(snapshotTerms.getMin(), equalTo(terms.getMin()));
                                assertThat(snapshotTerms.getMax(), equalTo(terms.getMax()));
                                assertThat(snapshotTerms.getSumTotalTermFreq(), equalTo(terms.getSumTotalTermFreq()));
                                assertThat(snapshotTerms.getSumDocFreq(), equalTo(terms.getSumDocFreq()));
                            }
                        }
                    }
                }
            }
        });
    }

    public void testReadByte() throws Exception {
        testIndexInputs((indexInput, snapshotIndexInput) -> {
            try {
                for (int i = 0; i < 10; i++) {
                    if (randomBoolean()) {
                        long position = randomLongBetween(0L, indexInput.length());
                        indexInput.seek(position);
                        snapshotIndexInput.seek(position);
                    }
                    assertThat(
                        "File pointers values should be the same before reading a byte",
                        snapshotIndexInput,
                        indexInput,
                        IndexInput::getFilePointer
                    );

                    if (indexInput.getFilePointer() < indexInput.length()) {
                        assertThat("Read byte result should be the same", snapshotIndexInput, indexInput, IndexInput::readByte);
                    } else {
                        expectThrows(EOFException.class, snapshotIndexInput::readByte);
                    }
                    assertThat(
                        "File pointers values should be the same after reading a byte",
                        snapshotIndexInput,
                        indexInput,
                        IndexInput::getFilePointer
                    );
                }
            } catch (IOException e) {
                throw new AssertionError(e);
            }
        });
    }

    public void testReadBytes() throws Exception {
        final byte[] buffer = new byte[8192];
        final byte[] snapshotBuffer = new byte[buffer.length];

        testIndexInputs((indexInput, snapshotIndexInput) -> {
            try {
                if (randomBoolean()) {
                    long position = randomLongBetween(0L, indexInput.length());
                    indexInput.seek(position);
                    snapshotIndexInput.seek(position);
                }
                assertThat(
                    "File pointers values should be the same before reading a byte",
                    snapshotIndexInput,
                    indexInput,
                    IndexInput::getFilePointer
                );

                int available = Math.toIntExact(indexInput.length() - indexInput.getFilePointer());
                if (available == 0) {
                    expectThrows(EOFException.class, () -> snapshotIndexInput.readBytes(snapshotBuffer, 0, snapshotBuffer.length));
                    return;
                }

                int length = randomIntBetween(1, Math.min(available, buffer.length));

                Arrays.fill(buffer, (byte) 0);
                indexInput.readBytes(buffer, 0, length);

                Arrays.fill(snapshotBuffer, (byte) 0);
                snapshotIndexInput.readBytes(snapshotBuffer, 0, length);

                assertThat(
                    "File pointers values should be the same after reading a byte",
                    snapshotIndexInput,
                    indexInput,
                    IndexInput::getFilePointer
                );
                assertArrayEquals(snapshotBuffer, buffer);
            } catch (IOException e) {
                throw new AssertionError(e);
            }
        });
    }

    public void testChecksumBlobContainerIndexInput() throws Exception {
        testDirectories(
            randomBoolean(),
            false, // no prewarming in this test because we want to ensure that files are accessed on purpose
            (directory, snapshotDirectory) -> {
                for (String fileName : randomSubsetOf(Arrays.asList(snapshotDirectory.listAll()))) {
                    final long checksum;
                    try (IndexInput input = directory.openInput(fileName, Store.READONCE_CHECKSUM)) {
                        checksum = CodecUtil.checksumEntireFile(input);
                    }

                    final long snapshotChecksum;
                    try (IndexInput input = snapshotDirectory.openInput(fileName, Store.READONCE_CHECKSUM)) {
                        snapshotChecksum = CodecUtil.retrieveChecksum(input);
                        assertThat(
                            input,
                            "si".equals(IndexFileNames.getExtension(fileName)) || fileName.startsWith(IndexFileNames.SEGMENTS)
                                ? instanceOf(ByteArrayIndexInput.class)
                                : instanceOf(ChecksumBlobContainerIndexInput.class)
                        );
                    }

                    assertThat(
                        "Expected checksum [" + checksum + "] but got [" + snapshotChecksum + ']',
                        snapshotChecksum,
                        equalTo(checksum)
                    );
                    assertThat(
                        "File [" + fileName + "] should have been read from heap",
                        snapshotDirectory.getStats(fileName),
                        nullValue()
                    );
                }
            }
        );
    }

    public void testMetadataSnapshotsDoesNotAccessFilesOnDisk() throws Exception {
        final ShardId shardId = new ShardId("_name", "_id", 0);
        final IndexSettings indexSettings = newIndexSettings();

        // sometimes load store's MetadataSnapshot using an IndexCommit
        final boolean useIndexCommit = randomBoolean();
        logger.info("--> loading Store.MetadataSnapshot using index commit is [{}]", useIndexCommit);
        final CheckedFunction<Store, Store.MetadataSnapshot, IOException> loader = store -> {
            if (useIndexCommit) {
                return store.getMetadata(Lucene.getIndexCommit(Lucene.readSegmentInfos(store.directory()), store.directory()));
            } else {
                return store.getMetadata(null, true);
            }
        };

        testDirectories(
            randomBoolean(),
            false, // no prewarming in this test because we want to ensure that files are accessed on purpose
            ((directory, snapshotDirectory) -> {
                final Store.MetadataSnapshot metadata;
                try (Store store = new Store(shardId, indexSettings, directory, new DummyShardLock(shardId))) {
                    metadata = loader.apply(store);
                    assertNotNull(metadata);
                }

                final Store.MetadataSnapshot snapshotMetadata;
                try (Store store = new Store(shardId, indexSettings, snapshotDirectory, new DummyShardLock(shardId))) {
                    assertTrue("No files should have been read yet", snapshotDirectory.getStats().isEmpty());
                    snapshotMetadata = store.getMetadata(null);
                    assertTrue("No files should have been read to compute MetadataSnapshot", snapshotDirectory.getStats().isEmpty());
                    assertNotNull(snapshotMetadata);
                }

                final Store.RecoveryDiff diff = randomBoolean()
                    ? metadata.recoveryDiff(snapshotMetadata)
                    : snapshotMetadata.recoveryDiff(metadata);

                assertThat(
                    "List of different files should be empty but got [" + metadata.asMap() + "] and [" + snapshotMetadata.asMap() + ']',
                    diff.different.isEmpty(),
                    is(true)
                );
                assertThat(
                    "List of missing files should be empty but got [" + metadata.asMap() + "] and [" + snapshotMetadata.asMap() + ']',
                    diff.missing.isEmpty(),
                    is(true)
                );
                assertThat(
                    "List of files should be identical [" + metadata.asMap() + "] and [" + snapshotMetadata.asMap() + ']',
                    diff.identical.size(),
                    equalTo(metadata.size())
                );
                assertThat("Number of files should be identical", snapshotMetadata.size(), equalTo(metadata.size()));

                for (StoreFileMetadata storeFileMetadata : metadata) {
                    final StoreFileMetadata snapshotFileMetadata = snapshotMetadata.get(storeFileMetadata.name());
                    assertTrue(
                        storeFileMetadata + " should be identical but got [" + snapshotFileMetadata + ']',
                        storeFileMetadata.isSame(snapshotFileMetadata)
                    );
                }
            })
        );
    }

    /**
     * This method :
     * - sets up a default {@link Directory} and index random documents
     * - snapshots the directory using a FS repository
     * - creates a {@link SearchableSnapshotDirectory} instance based on the snapshotted files
     * - consumes the default and the searchable snapshot directories using the {@link CheckedBiConsumer}.
     */
    private void testDirectories(final CheckedBiConsumer<Directory, SearchableSnapshotDirectory, Exception> consumer) throws Exception {
        testDirectories(randomBoolean(), randomBoolean(), consumer);
    }

    private void testDirectories(
        final boolean enableCache,
        final boolean prewarmCache,
        final CheckedBiConsumer<Directory, SearchableSnapshotDirectory, Exception> consumer
    ) throws Exception {
        testDirectories(enableCache, prewarmCache, createRecoveryState(), Settings.EMPTY, consumer);
    }

    private void testDirectories(
        final boolean enableCache,
        final boolean prewarmCache,
        final SearchableSnapshotRecoveryState recoveryState,
        final Settings searchableSnapshotDirectorySettings,
        final CheckedBiConsumer<Directory, SearchableSnapshotDirectory, Exception> consumer
    ) throws Exception {
        final IndexSettings indexSettings = newIndexSettings();
        final ShardId shardId = new ShardId(indexSettings.getIndex(), randomIntBetween(0, 10));
        final List<Releasable> releasables = new ArrayList<>();

        try (Directory directory = newDirectory()) {
            final IndexWriterConfig indexWriterConfig = newIndexWriterConfig();
            try (IndexWriter writer = new IndexWriter(directory, indexWriterConfig)) {
                final int nbDocs = scaledRandomIntBetween(0, 1_000);
                final List<String> words = List.of("the", "quick", "brown", "fox", "jumps", "over", "the", "lazy", "dog");
                for (int i = 0; i < nbDocs; i++) {
                    final Document doc = new Document();
                    doc.add(new StringField("id", "" + i, Field.Store.YES));
                    String text = String.join(" ", randomSubsetOf(randomIntBetween(1, words.size()), words));
                    doc.add(new TextField("text", text, Field.Store.YES));
                    doc.add(new NumericDocValuesField("rank", i));
                    writer.addDocument(doc);
                }
                if (randomBoolean()) {
                    writer.flush();
                }
                if (randomBoolean()) {
                    writer.forceMerge(1, true);
                }
                final Map<String, String> userData = new HashMap<>(2);
                userData.put(SequenceNumbers.LOCAL_CHECKPOINT_KEY, "0");
                userData.put(Translog.TRANSLOG_UUID_KEY, UUIDs.randomBase64UUID(random()));
                writer.setLiveCommitData(userData.entrySet());
                writer.commit();
            }

            final ThreadPool threadPool = new TestThreadPool(getTestName(), SearchableSnapshots.executorBuilders());
            releasables.add(() -> terminate(threadPool));

            final Store store = new Store(shardId, indexSettings, directory, new DummyShardLock(shardId));
            store.incRef();
            releasables.add(store::decRef);
            try {
                final SegmentInfos segmentInfos = Lucene.readSegmentInfos(store.directory());
                final IndexCommit indexCommit = Lucene.getIndexCommit(segmentInfos, store.directory());

                Path repositoryPath = createTempDir();
                Settings.Builder repositorySettings = Settings.builder().put("location", repositoryPath);
                boolean compress = randomBoolean();
                if (compress) {
                    repositorySettings.put("compress", randomBoolean());
                }
                if (randomBoolean()) {
                    repositorySettings.put("base_path", randomAlphaOfLengthBetween(3, 10));
                }
                if (randomBoolean()) {
                    repositorySettings.put("chunk_size", randomIntBetween(100, 1000), ByteSizeUnit.BYTES);
                }

                final String repositoryName = randomAlphaOfLength(10);
                final RepositoryMetadata repositoryMetadata = new RepositoryMetadata(
                    repositoryName,
                    FsRepository.TYPE,
                    repositorySettings.build()
                );

                final BlobStoreRepository repository = new FsRepository(
                    repositoryMetadata,
                    new Environment(
                        Settings.builder()
                            .put(Environment.PATH_HOME_SETTING.getKey(), createTempDir().toAbsolutePath())
                            .put(Environment.PATH_REPO_SETTING.getKey(), repositoryPath.toAbsolutePath())
                            .putList(Environment.PATH_DATA_SETTING.getKey(), tmpPaths())
                            .build(),
                        null
                    ),
                    NamedXContentRegistry.EMPTY,
                    BlobStoreTestUtil.mockClusterService(repositoryMetadata),
                    new RecoverySettings(Settings.EMPTY, new ClusterSettings(Settings.EMPTY, ClusterSettings.BUILT_IN_CLUSTER_SETTINGS))
                ) {

                    @Override
                    protected void assertSnapshotOrGenericThread() {
                        // eliminate thread name check as we create repo manually on test/main threads
                    }
                };
                repository.start();
                releasables.add(repository::stop);

                final SnapshotId snapshotId = new SnapshotId("_snapshot", UUIDs.randomBase64UUID(random()));
                final IndexId indexId = new IndexId(indexSettings.getIndex().getName(), UUIDs.randomBase64UUID(random()));

                final PlainActionFuture<String> future = PlainActionFuture.newFuture();
                threadPool.generic().submit(() -> {
                    IndexShardSnapshotStatus snapshotStatus = IndexShardSnapshotStatus.newInitializing(null);
                    repository.snapshotShard(
                        store,
                        null,
                        snapshotId,
                        indexId,
                        indexCommit,
                        null,
                        snapshotStatus,
                        Version.CURRENT,
                        emptyMap(),
                        future
                    );
                    future.actionGet();
                });
                future.actionGet();

                final BlobContainer blobContainer = repository.shardContainer(indexId, shardId.id());
                final BlobStoreIndexShardSnapshot snapshot = repository.loadShardSnapshot(blobContainer, snapshotId);

                final Path shardDir;
                try {
                    shardDir = new NodeEnvironment.NodePath(createTempDir()).resolve(shardId);
                } catch (IOException e) {
                    throw new UncheckedIOException(e);
                }
                final ShardPath shardPath = new ShardPath(false, shardDir, shardDir, shardId);
                final DiscoveryNode discoveryNode = new DiscoveryNode("_id", buildNewFakeTransportAddress(), Version.CURRENT);
                final RecoveryState recoveryState = new RecoveryState(
                    TestShardRouting.newShardRouting(
                        shardId,
                        discoveryNode.getId(),
                        true,
                        ShardRoutingState.INITIALIZING,
                        new RecoverySource.SnapshotRecoverySource(
                            UUIDs.randomBase64UUID(),
                            new Snapshot("_repo", snapshotId),
                            Version.CURRENT,
                            indexId
                        )
                    ),
                    discoveryNode,
                    null
                );
                final Path cacheDir = createTempDir();
                final CacheService cacheService = TestUtils.createDefaultCacheService();
                releasables.add(cacheService);
                cacheService.start();

                try (
                    SearchableSnapshotDirectory snapshotDirectory = new SearchableSnapshotDirectory(
                        () -> blobContainer,
                        () -> snapshot,
                        new NoopBlobStoreCacheService(),
                        "_repo",
                        snapshotId,
                        indexId,
                        shardId,
                        Settings.builder()
                            .put(searchableSnapshotDirectorySettings)
                            .put(SNAPSHOT_CACHE_ENABLED_SETTING.getKey(), enableCache)
                            .put(SNAPSHOT_CACHE_PREWARM_ENABLED_SETTING.getKey(), prewarmCache)
                            .build(),
                        () -> 0L,
                        cacheService,
                        cacheDir,
                        shardPath,
                        threadPool
                    )
                ) {
                    final boolean loaded = snapshotDirectory.loadSnapshot(recoveryState);
                    assertThat("Failed to load snapshot", loaded, is(true));
                    assertThat("Snapshot should be loaded", snapshotDirectory.snapshot(), sameInstance(snapshot));
                    assertThat("BlobContainer should be loaded", snapshotDirectory.blobContainer(), sameInstance(blobContainer));

                    consumer.accept(directory, snapshotDirectory);
                }
            } finally {
                Releasables.close(releasables);
            }
        }
    }

    private void testIndexInputs(final CheckedBiConsumer<IndexInput, IndexInput, Exception> consumer) throws Exception {
        testDirectories((directory, snapshotDirectory) -> {
            for (String fileName : randomSubsetOf(Arrays.asList(snapshotDirectory.listAll()))) {
                final IOContext context = newIOContext(random());
                try (IndexInput indexInput = directory.openInput(fileName, context)) {
                    final List<Closeable> closeables = new ArrayList<>();
                    try {
                        IndexInput snapshotIndexInput = snapshotDirectory.openInput(fileName, context);
                        closeables.add(snapshotIndexInput);
                        if (randomBoolean()) {
                            snapshotIndexInput = snapshotIndexInput.clone();
                        }
                        consumer.accept(indexInput, snapshotIndexInput);
                    } finally {
                        IOUtils.close(closeables);
                    }
                }
            }
        });
    }

    public void testClearCache() throws Exception {
        try (CacheService cacheService = TestUtils.createDefaultCacheService()) {
            cacheService.start();

            final int nbRandomFiles = randomIntBetween(3, 10);
            final List<BlobStoreIndexShardSnapshot.FileInfo> randomFiles = new ArrayList<>(nbRandomFiles);

            final Path shardSnapshotDir = createTempDir();
            for (int i = 0; i < nbRandomFiles; i++) {
                final String fileName = "file_" + randomAlphaOfLength(10);
                final byte[] fileContent = randomUnicodeOfLength(randomIntBetween(1, 100_000)).getBytes(StandardCharsets.UTF_8);
                final String blobName = randomAlphaOfLength(15);
                Files.write(shardSnapshotDir.resolve(blobName), fileContent, StandardOpenOption.CREATE_NEW);
                randomFiles.add(
                    new BlobStoreIndexShardSnapshot.FileInfo(
                        blobName,
                        new StoreFileMetadata(fileName, fileContent.length, "_check", Version.CURRENT.luceneVersion),
                        new ByteSizeValue(fileContent.length)
                    )
                );
            }

            final BlobStoreIndexShardSnapshot snapshot = new BlobStoreIndexShardSnapshot("_snapshot", 0L, randomFiles, 0L, 0L, 0, 0L);
            final BlobContainer blobContainer = new FsBlobContainer(
                new FsBlobStore(randomIntBetween(1, 8) * 1024, shardSnapshotDir, true),
                BlobPath.cleanPath(),
                shardSnapshotDir
            );

            final SnapshotId snapshotId = new SnapshotId("_name", "_uuid");
            final IndexId indexId = new IndexId("_id", "_uuid");
            final ShardId shardId = new ShardId(new Index("_name", "_id"), 0);

            final Path shardDir;
            try {
                shardDir = new NodeEnvironment.NodePath(createTempDir()).resolve(shardId);
            } catch (IOException e) {
                throw new UncheckedIOException(e);
            }
            final ShardPath shardPath = new ShardPath(false, shardDir, shardDir, shardId);
            final DiscoveryNode discoveryNode = new DiscoveryNode("_id", buildNewFakeTransportAddress(), Version.CURRENT);
            final RecoveryState recoveryState = new RecoveryState(
                TestShardRouting.newShardRouting(
                    shardId,
                    discoveryNode.getId(),
                    true,
                    ShardRoutingState.INITIALIZING,
                    new RecoverySource.SnapshotRecoverySource(
                        UUIDs.randomBase64UUID(),
                        new Snapshot("_repo", snapshotId),
                        Version.CURRENT,
                        indexId
                    )
                ),
                discoveryNode,
                null
            );
            final Path cacheDir = createTempDir();
            final ThreadPool threadPool = new TestThreadPool(getTestName(), SearchableSnapshots.executorBuilders());
            try (
                SearchableSnapshotDirectory directory = new SearchableSnapshotDirectory(
                    () -> blobContainer,
                    () -> snapshot,
                    new NoopBlobStoreCacheService(),
                    "_repo",
                    snapshotId,
                    indexId,
                    shardId,
                    Settings.builder()
                        .put(SNAPSHOT_CACHE_ENABLED_SETTING.getKey(), true)
                        // disable prewarming in this test to prevent files to be concurrently cached
                        // while the cache is cleared out and while the test verifies it is empty
                        .put(SNAPSHOT_CACHE_PREWARM_ENABLED_SETTING.getKey(), false)
                        .build(),
                    () -> 0L,
                    cacheService,
                    cacheDir,
                    shardPath,
                    threadPool
                )
            ) {
<<<<<<< HEAD

=======
                final RecoveryState recoveryState = createRecoveryState();
>>>>>>> bf80aa1f
                final boolean loaded = directory.loadSnapshot(recoveryState);
                assertThat("Failed to load snapshot", loaded, is(true));
                assertThat("Snapshot should be loaded", directory.snapshot(), sameInstance(snapshot));
                assertThat("BlobContainer should be loaded", directory.blobContainer(), sameInstance(blobContainer));

                final byte[] buffer = new byte[1024];
                for (int i = 0; i < randomIntBetween(10, 50); i++) {
                    final BlobStoreIndexShardSnapshot.FileInfo fileInfo = randomFrom(randomFiles);
                    final int fileLength = Math.toIntExact(fileInfo.length());

                    try (IndexInput input = directory.openInput(fileInfo.physicalName(), newIOContext(random()))) {
                        assertThat(input.length(), equalTo((long) fileLength));
                        final int start = between(0, fileLength - 1);
                        final int end = between(start + 1, fileLength);

                        input.seek(start);
                        while (input.getFilePointer() < end) {
                            input.readBytes(buffer, 0, Math.toIntExact(Math.min(buffer.length, end - input.getFilePointer())));
                        }
                    }
                    assertListOfFiles(cacheDir, allOf(greaterThan(0), lessThanOrEqualTo(nbRandomFiles)), greaterThan(0L));
                    if (randomBoolean()) {
                        directory.clearCache();
                        assertListOfFiles(cacheDir, equalTo(0), equalTo(0L));
                    }
                }
            } finally {
                terminate(threadPool);
            }
        }
    }

    public void testRequiresAdditionalSettings() {
        final List<Setting<String>> requiredSettings = List.of(
            SNAPSHOT_REPOSITORY_SETTING,
            SNAPSHOT_INDEX_ID_SETTING,
            SNAPSHOT_SNAPSHOT_NAME_SETTING,
            SNAPSHOT_SNAPSHOT_ID_SETTING
        );

        for (int i = 0; i < requiredSettings.size(); i++) {
            final Settings.Builder settings = Settings.builder()
                .put(IndexMetadata.SETTING_NUMBER_OF_SHARDS, 1)
                .put(IndexMetadata.SETTING_NUMBER_OF_REPLICAS, 0)
                .put(IndexMetadata.SETTING_VERSION_CREATED, Version.CURRENT);
            for (int j = 0; j < requiredSettings.size(); j++) {
                if (i != j) {
                    settings.put(requiredSettings.get(j).getKey(), randomAlphaOfLength(10));
                }
            }
            final IndexSettings indexSettings = new IndexSettings(IndexMetadata.builder("test").settings(settings).build(), Settings.EMPTY);
            expectThrows(
                IllegalArgumentException.class,
                () -> SearchableSnapshotDirectory.create(null, null, indexSettings, null, null, null, null)
            );
        }
    }

    public void testRecoveryStateIsKeptOpenAfterPreWarmFailures() throws Exception {
        FileSystem fileSystem = PathUtils.getDefaultFileSystem();
        FaultyReadsFileSystem disruptFileSystemProvider = new FaultyReadsFileSystem(fileSystem);
        fileSystem = disruptFileSystemProvider.getFileSystem(null);
        PathUtilsForTesting.installMock(fileSystem);

        try {
            SearchableSnapshotRecoveryState recoveryState = createRecoveryState();
            testDirectories(true, true, recoveryState, Settings.EMPTY, (directory, snapshotDirectory) -> {
                assertExecutorIsIdle(snapshotDirectory.prewarmExecutor());

                assertThat(recoveryState.getStage(), equalTo(RecoveryState.Stage.FINALIZE));
                // All pre-warm tasks failed
                assertThat(recoveryState.getIndex().recoveredBytes(), equalTo(0L));
            });
        } finally {
            PathUtilsForTesting.teardown();
        }
    }

    public void testRecoveryStateIsEmptyWhenTheCacheIsNotPreWarmed() throws Exception {
        SearchableSnapshotRecoveryState recoveryState = createRecoveryState();
        testDirectories(true, false, recoveryState, Settings.EMPTY, (directory, snapshotDirectory) -> {
            assertThat(recoveryState.getStage(), equalTo(RecoveryState.Stage.DONE));
            assertThat(recoveryState.getIndex().recoveredBytes(), equalTo(0L));
            assertThat(recoveryState.getIndex().totalRecoverFiles(), equalTo(0));
        });
    }

    public void testNonCachedFilesAreExcludedFromRecoveryState() throws Exception {
        SearchableSnapshotRecoveryState recoveryState = createRecoveryState();

        List<String> allFileExtensions = List.of(
            "fdt",
            "fdx",
            "nvd",
            "dvd",
            "tip",
            "cfs",
            "dim",
            "fnm",
            "dvm",
            "tmd",
            "doc",
            "tim",
            "pos",
            "cfe",
            "fdm",
            "nvm"
        );
        List<String> fileTypesExcludedFromCaching = randomSubsetOf(allFileExtensions);
        Settings settings = Settings.builder()
            .putList(SNAPSHOT_CACHE_EXCLUDED_FILE_TYPES_SETTING.getKey(), fileTypesExcludedFromCaching)
            .build();
        testDirectories(true, true, recoveryState, settings, (directory, snapshotDirectory) -> {
            assertExecutorIsIdle(snapshotDirectory.prewarmExecutor());

            assertThat(recoveryState.getStage(), equalTo(RecoveryState.Stage.DONE));
            for (RecoveryState.FileDetail fileDetail : recoveryState.getIndex().fileDetails()) {
                boolean fileHasExcludedType = fileTypesExcludedFromCaching.stream().anyMatch(type -> fileDetail.name().endsWith(type));
                assertFalse(fileHasExcludedType);
            }
        });
    }

    public void testFilesWithHashEqualsContentsAreMarkedAsReusedOnRecoveryState() throws Exception {
        SearchableSnapshotRecoveryState recoveryState = createRecoveryState();

        testDirectories(true, true, recoveryState, Settings.EMPTY, (directory, snapshotDirectory) -> {
            assertExecutorIsIdle(snapshotDirectory.prewarmExecutor());
            assertThat(recoveryState.getStage(), equalTo(RecoveryState.Stage.DONE));

            List<BlobStoreIndexShardSnapshot.FileInfo> filesWithEqualContent = snapshotDirectory.snapshot()
                .indexFiles()
                .stream()
                .filter(f -> f.metadata().hashEqualsContents())
                .collect(Collectors.toList());

            for (BlobStoreIndexShardSnapshot.FileInfo fileWithEqualContent : filesWithEqualContent) {
                RecoveryState.FileDetail fileDetail = recoveryState.getIndex().getFileDetails(fileWithEqualContent.physicalName());
                assertThat(fileDetail, is(notNullValue()));
                assertTrue(fileDetail.reused());
            }
        });
    }

    private static <T> void assertThat(
        String reason,
        IndexInput actual,
        IndexInput expected,
        CheckedFunction<IndexInput, ? super T, IOException> eval
    ) throws IOException {
        assertThat(
            reason + "\n\t  actual index input: " + actual.toString() + "\n\texpected index input: " + expected.toString(),
            eval.apply(actual),
            equalTo(eval.apply(expected))
        );
    }

    private void assertListOfFiles(Path cacheDir, Matcher<Integer> matchNumberOfFiles, Matcher<Long> matchSizeOfFiles) throws IOException {
        final Map<String, Long> files = new HashMap<>();
        try (DirectoryStream<Path> stream = Files.newDirectoryStream(cacheDir)) {
            for (Path file : stream) {
                final String fileName = file.getFileName().toString();
                if (fileName.equals("write.lock") || fileName.startsWith("extra")) {
                    continue;
                }
                try {
                    if (Files.isRegularFile(file)) {
                        final BasicFileAttributes fileAttributes = Files.readAttributes(file, BasicFileAttributes.class);
                        files.put(fileName, fileAttributes.size());
                    }
                } catch (FileNotFoundException | NoSuchFileException e) {
                    // ignoring as the cache file might be evicted
                }
            }
        }
        assertThat("Number of files (" + files.size() + ") mismatch, got : " + files.keySet(), files.size(), matchNumberOfFiles);
        assertThat("Sum of file sizes mismatch, got: " + files, files.values().stream().mapToLong(Long::longValue).sum(), matchSizeOfFiles);
    }

    private void assertExecutorIsIdle(Executor executor) throws Exception {
        ThreadPoolExecutor threadPoolExecutor = (ThreadPoolExecutor) executor;
        assertBusy(() -> {
            assertThat(threadPoolExecutor.getActiveCount(), equalTo(0));
            assertThat(threadPoolExecutor.getQueue().size(), equalTo(0));
        });
    }

    private static IndexSettings newIndexSettings() {
        return IndexSettingsModule.newIndexSettings(
            "_index",
            Settings.builder()
                .put(IndexMetadata.SETTING_INDEX_UUID, UUIDs.randomBase64UUID(random()))
                .put(IndexMetadata.SETTING_VERSION_CREATED, org.elasticsearch.Version.CURRENT)
                .build()
        );
    }

    private SearchableSnapshotRecoveryState createRecoveryState() {
        ShardRouting shardRouting = TestShardRouting.newShardRouting(
            randomAlphaOfLength(10),
            0,
            randomAlphaOfLength(10),
            true,
            ShardRoutingState.INITIALIZING
        );
        DiscoveryNode targetNode = new DiscoveryNode("local", buildNewFakeTransportAddress(), Version.CURRENT);
        SearchableSnapshotRecoveryState recoveryState = new SearchableSnapshotRecoveryState(shardRouting, targetNode, null);

        recoveryState.setStage(RecoveryState.Stage.INIT)
            .setStage(RecoveryState.Stage.INDEX)
            .setStage(RecoveryState.Stage.VERIFY_INDEX)
            .setStage(RecoveryState.Stage.TRANSLOG);
        recoveryState.getIndex().setFileDetailsComplete();
        recoveryState.setStage(RecoveryState.Stage.FINALIZE).setStage(RecoveryState.Stage.DONE);

        return recoveryState;
    }

    private static class FaultyReadsFileSystem extends FilterFileSystemProvider {
        FaultyReadsFileSystem(FileSystem inner) {
            super("faulty_fs://", inner);
        }

        @Override
        public SeekableByteChannel newByteChannel(Path path, Set<? extends OpenOption> options, FileAttribute<?>... attrs)
            throws IOException {
            return new FilterSeekableByteChannel(super.newByteChannel(path, options, attrs)) {
                @Override
                public int read(ByteBuffer dst) throws IOException {
                    throw new IOException("IO Failure");
                }
            };
        }
    }

}<|MERGE_RESOLUTION|>--- conflicted
+++ resolved
@@ -41,11 +41,7 @@
 import org.elasticsearch.cluster.metadata.IndexMetadata;
 import org.elasticsearch.cluster.metadata.RepositoryMetadata;
 import org.elasticsearch.cluster.node.DiscoveryNode;
-<<<<<<< HEAD
-import org.elasticsearch.cluster.routing.RecoverySource;
-=======
 import org.elasticsearch.cluster.routing.ShardRouting;
->>>>>>> bf80aa1f
 import org.elasticsearch.cluster.routing.ShardRoutingState;
 import org.elasticsearch.cluster.routing.TestShardRouting;
 import org.elasticsearch.common.CheckedBiConsumer;
@@ -79,20 +75,15 @@
 import org.elasticsearch.index.snapshots.IndexShardSnapshotStatus;
 import org.elasticsearch.index.snapshots.blobstore.BlobStoreIndexShardSnapshot;
 import org.elasticsearch.index.store.cache.TestUtils;
-import org.elasticsearch.index.store.cache.TestUtils.NoopBlobStoreCacheService;
 import org.elasticsearch.index.store.checksum.ChecksumBlobContainerIndexInput;
 import org.elasticsearch.index.translog.Translog;
 import org.elasticsearch.indices.recovery.RecoverySettings;
 import org.elasticsearch.indices.recovery.RecoveryState;
-<<<<<<< HEAD
-=======
 import org.elasticsearch.indices.recovery.SearchableSnapshotRecoveryState;
->>>>>>> bf80aa1f
 import org.elasticsearch.repositories.IndexId;
 import org.elasticsearch.repositories.blobstore.BlobStoreRepository;
 import org.elasticsearch.repositories.blobstore.BlobStoreTestUtil;
 import org.elasticsearch.repositories.fs.FsRepository;
-import org.elasticsearch.snapshots.Snapshot;
 import org.elasticsearch.snapshots.SnapshotId;
 import org.elasticsearch.test.DummyShardLock;
 import org.elasticsearch.test.ESTestCase;
@@ -598,23 +589,6 @@
                     throw new UncheckedIOException(e);
                 }
                 final ShardPath shardPath = new ShardPath(false, shardDir, shardDir, shardId);
-                final DiscoveryNode discoveryNode = new DiscoveryNode("_id", buildNewFakeTransportAddress(), Version.CURRENT);
-                final RecoveryState recoveryState = new RecoveryState(
-                    TestShardRouting.newShardRouting(
-                        shardId,
-                        discoveryNode.getId(),
-                        true,
-                        ShardRoutingState.INITIALIZING,
-                        new RecoverySource.SnapshotRecoverySource(
-                            UUIDs.randomBase64UUID(),
-                            new Snapshot("_repo", snapshotId),
-                            Version.CURRENT,
-                            indexId
-                        )
-                    ),
-                    discoveryNode,
-                    null
-                );
                 final Path cacheDir = createTempDir();
                 final CacheService cacheService = TestUtils.createDefaultCacheService();
                 releasables.add(cacheService);
@@ -624,7 +598,7 @@
                     SearchableSnapshotDirectory snapshotDirectory = new SearchableSnapshotDirectory(
                         () -> blobContainer,
                         () -> snapshot,
-                        new NoopBlobStoreCacheService(),
+                        new TestUtils.NoopBlobStoreCacheService(),
                         "_repo",
                         snapshotId,
                         indexId,
@@ -715,30 +689,13 @@
                 throw new UncheckedIOException(e);
             }
             final ShardPath shardPath = new ShardPath(false, shardDir, shardDir, shardId);
-            final DiscoveryNode discoveryNode = new DiscoveryNode("_id", buildNewFakeTransportAddress(), Version.CURRENT);
-            final RecoveryState recoveryState = new RecoveryState(
-                TestShardRouting.newShardRouting(
-                    shardId,
-                    discoveryNode.getId(),
-                    true,
-                    ShardRoutingState.INITIALIZING,
-                    new RecoverySource.SnapshotRecoverySource(
-                        UUIDs.randomBase64UUID(),
-                        new Snapshot("_repo", snapshotId),
-                        Version.CURRENT,
-                        indexId
-                    )
-                ),
-                discoveryNode,
-                null
-            );
             final Path cacheDir = createTempDir();
             final ThreadPool threadPool = new TestThreadPool(getTestName(), SearchableSnapshots.executorBuilders());
             try (
                 SearchableSnapshotDirectory directory = new SearchableSnapshotDirectory(
                     () -> blobContainer,
                     () -> snapshot,
-                    new NoopBlobStoreCacheService(),
+                    new TestUtils.NoopBlobStoreCacheService(),
                     "_repo",
                     snapshotId,
                     indexId,
@@ -756,11 +713,7 @@
                     threadPool
                 )
             ) {
-<<<<<<< HEAD
-
-=======
                 final RecoveryState recoveryState = createRecoveryState();
->>>>>>> bf80aa1f
                 final boolean loaded = directory.loadSnapshot(recoveryState);
                 assertThat("Failed to load snapshot", loaded, is(true));
                 assertThat("Snapshot should be loaded", directory.snapshot(), sameInstance(snapshot));
