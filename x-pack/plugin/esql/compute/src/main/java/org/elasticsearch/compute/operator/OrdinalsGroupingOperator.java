--- conflicted
+++ resolved
@@ -248,27 +248,11 @@
             final int startPosition = seenNulls ? 0 : -1;
             int position = startPosition;
             final BytesRefBuilder lastTerm = new BytesRefBuilder();
-<<<<<<< HEAD
-            var blockBuilder = BytesRefBlock.newBlockBuilder(1, driverContext.blockFactory());
-            if (seenNulls) {
-                blockBuilder.appendNull();
-            }
-            while (pq.size() > 0) {
-                final AggregatedResultIterator top = pq.top();
-                if (position == startPosition || lastTerm.get().equals(top.currentTerm) == false) {
-                    position++;
-                    lastTerm.copyBytes(top.currentTerm);
-                    blockBuilder.appendBytesRef(top.currentTerm);
-                }
-                for (int i = 0; i < top.aggregators.size(); i++) {
-                    aggregators.get(i).addIntermediateRow(position, top.aggregators.get(i), top.currentPosition());
-=======
             final Block[] blocks;
             final int[] aggBlockCounts;
             try (var keysBuilder = driverContext.blockFactory().newBytesRefBlockBuilder(1)) {
                 if (seenNulls) {
                     keysBuilder.appendNull();
->>>>>>> 9c717df5
                 }
                 while (pq.size() > 0) {
                     final AggregatedResultIterator top = pq.top();
@@ -290,22 +274,12 @@
                 blocks = new Block[1 + Arrays.stream(aggBlockCounts).sum()];
                 blocks[0] = keysBuilder.build();
             }
-<<<<<<< HEAD
-            int[] aggBlockCounts = aggregators.stream().mapToInt(GroupingAggregator::evaluateBlockCount).toArray();
-            Block[] blocks = new Block[1 + Arrays.stream(aggBlockCounts).sum()];
-            blocks[0] = blockBuilder.build();
-            IntVector selected = IntVector.range(0, blocks[0].getPositionCount(), BlockFactory.getNonBreakingInstance()); // for now
-            int offset = 1;
-            for (int i = 0; i < aggregators.size(); i++) {
-                aggregators.get(i).evaluate(blocks, offset, selected, driverContext);
-                offset += aggBlockCounts[i];
-=======
             boolean success = false;
             try {
                 try (IntVector selected = IntVector.range(0, blocks[0].getPositionCount(), driverContext.blockFactory())) {
                     int offset = 1;
                     for (int i = 0; i < aggregators.size(); i++) {
-                        aggregators.get(i).evaluate(blocks, offset, selected);
+                        aggregators.get(i).evaluate(blocks, offset, selected, driverContext);
                         offset += aggBlockCounts[i];
                     }
                 }
@@ -315,7 +289,6 @@
                 if (success == false) {
                     Releasables.closeExpectNoException(blocks);
                 }
->>>>>>> 9c717df5
             }
         } finally {
             Releasables.close(() -> Releasables.close(aggregators));
