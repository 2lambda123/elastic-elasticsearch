--- conflicted
+++ resolved
@@ -251,14 +251,10 @@
             final int startPosition = seenNulls ? 0 : -1;
             int position = startPosition;
             final BytesRefBuilder lastTerm = new BytesRefBuilder();
-<<<<<<< HEAD
             var blockBuilder = BytesRefBlock.newBlockBuilder(1, driverContext.blockFactory());
-=======
-            var blockBuilder = BytesRefBlock.newBlockBuilder(1);
             if (seenNulls) {
                 blockBuilder.appendNull();
             }
->>>>>>> 4a9ae2c1
             while (pq.size() > 0) {
                 final AggregatedResultIterator top = pq.top();
                 if (position == startPosition || lastTerm.get().equals(top.currentTerm) == false) {
