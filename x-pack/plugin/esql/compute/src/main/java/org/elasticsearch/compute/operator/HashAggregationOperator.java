--- conflicted
+++ resolved
@@ -141,19 +141,6 @@
             return;
         }
         finished = true;
-<<<<<<< HEAD
-        Block[] keys = blockHash.getKeys();
-        IntVector selected = blockHash.nonEmpty();
-
-        int[] aggBlockCounts = aggregators.stream().mapToInt(GroupingAggregator::evaluateBlockCount).toArray();
-        Block[] blocks = new Block[keys.length + Arrays.stream(aggBlockCounts).sum()];
-        System.arraycopy(keys, 0, blocks, 0, keys.length);
-        int offset = keys.length;
-        for (int i = 0; i < aggregators.size(); i++) {
-            var aggregator = aggregators.get(i);
-            aggregator.evaluate(blocks, offset, selected, driverContext);
-            offset += aggBlockCounts[i];
-=======
         Block[] blocks = null;
         IntVector selected = null;
         boolean success = false;
@@ -166,7 +153,7 @@
             int offset = keys.length;
             for (int i = 0; i < aggregators.size(); i++) {
                 var aggregator = aggregators.get(i);
-                aggregator.evaluate(blocks, offset, selected);
+                aggregator.evaluate(blocks, offset, selected, driverContext);
                 offset += aggBlockCounts[i];
             }
             output = new Page(blocks);
@@ -179,7 +166,6 @@
             if (success == false && blocks != null) {
                 Releasables.closeExpectNoException(blocks);
             }
->>>>>>> 29de48e3
         }
     }
 
