/*
 * Copyright Elasticsearch B.V. and/or licensed to Elasticsearch B.V. under one
 * or more contributor license agreements. Licensed under the Elastic License
 * 2.0; you may not use this file except in compliance with the Elastic License
 * 2.0.
 */

package org.elasticsearch.compute.data;

import org.apache.lucene.util.RamUsageEstimator;

/**
 * Vector implementation that stores a constant int value.
 * This class is generated. Do not edit it.
 */
final class ConstantIntVector extends AbstractVector implements IntVector {

    static final long RAM_BYTES_USED = RamUsageEstimator.shallowSizeOfInstance(ConstantIntVector.class);

    private final int value;

<<<<<<< HEAD
    public ConstantIntVector(int value, int positionCount) {
        this(value, positionCount, BlockFactory.getNonBreakingInstance());
    }

    public ConstantIntVector(int value, int positionCount, BlockFactory blockFactory) {
=======
    private final IntBlock block;

    ConstantIntVector(int value, int positionCount, BlockFactory blockFactory) {
>>>>>>> e9795cda
        super(positionCount, blockFactory);
        this.value = value;
    }

    @Override
    public int getInt(int position) {
        return value;
    }

    @Override
    public IntBlock asBlock() {
        return new IntVectorBlock(this);
    }

    @Override
    public IntVector filter(int... positions) {
        return blockFactory().newConstantIntVector(value, positions.length);
    }

    @Override
    public ElementType elementType() {
        return ElementType.INT;
    }

    @Override
    public boolean isConstant() {
        return true;
    }

    @Override
    public long ramBytesUsed() {
        return RAM_BYTES_USED;
    }

    @Override
    public boolean equals(Object obj) {
        if (obj instanceof IntVector that) {
            return IntVector.equals(this, that);
        }
        return false;
    }

    @Override
    public int hashCode() {
        return IntVector.hash(this);
    }

    public String toString() {
        return getClass().getSimpleName() + "[positions=" + getPositionCount() + ", value=" + value + ']';
    }

    @Override
    public void close() {
        if (released) {
            throw new IllegalStateException("can't release already released vector [" + this + "]");
        }
        released = true;
        blockFactory().adjustBreaker(-ramBytesUsed(), true);
    }
}<|MERGE_RESOLUTION|>--- conflicted
+++ resolved
@@ -19,17 +19,7 @@
 
     private final int value;
 
-<<<<<<< HEAD
-    public ConstantIntVector(int value, int positionCount) {
-        this(value, positionCount, BlockFactory.getNonBreakingInstance());
-    }
-
-    public ConstantIntVector(int value, int positionCount, BlockFactory blockFactory) {
-=======
-    private final IntBlock block;
-
     ConstantIntVector(int value, int positionCount, BlockFactory blockFactory) {
->>>>>>> e9795cda
         super(positionCount, blockFactory);
         this.value = value;
     }
