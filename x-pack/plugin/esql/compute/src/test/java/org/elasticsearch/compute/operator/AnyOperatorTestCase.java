--- conflicted
+++ resolved
@@ -60,12 +60,7 @@
         Operator.OperatorFactory factory = simple(nonBreakingBigArrays());
         String description = factory.describe();
         assertThat(description, equalTo(expectedDescriptionOfSimple()));
-<<<<<<< HEAD
-        DriverContext driverContext = new DriverContext(nonBreakingBigArrays());
-        try (Operator op = factory.get(driverContext)) {
-=======
         try (Operator op = factory.get(driverContext())) {
->>>>>>> 29f0a233
             if (op instanceof GroupingAggregatorFunction) {
                 assertThat(description, matchesPattern(GROUPING_AGG_FUNCTION_DESCRIBE_PATTERN));
             } else {
@@ -78,11 +73,7 @@
      * Makes sure the description of {@link #simple} matches the {@link #expectedDescriptionOfSimple}.
      */
     public final void testSimpleToString() {
-<<<<<<< HEAD
-        try (Operator operator = simple(nonBreakingBigArrays()).get(new DriverContext(nonBreakingBigArrays()))) {
-=======
         try (Operator operator = simple(nonBreakingBigArrays()).get(driverContext())) {
->>>>>>> 29f0a233
             assertThat(operator.toString(), equalTo(expectedToStringOfSimple()));
         }
     }
