/*
 * Copyright Elasticsearch B.V. and/or licensed to Elasticsearch B.V. under one
 * or more contributor license agreements. Licensed under the Elastic License
 * 2.0; you may not use this file except in compliance with the Elastic License
 * 2.0.
 */

package org.elasticsearch.compute.aggregation.blockhash;

import com.carrotsearch.randomizedtesting.annotations.Name;
import com.carrotsearch.randomizedtesting.annotations.ParametersFactory;

import org.apache.lucene.util.BytesRef;
import org.elasticsearch.common.breaker.CircuitBreaker;
import org.elasticsearch.common.unit.ByteSizeValue;
import org.elasticsearch.common.util.BigArrays;
import org.elasticsearch.common.util.MockBigArrays;
import org.elasticsearch.common.util.PageCacheRecycler;
import org.elasticsearch.compute.aggregation.GroupingAggregatorFunction;
import org.elasticsearch.compute.data.Block;
import org.elasticsearch.compute.data.BooleanBlock;
import org.elasticsearch.compute.data.BytesRefBlock;
import org.elasticsearch.compute.data.DoubleBlock;
import org.elasticsearch.compute.data.IntBlock;
import org.elasticsearch.compute.data.IntVector;
import org.elasticsearch.compute.data.LongBlock;
import org.elasticsearch.compute.data.MockBlockFactory;
import org.elasticsearch.compute.data.Page;
import org.elasticsearch.compute.data.TestBlockFactory;
<<<<<<< HEAD
import org.elasticsearch.compute.operator.HashAggregationOperator;
import org.elasticsearch.core.ReleasableIterator;
=======
>>>>>>> 82011725
import org.elasticsearch.core.Releasables;
import org.elasticsearch.indices.breaker.CircuitBreakerService;
import org.elasticsearch.test.ESTestCase;
import org.junit.After;

import java.util.ArrayList;
import java.util.Arrays;
import java.util.HashSet;
import java.util.List;
import java.util.Set;
import java.util.function.Consumer;
import java.util.stream.IntStream;
import java.util.stream.LongStream;

import static org.hamcrest.Matchers.arrayWithSize;
import static org.hamcrest.Matchers.endsWith;
import static org.hamcrest.Matchers.equalTo;
import static org.hamcrest.Matchers.greaterThan;
import static org.hamcrest.Matchers.is;
import static org.hamcrest.Matchers.startsWith;
import static org.mockito.Mockito.mock;
import static org.mockito.Mockito.when;

public class BlockHashTests extends ESTestCase {

    final CircuitBreaker breaker = new MockBigArrays.LimitedBreaker("esql-test-breaker", ByteSizeValue.ofGb(1));
    final BigArrays bigArrays = new MockBigArrays(PageCacheRecycler.NON_RECYCLING_INSTANCE, mockBreakerService(breaker));
    final MockBlockFactory blockFactory = new MockBlockFactory(breaker, bigArrays);

    @ParametersFactory
    public static List<Object[]> params() {
        List<Object[]> params = new ArrayList<>();
        params.add(new Object[] { false });
        params.add(new Object[] { true });
        return params;
    }

    @After
    public void checkBreaker() {
        blockFactory.ensureAllBlocksAreReleased();
        assertThat(breaker.getUsed(), is(0L));
    }

    private final boolean forcePackedHash;

    public BlockHashTests(@Name("forcePackedHash") boolean forcePackedHash) {
        this.forcePackedHash = forcePackedHash;
    }

    public void testIntHash() {
        int[] values = new int[] { 1, 2, 3, 1, 2, 3, 1, 2, 3 };
        hash(ordsAndKeys -> {
            if (forcePackedHash) {
                assertThat(ordsAndKeys.description, startsWith("PackedValuesBlockHash{groups=[0:INT], entries=3, size="));
                assertOrds(ordsAndKeys.ords, 0, 1, 2, 0, 1, 2, 0, 1, 2);
                assertThat(ordsAndKeys.nonEmpty, equalTo(intRange(0, 3)));
            } else {
                assertThat(ordsAndKeys.description, equalTo("IntBlockHash{channel=0, entries=3, seenNull=false}"));
                assertOrds(ordsAndKeys.ords, 1, 2, 3, 1, 2, 3, 1, 2, 3);
                assertThat(ordsAndKeys.nonEmpty, equalTo(intRange(1, 4)));
            }
            assertKeys(ordsAndKeys.keys, 1, 2, 3);
        }, blockFactory.newIntArrayVector(values, values.length).asBlock());
    }

    public void testIntHashWithNulls() {
        try (IntBlock.Builder builder = blockFactory.newIntBlockBuilder(4)) {
            builder.appendInt(0);
            builder.appendNull();
            builder.appendInt(2);
            builder.appendNull();

            hash(ordsAndKeys -> {
                if (forcePackedHash) {
                    assertThat(ordsAndKeys.description, startsWith("PackedValuesBlockHash{groups=[0:INT], entries=3, size="));
                    assertOrds(ordsAndKeys.ords, 0, 1, 2, 1);
                    assertKeys(ordsAndKeys.keys, 0, null, 2);
                } else {
                    assertThat(ordsAndKeys.description, equalTo("IntBlockHash{channel=0, entries=2, seenNull=true}"));
                    assertOrds(ordsAndKeys.ords, 1, 0, 2, 0);
                    assertKeys(ordsAndKeys.keys, null, 0, 2);
                }
                assertThat(ordsAndKeys.nonEmpty, equalTo(intRange(0, 3)));
            }, builder);
        }
    }

    public void testIntHashWithMultiValuedFields() {
        try (IntBlock.Builder builder = blockFactory.newIntBlockBuilder(8)) {
            builder.appendInt(1);
            builder.beginPositionEntry();
            builder.appendInt(1);
            builder.appendInt(2);
            builder.endPositionEntry();
            builder.beginPositionEntry();
            builder.appendInt(3);
            builder.appendInt(1);
            builder.endPositionEntry();
            builder.beginPositionEntry();
            builder.appendInt(3);
            builder.appendInt(3);
            builder.endPositionEntry();
            builder.appendNull();
            builder.beginPositionEntry();
            builder.appendInt(3);
            builder.appendInt(2);
            builder.appendInt(1);
            builder.endPositionEntry();

            hash(ordsAndKeys -> {
                if (forcePackedHash) {
                    assertThat(ordsAndKeys.description, startsWith("PackedValuesBlockHash{groups=[0:INT], entries=4, size="));
                    assertOrds(
                        ordsAndKeys.ords,
                        new int[] { 0 },
                        new int[] { 0, 1 },
                        new int[] { 2, 0 },
                        new int[] { 2 },
                        new int[] { 3 },
                        new int[] { 2, 1, 0 }
                    );
                    assertKeys(ordsAndKeys.keys, 1, 2, 3, null);
                } else {
                    assertThat(ordsAndKeys.description, equalTo("IntBlockHash{channel=0, entries=3, seenNull=true}"));
                    assertOrds(
                        ordsAndKeys.ords,
                        new int[] { 1 },
                        new int[] { 1, 2 },
                        new int[] { 3, 1 },
                        new int[] { 3 },
                        new int[] { 0 },
                        new int[] { 3, 2, 1 }
                    );
                    assertKeys(ordsAndKeys.keys, null, 1, 2, 3);
                }
                assertThat(ordsAndKeys.nonEmpty, equalTo(intRange(0, 4)));
            }, builder);
        }
    }

    public void testLongHash() {
        long[] values = new long[] { 2, 1, 4, 2, 4, 1, 3, 4 };

        hash(ordsAndKeys -> {
            if (forcePackedHash) {
                assertThat(ordsAndKeys.description, startsWith("PackedValuesBlockHash{groups=[0:LONG], entries=4, size="));
                assertOrds(ordsAndKeys.ords, 0, 1, 2, 0, 2, 1, 3, 2);
                assertThat(ordsAndKeys.nonEmpty, equalTo(intRange(0, 4)));
            } else {
                assertThat(ordsAndKeys.description, equalTo("LongBlockHash{channel=0, entries=4, seenNull=false}"));
                assertOrds(ordsAndKeys.ords, 1, 2, 3, 1, 3, 2, 4, 3);
                assertThat(ordsAndKeys.nonEmpty, equalTo(intRange(1, 5)));
            }
            assertKeys(ordsAndKeys.keys, 2L, 1L, 4L, 3L);
        }, blockFactory.newLongArrayVector(values, values.length).asBlock());
    }

    public void testLongHashWithNulls() {
        try (LongBlock.Builder builder = blockFactory.newLongBlockBuilder(4)) {
            builder.appendLong(0);
            builder.appendNull();
            builder.appendLong(2);
            builder.appendNull();

            hash(ordsAndKeys -> {
                if (forcePackedHash) {
                    assertThat(ordsAndKeys.description, startsWith("PackedValuesBlockHash{groups=[0:LONG], entries=3, size="));
                    assertOrds(ordsAndKeys.ords, 0, 1, 2, 1);
                    assertKeys(ordsAndKeys.keys, 0L, null, 2L);
                } else {
                    assertThat(ordsAndKeys.description, equalTo("LongBlockHash{channel=0, entries=2, seenNull=true}"));
                    assertOrds(ordsAndKeys.ords, 1, 0, 2, 0);
                    assertKeys(ordsAndKeys.keys, null, 0L, 2L);
                }
                assertThat(ordsAndKeys.nonEmpty, equalTo(intRange(0, 3)));
            }, builder);
        }
    }

    public void testLongHashWithMultiValuedFields() {
        try (LongBlock.Builder builder = blockFactory.newLongBlockBuilder(8)) {
            builder.appendLong(1);
            builder.beginPositionEntry();
            builder.appendLong(1);
            builder.appendLong(2);
            builder.appendLong(3);
            builder.endPositionEntry();
            builder.beginPositionEntry();
            builder.appendLong(1);
            builder.appendLong(1);
            builder.endPositionEntry();
            builder.beginPositionEntry();
            builder.appendLong(3);
            builder.endPositionEntry();
            builder.appendNull();
            builder.beginPositionEntry();
            builder.appendLong(3);
            builder.appendLong(2);
            builder.appendLong(1);
            builder.endPositionEntry();

            hash(ordsAndKeys -> {
                if (forcePackedHash) {
                    assertThat(ordsAndKeys.description, startsWith("PackedValuesBlockHash{groups=[0:LONG], entries=4, size="));
                    assertOrds(
                        ordsAndKeys.ords,
                        new int[] { 0 },
                        new int[] { 0, 1, 2 },
                        new int[] { 0 },
                        new int[] { 2 },
                        new int[] { 3 },
                        new int[] { 2, 1, 0 }
                    );
                    assertKeys(ordsAndKeys.keys, 1L, 2L, 3L, null);
                } else {
                    assertThat(ordsAndKeys.description, equalTo("LongBlockHash{channel=0, entries=3, seenNull=true}"));
                    assertOrds(
                        ordsAndKeys.ords,
                        new int[] { 1 },
                        new int[] { 1, 2, 3 },
                        new int[] { 1 },
                        new int[] { 3 },
                        new int[] { 0 },
                        new int[] { 3, 2, 1 }
                    );
                    assertKeys(ordsAndKeys.keys, null, 1L, 2L, 3L);
                }
                assertThat(ordsAndKeys.nonEmpty, equalTo(intRange(0, 4)));
            }, builder);
        }
    }

    public void testDoubleHash() {
        double[] values = new double[] { 2.0, 1.0, 4.0, 2.0, 4.0, 1.0, 3.0, 4.0 };
        hash(ordsAndKeys -> {
            if (forcePackedHash) {
                assertThat(ordsAndKeys.description, startsWith("PackedValuesBlockHash{groups=[0:DOUBLE], entries=4, size="));
                assertOrds(ordsAndKeys.ords, 0, 1, 2, 0, 2, 1, 3, 2);
                assertThat(ordsAndKeys.nonEmpty, equalTo(intRange(0, 4)));
            } else {
                assertThat(ordsAndKeys.description, equalTo("DoubleBlockHash{channel=0, entries=4, seenNull=false}"));
                assertOrds(ordsAndKeys.ords, 1, 2, 3, 1, 3, 2, 4, 3);
                assertThat(ordsAndKeys.nonEmpty, equalTo(intRange(1, 5)));
            }
            assertKeys(ordsAndKeys.keys, 2.0, 1.0, 4.0, 3.0);
        }, blockFactory.newDoubleArrayVector(values, values.length).asBlock());
    }

    public void testDoubleHashWithNulls() {
        try (DoubleBlock.Builder builder = blockFactory.newDoubleBlockBuilder(4)) {
            builder.appendDouble(0);
            builder.appendNull();
            builder.appendDouble(2);
            builder.appendNull();

            hash(ordsAndKeys -> {
                if (forcePackedHash) {
                    assertThat(ordsAndKeys.description, startsWith("PackedValuesBlockHash{groups=[0:DOUBLE], entries=3, size="));
                    assertOrds(ordsAndKeys.ords, 0, 1, 2, 1);
                    assertKeys(ordsAndKeys.keys, 0.0, null, 2.0);
                } else {
                    assertThat(ordsAndKeys.description, equalTo("DoubleBlockHash{channel=0, entries=2, seenNull=true}"));
                    assertOrds(ordsAndKeys.ords, 1, 0, 2, 0);
                    assertKeys(ordsAndKeys.keys, null, 0.0, 2.0);
                }
                assertThat(ordsAndKeys.nonEmpty, equalTo(intRange(0, 3)));
            }, builder);
        }
    }

    public void testDoubleHashWithMultiValuedFields() {
        try (DoubleBlock.Builder builder = blockFactory.newDoubleBlockBuilder(8)) {
            builder.appendDouble(1);
            builder.beginPositionEntry();
            builder.appendDouble(2);
            builder.appendDouble(3);
            builder.endPositionEntry();
            builder.beginPositionEntry();
            builder.appendDouble(3);
            builder.appendDouble(2);
            builder.endPositionEntry();
            builder.beginPositionEntry();
            builder.appendDouble(1);
            builder.endPositionEntry();
            builder.appendNull();
            builder.beginPositionEntry();
            builder.appendDouble(1);
            builder.appendDouble(1);
            builder.appendDouble(2);
            builder.endPositionEntry();

            hash(ordsAndKeys -> {
                if (forcePackedHash) {
                    assertThat(ordsAndKeys.description, startsWith("PackedValuesBlockHash{groups=[0:DOUBLE], entries=4, size="));
                    assertOrds(
                        ordsAndKeys.ords,
                        new int[] { 0 },
                        new int[] { 1, 2 },
                        new int[] { 2, 1 },
                        new int[] { 0 },
                        new int[] { 3 },
                        new int[] { 0, 1 }
                    );
                    assertKeys(ordsAndKeys.keys, 1.0, 2.0, 3.0, null);
                } else {
                    assertThat(ordsAndKeys.description, equalTo("DoubleBlockHash{channel=0, entries=3, seenNull=true}"));
                    assertOrds(
                        ordsAndKeys.ords,
                        new int[] { 1 },
                        new int[] { 2, 3 },
                        new int[] { 3, 2 },
                        new int[] { 1 },
                        new int[] { 0 },
                        new int[] { 1, 2 }
                    );
                    assertKeys(ordsAndKeys.keys, null, 1.0, 2.0, 3.0);
                }
                assertThat(ordsAndKeys.nonEmpty, equalTo(intRange(0, 4)));
            }, builder);
        }
    }

    public void testBasicBytesRefHash() {
        try (BytesRefBlock.Builder builder = blockFactory.newBytesRefBlockBuilder(8)) {
            builder.appendBytesRef(new BytesRef("item-2"));
            builder.appendBytesRef(new BytesRef("item-1"));
            builder.appendBytesRef(new BytesRef("item-4"));
            builder.appendBytesRef(new BytesRef("item-2"));
            builder.appendBytesRef(new BytesRef("item-4"));
            builder.appendBytesRef(new BytesRef("item-1"));
            builder.appendBytesRef(new BytesRef("item-3"));
            builder.appendBytesRef(new BytesRef("item-4"));

            hash(ordsAndKeys -> {
                if (forcePackedHash) {
                    assertThat(ordsAndKeys.description, startsWith("PackedValuesBlockHash{groups=[0:BYTES_REF], entries=4, size="));
                    assertThat(ordsAndKeys.description, endsWith("b}"));
                    assertOrds(ordsAndKeys.ords, 0, 1, 2, 0, 2, 1, 3, 2);
                    assertThat(ordsAndKeys.nonEmpty, equalTo(intRange(0, 4)));
                } else {
                    assertThat(ordsAndKeys.description, startsWith("BytesRefBlockHash{channel=0, entries=4, size="));
                    assertThat(ordsAndKeys.description, endsWith("b, seenNull=false}"));
                    assertOrds(ordsAndKeys.ords, 1, 2, 3, 1, 3, 2, 4, 3);
                    assertThat(ordsAndKeys.nonEmpty, equalTo(intRange(1, 5)));
                }
                assertKeys(ordsAndKeys.keys, "item-2", "item-1", "item-4", "item-3");
            }, builder);
        }
    }

    public void testBytesRefHashWithNulls() {
        try (BytesRefBlock.Builder builder = blockFactory.newBytesRefBlockBuilder(4)) {
            builder.appendBytesRef(new BytesRef("cat"));
            builder.appendNull();
            builder.appendBytesRef(new BytesRef("dog"));
            builder.appendNull();

            hash(ordsAndKeys -> {
                if (forcePackedHash) {
                    assertThat(ordsAndKeys.description, startsWith("PackedValuesBlockHash{groups=[0:BYTES_REF], entries=3, size="));
                    assertThat(ordsAndKeys.description, endsWith("b}"));
                    assertOrds(ordsAndKeys.ords, 0, 1, 2, 1);
                    assertKeys(ordsAndKeys.keys, "cat", null, "dog");
                } else {
                    assertThat(ordsAndKeys.description, startsWith("BytesRefBlockHash{channel=0, entries=2, size="));
                    assertThat(ordsAndKeys.description, endsWith("b, seenNull=true}"));
                    assertOrds(ordsAndKeys.ords, 1, 0, 2, 0);
                    assertKeys(ordsAndKeys.keys, null, "cat", "dog");
                }
                assertThat(ordsAndKeys.nonEmpty, equalTo(intRange(0, 3)));
            }, builder);
        }
    }

    public void testBytesRefHashWithMultiValuedFields() {
        try (BytesRefBlock.Builder builder = blockFactory.newBytesRefBlockBuilder(8)) {
            builder.appendBytesRef(new BytesRef("foo"));
            builder.beginPositionEntry();
            builder.appendBytesRef(new BytesRef("foo"));
            builder.appendBytesRef(new BytesRef("bar"));
            builder.endPositionEntry();
            builder.beginPositionEntry();
            builder.appendBytesRef(new BytesRef("bar"));
            builder.appendBytesRef(new BytesRef("bort"));
            builder.endPositionEntry();
            builder.beginPositionEntry();
            builder.appendBytesRef(new BytesRef("bort"));
            builder.appendBytesRef(new BytesRef("bar"));
            builder.endPositionEntry();
            builder.appendNull();
            builder.beginPositionEntry();
            builder.appendBytesRef(new BytesRef("bort"));
            builder.appendBytesRef(new BytesRef("bort"));
            builder.appendBytesRef(new BytesRef("bar"));
            builder.endPositionEntry();

            hash(ordsAndKeys -> {
                if (forcePackedHash) {
                    assertThat(ordsAndKeys.description, startsWith("PackedValuesBlockHash{groups=[0:BYTES_REF], entries=4, size="));
                    assertThat(ordsAndKeys.description, endsWith("b}"));
                    assertOrds(
                        ordsAndKeys.ords,
                        new int[] { 0 },
                        new int[] { 0, 1 },
                        new int[] { 1, 2 },
                        new int[] { 2, 1 },
                        new int[] { 3 },
                        new int[] { 2, 1 }
                    );
                    assertKeys(ordsAndKeys.keys, "foo", "bar", "bort", null);
                } else {
                    assertThat(ordsAndKeys.description, startsWith("BytesRefBlockHash{channel=0, entries=3, size="));
                    assertThat(ordsAndKeys.description, endsWith("b, seenNull=true}"));
                    assertOrds(
                        ordsAndKeys.ords,
                        new int[] { 1 },
                        new int[] { 1, 2 },
                        new int[] { 2, 3 },
                        new int[] { 3, 2 },
                        new int[] { 0 },
                        new int[] { 3, 2 }
                    );
                    assertKeys(ordsAndKeys.keys, null, "foo", "bar", "bort");
                }
                assertThat(ordsAndKeys.nonEmpty, equalTo(intRange(0, 4)));
            }, builder);
        }
    }

    public void testBooleanHashFalseFirst() {
        boolean[] values = new boolean[] { false, true, true, true, true };
        hash(ordsAndKeys -> {
            if (forcePackedHash) {
                assertThat(ordsAndKeys.description, startsWith("PackedValuesBlockHash{groups=[0:BOOLEAN], entries=2, size="));
                assertOrds(ordsAndKeys.ords, 0, 1, 1, 1, 1);
                assertThat(ordsAndKeys.nonEmpty, equalTo(intRange(0, 2)));
            } else {
                assertThat(ordsAndKeys.description, equalTo("BooleanBlockHash{channel=0, seenFalse=true, seenTrue=true, seenNull=false}"));
                assertOrds(ordsAndKeys.ords, 1, 2, 2, 2, 2);
                assertThat(ordsAndKeys.nonEmpty, equalTo(intRange(1, 3)));
            }
            assertKeys(ordsAndKeys.keys, false, true);
        }, blockFactory.newBooleanArrayVector(values, values.length).asBlock());
    }

    public void testBooleanHashTrueFirst() {
        boolean[] values = new boolean[] { true, false, false, true, true };
        hash(ordsAndKeys -> {
            if (forcePackedHash) {
                assertThat(ordsAndKeys.description, startsWith("PackedValuesBlockHash{groups=[0:BOOLEAN], entries=2, size="));
                assertOrds(ordsAndKeys.ords, 0, 1, 1, 0, 0);
                assertKeys(ordsAndKeys.keys, true, false);
                assertThat(ordsAndKeys.nonEmpty, equalTo(intRange(0, 2)));
            } else {
                assertThat(ordsAndKeys.description, equalTo("BooleanBlockHash{channel=0, seenFalse=true, seenTrue=true, seenNull=false}"));
                assertOrds(ordsAndKeys.ords, 2, 1, 1, 2, 2);
                assertKeys(ordsAndKeys.keys, false, true);
                assertThat(ordsAndKeys.nonEmpty, equalTo(intRange(1, 3)));
            }
        }, blockFactory.newBooleanArrayVector(values, values.length).asBlock());
    }

    public void testBooleanHashTrueOnly() {
        boolean[] values = new boolean[] { true, true, true, true };
        hash(ordsAndKeys -> {
            if (forcePackedHash) {
                assertThat(ordsAndKeys.description, startsWith("PackedValuesBlockHash{groups=[0:BOOLEAN], entries=1, size="));
                assertOrds(ordsAndKeys.ords, 0, 0, 0, 0);
                assertKeys(ordsAndKeys.keys, true);
                assertThat(ordsAndKeys.nonEmpty, equalTo(TestBlockFactory.getNonBreakingInstance().newConstantIntVector(0, 1)));
            } else {
                assertThat(ordsAndKeys.description, equalTo("BooleanBlockHash{channel=0, seenFalse=false, seenTrue=true, seenNull=false}"));
                assertOrds(ordsAndKeys.ords, 2, 2, 2, 2);
                assertKeys(ordsAndKeys.keys, true);
                assertThat(ordsAndKeys.nonEmpty, equalTo(TestBlockFactory.getNonBreakingInstance().newConstantIntVector(2, 1)));
            }
        }, blockFactory.newBooleanArrayVector(values, values.length).asBlock());
    }

    public void testBooleanHashFalseOnly() {
        boolean[] values = new boolean[] { false, false, false, false };
        hash(ordsAndKeys -> {
            if (forcePackedHash) {
                assertThat(ordsAndKeys.description, startsWith("PackedValuesBlockHash{groups=[0:BOOLEAN], entries=1, size="));
                assertOrds(ordsAndKeys.ords, 0, 0, 0, 0);
                assertThat(ordsAndKeys.nonEmpty, equalTo(TestBlockFactory.getNonBreakingInstance().newConstantIntVector(0, 1)));
            } else {
                assertThat(ordsAndKeys.description, equalTo("BooleanBlockHash{channel=0, seenFalse=true, seenTrue=false, seenNull=false}"));
                assertOrds(ordsAndKeys.ords, 1, 1, 1, 1);
                assertThat(ordsAndKeys.nonEmpty, equalTo(TestBlockFactory.getNonBreakingInstance().newConstantIntVector(1, 1)));
            }
            assertKeys(ordsAndKeys.keys, false);
        }, blockFactory.newBooleanArrayVector(values, values.length).asBlock());
    }

    public void testBooleanHashWithNulls() {
        try (BooleanBlock.Builder builder = blockFactory.newBooleanBlockBuilder(4)) {
            builder.appendBoolean(false);
            builder.appendNull();
            builder.appendBoolean(true);
            builder.appendNull();

            hash(ordsAndKeys -> {
                if (forcePackedHash) {
                    assertThat(ordsAndKeys.description, startsWith("PackedValuesBlockHash{groups=[0:BOOLEAN], entries=3, size="));
                    assertOrds(ordsAndKeys.ords, 0, 1, 2, 1);
                    assertKeys(ordsAndKeys.keys, false, null, true);
                } else {
                    assertThat(
                        ordsAndKeys.description,
                        equalTo("BooleanBlockHash{channel=0, seenFalse=true, seenTrue=true, seenNull=true}")
                    );
                    assertOrds(ordsAndKeys.ords, 1, 0, 2, 0);
                    assertKeys(ordsAndKeys.keys, null, false, true);
                }
                assertThat(ordsAndKeys.nonEmpty, equalTo(intRange(0, 3)));
            }, builder);
        }
    }

    public void testBooleanHashWithMultiValuedFields() {
        try (BooleanBlock.Builder builder = blockFactory.newBooleanBlockBuilder(8)) {
            builder.appendBoolean(false);
            builder.beginPositionEntry();
            builder.appendBoolean(false);
            builder.appendBoolean(true);
            builder.endPositionEntry();
            builder.beginPositionEntry();
            builder.appendBoolean(true);
            builder.appendBoolean(false);
            builder.endPositionEntry();
            builder.beginPositionEntry();
            builder.appendBoolean(true);
            builder.endPositionEntry();
            builder.appendNull();
            builder.beginPositionEntry();
            builder.appendBoolean(true);
            builder.appendBoolean(true);
            builder.appendBoolean(false);
            builder.endPositionEntry();

            hash(ordsAndKeys -> {
                if (forcePackedHash) {
                    assertThat(ordsAndKeys.description, startsWith("PackedValuesBlockHash{groups=[0:BOOLEAN], entries=3, size="));
                    assertOrds(
                        ordsAndKeys.ords,
                        new int[] { 0 },
                        new int[] { 0, 1 },
                        new int[] { 0, 1 },  // Order is not preserved
                        new int[] { 1 },
                        new int[] { 2 },
                        new int[] { 0, 1 }
                    );
                    assertKeys(ordsAndKeys.keys, false, true, null);
                } else {
                    assertThat(
                        ordsAndKeys.description,
                        equalTo("BooleanBlockHash{channel=0, seenFalse=true, seenTrue=true, seenNull=true}")
                    );
                    assertOrds(
                        ordsAndKeys.ords,
                        new int[] { 1 },
                        new int[] { 1, 2 },
                        new int[] { 1, 2 },  // Order is not preserved
                        new int[] { 2 },
                        new int[] { 0 },
                        new int[] { 1, 2 }
                    );
                    assertKeys(ordsAndKeys.keys, null, false, true);
                }
                assertThat(ordsAndKeys.nonEmpty, equalTo(intRange(0, 3)));
            }, builder);
        }
    }

    public void testNullHash() {
        Object[] values = new Object[] { null, null, null, null };
        hash(ordsAndKeys -> {
            if (forcePackedHash) {
                assertThat(ordsAndKeys.description, startsWith("PackedValuesBlockHash{groups=[0:NULL], entries=1, size="));
            } else {
                assertThat(ordsAndKeys.description, equalTo("NullBlockHash{channel=0, seenNull=true}"));
            }
            assertOrds(ordsAndKeys.ords, 0, 0, 0, 0);
            assertThat(ordsAndKeys.nonEmpty, equalTo(TestBlockFactory.getNonBreakingInstance().newConstantIntVector(0, 1)));
            assertKeys(ordsAndKeys.keys, new Object[][] { new Object[] { null } });
        }, blockFactory.newConstantNullBlock(values.length));
    }

    public void testLongLongHash() {
        long[] values1 = new long[] { 0, 1, 0, 1, 0, 1 };
        long[] values2 = new long[] { 0, 0, 0, 1, 1, 1 };
        hash(ordsAndKeys -> {
            Object[][] expectedKeys = {
                new Object[] { 0L, 0L },
                new Object[] { 1L, 0L },
                new Object[] { 1L, 1L },
                new Object[] { 0L, 1L } };

            assertThat(
                ordsAndKeys.description,
                forcePackedHash
                    ? startsWith("PackedValuesBlockHash{groups=[0:LONG, 1:LONG], entries=4, size=")
                    : equalTo("LongLongBlockHash{channels=[0,1], entries=4}")
            );
            assertOrds(ordsAndKeys.ords, 0, 1, 0, 2, 3, 2);
            assertKeys(ordsAndKeys.keys, expectedKeys);
            assertThat(ordsAndKeys.nonEmpty, equalTo(intRange(0, 4)));
        },
            blockFactory.newLongArrayVector(values1, values1.length).asBlock(),
            blockFactory.newLongArrayVector(values2, values2.length).asBlock()
        );
    }

    private void append(LongBlock.Builder b1, LongBlock.Builder b2, long[] v1, long[] v2) {
        if (v1 == null) {
            b1.appendNull();
        } else if (v1.length == 1) {
            b1.appendLong(v1[0]);
        } else {
            b1.beginPositionEntry();
            for (long v : v1) {
                b1.appendLong(v);
            }
            b1.endPositionEntry();
        }
        if (v2 == null) {
            b2.appendNull();
        } else if (v2.length == 1) {
            b2.appendLong(v2[0]);
        } else {
            b2.beginPositionEntry();
            for (long v : v2) {
                b2.appendLong(v);
            }
            b2.endPositionEntry();
        }
    }

    public void testLongLongHashWithMultiValuedFields() {
        try (LongBlock.Builder b1 = blockFactory.newLongBlockBuilder(8); LongBlock.Builder b2 = blockFactory.newLongBlockBuilder(8)) {
            append(b1, b2, new long[] { 1, 2 }, new long[] { 10, 20 });
            append(b1, b2, new long[] { 1, 2 }, new long[] { 10 });
            append(b1, b2, new long[] { 1 }, new long[] { 10, 20 });
            append(b1, b2, new long[] { 1 }, new long[] { 10 });
            append(b1, b2, null, new long[] { 10 });
            append(b1, b2, new long[] { 1 }, null);
            append(b1, b2, new long[] { 1, 1, 1 }, new long[] { 10, 10, 10 });
            append(b1, b2, new long[] { 1, 1, 2, 2 }, new long[] { 10, 20, 20 });
            append(b1, b2, new long[] { 1, 2, 3 }, new long[] { 30, 30, 10 });

            hash(ordsAndKeys -> {
                if (forcePackedHash) {
                    assertThat(ordsAndKeys.description, startsWith("PackedValuesBlockHash{groups=[0:LONG, 1:LONG], entries=10, size="));
                    assertOrds(
                        ordsAndKeys.ords,
                        new int[] { 0, 1, 2, 3 },
                        new int[] { 0, 2 },
                        new int[] { 0, 1 },
                        new int[] { 0 },
                        new int[] { 4 },
                        new int[] { 5 },
                        new int[] { 0 },
                        new int[] { 0, 1, 2, 3 },
                        new int[] { 6, 0, 7, 2, 8, 9 }
                    );
                    assertKeys(
                        ordsAndKeys.keys,
                        new Object[][] {
                            new Object[] { 1L, 10L },
                            new Object[] { 1L, 20L },
                            new Object[] { 2L, 10L },
                            new Object[] { 2L, 20L },
                            new Object[] { null, 10L },
                            new Object[] { 1L, null },
                            new Object[] { 1L, 30L },
                            new Object[] { 2L, 30L },
                            new Object[] { 3L, 30L },
                            new Object[] { 3L, 10L }, }
                    );
                    assertThat(ordsAndKeys.nonEmpty, equalTo(intRange(0, 10)));
                } else {
                    assertThat(ordsAndKeys.description, equalTo("LongLongBlockHash{channels=[0,1], entries=8}"));
                    assertOrds(
                        ordsAndKeys.ords,
                        new int[] { 0, 1, 2, 3 },
                        new int[] { 0, 2 },
                        new int[] { 0, 1 },
                        new int[] { 0 },
                        null,
                        null,
                        new int[] { 0 },
                        new int[] { 0, 1, 2, 3 },
                        new int[] { 4, 0, 5, 2, 6, 7 }
                    );
                    assertKeys(
                        ordsAndKeys.keys,
                        new Object[][] {
                            new Object[] { 1L, 10L },
                            new Object[] { 1L, 20L },
                            new Object[] { 2L, 10L },
                            new Object[] { 2L, 20L },
                            new Object[] { 1L, 30L },
                            new Object[] { 2L, 30L },
                            new Object[] { 3L, 30L },
                            new Object[] { 3L, 10L }, }
                    );
                    assertThat(ordsAndKeys.nonEmpty, equalTo(intRange(0, 8)));
                }
            }, b1, b2);
        }
    }

    public void testLongLongHashHugeCombinatorialExplosion() {
        long[] v1 = LongStream.range(0, 5000).toArray();
        long[] v2 = LongStream.range(100, 200).toArray();

        try (
            LongBlock.Builder b1 = blockFactory.newLongBlockBuilder(v1.length);
            LongBlock.Builder b2 = blockFactory.newLongBlockBuilder(v2.length)
        ) {
            append(b1, b2, v1, v2);
            int[] expectedEntries = new int[1];
            int pageSize = between(1000, 16 * 1024);
            hash(ordsAndKeys -> {
                int start = expectedEntries[0];
                expectedEntries[0] = Math.min(expectedEntries[0] + pageSize, v1.length * v2.length);
                assertThat(
                    ordsAndKeys.description,
                    forcePackedHash
                        ? startsWith("PackedValuesBlockHash{groups=[0:LONG, 1:LONG], entries=" + expectedEntries[0] + ", size=")
                        : equalTo("LongLongBlockHash{channels=[0,1], entries=" + expectedEntries[0] + "}")
                );
                assertOrds(ordsAndKeys.ords, IntStream.range(start, expectedEntries[0]).toArray());
                assertKeys(
                    ordsAndKeys.keys,
                    IntStream.range(0, expectedEntries[0])
                        .mapToObj(i -> new Object[] { v1[i / v2.length], v2[i % v2.length] })
                        .toArray(l -> new Object[l][])
                );
                assertThat(ordsAndKeys.nonEmpty, equalTo(intRange(0, expectedEntries[0])));
            }, pageSize, b1, b2);

            assertThat("misconfigured test", expectedEntries[0], greaterThan(0));
        }
    }

    public void testIntLongHash() {
        int[] values1 = new int[] { 0, 1, 0, 1, 0, 1 };
        long[] values2 = new long[] { 0, 0, 0, 1, 1, 1 };
        Object[][] expectedKeys = { new Object[] { 0, 0L }, new Object[] { 1, 0L }, new Object[] { 1, 1L }, new Object[] { 0, 1L } };
        hash(ordsAndKeys -> {
            assertThat(ordsAndKeys.description, startsWith("PackedValuesBlockHash{groups=[0:INT, 1:LONG], entries=4, size="));
            assertThat(ordsAndKeys.description, endsWith("b}"));
            assertOrds(ordsAndKeys.ords, 0, 1, 0, 2, 3, 2);
            assertKeys(ordsAndKeys.keys, expectedKeys);
        },
            blockFactory.newIntArrayVector(values1, values1.length).asBlock(),
            blockFactory.newLongArrayVector(values2, values2.length).asBlock()
        );
    }

    public void testLongDoubleHash() {
        long[] values1 = new long[] { 0, 1, 0, 1, 0, 1 };
        double[] values2 = new double[] { 0, 0, 0, 1, 1, 1 };
        Object[][] expectedKeys = { new Object[] { 0L, 0d }, new Object[] { 1L, 0d }, new Object[] { 1L, 1d }, new Object[] { 0L, 1d } };
        hash((OrdsAndKeys ordsAndKeys) -> {
            assertThat(ordsAndKeys.description, startsWith("PackedValuesBlockHash{groups=[0:LONG, 1:DOUBLE], entries=4, size="));
            assertThat(ordsAndKeys.description, endsWith("b}"));
            assertOrds(ordsAndKeys.ords, 0, 1, 0, 2, 3, 2);
            assertKeys(ordsAndKeys.keys, expectedKeys);
        },
            blockFactory.newLongArrayVector(values1, values1.length).asBlock(),
            blockFactory.newDoubleArrayVector(values2, values2.length).asBlock()
        );
    }

    public void testIntBooleanHash() {
        int[] values1 = new int[] { 0, 1, 0, 1, 0, 1 };
        boolean[] values2 = new boolean[] { false, false, false, true, true, true };
        Object[][] expectedKeys = {
            new Object[] { 0, false },
            new Object[] { 1, false },
            new Object[] { 1, true },
            new Object[] { 0, true } };
        hash((OrdsAndKeys ordsAndKeys) -> {
            assertThat(ordsAndKeys.description, startsWith("PackedValuesBlockHash{groups=[0:INT, 1:BOOLEAN], entries=4, size="));
            assertThat(ordsAndKeys.description, endsWith("b}"));
            assertOrds(ordsAndKeys.ords, 0, 1, 0, 2, 3, 2);
            assertKeys(ordsAndKeys.keys, expectedKeys);
        },
            blockFactory.newIntArrayVector(values1, values1.length).asBlock(),
            blockFactory.newBooleanArrayVector(values2, values2.length).asBlock()
        );
    }

    public void testLongLongHashWithNull() {
        try (LongBlock.Builder b1 = blockFactory.newLongBlockBuilder(2); LongBlock.Builder b2 = blockFactory.newLongBlockBuilder(2)) {
            b1.appendLong(1);
            b2.appendLong(0);
            b1.appendNull();
            b2.appendNull();
            b1.appendLong(0);
            b2.appendLong(1);
            b1.appendLong(0);
            b2.appendNull();
            b1.appendNull();
            b2.appendLong(0);

            hash((OrdsAndKeys ordsAndKeys) -> {
                if (forcePackedHash) {
                    assertThat(ordsAndKeys.description, startsWith("PackedValuesBlockHash{groups=[0:LONG, 1:LONG], entries=5, size="));
                    assertOrds(ordsAndKeys.ords, 0, 1, 2, 3, 4);
                    assertKeys(
                        ordsAndKeys.keys,
                        new Object[][] {
                            new Object[] { 1L, 0L },
                            new Object[] { null, null },
                            new Object[] { 0L, 1L },
                            new Object[] { 0L, null },
                            new Object[] { null, 0L }, }
                    );
                    assertThat(ordsAndKeys.nonEmpty, equalTo(intRange(0, 5)));
                } else {
                    assertThat(ordsAndKeys.description, equalTo("LongLongBlockHash{channels=[0,1], entries=2}"));
                    assertOrds(ordsAndKeys.ords, 0, null, 1, null, null);
                    assertKeys(ordsAndKeys.keys, new Object[][] { new Object[] { 1L, 0L }, new Object[] { 0L, 1L } });
                    assertThat(ordsAndKeys.nonEmpty, equalTo(intRange(0, 2)));
                }
            }, b1, b2);
        }
    }

    public void testLongBytesRefHash() {
        try (
            LongBlock.Builder b1 = blockFactory.newLongBlockBuilder(8);
            BytesRefBlock.Builder b2 = blockFactory.newBytesRefBlockBuilder(8)
        ) {
            append(b1, b2, new long[] { 0 }, new String[] { "cat" });
            append(b1, b2, new long[] { 1 }, new String[] { "cat" });
            append(b1, b2, new long[] { 0 }, new String[] { "cat" });
            append(b1, b2, new long[] { 1 }, new String[] { "dog" });
            append(b1, b2, new long[] { 0 }, new String[] { "dog" });
            append(b1, b2, new long[] { 1 }, new String[] { "dog" });
            Object[][] expectedKeys = {
                new Object[] { 0L, "cat" },
                new Object[] { 1L, "cat" },
                new Object[] { 1L, "dog" },
                new Object[] { 0L, "dog" } };

            hash((OrdsAndKeys ordsAndKeys) -> {
                assertThat(
                    ordsAndKeys.description,
                    startsWith(
                        forcePackedHash
                            ? "PackedValuesBlockHash{groups=[0:LONG, 1:BYTES_REF], entries=4, size="
                            : "BytesRefLongBlockHash{keys=[BytesRefKey[channel=1], LongKey[channel=0]], entries=4, size="
                    )
                );
                assertThat(ordsAndKeys.description, endsWith("b}"));
                assertOrds(ordsAndKeys.ords, 0, 1, 0, 2, 3, 2);
                assertKeys(ordsAndKeys.keys, expectedKeys);
                assertThat(ordsAndKeys.nonEmpty, equalTo(intRange(0, 4)));
            }, b1, b2);
        }
    }

    public void testLongBytesRefHashWithNull() {
        try (
            LongBlock.Builder b1 = blockFactory.newLongBlockBuilder(2);
            BytesRefBlock.Builder b2 = blockFactory.newBytesRefBlockBuilder(2)
        ) {
            append(b1, b2, new long[] { 1 }, new String[] { "cat" });
            append(b1, b2, null, null);
            append(b1, b2, new long[] { 0 }, new String[] { "dog" });
            append(b1, b2, new long[] { 0 }, null);
            append(b1, b2, null, new String[] { "nn" });

            hash((OrdsAndKeys ordsAndKeys) -> {
                if (forcePackedHash) {
                    assertThat(ordsAndKeys.description, startsWith("PackedValuesBlockHash{groups=[0:LONG, 1:BYTES_REF], entries=5, size="));
                    assertThat(ordsAndKeys.description, endsWith("b}"));
                    assertOrds(ordsAndKeys.ords, 0, 1, 2, 3, 4);
                    assertKeys(
                        ordsAndKeys.keys,
                        new Object[][] {
                            new Object[] { 1L, "cat" },
                            new Object[] { null, null },
                            new Object[] { 0L, "dog" },
                            new Object[] { 1L, null },
                            new Object[] { null, "nn" } }
                    );
                    assertThat(ordsAndKeys.nonEmpty, equalTo(intRange(0, 5)));
                } else {
                    assertThat(
                        ordsAndKeys.description,
                        startsWith("BytesRefLongBlockHash{keys=[BytesRefKey[channel=1], LongKey[channel=0]], entries=3, size=")
                    );
                    assertThat(ordsAndKeys.description, endsWith("b}"));
                    assertOrds(ordsAndKeys.ords, 0, null, 1, 2, null);
                    assertKeys(
                        ordsAndKeys.keys,
                        new Object[][] { new Object[] { 1L, "cat" }, new Object[] { 0L, "dog" }, new Object[] { 0L, null } }
                    );
                    assertThat(ordsAndKeys.nonEmpty, equalTo(intRange(0, 3)));
                }
            }, b1, b2);
        }
    }

    private void append(LongBlock.Builder b1, BytesRefBlock.Builder b2, long[] v1, String[] v2) {
        if (v1 == null) {
            b1.appendNull();
        } else if (v1.length == 1) {
            b1.appendLong(v1[0]);
        } else {
            b1.beginPositionEntry();
            for (long v : v1) {
                b1.appendLong(v);
            }
            b1.endPositionEntry();
        }
        if (v2 == null) {
            b2.appendNull();
        } else if (v2.length == 1) {
            b2.appendBytesRef(new BytesRef(v2[0]));
        } else {
            b2.beginPositionEntry();
            for (String v : v2) {
                b2.appendBytesRef(new BytesRef(v));
            }
            b2.endPositionEntry();
        }
    }

    public void testLongBytesRefHashWithMultiValuedFields() {
        try (
            LongBlock.Builder b1 = blockFactory.newLongBlockBuilder(8);
            BytesRefBlock.Builder b2 = blockFactory.newBytesRefBlockBuilder(8)
        ) {
            append(b1, b2, new long[] { 1, 2 }, new String[] { "a", "b" });
            append(b1, b2, new long[] { 1, 2 }, new String[] { "a" });
            append(b1, b2, new long[] { 1 }, new String[] { "a", "b" });
            append(b1, b2, new long[] { 1 }, new String[] { "a" });
            append(b1, b2, null, new String[] { "a" });
            append(b1, b2, new long[] { 1 }, null);
            append(b1, b2, new long[] { 1, 1, 1 }, new String[] { "a", "a", "a" });
            append(b1, b2, new long[] { 1, 1, 2, 2 }, new String[] { "a", "b", "b" });
            append(b1, b2, new long[] { 1, 2, 3 }, new String[] { "c", "c", "a" });

            hash((OrdsAndKeys ordsAndKeys) -> {
                if (forcePackedHash) {
                    assertThat(
                        ordsAndKeys.description,
                        startsWith("PackedValuesBlockHash{groups=[0:LONG, 1:BYTES_REF], entries=10, size=")
                    );
                    assertOrds(
                        ordsAndKeys.ords,
                        new int[] { 0, 1, 2, 3 },
                        new int[] { 0, 2 },
                        new int[] { 0, 1 },
                        new int[] { 0 },
                        new int[] { 4 },
                        new int[] { 5 },
                        new int[] { 0 },
                        new int[] { 0, 1, 2, 3 },
                        new int[] { 6, 0, 7, 2, 8, 9 }
                    );
                    assertKeys(
                        ordsAndKeys.keys,
                        new Object[][] {
                            new Object[] { 1L, "a" },
                            new Object[] { 1L, "b" },
                            new Object[] { 2L, "a" },
                            new Object[] { 2L, "b" },
                            new Object[] { null, "a" },
                            new Object[] { 1L, null },
                            new Object[] { 1L, "c" },
                            new Object[] { 2L, "c" },
                            new Object[] { 3L, "c" },
                            new Object[] { 3L, "a" }, }
                    );
                    assertThat(ordsAndKeys.nonEmpty, equalTo(intRange(0, 10)));
                } else {
                    assertThat(
                        ordsAndKeys.description,
                        equalTo("BytesRefLongBlockHash{keys=[BytesRefKey[channel=1], LongKey[channel=0]], entries=9, size=491b}")
                    );
                    assertOrds(
                        ordsAndKeys.ords,
                        new int[] { 0, 1, 2, 3 },
                        new int[] { 0, 1 },
                        new int[] { 0, 2 },
                        new int[] { 0 },
                        null,
                        new int[] { 4 },
                        new int[] { 0 },
                        new int[] { 0, 1, 2, 3 },
                        new int[] { 5, 6, 7, 0, 1, 8 }
                    );
                    assertKeys(
                        ordsAndKeys.keys,
                        new Object[][] {
                            new Object[] { 1L, "a" },
                            new Object[] { 2L, "a" },
                            new Object[] { 1L, "b" },
                            new Object[] { 2L, "b" },
                            new Object[] { 1L, null },
                            new Object[] { 1L, "c" },
                            new Object[] { 2L, "c" },
                            new Object[] { 3L, "c" },
                            new Object[] { 3L, "a" }, }
                    );
                    assertThat(ordsAndKeys.nonEmpty, equalTo(intRange(0, 9)));
                }
            }, b1, b2);
        }
    }

    public void testBytesRefLongHashHugeCombinatorialExplosion() {
        long[] v1 = LongStream.range(0, 3000).toArray();
        String[] v2 = LongStream.range(100, 200).mapToObj(l -> "a" + l).toArray(String[]::new);

        try (
            LongBlock.Builder b1 = blockFactory.newLongBlockBuilder(v1.length);
            BytesRefBlock.Builder b2 = blockFactory.newBytesRefBlockBuilder(v2.length);
        ) {
            append(b1, b2, v1, v2);
            int[] expectedEntries = new int[1];
            int pageSize = between(1000, 16 * 1024);
            hash(ordsAndKeys -> {
                int start = expectedEntries[0];
                expectedEntries[0] = Math.min(expectedEntries[0] + pageSize, v1.length * v2.length);
                assertThat(
                    ordsAndKeys.description,
                    forcePackedHash
                        ? startsWith("PackedValuesBlockHash{groups=[0:LONG, 1:BYTES_REF], entries=" + expectedEntries[0] + ", size=")
                        : startsWith(
                            "BytesRefLongBlockHash{keys=[BytesRefKey[channel=1], LongKey[channel=0]], entries="
                                + expectedEntries[0]
                                + ", size="
                        )
                );
                assertOrds(ordsAndKeys.ords, IntStream.range(start, expectedEntries[0]).toArray());
                assertKeys(
                    ordsAndKeys.keys,
                    IntStream.range(0, expectedEntries[0])
                        .mapToObj(
                            i -> forcePackedHash
                                ? new Object[] { v1[i / v2.length], v2[i % v2.length] }
                                : new Object[] { v1[i % v1.length], v2[i / v1.length] }
                        )
                        .toArray(l -> new Object[l][])
                );
                assertThat(ordsAndKeys.nonEmpty, equalTo(intRange(0, expectedEntries[0])));
            }, pageSize, b1, b2);

            assertThat("misconfigured test", expectedEntries[0], greaterThan(0));
        }
    }

    public void testLongNull() {
        long[] values = new long[] { 0, 1, 0, 2, 3, 1 };
        hash(ordsAndKeys -> {
            Object[][] expectedKeys = {
                new Object[] { 0L, null },
                new Object[] { 1L, null },
                new Object[] { 2L, null },
                new Object[] { 3L, null } };

            assertThat(ordsAndKeys.description, startsWith("PackedValuesBlockHash{groups=[0:LONG, 1:NULL], entries=4, size="));
            assertOrds(ordsAndKeys.ords, 0, 1, 0, 2, 3, 1);
            assertKeys(ordsAndKeys.keys, expectedKeys);
            assertThat(ordsAndKeys.nonEmpty, equalTo(intRange(0, 4)));
        }, blockFactory.newLongArrayVector(values, values.length).asBlock(), blockFactory.newConstantNullBlock(values.length));
    }

    record OrdsAndKeys(String description, int positionOffset, IntBlock ords, Block[] keys, IntVector nonEmpty) {}

    /**
     * Hash some values into a single block of group ids. If the hash produces
     * more than one block of group ids this will fail.
     */
    private void hash(Consumer<OrdsAndKeys> callback, Block.Builder... values) {
        Block[] blocks = new Block[values.length];
        for (int i = 0; i < blocks.length; i++) {
            blocks[i] = values[i].build();
        }
        hash(callback, blocks);
    }

    /**
     * Hash some values into a single block of group ids. If the hash produces
     * more than one block of group ids this will fail.
     */
    private void hash(Consumer<OrdsAndKeys> callback, Block... values) {
        boolean[] called = new boolean[] { false };
        try (BlockHash hash = buildBlockHash(16 * 1024, values)) {
            hash(true, hash, ordsAndKeys -> {
                if (called[0]) {
                    throw new IllegalStateException("hash produced more than one block");
                }
                called[0] = true;
                callback.accept(ordsAndKeys);
                if (hash instanceof LongLongBlockHash == false && hash instanceof BytesRefLongBlockHash == false) {
                    try (
                        ReleasableIterator<IntBlock> lookup = hash.lookup(
                            new Page(values).shallowCopy(),
                            ByteSizeValue.ofKb(between(1, 100))
                        )
                    ) {
                        assertThat(lookup.hasNext(), equalTo(true));
                        try (IntBlock ords = lookup.next()) {
                            assertThat(ords, equalTo(ordsAndKeys.ords));
                        }
                    }
                }
            }, values);
        } finally {
            Releasables.close(values);
        }
    }

    private void hash(Consumer<OrdsAndKeys> callback, int emitBatchSize, Block.Builder... values) {
        Block[] blocks = Block.Builder.buildAll(values);
        try (BlockHash hash = buildBlockHash(emitBatchSize, blocks)) {
            hash(true, hash, callback, blocks);
        } finally {
            Releasables.closeExpectNoException(blocks);
        }
    }

<<<<<<< HEAD
    private BlockHash buildBlockHash(int emitBatchSize, Block... values) {
        List<HashAggregationOperator.GroupSpec> specs = new ArrayList<>(values.length);
        for (int c = 0; c < values.length; c++) {
            specs.add(new HashAggregationOperator.GroupSpec(c, values[c].elementType()));
=======
    private void hash(Consumer<OrdsAndKeys> callback, int emitBatchSize, Block... values) {
        try {
            List<BlockHash.GroupSpec> specs = new ArrayList<>(values.length);
            for (int c = 0; c < values.length; c++) {
                specs.add(new BlockHash.GroupSpec(c, values[c].elementType()));
            }
            try (
                BlockHash blockHash = forcePackedHash
                    ? new PackedValuesBlockHash(specs, blockFactory, emitBatchSize)
                    : BlockHash.build(specs, blockFactory, emitBatchSize, true)
            ) {
                hash(true, blockHash, callback, values);
            }
        } finally {
            Releasables.closeExpectNoException(values);
>>>>>>> 82011725
        }
        return forcePackedHash
            ? new PackedValuesBlockHash(specs, blockFactory, emitBatchSize)
            : BlockHash.build(specs, blockFactory, emitBatchSize, true);
    }

    static void hash(boolean collectKeys, BlockHash blockHash, Consumer<OrdsAndKeys> callback, Block... values) {
        blockHash.add(new Page(values), new GroupingAggregatorFunction.AddInput() {
            @Override
            public void add(int positionOffset, IntBlock groupIds) {
                OrdsAndKeys result = new OrdsAndKeys(
                    blockHash.toString(),
                    positionOffset,
                    groupIds,
                    collectKeys ? blockHash.getKeys() : null,
                    blockHash.nonEmpty()
                );

                try {
                    Set<Integer> allowedOrds = new HashSet<>();
                    for (int p = 0; p < result.nonEmpty.getPositionCount(); p++) {
                        allowedOrds.add(result.nonEmpty.getInt(p));
                    }
                    for (int p = 0; p < result.ords.getPositionCount(); p++) {
                        if (result.ords.isNull(p)) {
                            continue;
                        }
                        int start = result.ords.getFirstValueIndex(p);
                        int end = start + result.ords.getValueCount(p);
                        for (int i = start; i < end; i++) {
                            int ord = result.ords.getInt(i);
                            if (false == allowedOrds.contains(ord)) {
                                fail("ord is not allowed " + ord);
                            }
                        }
                    }
                    callback.accept(result);
                } finally {
                    Releasables.close(result.keys == null ? null : Releasables.wrap(result.keys), result.nonEmpty);
                }
            }

            @Override
            public void add(int positionOffset, IntVector groupIds) {
                add(positionOffset, groupIds.asBlock());
            }
        });
        if (blockHash instanceof LongLongBlockHash == false && blockHash instanceof BytesRefLongBlockHash == false) {
            Block[] keys = blockHash.getKeys();
            try (
                ReleasableIterator<IntBlock> lookup = blockHash.lookup(new Page(keys).shallowCopy(), ByteSizeValue.ofKb(between(1, 100)))
            ) {
                while (lookup.hasNext()) {
                    try (IntBlock ords = lookup.next()) {
                        assertThat(ords.nullValuesCount(), equalTo(0));
                    }
                }
            } finally {
                Releasables.closeExpectNoException(keys);
            }
        }
    }

    private void assertOrds(IntBlock ordsBlock, Integer... expectedOrds) {
        assertOrds(ordsBlock, Arrays.stream(expectedOrds).map(l -> l == null ? null : new int[] { l }).toArray(int[][]::new));
    }

    private void assertOrds(IntBlock ordsBlock, int[]... expectedOrds) {
        assertEquals(expectedOrds.length, ordsBlock.getPositionCount());
        for (int p = 0; p < expectedOrds.length; p++) {
            int start = ordsBlock.getFirstValueIndex(p);
            int count = ordsBlock.getValueCount(p);
            if (expectedOrds[p] == null) {
                if (false == ordsBlock.isNull(p)) {
                    StringBuilder error = new StringBuilder();
                    error.append(p);
                    error.append(": expected null but was [");
                    for (int i = 0; i < count; i++) {
                        if (i != 0) {
                            error.append(", ");
                        }
                        error.append(ordsBlock.getInt(start + i));
                    }
                    fail(error.append("]").toString());
                }
                continue;
            }
            assertFalse(p + ": expected not null", ordsBlock.isNull(p));
            int[] actual = new int[count];
            for (int i = 0; i < count; i++) {
                actual[i] = ordsBlock.getInt(start + i);
            }
            assertThat("position " + p, actual, equalTo(expectedOrds[p]));
        }
    }

    private void assertKeys(Block[] actualKeys, Object... expectedKeys) {
        Object[][] flipped = new Object[expectedKeys.length][];
        for (int r = 0; r < flipped.length; r++) {
            flipped[r] = new Object[] { expectedKeys[r] };
        }
        assertKeys(actualKeys, flipped);
    }

    private void assertKeys(Block[] actualKeys, Object[][] expectedKeys) {
        for (int r = 0; r < expectedKeys.length; r++) {
            assertThat(actualKeys, arrayWithSize(expectedKeys[r].length));
        }
        for (int c = 0; c < actualKeys.length; c++) {
            assertThat("block " + c, actualKeys[c].getPositionCount(), equalTo(expectedKeys.length));
        }
        for (int r = 0; r < expectedKeys.length; r++) {
            for (int c = 0; c < actualKeys.length; c++) {
                if (expectedKeys[r][c] == null) {
                    assertThat("expected null", actualKeys[c].isNull(r), equalTo(true));
                    return;
                }
                assertThat(actualKeys[c].isNull(r), equalTo(false));
                if (expectedKeys[r][c] instanceof Integer v) {
                    assertThat(((IntBlock) actualKeys[c]).getInt(r), equalTo(v));
                } else if (expectedKeys[r][c] instanceof Long v) {
                    assertThat(((LongBlock) actualKeys[c]).getLong(r), equalTo(v));
                } else if (expectedKeys[r][c] instanceof Double v) {
                    assertThat(((DoubleBlock) actualKeys[c]).getDouble(r), equalTo(v));
                } else if (expectedKeys[r][c] instanceof String v) {
                    assertThat(((BytesRefBlock) actualKeys[c]).getBytesRef(r, new BytesRef()), equalTo(new BytesRef(v)));
                } else if (expectedKeys[r][c] instanceof Boolean v) {
                    assertThat(((BooleanBlock) actualKeys[c]).getBoolean(r), equalTo(v));
                } else {
                    throw new IllegalArgumentException("unsupported type " + expectedKeys[r][c].getClass());
                }
            }
        }
    }

    // A breaker service that always returns the given breaker for getBreaker(CircuitBreaker.REQUEST)
    static CircuitBreakerService mockBreakerService(CircuitBreaker breaker) {
        CircuitBreakerService breakerService = mock(CircuitBreakerService.class);
        when(breakerService.getBreaker(CircuitBreaker.REQUEST)).thenReturn(breaker);
        return breakerService;
    }

    IntVector intRange(int startInclusive, int endExclusive) {
        return IntVector.range(startInclusive, endExclusive, TestBlockFactory.getNonBreakingInstance());
    }
}<|MERGE_RESOLUTION|>--- conflicted
+++ resolved
@@ -27,11 +27,7 @@
 import org.elasticsearch.compute.data.MockBlockFactory;
 import org.elasticsearch.compute.data.Page;
 import org.elasticsearch.compute.data.TestBlockFactory;
-<<<<<<< HEAD
-import org.elasticsearch.compute.operator.HashAggregationOperator;
 import org.elasticsearch.core.ReleasableIterator;
-=======
->>>>>>> 82011725
 import org.elasticsearch.core.Releasables;
 import org.elasticsearch.indices.breaker.CircuitBreakerService;
 import org.elasticsearch.test.ESTestCase;
@@ -1164,28 +1160,10 @@
         }
     }
 
-<<<<<<< HEAD
     private BlockHash buildBlockHash(int emitBatchSize, Block... values) {
-        List<HashAggregationOperator.GroupSpec> specs = new ArrayList<>(values.length);
+        List<BlockHash.GroupSpec> specs = new ArrayList<>(values.length);
         for (int c = 0; c < values.length; c++) {
-            specs.add(new HashAggregationOperator.GroupSpec(c, values[c].elementType()));
-=======
-    private void hash(Consumer<OrdsAndKeys> callback, int emitBatchSize, Block... values) {
-        try {
-            List<BlockHash.GroupSpec> specs = new ArrayList<>(values.length);
-            for (int c = 0; c < values.length; c++) {
-                specs.add(new BlockHash.GroupSpec(c, values[c].elementType()));
-            }
-            try (
-                BlockHash blockHash = forcePackedHash
-                    ? new PackedValuesBlockHash(specs, blockFactory, emitBatchSize)
-                    : BlockHash.build(specs, blockFactory, emitBatchSize, true)
-            ) {
-                hash(true, blockHash, callback, values);
-            }
-        } finally {
-            Releasables.closeExpectNoException(values);
->>>>>>> 82011725
+            specs.add(new BlockHash.GroupSpec(c, values[c].elementType()));
         }
         return forcePackedHash
             ? new PackedValuesBlockHash(specs, blockFactory, emitBatchSize)
