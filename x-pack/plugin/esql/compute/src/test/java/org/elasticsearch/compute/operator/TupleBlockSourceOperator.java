--- conflicted
+++ resolved
@@ -8,10 +8,6 @@
 package org.elasticsearch.compute.operator;
 
 import org.elasticsearch.compute.data.BlockFactory;
-<<<<<<< HEAD
-import org.elasticsearch.compute.data.LongBlock;
-=======
->>>>>>> 0a91c247
 import org.elasticsearch.compute.data.Page;
 import org.elasticsearch.core.Tuple;
 
@@ -30,13 +26,6 @@
 
     private final List<Tuple<Long, Long>> values;
 
-<<<<<<< HEAD
-=======
-    public TupleBlockSourceOperator(Stream<Tuple<Long, Long>> values) {
-        this(BlockFactory.getNonBreakingInstance(), values, DEFAULT_MAX_PAGE_POSITIONS);
-    }
-
->>>>>>> 0a91c247
     public TupleBlockSourceOperator(BlockFactory blockFactory, Stream<Tuple<Long, Long>> values) {
         this(blockFactory, values, DEFAULT_MAX_PAGE_POSITIONS);
     }
@@ -55,18 +44,12 @@
         super(maxPagePositions);
         this.blockFactory = blockFactory;
         this.values = values;
-        blockFactory = BlockFactory.getNonBreakingInstance();
     }
 
     @Override
     protected Page createPage(int positionOffset, int length) {
-<<<<<<< HEAD
-        var blockBuilder1 = LongBlock.newBlockBuilder(length, blockFactory);
-        var blockBuilder2 = LongBlock.newBlockBuilder(length, blockFactory);
-=======
         var blockBuilder1 = blockFactory.newLongBlockBuilder(length);
         var blockBuilder2 = blockFactory.newLongBlockBuilder(length);
->>>>>>> 0a91c247
         for (int i = 0; i < length; i++) {
             Tuple<Long, Long> item = values.get(positionOffset + i);
             if (item.v1() == null) {
