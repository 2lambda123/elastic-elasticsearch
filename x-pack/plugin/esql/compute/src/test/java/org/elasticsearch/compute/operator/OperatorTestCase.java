/*
 * Copyright Elasticsearch B.V. and/or licensed to Elasticsearch B.V. under one
 * or more contributor license agreements. Licensed under the Elastic License
 * 2.0; you may not use this file except in compliance with the Elastic License
 * 2.0.
 */

package org.elasticsearch.compute.operator;

import org.elasticsearch.action.ActionListener;
import org.elasticsearch.action.support.PlainActionFuture;
import org.elasticsearch.common.Randomness;
import org.elasticsearch.common.breaker.CircuitBreaker;
import org.elasticsearch.common.breaker.CircuitBreakingException;
import org.elasticsearch.common.collect.Iterators;
import org.elasticsearch.common.settings.Settings;
import org.elasticsearch.common.unit.ByteSizeValue;
import org.elasticsearch.common.util.BigArray;
import org.elasticsearch.common.util.BigArrays;
import org.elasticsearch.common.util.MockBigArrays;
import org.elasticsearch.common.util.PageCacheRecycler;
import org.elasticsearch.common.util.concurrent.EsExecutors;
import org.elasticsearch.compute.data.BlockFactory;
import org.elasticsearch.compute.data.Page;
import org.elasticsearch.core.Releasables;
import org.elasticsearch.core.TimeValue;
import org.elasticsearch.indices.CrankyCircuitBreakerService;
import org.elasticsearch.threadpool.FixedExecutorBuilder;
import org.elasticsearch.threadpool.TestThreadPool;
import org.elasticsearch.threadpool.ThreadPool;
import org.junit.AssumptionViolatedException;

import java.util.ArrayList;
import java.util.Iterator;
import java.util.List;
import java.util.function.Supplier;
import java.util.stream.LongStream;

import static org.hamcrest.Matchers.empty;
import static org.hamcrest.Matchers.equalTo;
import static org.hamcrest.Matchers.in;

/**
 * Base tests for {@link Operator}s that are not {@link SourceOperator} or {@link SinkOperator}.
 */
public abstract class OperatorTestCase extends AnyOperatorTestCase {
    /**
     * Valid input to be sent to {@link #simple};
     */
    protected abstract SourceOperator simpleInput(BlockFactory blockFactory, int size);

    /**
     * Assert that output from {@link #simple} is correct for the
     * given input.
     */
    protected abstract void assertSimpleOutput(List<Page> input, List<Page> results);

    /**
     * A {@link ByteSizeValue} that is so small any input to the operator
     * will cause it to circuit break. If the operator can't break then
     * throw an {@link AssumptionViolatedException}.
     */
    protected abstract ByteSizeValue smallEnoughToCircuitBreak();

    /**
     * Test a small input set against {@link #simple}. Smaller input sets
     * are more likely to discover accidental behavior for clumped inputs.
     */
    public final void testSimpleSmallInput() {
        assertSimple(driverContext(), between(10, 100));
    }

    /**
     * Test a larger input set against {@link #simple}.
     */
    public final void testSimpleLargeInput() {
        assertSimple(driverContext(), between(1_000, 10_000));
    }

    /**
     * Run {@link #simple} with a circuit breaker configured by
     * {@link #smallEnoughToCircuitBreak} and assert that it breaks
     * in a sane way.
     */
    public final void testSimpleCircuitBreaking() {
        /*
         * We build two CircuitBreakers - one for the input blocks and one for the operation itself.
         * The input blocks don't count against the memory usage for the limited operator that we
         * build.
         */
<<<<<<< HEAD
        BigArrays bigArrays = new MockBigArrays(PageCacheRecycler.NON_RECYCLING_INSTANCE, smallEnoughToCircuitBreak())
            .withCircuitBreaking();
        List<Page> input = CannedSourceOperator.collectPages(simpleInput(driverContext().blockFactory(), between(1_000, 10_000)));
=======
        DriverContext inputFactoryContext = driverContext();
        BigArrays bigArrays = new MockBigArrays(PageCacheRecycler.NON_RECYCLING_INSTANCE, smallEnoughToCircuitBreak())
            .withCircuitBreaking();
        List<Page> input = CannedSourceOperator.collectPages(simpleInput(inputFactoryContext.blockFactory(), between(1_000, 10_000)));
>>>>>>> b3b07338
        CircuitBreaker breaker = bigArrays.breakerService().getBreaker(CircuitBreaker.REQUEST);
        BlockFactory blockFactory = BlockFactory.getInstance(breaker, bigArrays);
        Exception e = expectThrows(
            CircuitBreakingException.class,
            () -> drive(simple(bigArrays).get(new DriverContext(bigArrays, blockFactory)), input.iterator())
        );
        assertThat(e.getMessage(), equalTo(MockBigArrays.ERROR_MESSAGE));
<<<<<<< HEAD
        assertThat(bigArrays.breakerService().getBreaker(CircuitBreaker.REQUEST).getUsed(), equalTo(0L));
=======

        // Note the lack of try/finally here - we're asserting that when the driver throws an exception we clear the breakers.
        assertThat(bigArrays.breakerService().getBreaker(CircuitBreaker.REQUEST).getUsed(), equalTo(0L));
        assertThat(inputFactoryContext.breaker().getUsed(), equalTo(0L));
>>>>>>> b3b07338
    }

    /**
     * Run {@link #simple} with the {@link CrankyCircuitBreakerService}
     * which fails randomly. This will catch errors caused by not
     * properly cleaning up things like {@link BigArray}s, particularly
     * in ctors.
     */
    public final void testSimpleWithCranky() {
        DriverContext inputFactoryContext = driverContext();
        List<Page> input = CannedSourceOperator.collectPages(simpleInput(inputFactoryContext.blockFactory(), between(1_000, 10_000)));

        CrankyCircuitBreakerService cranky = new CrankyCircuitBreakerService();
        BigArrays bigArrays = new MockBigArrays(PageCacheRecycler.NON_RECYCLING_INSTANCE, cranky).withCircuitBreaking();
        BlockFactory blockFactory = BlockFactory.getInstance(cranky.getBreaker(CircuitBreaker.REQUEST), bigArrays);
        try {
            List<Page> result = drive(simple(bigArrays).get(new DriverContext(bigArrays, blockFactory)), input.iterator());
            Releasables.close(() -> Iterators.map(result.iterator(), p -> p::releaseBlocks));
            // Either we get lucky and cranky doesn't throw and the test completes or we don't and it throws
        } catch (CircuitBreakingException e) {
            logger.info("broken", e);
            assertThat(e.getMessage(), equalTo(CrankyCircuitBreakerService.ERROR_MESSAGE));
        }

        // Note the lack of try/finally here - we're asserting that when the driver throws an exception we clear the breakers.
        assertThat(bigArrays.breakerService().getBreaker(CircuitBreaker.REQUEST).getUsed(), equalTo(0L));
        assertThat(inputFactoryContext.breaker().getUsed(), equalTo(0L));
    }

    /**
     * Run the {@code operators} once per page in the {@code input}.
     */
    protected final List<Page> oneDriverPerPage(List<Page> input, Supplier<List<Operator>> operators) {
        return oneDriverPerPageList(input.stream().map(List::of).iterator(), operators);
    }

    /**
     * Run the {@code operators} once to entry in the {@code source}.
     */
    protected final List<Page> oneDriverPerPageList(Iterator<List<Page>> source, Supplier<List<Operator>> operators) {
        List<Page> result = new ArrayList<>();
        while (source.hasNext()) {
            List<Page> in = source.next();
            try (
                Driver d = new Driver(
                    driverContext(),
                    new CannedSourceOperator(in.iterator()),
                    operators.get(),
                    new PageConsumerOperator(result::add),
                    () -> {}
                )
            ) {
                runDriver(d);
            }
        }
        return result;
    }

    private void assertSimple(DriverContext context, int size) {
        List<Page> input = CannedSourceOperator.collectPages(simpleInput(context.blockFactory(), size));
        // Clone the input so that the operator can close it, then, later, we can read it again to build the assertion.
        List<Page> inputClone = CannedSourceOperator.deepCopyOf(input);
        BigArrays bigArrays = context.bigArrays().withCircuitBreaking();
        List<Page> results = drive(simple(bigArrays).get(context), input.iterator());
        assertSimpleOutput(inputClone, results);
        results.forEach(Page::releaseBlocks);
        assertThat(bigArrays.breakerService().getBreaker(CircuitBreaker.REQUEST).getUsed(), equalTo(0L));
    }

    protected final List<Page> drive(Operator operator, Iterator<Page> input) {
        return drive(List.of(operator), input);
    }

    protected final List<Page> drive(List<Operator> operators, Iterator<Page> input) {
        List<Page> results = new ArrayList<>();
        try (
            Driver d = new Driver(
                driverContext(),
                new CannedSourceOperator(input),
                operators,
                new PageConsumerOperator(results::add),
                () -> {}
            )
        ) {
            runDriver(d);
        }
        return results;
    }

    public static void runDriver(Driver driver) {
        runDriver(List.of(driver));
    }

    public static void runDriver(List<Driver> drivers) {
        drivers = new ArrayList<>(drivers);
        int dummyDrivers = between(0, 10);
        for (int i = 0; i < dummyDrivers; i++) {
            drivers.add(
                new Driver(
                    "dummy-session",
                    new DriverContext(BigArrays.NON_RECYCLING_INSTANCE, BlockFactory.getNonBreakingInstance()),
                    () -> "dummy-driver",
                    new SequenceLongBlockSourceOperator(
                        BlockFactory.getNonBreakingInstance(),
                        LongStream.range(0, between(1, 100)),
                        between(1, 100)
                    ),
                    List.of(),
                    new PageConsumerOperator(page -> {}),
                    Driver.DEFAULT_STATUS_INTERVAL,
                    () -> {}
                )
            );
        }
        Randomness.shuffle(drivers);
        int numThreads = between(1, 16);
        ThreadPool threadPool = new TestThreadPool(
            getTestClass().getSimpleName(),
            new FixedExecutorBuilder(Settings.EMPTY, "esql", numThreads, 1024, "esql", EsExecutors.TaskTrackingConfig.DEFAULT)
        );
        var driverRunner = new DriverRunner(threadPool.getThreadContext()) {
            @Override
            protected void start(Driver driver, ActionListener<Void> driverListener) {
                Driver.start(threadPool.executor("esql"), driver, between(1, 10000), driverListener);
            }
        };
        PlainActionFuture<Void> future = new PlainActionFuture<>();
        try {
            driverRunner.runToCompletion(drivers, future);
            future.actionGet(TimeValue.timeValueSeconds(30));
        } finally {
            terminate(threadPool);
        }
    }

    public static void assertDriverContext(DriverContext driverContext) {
        assertTrue(driverContext.isFinished());
        assertThat(driverContext.getSnapshot().releasables(), empty());
    }

    public static int randomPageSize() {
        if (randomBoolean()) {
            return between(1, 16);
        } else {
            return between(1, 16 * 1024);
        }
    }
}<|MERGE_RESOLUTION|>--- conflicted
+++ resolved
@@ -88,16 +88,10 @@
          * The input blocks don't count against the memory usage for the limited operator that we
          * build.
          */
-<<<<<<< HEAD
-        BigArrays bigArrays = new MockBigArrays(PageCacheRecycler.NON_RECYCLING_INSTANCE, smallEnoughToCircuitBreak())
-            .withCircuitBreaking();
-        List<Page> input = CannedSourceOperator.collectPages(simpleInput(driverContext().blockFactory(), between(1_000, 10_000)));
-=======
         DriverContext inputFactoryContext = driverContext();
         BigArrays bigArrays = new MockBigArrays(PageCacheRecycler.NON_RECYCLING_INSTANCE, smallEnoughToCircuitBreak())
             .withCircuitBreaking();
         List<Page> input = CannedSourceOperator.collectPages(simpleInput(inputFactoryContext.blockFactory(), between(1_000, 10_000)));
->>>>>>> b3b07338
         CircuitBreaker breaker = bigArrays.breakerService().getBreaker(CircuitBreaker.REQUEST);
         BlockFactory blockFactory = BlockFactory.getInstance(breaker, bigArrays);
         Exception e = expectThrows(
@@ -105,14 +99,11 @@
             () -> drive(simple(bigArrays).get(new DriverContext(bigArrays, blockFactory)), input.iterator())
         );
         assertThat(e.getMessage(), equalTo(MockBigArrays.ERROR_MESSAGE));
-<<<<<<< HEAD
-        assertThat(bigArrays.breakerService().getBreaker(CircuitBreaker.REQUEST).getUsed(), equalTo(0L));
-=======
+        assertThat(bigArrays.breakerService().getBreaker(CircuitBreaker.REQUEST).getUsed(), equalTo(0L));
 
         // Note the lack of try/finally here - we're asserting that when the driver throws an exception we clear the breakers.
         assertThat(bigArrays.breakerService().getBreaker(CircuitBreaker.REQUEST).getUsed(), equalTo(0L));
         assertThat(inputFactoryContext.breaker().getUsed(), equalTo(0L));
->>>>>>> b3b07338
     }
 
     /**
