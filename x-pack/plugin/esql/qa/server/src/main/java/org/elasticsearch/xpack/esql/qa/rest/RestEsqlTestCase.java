--- conflicted
+++ resolved
@@ -295,7 +295,6 @@
         assertEquals("keyword0,0\r\n", actual);
     }
 
-<<<<<<< HEAD
     private record ImplicitCastCase(String datatype, String expression) {}
 
     // Regression test for issue
@@ -355,9 +354,6 @@
         }
     }
 
-    @AwaitsFix(bugUrl = "https://github.com/elastic/elasticsearch/issues/98719")
-=======
->>>>>>> a72524a9
     public void testWarningHeadersOnFailedConversions() throws IOException {
         int count = randomFrom(10, 40, 60);
         bulkLoadTestData(count);
