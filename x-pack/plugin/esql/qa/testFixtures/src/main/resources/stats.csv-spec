--- conflicted
+++ resolved
@@ -1218,7 +1218,15 @@
 891
 ;
 
-<<<<<<< HEAD
+countMV#[skip:-8.13.99,reason:supported in 8.14]
+FROM employees
+| STATS vals = COUNT(salary_change.int)
+;
+
+vals:l
+183
+;
+
 emptyProjectInStatWithEval
 FROM employees
 | STATS c = COUNT(salary)
@@ -1240,13 +1248,4 @@
 
 rows:l | x:d
 100    | 3.14
-=======
-countMV#[skip:-8.13.99,reason:supported in 8.14]
-FROM employees
-| STATS vals = COUNT(salary_change.int)
-;
-
-vals:l
-183
->>>>>>> a85599f1
 ;