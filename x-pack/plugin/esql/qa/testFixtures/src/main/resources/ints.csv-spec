// Integral types-specific tests

inLongAndInt#[skip:-8.11.99, reason:Lucene multivalue warning introduced in 8.12 only]
from employees | where avg_worked_seconds in (372957040, salary_change.long, 236703986) | where emp_no in (10017, emp_no - 1) | keep emp_no, avg_worked_seconds;
warning:Line 1:24: evaluation of [avg_worked_seconds in (372957040, salary_change.long, 236703986)] failed, treating result as null. Only first 20 failures recorded.
warning:Line 1:24: java.lang.IllegalArgumentException: single-value function encountered multi-value

emp_no:integer |avg_worked_seconds:long
10017          |236703986
;

inShortAndByte
from employees | keep emp_no, languages.short, languages.byte | where languages.short in (2, 4, 5) and languages.byte in (4, -1) and emp_no < 10010;
ignoreOrder:true

emp_no:integer |languages.short:short|languages.byte:byte
10003          |4                    |4
10007          |4                    |4
;

inCast
from employees | keep emp_no, languages.byte, avg_worked_seconds, height | where languages.byte in (4, -1, avg_worked_seconds, 1000000000000, null, height) and emp_no < 10010;
ignoreOrder:true

emp_no:integer |languages.byte:byte |avg_worked_seconds:long |height:double
10003          |4                   |200296405               |1.83
10007          |4                   |393084805               |1.7
;

// `<= 10030` insures going over records where is_null(languages)==true; `in (.., emp_no)` prevents pushing the IN to Lucene
inOverNulls
from employees | keep emp_no, languages | where languages is null or emp_no <= 10030 | where languages in (2, 3, emp_no);
ignoreOrder:true

emp_no:integer |languages:integer
10001          |2
10006          |3
10008          |2
10016          |2
10017          |2
10018          |2
10030          |3
;

// conversions to UNSIGNED_LONG

convertULtoUL
row ul = [9223372036854775808, 18446744073709551615] | eval ulul = to_unsigned_long(ul);

                    ul:ul                  |                   ulul:ul
[9223372036854775808, 18446744073709551615]|[9223372036854775808, 18446744073709551615]
;

convertIntToUL
row int = [5013792, 520128] | eval ul = to_ulong(int);

int:integer       |ul:ul
[5013792, 520128] |[5013792, 520128]
;

convertLongToUL
row long = [501379200000, 520128000000] | eval ul = to_ul(long);

long:long                    |ul:ul
[501379200000, 520128000000] |[501379200000, 520128000000]
;

convertDoubleToUL#[skip:-8.11.99, reason:ql exceptions updated in 8.12]
row d = 123.4 | eval ul = to_ul(d), overflow = to_ul(1e20);
warning:Line 1:48: evaluation of [to_ul(1e20)] failed, treating result as null. Only first 20 failures recorded.
warning:Line 1:48: org.elasticsearch.xpack.ql.InvalidArgumentException: [1.0E20] out of [unsigned_long] range

d:double       |ul:ul      |overflow:ul
123.4          |123        |null
;

convertBooleanToUL
row tf = [true, false] | eval t2ul = to_ul(true), f2ul = to_ul(false), tf2ul = to_ul(tf);

tf:boolean     |t2ul:ul      |f2ul:ul      |tf2ul:ul
[true, false]  |1            |0            |[1, 0]
;

convertDatetimeToUL
from employees | sort emp_no | eval hired_ul = to_ul(hire_date) | keep emp_no, hire_date, hired_ul  | limit 3;

emp_no:integer |hire_date:date          |hired_ul:ul
10001          |1986-06-26T00:00:00.000Z|520128000000
10002          |1985-11-21T00:00:00.000Z|501379200000
10003          |1986-08-28T00:00:00.000Z|525571200000
;

convertStringToUL
// tag::to_unsigned_long-str[]
ROW str1 = "2147483648", str2 = "2147483648.2", str3 = "foo"
| EVAL long1 = TO_UNSIGNED_LONG(str1), long2 = TO_ULONG(str2), long3 = TO_UL(str3)
// end::to_unsigned_long-str[]
;
warning:Line 2:72: evaluation of [TO_UL(str3)] failed, treating result as null. Only first 20 failures recorded.
warning:Line 2:72: java.lang.NumberFormatException: Character f is neither a decimal digit number, decimal point, nor \"e\" notation exponential mark.


// tag::to_unsigned_long-str-result[]
str1:keyword |str2:keyword |str3:keyword |long1:unsigned_long  |long2:unsigned_long |long3:unsigned_long
2147483648   |2147483648.2 |foo          |2147483648           |2147483648          |null
// end::to_unsigned_long-str-result[]
;

// conversions to LONG

convertLongToLong
row long = [501379200000, 520128000000] | eval ll = to_long(long);

long:long                    |ll:long
[501379200000, 520128000000] |[501379200000, 520128000000]
;

convertIntToLong
row int = [5013792, 520128] | eval long = to_long(int);

int:integer       |long:long
[5013792, 520128] |[5013792, 520128]
;

convertULToLong#[skip:-8.11.99, reason:ql exceptions were updated in 8.12]
row ul = [9223372036854775807, 9223372036854775808] | eval long = to_long(ul);
warning:Line 1:67: evaluation of [to_long(ul)] failed, treating result as null. Only first 20 failures recorded.
warning:Line 1:67: org.elasticsearch.xpack.ql.InvalidArgumentException: [9223372036854775808] out of [long] range

                    ul:ul                 |       long:long
[9223372036854775807, 9223372036854775808]|9223372036854775807
;

convertDatetimeToLong
from employees | sort emp_no | eval hired_long = to_long(hire_date) | keep emp_no, hire_date, hired_long  | limit 3;

emp_no:integer |hire_date:date          |hired_long:long
10001          |1986-06-26T00:00:00.000Z|520128000000
10002          |1985-11-21T00:00:00.000Z|501379200000
10003          |1986-08-28T00:00:00.000Z|525571200000
;

convertBooleanToLong
row tf = [true, false] | eval t2l = to_long(true), f2l = to_long(false), tf2l = to_long(tf);

tf:boolean     |t2l:long       |f2l:long       |tf2l:long
[true, false]  |1              |0              |[1, 0]
;

convertStringToLong
// tag::to_long-str[]
ROW str1 = "2147483648", str2 = "2147483648.2", str3 = "foo"
| EVAL long1 = TO_LONG(str1), long2 = TO_LONG(str2), long3 = TO_LONG(str3)
// end::to_long-str[]
;
warning:Line 2:62: evaluation of [TO_LONG(str3)] failed, treating result as null. Only first 20 failures recorded.
warning:Line 2:62: java.lang.NumberFormatException: For input string: \"foo\"


// tag::to_long-str-result[]
str1:keyword |str2:keyword |str3:keyword |long1:long  |long2:long |long3:long
2147483648   |2147483648.2 |foo          |2147483648  |2147483648 |null
// end::to_long-str-result[]
;

convertDoubleToLong#[skip:-8.11.99, reason:ql exceptions were updated in 8.12]
row d = 123.4 | eval d2l = to_long(d), overflow = to_long(1e19);
warning:Line 1:51: evaluation of [to_long(1e19)] failed, treating result as null. Only first 20 failures recorded.
warning:Line 1:51: org.elasticsearch.xpack.ql.InvalidArgumentException: [1.0E19] out of [long] range

d:double       |d2l:long      |overflow:long     
123.4          |123           |null    
;

// conversions to INTEGER

convertIntToInt
row int = [5013792, 520128] | eval ii = to_integer(int);

int:integer       |ii:integer
[5013792, 520128] |[5013792, 520128]
;

convertLongToInt#[skip:-8.11.99, reason:ql exceptions were updated in 8.12]
// tag::to_int-long[]
ROW long = [5013792, 2147483647, 501379200000]
| EVAL int = TO_INTEGER(long)
// end::to_int-long[]
;
warning:Line 2:14: evaluation of [TO_INTEGER(long)] failed, treating result as null. Only first 20 failures recorded.
warning:Line 2:14: org.elasticsearch.xpack.ql.InvalidArgumentException: [501379200000] out of [integer] range

// tag::to_int-long-result[]
long:long                           |int:integer
[5013792, 2147483647, 501379200000] |[5013792, 2147483647]
// end::to_int-long-result[]
;

convertULToInt#[skip:-8.11.99, reason:ql exceptions were updated in 8.12]
row ul = [2147483647, 9223372036854775808] | eval int = to_int(ul);
warning:Line 1:57: evaluation of [to_int(ul)] failed, treating result as null. Only first 20 failures recorded.
warning:Line 1:57: org.elasticsearch.xpack.ql.InvalidArgumentException: [9223372036854775808] out of [integer] range

                    ul:ul        |int:integer
[2147483647, 9223372036854775808]|2147483647
;

convertDatetimeToInt
row int = [5013792, 520128] | eval dt = to_datetime(int) | eval ii = to_integer(dt);

int:integer      |dt:date                                             |ii:integer
[5013792, 520128]|[1970-01-01T01:23:33.792Z, 1970-01-01T00:08:40.128Z]|[5013792, 520128]
;

convertBooleanToInt
row tf = [true, false] | eval t2i = to_integer(true), f2i = to_integer(false), tf2i = to_integer(tf);

tf:boolean     |t2i:integer    |f2i:integer    |tf2i:integer
[true, false]  |1              |0              |[1, 0]
;

convertStringToInt
row int_str = "2147483647", int_dbl_str = "2147483646.2" | eval is2i = to_integer(int_str), ids2i = to_integer(int_dbl_str);

int_str:keyword  |int_dbl_str:keyword |is2i:integer|ids2i:integer
2147483647       |2147483646.2        |2147483647  |2147483646
;

convertStringToIntFail#[skip:-8.11.99, reason:double rounding in conversion updated in 8.12]
row str1 = "2147483647.2", str2 = "2147483648", non = "no number" | eval i1 = to_integer(str1), i2 = to_integer(str2), noi = to_integer(non);
warning:Line 1:79: evaluation of [to_integer(str1)] failed, treating result as null. Only first 20 failures recorded.
warning:Line 1:79: java.lang.NumberFormatException: For input string: \"2147483647.2\"
warning:Line 1:102: evaluation of [to_integer(str2)] failed, treating result as null. Only first 20 failures recorded.
warning:Line 1:102: java.lang.NumberFormatException: For input string: \"2147483648\"
warning:Line 1:126: evaluation of [to_integer(non)] failed, treating result as null. Only first 20 failures recorded.
warning:Line 1:126: java.lang.NumberFormatException: For input string: \"no number\"

str1:keyword   |str2:keyword   |non:keyword    |i1:integer     |i2:integer     |noi:integer
2147483647.2   |2147483648     |no number      |null           |null           |null
;

convertDoubleToInt#[skip:-8.11.99, reason:ql exceptions were updated in 8.12]
row d = 123.4 | eval d2i = to_integer(d), overflow = to_integer(1e19);
warning:Line 1:54: evaluation of [to_integer(1e19)] failed, treating result as null. Only first 20 failures recorded.
warning:Line 1:54: org.elasticsearch.xpack.ql.InvalidArgumentException: [1.0E19] out of [integer] range

d:double       |d2i:integer   |overflow:integer
123.4          |123           |null    
;

lessThanMultivalue#[skip:-8.11.99, reason:Lucene multivalue warning introduced in 8.12 only]
from employees | where salary_change.int < 1 | keep emp_no, salary_change.int | sort emp_no | limit 5;
warning:Line 1:24: evaluation of [salary_change.int < 1] failed, treating result as null. Only first 20 failures recorded.
warning:Line 1:24: java.lang.IllegalArgumentException: single-value function encountered multi-value

// Note that multivalued salaries aren't less than 1 - they are null - so they aren't included
emp_no:integer |salary_change.int:integer
10006          |-3
10012          | 0
10017          |-6
10020          |-5
10030          | 0
;

greaterThanMultivalue#[skip:-8.11.99, reason:Lucene multivalue warning introduced in 8.12 only]
from employees | where salary_change.int > 1 | keep emp_no, salary_change.int | sort emp_no | limit 5;
warning:Line 1:24: evaluation of [salary_change.int > 1] failed, treating result as null. Only first 20 failures recorded.
warning:Line 1:24: java.lang.IllegalArgumentException: single-value function encountered multi-value

// Note that multivalued salaries aren't greater than 1 - they are null - so they aren't included
emp_no:integer |salary_change.int:integer
10044          | 8
10046          | 2
10066          | 5
10079          | 7
10086          |13
;

equalToMultivalue#[skip:-8.11.99, reason:Lucene multivalue warning introduced in 8.12 only]
from employees | where salary_change.int == 0 | keep emp_no, salary_change.int | sort emp_no;
warning:Line 1:24: evaluation of [salary_change.int == 0] failed, treating result as null. Only first 20 failures recorded.
warning:Line 1:24: java.lang.IllegalArgumentException: single-value function encountered multi-value

// Note that multivalued salaries aren't greater than 1 - they are null - so they aren't included
emp_no:integer |salary_change.int:integer
10012          | 0
10030          | 0
10077          | 0
10093          | 0
;

equalToOrEqualToMultivalue#[skip:-8.11.99, reason:Lucene multivalue warning introduced in 8.12 only]
from employees | where salary_change.int == 1 or salary_change.int == 8 | keep emp_no, salary_change.int | sort emp_no;
warning:Line 1:24: evaluation of [salary_change.int] failed, treating result as null. Only first 20 failures recorded.
warning:Line 1:24: java.lang.IllegalArgumentException: single-value function encountered multi-value

// Note that multivalued salaries are filtered out
emp_no:integer |salary_change.int:integer
10001          |1
10044          |8
;

inMultivalue#[skip:-8.11.99, reason:Lucene multivalue warning introduced in 8.12 only]
from employees | where salary_change.int in (1, 7) | keep emp_no, salary_change.int | sort emp_no;
warning:Line 1:24: evaluation of [salary_change.int in (1, 7)] failed, treating result as null. Only first 20 failures recorded.
warning:Line 1:24: java.lang.IllegalArgumentException: single-value function encountered multi-value

// Note that multivalued salaries are filtered out
emp_no:integer |salary_change.int:integer
10001          |1
10079          |7
;

notLessThanMultivalue#[skip:-8.11.99, reason:Lucene multivalue warning introduced in 8.12 only]
from employees | where not(salary_change.int < 1) | keep emp_no, salary_change.int | sort emp_no | limit 5;
warning:Line 1:24: evaluation of [not(salary_change.int < 1)] failed, treating result as null. Only first 20 failures recorded.#[Emulated:Line 1:28: evaluation of [salary_change.int < 1] failed, treating result as null. Only first 20 failures recorded.]
warning:Line 1:24: java.lang.IllegalArgumentException: single-value function encountered multi-value#[emulated:Line 1:28: java.lang.IllegalArgumentException: single-value function encountered multi-value]

// Note that multivalued salaries aren't less than 1 - they are null - so they aren't included
emp_no:integer |salary_change.int:integer
10001          | 1
10044          | 8
10046          | 2
10066          | 5
10079          | 7
;

notGreaterThanMultivalue#[skip:-8.11.99, reason:Lucene multivalue warning introduced in 8.12 only]
from employees | where not(salary_change.int > 1) | keep emp_no, salary_change.int | sort emp_no | limit 5;
warning:Line 1:24: evaluation of [not(salary_change.int > 1)] failed, treating result as null. Only first 20 failures recorded.#[Emulated:Line 1:28: evaluation of [salary_change.int > 1] failed, treating result as null. Only first 20 failures recorded.]
warning:Line 1:24: java.lang.IllegalArgumentException: single-value function encountered multi-value#[Emulated:Line 1:28: java.lang.IllegalArgumentException: single-value function encountered multi-value]

// Note that multivalued salaries aren't less than 1 - they are null - so they aren't included
emp_no:integer |salary_change.int:integer
10001          |  1
10006          | -3
10012          |  0
10017          | -6
10020          | -5
;

notEqualToMultivalue#[skip:-8.11.99, reason:Lucene multivalue warning introduced in 8.12 only]
from employees | where not(salary_change.int == 1) | keep emp_no, salary_change.int | sort emp_no | limit 5;
warning:Line 1:24: evaluation of [not(salary_change.int == 1)] failed, treating result as null. Only first 20 failures recorded.#[Emulated:Line 1:28: evaluation of [salary_change.int == 1] failed, treating result as null. Only first 20 failures recorded.]
warning:Line 1:24: java.lang.IllegalArgumentException: single-value function encountered multi-value#[Emulated:Line 1:28: java.lang.IllegalArgumentException: single-value function encountered multi-value]

// Note that multivalued salaries aren't greater than 1 - they are null - so they aren't included
emp_no:integer |salary_change.int:integer
10006          | -3
10012          |  0
10017          | -6
10020          | -5
10030          |  0
;

notEqualToAndEqualToMultivalue-Ignore
from employees | where not(salary_change.int == 1 or salary_change.int == -4) | keep emp_no, salary_change.int | sort emp_no;

// Note that multivalued salaries aren't greater than 1 - they are null - so they aren't included
emp_no:integer |salary_change.int:integer
10012          |  0
10017          | -6
10020          | -5
10030          |  0
10030          |  0
;

notInMultivalue-Ignore
from employees | where not(salary_change.int in (1, -4)) | keep emp_no, salary_change.int | sort emp_no;

// Note that multivalued salaries aren't greater than 1 - they are null - so they aren't included
emp_no:integer |salary_change.int:integer
10012          |  0
10017          | -6
10020          | -6
10030          | -0
10030          | -0
;

mvDedupe
row a = [1, 2, 2, 3] | eval da = mv_dedupe(a);

   a:integer | da:integer
[1, 2, 2, 3] | [1, 2, 3]
;

<<<<<<< HEAD
mvSort#[skip:-8.13.99, reason:newly added in 8.14]
// tag::mv_sort[]
ROW a = [4, 2, -3, 2]
| EVAL sa = mv_sort(a), sd = mv_sort(a, "DESC")
// end::mv_sort[]
;

// tag::mv_sort-result[]
a:integer     | sa:integer    | sd:integer
[4, 2, -3, 2] | [-3, 2, 2, 4] | [4, 2, 2, -3]
// end::mv_sort-result[]
;

mvSortEmpInt#[skip:-8.13.99, reason:newly added in 8.14]
FROM employees
| eval sd = mv_sort(salary_change.int, "DESC"), sa = mv_sort(salary_change.int)
| sort emp_no
| keep emp_no, salary_change.int, sa, sd
| limit 9
;

emp_no:integer | salary_change.int:integer | sa:integer    | sd:integer
10001          | 1                         | 1             | 1
10002          | [-7, 11]                  | [-7, 11]      | [11, -7]
10003          | [12, 14]                  | [12, 14]      | [14, 12]
10004          | [0, 1, 3, 13]             | [0, 1, 3, 13] | [13, 3, 1, 0]
10005          | [-2,13]                   | [-2,13]       | [13, -2]
10006          | -3                        | -3            | -3
10007          | [-7,0, 1]                 | [-7, 0, 1]    | [1,0, -7]
10008          | [-2,0,3,12]               | [-2,0,3,12]   | [12,3,0,-2]
10009          | null                      | null          | null
;

mvSortEmpLong#[skip:-8.13.99, reason:newly added in 8.14]
FROM employees
| eval sd = mv_sort(salary_change.long, "DESC"), sa = mv_sort(salary_change.long)
| sort emp_no
| keep emp_no, salary_change.long, sa, sd
| limit 9
;

emp_no:integer | salary_change.long:long | sa:long        | sd:long
10001          | 1                       | 1              | 1
10002          | [-7, 11]                | [-7, 11]       | [11, -7]
10003          | [12, 14]                | [12, 14]       | [14, 12]
10004          | [0, 1, 3, 13]           | [0, 1, 3, 13]  | [13, 3, 1, 0]
10005          | [-2, 13]                | [-2, 13]       | [13, -2]
10006          | -3                      | -3             | -3
10007          | [-7, 0, 1]              | [-7, 0, 1]     | [1, 0, -7]
10008          | [-2, 0, 3, 12]          | [-2, 0, 3, 12] | [12, 3, 0, -2]
10009          | null                    | null           | null
=======
mvSlice#[skip:-8.13.99, reason:newly added in 8.14]
// tag::mv_slice_positive[]
row a = [1, 2, 2, 3]
| eval a1 = mv_slice(a, 1), a2 = mv_slice(a, 2, 3)
// end::mv_slice_positive[]
;
// tag::mv_slice_positive-result[]
a:integer    | a1:integer | a2:integer
[1, 2, 2, 3] | 2          | [2, 3]
// end::mv_slice_positive-result[]
;

mvSliceNegativeOffset#[skip:-8.13.99, reason:newly added in 8.14]
// tag::mv_slice_negative[]
row a = [1, 2, 2, 3]
| eval a1 = mv_slice(a, -2), a2 = mv_slice(a, -3, -1)
// end::mv_slice_negative[]
;
// tag::mv_slice_negative-result[]
a:integer    | a1:integer | a2:integer
[1, 2, 2, 3] | 2          | [2, 2, 3]
// end::mv_slice_negative-result[]
;

mvSliceSingle#[skip:-8.13.99, reason:newly added in 8.14]
row a = 1
| eval a1 = mv_slice(a, 0);

a:integer | a1:integer
1         | 1
;

mvSliceOutOfBound#[skip:-8.13.99, reason:newly added in 8.14]
row a = [1, 2, 2, 3]
| eval a1 = mv_slice(a, 4), a2 = mv_slice(a, 2, 6), a3 = mv_slice(a, 4, 6);

a:integer    | a1:integer | a2:integer | a3:integer
[1, 2, 2, 3] | null          | [2, 3]     | null
;

mvSliceEmpInt#[skip:-8.13.99, reason:newly added in 8.14]
from employees
| eval a1 = mv_slice(salary_change.int, 0, 1)
| keep emp_no, salary_change.int, a1
| sort emp_no
| limit 5;

emp_no:integer | salary_change.int:integer | a1:integer
10001          | 1                         | 1
10002          | [-7, 11]                  | [-7, 11]
10003          | [12, 14]                  | [12, 14]
10004          | [0, 1, 3, 13]             | [0, 1]
10005          | [-2, 13]                  | [-2, 13]
;

mvSliceEmpIntSingle#[skip:-8.13.99, reason:newly added in 8.14]
from employees
| eval a1 = mv_slice(salary_change.int, 1)
| keep emp_no, salary_change.int, a1
| sort emp_no
| limit 5;

emp_no:integer | salary_change.int:integer | a1:integer
10001          | 1                         | null
10002          | [-7, 11]                  | 11
10003          | [12, 14]                  | 14
10004          | [0, 1, 3, 13]             | 1
10005          | [-2, 13]                  | 13
;

mvSliceEmpIntEndOutOfBound#[skip:-8.13.99, reason:newly added in 8.14]
from employees
| eval a1 = mv_slice(salary_change.int, 1, 4)
| keep emp_no, salary_change.int, a1
| sort emp_no
| limit 5;

emp_no:integer | salary_change.int:integer | a1:integer
10001          | 1                         | null
10002          | [-7, 11]                  | 11
10003          | [12, 14]                  | 14
10004          | [0, 1, 3, 13]             | [1, 3, 13]
10005          | [-2, 13]                  | 13
;

mvSliceEmpIntOutOfBound#[skip:-8.13.99, reason:newly added in 8.14]
from employees
| eval a1 = mv_slice(salary_change.int, 2, 4)
| keep emp_no, salary_change.int, a1
| sort emp_no
| limit 5;

emp_no:integer | salary_change.int:integer | a1:integer
10001          | 1                         | null
10002          | [-7, 11]                  | null
10003          | [12, 14]                  | null
10004          | [0, 1, 3, 13]             | [3, 13]
10005          | [-2, 13]                  | null
;

mvSliceEmpIntStartOutOfBoundNegative#[skip:-8.13.99, reason:newly added in 8.14]
from employees
| eval a1 = mv_slice(salary_change.int, -5, -2)
| keep emp_no, salary_change.int, a1
| sort emp_no
| limit 5;

emp_no:integer | salary_change.int:integer | a1:integer
10001          | 1                         | null
10002          | [-7, 11]                  | -7
10003          | [12, 14]                  | 12
10004          | [0, 1, 3, 13]             | [0, 1, 3]
10005          | [-2, 13]                  | -2
;

mvSliceEmpIntOutOfBoundNegative#[skip:-8.13.99, reason:newly added in 8.14]
from employees
| eval a1 = mv_slice(salary_change.int, -5, -3)
| keep emp_no, salary_change.int, a1
| sort emp_no
| limit 5;

emp_no:integer | salary_change.int:integer | a1:integer
10001          | 1                         | null
10002          | [-7, 11]                  | null
10003          | [12, 14]                  | null
10004          | [0, 1, 3, 13]             | [0, 1]
10005          | [-2, 13]                  | null
;

mvSliceEmpLong#[skip:-8.13.99, reason:newly added in 8.14]
from employees
| eval a1 = mv_slice(salary_change.long, 0, 1)
| keep emp_no, salary_change.long, a1
| sort emp_no
| limit 5;

emp_no:integer | salary_change.long:long | a1:long
10001          | 1                       | 1
10002          | [-7, 11]                | [-7, 11]
10003          | [12, 14]                | [12, 14]
10004          | [0, 1, 3, 13]           | [0, 1]
10005          | [-2, 13]                | [-2, 13]
>>>>>>> ebf35500
;

autoBucket
// tag::auto_bucket[]
FROM employees
| WHERE hire_date >= "1985-01-01T00:00:00Z" AND hire_date < "1986-01-01T00:00:00Z"
| EVAL bs = AUTO_BUCKET(salary, 20, 25324, 74999)
| SORT hire_date, salary
| KEEP hire_date, salary, bs
// end::auto_bucket[]
;

// tag::auto_bucket-result[]
hire_date:date           | salary:integer | bs:double
1985-02-18T00:00:00.000Z | 66174          | 65000.0
1985-02-24T00:00:00.000Z | 26436          | 25000.0
1985-05-13T00:00:00.000Z | 44817          | 40000.0
1985-07-09T00:00:00.000Z | 62405          | 60000.0
1985-09-17T00:00:00.000Z | 49095          | 45000.0
1985-10-14T00:00:00.000Z | 54329          | 50000.0
1985-10-20T00:00:00.000Z | 48735          | 45000.0
1985-11-19T00:00:00.000Z | 52833          | 50000.0
1985-11-20T00:00:00.000Z | 33956          | 30000.0
1985-11-20T00:00:00.000Z | 74999          | 70000.0
1985-11-21T00:00:00.000Z | 56371          | 55000.0
// end::auto_bucket-result[]
;

docsAutoBucketNumeric
//tag::docsAutoBucketNumeric[]
FROM employees
| EVAL bs = AUTO_BUCKET(salary, 20, 25324, 74999)
| STATS COUNT(*) by bs
| SORT bs
//end::docsAutoBucketNumeric[]
;

//tag::docsAutoBucketNumeric-result[]
   COUNT(*):long    |    bs:double
9              |25000.0        
9              |30000.0        
18             |35000.0        
11             |40000.0        
11             |45000.0        
10             |50000.0        
7              |55000.0        
9              |60000.0        
8              |65000.0        
8              |70000.0        
//end::docsAutoBucketNumeric-result[]
;

cos
ROW a=2 | EVAL cos=COS(a);

a:integer | cos:double
        2 | -0.4161468365471424
;

acos
ROW a=1 | EVAL acos=ACOS(a);

a:integer | acos:double
        1 | 0.0
;

cosh
ROW a=2 | EVAL cosh=COSH(a);

a:integer | cosh:double
        2 | 3.7621956910836314
;

sin
ROW a=2 | EVAL sin=SIN(a);

a:integer | sin:double
        2 | 0.9092974268256817
;

sinh
ROW a=2 | EVAL sinh=SINH(a);

a:integer | sinh:double
        2 | 3.626860407847019
;

asin
ROW a=1 | EVAL asin=ASIN(a);

a:integer | asin:double
        1 | 1.5707963267948966
;


tan
ROW a=2 | EVAL tan=TAN(a);

a:integer | tan:double
        2 | -2.185039863261519
;

tanh
ROW a=2 | EVAL tanh=TANH(a);

a:integer | tanh:double
        2 | 0.9640275800758169
;

atan
ROW a=2 | EVAL atan=ATAN(a);

a:integer | atan:double
        2 | 1.1071487177940904
;

atan2
ROW y=2, x=12 | EVAL atan2=ATAN2(y, x);

y:integer | x:integer | atan2:double
        2 |        12 | 0.16514867741462683
;

toDegrees
ROW rad = [1, 2, 3, 4]
| EVAL deg = TO_DEGREES(rad)
;

   rad:integer | deg:double
  [1, 2, 3, 4] | [57.29577951308232, 114.59155902616465, 171.88733853924697, 229.1831180523293]
;

toRadians
ROW deg = [90, 180, 270]
| EVAL rad = TO_RADIANS(deg)
;

   deg:integer | rad:double
[90, 180, 270] | [1.5707963267948966, 3.141592653589793, 4.71238898038469]
;

warningWithFromSource-Ignore
from employees | sort emp_no | limit 1 | eval x = to_long(emp_no) * 10000000 | eval y = to_int(x) > 1 | keep y;
warning:Line 1:89: evaluation of [to_int(x)] failed, treating result as null. Only first 20 failures recorded.
warning:Line 1:89: org.elasticsearch.xpack.ql.InvalidArgumentException: [100010000000] out of [integer] range

y:boolean
null
;

// the test is also notable through having the "failing" operation in the filter, which will be part of the fragment sent to a data node
multipleWarnings-Ignore
from employees | sort emp_no | eval x = to_long(emp_no) * 10000000 | where to_int(x) > 1 | keep x | limit 1;
warning:Line 1:76: evaluation of [to_int(x)] failed, treating result as null. Only first 20 failures recorded.
warning:Line 1:76: org.elasticsearch.xpack.ql.InvalidArgumentException: [100010000000] out of [integer] range
warning:Line 1:76: org.elasticsearch.xpack.ql.InvalidArgumentException: [100020000000] out of [integer] range
warning:Line 1:76: org.elasticsearch.xpack.ql.InvalidArgumentException: [100030000000] out of [integer] range
warning:Line 1:76: org.elasticsearch.xpack.ql.InvalidArgumentException: [100040000000] out of [integer] range
warning:Line 1:76: org.elasticsearch.xpack.ql.InvalidArgumentException: [100050000000] out of [integer] range
warning:Line 1:76: org.elasticsearch.xpack.ql.InvalidArgumentException: [100060000000] out of [integer] range
warning:Line 1:76: org.elasticsearch.xpack.ql.InvalidArgumentException: [100070000000] out of [integer] range
warning:Line 1:76: org.elasticsearch.xpack.ql.InvalidArgumentException: [100080000000] out of [integer] range
warning:Line 1:76: org.elasticsearch.xpack.ql.InvalidArgumentException: [100090000000] out of [integer] range
warning:Line 1:76: org.elasticsearch.xpack.ql.InvalidArgumentException: [100100000000] out of [integer] range
warning:Line 1:76: org.elasticsearch.xpack.ql.InvalidArgumentException: [100110000000] out of [integer] range
warning:Line 1:76: org.elasticsearch.xpack.ql.InvalidArgumentException: [100120000000] out of [integer] range
warning:Line 1:76: org.elasticsearch.xpack.ql.InvalidArgumentException: [100130000000] out of [integer] range
warning:Line 1:76: org.elasticsearch.xpack.ql.InvalidArgumentException: [100140000000] out of [integer] range
warning:Line 1:76: org.elasticsearch.xpack.ql.InvalidArgumentException: [100150000000] out of [integer] range
warning:Line 1:76: org.elasticsearch.xpack.ql.InvalidArgumentException: [100160000000] out of [integer] range
warning:Line 1:76: org.elasticsearch.xpack.ql.InvalidArgumentException: [100170000000] out of [integer] range
warning:Line 1:76: org.elasticsearch.xpack.ql.InvalidArgumentException: [100180000000] out of [integer] range
warning:Line 1:76: org.elasticsearch.xpack.ql.InvalidArgumentException: [100190000000] out of [integer] range
warning:Line 1:76: org.elasticsearch.xpack.ql.InvalidArgumentException: [100200000000] out of [integer] range

x:long
;<|MERGE_RESOLUTION|>--- conflicted
+++ resolved
@@ -384,7 +384,6 @@
 [1, 2, 2, 3] | [1, 2, 3]
 ;
 
-<<<<<<< HEAD
 mvSort#[skip:-8.13.99, reason:newly added in 8.14]
 // tag::mv_sort[]
 ROW a = [4, 2, -3, 2]
@@ -436,7 +435,8 @@
 10007          | [-7, 0, 1]              | [-7, 0, 1]     | [1, 0, -7]
 10008          | [-2, 0, 3, 12]          | [-2, 0, 3, 12] | [12, 3, 0, -2]
 10009          | null                    | null           | null
-=======
+;
+
 mvSlice#[skip:-8.13.99, reason:newly added in 8.14]
 // tag::mv_slice_positive[]
 row a = [1, 2, 2, 3]
@@ -580,7 +580,6 @@
 10003          | [12, 14]                | [12, 14]
 10004          | [0, 1, 3, 13]           | [0, 1]
 10005          | [-2, 13]                | [-2, 13]
->>>>>>> ebf35500
 ;
 
 autoBucket
