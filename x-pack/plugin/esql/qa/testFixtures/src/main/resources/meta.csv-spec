metaFunctionsSynopsis#[skip:-8.13.99]
meta functions | keep synopsis;

synopsis:keyword
"double|integer|long|unsigned_long abs(number:double|integer|long|unsigned_long)"
"double acos(number:double|integer|long|unsigned_long)"
"double asin(number:double|integer|long|unsigned_long)"
"double atan(number:double|integer|long|unsigned_long)"
"double atan2(y_coordinate:double|integer|long|unsigned_long, x_coordinate:double|integer|long|unsigned_long)"
"double avg(number:double|integer|long)"
<<<<<<< HEAD
"double|date bin(field:integer|long|double|date, bucketsOrSpan:integer|double|date_period|time_duration, ?from:integer|long|double|date|keyword|text, ?to:integer|long|double|date|keyword|text)"
"double|date bucket(field:integer|long|double|date, bucketsOrSpan:integer|double|date_period|time_duration, ?from:integer|long|double|date|keyword|text, ?to:integer|long|double|date|keyword|text)"
=======
"double|date bucket(field:integer|long|double|date, buckets:integer, from:integer|long|double|date, to:integer|long|double|date)"
>>>>>>> f3f063aa
"boolean|cartesian_point|date|double|geo_point|integer|ip|keyword|long|text|unsigned_long|version case(condition:boolean, trueValue...:boolean|cartesian_point|date|double|geo_point|integer|ip|keyword|long|text|unsigned_long|version)"
"double|integer|long|unsigned_long ceil(number:double|integer|long|unsigned_long)"
"boolean cidr_match(ip:ip, blockX...:keyword|text)"
"boolean|text|integer|keyword|long coalesce(first:boolean|text|integer|keyword|long, ?rest...:boolean|text|integer|keyword|long)"
"keyword concat(string1:keyword|text, string2...:keyword|text)"
"double cos(angle:double|integer|long|unsigned_long)"
"double cosh(angle:double|integer|long|unsigned_long)"
"long count(?field:boolean|cartesian_point|date|double|geo_point|integer|ip|keyword|long|text|unsigned_long|version)"
"long count_distinct(field:boolean|cartesian_point|date|double|geo_point|integer|ip|keyword|long|text|version, ?precision:integer)"
"integer date_diff(unit:keyword|text, startTimestamp:date, endTimestamp:date)"
"long date_extract(datePart:keyword|text, date:date)"
"keyword date_format(?dateFormat:keyword|text, date:date)"
"date date_parse(?datePattern:keyword|text, dateString:keyword|text)"
"date date_trunc(interval:date_period|time_duration, date:date)"
double e()
"boolean ends_with(str:keyword|text, suffix:keyword|text)"
"double|integer|long|unsigned_long floor(number:double|integer|long|unsigned_long)"
"integer|long|double|boolean|keyword|text|ip|version greatest(first:integer|long|double|boolean|keyword|text|ip|version, ?rest...:integer|long|double|boolean|keyword|text|ip|version)"
"integer|long|double|boolean|keyword|text|ip|version least(first:integer|long|double|boolean|keyword|text|ip|version, ?rest...:integer|long|double|boolean|keyword|text|ip|version)"
"keyword left(string:keyword|text, length:integer)"
"integer length(string:keyword|text)"
"integer locate(string:keyword|text, substring:keyword|text, ?start:integer)"
"double log(?base:integer|unsigned_long|long|double, number:integer|unsigned_long|long|double)"
"double log10(number:double|integer|long|unsigned_long)"
"keyword|text ltrim(string:keyword|text)"
"double|integer|long max(number:double|integer|long)"
"double|integer|long median(number:double|integer|long)"
"double|integer|long median_absolute_deviation(number:double|integer|long)"
"double|integer|long min(number:double|integer|long)"
"double mv_avg(number:double|integer|long|unsigned_long)"
"keyword mv_concat(string:text|keyword, delim:text|keyword)"
"integer mv_count(field:boolean|cartesian_point|cartesian_shape|date|double|geo_point|geo_shape|integer|ip|keyword|long|text|unsigned_long|version)"
"boolean|date|double|integer|ip|keyword|long|text|version mv_dedupe(field:boolean|date|double|integer|ip|keyword|long|text|version)"
"boolean|cartesian_point|cartesian_shape|date|double|geo_point|geo_shape|integer|ip|keyword|long|text|unsigned_long|version mv_first(field:boolean|cartesian_point|cartesian_shape|date|double|geo_point|geo_shape|integer|ip|keyword|long|text|unsigned_long|version)"
"boolean|cartesian_point|cartesian_shape|date|double|geo_point|geo_shape|integer|ip|keyword|long|text|unsigned_long|version mv_last(field:boolean|cartesian_point|cartesian_shape|date|double|geo_point|geo_shape|integer|ip|keyword|long|text|unsigned_long|version)"
"boolean|date|double|integer|ip|keyword|long|text|unsigned_long|version mv_max(field:boolean|date|double|integer|ip|keyword|long|text|unsigned_long|version)"
"double|integer|long|unsigned_long mv_median(number:double|integer|long|unsigned_long)"
"boolean|date|double|integer|ip|keyword|long|text|unsigned_long|version mv_min(field:boolean|date|double|integer|ip|keyword|long|text|unsigned_long|version)"
"boolean|cartesian_point|cartesian_shape|date|double|geo_point|geo_shape|integer|ip|keyword|long|text|version mv_slice(field:boolean|cartesian_point|cartesian_shape|date|double|geo_point|geo_shape|integer|ip|keyword|long|text|version, start:integer, ?end:integer)"
"boolean|date|double|integer|ip|keyword|long|text|version mv_sort(field:boolean|date|double|integer|ip|keyword|long|text|version, ?order:keyword)"
"double|integer|long|unsigned_long mv_sum(number:double|integer|long|unsigned_long)"
"keyword mv_zip(string1:keyword|text, string2:keyword|text, ?delim:keyword|text)"
date now()
"double|integer|long percentile(number:double|integer|long, percentile:double|integer|long)"
double pi()
"double pow(base:double|integer|long|unsigned_long, exponent:double|integer|long|unsigned_long)"
"keyword replace(string:keyword|text, regex:keyword|text, newString:keyword|text)"
"keyword right(string:keyword|text, length:integer)"
"double round(number:double, ?decimals:integer)"
"keyword|text rtrim(string:keyword|text)"
"double signum(number:double|integer|long|unsigned_long)"
"double sin(angle:double|integer|long|unsigned_long)"
"double sinh(angle:double|integer|long|unsigned_long)"
"keyword split(string:keyword|text, delim:keyword|text)"
"double sqrt(number:double|integer|long|unsigned_long)"
"geo_point|cartesian_point st_centroid_agg(field:geo_point|cartesian_point)"
"boolean st_contains(geomA:geo_point|cartesian_point|geo_shape|cartesian_shape, geomB:geo_point|cartesian_point|geo_shape|cartesian_shape)"
"boolean st_disjoint(geomA:geo_point|cartesian_point|geo_shape|cartesian_shape, geomB:geo_point|cartesian_point|geo_shape|cartesian_shape)"
"boolean st_intersects(geomA:geo_point|cartesian_point|geo_shape|cartesian_shape, geomB:geo_point|cartesian_point|geo_shape|cartesian_shape)"
"boolean st_within(geomA:geo_point|cartesian_point|geo_shape|cartesian_shape, geomB:geo_point|cartesian_point|geo_shape|cartesian_shape)"
"double st_x(point:geo_point|cartesian_point)"
"double st_y(point:geo_point|cartesian_point)"
"boolean starts_with(str:keyword|text, prefix:keyword|text)"
"keyword substring(string:keyword|text, start:integer, ?length:integer)"
"long sum(number:double|integer|long)"
"double tan(angle:double|integer|long|unsigned_long)"
"double tanh(angle:double|integer|long|unsigned_long)"
double tau()
"boolean to_bool(field:boolean|keyword|text|double|long|unsigned_long|integer)"
"boolean to_boolean(field:boolean|keyword|text|double|long|unsigned_long|integer)"
"cartesian_point to_cartesianpoint(field:cartesian_point|keyword|text)"
"cartesian_shape to_cartesianshape(field:cartesian_point|cartesian_shape|keyword|text)"
"date to_datetime(field:date|keyword|text|double|long|unsigned_long|integer)"
"double to_dbl(field:boolean|date|keyword|text|double|long|unsigned_long|integer)"
"double to_degrees(number:double|integer|long|unsigned_long)"
"double to_double(field:boolean|date|keyword|text|double|long|unsigned_long|integer)"
"date to_dt(field:date|keyword|text|double|long|unsigned_long|integer)"
"geo_point to_geopoint(field:geo_point|keyword|text)"
"geo_shape to_geoshape(field:geo_point|geo_shape|keyword|text)"
"integer to_int(field:boolean|date|keyword|text|double|long|unsigned_long|integer)"
"integer to_integer(field:boolean|date|keyword|text|double|long|unsigned_long|integer)"
"ip to_ip(field:ip|keyword|text)"
"long to_long(field:boolean|date|keyword|text|double|long|unsigned_long|integer)"
"keyword|text to_lower(str:keyword|text)"
"double to_radians(number:double|integer|long|unsigned_long)"
"keyword to_str(field:boolean|cartesian_point|cartesian_shape|date|double|geo_point|geo_shape|integer|ip|keyword|long|text|unsigned_long|version)"
"keyword to_string(field:boolean|cartesian_point|cartesian_shape|date|double|geo_point|geo_shape|integer|ip|keyword|long|text|unsigned_long|version)"
"unsigned_long to_ul(field:boolean|date|keyword|text|double|long|unsigned_long|integer)"
"unsigned_long to_ulong(field:boolean|date|keyword|text|double|long|unsigned_long|integer)"
"unsigned_long to_unsigned_long(field:boolean|date|keyword|text|double|long|unsigned_long|integer)"
"keyword|text to_upper(str:keyword|text)"
"version to_ver(field:keyword|text|version)"
"version to_version(field:keyword|text|version)"
"keyword|text trim(string:keyword|text)"
"boolean|date|double|integer|ip|keyword|long|text|version values(field:boolean|date|double|integer|ip|keyword|long|text|version)"
;

metaFunctionsArgs#[skip:-8.13.99]
  META functions
| EVAL name = SUBSTRING(name, 0, 14)
| KEEP name, argNames, argTypes, argDescriptions;

 name:keyword |          argNames:keyword          |                                               argTypes:keyword                                                                   |             argDescriptions:keyword
abs           |number                              |"double|integer|long|unsigned_long"                                                                                               |Numeric expression. If `null`, the function returns `null`.
acos          |number                              |"double|integer|long|unsigned_long"                                                                                               |Number between -1 and 1. If `null`, the function returns `null`.
asin          |number                              |"double|integer|long|unsigned_long"                                                                                               |Number between -1 and 1. If `null`, the function returns `null`.
atan          |number                              |"double|integer|long|unsigned_long"                                                                                               |Numeric expression. If `null`, the function returns `null`.
atan2         |[y_coordinate, x_coordinate]        |["double|integer|long|unsigned_long", "double|integer|long|unsigned_long"]                                                        |[y coordinate. If `null`\, the function returns `null`., x coordinate. If `null`\, the function returns `null`.]
avg           |number                              |"double|integer|long"                                                                                                             |[""]
<<<<<<< HEAD
bin           |[field, bucketsOrSpan, from, to]    |["integer|long|double|date", "integer|double|date_period|time_duration", "integer|long|double|date|keyword|text", "integer|long|double|date|keyword|text"]                       |["", "", "", ""]
bucket        |[field, bucketsOrSpan, from, to]    |["integer|long|double|date", "integer|double|date_period|time_duration", "integer|long|double|date|keyword|text", "integer|long|double|date|keyword|text"]                       |["", "", "", ""]
=======
bucket        |[field, buckets, from, to]          |["integer|long|double|date", integer, "integer|long|double|date", "integer|long|double|date"]           |["", "", "", ""]
>>>>>>> f3f063aa
case          |[condition, trueValue]              |[boolean, "boolean|cartesian_point|date|double|geo_point|integer|ip|keyword|long|text|unsigned_long|version"]                     |["", ""]
ceil          |number                              |"double|integer|long|unsigned_long"                                                                                               |Numeric expression. If `null`, the function returns `null`.
cidr_match    |[ip, blockX]                        |[ip, "keyword|text"]                                                                                                              |[, CIDR block to test the IP against.]
coalesce      |first                               |"boolean|text|integer|keyword|long"                                                                                               |Expression to evaluate
concat        |[string1, string2]                  |["keyword|text", "keyword|text"]                                                                                                  |[, ]
cos           |angle                               |"double|integer|long|unsigned_long"                                                                                               |An angle, in radians. If `null`, the function returns `null`.
cosh          |angle                               |"double|integer|long|unsigned_long"                                                                                               |An angle, in radians. If `null`, the function returns `null`.
count         |field                               |"boolean|cartesian_point|date|double|geo_point|integer|ip|keyword|long|text|unsigned_long|version"                                |Column or literal for which to count the number of values.
count_distinct|[field, precision]                  |["boolean|cartesian_point|date|double|geo_point|integer|ip|keyword|long|text|version", integer]                                   |[Column or literal for which to count the number of distinct values., ]
date_diff     |[unit, startTimestamp, endTimestamp]|["keyword|text", date, date]                                                                                                      |[A valid date unit, A string representing a start timestamp, A string representing an end timestamp]
date_extract  |[datePart, date]                    |["keyword|text", date]                                                                                                            |[Part of the date to extract. Can be: aligned_day_of_week_in_month; aligned_day_of_week_in_year; aligned_week_of_month; aligned_week_of_year; ampm_of_day; clock_hour_of_ampm; clock_hour_of_day; day_of_month; day_of_week; day_of_year; epoch_day; era; hour_of_ampm; hour_of_day; instant_seconds; micro_of_day; micro_of_second; milli_of_day; milli_of_second; minute_of_day; minute_of_hour; month_of_year; nano_of_day; nano_of_second; offset_seconds; proleptic_month; second_of_day; second_of_minute; year; or year_of_era., Date expression]
date_format   |[dateFormat, date]                  |["keyword|text", date]                                                                                                            |[A valid date pattern, Date expression]
date_parse    |[datePattern, dateString]           |["keyword|text", "keyword|text"]                                                                                                  |[A valid date pattern, A string representing a date]
date_trunc    |[interval, date]                    |["date_period|time_duration", date]                                                                                               |[Interval; expressed using the timespan literal syntax., Date expression]
e             |null                                |null                                                                                                                              |null
ends_with     |[str, suffix]                       |["keyword|text", "keyword|text"]                                                                                                  |[, ]
floor         |number                              |"double|integer|long|unsigned_long"                                                                                               |[""]
greatest      |first                               |"integer|long|double|boolean|keyword|text|ip|version"                                                                             |[""]
least         |first                               |"integer|long|double|boolean|keyword|text|ip|version"                                                                             |[""]
left          |[string, length]                    |["keyword|text", integer]                                                                                                         |[The string from which to return a substring., The number of characters to return.]
length        |string                              |"keyword|text"                                                                                                                    |[""]
locate        |[string, substring, start]          |["keyword|text", "keyword|text", "integer"]                                                                                       |[An input string, A substring to locate in the input string, The start index]
log           |[base, number]                      |["integer|unsigned_long|long|double", "integer|unsigned_long|long|double"]                                                        |["Base of logarithm. If `null`\, the function returns `null`. If not provided\, this function returns the natural logarithm (base e) of a value.", "Numeric expression. If `null`\, the function returns `null`."]
log10         |number                              |"double|integer|long|unsigned_long"                                                                                               |Numeric expression. If `null`, the function returns `null`.
ltrim         |string                              |"keyword|text"                                                                                                                    |[""]
max           |number                              |"double|integer|long"                                                                                                             |[""]
median        |number                              |"double|integer|long"                                                                                                             |[""]
median_absolut|number                              |"double|integer|long"                                                                                                             |[""]
min           |number                              |"double|integer|long"                                                                                                             |[""]
mv_avg        |number                              |"double|integer|long|unsigned_long"                                                                                               |[""]
mv_concat     |[string, delim]                     |["text|keyword", "text|keyword"]                                                                                                  |[values to join, delimiter]
mv_count      |field                               |"boolean|cartesian_point|cartesian_shape|date|double|geo_point|geo_shape|integer|ip|keyword|long|text|unsigned_long|version"      |[""]
mv_dedupe     |field                               |"boolean|date|double|integer|ip|keyword|long|text|version"                                                                        |[""]
mv_first      |field                               |"boolean|cartesian_point|cartesian_shape|date|double|geo_point|geo_shape|integer|ip|keyword|long|text|unsigned_long|version"      |[""]
mv_last       |field                               |"boolean|cartesian_point|cartesian_shape|date|double|geo_point|geo_shape|integer|ip|keyword|long|text|unsigned_long|version"      |[""]
mv_max        |field                               |"boolean|date|double|integer|ip|keyword|long|text|unsigned_long|version"                                                          |[""]
mv_median     |number                              |"double|integer|long|unsigned_long"                                                                                               |[""]
mv_min        |field                               |"boolean|date|double|integer|ip|keyword|long|text|unsigned_long|version"                                                          |[""]
mv_slice      |[field, start, end]                 |["boolean|cartesian_point|cartesian_shape|date|double|geo_point|geo_shape|integer|ip|keyword|long|text|version", integer, integer]|[A multivalued field, start index, end index (included)]
mv_sort       |[field, order]                      |["boolean|date|double|integer|ip|keyword|long|text|version", keyword]                                                             |[A multivalued field, sort order]
mv_sum        |number                              |"double|integer|long|unsigned_long"                                                                                               |[""]
mv_zip        |[string1, string2, delim]           |["keyword|text", "keyword|text", "keyword|text"]                                                                                  |[A multivalued field, A multivalued field, delimiter]
now           |null                                |null                                                                                                                              |null
percentile    |[number, percentile]                |["double|integer|long", "double|integer|long"]                                                                                    |[, ]
pi            |null                                |null                                                                                                                              |null
pow           |[base, exponent]                    |["double|integer|long|unsigned_long", "double|integer|long|unsigned_long"]                                                        |[, ]
replace       |[string, regex, newString]          |["keyword|text", "keyword|text", "keyword|text"]                                                                                  |[, , ]
right         |[string, length]                    |["keyword|text", integer]                                                                                                         |[, ]
round         |[number, decimals]                  |[double, integer]                                                                                                                 |[The numeric value to round, The number of decimal places to round to. Defaults to 0.]
rtrim         |string                              |"keyword|text"                                                                                                                    |[""]
signum        |number                              |"double|integer|long|unsigned_long"                                                                                               |"Numeric expression. If `null`, the function returns `null`."
sin           |angle                               |"double|integer|long|unsigned_long"                                                                                               |An angle, in radians. If `null`, the function returns `null`.
sinh          |angle                               |"double|integer|long|unsigned_long"                                                                                               |An angle, in radians. If `null`, the function returns `null`.
split         |[string, delim]                     |["keyword|text", "keyword|text"]                                                                                                  |[, ]
sqrt          |number                              |"double|integer|long|unsigned_long"                                                                                               |[""]
st_centroid_ag|field                               |"geo_point|cartesian_point"                                                                                                       |[""]
st_contains   |[geomA, geomB]                      |["geo_point|cartesian_point|geo_shape|cartesian_shape", "geo_point|cartesian_point|geo_shape|cartesian_shape"]                    |[Geometry column name or variable of geometry type, Geometry column name or variable of geometry type]
st_disjoint   |[geomA, geomB]                      |["geo_point|cartesian_point|geo_shape|cartesian_shape", "geo_point|cartesian_point|geo_shape|cartesian_shape"]                    |[Geometry column name or variable of geometry type, Geometry column name or variable of geometry type]
st_intersects |[geomA, geomB]                      |["geo_point|cartesian_point|geo_shape|cartesian_shape", "geo_point|cartesian_point|geo_shape|cartesian_shape"]                    |[Geometry column name or variable of geometry type, Geometry column name or variable of geometry type]
st_within     |[geomA, geomB]                      |["geo_point|cartesian_point|geo_shape|cartesian_shape", "geo_point|cartesian_point|geo_shape|cartesian_shape"]                    |[Geometry column name or variable of geometry type, Geometry column name or variable of geometry type]
st_x          |point                               |"geo_point|cartesian_point"                                                                                                       |[""]
st_y          |point                               |"geo_point|cartesian_point"                                                                                                       |[""]
starts_with   |[str, prefix]                       |["keyword|text", "keyword|text"]                                                                                                  |[, ]
substring     |[string, start, length]             |["keyword|text", integer, integer]                                                                                                |[, , ]
sum           |number                              |"double|integer|long"                                                                                                             |[""]
tan           |angle                               |"double|integer|long|unsigned_long"                                                                                               |An angle, in radians. If `null`, the function returns `null`.
tanh          |angle                               |"double|integer|long|unsigned_long"                                                                                               |An angle, in radians. If `null`, the function returns `null`.
tau           |null                                |null                                                                                                                              |null
to_bool       |field                               |"boolean|keyword|text|double|long|unsigned_long|integer"                                                                          |[""]
to_boolean    |field                               |"boolean|keyword|text|double|long|unsigned_long|integer"                                                                          |[""]
to_cartesianpo|field                               |"cartesian_point|keyword|text"                                                                                                    |[""]
to_cartesiansh|field                               |"cartesian_point|cartesian_shape|keyword|text"                                                                                    |[""]
to_datetime   |field                               |"date|keyword|text|double|long|unsigned_long|integer"                                                                             |[""]
to_dbl        |field                               |"boolean|date|keyword|text|double|long|unsigned_long|integer"                                                                     |[""]
to_degrees    |number                              |"double|integer|long|unsigned_long"                                                                                               |[""]
to_double     |field                               |"boolean|date|keyword|text|double|long|unsigned_long|integer"                                                                     |[""]
to_dt         |field                               |"date|keyword|text|double|long|unsigned_long|integer"                                                                             |[""]
to_geopoint   |field                               |"geo_point|keyword|text"                                                                                                          |[""]
to_geoshape   |field                               |"geo_point|geo_shape|keyword|text"                                                                                                |[""]
to_int        |field                               |"boolean|date|keyword|text|double|long|unsigned_long|integer"                                                                     |[""]
to_integer    |field                               |"boolean|date|keyword|text|double|long|unsigned_long|integer"                                                                     |[""]
to_ip         |field                               |"ip|keyword|text"                                                                                                                 |[""]
to_long       |field                               |"boolean|date|keyword|text|double|long|unsigned_long|integer"                                                                     |[""]
to_lower      |str                                 |"keyword|text"                                                                                                                    |The input string
to_radians    |number                              |"double|integer|long|unsigned_long"                                                                                               |[""]
to_str        |field                               |"boolean|cartesian_point|cartesian_shape|date|double|geo_point|geo_shape|integer|ip|keyword|long|text|unsigned_long|version"      |[""]
to_string     |field                               |"boolean|cartesian_point|cartesian_shape|date|double|geo_point|geo_shape|integer|ip|keyword|long|text|unsigned_long|version"      |[""]
to_ul         |field                               |"boolean|date|keyword|text|double|long|unsigned_long|integer"                                                                     |[""]
to_ulong      |field                               |"boolean|date|keyword|text|double|long|unsigned_long|integer"                                                                     |[""]
to_unsigned_lo|field                               |"boolean|date|keyword|text|double|long|unsigned_long|integer"                                                                     |[""]
to_upper      |str                                 |"keyword|text"                                                                                                                    |The input string
to_ver        |field                               |"keyword|text|version"                                                                                                            |[""]
to_version    |field                               |"keyword|text|version"                                                                                                            |[""]
trim          |string                              |"keyword|text"                                                                                                                    |[""]
values        |field                               |"boolean|date|double|integer|ip|keyword|long|text|version"                                                                        |[""]
;

metaFunctionsDescription#[skip:-8.13.99]
  META functions
| EVAL name = SUBSTRING(name, 0, 14)
| KEEP name, description
;

 name:keyword | description:keyword
abs           |Returns the absolute value.
acos          |Returns the {wikipedia}/Inverse_trigonometric_functions[arccosine] of `n` as an angle, expressed in radians.
asin          |Returns the {wikipedia}/Inverse_trigonometric_functions[arcsine] of the input numeric expression as an angle, expressed in radians.
atan          |Returns the {wikipedia}/Inverse_trigonometric_functions[arctangent] of the input numeric expression as an angle, expressed in radians.
atan2         |The {wikipedia}/Atan2[angle] between the positive x-axis and the ray from the origin to the point (x , y) in the Cartesian plane, expressed in radians.
avg           |The average of a numeric field.
bin           |Creates human-friendly buckets and returns a datetime value for each row that corresponds to the resulting bucket the row falls into.
bucket        |Creates human-friendly buckets and returns a datetime value for each row that corresponds to the resulting bucket the row falls into.
case          |Accepts pairs of conditions and values. The function returns the value that belongs to the first condition that evaluates to true.
ceil          |Round a number up to the nearest integer.
cidr_match    |Returns true if the provided IP is contained in one of the provided CIDR blocks.
coalesce      |Returns the first of its arguments that is not null. If all arguments are null, it returns `null`.
concat        |Concatenates two or more strings.
cos           |Returns the {wikipedia}/Sine_and_cosine[cosine] of an angle.
cosh          |Returns the {wikipedia}/Hyperbolic_functions[hyperbolic cosine] of an angle.
count         |Returns the total number (count) of input values.
count_distinct|Returns the approximate number of distinct values.
date_diff     |Subtract 2 dates and return their difference in multiples of a unit specified in the 1st argument
date_extract  |Extracts parts of a date, like year, month, day, hour.
date_format   |Returns a string representation of a date, in the provided format.
date_parse    |Parses a string into a date value
date_trunc    |Rounds down a date to the closest interval.
e             |Euler’s number.
ends_with     |Returns a boolean that indicates whether a keyword string ends with another string
floor         |Round a number down to the nearest integer.
greatest      |Returns the maximum value from many columns.
least         |Returns the minimum value from many columns.
left          |Returns the substring that extracts 'length' chars from 'string' starting from the left.
length        |Returns the character length of a string.
locate        |Returns an integer that indicates the position of a keyword substring within another string
log           |Returns the logarithm of a value to a base. The input can be any numeric value, the return value is always a double.  Logs of zero, negative numbers, and base of one return `null` as well as a warning.
log10         |Returns the logarithm of a value to base 10. The input can be any numeric value, the return value is always a double.  Logs of 0 and negative numbers return `null` as well as a warning.
ltrim         |Removes leading whitespaces from a string.
max           |The maximum value of a numeric field.
median        |The value that is greater than half of all values and less than half of all values.
median_absolut|The median absolute deviation, a measure of variability.
min           |The minimum value of a numeric field.
mv_avg        |Converts a multivalued field into a single valued field containing the average of all of the values.
mv_concat     |Reduce a multivalued string field to a single valued field by concatenating all values.
mv_count      |Reduce a multivalued field to a single valued field containing the count of values.
mv_dedupe     |Remove duplicate values from a multivalued field.
mv_first      |Reduce a multivalued field to a single valued field containing the first value.
mv_last       |Reduce a multivalued field to a single valued field containing the last value.
mv_max        |Reduce a multivalued field to a single valued field containing the maximum value.
mv_median     |Converts a multivalued field into a single valued field containing the median value.
mv_min        |Reduce a multivalued field to a single valued field containing the minimum value.
mv_slice      |Returns a subset of the multivalued field using the start and end index values.
mv_sort       |Sorts a multivalued field in lexicographical order.
mv_sum        |Converts a multivalued field into a single valued field containing the sum of all of the values.
mv_zip        |Combines the values from two multivalued fields with a delimiter that joins them together.
now           |Returns current date and time.
percentile    |The value at which a certain percentage of observed values occur.
pi            |The ratio of a circle’s circumference to its diameter.
pow           |Returns the value of a base raised to the power of an exponent.
replace       |The function substitutes in the string any match of the regular expression with the replacement string.
right         |Return the substring that extracts length chars from the string starting from the right.
round         |Rounds a number to the closest number with the specified number of digits.
rtrim         |Removes trailing whitespaces from a string.
signum        |Returns the sign of the given number. It returns `-1` for negative numbers, `0` for `0` and `1` for positive numbers.
sin           |Returns ths {wikipedia}/Sine_and_cosine[Sine] trigonometric function of an angle.
sinh          |Returns the {wikipedia}/Hyperbolic_functions[hyperbolic sine] of an angle.
split         |Split a single valued string into multiple strings.
sqrt          |Returns the square root of a number.
st_centroid_ag|The centroid of a spatial field.
st_contains   |Returns whether the first geometry contains the second geometry.
st_disjoint   |Returns whether the two geometries or geometry columns are disjoint.
st_intersects |Returns whether the two geometries or geometry columns intersect.
st_within     |Returns whether the first geometry is within the second geometry.
st_x          |Extracts the x-coordinate from a point geometry.
st_y          |Extracts the y-coordinate from a point geometry.
starts_with  |Returns a boolean that indicates whether a keyword string starts with another string
substring     |Returns a substring of a string, specified by a start position and an optional length
sum           |The sum of a numeric field.
tan           |Returns the {wikipedia}/Sine_and_cosine[Tangent] trigonometric function of an angle.
tanh          |Returns the {wikipedia}/Hyperbolic_functions[Tangent] hyperbolic function of an angle.
tau           |The ratio of a circle’s circumference to its radius.
to_bool       |Converts an input value to a boolean value.
to_boolean    |Converts an input value to a boolean value.
to_cartesianpo|Converts an input value to a point value.
to_cartesiansh|Converts an input value to a shape value.
to_datetime   |Converts an input value to a date value.
to_dbl        |Converts an input value to a double value.
to_degrees    |Converts a number in radians to degrees.
to_double     |Converts an input value to a double value.
to_dt         |Converts an input value to a date value.
to_geopoint   |Converts an input value to a geo_point value.
to_geoshape   |Converts an input value to a geo_shape value.
to_int        |Converts an input value to an integer value.
to_integer    |Converts an input value to an integer value.
to_ip         |Converts an input string to an IP value.
to_long       |Converts an input value to a long value.
to_lower      |Returns a new string representing the input string converted to lower case.
to_radians    |Converts a number in degrees to radians.
to_str        |Converts a field into a string.
to_string     |Converts a field into a string.
to_ul         |Converts an input value to an unsigned long value.
to_ulong      |Converts an input value to an unsigned long value.
to_unsigned_lo|Converts an input value to an unsigned long value.
to_upper      |Returns a new string representing the input string converted to upper case.
to_ver        |Converts an input string to a version value.
to_version    |Converts an input string to a version value.
trim          |Removes leading and trailing whitespaces from a string.
values        |Collect values for a field.
;

metaFunctionsRemaining#[skip:-8.13.99]
  META functions
| EVAL name = SUBSTRING(name, 0, 14)
| KEEP name, *
| DROP synopsis, description, argNames, argTypes, argDescriptions
;

 name:keyword |                                                    returnType:keyword                                                      |    optionalArgs:boolean    |variadic:boolean|isAggregation:boolean
abs           |"double|integer|long|unsigned_long"                                                                                         |false                       |false           |false
acos          |double                                                                                                                      |false                       |false           |false
asin          |double                                                                                                                      |false                       |false           |false
atan          |double                                                                                                                      |false                       |false           |false
atan2         |double                                                                                                                      |[false, false]              |false           |false
avg           |double                                                                                                                      |false                       |false           |true
bin           |"double|date"                                                                                                               |[false, false, true, true]  |false           |false
bucket        |"double|date"                                                                                                               |[false, false, true, true]  |false           |false
case          |"boolean|cartesian_point|date|double|geo_point|integer|ip|keyword|long|text|unsigned_long|version"                          |[false, false]              |true            |false
ceil          |"double|integer|long|unsigned_long"                                                                                         |false                       |false           |false
cidr_match    |boolean                                                                                                                     |[false, false]              |true            |false
coalesce      |"boolean|text|integer|keyword|long"                                                                                         |false                       |true            |false
concat        |keyword                                                                                                                     |[false, false]              |true            |false
cos           |double                                                                                                                      |false                       |false           |false
cosh          |double                                                                                                                      |false                       |false           |false
count         |long                                                                                                                        |true                        |false           |true
count_distinct|long                                                                                                                        |[false, true]               |false           |true
date_diff     |integer                                                                                                                     |[false, false, false]       |false           |false
date_extract  |long                                                                                                                        |[false, false]              |false           |false
date_format   |keyword                                                                                                                     |[true, false]               |false           |false
date_parse    |date                                                                                                                        |[true, false]               |false           |false
date_trunc    |date                                                                                                                        |[false, false]              |false           |false
e             |double                                                                                                                      |null                        |false           |false
ends_with     |boolean                                                                                                                     |[false, false]              |false           |false
floor         |"double|integer|long|unsigned_long"                                                                                         |false                       |false           |false
greatest      |"integer|long|double|boolean|keyword|text|ip|version"                                                                       |false                       |true            |false
least         |"integer|long|double|boolean|keyword|text|ip|version"                                                                       |false                       |true            |false
left          |keyword                                                                                                                     |[false, false]              |false           |false
length        |integer                                                                                                                     |false                       |false           |false
locate        |integer                                                                                                                     |[false, false, true]        |false           |false
log           |double                                                                                                                      |[true, false]               |false           |false
log10         |double                                                                                                                      |false                       |false           |false
ltrim         |"keyword|text"                                                                                                              |false                       |false           |false
max           |"double|integer|long"                                                                                                       |false                       |false           |true
median        |"double|integer|long"                                                                                                       |false                       |false           |true
median_absolut|"double|integer|long"                                                                                                       |false                       |false           |true
min           |"double|integer|long"                                                                                                       |false                       |false           |true
mv_avg        |double                                                                                                                      |false                       |false           |false
mv_concat     |keyword                                                                                                                     |[false, false]              |false           |false
mv_count      |integer                                                                                                                     |false                       |false           |false
mv_dedupe     |"boolean|date|double|integer|ip|keyword|long|text|version"                                                                  |false                       |false           |false
mv_first      |"boolean|cartesian_point|cartesian_shape|date|double|geo_point|geo_shape|integer|ip|keyword|long|text|unsigned_long|version"|false                       |false           |false
mv_last       |"boolean|cartesian_point|cartesian_shape|date|double|geo_point|geo_shape|integer|ip|keyword|long|text|unsigned_long|version"|false                       |false           |false
mv_max        |"boolean|date|double|integer|ip|keyword|long|text|unsigned_long|version"                                                    |false                       |false           |false
mv_median     |"double|integer|long|unsigned_long"                                                                                         |false                       |false           |false
mv_min        |"boolean|date|double|integer|ip|keyword|long|text|unsigned_long|version"                                                    |false                       |false           |false
mv_slice      |"boolean|cartesian_point|cartesian_shape|date|double|geo_point|geo_shape|integer|ip|keyword|long|text|version"              |[false, false, true]        |false           |false
mv_sort       |"boolean|date|double|integer|ip|keyword|long|text|version"                                                                  |[false, true]               |false           |false
mv_sum        |"double|integer|long|unsigned_long"                                                                                         |false                       |false           |false
mv_zip        |keyword                                                                                                                     |[false, false, true]        |false           |false
now           |date                                                                                                                        |null                        |false           |false
percentile    |"double|integer|long"                                                                                                       |[false, false]              |false           |true
pi            |double                                                                                                                      |null                        |false           |false
pow           |double                                                                                                                      |[false, false]              |false           |false
replace       |keyword                                                                                                                     |[false, false, false]       |false           |false
right         |keyword                                                                                                                     |[false, false]              |false           |false
round         |double                                                                                                                      |[false, true]               |false           |false
rtrim         |"keyword|text"                                                                                                              |false                       |false           |false
signum        |double                                                                                                                      |false                       |false           |false
sin           |double                                                                                                                      |false                       |false           |false
sinh          |double                                                                                                                      |false                       |false           |false
split         |keyword                                                                                                                     |[false, false]              |false           |false
sqrt          |double                                                                                                                      |false                       |false           |false
st_centroid_ag|"geo_point|cartesian_point"                                                                                                 |false                       |false           |true
st_contains   |boolean                                                                                                                     |[false, false]              |false           |false
st_disjoint   |boolean                                                                                                                     |[false, false]              |false           |false
st_intersects |boolean                                                                                                                     |[false, false]              |false           |false
st_within     |boolean                                                                                                                     |[false, false]              |false           |false
st_x          |double                                                                                                                      |false                       |false           |false
st_y          |double                                                                                                                      |false                       |false           |false
starts_with   |boolean                                                                                                                     |[false, false]              |false           |false
substring     |keyword                                                                                                                     |[false, false, true]        |false           |false
sum           |long                                                                                                                        |false                       |false           |true
tan           |double                                                                                                                      |false                       |false           |false
tanh          |double                                                                                                                      |false                       |false           |false
tau           |double                                                                                                                      |null                        |false           |false
to_bool       |boolean                                                                                                                     |false                       |false           |false
to_boolean    |boolean                                                                                                                     |false                       |false           |false
to_cartesianpo|cartesian_point                                                                                                             |false                       |false           |false
to_cartesiansh|cartesian_shape                                                                                                             |false                       |false           |false
to_datetime   |date                                                                                                                        |false                       |false           |false
to_dbl        |double                                                                                                                      |false                       |false           |false
to_degrees    |double                                                                                                                      |false                       |false           |false
to_double     |double                                                                                                                      |false                       |false           |false
to_dt         |date                                                                                                                        |false                       |false           |false
to_geopoint   |geo_point                                                                                                                   |false                       |false           |false
to_geoshape   |geo_shape                                                                                                                   |false                       |false           |false
to_int        |integer                                                                                                                     |false                       |false           |false
to_integer    |integer                                                                                                                     |false                       |false           |false
to_ip         |ip                                                                                                                          |false                       |false           |false
to_long       |long                                                                                                                        |false                       |false           |false
to_lower      |"keyword|text"                                                                                                              |false                       |false           |false
to_radians    |double                                                                                                                      |false                       |false           |false
to_str        |keyword                                                                                                                     |false                       |false           |false
to_string     |keyword                                                                                                                     |false                       |false           |false
to_ul         |unsigned_long                                                                                                               |false                       |false           |false
to_ulong      |unsigned_long                                                                                                               |false                       |false           |false
to_unsigned_lo|unsigned_long                                                                                                               |false                       |false           |false
to_upper      |"keyword|text"                                                                                                              |false                       |false           |false
to_ver        |version                                                                                                                     |false                       |false           |false
to_version    |version                                                                                                                     |false                       |false           |false
trim          |"keyword|text"                                                                                                              |false                       |false           |false
values        |"boolean|date|double|integer|ip|keyword|long|text|version"                                                                  |false                       |false           |true
;

metaFunctionsFiltered#[skip:-8.13.99]
META FUNCTIONS
| WHERE STARTS_WITH(name, "sin")
;

name:keyword |                      synopsis:keyword                  |argNames:keyword  |        argTypes:keyword            |             argDescriptions:keyword                             | returnType:keyword |                                             description:keyword                     | optionalArgs:boolean | variadic:boolean | isAggregation:boolean
sin          |"double sin(angle:double|integer|long|unsigned_long)"   |angle             |"double|integer|long|unsigned_long" | "An angle, in radians. If `null`, the function returns `null`." | double             | "Returns ths {wikipedia}/Sine_and_cosine[Sine] trigonometric function of an angle." | false                | false            | false
sinh         |"double sinh(angle:double|integer|long|unsigned_long)"  |angle             |"double|integer|long|unsigned_long" | "An angle, in radians. If `null`, the function returns `null`." | double             | "Returns the {wikipedia}/Hyperbolic_functions[hyperbolic sine] of an angle."        | false                | false            | false
;


// see https://github.com/elastic/elasticsearch/issues/102120
countFunctions#[skip:-8.13.99, reason:BIN added]
meta functions |  stats  a = count(*), b = count(*), c = count(*) |  mv_expand c;

a:long | b:long | c:long
103    | 103    | 103
;<|MERGE_RESOLUTION|>--- conflicted
+++ resolved
@@ -8,12 +8,8 @@
 "double atan(number:double|integer|long|unsigned_long)"
 "double atan2(y_coordinate:double|integer|long|unsigned_long, x_coordinate:double|integer|long|unsigned_long)"
 "double avg(number:double|integer|long)"
-<<<<<<< HEAD
-"double|date bin(field:integer|long|double|date, bucketsOrSpan:integer|double|date_period|time_duration, ?from:integer|long|double|date|keyword|text, ?to:integer|long|double|date|keyword|text)"
-"double|date bucket(field:integer|long|double|date, bucketsOrSpan:integer|double|date_period|time_duration, ?from:integer|long|double|date|keyword|text, ?to:integer|long|double|date|keyword|text)"
-=======
-"double|date bucket(field:integer|long|double|date, buckets:integer, from:integer|long|double|date, to:integer|long|double|date)"
->>>>>>> f3f063aa
+"double|date bin(field:integer|long|double|date, bucketsOrSpan:integer|double|date_period|time_duration, ?from:integer|long|double|date, ?to:integer|long|double|date)"
+"double|date bucket(field:integer|long|double|date, bucketsOrSpan:integer|double|date_period|time_duration, ?from:integer|long|double|date, ?to:integer|long|double|date)"
 "boolean|cartesian_point|date|double|geo_point|integer|ip|keyword|long|text|unsigned_long|version case(condition:boolean, trueValue...:boolean|cartesian_point|date|double|geo_point|integer|ip|keyword|long|text|unsigned_long|version)"
 "double|integer|long|unsigned_long ceil(number:double|integer|long|unsigned_long)"
 "boolean cidr_match(ip:ip, blockX...:keyword|text)"
@@ -123,12 +119,8 @@
 atan          |number                              |"double|integer|long|unsigned_long"                                                                                               |Numeric expression. If `null`, the function returns `null`.
 atan2         |[y_coordinate, x_coordinate]        |["double|integer|long|unsigned_long", "double|integer|long|unsigned_long"]                                                        |[y coordinate. If `null`\, the function returns `null`., x coordinate. If `null`\, the function returns `null`.]
 avg           |number                              |"double|integer|long"                                                                                                             |[""]
-<<<<<<< HEAD
-bin           |[field, bucketsOrSpan, from, to]    |["integer|long|double|date", "integer|double|date_period|time_duration", "integer|long|double|date|keyword|text", "integer|long|double|date|keyword|text"]                       |["", "", "", ""]
-bucket        |[field, bucketsOrSpan, from, to]    |["integer|long|double|date", "integer|double|date_period|time_duration", "integer|long|double|date|keyword|text", "integer|long|double|date|keyword|text"]                       |["", "", "", ""]
-=======
-bucket        |[field, buckets, from, to]          |["integer|long|double|date", integer, "integer|long|double|date", "integer|long|double|date"]           |["", "", "", ""]
->>>>>>> f3f063aa
+bin           |[field, bucketsOrSpan, from, to]    |["integer|long|double|date", "integer|double|date_period|time_duration", "integer|long|double|date", "integer|long|double|date"]  |["", "", "", ""]
+bucket        |[field, bucketsOrSpan, from, to]    |["integer|long|double|date", "integer|double|date_period|time_duration", "integer|long|double|date", "integer|long|double|date"]  |["", "", "", ""]
 case          |[condition, trueValue]              |[boolean, "boolean|cartesian_point|date|double|geo_point|integer|ip|keyword|long|text|unsigned_long|version"]                     |["", ""]
 ceil          |number                              |"double|integer|long|unsigned_long"                                                                                               |Numeric expression. If `null`, the function returns `null`.
 cidr_match    |[ip, blockX]                        |[ip, "keyword|text"]                                                                                                              |[, CIDR block to test the IP against.]
