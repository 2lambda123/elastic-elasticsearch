--- conflicted
+++ resolved
@@ -262,7 +262,6 @@
 @timestamp:date | client_ip:ip | event_duration:long | message:keyword |  duration_ms:double
 ;
 
-<<<<<<< HEAD
 docsLength
 // tag::length[]
 FROM employees
@@ -279,7 +278,8 @@
 Amabile        |Gomatam        |7              
 Anneke         |Preusig        |6
 // end::length-result[]
-=======
+;
+
 docsGettingStartedEvalNoColumnName
 // tag::gs-eval-no-column-name[]
 FROM sample_data
@@ -366,5 +366,4 @@
 avg_height_feet:double
 5.801464200000001
 // end::evalUnnamedColumnStats-result[]
->>>>>>> 797fadce
 ;