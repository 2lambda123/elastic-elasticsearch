// Floating point types-specific tests

inDouble
from employees | keep emp_no, height, height.float, height.half_float, height.scaled_float | where height in (2.03, 2.0299999713897705, 2.029296875, 2.0300000000000002) | sort emp_no;

emp_no:integer |height:double  |height.float:double |height.half_float:double |height.scaled_float:double
10001          |2.03           |2.0299999713897705  |2.029296875              |2.0300000000000002
10090          |2.03           |2.0299999713897705  |2.029296875              |2.0300000000000002
;

inFloat
from employees | keep emp_no, height, height.float, height.half_float, height.scaled_float | where height.float in (2.03, 2.0299999713897705, 2.029296875, 2.0300000000000002) | sort emp_no;

emp_no:integer |height:double  |height.float:double |height.half_float:double |height.scaled_float:double
10001          |2.03           |2.0299999713897705  |2.029296875              |2.0300000000000002
10090          |2.03           |2.0299999713897705  |2.029296875              |2.0300000000000002
;

inHalfFloat
from employees | keep emp_no, height, height.float, height.half_float, height.scaled_float | where height.half_float in (2.03, 2.0299999713897705, 2.029296875, 2.0300000000000002) | sort emp_no;

emp_no:integer |height:double  |height.float:double |height.half_float:double |height.scaled_float:double
10001          |2.03           |2.0299999713897705  |2.029296875              |2.0300000000000002
10090          |2.03           |2.0299999713897705  |2.029296875              |2.0300000000000002
;

inScaledFloat
from employees | keep emp_no, height, height.float, height.half_float, height.scaled_float | where height.scaled_float in (2.03, 2.0299999713897705, 2.029296875, 2.0300000000000002) | sort emp_no;

emp_no:integer |height:double  |height.float:double |height.half_float:double |height.scaled_float:double
10001          |2.03           |2.0299999713897705  |2.029296875              |2.0300000000000002
10090          |2.03           |2.0299999713897705  |2.029296875              |2.0300000000000002
;

convertFromDouble
row d = [123.4, 567.8] | eval dd = to_double(d);

d:double       |dd:double
[123.4, 567.8] |[123.4, 567.8]
;

convertFromBoolean
row ft = [false, true] | eval fd = to_double(false), td = to_double(true), ftd = to_double(ft);

ft:boolean    |fd:double |td:double |ftd:double
[false, true] |0         |1         |[0, 1]
;

convertFromDatetime
from employees | sort emp_no | eval hire_double = to_double(hire_date) | keep emp_no, hire_date, hire_double | limit 3;

emp_no:integer |hire_date:date          |hire_double:double
10001          |1986-06-26T00:00:00.000Z|5.20128E11
10002          |1985-11-21T00:00:00.000Z|5.013792E11
10003          |1986-08-28T00:00:00.000Z|5.255712E11
;

convertFromString#[skip:-8.13.99, reason:warning changed in 8.14]
// tag::to_double-str[]
ROW str1 = "5.20128E11", str2 = "foo"
| EVAL dbl = TO_DOUBLE("520128000000"), dbl1 = TO_DOUBLE(str1), dbl2 = TO_DOUBLE(str2)
// end::to_double-str[]
;
warning:Line 2:72: evaluation of [TO_DOUBLE(str2)] failed, treating result as null. Only first 20 failures recorded.
warning:Line 2:72: org.elasticsearch.xpack.ql.InvalidArgumentException: Cannot parse number [foo]

// tag::to_double-str-result[]
str1:keyword |str2:keyword |dbl:double |dbl1:double |dbl2:double
5.20128E11   |foo          |5.20128E11 |5.20128E11  |null
// end::to_double-str-result[]
;

convertFromUnsignedLong
row ul = 9223372036854775808 | eval dbl = to_double(ul);

        ul:ul      |        dbl:double
9223372036854775808|9.223372036854776E18
;

convertFromLong
row long = 520128000000 | eval dbl = to_double(long);

long:long    |dbl:double
520128000000 |520128000000
;

convertFromInt
row int = 520128 | eval dbl = to_double(int);

int:integer |dbl:double
520128      |520128
;

lessThanMultivalue
required_feature: esql.mv_warn

from employees | where salary_change < 1 | keep emp_no, salary_change | sort emp_no | limit 5;
warning:Line 1:24: evaluation of [salary_change < 1] failed, treating result as null. Only first 20 failures recorded.
warning:Line 1:24: java.lang.IllegalArgumentException: single-value function encountered multi-value

// Note that multivalued salaries aren't less than 1 - they are null - so they aren't included
emp_no:integer |salary_change:double
10006          |-3.9
10012          | 0.04
10017          |-6.33
10020          |-5.81
10030          |-0.4
;

greaterThanMultivalue
required_feature: esql.mv_warn

from employees | where salary_change > 1 | keep emp_no, salary_change | sort emp_no | limit 5;
warning:Line 1:24: evaluation of [salary_change > 1] failed, treating result as null. Only first 20 failures recorded.
warning:Line 1:24: java.lang.IllegalArgumentException: single-value function encountered multi-value

// Note that multivalued salaries aren't greater than 1 - they are null - so they aren't included
emp_no:integer |salary_change:double
10001          |1.19
10044          |8.09
10046          |2.39
10066          |5.94
10079          |7.58
;

equalToMultivalue
required_feature: esql.mv_warn

from employees | where salary_change == 1.19 | keep emp_no, salary_change | sort emp_no;
warning:Line 1:24: evaluation of [salary_change == 1.19] failed, treating result as null. Only first 20 failures recorded.
warning:Line 1:24: java.lang.IllegalArgumentException: single-value function encountered multi-value

// Note that multivalued salaries aren't greater than 1 - they are null - so they aren't included
emp_no:integer |salary_change:double
10001          |1.19
;

equalToOrEqualToMultivalue
required_feature: esql.mv_warn

from employees | where salary_change == 1.19 or salary_change == 7.58 | keep emp_no, salary_change | sort emp_no;
warning:Line 1:24: evaluation of [salary_change] failed, treating result as null. Only first 20 failures recorded.
warning:Line 1:24: java.lang.IllegalArgumentException: single-value function encountered multi-value

// Note that multivalued salaries are filtered out
emp_no:integer |salary_change:double
10001          |1.19
10079          |7.58
;

inMultivalue
required_feature: esql.mv_warn

from employees | where salary_change in (1.19, 7.58) | keep emp_no, salary_change | sort emp_no;
warning:Line 1:24: evaluation of [salary_change in (1.19, 7.58)] failed, treating result as null. Only first 20 failures recorded.
warning:Line 1:24: java.lang.IllegalArgumentException: single-value function encountered multi-value

// Note that multivalued salaries are filtered out
emp_no:integer |salary_change:double
10001          |1.19
10079          |7.58
;

notLessThanMultivalue
required_feature: esql.mv_warn

from employees | where not(salary_change < 1) | keep emp_no, salary_change | sort emp_no | limit 5;
warning:Line 1:24: evaluation of [not(salary_change < 1)] failed, treating result as null. Only first 20 failures recorded.#[Emulated:Line 1:28: evaluation of [salary_change < 1] failed, treating result as null. Only first 20 failures recorded.]
warning:Line 1:24: java.lang.IllegalArgumentException: single-value function encountered multi-value#[Emulated:Line 1:28: java.lang.IllegalArgumentException: single-value function encountered multi-value]

// Note that multivalued salaries aren't less than 1 - they are null - so they aren't included
emp_no:integer |salary_change:double
10001          | 1.19
10044          | 8.09
10046          | 2.39
10066          | 5.94
10079          | 7.58
;

notGreaterThanMultivalue
required_feature: esql.mv_warn

from employees | where not(salary_change > 1) | keep emp_no, salary_change | sort emp_no | limit 5;
warning:Line 1:24: evaluation of [not(salary_change > 1)] failed, treating result as null. Only first 20 failures recorded.#[Emulated:Line 1:28: evaluation of [salary_change > 1] failed, treating result as null. Only first 20 failures recorded.]
warning:Line 1:24: java.lang.IllegalArgumentException: single-value function encountered multi-value#[Emulated:Line 1:28: java.lang.IllegalArgumentException: single-value function encountered multi-value]

// Note that multivalued salaries aren't less than 1 - they are null - so they aren't included
emp_no:integer |salary_change:double
10006          | -3.9
10012          |  0.04
10017          | -6.33
10020          | -5.81
10030          | -0.4
;

notEqualToMultivalue
required_feature: esql.mv_warn

from employees | where not(salary_change == 1.19) | keep emp_no, salary_change | sort emp_no | limit 5;
warning:Line 1:24: evaluation of [not(salary_change == 1.19)] failed, treating result as null. Only first 20 failures recorded.#[Emulated:Line 1:28: evaluation of [salary_change == 1.19] failed, treating result as null. Only first 20 failures recorded.]
warning:Line 1:24: java.lang.IllegalArgumentException: single-value function encountered multi-value#[Emulated:Line 1:28: java.lang.IllegalArgumentException: single-value function encountered multi-value]

// Note that multivalued salaries aren't greater than 1 - they are null - so they aren't included
emp_no:integer |salary_change:double
10006          | -3.9
10012          |  0.04
10017          | -6.33
10020          | -5.81
10030          | -0.4
;

notEqualToAndEqualToMultivalue-Ignore
from employees | where not(salary_change == 1.19 or salary_change == -3.9) | keep emp_no, salary_change | sort emp_no;

// Note that multivalued salaries aren't greater than 1 - they are null - so they aren't included
emp_no:integer |salary_change:double
10012          |  0.04
10017          | -6.33
10020          | -5.81
10030          | -0.4
10030          | -0.4
;

notInMultivalue-Ignore
from employees | where not(salary_change in (1.19, -3.9)) | keep emp_no, salary_change | sort emp_no;

// Note that multivalued salaries aren't greater than 1 - they are null - so they aren't included
emp_no:integer |salary_change:double
10012          |  0.04
10017          | -6.33
10020          | -5.81
10030          | -0.4
10030          | -0.4
;

mvDedupe
row a = [1.1, 2.1, 2.1] | eval da = mv_dedupe(a);

       a:double | da:double
[1.1, 2.1, 2.1] | [1.1, 2.1]
;

mvSliceEmp
required_feature: esql.mv_sort

from employees
| eval a1 = mv_slice(salary_change, 0, 1)
| keep emp_no, salary_change, a1
| sort emp_no
| limit 5;

emp_no:integer | salary_change:double    | a1:double
10001          | 1.19                    | 1.19
10002          | [-7.23,11.17]           | [-7.23,11.17]
10003          | [12.82,14.68]           | [12.82,14.68]
10004          | [-0.35,1.13,3.65,13.48] | [-0.35, 1.13]
10005          | [-2.14,13.07]           | [-2.14,13.07]
;

autoBucket
FROM employees
| WHERE hire_date >= "1985-01-01T00:00:00Z" AND hire_date < "1986-01-01T00:00:00Z"
| EVAL bh = auto_bucket(height, 20, 1.41, 2.10)
| SORT hire_date, height
| KEEP hire_date, height, bh
;

hire_date:date           | height:double | bh:double
1985-02-18T00:00:00.000Z | 1.85          | 1.85
1985-02-24T00:00:00.000Z | 2.0           | 2.0
1985-05-13T00:00:00.000Z | 2.0           | 2.0
1985-07-09T00:00:00.000Z | 1.83          | 1.8
1985-09-17T00:00:00.000Z | 1.45          | 1.4000000000000001
1985-10-14T00:00:00.000Z | 1.77          | 1.75
1985-10-20T00:00:00.000Z | 1.94          | 1.9000000000000001
1985-11-19T00:00:00.000Z | 1.8           | 1.8
1985-11-20T00:00:00.000Z | 1.93          | 1.9000000000000001
1985-11-20T00:00:00.000Z | 1.99          | 1.9500000000000002
1985-11-21T00:00:00.000Z | 2.08          | 2.0500000000000003
;

cos
// tag::cos[]
ROW a=1.8 
| EVAL cos=COS(a)
// end::cos[]
;

// tag::cos-result[]
a:double | cos:double
     1.8 | -0.2272020946930871
// end::cos-result[]
;

cosh
// tag::cosh[]
ROW a=1.8 
| EVAL cosh=COSH(a)
// end::cosh[]
;

// tag::cosh-result[]
a:double | cosh:double
     1.8 | 3.1074731763172667
// end::cosh-result[]
;

acos
// tag::acos[]
ROW a=.9
| EVAL acos=ACOS(a)
// end::acos[]
;

// tag::acos-result[]
a:double | acos:double
      .9 | 0.45102681179626236
// end::acos-result[]
;

acosNull
ROW a=12.0
| EVAL acos=ACOS(a)
;
warning:Line 2:13: evaluation of [ACOS(a)] failed, treating result as null. Only first 20 failures recorded.
warning:Line 2:13: java.lang.ArithmeticException: Acos input out of range

a:double | acos:double
      12 | null
;

sin
// tag::sin[]
ROW a=1.8 
| EVAL sin=SIN(a)
// end::sin[]
;

// tag::sin-result[]
a:double | sin:double
     1.8 | 0.9738476308781951
// end::sin-result[]
;

sinh
// tag::sinh[]
ROW a=1.8 
| EVAL sinh=SINH(a)
// end::sinh[]
;

// tag::sinh-result[]
a:double | sinh:double
     1.8 | 2.94217428809568
// end::sinh-result[]
;

asin
// tag::asin[]
ROW a=.9
| EVAL asin=ASIN(a)
// end::asin[]
;

// tag::asin-result[]
a:double | asin:double
      .9 | 1.1197695149986342
// end::asin-result[]
;

asinNull
ROW a=12.0
| EVAL asin=ASIN(a)
;
warning:Line 2:13: evaluation of [ASIN(a)] failed, treating result as null. Only first 20 failures recorded.
warning:Line 2:13: java.lang.ArithmeticException: Asin input out of range

a:double | asin:double
      12 | null
;

tan
// tag::tan[]
ROW a=1.8 
| EVAL tan=TAN(a)
// end::tan[]
;

// tag::tan-result[]
a:double | tan:double
     1.8 | -4.286261674628062
// end::tan-result[]
;

tanh
// tag::tanh[]
ROW a=1.8 
| EVAL tanh=TANH(a)
// end::tanh[]
;

// tag::tanh-result[]
a:double | tanh:double
     1.8 | 0.9468060128462683
// end::tanh-result[]
;

atan
// tag::atan[]
ROW a=12.9
| EVAL atan=ATAN(a)
// end::atan[]
;

// tag::atan-result[]
a:double | atan:double
    12.9 | 1.4934316673669235
// end::atan-result[]
;

atan2
// tag::atan2[]
ROW y=12.9, x=.6
| EVAL atan2=ATAN2(y, x)
// end::atan2[]
;

// tag::atan2-result[]
y:double | x:double | atan2:double
    12.9 |      0.6 | 1.5243181954438936
// end::atan2-result[]
;

toDegrees
// tag::to_degrees[]
ROW rad = [1.57, 3.14, 4.71]
| EVAL deg = TO_DEGREES(rad)
// end::to_degrees[]
;

// tag::to_degrees-result[]
        rad:double | deg:double
[1.57, 3.14, 4.71] | [89.95437383553924, 179.9087476710785, 269.86312150661774]
// end::to_degrees-result[]
;

toRadians
// tag::to_radians[]
ROW deg = [90.0, 180.0, 270.0]
| EVAL rad = TO_RADIANS(deg)
// end::to_radians[]
;

// tag::to_radians-result[]
          deg:double | rad:double
[90.0, 180.0, 270.0] | [1.5707963267948966, 3.141592653589793, 4.71238898038469]
// end::to_radians-result[]
;

mvSort
required_feature: esql.mv_sort

row a = [4.0, 2.0, -3.0, 2.0] | eval sa = mv_sort(a), sd = mv_sort(a, "DESC");

a:double              | sa:double             | sd:double
[4.0, 2.0, -3.0, 2.0] | [-3.0, 2.0, 2.0, 4.0] | [4.0, 2.0, 2.0, -3.0]
;

mvSortEmp
required_feature: esql.mv_sort

FROM employees
| eval sd = mv_sort(salary_change, "DESC"), sa = mv_sort(salary_change)
| sort emp_no
| keep emp_no, salary_change, sa, sd
| limit 9
;

emp_no:integer | salary_change:double    | sa:double               | sd:double
10001          | 1.19                    | 1.19                    | 1.19
10002          | [-7.23,11.17]           | [-7.23,11.17]           | [11.17, -7.23]
10003          | [12.82, 14.68]          | [12.82, 14.68]          | [14.68,12.82]
10004          | [-0.35,1.13,3.65,13.48] | [-0.35,1.13,3.65,13.48] | [13.48,3.65,1.13,-0.35]
10005          | [-2.14,13.07]           | [-2.14,13.07]           | [13.07,-2.14]
10006          | -3.90                   | -3.90                   | -3.90
10007          | [-7.06,0.57,1.99]       | [-7.06,0.57,1.99]       | [1.99,0.57,-7.06]
10008          | [-2.92,0.75,3.54,12.68] | [-2.92,0.75,3.54,12.68] | [12.68,3.54,0.75,-2.92]
10009          | null                    | null                    | null
;

values
required_feature: esql.agg_values

  FROM employees
| WHERE emp_no <= 10009
| STATS h=MV_SORT(VALUES(height))
;

   h:double
[1.56, 1.7, 1.78, 1.83, 1.85, 2.03, 2.05, 2.08, 2.1]
;

valuesGrouped
required_feature: esql.agg_values

  FROM employees
| WHERE emp_no <= 10009
| EVAL first_letter = SUBSTRING(first_name, 0, 1)
| STATS h=MV_SORT(VALUES(height)) BY first_letter
| SORT first_letter
;

   h:double | first_letter:keyword
       1.56 | A
       2.08 | B
       1.78 | C
       2.03 | G
       2.05 | K
       1.83 | P
[1.85, 2.1] | S
       1.70 | T
;

valuesGroupedByOrdinals
required_feature: esql.agg_values

  FROM employees
| WHERE emp_no <= 10009
| STATS h=MV_SORT(VALUES(height)) BY job_positions
| SORT job_positions
;

         h:double | job_positions:keyword
             2.03 | Accountant
             1.78 | Head Human Resources
      [1.85, 2.1] | Internship
              2.1 | Junior Developer
             1.56 | Principal Support Engineer
              2.1 | Purchase Manager
             1.78 | Reporting Analyst
[1.85, 2.03, 2.1] | Senior Python Developer
     [1.56, 2.08] | Senior Team Lead
             1.78 | Support Engineer
     [1.56, 1.78] | Tech Lead
[1.7, 1.83, 2.05] | null
;

<<<<<<< HEAD

mvAppend
required_feature: esql.mv_append

FROM employees
| WHERE emp_no == 10008 OR emp_no == 10021
| EVAL d = mv_append(salary_change, salary_change),
       i = mv_append(salary_change.int, salary_change.int),
       i2 = mv_append(emp_no, salary_change.int),
       i3 = mv_append(emp_no, emp_no),  
       s = mv_append(salary_change.keyword, salary_change.keyword)
| KEEP emp_no, salary_change, d, i, i2, i3, s;

emp_no:integer | salary_change:double    | d:double                                       | i:integer              | i2:integer         | i3:integer     | s:keyword
10008          | [-2.92,0.75,3.54,12.68] | [-2.92,0.75,3.54,12.68,-2.92,0.75,3.54,12.68]  | [-2,0,3,12,-2,0,3,12]  | [10008,-2,0,3,12]  | [10008, 10008] | [-2.92,0.75,12.68,3.54,-2.92,0.75,12.68,3.54]
10021          | null                    | null                                           | null                   | 10021              | [10021, 10021] | null
=======
signumOfPositiveDouble#[skip:-8.13.99,reason:new scalar function added in 8.14]
row d = to_double(100) | eval s = signum(d);

d:double | s:double
100      | 1.0
;

signumOfNegativeDouble#[skip:-8.13.99,reason:new scalar function added in 8.14]
row d = to_double(-100) | eval s = signum(d);

d:double | s:double
-100     | -1.0
;

signumOfZeroDouble#[skip:-8.13.99,reason:new scalar function added in 8.14]
row d = to_double(0) | eval s = signum(d);

d:double | s:double
0        | 0.0
;

signumWithEvalWhereAndStats#[skip:-8.13.99,reason:new scalar function added in 8.14]

from employees
| where emp_no <= 10009
| eval s = signum(mv_min(salary_change))
| where signum(mv_max(salary_change)) >= 0
| STATS x = AVG(signum(60000 - salary));

x:double
0.14285714285714285
;

signumWithEvalAndSort#[skip:-8.13.99,reason:new scalar function added in 8.14]
from employees
| eval s = signum(mv_min(salary_change))
| where signum(mv_max(salary_change)) >= 0
| keep s, emp_no, salary, salary_change
| sort s, emp_no
| limit 3;

s:double | emp_no:integer | salary:integer  | salary_change:double
-1.0     | 10002          | 56371           | [-7.23, 11.17]
-1.0     | 10004          | 36174           | [-0.35, 1.13, 3.65, 13.48]
-1.0     | 10005          | 63528           | [-2.14, 13.07]
>>>>>>> e33fd1b5
;<|MERGE_RESOLUTION|>--- conflicted
+++ resolved
@@ -545,7 +545,6 @@
 [1.7, 1.83, 2.05] | null
 ;
 
-<<<<<<< HEAD
 
 mvAppend
 required_feature: esql.mv_append
@@ -562,7 +561,9 @@
 emp_no:integer | salary_change:double    | d:double                                       | i:integer              | i2:integer         | i3:integer     | s:keyword
 10008          | [-2.92,0.75,3.54,12.68] | [-2.92,0.75,3.54,12.68,-2.92,0.75,3.54,12.68]  | [-2,0,3,12,-2,0,3,12]  | [10008,-2,0,3,12]  | [10008, 10008] | [-2.92,0.75,12.68,3.54,-2.92,0.75,12.68,3.54]
 10021          | null                    | null                                           | null                   | 10021              | [10021, 10021] | null
-=======
+;
+
+
 signumOfPositiveDouble#[skip:-8.13.99,reason:new scalar function added in 8.14]
 row d = to_double(100) | eval s = signum(d);
 
@@ -608,5 +609,4 @@
 -1.0     | 10002          | 56371           | [-7.23, 11.17]
 -1.0     | 10004          | 36174           | [-0.35, 1.13, 3.65, 13.48]
 -1.0     | 10005          | 63528           | [-2.14, 13.07]
->>>>>>> e33fd1b5
 ;