// Copyright Elasticsearch B.V. and/or licensed to Elasticsearch B.V. under one
// or more contributor license agreements. Licensed under the Elastic License
// 2.0; you may not use this file except in compliance with the Elastic License
// 2.0.
package org.elasticsearch.xpack.esql.expression.function.scalar.string;

import java.lang.IllegalArgumentException;
import java.lang.Override;
import java.lang.String;
import java.util.function.Function;
import org.apache.lucene.util.BytesRef;
import org.elasticsearch.compute.data.Block;
import org.elasticsearch.compute.data.BytesRefBlock;
import org.elasticsearch.compute.data.BytesRefVector;
import org.elasticsearch.compute.data.Page;
import org.elasticsearch.compute.operator.DriverContext;
import org.elasticsearch.compute.operator.EvalOperator;
import org.elasticsearch.core.Releasables;
import org.elasticsearch.xpack.esql.expression.function.Warnings;
import org.elasticsearch.xpack.ql.tree.Source;

/**
 * {@link EvalOperator.ExpressionEvaluator} implementation for {@link Split}.
 * This class is generated. Do not edit it.
 */
public final class SplitSingleByteEvaluator implements EvalOperator.ExpressionEvaluator {
  private final Warnings warnings;

  private final EvalOperator.ExpressionEvaluator str;

  private final byte delim;

  private final BytesRef scratch;

  private final DriverContext driverContext;

  public SplitSingleByteEvaluator(Source source, EvalOperator.ExpressionEvaluator str, byte delim,
      BytesRef scratch, DriverContext driverContext) {
    this.warnings = new Warnings(source);
    this.str = str;
    this.delim = delim;
    this.scratch = scratch;
    this.driverContext = driverContext;
  }

  @Override
  public Block.Ref eval(Page page) {
    try (Block.Ref strRef = str.eval(page)) {
      BytesRefBlock strBlock = (BytesRefBlock) strRef.block();
      BytesRefVector strVector = strBlock.asVector();
      if (strVector == null) {
        return Block.Ref.floating(eval(page.getPositionCount(), strBlock));
      }
      return Block.Ref.floating(eval(page.getPositionCount(), strVector));
    }
  }

  public BytesRefBlock eval(int positionCount, BytesRefBlock strBlock) {
<<<<<<< HEAD
    BytesRefBlock.Builder result = BytesRefBlock.newBlockBuilder(positionCount);
    BytesRef strScratch = new BytesRef();
    position: for (int p = 0; p < positionCount; p++) {
      if (strBlock.isNull(p)) {
        result.appendNull();
        continue position;
      }
      if (strBlock.getValueCount(p) != 1) {
        warnings.registerException(new IllegalArgumentException("single-value function encountered multi-value"));
        result.appendNull();
        continue position;
=======
    try(BytesRefBlock.Builder result = driverContext.blockFactory().newBytesRefBlockBuilder(positionCount)) {
      BytesRef strScratch = new BytesRef();
      position: for (int p = 0; p < positionCount; p++) {
        if (strBlock.isNull(p) || strBlock.getValueCount(p) != 1) {
          result.appendNull();
          continue position;
        }
        Split.process(result, strBlock.getBytesRef(strBlock.getFirstValueIndex(p), strScratch), delim, scratch);
>>>>>>> 94e510e5
      }
      return result.build();
    }
  }

  public BytesRefBlock eval(int positionCount, BytesRefVector strVector) {
    try(BytesRefBlock.Builder result = driverContext.blockFactory().newBytesRefBlockBuilder(positionCount)) {
      BytesRef strScratch = new BytesRef();
      position: for (int p = 0; p < positionCount; p++) {
        Split.process(result, strVector.getBytesRef(p, strScratch), delim, scratch);
      }
      return result.build();
    }
  }

  @Override
  public String toString() {
    return "SplitSingleByteEvaluator[" + "str=" + str + ", delim=" + delim + "]";
  }

  @Override
  public void close() {
    Releasables.closeExpectNoException(str);
  }

  static class Factory implements EvalOperator.ExpressionEvaluator.Factory {
    private final EvalOperator.ExpressionEvaluator.Factory str;

    private final byte delim;

    private final Function<DriverContext, BytesRef> scratch;

    public Factory(EvalOperator.ExpressionEvaluator.Factory str, byte delim,
        Function<DriverContext, BytesRef> scratch) {
      this.str = str;
      this.delim = delim;
      this.scratch = scratch;
    }

    @Override
    public SplitSingleByteEvaluator get(DriverContext context) {
      return new SplitSingleByteEvaluator(str.get(context), delim, scratch.apply(context), context);
    }

    @Override
    public String toString() {
      return "SplitSingleByteEvaluator[" + "str=" + str + ", delim=" + delim + "]";
    }
  }
}<|MERGE_RESOLUTION|>--- conflicted
+++ resolved
@@ -56,28 +56,19 @@
   }
 
   public BytesRefBlock eval(int positionCount, BytesRefBlock strBlock) {
-<<<<<<< HEAD
-    BytesRefBlock.Builder result = BytesRefBlock.newBlockBuilder(positionCount);
-    BytesRef strScratch = new BytesRef();
-    position: for (int p = 0; p < positionCount; p++) {
-      if (strBlock.isNull(p)) {
-        result.appendNull();
-        continue position;
-      }
-      if (strBlock.getValueCount(p) != 1) {
-        warnings.registerException(new IllegalArgumentException("single-value function encountered multi-value"));
-        result.appendNull();
-        continue position;
-=======
     try(BytesRefBlock.Builder result = driverContext.blockFactory().newBytesRefBlockBuilder(positionCount)) {
       BytesRef strScratch = new BytesRef();
       position: for (int p = 0; p < positionCount; p++) {
-        if (strBlock.isNull(p) || strBlock.getValueCount(p) != 1) {
+        if (strBlock.isNull(p)) {
+          result.appendNull();
+          continue position;
+        }
+        if (strBlock.getValueCount(p) != 1) {
+          warnings.registerException(new IllegalArgumentException("single-value function encountered multi-value"));
           result.appendNull();
           continue position;
         }
         Split.process(result, strBlock.getBytesRef(strBlock.getFirstValueIndex(p), strScratch), delim, scratch);
->>>>>>> 94e510e5
       }
       return result.build();
     }
@@ -104,14 +95,17 @@
   }
 
   static class Factory implements EvalOperator.ExpressionEvaluator.Factory {
+    private final Source source;
+
     private final EvalOperator.ExpressionEvaluator.Factory str;
 
     private final byte delim;
 
     private final Function<DriverContext, BytesRef> scratch;
 
-    public Factory(EvalOperator.ExpressionEvaluator.Factory str, byte delim,
+    public Factory(Source source, EvalOperator.ExpressionEvaluator.Factory str, byte delim,
         Function<DriverContext, BytesRef> scratch) {
+      this.source = source;
       this.str = str;
       this.delim = delim;
       this.scratch = scratch;
@@ -119,7 +113,7 @@
 
     @Override
     public SplitSingleByteEvaluator get(DriverContext context) {
-      return new SplitSingleByteEvaluator(str.get(context), delim, scratch.apply(context), context);
+      return new SplitSingleByteEvaluator(source, str.get(context), delim, scratch.apply(context), context);
     }
 
     @Override
