--- conflicted
+++ resolved
@@ -55,28 +55,19 @@
   }
 
   public BooleanBlock eval(int positionCount, BytesRefBlock inputBlock) {
-<<<<<<< HEAD
-    BooleanBlock.Builder result = BooleanBlock.newBlockBuilder(positionCount);
-    BytesRef inputScratch = new BytesRef();
-    position: for (int p = 0; p < positionCount; p++) {
-      if (inputBlock.isNull(p)) {
-        result.appendNull();
-        continue position;
-      }
-      if (inputBlock.getValueCount(p) != 1) {
-        warnings.registerException(new IllegalArgumentException("single-value function encountered multi-value"));
-        result.appendNull();
-        continue position;
-=======
     try(BooleanBlock.Builder result = driverContext.blockFactory().newBooleanBlockBuilder(positionCount)) {
       BytesRef inputScratch = new BytesRef();
       position: for (int p = 0; p < positionCount; p++) {
-        if (inputBlock.isNull(p) || inputBlock.getValueCount(p) != 1) {
+        if (inputBlock.isNull(p)) {
+          result.appendNull();
+          continue position;
+        }
+        if (inputBlock.getValueCount(p) != 1) {
+          warnings.registerException(new IllegalArgumentException("single-value function encountered multi-value"));
           result.appendNull();
           continue position;
         }
         result.appendBoolean(RegexMatch.process(inputBlock.getBytesRef(inputBlock.getFirstValueIndex(p), inputScratch), pattern));
->>>>>>> 94e510e5
       }
       return result.build();
     }
@@ -103,18 +94,22 @@
   }
 
   static class Factory implements EvalOperator.ExpressionEvaluator.Factory {
+    private final Source source;
+
     private final EvalOperator.ExpressionEvaluator.Factory input;
 
     private final CharacterRunAutomaton pattern;
 
-    public Factory(EvalOperator.ExpressionEvaluator.Factory input, CharacterRunAutomaton pattern) {
+    public Factory(Source source, EvalOperator.ExpressionEvaluator.Factory input,
+        CharacterRunAutomaton pattern) {
+      this.source = source;
       this.input = input;
       this.pattern = pattern;
     }
 
     @Override
     public RegexMatchEvaluator get(DriverContext context) {
-      return new RegexMatchEvaluator(input.get(context), pattern, context);
+      return new RegexMatchEvaluator(source, input.get(context), pattern, context);
     }
 
     @Override
