// Copyright Elasticsearch B.V. and/or licensed to Elasticsearch B.V. under one
// or more contributor license agreements. Licensed under the Elastic License
// 2.0; you may not use this file except in compliance with the Elastic License
// 2.0.
package org.elasticsearch.xpack.esql.expression.function.scalar.conditional;

import java.lang.Override;
import java.lang.String;
import java.util.Arrays;
import org.elasticsearch.compute.data.Block;
import org.elasticsearch.compute.data.BooleanBlock;
import org.elasticsearch.compute.data.BooleanVector;
import org.elasticsearch.compute.data.Page;
import org.elasticsearch.compute.operator.DriverContext;
import org.elasticsearch.compute.operator.EvalOperator;
import org.elasticsearch.core.Releasable;
import org.elasticsearch.core.Releasables;

/**
 * {@link EvalOperator.ExpressionEvaluator} implementation for {@link Least}.
 * This class is generated. Do not edit it.
 */
public final class LeastBooleanEvaluator implements EvalOperator.ExpressionEvaluator {
  private final EvalOperator.ExpressionEvaluator[] values;

  private final DriverContext driverContext;

  public LeastBooleanEvaluator(EvalOperator.ExpressionEvaluator[] values,
      DriverContext driverContext) {
    this.values = values;
    this.driverContext = driverContext;
  }

  @Override
  public Block.Ref eval(Page page) {
    Block.Ref[] valuesRefs = new Block.Ref[values.length];
    try (Releasable valuesRelease = Releasables.wrap(valuesRefs)) {
      BooleanBlock[] valuesBlocks = new BooleanBlock[values.length];
      for (int i = 0; i < valuesBlocks.length; i++) {
        valuesRefs[i] = values[i].eval(page);
<<<<<<< HEAD
        Block block = valuesRefs[i].block();
        if (block.areAllValuesNull()) {
          return Block.Ref.floating(driverContext.blockFactory().newConstantNullBlock(page.getPositionCount()));
        }
        valuesBlocks[i] = (BooleanBlock) block;
=======
        valuesBlocks[i] = (BooleanBlock) valuesRefs[i].block();
>>>>>>> 93b620ec
      }
      BooleanVector[] valuesVectors = new BooleanVector[values.length];
      for (int i = 0; i < valuesBlocks.length; i++) {
        valuesVectors[i] = valuesBlocks[i].asVector();
        if (valuesVectors[i] == null) {
          return Block.Ref.floating(eval(page.getPositionCount(), valuesBlocks));
        }
      }
      return Block.Ref.floating(eval(page.getPositionCount(), valuesVectors).asBlock());
    }
  }

  public BooleanBlock eval(int positionCount, BooleanBlock[] valuesBlocks) {
    try(BooleanBlock.Builder result = driverContext.blockFactory().newBooleanBlockBuilder(positionCount)) {
      boolean[] valuesValues = new boolean[values.length];
      position: for (int p = 0; p < positionCount; p++) {
        for (int i = 0; i < valuesBlocks.length; i++) {
          if (valuesBlocks[i].isNull(p) || valuesBlocks[i].getValueCount(p) != 1) {
            result.appendNull();
            continue position;
          }
        }
        // unpack valuesBlocks into valuesValues
        for (int i = 0; i < valuesBlocks.length; i++) {
          int o = valuesBlocks[i].getFirstValueIndex(p);
          valuesValues[i] = valuesBlocks[i].getBoolean(o);
        }
        result.appendBoolean(Least.process(valuesValues));
      }
      return result.build();
    }
  }

  public BooleanVector eval(int positionCount, BooleanVector[] valuesVectors) {
    try(BooleanVector.Builder result = driverContext.blockFactory().newBooleanVectorBuilder(positionCount)) {
      boolean[] valuesValues = new boolean[values.length];
      position: for (int p = 0; p < positionCount; p++) {
        // unpack valuesVectors into valuesValues
        for (int i = 0; i < valuesVectors.length; i++) {
          valuesValues[i] = valuesVectors[i].getBoolean(p);
        }
        result.appendBoolean(Least.process(valuesValues));
      }
      return result.build();
    }
  }

  @Override
  public String toString() {
    return "LeastBooleanEvaluator[" + "values=" + Arrays.toString(values) + "]";
  }

  @Override
  public void close() {
    Releasables.closeExpectNoException(() -> Releasables.close(values));
  }

  static class Factory implements EvalOperator.ExpressionEvaluator.Factory {
    private final EvalOperator.ExpressionEvaluator.Factory[] values;

    public Factory(EvalOperator.ExpressionEvaluator.Factory[] values) {
      this.values = values;
    }

    @Override
    public LeastBooleanEvaluator get(DriverContext context) {
      EvalOperator.ExpressionEvaluator[] values = Arrays.stream(this.values).map(a -> a.get(context)).toArray(EvalOperator.ExpressionEvaluator[]::new);
      return new LeastBooleanEvaluator(values, context);
    }

    @Override
    public String toString() {
      return "LeastBooleanEvaluator[" + "values=" + Arrays.toString(values) + "]";
    }
  }
}<|MERGE_RESOLUTION|>--- conflicted
+++ resolved
@@ -38,15 +38,7 @@
       BooleanBlock[] valuesBlocks = new BooleanBlock[values.length];
       for (int i = 0; i < valuesBlocks.length; i++) {
         valuesRefs[i] = values[i].eval(page);
-<<<<<<< HEAD
-        Block block = valuesRefs[i].block();
-        if (block.areAllValuesNull()) {
-          return Block.Ref.floating(driverContext.blockFactory().newConstantNullBlock(page.getPositionCount()));
-        }
-        valuesBlocks[i] = (BooleanBlock) block;
-=======
         valuesBlocks[i] = (BooleanBlock) valuesRefs[i].block();
->>>>>>> 93b620ec
       }
       BooleanVector[] valuesVectors = new BooleanVector[values.length];
       for (int i = 0; i < valuesBlocks.length; i++) {
