// Copyright Elasticsearch B.V. and/or licensed to Elasticsearch B.V. under one
// or more contributor license agreements. Licensed under the Elastic License
// 2.0; you may not use this file except in compliance with the Elastic License
// 2.0.
package org.elasticsearch.xpack.esql.expression.function.scalar.string;

import java.lang.IllegalArgumentException;
import java.lang.Override;
import java.lang.String;
import java.util.function.Function;
import org.apache.lucene.util.BytesRef;
import org.elasticsearch.compute.data.Block;
import org.elasticsearch.compute.data.BytesRefBlock;
import org.elasticsearch.compute.data.BytesRefVector;
import org.elasticsearch.compute.data.Page;
import org.elasticsearch.compute.operator.DriverContext;
import org.elasticsearch.compute.operator.EvalOperator;
import org.elasticsearch.core.Releasables;
import org.elasticsearch.xpack.esql.expression.function.Warnings;
import org.elasticsearch.xpack.ql.tree.Source;

/**
 * {@link EvalOperator.ExpressionEvaluator} implementation for {@link Split}.
 * This class is generated. Do not edit it.
 */
public final class SplitVariableEvaluator implements EvalOperator.ExpressionEvaluator {
  private final Warnings warnings;

  private final EvalOperator.ExpressionEvaluator str;

  private final EvalOperator.ExpressionEvaluator delim;

  private final BytesRef scratch;

  private final DriverContext driverContext;

  public SplitVariableEvaluator(Source source, EvalOperator.ExpressionEvaluator str,
      EvalOperator.ExpressionEvaluator delim, BytesRef scratch, DriverContext driverContext) {
    this.warnings = new Warnings(source);
    this.str = str;
    this.delim = delim;
    this.scratch = scratch;
    this.driverContext = driverContext;
  }

  @Override
  public Block.Ref eval(Page page) {
    try (Block.Ref strRef = str.eval(page)) {
      BytesRefBlock strBlock = (BytesRefBlock) strRef.block();
      try (Block.Ref delimRef = delim.eval(page)) {
        BytesRefBlock delimBlock = (BytesRefBlock) delimRef.block();
        BytesRefVector strVector = strBlock.asVector();
        if (strVector == null) {
          return Block.Ref.floating(eval(page.getPositionCount(), strBlock, delimBlock));
        }
        BytesRefVector delimVector = delimBlock.asVector();
        if (delimVector == null) {
          return Block.Ref.floating(eval(page.getPositionCount(), strBlock, delimBlock));
        }
        return Block.Ref.floating(eval(page.getPositionCount(), strVector, delimVector));
      }
    }
  }

  public BytesRefBlock eval(int positionCount, BytesRefBlock strBlock, BytesRefBlock delimBlock) {
<<<<<<< HEAD
    BytesRefBlock.Builder result = BytesRefBlock.newBlockBuilder(positionCount);
    BytesRef strScratch = new BytesRef();
    BytesRef delimScratch = new BytesRef();
    position: for (int p = 0; p < positionCount; p++) {
      if (strBlock.isNull(p)) {
        result.appendNull();
        continue position;
      }
      if (strBlock.getValueCount(p) != 1) {
        warnings.registerException(new IllegalArgumentException("single-value function encountered multi-value"));
        result.appendNull();
        continue position;
      }
      if (delimBlock.isNull(p)) {
        result.appendNull();
        continue position;
      }
      if (delimBlock.getValueCount(p) != 1) {
        warnings.registerException(new IllegalArgumentException("single-value function encountered multi-value"));
        result.appendNull();
        continue position;
=======
    try(BytesRefBlock.Builder result = driverContext.blockFactory().newBytesRefBlockBuilder(positionCount)) {
      BytesRef strScratch = new BytesRef();
      BytesRef delimScratch = new BytesRef();
      position: for (int p = 0; p < positionCount; p++) {
        if (strBlock.isNull(p) || strBlock.getValueCount(p) != 1) {
          result.appendNull();
          continue position;
        }
        if (delimBlock.isNull(p) || delimBlock.getValueCount(p) != 1) {
          result.appendNull();
          continue position;
        }
        Split.process(result, strBlock.getBytesRef(strBlock.getFirstValueIndex(p), strScratch), delimBlock.getBytesRef(delimBlock.getFirstValueIndex(p), delimScratch), scratch);
>>>>>>> 94e510e5
      }
      return result.build();
    }
  }

  public BytesRefBlock eval(int positionCount, BytesRefVector strVector,
      BytesRefVector delimVector) {
    try(BytesRefBlock.Builder result = driverContext.blockFactory().newBytesRefBlockBuilder(positionCount)) {
      BytesRef strScratch = new BytesRef();
      BytesRef delimScratch = new BytesRef();
      position: for (int p = 0; p < positionCount; p++) {
        Split.process(result, strVector.getBytesRef(p, strScratch), delimVector.getBytesRef(p, delimScratch), scratch);
      }
      return result.build();
    }
  }

  @Override
  public String toString() {
    return "SplitVariableEvaluator[" + "str=" + str + ", delim=" + delim + "]";
  }

  @Override
  public void close() {
    Releasables.closeExpectNoException(str, delim);
  }

  static class Factory implements EvalOperator.ExpressionEvaluator.Factory {
    private final EvalOperator.ExpressionEvaluator.Factory str;

    private final EvalOperator.ExpressionEvaluator.Factory delim;

    private final Function<DriverContext, BytesRef> scratch;

    public Factory(EvalOperator.ExpressionEvaluator.Factory str,
        EvalOperator.ExpressionEvaluator.Factory delim, Function<DriverContext, BytesRef> scratch) {
      this.str = str;
      this.delim = delim;
      this.scratch = scratch;
    }

    @Override
    public SplitVariableEvaluator get(DriverContext context) {
      return new SplitVariableEvaluator(str.get(context), delim.get(context), scratch.apply(context), context);
    }

    @Override
    public String toString() {
      return "SplitVariableEvaluator[" + "str=" + str + ", delim=" + delim + "]";
    }
  }
}<|MERGE_RESOLUTION|>--- conflicted
+++ resolved
@@ -63,43 +63,29 @@
   }
 
   public BytesRefBlock eval(int positionCount, BytesRefBlock strBlock, BytesRefBlock delimBlock) {
-<<<<<<< HEAD
-    BytesRefBlock.Builder result = BytesRefBlock.newBlockBuilder(positionCount);
-    BytesRef strScratch = new BytesRef();
-    BytesRef delimScratch = new BytesRef();
-    position: for (int p = 0; p < positionCount; p++) {
-      if (strBlock.isNull(p)) {
-        result.appendNull();
-        continue position;
-      }
-      if (strBlock.getValueCount(p) != 1) {
-        warnings.registerException(new IllegalArgumentException("single-value function encountered multi-value"));
-        result.appendNull();
-        continue position;
-      }
-      if (delimBlock.isNull(p)) {
-        result.appendNull();
-        continue position;
-      }
-      if (delimBlock.getValueCount(p) != 1) {
-        warnings.registerException(new IllegalArgumentException("single-value function encountered multi-value"));
-        result.appendNull();
-        continue position;
-=======
     try(BytesRefBlock.Builder result = driverContext.blockFactory().newBytesRefBlockBuilder(positionCount)) {
       BytesRef strScratch = new BytesRef();
       BytesRef delimScratch = new BytesRef();
       position: for (int p = 0; p < positionCount; p++) {
-        if (strBlock.isNull(p) || strBlock.getValueCount(p) != 1) {
+        if (strBlock.isNull(p)) {
           result.appendNull();
           continue position;
         }
-        if (delimBlock.isNull(p) || delimBlock.getValueCount(p) != 1) {
+        if (strBlock.getValueCount(p) != 1) {
+          warnings.registerException(new IllegalArgumentException("single-value function encountered multi-value"));
+          result.appendNull();
+          continue position;
+        }
+        if (delimBlock.isNull(p)) {
+          result.appendNull();
+          continue position;
+        }
+        if (delimBlock.getValueCount(p) != 1) {
+          warnings.registerException(new IllegalArgumentException("single-value function encountered multi-value"));
           result.appendNull();
           continue position;
         }
         Split.process(result, strBlock.getBytesRef(strBlock.getFirstValueIndex(p), strScratch), delimBlock.getBytesRef(delimBlock.getFirstValueIndex(p), delimScratch), scratch);
->>>>>>> 94e510e5
       }
       return result.build();
     }
@@ -128,14 +114,17 @@
   }
 
   static class Factory implements EvalOperator.ExpressionEvaluator.Factory {
+    private final Source source;
+
     private final EvalOperator.ExpressionEvaluator.Factory str;
 
     private final EvalOperator.ExpressionEvaluator.Factory delim;
 
     private final Function<DriverContext, BytesRef> scratch;
 
-    public Factory(EvalOperator.ExpressionEvaluator.Factory str,
+    public Factory(Source source, EvalOperator.ExpressionEvaluator.Factory str,
         EvalOperator.ExpressionEvaluator.Factory delim, Function<DriverContext, BytesRef> scratch) {
+      this.source = source;
       this.str = str;
       this.delim = delim;
       this.scratch = scratch;
@@ -143,7 +132,7 @@
 
     @Override
     public SplitVariableEvaluator get(DriverContext context) {
-      return new SplitVariableEvaluator(str.get(context), delim.get(context), scratch.apply(context), context);
+      return new SplitVariableEvaluator(source, str.get(context), delim.get(context), scratch.apply(context), context);
     }
 
     @Override
