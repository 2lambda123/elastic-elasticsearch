--- conflicted
+++ resolved
@@ -54,26 +54,18 @@
   }
 
   public BytesRefBlock eval(int positionCount, LongBlock valBlock) {
-<<<<<<< HEAD
-    BytesRefBlock.Builder result = BytesRefBlock.newBlockBuilder(positionCount);
-    position: for (int p = 0; p < positionCount; p++) {
-      if (valBlock.isNull(p)) {
-        result.appendNull();
-        continue position;
-      }
-      if (valBlock.getValueCount(p) != 1) {
-        warnings.registerException(new IllegalArgumentException("single-value function encountered multi-value"));
-        result.appendNull();
-        continue position;
-=======
     try(BytesRefBlock.Builder result = driverContext.blockFactory().newBytesRefBlockBuilder(positionCount)) {
       position: for (int p = 0; p < positionCount; p++) {
-        if (valBlock.isNull(p) || valBlock.getValueCount(p) != 1) {
+        if (valBlock.isNull(p)) {
+          result.appendNull();
+          continue position;
+        }
+        if (valBlock.getValueCount(p) != 1) {
+          warnings.registerException(new IllegalArgumentException("single-value function encountered multi-value"));
           result.appendNull();
           continue position;
         }
         result.appendBytesRef(DateFormat.process(valBlock.getLong(valBlock.getFirstValueIndex(p)), formatter));
->>>>>>> 94e510e5
       }
       return result.build();
     }
@@ -99,18 +91,22 @@
   }
 
   static class Factory implements EvalOperator.ExpressionEvaluator.Factory {
+    private final Source source;
+
     private final EvalOperator.ExpressionEvaluator.Factory val;
 
     private final DateFormatter formatter;
 
-    public Factory(EvalOperator.ExpressionEvaluator.Factory val, DateFormatter formatter) {
+    public Factory(Source source, EvalOperator.ExpressionEvaluator.Factory val,
+        DateFormatter formatter) {
+      this.source = source;
       this.val = val;
       this.formatter = formatter;
     }
 
     @Override
     public DateFormatConstantEvaluator get(DriverContext context) {
-      return new DateFormatConstantEvaluator(val.get(context), formatter, context);
+      return new DateFormatConstantEvaluator(source, val.get(context), formatter, context);
     }
 
     @Override
