--- conflicted
+++ resolved
@@ -46,19 +46,8 @@
   @Override
   public Block.Ref eval(Page page) {
     try (Block.Ref strRef = str.eval(page)) {
-<<<<<<< HEAD
-      if (strRef.block().areAllValuesNull()) {
-        return Block.Ref.floating(driverContext.blockFactory().newConstantNullBlock(page.getPositionCount()));
-      }
       BytesRefBlock strBlock = (BytesRefBlock) strRef.block();
       try (Block.Ref newStrRef = newStr.eval(page)) {
-        if (newStrRef.block().areAllValuesNull()) {
-          return Block.Ref.floating(driverContext.blockFactory().newConstantNullBlock(page.getPositionCount()));
-        }
-=======
-      BytesRefBlock strBlock = (BytesRefBlock) strRef.block();
-      try (Block.Ref newStrRef = newStr.eval(page)) {
->>>>>>> 93b620ec
         BytesRefBlock newStrBlock = (BytesRefBlock) newStrRef.block();
         BytesRefVector strVector = strBlock.asVector();
         if (strVector == null) {
