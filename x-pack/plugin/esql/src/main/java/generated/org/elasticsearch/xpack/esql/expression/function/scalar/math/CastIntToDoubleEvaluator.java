// Copyright Elasticsearch B.V. and/or licensed to Elasticsearch B.V. under one
// or more contributor license agreements. Licensed under the Elastic License
// 2.0; you may not use this file except in compliance with the Elastic License
// 2.0.
package org.elasticsearch.xpack.esql.expression.function.scalar.math;

import java.lang.IllegalArgumentException;
import java.lang.Override;
import java.lang.String;
import org.elasticsearch.compute.data.Block;
import org.elasticsearch.compute.data.DoubleBlock;
import org.elasticsearch.compute.data.DoubleVector;
import org.elasticsearch.compute.data.IntBlock;
import org.elasticsearch.compute.data.IntVector;
import org.elasticsearch.compute.data.Page;
import org.elasticsearch.compute.operator.DriverContext;
import org.elasticsearch.compute.operator.EvalOperator;
import org.elasticsearch.core.Releasables;
import org.elasticsearch.xpack.esql.expression.function.Warnings;
import org.elasticsearch.xpack.ql.tree.Source;

/**
 * {@link EvalOperator.ExpressionEvaluator} implementation for {@link Cast}.
 * This class is generated. Do not edit it.
 */
public final class CastIntToDoubleEvaluator implements EvalOperator.ExpressionEvaluator {
  private final Warnings warnings;

  private final EvalOperator.ExpressionEvaluator v;

  private final DriverContext driverContext;

  public CastIntToDoubleEvaluator(Source source, EvalOperator.ExpressionEvaluator v,
      DriverContext driverContext) {
    this.warnings = new Warnings(source);
    this.v = v;
    this.driverContext = driverContext;
  }

  @Override
  public Block.Ref eval(Page page) {
    try (Block.Ref vRef = v.eval(page)) {
      IntBlock vBlock = (IntBlock) vRef.block();
      IntVector vVector = vBlock.asVector();
      if (vVector == null) {
        return Block.Ref.floating(eval(page.getPositionCount(), vBlock));
      }
      return Block.Ref.floating(eval(page.getPositionCount(), vVector).asBlock());
    }
  }

  public DoubleBlock eval(int positionCount, IntBlock vBlock) {
<<<<<<< HEAD
    DoubleBlock.Builder result = DoubleBlock.newBlockBuilder(positionCount);
    position: for (int p = 0; p < positionCount; p++) {
      if (vBlock.isNull(p)) {
        result.appendNull();
        continue position;
      }
      if (vBlock.getValueCount(p) != 1) {
        warnings.registerException(new IllegalArgumentException("single-value function encountered multi-value"));
        result.appendNull();
        continue position;
=======
    try(DoubleBlock.Builder result = driverContext.blockFactory().newDoubleBlockBuilder(positionCount)) {
      position: for (int p = 0; p < positionCount; p++) {
        if (vBlock.isNull(p) || vBlock.getValueCount(p) != 1) {
          result.appendNull();
          continue position;
        }
        result.appendDouble(Cast.castIntToDouble(vBlock.getInt(vBlock.getFirstValueIndex(p))));
>>>>>>> 94e510e5
      }
      return result.build();
    }
  }

  public DoubleVector eval(int positionCount, IntVector vVector) {
    try(DoubleVector.Builder result = driverContext.blockFactory().newDoubleVectorBuilder(positionCount)) {
      position: for (int p = 0; p < positionCount; p++) {
        result.appendDouble(Cast.castIntToDouble(vVector.getInt(p)));
      }
      return result.build();
    }
  }

  @Override
  public String toString() {
    return "CastIntToDoubleEvaluator[" + "v=" + v + "]";
  }

  @Override
  public void close() {
    Releasables.closeExpectNoException(v);
  }

  static class Factory implements EvalOperator.ExpressionEvaluator.Factory {
    private final EvalOperator.ExpressionEvaluator.Factory v;

    public Factory(EvalOperator.ExpressionEvaluator.Factory v) {
      this.v = v;
    }

    @Override
    public CastIntToDoubleEvaluator get(DriverContext context) {
      return new CastIntToDoubleEvaluator(v.get(context), context);
    }

    @Override
    public String toString() {
      return "CastIntToDoubleEvaluator[" + "v=" + v + "]";
    }
  }
}<|MERGE_RESOLUTION|>--- conflicted
+++ resolved
@@ -50,26 +50,18 @@
   }
 
   public DoubleBlock eval(int positionCount, IntBlock vBlock) {
-<<<<<<< HEAD
-    DoubleBlock.Builder result = DoubleBlock.newBlockBuilder(positionCount);
-    position: for (int p = 0; p < positionCount; p++) {
-      if (vBlock.isNull(p)) {
-        result.appendNull();
-        continue position;
-      }
-      if (vBlock.getValueCount(p) != 1) {
-        warnings.registerException(new IllegalArgumentException("single-value function encountered multi-value"));
-        result.appendNull();
-        continue position;
-=======
     try(DoubleBlock.Builder result = driverContext.blockFactory().newDoubleBlockBuilder(positionCount)) {
       position: for (int p = 0; p < positionCount; p++) {
-        if (vBlock.isNull(p) || vBlock.getValueCount(p) != 1) {
+        if (vBlock.isNull(p)) {
+          result.appendNull();
+          continue position;
+        }
+        if (vBlock.getValueCount(p) != 1) {
+          warnings.registerException(new IllegalArgumentException("single-value function encountered multi-value"));
           result.appendNull();
           continue position;
         }
         result.appendDouble(Cast.castIntToDouble(vBlock.getInt(vBlock.getFirstValueIndex(p))));
->>>>>>> 94e510e5
       }
       return result.build();
     }
@@ -95,15 +87,18 @@
   }
 
   static class Factory implements EvalOperator.ExpressionEvaluator.Factory {
+    private final Source source;
+
     private final EvalOperator.ExpressionEvaluator.Factory v;
 
-    public Factory(EvalOperator.ExpressionEvaluator.Factory v) {
+    public Factory(Source source, EvalOperator.ExpressionEvaluator.Factory v) {
+      this.source = source;
       this.v = v;
     }
 
     @Override
     public CastIntToDoubleEvaluator get(DriverContext context) {
-      return new CastIntToDoubleEvaluator(v.get(context), context);
+      return new CastIntToDoubleEvaluator(source, v.get(context), context);
     }
 
     @Override
