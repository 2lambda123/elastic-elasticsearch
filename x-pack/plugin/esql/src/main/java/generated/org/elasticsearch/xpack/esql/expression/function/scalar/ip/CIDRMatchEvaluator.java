// Copyright Elasticsearch B.V. and/or licensed to Elasticsearch B.V. under one
// or more contributor license agreements. Licensed under the Elastic License
// 2.0; you may not use this file except in compliance with the Elastic License
// 2.0.
package org.elasticsearch.xpack.esql.expression.function.scalar.ip;

import java.lang.IllegalArgumentException;
import java.lang.Override;
import java.lang.String;
import java.util.Arrays;
import org.apache.lucene.util.BytesRef;
import org.elasticsearch.compute.data.Block;
import org.elasticsearch.compute.data.BooleanBlock;
import org.elasticsearch.compute.data.BooleanVector;
import org.elasticsearch.compute.data.BytesRefBlock;
import org.elasticsearch.compute.data.BytesRefVector;
import org.elasticsearch.compute.data.Page;
import org.elasticsearch.compute.operator.DriverContext;
import org.elasticsearch.compute.operator.EvalOperator;
import org.elasticsearch.core.Releasable;
import org.elasticsearch.core.Releasables;
import org.elasticsearch.xpack.esql.expression.function.Warnings;
import org.elasticsearch.xpack.ql.tree.Source;

/**
 * {@link EvalOperator.ExpressionEvaluator} implementation for {@link CIDRMatch}.
 * This class is generated. Do not edit it.
 */
public final class CIDRMatchEvaluator implements EvalOperator.ExpressionEvaluator {
  private final Warnings warnings;

  private final EvalOperator.ExpressionEvaluator ip;

  private final EvalOperator.ExpressionEvaluator[] cidrs;

  private final DriverContext driverContext;

  public CIDRMatchEvaluator(Source source, EvalOperator.ExpressionEvaluator ip,
      EvalOperator.ExpressionEvaluator[] cidrs, DriverContext driverContext) {
    this.warnings = new Warnings(source);
    this.ip = ip;
    this.cidrs = cidrs;
    this.driverContext = driverContext;
  }

  @Override
  public Block.Ref eval(Page page) {
    try (Block.Ref ipRef = ip.eval(page)) {
      BytesRefBlock ipBlock = (BytesRefBlock) ipRef.block();
      Block.Ref[] cidrsRefs = new Block.Ref[cidrs.length];
      try (Releasable cidrsRelease = Releasables.wrap(cidrsRefs)) {
        BytesRefBlock[] cidrsBlocks = new BytesRefBlock[cidrs.length];
        for (int i = 0; i < cidrsBlocks.length; i++) {
          cidrsRefs[i] = cidrs[i].eval(page);
          cidrsBlocks[i] = (BytesRefBlock) cidrsRefs[i].block();
        }
        BytesRefVector ipVector = ipBlock.asVector();
        if (ipVector == null) {
          return Block.Ref.floating(eval(page.getPositionCount(), ipBlock, cidrsBlocks));
        }
        BytesRefVector[] cidrsVectors = new BytesRefVector[cidrs.length];
        for (int i = 0; i < cidrsBlocks.length; i++) {
          cidrsVectors[i] = cidrsBlocks[i].asVector();
          if (cidrsVectors[i] == null) {
            return Block.Ref.floating(eval(page.getPositionCount(), ipBlock, cidrsBlocks));
          }
        }
        return Block.Ref.floating(eval(page.getPositionCount(), ipVector, cidrsVectors).asBlock());
      }
    }
  }

  public BooleanBlock eval(int positionCount, BytesRefBlock ipBlock, BytesRefBlock[] cidrsBlocks) {
<<<<<<< HEAD
    BooleanBlock.Builder result = BooleanBlock.newBlockBuilder(positionCount);
    BytesRef ipScratch = new BytesRef();
    BytesRef[] cidrsValues = new BytesRef[cidrs.length];
    BytesRef[] cidrsScratch = new BytesRef[cidrs.length];
    for (int i = 0; i < cidrs.length; i++) {
      cidrsScratch[i] = new BytesRef();
    }
    position: for (int p = 0; p < positionCount; p++) {
      if (ipBlock.isNull(p)) {
        result.appendNull();
        continue position;
      }
      if (ipBlock.getValueCount(p) != 1) {
        warnings.registerException(new IllegalArgumentException("single-value function encountered multi-value"));
        result.appendNull();
        continue position;
      }
      for (int i = 0; i < cidrsBlocks.length; i++) {
        if (cidrsBlocks[i].isNull(p)) {
          result.appendNull();
          continue position;
        }
        if (cidrsBlocks[i].getValueCount(p) != 1) {
          warnings.registerException(new IllegalArgumentException("single-value function encountered multi-value"));
=======
    try(BooleanBlock.Builder result = driverContext.blockFactory().newBooleanBlockBuilder(positionCount)) {
      BytesRef ipScratch = new BytesRef();
      BytesRef[] cidrsValues = new BytesRef[cidrs.length];
      BytesRef[] cidrsScratch = new BytesRef[cidrs.length];
      for (int i = 0; i < cidrs.length; i++) {
        cidrsScratch[i] = new BytesRef();
      }
      position: for (int p = 0; p < positionCount; p++) {
        if (ipBlock.isNull(p) || ipBlock.getValueCount(p) != 1) {
>>>>>>> 94e510e5
          result.appendNull();
          continue position;
        }
        for (int i = 0; i < cidrsBlocks.length; i++) {
          if (cidrsBlocks[i].isNull(p) || cidrsBlocks[i].getValueCount(p) != 1) {
            result.appendNull();
            continue position;
          }
        }
        // unpack cidrsBlocks into cidrsValues
        for (int i = 0; i < cidrsBlocks.length; i++) {
          int o = cidrsBlocks[i].getFirstValueIndex(p);
          cidrsValues[i] = cidrsBlocks[i].getBytesRef(o, cidrsScratch[i]);
        }
        result.appendBoolean(CIDRMatch.process(ipBlock.getBytesRef(ipBlock.getFirstValueIndex(p), ipScratch), cidrsValues));
      }
      return result.build();
    }
  }

  public BooleanVector eval(int positionCount, BytesRefVector ipVector,
      BytesRefVector[] cidrsVectors) {
    try(BooleanVector.Builder result = driverContext.blockFactory().newBooleanVectorBuilder(positionCount)) {
      BytesRef ipScratch = new BytesRef();
      BytesRef[] cidrsValues = new BytesRef[cidrs.length];
      BytesRef[] cidrsScratch = new BytesRef[cidrs.length];
      for (int i = 0; i < cidrs.length; i++) {
        cidrsScratch[i] = new BytesRef();
      }
      position: for (int p = 0; p < positionCount; p++) {
        // unpack cidrsVectors into cidrsValues
        for (int i = 0; i < cidrsVectors.length; i++) {
          cidrsValues[i] = cidrsVectors[i].getBytesRef(p, cidrsScratch[i]);
        }
        result.appendBoolean(CIDRMatch.process(ipVector.getBytesRef(p, ipScratch), cidrsValues));
      }
      return result.build();
    }
  }

  @Override
  public String toString() {
    return "CIDRMatchEvaluator[" + "ip=" + ip + ", cidrs=" + Arrays.toString(cidrs) + "]";
  }

  @Override
  public void close() {
    Releasables.closeExpectNoException(ip, () -> Releasables.close(cidrs));
  }

  static class Factory implements EvalOperator.ExpressionEvaluator.Factory {
    private final EvalOperator.ExpressionEvaluator.Factory ip;

    private final EvalOperator.ExpressionEvaluator.Factory[] cidrs;

    public Factory(EvalOperator.ExpressionEvaluator.Factory ip,
        EvalOperator.ExpressionEvaluator.Factory[] cidrs) {
      this.ip = ip;
      this.cidrs = cidrs;
    }

    @Override
    public CIDRMatchEvaluator get(DriverContext context) {
      EvalOperator.ExpressionEvaluator[] cidrs = Arrays.stream(this.cidrs).map(a -> a.get(context)).toArray(EvalOperator.ExpressionEvaluator[]::new);
      return new CIDRMatchEvaluator(ip.get(context), cidrs, context);
    }

    @Override
    public String toString() {
      return "CIDRMatchEvaluator[" + "ip=" + ip + ", cidrs=" + Arrays.toString(cidrs) + "]";
    }
  }
}<|MERGE_RESOLUTION|>--- conflicted
+++ resolved
@@ -71,32 +71,6 @@
   }
 
   public BooleanBlock eval(int positionCount, BytesRefBlock ipBlock, BytesRefBlock[] cidrsBlocks) {
-<<<<<<< HEAD
-    BooleanBlock.Builder result = BooleanBlock.newBlockBuilder(positionCount);
-    BytesRef ipScratch = new BytesRef();
-    BytesRef[] cidrsValues = new BytesRef[cidrs.length];
-    BytesRef[] cidrsScratch = new BytesRef[cidrs.length];
-    for (int i = 0; i < cidrs.length; i++) {
-      cidrsScratch[i] = new BytesRef();
-    }
-    position: for (int p = 0; p < positionCount; p++) {
-      if (ipBlock.isNull(p)) {
-        result.appendNull();
-        continue position;
-      }
-      if (ipBlock.getValueCount(p) != 1) {
-        warnings.registerException(new IllegalArgumentException("single-value function encountered multi-value"));
-        result.appendNull();
-        continue position;
-      }
-      for (int i = 0; i < cidrsBlocks.length; i++) {
-        if (cidrsBlocks[i].isNull(p)) {
-          result.appendNull();
-          continue position;
-        }
-        if (cidrsBlocks[i].getValueCount(p) != 1) {
-          warnings.registerException(new IllegalArgumentException("single-value function encountered multi-value"));
-=======
     try(BooleanBlock.Builder result = driverContext.blockFactory().newBooleanBlockBuilder(positionCount)) {
       BytesRef ipScratch = new BytesRef();
       BytesRef[] cidrsValues = new BytesRef[cidrs.length];
@@ -105,13 +79,22 @@
         cidrsScratch[i] = new BytesRef();
       }
       position: for (int p = 0; p < positionCount; p++) {
-        if (ipBlock.isNull(p) || ipBlock.getValueCount(p) != 1) {
->>>>>>> 94e510e5
+        if (ipBlock.isNull(p)) {
+          result.appendNull();
+          continue position;
+        }
+        if (ipBlock.getValueCount(p) != 1) {
+          warnings.registerException(new IllegalArgumentException("single-value function encountered multi-value"));
           result.appendNull();
           continue position;
         }
         for (int i = 0; i < cidrsBlocks.length; i++) {
-          if (cidrsBlocks[i].isNull(p) || cidrsBlocks[i].getValueCount(p) != 1) {
+          if (cidrsBlocks[i].isNull(p)) {
+            result.appendNull();
+            continue position;
+          }
+          if (cidrsBlocks[i].getValueCount(p) != 1) {
+            warnings.registerException(new IllegalArgumentException("single-value function encountered multi-value"));
             result.appendNull();
             continue position;
           }
@@ -158,12 +141,15 @@
   }
 
   static class Factory implements EvalOperator.ExpressionEvaluator.Factory {
+    private final Source source;
+
     private final EvalOperator.ExpressionEvaluator.Factory ip;
 
     private final EvalOperator.ExpressionEvaluator.Factory[] cidrs;
 
-    public Factory(EvalOperator.ExpressionEvaluator.Factory ip,
+    public Factory(Source source, EvalOperator.ExpressionEvaluator.Factory ip,
         EvalOperator.ExpressionEvaluator.Factory[] cidrs) {
+      this.source = source;
       this.ip = ip;
       this.cidrs = cidrs;
     }
@@ -171,7 +157,7 @@
     @Override
     public CIDRMatchEvaluator get(DriverContext context) {
       EvalOperator.ExpressionEvaluator[] cidrs = Arrays.stream(this.cidrs).map(a -> a.get(context)).toArray(EvalOperator.ExpressionEvaluator[]::new);
-      return new CIDRMatchEvaluator(ip.get(context), cidrs, context);
+      return new CIDRMatchEvaluator(source, ip.get(context), cidrs, context);
     }
 
     @Override
