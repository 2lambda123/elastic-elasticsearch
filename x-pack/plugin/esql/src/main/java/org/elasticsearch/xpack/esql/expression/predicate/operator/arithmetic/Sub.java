--- conflicted
+++ resolved
@@ -35,19 +35,11 @@
             left,
             right,
             SUB,
-<<<<<<< HEAD
-            SubIntsEvaluator::new,
-            SubLongsEvaluator::new,
-            SubUnsignedLongsEvaluator::new,
-            (s, l, r, dvrCtx) -> new SubDoublesEvaluator(source, l, r, dvrCtx),
-            SubDatetimesEvaluator::new
-=======
             SubIntsEvaluator.Factory::new,
             SubLongsEvaluator.Factory::new,
             SubUnsignedLongsEvaluator.Factory::new,
-            (s, lhs, rhs) -> new SubDoublesEvaluator.Factory(lhs, rhs),
+            (s, lhs, rhs) -> new SubDoublesEvaluator.Factory(source, lhs, rhs),
             SubDatetimesEvaluator.Factory::new
->>>>>>> 94e510e5
         );
     }
 
