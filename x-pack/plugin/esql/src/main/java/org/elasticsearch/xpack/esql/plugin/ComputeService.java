--- conflicted
+++ resolved
@@ -271,18 +271,11 @@
         ActionListener<Void> parentListener,
         Supplier<ActionListener<ComputeResponse>> dataNodeListenerSupplier
     ) {
-<<<<<<< HEAD
-        // Do not complete the exchange sources until we have linked all remote sinks
-        final EmptyRemoteSink emptyRemoteSink = new EmptyRemoteSink();
-        exchangeSource.addRemoteSink(emptyRemoteSink, 1);
         // The lambda is to say if a TEXT field has an identical exact subfield
         // We cannot use SearchContext because we don't have it yet.
         // Since it's used only for @timestamp, it is relatively safe to assume it's not needed
         // but it would be better to have a proper impl.
         QueryBuilder requestFilter = PlannerUtils.requestFilter(dataNodePlan, x -> true);
-=======
-        QueryBuilder requestFilter = PlannerUtils.requestFilter(dataNodePlan);
->>>>>>> eecac06b
         lookupDataNodes(parentTask, clusterAlias, requestFilter, concreteIndices, originalIndices, ActionListener.wrap(dataNodes -> {
             try (RefCountingRunnable refs = new RefCountingRunnable(() -> parentListener.onResponse(null))) {
                 // For each target node, first open a remote exchange on the remote node, then link the exchange source to
