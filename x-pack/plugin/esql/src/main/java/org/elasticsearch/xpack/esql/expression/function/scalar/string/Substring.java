/*
 * Copyright Elasticsearch B.V. and/or licensed to Elasticsearch B.V. under one
 * or more contributor license agreements. Licensed under the Elastic License
 * 2.0; you may not use this file except in compliance with the Elastic License
 * 2.0.
 */

package org.elasticsearch.xpack.esql.expression.function.scalar.string;

import org.apache.lucene.util.BytesRef;
import org.apache.lucene.util.UnicodeUtil;
import org.elasticsearch.compute.ann.Evaluator;
import org.elasticsearch.compute.operator.EvalOperator.ExpressionEvaluator;
import org.elasticsearch.xpack.esql.evaluator.mapper.EvaluatorMapper;
import org.elasticsearch.xpack.ql.expression.Expression;
import org.elasticsearch.xpack.ql.expression.function.OptionalArgument;
import org.elasticsearch.xpack.ql.expression.function.scalar.ScalarFunction;
import org.elasticsearch.xpack.ql.expression.gen.script.ScriptTemplate;
import org.elasticsearch.xpack.ql.tree.NodeInfo;
import org.elasticsearch.xpack.ql.tree.Source;
import org.elasticsearch.xpack.ql.type.DataType;
import org.elasticsearch.xpack.ql.type.DataTypes;

import java.util.Arrays;
import java.util.List;
import java.util.function.Function;

import static org.elasticsearch.xpack.ql.expression.TypeResolutions.ParamOrdinal.FIRST;
import static org.elasticsearch.xpack.ql.expression.TypeResolutions.ParamOrdinal.SECOND;
import static org.elasticsearch.xpack.ql.expression.TypeResolutions.ParamOrdinal.THIRD;
import static org.elasticsearch.xpack.ql.expression.TypeResolutions.isInteger;
import static org.elasticsearch.xpack.ql.expression.TypeResolutions.isString;

public class Substring extends ScalarFunction implements OptionalArgument, EvaluatorMapper {

    private final Expression str, start, length;

    public Substring(Source source, Expression str, Expression start, Expression length) {
        super(source, length == null ? Arrays.asList(str, start) : Arrays.asList(str, start, length));
        this.str = str;
        this.start = start;
        this.length = length;
    }

    @Override
    public DataType dataType() {
        return DataTypes.KEYWORD;
    }

    @Override
    protected TypeResolution resolveType() {
        if (childrenResolved() == false) {
            return new TypeResolution("Unresolved children");
        }

        TypeResolution resolution = isString(str, sourceText(), FIRST);
        if (resolution.unresolved()) {
            return resolution;
        }

        resolution = isInteger(start, sourceText(), SECOND);
        if (resolution.unresolved()) {
            return resolution;
        }

        return length == null ? TypeResolution.TYPE_RESOLVED : isInteger(length, sourceText(), THIRD);
    }

    @Override
    public boolean foldable() {
        return str.foldable() && start.foldable() && (length == null || length.foldable());
    }

    @Override
    public Object fold() {
        return EvaluatorMapper.super.fold();
    }

    @Evaluator(extraName = "NoLength")
    static BytesRef process(BytesRef str, int start) {
        if (str.length == 0) {
            return null;
        }
        int codePointCount = UnicodeUtil.codePointCount(str);
        int indexStart = indexStart(codePointCount, start);
        return new BytesRef(str.utf8ToString().substring(indexStart));
    }

    @Evaluator
    static BytesRef process(BytesRef str, int start, int length) {
        if (str.length == 0) {
            return null;
        }
        if (length < 0) {
            throw new IllegalArgumentException("Length parameter cannot be negative, found [" + length + "]");
        }
        int codePointCount = UnicodeUtil.codePointCount(str);
        int indexStart = indexStart(codePointCount, start);
        int indexEnd = Math.min(codePointCount, indexStart + length);
        String s = str.utf8ToString();
        return new BytesRef(s.substring(s.offsetByCodePoints(0, indexStart), s.offsetByCodePoints(0, indexEnd)));
    }

    private static int indexStart(int codePointCount, int start) {
        // esql is 1-based when it comes to string manipulation. We treat start = 0 and 1 the same
        // a negative value is relative to the end of the string
        int indexStart;
        if (start > 0) {
            indexStart = start - 1;
        } else if (start < 0) {
            indexStart = codePointCount + start; // start is negative, so this is a subtraction
        } else {
            indexStart = start; // start == 0
        }
        return Math.min(Math.max(0, indexStart), codePointCount); // sanitise string start index
    }

    @Override
    public Expression replaceChildren(List<Expression> newChildren) {
        return new Substring(source(), newChildren.get(0), newChildren.get(1), length == null ? null : newChildren.get(2));
    }

    @Override
    protected NodeInfo<? extends Expression> info() {
        return NodeInfo.create(this, Substring::new, str, start, length);
    }

    @Override
    public ScriptTemplate asScript() {
        throw new UnsupportedOperationException("functions do not support scripting");
    }

    @Override
    public ExpressionEvaluator.Factory toEvaluator(Function<Expression, ExpressionEvaluator.Factory> toEvaluator) {
        var strFactory = toEvaluator.apply(str);
        var startFactory = toEvaluator.apply(start);
        if (length == null) {
<<<<<<< HEAD
            return dvrCtx -> new SubstringNoLengthEvaluator(source(), strSupplier.get(dvrCtx), startSupplier.get(dvrCtx), dvrCtx);
        }
        var lengthSupplier = toEvaluator.apply(length);
        return dvrCtx -> new SubstringEvaluator(
            source(),
            strSupplier.get(dvrCtx),
            startSupplier.get(dvrCtx),
            lengthSupplier.get(dvrCtx),
            dvrCtx
        );
=======
            return new SubstringNoLengthEvaluator.Factory(strFactory, startFactory);
        }
        var lengthFactory = toEvaluator.apply(length);
        return new SubstringEvaluator.Factory(strFactory, startFactory, lengthFactory);
>>>>>>> 94e510e5
    }
}<|MERGE_RESOLUTION|>--- conflicted
+++ resolved
@@ -135,22 +135,9 @@
         var strFactory = toEvaluator.apply(str);
         var startFactory = toEvaluator.apply(start);
         if (length == null) {
-<<<<<<< HEAD
-            return dvrCtx -> new SubstringNoLengthEvaluator(source(), strSupplier.get(dvrCtx), startSupplier.get(dvrCtx), dvrCtx);
-        }
-        var lengthSupplier = toEvaluator.apply(length);
-        return dvrCtx -> new SubstringEvaluator(
-            source(),
-            strSupplier.get(dvrCtx),
-            startSupplier.get(dvrCtx),
-            lengthSupplier.get(dvrCtx),
-            dvrCtx
-        );
-=======
-            return new SubstringNoLengthEvaluator.Factory(strFactory, startFactory);
+            return new SubstringNoLengthEvaluator.Factory(source(), strFactory, startFactory);
         }
         var lengthFactory = toEvaluator.apply(length);
-        return new SubstringEvaluator.Factory(strFactory, startFactory, lengthFactory);
->>>>>>> 94e510e5
+        return new SubstringEvaluator.Factory(source(), strFactory, startFactory, lengthFactory);
     }
 }