--- conflicted
+++ resolved
@@ -49,12 +49,9 @@
         // TODO: use a multi-bitset instead
         private Boolean exists;
         private Boolean singleValue;
-<<<<<<< HEAD
         private Boolean hasIdenticalDelegate;
-=======
         private Boolean indexed;
         private Boolean runtime;
->>>>>>> 82ca52d9
     }
 
     private static final int CACHE_SIZE = 32;
