/*
 * Copyright Elasticsearch B.V. and/or licensed to Elasticsearch B.V. under one
 * or more contributor license agreements. Licensed under the Elastic License
 * 2.0; you may not use this file except in compliance with the Elastic License
 * 2.0.
 */

package org.elasticsearch.xpack.esql.planner;

import org.elasticsearch.common.util.BigArrays;
import org.elasticsearch.compute.aggregation.Aggregator;
import org.elasticsearch.compute.aggregation.AggregatorFunctionSupplier;
import org.elasticsearch.compute.aggregation.AggregatorMode;
import org.elasticsearch.compute.aggregation.GroupingAggregator;
import org.elasticsearch.compute.data.ElementType;
import org.elasticsearch.compute.operator.AggregationOperator;
import org.elasticsearch.compute.operator.HashAggregationOperator;
import org.elasticsearch.compute.operator.HashAggregationOperator.HashAggregationOperatorFactory;
import org.elasticsearch.compute.operator.Operator;
import org.elasticsearch.xpack.esql.EsqlIllegalArgumentException;
import org.elasticsearch.xpack.esql.expression.function.aggregate.Count;
import org.elasticsearch.xpack.esql.plan.physical.AggregateExec;
import org.elasticsearch.xpack.esql.planner.LocalExecutionPlanner.LocalExecutionPlannerContext;
import org.elasticsearch.xpack.esql.planner.LocalExecutionPlanner.PhysicalOperation;
import org.elasticsearch.xpack.ql.expression.Alias;
import org.elasticsearch.xpack.ql.expression.Attribute;
import org.elasticsearch.xpack.ql.expression.Expression;
import org.elasticsearch.xpack.ql.expression.Expressions;
import org.elasticsearch.xpack.ql.expression.NameId;
import org.elasticsearch.xpack.ql.expression.NamedExpression;
import org.elasticsearch.xpack.ql.expression.function.aggregate.AggregateFunction;

import java.util.ArrayList;
import java.util.HashSet;
import java.util.List;
import java.util.Set;
import java.util.function.Consumer;

import static java.util.Collections.emptyList;

public abstract class AbstractPhysicalOperationProviders implements PhysicalOperationProviders {

    private final AggregateMapper aggregateMapper = new AggregateMapper();

    @Override
    public final PhysicalOperation groupingPhysicalOperation(
        AggregateExec aggregateExec,
        PhysicalOperation source,
        LocalExecutionPlannerContext context
    ) {
        Layout.Builder layout = new Layout.Builder();
        Operator.OperatorFactory operatorFactory = null;
        AggregateExec.Mode mode = aggregateExec.getMode();
        var aggregates = aggregateExec.aggregates();

        var sourceLayout = source.layout;

        if (aggregateExec.groupings().isEmpty()) {
            // not grouping
            List<Aggregator.Factory> aggregatorFactories = new ArrayList<>();

            // append channels to the layout
            if (mode == AggregateExec.Mode.FINAL) {
                layout.append(aggregates);
            } else {
                layout.append(aggregateMapper.mapNonGrouping(aggregates));
            }
            // create the agg factories
            aggregatesToFactory(
                aggregates,
                mode,
                sourceLayout,
                context.bigArrays(),
                false, // non-grouping
                s -> aggregatorFactories.add(s.supplier.aggregatorFactory(s.mode))
            );

            if (aggregatorFactories.isEmpty() == false) {
                operatorFactory = new AggregationOperator.AggregationOperatorFactory(
                    aggregatorFactories,
                    mode == AggregateExec.Mode.FINAL ? AggregatorMode.FINAL : AggregatorMode.INITIAL
                );
            }
        } else {
            // grouping
            List<GroupingAggregator.Factory> aggregatorFactories = new ArrayList<>();
            List<GroupSpec> groupSpecs = new ArrayList<>(aggregateExec.groupings().size());
            for (Expression group : aggregateExec.groupings()) {
                var groupAttribute = Expressions.attribute(group);
                if (groupAttribute == null) {
                    throw new EsqlIllegalArgumentException("Unexpected non-named expression[{}] as grouping in [{}]", group, aggregateExec);
                }
                Layout.ChannelSet groupAttributeLayout = new Layout.ChannelSet(new HashSet<>(), groupAttribute.dataType());
                groupAttributeLayout.nameIds().add(groupAttribute.id());

                /*
                 * Check for aliasing in aggregates which occurs in two cases (due to combining project + stats):
                 *  - before stats (keep x = a | stats by x) which requires the partial input to use a's channel
                 *  - after  stats (stats by a | keep x = a) which causes the output layout to refer to the follow-up alias
                 */
                for (NamedExpression agg : aggregates) {
                    if (agg instanceof Alias a) {
                        if (a.child() instanceof Attribute attr) {
                            if (groupAttribute.id().equals(attr.id())) {
                                groupAttributeLayout.nameIds().add(a.id());
                                // TODO: investigate whether a break could be used since it shouldn't be possible to have multiple
                                // attributes pointing to the same attribute
                            }
                            // partial mode only
                            // check if there's any alias used in grouping - no need for the final reduction since the intermediate data
                            // is in the output form
                            // if the group points to an alias declared in the aggregate, use the alias child as source
                            else if (mode == AggregateExec.Mode.PARTIAL) {
                                if (groupAttribute.semanticEquals(a.toAttribute())) {
                                    groupAttribute = attr;
                                    break;
                                }
                            }
                        }
                    }
                }
                layout.append(groupAttributeLayout);
                Layout.ChannelAndType groupInput = source.layout.get(groupAttribute.id());
                groupSpecs.add(new GroupSpec(groupInput == null ? null : groupInput.channel(), groupAttribute));
            }

            if (mode == AggregateExec.Mode.FINAL) {
                for (var agg : aggregates) {
                    if (agg instanceof Alias alias && alias.child() instanceof AggregateFunction) {
                        layout.append(alias);
                    }
                }
            } else {
                layout.append(aggregateMapper.mapGrouping(aggregates));
            }

            // create the agg factories
            aggregatesToFactory(
                aggregates,
                mode,
                sourceLayout,
                context.bigArrays(),
                true, // grouping
                s -> aggregatorFactories.add(s.supplier.groupingAggregatorFactory(s.mode))
            );

            if (groupSpecs.size() == 1 && groupSpecs.get(0).channel == null) {
                operatorFactory = ordinalGroupingOperatorFactory(
                    source,
                    aggregateExec,
                    aggregatorFactories,
                    groupSpecs.get(0).attribute,
                    groupSpecs.get(0).elementType(),
                    context
                );
            } else {
                operatorFactory = new HashAggregationOperatorFactory(
                    groupSpecs.stream().map(GroupSpec::toHashGroupSpec).toList(),
                    aggregatorFactories,
                    context.pageSize(aggregateExec.estimatedRowSize()),
                    context.bigArrays()
                );
            }
        }
        if (operatorFactory != null) {
            return source.with(operatorFactory, layout.build());
        }
        throw new EsqlIllegalArgumentException("no operator factory");
    }

    /***
     * Creates a standard layout for intermediate aggregations, typically used across exchanges.
     * Puts the group first, followed by each aggregation.
     *
     * It's similar to the code above (groupingPhysicalOperation) but ignores the factory creation.
     */
    public static List<Attribute> intermediateAttributes(List<? extends NamedExpression> aggregates, List<? extends Expression> groupings) {
        var aggregateMapper = new AggregateMapper();

        List<Attribute> attrs = new ArrayList<>();

        // no groups
        if (groupings.isEmpty()) {
            attrs = Expressions.asAttributes(aggregateMapper.mapNonGrouping(aggregates));
        }
        // groups
        else {
            for (Expression group : groupings) {
                var groupAttribute = Expressions.attribute(group);
                if (groupAttribute == null) {
                    throw new EsqlIllegalArgumentException("Unexpected non-named expression[{}] as grouping", group);
                }
                Set<NameId> grpAttribIds = new HashSet<>();
                grpAttribIds.add(groupAttribute.id());

                /*
                 * Check for aliasing in aggregates which occurs in two cases (due to combining project + stats):
                 *  - before stats (keep x = a | stats by x) which requires the partial input to use a's channel
                 *  - after  stats (stats by a | keep x = a) which causes the output layout to refer to the follow-up alias
                 */
                for (NamedExpression agg : aggregates) {
                    if (agg instanceof Alias a) {
                        if (a.child() instanceof Attribute attr) {
                            if (groupAttribute.id().equals(attr.id())) {
                                grpAttribIds.add(a.id());
                                // TODO: investigate whether a break could be used since it shouldn't be possible to have multiple
                                // attributes
                                // pointing to the same attribute
                            }
                        }
                    }
                }
                attrs.add(groupAttribute);
            }

            attrs.addAll(Expressions.asAttributes(aggregateMapper.mapGrouping(aggregates)));
        }
        return attrs;
    }

    private record AggFunctionSupplierContext(AggregatorFunctionSupplier supplier, AggregatorMode mode) {}

    private void aggregatesToFactory(
        List<? extends NamedExpression> aggregates,
        AggregateExec.Mode mode,
        Layout layout,
        BigArrays bigArrays,
        boolean grouping,
        Consumer<AggFunctionSupplierContext> consumer
    ) {
        for (NamedExpression ne : aggregates) {
            if (ne instanceof Alias alias) {
                var child = alias.child();
                if (child instanceof AggregateFunction aggregateFunction) {
                    AggregatorMode aggMode = null;
                    List<? extends NamedExpression> sourceAttr;

                    if (mode == AggregateExec.Mode.PARTIAL) {
                        aggMode = AggregatorMode.INITIAL;
<<<<<<< HEAD
                        if (aggregateFunction.field() instanceof NamedExpression aggField) {
                            sourceAttr = List.of(aggField.toAttribute());
                        } else {
                            throw new EsqlIllegalArgumentException(
                                "aggregations only support named expressions like aliases or index fields"
                            );
                        }
=======
                        // TODO: this needs to be made more reliable - use casting to blow up when dealing with expressions (e+1)
                        Expression field = aggregateFunction.field();
                        // Only count can now support literals - all the other aggs should be optimized away
                        if (field.foldable()) {
                            if (aggregateFunction instanceof Count count) {
                                sourceAttr = emptyList();
                            } else {
                                throw new EsqlIllegalArgumentException(
                                    "Does not support yet aggregations over constants - [{}]",
                                    aggregateFunction.sourceText()
                                );
                            }
                        } else {
                            Attribute attr = Expressions.attribute(field);
                            // cannot determine attribute
                            if (attr == null) {
                                throw new EsqlIllegalArgumentException(
                                    "Cannot work with target field [{}] for agg [{}]",
                                    field.sourceText(),
                                    aggregateFunction.sourceText()
                                );
                            }
                            sourceAttr = List.of(attr);
                        }

>>>>>>> 04e478ae
                    } else if (mode == AggregateExec.Mode.FINAL) {
                        aggMode = AggregatorMode.FINAL;
                        if (grouping) {
                            sourceAttr = aggregateMapper.mapGrouping(aggregateFunction);
                        } else {
                            sourceAttr = aggregateMapper.mapNonGrouping(aggregateFunction);
                        }
                    } else {
                        throw new EsqlIllegalArgumentException("illegal aggregation mode");
                    }
                    var aggParams = aggregateFunction.parameters();
                    Object[] params = new Object[aggParams.size()];
                    for (int i = 0; i < params.length; i++) {
                        params[i] = aggParams.get(i).fold();
                    }

                    List<Integer> inputChannels = sourceAttr.stream().map(attr -> layout.get(attr.id()).channel()).toList();
                    if (inputChannels.size() > 0) {
                        assert inputChannels.size() > 0 && inputChannels.stream().allMatch(i -> i >= 0);
                    }
                    if (aggregateFunction instanceof ToAggregator agg) {
                        consumer.accept(new AggFunctionSupplierContext(agg.supplier(bigArrays, inputChannels), aggMode));
                    } else {
                        throw new EsqlIllegalArgumentException("aggregate functions must extend ToAggregator");
                    }
                }
            }
        }
    }

    private record GroupSpec(Integer channel, Attribute attribute) {
        HashAggregationOperator.GroupSpec toHashGroupSpec() {
            if (channel == null) {
                throw new EsqlIllegalArgumentException("planned to use ordinals but tried to use the hash instead");
            }
            return new HashAggregationOperator.GroupSpec(channel, elementType());
        }

        ElementType elementType() {
            return LocalExecutionPlanner.toElementType(attribute.dataType());
        }
    }

    /**
     * Build a grouping operator that operates on ordinals if possible.
     */
    public abstract Operator.OperatorFactory ordinalGroupingOperatorFactory(
        PhysicalOperation source,
        AggregateExec aggregateExec,
        List<GroupingAggregator.Factory> aggregatorFactories,
        Attribute attrSource,
        ElementType groupType,
        LocalExecutionPlannerContext context
    );
}<|MERGE_RESOLUTION|>--- conflicted
+++ resolved
@@ -237,15 +237,6 @@
 
                     if (mode == AggregateExec.Mode.PARTIAL) {
                         aggMode = AggregatorMode.INITIAL;
-<<<<<<< HEAD
-                        if (aggregateFunction.field() instanceof NamedExpression aggField) {
-                            sourceAttr = List.of(aggField.toAttribute());
-                        } else {
-                            throw new EsqlIllegalArgumentException(
-                                "aggregations only support named expressions like aliases or index fields"
-                            );
-                        }
-=======
                         // TODO: this needs to be made more reliable - use casting to blow up when dealing with expressions (e+1)
                         Expression field = aggregateFunction.field();
                         // Only count can now support literals - all the other aggs should be optimized away
@@ -270,8 +261,6 @@
                             }
                             sourceAttr = List.of(attr);
                         }
-
->>>>>>> 04e478ae
                     } else if (mode == AggregateExec.Mode.FINAL) {
                         aggMode = AggregatorMode.FINAL;
                         if (grouping) {
