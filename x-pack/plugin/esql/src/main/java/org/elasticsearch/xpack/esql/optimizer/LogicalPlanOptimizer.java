/*
 * Copyright Elasticsearch B.V. and/or licensed to Elasticsearch B.V. under one
 * or more contributor license agreements. Licensed under the Elastic License
 * 2.0; you may not use this file except in compliance with the Elastic License
 * 2.0.
 */

package org.elasticsearch.xpack.esql.optimizer;

import org.apache.lucene.util.BytesRef;
import org.elasticsearch.common.util.Maps;
import org.elasticsearch.compute.data.Block;
import org.elasticsearch.compute.data.BlockFactory;
import org.elasticsearch.compute.data.BlockUtils;
import org.elasticsearch.xpack.esql.EsqlIllegalArgumentException;
import org.elasticsearch.xpack.esql.VerificationException;
import org.elasticsearch.xpack.esql.evaluator.predicate.operator.comparison.Equals;
import org.elasticsearch.xpack.esql.expression.SurrogateExpression;
import org.elasticsearch.xpack.esql.expression.function.aggregate.Count;
<<<<<<< HEAD
import org.elasticsearch.xpack.esql.expression.function.scalar.conditional.Case;
=======
import org.elasticsearch.xpack.esql.expression.function.scalar.nulls.Coalesce;
>>>>>>> 5f81c1bb
import org.elasticsearch.xpack.esql.expression.predicate.operator.comparison.In;
import org.elasticsearch.xpack.esql.plan.logical.Enrich;
import org.elasticsearch.xpack.esql.plan.logical.Eval;
import org.elasticsearch.xpack.esql.plan.logical.MvExpand;
import org.elasticsearch.xpack.esql.plan.logical.RegexExtract;
import org.elasticsearch.xpack.esql.plan.logical.TopN;
import org.elasticsearch.xpack.esql.plan.logical.local.LocalRelation;
import org.elasticsearch.xpack.esql.plan.logical.local.LocalSupplier;
import org.elasticsearch.xpack.esql.planner.PlannerUtils;
import org.elasticsearch.xpack.esql.type.EsqlDataTypes;
import org.elasticsearch.xpack.ql.common.Failures;
import org.elasticsearch.xpack.ql.expression.Alias;
import org.elasticsearch.xpack.ql.expression.Attribute;
import org.elasticsearch.xpack.ql.expression.AttributeMap;
import org.elasticsearch.xpack.ql.expression.AttributeSet;
import org.elasticsearch.xpack.ql.expression.Expression;
import org.elasticsearch.xpack.ql.expression.ExpressionSet;
import org.elasticsearch.xpack.ql.expression.Expressions;
import org.elasticsearch.xpack.ql.expression.Literal;
import org.elasticsearch.xpack.ql.expression.NamedExpression;
import org.elasticsearch.xpack.ql.expression.Order;
import org.elasticsearch.xpack.ql.expression.ReferenceAttribute;
import org.elasticsearch.xpack.ql.expression.function.aggregate.AggregateFunction;
import org.elasticsearch.xpack.ql.expression.predicate.Predicates;
import org.elasticsearch.xpack.ql.expression.predicate.logical.Or;
import org.elasticsearch.xpack.ql.expression.predicate.regex.RegexMatch;
import org.elasticsearch.xpack.ql.optimizer.OptimizerRules;
import org.elasticsearch.xpack.ql.optimizer.OptimizerRules.BooleanFunctionEqualsElimination;
import org.elasticsearch.xpack.ql.optimizer.OptimizerRules.ConstantFolding;
import org.elasticsearch.xpack.ql.optimizer.OptimizerRules.LiteralsOnTheRight;
import org.elasticsearch.xpack.ql.optimizer.OptimizerRules.PruneLiteralsInOrderBy;
import org.elasticsearch.xpack.ql.optimizer.OptimizerRules.SetAsOptimized;
import org.elasticsearch.xpack.ql.optimizer.OptimizerRules.SimplifyComparisonsArithmetics;
import org.elasticsearch.xpack.ql.plan.logical.Aggregate;
import org.elasticsearch.xpack.ql.plan.logical.EsRelation;
import org.elasticsearch.xpack.ql.plan.logical.Filter;
import org.elasticsearch.xpack.ql.plan.logical.Limit;
import org.elasticsearch.xpack.ql.plan.logical.LogicalPlan;
import org.elasticsearch.xpack.ql.plan.logical.OrderBy;
import org.elasticsearch.xpack.ql.plan.logical.Project;
import org.elasticsearch.xpack.ql.plan.logical.UnaryPlan;
import org.elasticsearch.xpack.ql.rule.ParameterizedRule;
import org.elasticsearch.xpack.ql.rule.ParameterizedRuleExecutor;
import org.elasticsearch.xpack.ql.rule.Rule;
import org.elasticsearch.xpack.ql.tree.Source;
import org.elasticsearch.xpack.ql.type.DataTypes;
import org.elasticsearch.xpack.ql.util.CollectionUtils;
import org.elasticsearch.xpack.ql.util.Holder;
import org.elasticsearch.xpack.ql.util.StringUtils;

import java.time.ZoneId;
import java.util.ArrayList;
import java.util.Collections;
import java.util.HashMap;
import java.util.LinkedHashSet;
import java.util.List;
import java.util.Map;
import java.util.Set;
import java.util.function.Predicate;

import static java.util.Arrays.asList;
import static java.util.Collections.singleton;
import static org.elasticsearch.xpack.esql.expression.NamedExpressions.mergeOutputExpressions;
import static org.elasticsearch.xpack.ql.expression.Expressions.asAttributes;
import static org.elasticsearch.xpack.ql.optimizer.OptimizerRules.PropagateEquals;
import static org.elasticsearch.xpack.ql.optimizer.OptimizerRules.TransformDirection;
import static org.elasticsearch.xpack.ql.optimizer.OptimizerRules.TransformDirection.UP;

public class LogicalPlanOptimizer extends ParameterizedRuleExecutor<LogicalPlan, LogicalOptimizerContext> {

    private final LogicalVerifier verifier = LogicalVerifier.INSTANCE;

    public LogicalPlanOptimizer(LogicalOptimizerContext optimizerContext) {
        super(optimizerContext);
    }

    public LogicalPlan optimize(LogicalPlan verified) {
        var optimized = execute(verified);

        Failures failures = verifier.verify(optimized);
        if (failures.hasFailures()) {
            throw new VerificationException(failures);
        }
        return optimized;
    }

    @Override
    protected List<Batch<LogicalPlan>> batches() {
        return rules();
    }

    protected static Batch<LogicalPlan> operators() {
        return new Batch<>(
            "Operator Optimization",
            new CombineProjections(),
            new CombineEvals(),
            new PruneEmptyPlans(),
            new PropagateEmptyRelation(),
            new ConvertStringToByteRef(),
            new FoldNull(),
            new SplitInWithFoldableValue(),
            new PropagateEvalFoldables(),
            new ConstantFolding(),
            // boolean
            new BooleanSimplification(),
            new LiteralsOnTheRight(),
            // needs to occur before BinaryComparison combinations (see class)
            new PropagateEquals(),
            new PropagateNullable(),
            new BooleanFunctionEqualsElimination(),
            new CombineDisjunctionsToIn(),
            new SimplifyComparisonsArithmetics(EsqlDataTypes::areCompatible),
            // prune/elimination
            new PruneFilters(),
            new PruneColumns(),
            new PruneLiteralsInOrderBy(),
            new PushDownAndCombineLimits(),
            new DuplicateLimitAfterMvExpand(),
            new PushDownAndCombineFilters(),
            new PushDownEval(),
            new PushDownRegexExtract(),
            new PushDownEnrich(),
            new PushDownAndCombineOrderBy(),
            new PruneOrderByBeforeStats(),
            new PruneRedundantSortClauses(),
            new PartiallyFoldCase()
        );
    }

    protected static Batch<LogicalPlan> cleanup() {
        return new Batch<>("Clean Up", new ReplaceLimitAndSortAsTopN());
    }

    protected static List<Batch<LogicalPlan>> rules() {
        var substitutions = new Batch<>(
            "Substitutions",
            Limiter.ONCE,
            // first extract nested aggs top-level - this simplifies the rest of the rules
            new ReplaceStatsAggExpressionWithEval(),
            // second extract nested aggs inside of them
            new ReplaceStatsNestedExpressionWithEval(),
            // lastly replace surrogate functions
            new SubstituteSurrogates(),
            new ReplaceRegexMatch(),
            new ReplaceAliasingEvalWithProject(),
            new SkipQueryOnEmptyMappings()
            // new NormalizeAggregate(), - waits on https://github.com/elastic/elasticsearch/issues/100634
        );

        var skip = new Batch<>("Skip Compute", new SkipQueryOnLimitZero());
        var defaultTopN = new Batch<>("Add default TopN", new AddDefaultTopN());
        var label = new Batch<>("Set as Optimized", Limiter.ONCE, new SetAsOptimized());

        return asList(substitutions, operators(), skip, cleanup(), defaultTopN, label);
    }

    // TODO: currently this rule only works for aggregate functions (AVG)
    static class SubstituteSurrogates extends OptimizerRules.OptimizerRule<Aggregate> {

        SubstituteSurrogates() {
            super(TransformDirection.UP);
        }

        @Override
        protected LogicalPlan rule(Aggregate aggregate) {
            var aggs = aggregate.aggregates();
            List<NamedExpression> newAggs = new ArrayList<>(aggs.size());
            // existing aggregate and their respective attributes
            Map<AggregateFunction, Attribute> aggFuncToAttr = new HashMap<>();
            // surrogate functions eval
            List<Alias> transientEval = new ArrayList<>();
            boolean changed = false;

            // first pass to check existing aggregates (to avoid duplication and alias waste)
            for (NamedExpression agg : aggs) {
                if (Alias.unwrap(agg) instanceof AggregateFunction af && af instanceof SurrogateExpression == false) {
                    aggFuncToAttr.put(af, agg.toAttribute());
                }
            }

            int[] counter = new int[] { 0 };
            // 0. check list of surrogate expressions
            for (NamedExpression agg : aggs) {
                Expression e = Alias.unwrap(agg);
                if (e instanceof SurrogateExpression sf) {
                    changed = true;
                    Expression s = sf.surrogate();

                    // if the expression is NOT a 1:1 replacement need to add an eval
                    if (s instanceof AggregateFunction == false) {
                        // 1. collect all aggregate functions from the expression
                        var surrogateWithRefs = s.transformUp(AggregateFunction.class, af -> {
                            // 2. check if they are already use otherwise add them to the Aggregate with some made-up aliases
                            // 3. replace them inside the expression using the given alias
                            var attr = aggFuncToAttr.get(af);
                            // the agg doesn't exist in the Aggregate, create an alias for it and save its attribute
                            if (attr == null) {
                                var temporaryName = temporaryName(af, agg, counter[0]++);
                                // create a synthetic alias (so it doesn't clash with a user defined name)
                                var newAlias = new Alias(agg.source(), temporaryName, null, af, null, true);
                                attr = newAlias.toAttribute();
                                aggFuncToAttr.put(af, attr);
                                newAggs.add(newAlias);
                            }
                            return attr;
                        });
                        // 4. move the expression as an eval using the original alias
                        // copy the original alias id so that other nodes using it down stream (e.g. eval referring to the original agg)
                        // don't have to updated
                        var aliased = new Alias(agg.source(), agg.name(), null, surrogateWithRefs, agg.toAttribute().id());
                        transientEval.add(aliased);
                    }
                    // the replacement is another aggregate function, so replace it in place
                    else {
                        newAggs.add((NamedExpression) agg.replaceChildren(Collections.singletonList(s)));
                    }
                } else {
                    newAggs.add(agg);
                }
            }

            LogicalPlan plan = aggregate;
            if (changed) {
                var source = aggregate.source();
                plan = new Aggregate(aggregate.source(), aggregate.child(), aggregate.groupings(), newAggs);
                // 5. force the initial projection in place
                if (transientEval.size() > 0) {
                    plan = new Eval(source, plan, transientEval);
                    // project away transient fields and re-enforce the original order using references (not copies) to the original aggs
                    // this works since the replaced aliases have their nameId copied to avoid having to update all references (which has
                    // a cascading effect)
                    plan = new Project(source, plan, Expressions.asAttributes(aggs));
                }
            }

            return plan;
        }

        static String temporaryName(Expression inner, Expression outer, int suffix) {
            String in = toString(inner);
            String out = toString(outer);
            return rawTemporaryName(in, out, String.valueOf(suffix));
        }

        static String rawTemporaryName(String inner, String outer, String suffix) {
            return "$$" + inner + "$" + outer + "$" + suffix;
        }

        static int TO_STRING_LIMIT = 16;

        static String toString(Expression ex) {
            return ex instanceof AggregateFunction af ? af.functionName() : extractString(ex);
        }

        static String extractString(Expression ex) {
            return ex instanceof NamedExpression ne ? ne.name() : limitToString(ex.sourceText()).replace(' ', '_');
        }

        static String limitToString(String string) {
            return string.length() > 16 ? string.substring(0, TO_STRING_LIMIT - 1) + ">" : string;
        }
    }

    static class ConvertStringToByteRef extends OptimizerRules.OptimizerExpressionRule<Literal> {

        ConvertStringToByteRef() {
            super(TransformDirection.UP);
        }

        @Override
        protected Expression rule(Literal lit) {
            Object value = lit.value();

            if (value == null) {
                return lit;
            }
            if (value instanceof String s) {
                return Literal.of(lit, new BytesRef(s));
            }
            if (value instanceof List<?> l) {
                if (l.isEmpty() || false == l.get(0) instanceof String) {
                    return lit;
                }
                List<BytesRef> byteRefs = new ArrayList<>(l.size());
                for (Object v : l) {
                    byteRefs.add(new BytesRef(v.toString()));
                }
                return Literal.of(lit, byteRefs);
            }
            return lit;
        }
    }

    static class CombineProjections extends OptimizerRules.OptimizerRule<UnaryPlan> {

        CombineProjections() {
            super(TransformDirection.UP);
        }

        @Override
        protected LogicalPlan rule(UnaryPlan plan) {
            LogicalPlan child = plan.child();

            if (plan instanceof Project project) {
                if (child instanceof Project p) {
                    // eliminate lower project but first replace the aliases in the upper one
                    project = p.withProjections(combineProjections(project.projections(), p.projections()));
                    child = project.child();
                    plan = project;
                    // don't return the plan since the grandchild (now child) might be an aggregate that could not be folded on the way up
                    // e.g. stats c = count(x) | project c, c as x | project x
                    // try to apply the rule again opportunistically as another node might be pushed in (a limit might be pushed in)
                }
                // check if the projection eliminates certain aggregates
                // but be mindful of aliases to existing aggregates that we don't want to duplicate to avoid redundant work
                if (child instanceof Aggregate a) {
                    var aggs = a.aggregates();
                    var newAggs = projectAggregations(project.projections(), aggs);
                    // project can be fully removed
                    if (newAggs != null) {
                        var newGroups = replacePrunedAliasesUsedInGroupBy(a.groupings(), aggs, newAggs);
                        plan = new Aggregate(a.source(), a.child(), newGroups, newAggs);
                    }
                }
                return plan;
            }

            // Agg with underlying Project (group by on sub-queries)
            if (plan instanceof Aggregate a) {
                if (child instanceof Project p) {
                    plan = new Aggregate(a.source(), p.child(), a.groupings(), combineProjections(a.aggregates(), p.projections()));
                }
            }

            return plan;
        }

        // variant of #combineProjections specialized for project followed by agg due to the rewrite rules applied on aggregations
        // this method tries to combine the projections by paying attention to:
        // - aggregations that are projected away - remove them
        // - aliases in the project that point to aggregates - keep them in place (to avoid duplicating the aggs)
        private static List<? extends NamedExpression> projectAggregations(
            List<? extends NamedExpression> upperProjection,
            List<? extends NamedExpression> lowerAggregations
        ) {
            AttributeMap<Expression> lowerAliases = new AttributeMap<>();
            for (NamedExpression ne : lowerAggregations) {
                lowerAliases.put(ne.toAttribute(), Alias.unwrap(ne));
            }

            AttributeSet seen = new AttributeSet();
            for (NamedExpression upper : upperProjection) {
                Expression unwrapped = Alias.unwrap(upper);
                // projection contains an inner alias (point to an existing fields inside the projection)
                if (seen.contains(unwrapped)) {
                    return null;
                }
                seen.add(Expressions.attribute(unwrapped));
            }

            lowerAggregations = combineProjections(upperProjection, lowerAggregations);

            return lowerAggregations;
        }

        // normally only the upper projections should survive but since the lower list might have aliases definitions
        // that might be reused by the upper one, these need to be replaced.
        // for example an alias defined in the lower list might be referred in the upper - without replacing it the alias becomes invalid
        private static List<NamedExpression> combineProjections(
            List<? extends NamedExpression> upper,
            List<? extends NamedExpression> lower
        ) {

            // collect aliases in the lower list
            AttributeMap<NamedExpression> aliases = new AttributeMap<>();
            for (NamedExpression ne : lower) {
                if ((ne instanceof Attribute) == false) {
                    aliases.put(ne.toAttribute(), ne);
                }
            }
            List<NamedExpression> replaced = new ArrayList<>();

            // replace any matching attribute with a lower alias (if there's a match)
            // but clean-up non-top aliases at the end
            for (NamedExpression ne : upper) {
                NamedExpression replacedExp = (NamedExpression) ne.transformUp(Attribute.class, a -> aliases.resolve(a, a));
                replaced.add((NamedExpression) trimNonTopLevelAliases(replacedExp));
            }
            return replaced;
        }

        /**
         * Replace grouping alias previously contained in the aggregations that might have been projected away.
         */
        private List<Expression> replacePrunedAliasesUsedInGroupBy(
            List<Expression> groupings,
            List<? extends NamedExpression> oldAggs,
            List<? extends NamedExpression> newAggs
        ) {
            AttributeMap<Expression> removedAliases = new AttributeMap<>();
            AttributeSet currentAliases = new AttributeSet(Expressions.asAttributes(newAggs));

            // record only removed aliases
            for (NamedExpression ne : oldAggs) {
                if (ne instanceof Alias alias) {
                    var attr = ne.toAttribute();
                    if (currentAliases.contains(attr) == false) {
                        removedAliases.put(attr, alias.child());
                    }
                }
            }

            if (removedAliases.isEmpty()) {
                return groupings;
            }

            var newGroupings = new ArrayList<Expression>(groupings.size());
            for (Expression group : groupings) {
                newGroupings.add(group.transformUp(Attribute.class, a -> removedAliases.resolve(a, a)));
            }

            return newGroupings;
        }

        public static Expression trimNonTopLevelAliases(Expression e) {
            return e instanceof Alias a ? a.replaceChild(trimAliases(a.child())) : trimAliases(e);
        }

        private static Expression trimAliases(Expression e) {
            return e.transformDown(Alias.class, Alias::child);
        }
    }

    /**
     * Combine multiple Evals into one in order to reduce the number of nodes in a plan.
     * TODO: eliminate unnecessary fields inside the eval as well
     */
    static class CombineEvals extends OptimizerRules.OptimizerRule<Eval> {

        CombineEvals() {
            super(TransformDirection.UP);
        }

        @Override
        protected LogicalPlan rule(Eval eval) {
            LogicalPlan plan = eval;
            if (eval.child() instanceof Eval subEval) {
                plan = new Eval(eval.source(), subEval.child(), CollectionUtils.combine(subEval.fields(), eval.fields()));
            }
            return plan;
        }
    }

    //
    // Replace any reference attribute with its source, if it does not affect the result.
    // This avoids ulterior look-ups between attributes and its source across nodes.
    //
    static class PropagateEvalFoldables extends Rule<LogicalPlan, LogicalPlan> {

        @Override
        public LogicalPlan apply(LogicalPlan plan) {
            var collectRefs = new AttributeMap<Expression>();

            java.util.function.Function<ReferenceAttribute, Expression> replaceReference = r -> collectRefs.resolve(r, r);

            // collect aliases bottom-up
            plan.forEachExpressionUp(Alias.class, a -> {
                var c = a.child();
                boolean shouldCollect = c.foldable();
                // try to resolve the expression based on an existing foldables
                if (shouldCollect == false) {
                    c = c.transformUp(ReferenceAttribute.class, replaceReference);
                    shouldCollect = c.foldable();
                }
                if (shouldCollect) {
                    collectRefs.put(a.toAttribute(), Literal.of(c));
                }
            });
            if (collectRefs.isEmpty()) {
                return plan;
            }

            plan = plan.transformUp(p -> {
                // Apply the replacement inside Filter and Eval (which shouldn't make a difference)
                if (p instanceof Filter || p instanceof Eval) {
                    p = p.transformExpressionsOnly(ReferenceAttribute.class, replaceReference);
                }
                return p;
            });

            return plan;
        }
    }

    static class PushDownAndCombineLimits extends OptimizerRules.OptimizerRule<Limit> {

        @Override
        protected LogicalPlan rule(Limit limit) {
            if (limit.child() instanceof Limit childLimit) {
                var limitSource = limit.limit();
                var l1 = (int) limitSource.fold();
                var l2 = (int) childLimit.limit().fold();
                return new Limit(limit.source(), Literal.of(limitSource, Math.min(l1, l2)), childLimit.child());
            } else if (limit.child() instanceof UnaryPlan unary) {
                if (unary instanceof Eval || unary instanceof Project || unary instanceof RegexExtract || unary instanceof Enrich) {
                    return unary.replaceChild(limit.replaceChild(unary.child()));
                }
                // check if there's a 'visible' descendant limit lower than the current one
                // and if so, align the current limit since it adds no value
                // this applies for cases such as | limit 1 | sort field | limit 10
                else {
                    Limit descendantLimit = descendantLimit(unary);
                    if (descendantLimit != null) {
                        var l1 = (int) limit.limit().fold();
                        var l2 = (int) descendantLimit.limit().fold();
                        if (l2 <= l1) {
                            return new Limit(limit.source(), Literal.of(limit.limit(), l2), limit.child());
                        }
                    }
                }
            }
            return limit;
        }

        /**
         * Checks the existence of another 'visible' Limit, that exists behind an operation that doesn't produce output more data than
         * its input (that is not a relation/source nor aggregation).
         * P.S. Typically an aggregation produces less data than the input.
         */
        private static Limit descendantLimit(UnaryPlan unary) {
            UnaryPlan plan = unary;
            while (plan instanceof Aggregate == false) {
                if (plan instanceof Limit limit) {
                    return limit;
                } else if (plan instanceof MvExpand) {
                    // the limit that applies to mv_expand shouldn't be changed
                    // ie "| limit 1 | mv_expand x | limit 20" where we want that last "limit" to apply on expand results
                    return null;
                }
                if (plan.child() instanceof UnaryPlan unaryPlan) {
                    plan = unaryPlan;
                } else {
                    break;
                }
            }
            return null;
        }
    }

    static class DuplicateLimitAfterMvExpand extends OptimizerRules.OptimizerRule<Limit> {

        @Override
        protected LogicalPlan rule(Limit limit) {
            var child = limit.child();
            var shouldSkip = child instanceof Eval
                || child instanceof Project
                || child instanceof RegexExtract
                || child instanceof Enrich
                || child instanceof Limit;

            if (shouldSkip == false && child instanceof UnaryPlan unary) {
                MvExpand mvExpand = descendantMvExpand(unary);
                if (mvExpand != null) {
                    Limit limitBeforeMvExpand = limitBeforeMvExpand(mvExpand);
                    // if there is no "appropriate" limit before mv_expand, then push down a copy of the one after it so that:
                    // - a possible TopN is properly built as low as possible in the tree (closed to Lucene)
                    // - the input of mv_expand is as small as possible before it is expanded (less rows to inflate and occupy memory)
                    if (limitBeforeMvExpand == null) {
                        var duplicateLimit = new Limit(limit.source(), limit.limit(), mvExpand.child());
                        return limit.replaceChild(propagateDuplicateLimitUntilMvExpand(duplicateLimit, mvExpand, unary));
                    }
                }
            }
            return limit;
        }

        private static MvExpand descendantMvExpand(UnaryPlan unary) {
            UnaryPlan plan = unary;
            AttributeSet filterReferences = new AttributeSet();
            while (plan instanceof Aggregate == false) {
                if (plan instanceof MvExpand mve) {
                    // don't return the mv_expand that has a filter after it which uses the expanded values
                    // since this will trigger the use of a potentially incorrect (too restrictive) limit further down in the tree
                    if (filterReferences.isEmpty() == false) {
                        if (filterReferences.contains(mve.target()) // the same field or reference attribute is used in mv_expand AND filter
                            || mve.target() instanceof ReferenceAttribute // or the mv_expand attr hasn't yet been resolved to a field attr
                            // or not all filter references have been resolved to field attributes
                            || filterReferences.stream().anyMatch(ref -> ref instanceof ReferenceAttribute)) {
                            return null;
                        }
                    }
                    return mve;
                } else if (plan instanceof Filter filter) {
                    // gather all the filters' references to be checked later when a mv_expand is found
                    filterReferences.addAll(filter.references());
                } else if (plan instanceof OrderBy) {
                    // ordering after mv_expand COULD break the order of the results, so the limit shouldn't be copied past mv_expand
                    // something like from test | sort emp_no | mv_expand job_positions | sort first_name | limit 5
                    // (the sort first_name likely changes the order of the docs after sort emp_no, so "limit 5" shouldn't be copied down
                    return null;
                }

                if (plan.child() instanceof UnaryPlan unaryPlan) {
                    plan = unaryPlan;
                } else {
                    break;
                }
            }
            return null;
        }

        private static Limit limitBeforeMvExpand(MvExpand mvExpand) {
            UnaryPlan plan = mvExpand;
            while (plan instanceof Aggregate == false) {
                if (plan instanceof Limit limit) {
                    return limit;
                }
                if (plan.child() instanceof UnaryPlan unaryPlan) {
                    plan = unaryPlan;
                } else {
                    break;
                }
            }
            return null;
        }

        private LogicalPlan propagateDuplicateLimitUntilMvExpand(Limit duplicateLimit, MvExpand mvExpand, UnaryPlan child) {
            if (child == mvExpand) {
                return mvExpand.replaceChild(duplicateLimit);
            } else {
                return child.replaceChild(propagateDuplicateLimitUntilMvExpand(duplicateLimit, mvExpand, (UnaryPlan) child.child()));
            }
        }
    }

    // 3 in (field, 4, 5) --> 3 in (field) or 3 in (4, 5)
    public static class SplitInWithFoldableValue extends OptimizerRules.OptimizerExpressionRule<In> {

        SplitInWithFoldableValue() {
            super(TransformDirection.UP);
        }

        @Override
        protected Expression rule(In in) {
            if (in.value().foldable()) {
                List<Expression> foldables = new ArrayList<>(in.list().size());
                List<Expression> nonFoldables = new ArrayList<>(in.list().size());
                in.list().forEach(e -> {
                    if (e.foldable() && Expressions.isNull(e) == false) { // keep `null`s, needed for the 3VL
                        foldables.add(e);
                    } else {
                        nonFoldables.add(e);
                    }
                });
                if (foldables.size() > 0 && nonFoldables.size() > 0) {
                    In withFoldables = new In(in.source(), in.value(), foldables);
                    In withoutFoldables = new In(in.source(), in.value(), nonFoldables);
                    return new Or(in.source(), withFoldables, withoutFoldables);
                }
            }
            return in;
        }
    }

    private static class BooleanSimplification extends org.elasticsearch.xpack.ql.optimizer.OptimizerRules.BooleanSimplification {

        BooleanSimplification() {
            super();
        }

        @Override
        protected Expression maybeSimplifyNegatable(Expression e) {
            return null;
        }

    }

    static class PruneFilters extends OptimizerRules.PruneFilters {

        @Override
        protected LogicalPlan skipPlan(Filter filter) {
            return LogicalPlanOptimizer.skipPlan(filter);
        }
    }

    static class SkipQueryOnLimitZero extends OptimizerRules.SkipQueryOnLimitZero {

        @Override
        protected LogicalPlan skipPlan(Limit limit) {
            return LogicalPlanOptimizer.skipPlan(limit);
        }
    }

    static class PruneEmptyPlans extends OptimizerRules.OptimizerRule<UnaryPlan> {

        @Override
        protected LogicalPlan rule(UnaryPlan plan) {
            return plan.output().isEmpty() ? skipPlan(plan) : plan;
        }
    }

    static class SkipQueryOnEmptyMappings extends OptimizerRules.OptimizerRule<EsRelation> {

        @Override
        protected LogicalPlan rule(EsRelation plan) {
            return plan.index().concreteIndices().isEmpty() ? new LocalRelation(plan.source(), plan.output(), LocalSupplier.EMPTY) : plan;
        }
    }

    @SuppressWarnings("removal")
    static class PropagateEmptyRelation extends OptimizerRules.OptimizerRule<UnaryPlan> {

        @Override
        protected LogicalPlan rule(UnaryPlan plan) {
            LogicalPlan p = plan;
            if (plan.child() instanceof LocalRelation local && local.supplier() == LocalSupplier.EMPTY) {
                // only care about non-grouped aggs might return something (count)
                if (plan instanceof Aggregate agg && agg.groupings().isEmpty()) {
                    List<Block> emptyBlocks = aggsFromEmpty(agg.aggregates());
                    p = skipPlan(plan, LocalSupplier.of(emptyBlocks.toArray(Block[]::new)));
                } else {
                    p = skipPlan(plan);
                }
            }
            return p;
        }

        private List<Block> aggsFromEmpty(List<? extends NamedExpression> aggs) {
            List<Block> blocks = new ArrayList<>();
            var blockFactory = PlannerUtils.NON_BREAKING_BLOCK_FACTORY;
            int i = 0;
            for (var agg : aggs) {
                // there needs to be an alias
                if (Alias.unwrap(agg) instanceof AggregateFunction aggFunc) {
                    aggOutput(agg, aggFunc, blockFactory, blocks);
                } else {
                    throw new EsqlIllegalArgumentException("Did not expect a non-aliased aggregation {}", agg);
                }
            }
            return blocks;
        }

        /**
         * The folded aggregation output - this variant is for the coordinator/final.
         */
        protected void aggOutput(NamedExpression agg, AggregateFunction aggFunc, BlockFactory blockFactory, List<Block> blocks) {
            // look for count(literal) with literal != null
            Object value = aggFunc instanceof Count count && (count.foldable() == false || count.fold() != null) ? 0L : null;
            var wrapper = BlockUtils.wrapperFor(blockFactory, PlannerUtils.toElementType(aggFunc.dataType()), 1);
            wrapper.accept(value);
            blocks.add(wrapper.builder().build());
        }
    }

    private static LogicalPlan skipPlan(UnaryPlan plan) {
        return new LocalRelation(plan.source(), plan.output(), LocalSupplier.EMPTY);
    }

    private static LogicalPlan skipPlan(UnaryPlan plan, LocalSupplier supplier) {
        return new LocalRelation(plan.source(), plan.output(), supplier);
    }

    protected static class PushDownAndCombineFilters extends OptimizerRules.OptimizerRule<Filter> {
        @Override
        protected LogicalPlan rule(Filter filter) {
            LogicalPlan plan = filter;
            LogicalPlan child = filter.child();
            Expression condition = filter.condition();

            if (child instanceof Filter f) {
                // combine nodes into a single Filter with updated ANDed condition
                plan = f.with(Predicates.combineAnd(List.of(f.condition(), condition)));
            } else if (child instanceof Aggregate agg) { // TODO: re-evaluate along with multi-value support
                // Only push [parts of] a filter past an agg if these/it operates on agg's grouping[s], not output.
                plan = maybePushDownPastUnary(
                    filter,
                    agg,
                    e -> e instanceof Attribute && agg.output().contains(e) && agg.groupings().contains(e) == false
                        || e instanceof AggregateFunction
                );
            } else if (child instanceof Eval eval) {
                // Don't push if Filter (still) contains references of Eval's fields.
                var attributes = new AttributeSet(Expressions.asAttributes(eval.fields()));
                plan = maybePushDownPastUnary(filter, eval, attributes::contains);
            } else if (child instanceof RegexExtract re) {
                // Push down filters that do not rely on attributes created by RegexExtract
                var attributes = new AttributeSet(Expressions.asAttributes(re.extractedFields()));
                plan = maybePushDownPastUnary(filter, re, attributes::contains);
            } else if (child instanceof Enrich enrich) {
                // Push down filters that do not rely on attributes created by Enrich
                var attributes = new AttributeSet(Expressions.asAttributes(enrich.enrichFields()));
                plan = maybePushDownPastUnary(filter, enrich, attributes::contains);
            } else if (child instanceof Project) {
                return pushDownPastProject(filter);
            } else if (child instanceof OrderBy orderBy) {
                // swap the filter with its child
                plan = orderBy.replaceChild(filter.with(orderBy.child(), condition));
            }
            // cannot push past a Limit, this could change the tailing result set returned
            return plan;
        }

        private static LogicalPlan maybePushDownPastUnary(Filter filter, UnaryPlan unary, Predicate<Expression> cannotPush) {
            LogicalPlan plan;
            List<Expression> pushable = new ArrayList<>();
            List<Expression> nonPushable = new ArrayList<>();
            for (Expression exp : Predicates.splitAnd(filter.condition())) {
                (exp.anyMatch(cannotPush) ? nonPushable : pushable).add(exp);
            }
            // Push the filter down even if it might not be pushable all the way to ES eventually: eval'ing it closer to the source,
            // potentially still in the Exec Engine, distributes the computation.
            if (pushable.size() > 0) {
                if (nonPushable.size() > 0) {
                    Filter pushed = new Filter(filter.source(), unary.child(), Predicates.combineAnd(pushable));
                    plan = filter.with(unary.replaceChild(pushed), Predicates.combineAnd(nonPushable));
                } else {
                    plan = unary.replaceChild(filter.with(unary.child(), filter.condition()));
                }
            } else {
                plan = filter;
            }
            return plan;
        }
    }

    protected static class PushDownEval extends OptimizerRules.OptimizerRule<Eval> {
        @Override
        protected LogicalPlan rule(Eval eval) {
            return pushGeneratingPlanPastProjectAndOrderBy(eval, asAttributes(eval.fields()));
        }
    }

    protected static class PushDownRegexExtract extends OptimizerRules.OptimizerRule<RegexExtract> {
        @Override
        protected LogicalPlan rule(RegexExtract re) {
            return pushGeneratingPlanPastProjectAndOrderBy(re, re.extractedFields());
        }
    }

    protected static class PushDownEnrich extends OptimizerRules.OptimizerRule<Enrich> {
        @Override
        protected LogicalPlan rule(Enrich en) {
            return pushGeneratingPlanPastProjectAndOrderBy(en, asAttributes(en.enrichFields()));
        }
    }

    /**
     * Pushes LogicalPlans which generate new attributes (Eval, Grok/Dissect, Enrich), past OrderBys and Projections.
     * Although it seems arbitrary whether the OrderBy or the Eval is executed first, this transformation ensures that OrderBys only
     * separated by an eval can be combined by PushDownAndCombineOrderBy.
     *
     * E.g.:
     *
     * ... | sort a | eval x = b + 1 | sort x
     *
     * becomes
     *
     * ... | eval x = b + 1 | sort a | sort x
     *
     * Ordering the Evals before the OrderBys has the advantage that it's always possible to order the plans like this.
     * E.g., in the example above it would not be possible to put the eval after the two orderBys.
     *
     * In case one of the Eval's fields would shadow the orderBy's attributes, we rename the attribute first.
     *
     * E.g.
     *
     * ... | sort a | eval a = b + 1 | ...
     *
     * becomes
     *
     * ... | eval $$a = a | eval a = b + 1 | sort $$a | drop $$a
     */
    private static LogicalPlan pushGeneratingPlanPastProjectAndOrderBy(UnaryPlan generatingPlan, List<Attribute> generatedAttributes) {
        LogicalPlan child = generatingPlan.child();

        if (child instanceof OrderBy orderBy) {
            Set<String> evalFieldNames = new LinkedHashSet<>(Expressions.names(generatedAttributes));

            // Look for attributes in the OrderBy's expressions and create aliases with temporary names for them.
            AttributeReplacement nonShadowedOrders = renameAttributesInExpressions(evalFieldNames, orderBy.order());

            AttributeMap<Alias> aliasesForShadowedOrderByAttrs = nonShadowedOrders.replacedAttributes;
            @SuppressWarnings("unchecked")
            List<Order> newOrder = (List<Order>) (List<?>) nonShadowedOrders.rewrittenExpressions;

            if (aliasesForShadowedOrderByAttrs.isEmpty() == false) {
                List<Alias> newAliases = new ArrayList<>(aliasesForShadowedOrderByAttrs.values());

                LogicalPlan plan = new Eval(orderBy.source(), orderBy.child(), newAliases);
                plan = generatingPlan.replaceChild(plan);
                plan = new OrderBy(orderBy.source(), plan, newOrder);
                plan = new Project(generatingPlan.source(), plan, generatingPlan.output());

                return plan;
            }

            return orderBy.replaceChild(generatingPlan.replaceChild(orderBy.child()));
        } else if (child instanceof Project) {
            var projectWithEvalChild = pushDownPastProject(generatingPlan);
            return projectWithEvalChild.withProjections(mergeOutputExpressions(generatedAttributes, projectWithEvalChild.projections()));
        }

        return generatingPlan;
    }

    private record AttributeReplacement(List<Expression> rewrittenExpressions, AttributeMap<Alias> replacedAttributes) {};

    /**
     * Replace attributes in the given expressions by assigning them temporary names.
     * Returns the rewritten expressions and a map with an alias for each replaced attribute; the rewritten expressions reference
     * these aliases.
     */
    private static AttributeReplacement renameAttributesInExpressions(
        Set<String> attributeNamesToRename,
        List<? extends Expression> expressions
    ) {
        AttributeMap<Alias> aliasesForReplacedAttributes = new AttributeMap<>();
        List<Expression> rewrittenExpressions = new ArrayList<>();

        for (Expression expr : expressions) {
            rewrittenExpressions.add(expr.transformUp(Attribute.class, attr -> {
                if (attributeNamesToRename.contains(attr.name())) {
                    Alias renamedAttribute = aliasesForReplacedAttributes.computeIfAbsent(attr, a -> {
                        String tempName = SubstituteSurrogates.rawTemporaryName(a.name(), "temp_name", a.id().toString());
                        // TODO: this should be synthetic
                        return new Alias(a.source(), tempName, null, a, null, false);
                    });
                    return renamedAttribute.toAttribute();
                }

                return attr;
            }));
        }

        return new AttributeReplacement(rewrittenExpressions, aliasesForReplacedAttributes);
    }

    protected static class PushDownAndCombineOrderBy extends OptimizerRules.OptimizerRule<OrderBy> {
        @Override
        protected LogicalPlan rule(OrderBy orderBy) {
            LogicalPlan child = orderBy.child();

            if (child instanceof OrderBy childOrder) {
                // combine orders
                return new OrderBy(orderBy.source(), childOrder.child(), orderBy.order());
            } else if (child instanceof Project) {
                return pushDownPastProject(orderBy);
            }

            return orderBy;
        }
    }

    /**
     * Remove unused columns created in the plan, in fields inside eval or aggregations inside stats.
     */
    static class PruneColumns extends Rule<LogicalPlan, LogicalPlan> {

        @Override
        public LogicalPlan apply(LogicalPlan plan) {
            var used = new AttributeSet();
            // don't remove Evals without any Project/Aggregate (which might not occur as the last node in the plan)
            var seenProjection = new Holder<>(Boolean.FALSE);

            // start top-to-bottom
            // and track used references
            var pl = plan.transformDown(p -> {
                // skip nodes that simply pass the input through
                if (p instanceof Limit) {
                    return p;
                }

                // remember used
                boolean recheck;
                // analyze the unused items against dedicated 'producer' nodes such as Eval and Aggregate
                // perform a loop to retry checking if the current node is completely eliminated
                do {
                    recheck = false;
                    if (p instanceof Aggregate aggregate) {
                        var remaining = seenProjection.get() ? removeUnused(aggregate.aggregates(), used) : null;
                        // no aggregates, no need
                        if (remaining != null) {
                            if (remaining.isEmpty()) {
                                recheck = true;
                                p = aggregate.child();
                            } else {
                                p = new Aggregate(aggregate.source(), aggregate.child(), aggregate.groupings(), remaining);
                            }
                        }

                        seenProjection.set(Boolean.TRUE);
                    } else if (p instanceof Eval eval) {
                        var remaining = seenProjection.get() ? removeUnused(eval.fields(), used) : null;
                        // no fields, no eval
                        if (remaining != null) {
                            if (remaining.isEmpty()) {
                                p = eval.child();
                                recheck = true;
                            } else {
                                p = new Eval(eval.source(), eval.child(), remaining);
                            }
                        }
                    } else if (p instanceof Project) {
                        seenProjection.set(Boolean.TRUE);
                    }
                } while (recheck);

                used.addAll(p.references());

                // preserve the state before going to the next node
                return p;
            });

            return pl;
        }

        /**
         * Prunes attributes from the list not found in the given set.
         * Returns null if no changed occurred.
         */
        private static <N extends NamedExpression> List<N> removeUnused(List<N> named, AttributeSet used) {
            var clone = new ArrayList<>(named);
            var it = clone.listIterator(clone.size());

            // due to Eval, go in reverse
            while (it.hasPrevious()) {
                N prev = it.previous();
                if (used.contains(prev.toAttribute()) == false) {
                    it.remove();
                } else {
                    used.addAll(prev.references());
                }
            }
            return clone.size() != named.size() ? clone : null;
        }
    }

    static class PruneOrderByBeforeStats extends OptimizerRules.OptimizerRule<Aggregate> {

        @Override
        protected LogicalPlan rule(Aggregate agg) {
            OrderBy order = findPullableOrderBy(agg.child());

            LogicalPlan p = agg;
            if (order != null) {
                p = agg.transformDown(OrderBy.class, o -> o == order ? order.child() : o);
            }
            return p;
        }

        private static OrderBy findPullableOrderBy(LogicalPlan plan) {
            OrderBy pullable = null;
            if (plan instanceof OrderBy o) {
                pullable = o;
            } else if (plan instanceof Eval
                || plan instanceof Filter
                || plan instanceof Project
                || plan instanceof RegexExtract
                || plan instanceof Enrich) {
                    pullable = findPullableOrderBy(((UnaryPlan) plan).child());
                }
            return pullable;
        }

    }

    static class PruneRedundantSortClauses extends OptimizerRules.OptimizerRule<OrderBy> {

        @Override
        protected LogicalPlan rule(OrderBy plan) {
            var referencedAttributes = new ExpressionSet<Order>();
            var order = new ArrayList<Order>();
            for (Order o : plan.order()) {
                if (referencedAttributes.add(o)) {
                    order.add(o);
                }
            }

            return plan.order().size() == order.size() ? plan : new OrderBy(plan.source(), plan.child(), order);
        }
    }

    private static Project pushDownPastProject(UnaryPlan parent) {
        if (parent.child() instanceof Project project) {
            AttributeMap.Builder<Expression> aliasBuilder = AttributeMap.builder();
            project.forEachExpression(Alias.class, a -> aliasBuilder.put(a.toAttribute(), a.child()));
            var aliases = aliasBuilder.build();

            var expressionsWithResolvedAliases = (UnaryPlan) parent.transformExpressionsOnly(
                ReferenceAttribute.class,
                r -> aliases.resolve(r, r)
            );

            return project.replaceChild(expressionsWithResolvedAliases.replaceChild(project.child()));
        } else {
            throw new EsqlIllegalArgumentException("Expected child to be instance of Project");
        }
    }

    /**
     * Combine disjunctions on the same field into an In expression.
     * This rule looks for both simple equalities:
     * 1. a == 1 OR a == 2 becomes a IN (1, 2)
     * and combinations of In
     * 2. a == 1 OR a IN (2) becomes a IN (1, 2)
     * 3. a IN (1) OR a IN (2) becomes a IN (1, 2)
     *
     * This rule does NOT check for type compatibility as that phase has been
     * already be verified in the analyzer.
     */
    public static class CombineDisjunctionsToIn extends OptimizerRules.CombineDisjunctionsToIn {

        protected In createIn(Expression key, List<Expression> values, ZoneId zoneId) {
            return new In(key.source(), key, values);
        }

        protected Equals createEquals(Expression k, Set<Expression> v, ZoneId finalZoneId) {
            return new Equals(k.source(), k, v.iterator().next(), finalZoneId);
        }
    }

    static class ReplaceLimitAndSortAsTopN extends OptimizerRules.OptimizerRule<Limit> {

        @Override
        protected LogicalPlan rule(Limit plan) {
            LogicalPlan p = plan;
            if (plan.child() instanceof OrderBy o) {
                p = new TopN(plan.source(), o.child(), o.order(), plan.limit());
            }
            return p;
        }
    }

    /**
     * This adds an explicit TopN node to a plan that only has an OrderBy right before Lucene.
     * To date, the only known use case that "needs" this is a query of the form
     * from test
     * | sort emp_no
     * | mv_expand first_name
     * | rename first_name AS x
     * | where x LIKE "*a*"
     * | limit 15
     *
     * or
     *
     * from test
     * | sort emp_no
     * | mv_expand first_name
     * | sort first_name
     * | limit 15
     *
     * PushDownAndCombineLimits rule will copy the "limit 15" after "sort emp_no" if there is no filter on the expanded values
     * OR if there is no sort between "limit" and "mv_expand".
     * But, since this type of query has such a filter, the "sort emp_no" will have no limit when it reaches the current rule.
     */
    static class AddDefaultTopN extends ParameterizedOptimizerRule<LogicalPlan, LogicalOptimizerContext> {

        @Override
        protected LogicalPlan rule(LogicalPlan plan, LogicalOptimizerContext context) {
            if (plan instanceof UnaryPlan unary && unary.child() instanceof OrderBy order && order.child() instanceof EsRelation relation) {
                var limit = new Literal(plan.source(), context.configuration().resultTruncationMaxSize(), DataTypes.INTEGER);
                return unary.replaceChild(new TopN(plan.source(), relation, order.order(), limit));
            }
            return plan;
        }
    }

    public static class ReplaceRegexMatch extends OptimizerRules.ReplaceRegexMatch {

        protected Expression regexToEquals(RegexMatch<?> regexMatch, Literal literal) {
            return new Equals(regexMatch.source(), regexMatch.field(), literal);
        }
    }

    /**
     * Replace nested expressions inside an aggregate with synthetic eval (which end up being projected away by the aggregate).
     * stats sum(a + 1) by x % 2
     * becomes
     * eval `a + 1` = a + 1, `x % 2` = x % 2 | stats sum(`a+1`_ref) by `x % 2`_ref
     */
    static class ReplaceStatsNestedExpressionWithEval extends OptimizerRules.OptimizerRule<Aggregate> {

        @Override
        protected LogicalPlan rule(Aggregate aggregate) {
            List<Alias> evals = new ArrayList<>();
            Map<String, Attribute> evalNames = new HashMap<>();
            List<Expression> newGroupings = new ArrayList<>(aggregate.groupings());
            boolean groupingChanged = false;

            // start with the groupings since the aggs might duplicate it
            for (int i = 0, s = newGroupings.size(); i < s; i++) {
                Expression g = newGroupings.get(i);
                // move the alias into an eval and replace it with its attribute
                if (g instanceof Alias as) {
                    groupingChanged = true;
                    var attr = as.toAttribute();
                    evals.add(as);
                    evalNames.put(as.name(), attr);
                    newGroupings.set(i, attr);
                }
            }

            Holder<Boolean> aggsChanged = new Holder<>(false);
            List<? extends NamedExpression> aggs = aggregate.aggregates();
            List<NamedExpression> newAggs = new ArrayList<>(aggs.size());

            // map to track common expressions
            Map<Expression, Attribute> expToAttribute = new HashMap<>();
            for (Alias a : evals) {
                expToAttribute.put(a.child().canonical(), a.toAttribute());
            }

            int[] counter = new int[] { 0 };
            // for the aggs make sure to unwrap the agg function and check the existing groupings
            for (NamedExpression agg : aggs) {
                NamedExpression a = (NamedExpression) agg.transformDown(Alias.class, as -> {
                    // if the child is a nested expression
                    Expression child = as.child();

                    // shortcut for common scenario
                    if (child instanceof AggregateFunction af && af.field() instanceof Attribute) {
                        return as;
                    }

                    // check if the alias matches any from grouping otherwise unwrap it
                    Attribute ref = evalNames.get(as.name());
                    if (ref != null) {
                        aggsChanged.set(true);
                        return ref;
                    }

                    // 1. look for the aggregate function
                    var replaced = child.transformUp(AggregateFunction.class, af -> {
                        Expression result = af;

                        Expression field = af.field();
                        // 2. if the field is a nested expression (not attribute or literal), replace it
                        if (field instanceof Attribute == false && field.foldable() == false) {
                            // 3. create a new alias if one doesn't exist yet no reference
                            Attribute attr = expToAttribute.computeIfAbsent(field.canonical(), k -> {
                                Alias newAlias = new Alias(k.source(), syntheticName(k, af, counter[0]++), null, k, null, true);
                                evals.add(newAlias);
                                aggsChanged.set(true);
                                return newAlias.toAttribute();
                            });
                            // replace field with attribute
                            List<Expression> newChildren = new ArrayList<>(af.children());
                            newChildren.set(0, attr);
                            result = af.replaceChildren(newChildren);
                        }
                        return result;
                    });

                    return as.replaceChild(replaced);
                });

                newAggs.add(a);
            }

            if (evals.size() > 0) {
                var groupings = groupingChanged ? newGroupings : aggregate.groupings();
                var aggregates = aggsChanged.get() ? newAggs : aggregate.aggregates();

                var newEval = new Eval(aggregate.source(), aggregate.child(), evals);
                aggregate = new Aggregate(aggregate.source(), newEval, groupings, aggregates);
            }

            return aggregate;
        }

        static String syntheticName(Expression expression, AggregateFunction af, int counter) {
            return SubstituteSurrogates.temporaryName(expression, af, counter);
        }
    }

    /**
     * Replace nested expressions over aggregates with synthetic eval post the aggregation
     * stats a = sum(a) + min(b) by x
     * becomes
     * stats a1 = sum(a), a2 = min(b) by x | eval a = a1 + a2 | keep a, x
     *
     * Since the logic is very similar, this rule also handles duplicate aggregate functions to avoid duplicate compute
     * stats a = min(x), b = min(x), c = count(*), d = count() by g
     * becomes
     * stats a = min(x), c = count(*) by g | eval b = a, d = c | keep a, b, c, d, g
     */
    static class ReplaceStatsAggExpressionWithEval extends OptimizerRules.OptimizerRule<Aggregate> {
        ReplaceStatsAggExpressionWithEval() {
            super(TransformDirection.UP);
        }

        @Override
        protected LogicalPlan rule(Aggregate aggregate) {
            // build alias map
            AttributeMap<Expression> aliases = new AttributeMap<>();
            aggregate.forEachExpressionUp(Alias.class, a -> aliases.put(a.toAttribute(), a.child()));

            // break down each aggregate into AggregateFunction
            // preserve the projection at the end
            List<? extends NamedExpression> aggs = aggregate.aggregates();

            // root/naked aggs
            Map<AggregateFunction, Alias> rootAggs = Maps.newLinkedHashMapWithExpectedSize(aggs.size());
            // evals (original expression relying on multiple aggs)
            List<Alias> newEvals = new ArrayList<>();
            List<NamedExpression> newProjections = new ArrayList<>();
            // track the aggregate aggs (including grouping which is not an AggregateFunction)
            List<NamedExpression> newAggs = new ArrayList<>();

            Holder<Boolean> changed = new Holder<>(false);
            int[] counter = new int[] { 0 };

            for (NamedExpression agg : aggs) {
                if (agg instanceof Alias as) {
                    // if the child a nested expression
                    Expression child = as.child();

                    // common case - handle duplicates
                    if (child instanceof AggregateFunction af) {
                        AggregateFunction canonical = (AggregateFunction) af.canonical();
                        Expression field = canonical.field().transformUp(e -> aliases.resolve(e, e));
                        canonical = (AggregateFunction) canonical.replaceChildren(
                            CollectionUtils.combine(singleton(field), canonical.parameters())
                        );

                        Alias found = rootAggs.get(canonical);
                        // aggregate is new
                        if (found == null) {
                            rootAggs.put(canonical, as);
                            newAggs.add(as);
                            newProjections.add(as.toAttribute());
                        }
                        // agg already exists - preserve the current alias but point it to the existing agg
                        // thus don't add it to the list of aggs as we don't want duplicated compute
                        else {
                            changed.set(true);
                            newProjections.add(as.replaceChild(found.toAttribute()));
                        }
                    }
                    // nested expression over aggregate function - replace them with reference and move the expression into a
                    // follow-up eval
                    else {
                        Holder<Boolean> transformed = new Holder<>(false);
                        Expression aggExpression = child.transformUp(AggregateFunction.class, af -> {
                            transformed.set(true);
                            changed.set(true);

                            AggregateFunction canonical = (AggregateFunction) af.canonical();
                            Alias alias = rootAggs.get(canonical);
                            if (alias == null) {
                                // create synthetic alias ove the found agg function
                                alias = new Alias(
                                    af.source(),
                                    syntheticName(canonical, child, counter[0]++),
                                    as.qualifier(),
                                    canonical,
                                    null,
                                    true
                                );
                                // and remember it to remove duplicates
                                rootAggs.put(canonical, alias);
                                // add it to the list of aggregates and continue
                                newAggs.add(alias);
                            }
                            // (even when found) return a reference to it
                            return alias.toAttribute();
                        });

                        Alias alias = as;
                        if (transformed.get()) {
                            // if at least a change occurred, update the alias and add it to the eval
                            alias = as.replaceChild(aggExpression);
                            newEvals.add(alias);
                        }
                        // aliased grouping
                        else {
                            newAggs.add(alias);
                        }

                        newProjections.add(alias.toAttribute());
                    }
                }
                // not an alias (e.g. grouping field)
                else {
                    newAggs.add(agg);
                    newProjections.add(agg.toAttribute());
                }
            }

            LogicalPlan plan = aggregate;
            if (changed.get()) {
                Source source = aggregate.source();
                plan = new Aggregate(source, aggregate.child(), aggregate.groupings(), newAggs);
                if (newEvals.size() > 0) {
                    plan = new Eval(source, plan, newEvals);
                }
                // preserve initial projection
                plan = new Project(source, plan, newProjections);
            }

            return plan;
        }

        static String syntheticName(Expression expression, Expression af, int counter) {
            return SubstituteSurrogates.temporaryName(expression, af, counter);
        }
    }

    /**
     * Replace aliasing evals (eval x=a) with a projection which can be further combined / simplified.
     * The rule gets applied only if there's another project (Project/Stats) above it.
     *
     * Needs to take into account shadowing of potentially intermediate fields:
     * eval x = a + 1, y = x, z = y + 1, y = z, w = y + 1
     * The output should be
     * eval x = a + 1, z = a + 1 + 1, w = a + 1 + 1
     * project x, z, z as y, w
     */
    static class ReplaceAliasingEvalWithProject extends Rule<LogicalPlan, LogicalPlan> {

        @Override
        public LogicalPlan apply(LogicalPlan logicalPlan) {
            Holder<Boolean> enabled = new Holder<>(false);

            return logicalPlan.transformDown(p -> {
                // found projection, turn enable flag on
                if (p instanceof Aggregate || p instanceof Project) {
                    enabled.set(true);
                } else if (enabled.get() && p instanceof Eval eval) {
                    p = rule(eval);
                }

                return p;
            });
        }

        private LogicalPlan rule(Eval eval) {
            LogicalPlan plan = eval;

            // holds simple aliases such as b = a, c = b, d = c
            AttributeMap<Expression> basicAliases = new AttributeMap<>();
            // same as above but keeps the original expression
            AttributeMap<NamedExpression> basicAliasSources = new AttributeMap<>();

            List<Alias> keptFields = new ArrayList<>();

            var fields = eval.fields();
            for (int i = 0, size = fields.size(); i < size; i++) {
                Alias field = fields.get(i);
                Expression child = field.child();
                var attribute = field.toAttribute();
                // put the aliases in a separate map to separate the underlying resolve from other aliases
                if (child instanceof Attribute) {
                    basicAliases.put(attribute, child);
                    basicAliasSources.put(attribute, field);
                } else {
                    // be lazy and start replacing name aliases only if needed
                    if (basicAliases.size() > 0) {
                        // update the child through the field
                        field = (Alias) field.transformUp(e -> basicAliases.resolve(e, e));
                    }
                    keptFields.add(field);
                }
            }

            // at least one alias encountered, move it into a project
            if (basicAliases.size() > 0) {
                // preserve the eval output (takes care of shadowing and order) but replace the basic aliases
                List<NamedExpression> projections = new ArrayList<>(eval.output());
                // replace the removed aliases with their initial definition - however use the output to preserve the shadowing
                for (int i = projections.size() - 1; i >= 0; i--) {
                    NamedExpression project = projections.get(i);
                    projections.set(i, basicAliasSources.getOrDefault(project, project));
                }

                LogicalPlan child = eval.child();
                if (keptFields.size() > 0) {
                    // replace the eval with just the kept fields
                    child = new Eval(eval.source(), eval.child(), keptFields);
                }
                // put the projection in place
                plan = new Project(eval.source(), child, projections);
            }

            return plan;
        }
    }

    private abstract static class ParameterizedOptimizerRule<SubPlan extends LogicalPlan, P> extends ParameterizedRule<
        SubPlan,
        LogicalPlan,
        P> {

        public final LogicalPlan apply(LogicalPlan plan, P context) {
            return plan.transformDown(typeToken(), t -> rule(t, context));
        }

        protected abstract LogicalPlan rule(SubPlan plan, P context);
    }

    /**
     * Normalize aggregation functions by:
     * 1. replaces reference to field attributes with their source
     * 2. in case of Count, aligns the various forms (Count(1), Count(0), Count(), Count(*)) to Count(*)
     */
    // TODO waiting on https://github.com/elastic/elasticsearch/issues/100634
    static class NormalizeAggregate extends Rule<LogicalPlan, LogicalPlan> {

        @Override
        public LogicalPlan apply(LogicalPlan plan) {
            AttributeMap<Expression> aliases = new AttributeMap<>();

            // traverse the tree bottom-up
            // 1. if it's Aggregate, normalize the aggregates
            // regardless, collect the attributes but only if they refer to an attribute or literal
            plan = plan.transformUp(p -> {
                if (p instanceof Aggregate agg) {
                    p = normalize(agg, aliases);
                }
                p.forEachExpression(Alias.class, a -> {
                    var child = a.child();
                    if (child.foldable() || child instanceof NamedExpression) {
                        aliases.putIfAbsent(a.toAttribute(), child);
                    }
                });

                return p;
            });
            return plan;
        }

        private static LogicalPlan normalize(Aggregate aggregate, AttributeMap<Expression> aliases) {
            var aggs = aggregate.aggregates();
            List<NamedExpression> newAggs = new ArrayList<>(aggs.size());
            final Holder<Boolean> changed = new Holder<>(false);

            for (NamedExpression agg : aggs) {
                var newAgg = (NamedExpression) agg.transformDown(AggregateFunction.class, af -> {
                    // replace field reference
                    if (af.field() instanceof NamedExpression ne) {
                        Attribute attr = ne.toAttribute();
                        var resolved = aliases.resolve(attr, attr);
                        if (resolved != attr) {
                            changed.set(true);
                            var newChildren = CollectionUtils.combine(Collections.singletonList(resolved), af.parameters());
                            // update the reference so Count can pick it up
                            af = (AggregateFunction) af.replaceChildren(newChildren);
                        }
                    }
                    // handle Count(*)
                    if (af instanceof Count count) {
                        var field = af.field();
                        if (field.foldable()) {
                            var fold = field.fold();
                            if (fold != null && StringUtils.WILDCARD.equals(fold) == false) {
                                changed.set(true);
                                var source = count.source();
                                af = new Count(source, new Literal(source, StringUtils.WILDCARD, DataTypes.KEYWORD));
                            }
                        }
                    }
                    return af;
                });
                newAggs.add(newAgg);
            }
            return changed.get() ? new Aggregate(aggregate.source(), aggregate.child(), aggregate.groupings(), newAggs) : aggregate;
        }
    }

<<<<<<< HEAD
    /**
     * Fold the arms of {@code CASE} statements.
     * <pre>{@code
     * EVAL c=CASE(true, foo, bar)
     * }</pre>
     * becomes
     * <pre>{@code
     * EVAL c=foo
     * }</pre>
     */
    static class PartiallyFoldCase extends OptimizerRules.OptimizerRule<Eval> {
        PartiallyFoldCase() {
            super(UP);
        }

        @Override
        protected LogicalPlan rule(Eval plan) {
            return plan.transformExpressionsOnly(Case.class, Case::partiallyFold);
=======
    public static class FoldNull extends OptimizerRules.FoldNull {

        @Override
        protected Expression tryReplaceIsNullIsNotNull(Expression e) {
            return e;
        }
    }

    public static class PropagateNullable extends OptimizerRules.PropagateNullable {

        protected Expression nullify(Expression exp, Expression nullExp) {
            if (exp instanceof Coalesce) {
                List<Expression> newChildren = new ArrayList<>(exp.children());
                newChildren.removeIf(e -> e.semanticEquals(nullExp));
                if (newChildren.size() != exp.children().size() && newChildren.size() > 0) { // coalesce needs at least one input
                    return exp.replaceChildren(newChildren);
                }
            }
            return Literal.of(exp, null);
>>>>>>> 5f81c1bb
        }
    }
}<|MERGE_RESOLUTION|>--- conflicted
+++ resolved
@@ -17,11 +17,8 @@
 import org.elasticsearch.xpack.esql.evaluator.predicate.operator.comparison.Equals;
 import org.elasticsearch.xpack.esql.expression.SurrogateExpression;
 import org.elasticsearch.xpack.esql.expression.function.aggregate.Count;
-<<<<<<< HEAD
 import org.elasticsearch.xpack.esql.expression.function.scalar.conditional.Case;
-=======
 import org.elasticsearch.xpack.esql.expression.function.scalar.nulls.Coalesce;
->>>>>>> 5f81c1bb
 import org.elasticsearch.xpack.esql.expression.predicate.operator.comparison.In;
 import org.elasticsearch.xpack.esql.plan.logical.Enrich;
 import org.elasticsearch.xpack.esql.plan.logical.Eval;
@@ -125,6 +122,7 @@
             new SplitInWithFoldableValue(),
             new PropagateEvalFoldables(),
             new ConstantFolding(),
+            new PartiallyFoldCase(),
             // boolean
             new BooleanSimplification(),
             new LiteralsOnTheRight(),
@@ -146,8 +144,7 @@
             new PushDownEnrich(),
             new PushDownAndCombineOrderBy(),
             new PruneOrderByBeforeStats(),
-            new PruneRedundantSortClauses(),
-            new PartiallyFoldCase()
+            new PruneRedundantSortClauses()
         );
     }
 
@@ -1591,7 +1588,26 @@
         }
     }
 
-<<<<<<< HEAD
+    public static class FoldNull extends OptimizerRules.FoldNull {
+        @Override
+        protected Expression tryReplaceIsNullIsNotNull(Expression e) {
+            return e;
+        }
+    }
+
+    public static class PropagateNullable extends OptimizerRules.PropagateNullable {
+        protected Expression nullify(Expression exp, Expression nullExp) {
+            if (exp instanceof Coalesce) {
+                List<Expression> newChildren = new ArrayList<>(exp.children());
+                newChildren.removeIf(e -> e.semanticEquals(nullExp));
+                if (newChildren.size() != exp.children().size() && newChildren.size() > 0) { // coalesce needs at least one input
+                    return exp.replaceChildren(newChildren);
+                }
+            }
+            return Literal.of(exp, null);
+        }
+    }
+
     /**
      * Fold the arms of {@code CASE} statements.
      * <pre>{@code
@@ -1602,35 +1618,14 @@
      * EVAL c=foo
      * }</pre>
      */
-    static class PartiallyFoldCase extends OptimizerRules.OptimizerRule<Eval> {
+    static class PartiallyFoldCase extends OptimizerRules.OptimizerExpressionRule<Case> {
         PartiallyFoldCase() {
             super(UP);
         }
 
         @Override
-        protected LogicalPlan rule(Eval plan) {
-            return plan.transformExpressionsOnly(Case.class, Case::partiallyFold);
-=======
-    public static class FoldNull extends OptimizerRules.FoldNull {
-
-        @Override
-        protected Expression tryReplaceIsNullIsNotNull(Expression e) {
-            return e;
-        }
-    }
-
-    public static class PropagateNullable extends OptimizerRules.PropagateNullable {
-
-        protected Expression nullify(Expression exp, Expression nullExp) {
-            if (exp instanceof Coalesce) {
-                List<Expression> newChildren = new ArrayList<>(exp.children());
-                newChildren.removeIf(e -> e.semanticEquals(nullExp));
-                if (newChildren.size() != exp.children().size() && newChildren.size() > 0) { // coalesce needs at least one input
-                    return exp.replaceChildren(newChildren);
-                }
-            }
-            return Literal.of(exp, null);
->>>>>>> 5f81c1bb
+        protected Expression rule(Case c) {
+            return c.partiallyFold();
         }
     }
 }