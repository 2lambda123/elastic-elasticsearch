--- conflicted
+++ resolved
@@ -91,12 +91,6 @@
 
     @Override
     public ExpressionEvaluator.Factory toEvaluator(Function<Expression, ExpressionEvaluator.Factory> toEvaluator) {
-<<<<<<< HEAD
-        var strEval = toEvaluator.apply(str);
-        var prefixEval = toEvaluator.apply(prefix);
-        return dvrCtx -> new StartsWithEvaluator(source(), strEval.get(dvrCtx), prefixEval.get(dvrCtx), dvrCtx);
-=======
-        return new StartsWithEvaluator.Factory(toEvaluator.apply(str), toEvaluator.apply(prefix));
->>>>>>> 94e510e5
+        return new StartsWithEvaluator.Factory(source(), toEvaluator.apply(str), toEvaluator.apply(prefix));
     }
 }