/*
 * Copyright Elasticsearch B.V. and/or licensed to Elasticsearch B.V. under one
 * or more contributor license agreements. Licensed under the Elastic License
 * 2.0; you may not use this file except in compliance with the Elastic License
 * 2.0.
 */

package org.elasticsearch.xpack.esql.expression.function.scalar.string;

import org.apache.lucene.util.BytesRef;
import org.apache.lucene.util.UnicodeUtil;
import org.elasticsearch.compute.ann.Evaluator;
import org.elasticsearch.compute.ann.Fixed;
import org.elasticsearch.compute.operator.EvalOperator.ExpressionEvaluator;
import org.elasticsearch.xpack.esql.expression.function.Example;
import org.elasticsearch.xpack.esql.expression.function.FunctionInfo;
import org.elasticsearch.xpack.esql.expression.function.Param;
import org.elasticsearch.xpack.esql.expression.function.scalar.EsqlScalarFunction;
import org.elasticsearch.xpack.ql.expression.Expression;
import org.elasticsearch.xpack.ql.tree.NodeInfo;
import org.elasticsearch.xpack.ql.tree.Source;
import org.elasticsearch.xpack.ql.type.DataType;
import org.elasticsearch.xpack.ql.type.DataTypes;

import java.util.Arrays;
import java.util.List;
import java.util.function.Function;

import static org.elasticsearch.xpack.ql.expression.TypeResolutions.ParamOrdinal.FIRST;
import static org.elasticsearch.xpack.ql.expression.TypeResolutions.ParamOrdinal.SECOND;
import static org.elasticsearch.xpack.ql.expression.TypeResolutions.isInteger;
import static org.elasticsearch.xpack.ql.expression.TypeResolutions.isString;

/**
 * {code left(foo, len)} is an alias to {code substring(foo, 0, len)}
 */
public class Left extends EsqlScalarFunction {

    private final Source source;

    private final Expression str;

    private final Expression length;

    @FunctionInfo(
        returnType = "keyword",
        description = "Returns the substring that extracts 'length' chars from 'str' starting from the left.",
        examples = { @Example(file = "string", tag = "left") }
    )
    public Left(
        Source source,
<<<<<<< HEAD
        @Param(name = "string", type = { "keyword", "text" }) Expression str,
        @Param(name = "length", type = { "integer" }) Expression length
=======
        @Param(name = "str", type = { "keyword", "text" }, description = "The string from which to return a substring.") Expression str,
        @Param(name = "length", type = { "integer" }, description = "The number of characters to return.") Expression length
>>>>>>> d5565b61
    ) {
        super(source, Arrays.asList(str, length));
        this.source = source;
        this.str = str;
        this.length = length;
    }

    @Evaluator
    static BytesRef process(
        @Fixed(includeInToString = false, build = true) BytesRef out,
        @Fixed(includeInToString = false, build = true) UnicodeUtil.UTF8CodePoint cp,
        BytesRef str,
        int length
    ) {
        out.bytes = str.bytes;
        out.offset = str.offset;
        out.length = str.length;
        int curLenStart = 0;
        for (int i = 0; i < length && curLenStart < out.length; i++, curLenStart += cp.numBytes) {
            UnicodeUtil.codePointAt(out.bytes, out.offset + curLenStart, cp);
        }
        out.length = Math.min(curLenStart, out.length);
        return out;
    }

    @Override
    public ExpressionEvaluator.Factory toEvaluator(Function<Expression, ExpressionEvaluator.Factory> toEvaluator) {
        return new LeftEvaluator.Factory(
            source,
            context -> new BytesRef(),
            context -> new UnicodeUtil.UTF8CodePoint(),
            toEvaluator.apply(str),
            toEvaluator.apply(length)
        );
    }

    @Override
    public Expression replaceChildren(List<Expression> newChildren) {
        return new Left(source(), newChildren.get(0), newChildren.get(1));
    }

    @Override
    protected NodeInfo<? extends Expression> info() {
        return NodeInfo.create(this, Left::new, str, length);
    }

    @Override
    public DataType dataType() {
        return DataTypes.KEYWORD;
    }

    @Override
    protected TypeResolution resolveType() {
        if (childrenResolved() == false) {
            return new TypeResolution("Unresolved children");
        }

        TypeResolution resolution = isString(str, sourceText(), FIRST);
        if (resolution.unresolved()) {
            return resolution;
        }

        resolution = isInteger(length, sourceText(), SECOND);
        if (resolution.unresolved()) {
            return resolution;
        }

        return TypeResolution.TYPE_RESOLVED;
    }

    @Override
    public boolean foldable() {
        return str.foldable() && length.foldable();
    }
}<|MERGE_RESOLUTION|>--- conflicted
+++ resolved
@@ -44,18 +44,13 @@
 
     @FunctionInfo(
         returnType = "keyword",
-        description = "Returns the substring that extracts 'length' chars from 'str' starting from the left.",
+        description = "Returns the substring that extracts 'length' chars from 'string' starting from the left.",
         examples = { @Example(file = "string", tag = "left") }
     )
     public Left(
         Source source,
-<<<<<<< HEAD
-        @Param(name = "string", type = { "keyword", "text" }) Expression str,
-        @Param(name = "length", type = { "integer" }) Expression length
-=======
-        @Param(name = "str", type = { "keyword", "text" }, description = "The string from which to return a substring.") Expression str,
+        @Param(name = "string", type = { "keyword", "text" }, description = "The string from which to return a substring.") Expression str,
         @Param(name = "length", type = { "integer" }, description = "The number of characters to return.") Expression length
->>>>>>> d5565b61
     ) {
         super(source, Arrays.asList(str, length));
         this.source = source;
