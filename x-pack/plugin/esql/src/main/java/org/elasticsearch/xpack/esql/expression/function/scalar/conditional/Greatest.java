/*
 * Copyright Elasticsearch B.V. and/or licensed to Elasticsearch B.V. under one
 * or more contributor license agreements. Licensed under the Elastic License
 * 2.0; you may not use this file except in compliance with the Elastic License
 * 2.0.
 */

package org.elasticsearch.xpack.esql.expression.function.scalar.conditional;

import org.apache.lucene.util.BytesRef;
import org.elasticsearch.compute.ann.Evaluator;
import org.elasticsearch.compute.operator.EvalOperator.ExpressionEvaluator;
import org.elasticsearch.xpack.esql.EsqlIllegalArgumentException;
import org.elasticsearch.xpack.esql.evaluator.mapper.EvaluatorMapper;
import org.elasticsearch.xpack.esql.expression.function.Param;
import org.elasticsearch.xpack.esql.expression.function.scalar.multivalue.MvMax;
import org.elasticsearch.xpack.ql.expression.Expression;
import org.elasticsearch.xpack.ql.expression.Expressions;
import org.elasticsearch.xpack.ql.expression.TypeResolutions;
import org.elasticsearch.xpack.ql.expression.function.OptionalArgument;
import org.elasticsearch.xpack.ql.expression.function.scalar.ScalarFunction;
import org.elasticsearch.xpack.ql.expression.gen.script.ScriptTemplate;
import org.elasticsearch.xpack.ql.tree.NodeInfo;
import org.elasticsearch.xpack.ql.tree.Source;
import org.elasticsearch.xpack.ql.type.DataType;
import org.elasticsearch.xpack.ql.type.DataTypes;

import java.util.List;
import java.util.function.Function;
import java.util.stream.Stream;

import static org.elasticsearch.xpack.ql.type.DataTypes.NULL;

/**
 * Returns the maximum value of multiple columns.
 */
public class Greatest extends ScalarFunction implements EvaluatorMapper, OptionalArgument {
    private DataType dataType;

    public Greatest(
        Source source,
        @Param(name = "first", type = { "integer", "long", "double", "boolean", "keyword", "text", "ip", "version" }) Expression first,
        @Param(name = "rest", type = { "integer", "long", "double", "boolean", "keyword", "text", "ip", "version" }) List<Expression> rest
    ) {
        super(source, Stream.concat(Stream.of(first), rest.stream()).toList());
    }

    @Override
    public DataType dataType() {
        if (dataType == null) {
            resolveType();
        }
        return dataType;
    }

    @Override
    protected TypeResolution resolveType() {
        if (childrenResolved() == false) {
            return new TypeResolution("Unresolved children");
        }

        for (int position = 0; position < children().size(); position++) {
            Expression child = children().get(position);
            if (dataType == null || dataType == NULL) {
                dataType = child.dataType();
                continue;
            }
            TypeResolution resolution = TypeResolutions.isType(
                child,
                t -> t == dataType,
                sourceText(),
                TypeResolutions.ParamOrdinal.fromIndex(position),
                dataType.typeName()
            );
            if (resolution.unresolved()) {
                return resolution;
            }
        }
        return TypeResolution.TYPE_RESOLVED;
    }

    @Override
    public ScriptTemplate asScript() {
        throw new UnsupportedOperationException();
    }

    @Override
    public Expression replaceChildren(List<Expression> newChildren) {
        return new Greatest(source(), newChildren.get(0), newChildren.subList(1, newChildren.size()));
    }

    @Override
    protected NodeInfo<? extends Expression> info() {
        return NodeInfo.create(this, Greatest::new, children().get(0), children().subList(1, children().size()));
    }

    @Override
    public boolean foldable() {
        return Expressions.foldable(children());
    }

    @Override
    public Object fold() {
        return EvaluatorMapper.super.fold();
    }

    @Override
    public ExpressionEvaluator.Factory toEvaluator(Function<Expression, ExpressionEvaluator.Factory> toEvaluator) {
        ExpressionEvaluator.Factory[] factories = children().stream()
            .map(e -> toEvaluator.apply(new MvMax(e.source(), e)))
            .toArray(ExpressionEvaluator.Factory[]::new);
        if (dataType == DataTypes.BOOLEAN) {
<<<<<<< HEAD
            return dvrCtx -> new GreatestBooleanEvaluator(
                source(),
                suppliers.stream()
                    .map(es -> es.get(dvrCtx))
                    .map(ev -> new MvMaxBooleanEvaluator(ev, dvrCtx))
                    .toArray(EvalOperator.ExpressionEvaluator[]::new),
                dvrCtx
            );
        }
        if (dataType == DataTypes.DOUBLE) {
            return dvrCtx -> new GreatestDoubleEvaluator(
                source(),
                suppliers.stream()
                    .map(es -> es.get(dvrCtx))
                    .map(ev -> new MvMaxDoubleEvaluator(ev, dvrCtx))
                    .toArray(EvalOperator.ExpressionEvaluator[]::new),
                dvrCtx
            );
        }
        if (dataType == DataTypes.INTEGER) {
            return dvrCtx -> new GreatestIntEvaluator(
                source(),
                suppliers.stream()
                    .map(es -> es.get(dvrCtx))
                    .map(ev -> new MvMaxIntEvaluator(ev, dvrCtx))
                    .toArray(EvalOperator.ExpressionEvaluator[]::new),
                dvrCtx
            );
        }
        if (dataType == DataTypes.LONG) {
            return dvrCtx -> new GreatestLongEvaluator(
                source(),
                suppliers.stream()
                    .map(es -> es.get(dvrCtx))
                    .map(ev -> new MvMaxLongEvaluator(ev, dvrCtx))
                    .toArray(EvalOperator.ExpressionEvaluator[]::new),
                dvrCtx
            );
=======
            return new GreatestBooleanEvaluator.Factory(factories);
        }
        if (dataType == DataTypes.DOUBLE) {
            return new GreatestDoubleEvaluator.Factory(factories);
        }
        if (dataType == DataTypes.INTEGER) {
            return new GreatestIntEvaluator.Factory(factories);
        }
        if (dataType == DataTypes.LONG) {
            return new GreatestLongEvaluator.Factory(factories);
>>>>>>> 94e510e5
        }
        if (dataType == DataTypes.KEYWORD
            || dataType == DataTypes.TEXT
            || dataType == DataTypes.IP
            || dataType == DataTypes.VERSION
            || dataType == DataTypes.UNSUPPORTED) {

<<<<<<< HEAD
            return dvrCtx -> new GreatestBytesRefEvaluator(
                source(),
                suppliers.stream()
                    .map(es -> es.get(dvrCtx))
                    .map(ev -> new MvMaxBytesRefEvaluator(ev, dvrCtx))
                    .toArray(EvalOperator.ExpressionEvaluator[]::new),
                dvrCtx
            );
=======
            return new GreatestBytesRefEvaluator.Factory(factories);
>>>>>>> 94e510e5
        }
        throw EsqlIllegalArgumentException.illegalDataType(dataType);
    }

    @Evaluator(extraName = "Boolean")
    static boolean process(boolean[] values) {
        for (boolean v : values) {
            if (v) {
                return true;
            }
        }
        return false;
    }

    @Evaluator(extraName = "BytesRef")
    static BytesRef process(BytesRef[] values) {
        BytesRef max = values[0];
        for (int i = 1; i < values.length; i++) {
            max = max.compareTo(values[i]) > 0 ? max : values[i];
        }
        return max;
    }

    @Evaluator(extraName = "Int")
    static int process(int[] values) {
        int max = values[0];
        for (int i = 1; i < values.length; i++) {
            max = Math.max(max, values[i]);
        }
        return max;
    }

    @Evaluator(extraName = "Long")
    static long process(long[] values) {
        long max = values[0];
        for (int i = 1; i < values.length; i++) {
            max = Math.max(max, values[i]);
        }
        return max;
    }

    @Evaluator(extraName = "Double")
    static double process(double[] values) {
        double max = values[0];
        for (int i = 1; i < values.length; i++) {
            max = Math.max(max, values[i]);
        }
        return max;
    }

    // TODO unsigned long
}<|MERGE_RESOLUTION|>--- conflicted
+++ resolved
@@ -110,57 +110,16 @@
             .map(e -> toEvaluator.apply(new MvMax(e.source(), e)))
             .toArray(ExpressionEvaluator.Factory[]::new);
         if (dataType == DataTypes.BOOLEAN) {
-<<<<<<< HEAD
-            return dvrCtx -> new GreatestBooleanEvaluator(
-                source(),
-                suppliers.stream()
-                    .map(es -> es.get(dvrCtx))
-                    .map(ev -> new MvMaxBooleanEvaluator(ev, dvrCtx))
-                    .toArray(EvalOperator.ExpressionEvaluator[]::new),
-                dvrCtx
-            );
+            return new GreatestBooleanEvaluator.Factory(source(), factories);
         }
         if (dataType == DataTypes.DOUBLE) {
-            return dvrCtx -> new GreatestDoubleEvaluator(
-                source(),
-                suppliers.stream()
-                    .map(es -> es.get(dvrCtx))
-                    .map(ev -> new MvMaxDoubleEvaluator(ev, dvrCtx))
-                    .toArray(EvalOperator.ExpressionEvaluator[]::new),
-                dvrCtx
-            );
+            return new GreatestDoubleEvaluator.Factory(source(), factories);
         }
         if (dataType == DataTypes.INTEGER) {
-            return dvrCtx -> new GreatestIntEvaluator(
-                source(),
-                suppliers.stream()
-                    .map(es -> es.get(dvrCtx))
-                    .map(ev -> new MvMaxIntEvaluator(ev, dvrCtx))
-                    .toArray(EvalOperator.ExpressionEvaluator[]::new),
-                dvrCtx
-            );
+            return new GreatestIntEvaluator.Factory(source(), factories);
         }
         if (dataType == DataTypes.LONG) {
-            return dvrCtx -> new GreatestLongEvaluator(
-                source(),
-                suppliers.stream()
-                    .map(es -> es.get(dvrCtx))
-                    .map(ev -> new MvMaxLongEvaluator(ev, dvrCtx))
-                    .toArray(EvalOperator.ExpressionEvaluator[]::new),
-                dvrCtx
-            );
-=======
-            return new GreatestBooleanEvaluator.Factory(factories);
-        }
-        if (dataType == DataTypes.DOUBLE) {
-            return new GreatestDoubleEvaluator.Factory(factories);
-        }
-        if (dataType == DataTypes.INTEGER) {
-            return new GreatestIntEvaluator.Factory(factories);
-        }
-        if (dataType == DataTypes.LONG) {
-            return new GreatestLongEvaluator.Factory(factories);
->>>>>>> 94e510e5
+            return new GreatestLongEvaluator.Factory(source(), factories);
         }
         if (dataType == DataTypes.KEYWORD
             || dataType == DataTypes.TEXT
@@ -168,18 +127,7 @@
             || dataType == DataTypes.VERSION
             || dataType == DataTypes.UNSUPPORTED) {
 
-<<<<<<< HEAD
-            return dvrCtx -> new GreatestBytesRefEvaluator(
-                source(),
-                suppliers.stream()
-                    .map(es -> es.get(dvrCtx))
-                    .map(ev -> new MvMaxBytesRefEvaluator(ev, dvrCtx))
-                    .toArray(EvalOperator.ExpressionEvaluator[]::new),
-                dvrCtx
-            );
-=======
-            return new GreatestBytesRefEvaluator.Factory(factories);
->>>>>>> 94e510e5
+            return new GreatestBytesRefEvaluator.Factory(source(), factories);
         }
         throw EsqlIllegalArgumentException.illegalDataType(dataType);
     }
