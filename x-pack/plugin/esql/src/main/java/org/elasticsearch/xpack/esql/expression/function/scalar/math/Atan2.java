--- conflicted
+++ resolved
@@ -85,15 +85,9 @@
 
     @Override
     public ExpressionEvaluator.Factory toEvaluator(Function<Expression, ExpressionEvaluator.Factory> toEvaluator) {
-<<<<<<< HEAD
         var yEval = Cast.cast(source(), y.dataType(), DataTypes.DOUBLE, toEvaluator.apply(y));
         var xEval = Cast.cast(source(), x.dataType(), DataTypes.DOUBLE, toEvaluator.apply(x));
-        return dvrCtx -> new Atan2Evaluator(source(), yEval.get(dvrCtx), xEval.get(dvrCtx), dvrCtx);
-=======
-        var yEval = Cast.cast(y.dataType(), DataTypes.DOUBLE, toEvaluator.apply(y));
-        var xEval = Cast.cast(x.dataType(), DataTypes.DOUBLE, toEvaluator.apply(x));
-        return new Atan2Evaluator.Factory(yEval, xEval);
->>>>>>> 94e510e5
+        return new Atan2Evaluator.Factory(source(), yEval, xEval);
     }
 
     @Override
