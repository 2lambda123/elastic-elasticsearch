--- conflicted
+++ resolved
@@ -143,13 +143,9 @@
                 def(LTrim.class, LTrim::new, "ltrim"),
                 def(RTrim.class, RTrim::new, "rtrim"),
                 def(Trim.class, Trim::new, "trim"),
-<<<<<<< HEAD
                 def(StartsWith.class, StartsWith::new, "starts_with"),
-                def(Replace.class, Replace::new, "replace") },
-=======
-                def(Left.class, Left::new, "left"),
-                def(StartsWith.class, StartsWith::new, "starts_with") },
->>>>>>> 97ebcea5
+                def(Replace.class, Replace::new, "replace"),
+                def(Left.class, Left::new, "left") },
             // date
             new FunctionDefinition[] {
                 def(DateExtract.class, DateExtract::new, "date_extract"),
