--- conflicted
+++ resolved
@@ -36,11 +36,7 @@
 /**
  * Function returning the first non-null value.
  */
-<<<<<<< HEAD
-public class Coalesce extends ScalarFunction implements Mappable, OptionalArgument {
-=======
-public class Coalesce extends ScalarFunction implements EvaluatorMapper {
->>>>>>> 366a9a2c
+public class Coalesce extends ScalarFunction implements EvaluatorMapper, OptionalArgument {
     private DataType dataType;
 
     public Coalesce(Source source, Expression first, List<Expression> rest) {
