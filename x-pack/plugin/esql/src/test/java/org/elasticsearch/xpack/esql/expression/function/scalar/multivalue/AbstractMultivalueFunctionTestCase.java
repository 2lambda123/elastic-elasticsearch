--- conflicted
+++ resolved
@@ -119,15 +119,9 @@
     ) {
         cases.add(
             new TestCaseSupplier(
-<<<<<<< HEAD
                 name + "(empty string)",
-                () -> new TestCase(
-                    List.of(new TypedData(List.of(new BytesRef("")), DataTypes.KEYWORD, "field")),
-=======
-                name + "(\"\")",
                 () -> new TestCaseSupplier.TestCase(
                     List.of(new TestCaseSupplier.TypedData(List.of(new BytesRef("")), DataTypes.KEYWORD, "field")),
->>>>>>> b3646595
                     evaluatorName + "[field=Attribute[channel=0]]",
                     expectedDataType,
                     matcher.apply(1, Stream.of(new BytesRef("")))
