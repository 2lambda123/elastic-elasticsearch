--- conflicted
+++ resolved
@@ -44,11 +44,8 @@
 import org.elasticsearch.xpack.esql.session.EsqlConfiguration;
 import org.elasticsearch.xpack.esql.stats.Metrics;
 import org.elasticsearch.xpack.esql.stats.SearchStats;
-<<<<<<< HEAD
-=======
 import org.elasticsearch.xpack.esql.type.EsqlDataTypes;
 import org.elasticsearch.xpack.ql.expression.Alias;
->>>>>>> a72524a9
 import org.elasticsearch.xpack.ql.expression.Expressions;
 import org.elasticsearch.xpack.ql.expression.predicate.operator.comparison.BinaryComparisonProcessor;
 import org.elasticsearch.xpack.ql.index.EsIndex;
@@ -94,6 +91,7 @@
     private PhysicalPlanOptimizer physicalPlanOptimizer;
     private Mapper mapper;
     private Map<String, EsField> mapping;
+    private int allFieldRowSize;
 
     private final EsqlConfiguration config;
     private final SearchStats IS_SV_STATS = new TestSearchStats() {
@@ -122,8 +120,22 @@
     @Before
     public void init() {
         parser = new EsqlParser();
-        mapper = new Mapper(new EsqlFunctionRegistry());
-        logicalOptimizer = new LogicalPlanOptimizer();
+
+        mapping = loadMapping("mapping-basic.json");
+        var allFieldRowSize = mapping.values()
+            .stream()
+            .mapToInt(
+                f -> (EstimatesRowSize.estimateSize(EsqlDataTypes.widenSmallNumericTypes(f.getDataType())) + f.getProperties()
+                    .values()
+                    .stream()
+                    // check one more level since the mapping contains TEXT fields with KEYWORD multi-fields
+                    .mapToInt(x -> EstimatesRowSize.estimateSize(EsqlDataTypes.widenSmallNumericTypes(x.getDataType())))
+                    .sum())
+            )
+            .sum();
+        EsIndex test = new EsIndex("test", mapping);
+        IndexResolution getIndexResult = IndexResolution.valid(test);
+        logicalOptimizer = new LogicalPlanOptimizer(new LogicalOptimizerContext(EsqlTestUtils.TEST_CFG));
         physicalPlanOptimizer = new PhysicalPlanOptimizer(new PhysicalOptimizerContext(config));
 
         basicMappingAnalyzer = basicMappingAnalyzer();
@@ -134,13 +146,6 @@
         mapping = loadMapping("mapping-basic.json");
         EsIndex test = new EsIndex("test", mapping);
         IndexResolution getIndexResult = IndexResolution.valid(test);
-<<<<<<< HEAD
-=======
-        logicalOptimizer = new LogicalPlanOptimizer(new LogicalOptimizerContext(EsqlTestUtils.TEST_CFG));
-        physicalPlanOptimizer = new PhysicalPlanOptimizer(new PhysicalOptimizerContext(config));
-        FunctionRegistry functionRegistry = new EsqlFunctionRegistry();
-        mapper = new Mapper(functionRegistry);
->>>>>>> a72524a9
         var enrichResolution = new EnrichResolution(
             Set.of(
                 new EnrichPolicyResolution(
@@ -348,12 +353,7 @@
         var plan = plan("""
               from test | eval s = salary | rename s as sr | eval hidden_s = sr | rename emp_no as e | where e < 10050
             | stats c = count(hidden_s)
-<<<<<<< HEAD
-            """, basicMappingAnalyzer, IS_SV_STATS);
-=======
-            """, IS_SV_STATS);
-
->>>>>>> a72524a9
+            """, basicMappingAnalyzer, IS_SV_STATS);
         var limit = as(plan, LimitExec.class);
         var agg = as(limit.child(), AggregateExec.class);
         var exg = as(agg.child(), ExchangeExec.class);
@@ -495,7 +495,7 @@
             from test
             | where emp_no > 10010
             | stats c = count()
-            """, stats);
+            """, basicMappingAnalyzer, stats);
 
         var limit = as(plan, LimitExec.class);
         var agg = as(limit.child(), AggregateExec.class);
@@ -508,7 +508,7 @@
     }
 
     public void testIsNotNullPushdownFilter() {
-        var plan = plan("from test | where emp_no is not null");
+        var plan = plan("from test | where emp_no is not null", basicMappingAnalyzer);
 
         var limit = as(plan, LimitExec.class);
         var exchange = as(limit.child(), ExchangeExec.class);
@@ -519,7 +519,7 @@
     }
 
     public void testIsNullPushdownFilter() {
-        var plan = plan("from test | where emp_no is null");
+        var plan = plan("from test | where emp_no is null", basicMappingAnalyzer);
 
         var limit = as(plan, LimitExec.class);
         var exchange = as(limit.child(), ExchangeExec.class);
