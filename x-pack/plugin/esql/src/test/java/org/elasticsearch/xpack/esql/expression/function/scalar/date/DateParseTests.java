/*
 * Copyright Elasticsearch B.V. and/or licensed to Elasticsearch B.V. under one
 * or more contributor license agreements. Licensed under the Elastic License
 * 2.0; you may not use this file except in compliance with the Elastic License
 * 2.0.
 */

package org.elasticsearch.xpack.esql.expression.function.scalar.date;

import com.carrotsearch.randomizedtesting.annotations.Name;
import com.carrotsearch.randomizedtesting.annotations.ParametersFactory;

import org.apache.lucene.util.BytesRef;
<<<<<<< HEAD
import org.elasticsearch.xpack.esql.EsqlIllegalArgumentException;
=======
import org.elasticsearch.compute.operator.DriverContext;
>>>>>>> 8500d338
import org.elasticsearch.xpack.esql.expression.function.TestCaseSupplier;
import org.elasticsearch.xpack.esql.expression.function.scalar.AbstractScalarFunctionTestCase;
import org.elasticsearch.xpack.ql.InvalidArgumentException;
import org.elasticsearch.xpack.ql.expression.Expression;
import org.elasticsearch.xpack.ql.expression.Literal;
import org.elasticsearch.xpack.ql.tree.Source;
import org.elasticsearch.xpack.ql.type.DataType;
import org.elasticsearch.xpack.ql.type.DataTypes;

import java.util.List;
import java.util.function.Supplier;

import static org.hamcrest.Matchers.equalTo;
<<<<<<< HEAD
import static org.hamcrest.Matchers.is;
import static org.hamcrest.Matchers.nullValue;
=======
import static org.hamcrest.Matchers.startsWith;
>>>>>>> 8500d338

public class DateParseTests extends AbstractScalarFunctionTestCase {
    public DateParseTests(@Name("TestCase") Supplier<TestCaseSupplier.TestCase> testCaseSupplier) {
        this.testCase = testCaseSupplier.get();
    }

    @ParametersFactory
    public static Iterable<Object[]> parameters() {
        return parameterSuppliersFromTypedData(
            List.of(
                new TestCaseSupplier(
                    "Basic Case",
                    () -> new TestCaseSupplier.TestCase(
                        List.of(
                            new TestCaseSupplier.TypedData(new BytesRef("yyyy-MM-dd"), DataTypes.KEYWORD, "second"),
                            new TestCaseSupplier.TypedData(new BytesRef("2023-05-05"), DataTypes.KEYWORD, "first")
                        ),
                        "DateParseEvaluator[val=Attribute[channel=1], formatter=Attribute[channel=0], zoneId=Z]",
                        DataTypes.DATETIME,
                        equalTo(1683244800000L)
                    )
                ),
                new TestCaseSupplier(
                    "With Text",
                    () -> new TestCaseSupplier.TestCase(
                        List.of(
                            new TestCaseSupplier.TypedData(new BytesRef("yyyy-MM-dd"), DataTypes.KEYWORD, "second"),
                            new TestCaseSupplier.TypedData(new BytesRef("2023-05-05"), DataTypes.TEXT, "first")
                        ),
                        "DateParseEvaluator[val=Attribute[channel=1], formatter=Attribute[channel=0], zoneId=Z]",
                        DataTypes.DATETIME,
                        equalTo(1683244800000L)
                    )
                ),
                new TestCaseSupplier(
                    List.of(DataTypes.KEYWORD, DataTypes.KEYWORD),
                    () -> new TestCaseSupplier.TestCase(
                        List.of(
                            new TestCaseSupplier.TypedData(new BytesRef("not a format"), DataTypes.KEYWORD, "second"),
                            new TestCaseSupplier.TypedData(new BytesRef("2023-05-05"), DataTypes.KEYWORD, "first")

                        ),
                        "DateParseEvaluator[val=Attribute[channel=1], formatter=Attribute[channel=0], zoneId=Z]",
                        DataTypes.DATETIME,
                        is(nullValue())
                    ).withWarning("Line -1:-1: evaluation of [] failed, treating result as null. Only first 20 failures recorded.")
                        .withWarning(
                            "Line -1:-1: java.lang.IllegalArgumentException: Invalid format: [not a format]: Unknown pattern letter: o"
                        )
                        .withFoldingException(
                            EsqlIllegalArgumentException.class,
                            "invalid date pattern for []: Invalid format: [not a format]: Unknown pattern letter: o"
                        )
                ),
                new TestCaseSupplier(
                    List.of(DataTypes.KEYWORD, DataTypes.KEYWORD),
                    () -> new TestCaseSupplier.TestCase(
                        List.of(
                            new TestCaseSupplier.TypedData(new BytesRef("yyyy-MM-dd"), DataTypes.KEYWORD, "second"),
                            new TestCaseSupplier.TypedData(new BytesRef("not a date"), DataTypes.KEYWORD, "first")

                        ),
                        "DateParseEvaluator[val=Attribute[channel=1], formatter=Attribute[channel=0], zoneId=Z]",
                        DataTypes.DATETIME,
                        is(nullValue())
                    ).withWarning("Line -1:-1: evaluation of [] failed, treating result as null. Only first 20 failures recorded.")
                        .withWarning(
                            "Line -1:-1: java.lang.IllegalArgumentException: "
                                + "failed to parse date field [not a date] with format [yyyy-MM-dd]"
                        )
                )
            )
        );
    }

    public void testInvalidPattern() {
        String pattern = randomAlphaOfLength(10);
        DriverContext driverContext = driverContext();
        InvalidArgumentException e = expectThrows(
            InvalidArgumentException.class,
            () -> evaluator(
                new DateParse(
                    Source.EMPTY,
                    new Literal(Source.EMPTY, new BytesRef(pattern), DataTypes.KEYWORD),
                    field("str", DataTypes.KEYWORD)
                )
            ).get(driverContext)
        );
        assertThat(e.getMessage(), startsWith("invalid date pattern for []: Invalid format: [" + pattern + "]"));
    }

    @Override
    protected Expression build(Source source, List<Expression> args) {
        return new DateParse(source, args.get(0), args.size() > 1 ? args.get(1) : null);
    }

    @Override
    protected List<ArgumentSpec> argSpec() {
        return List.of(optional(strings()), required(strings()));
    }

    @Override
    protected DataType expectedType(List<DataType> argTypes) {
        return DataTypes.DATETIME;
    }
}<|MERGE_RESOLUTION|>--- conflicted
+++ resolved
@@ -11,11 +11,7 @@
 import com.carrotsearch.randomizedtesting.annotations.ParametersFactory;
 
 import org.apache.lucene.util.BytesRef;
-<<<<<<< HEAD
-import org.elasticsearch.xpack.esql.EsqlIllegalArgumentException;
-=======
 import org.elasticsearch.compute.operator.DriverContext;
->>>>>>> 8500d338
 import org.elasticsearch.xpack.esql.expression.function.TestCaseSupplier;
 import org.elasticsearch.xpack.esql.expression.function.scalar.AbstractScalarFunctionTestCase;
 import org.elasticsearch.xpack.ql.InvalidArgumentException;
@@ -29,12 +25,9 @@
 import java.util.function.Supplier;
 
 import static org.hamcrest.Matchers.equalTo;
-<<<<<<< HEAD
 import static org.hamcrest.Matchers.is;
 import static org.hamcrest.Matchers.nullValue;
-=======
 import static org.hamcrest.Matchers.startsWith;
->>>>>>> 8500d338
 
 public class DateParseTests extends AbstractScalarFunctionTestCase {
     public DateParseTests(@Name("TestCase") Supplier<TestCaseSupplier.TestCase> testCaseSupplier) {
@@ -85,7 +78,7 @@
                             "Line -1:-1: java.lang.IllegalArgumentException: Invalid format: [not a format]: Unknown pattern letter: o"
                         )
                         .withFoldingException(
-                            EsqlIllegalArgumentException.class,
+                            InvalidArgumentException.class,
                             "invalid date pattern for []: Invalid format: [not a format]: Unknown pattern letter: o"
                         )
                 ),
