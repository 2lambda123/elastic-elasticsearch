--- conflicted
+++ resolved
@@ -1554,7 +1554,6 @@
         assertThat(e.getMessage(), containsString("Unknown column [bar]"));
     }
 
-<<<<<<< HEAD
     public void testLiteralInAggregateNoGrouping() {
         var e = expectThrows(VerificationException.class, () -> analyze("""
              from test
@@ -1644,7 +1643,8 @@
              from test
             |stats e = salary + max(salary) by languages
             """, "e", "languages");
-=======
+    }
+
     public void testUnsupportedTypesInStats() {
         verifyUnsupported(
             """
@@ -1685,7 +1685,6 @@
                 + "found value [x] type [version]\n"
                 + "line 2:94: argument of [sum(x)] must be [numeric except unsigned_long], found value [x] type [version]"
         );
->>>>>>> 06a25b60
     }
 
     private void verifyUnsupported(String query, String errorMessage) {
