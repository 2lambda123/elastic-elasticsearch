/*
 * Copyright Elasticsearch B.V. and/or licensed to Elasticsearch B.V. under one
 * or more contributor license agreements. Licensed under the Elastic License
 * 2.0; you may not use this file except in compliance with the Elastic License
 * 2.0.
 */

package org.elasticsearch.xpack.esql.expression.function.scalar.string;

import com.carrotsearch.randomizedtesting.annotations.Name;
import com.carrotsearch.randomizedtesting.annotations.ParametersFactory;

import org.apache.lucene.util.BytesRef;
import org.elasticsearch.compute.data.Block;
import org.elasticsearch.xpack.esql.expression.function.TestCaseSupplier;
import org.elasticsearch.xpack.esql.expression.function.scalar.AbstractScalarFunctionTestCase;
import org.elasticsearch.xpack.ql.expression.Expression;
import org.elasticsearch.xpack.ql.expression.Literal;
import org.elasticsearch.xpack.ql.tree.Source;
import org.elasticsearch.xpack.ql.type.DataType;
import org.elasticsearch.xpack.ql.type.DataTypes;
import org.hamcrest.Matcher;

import java.util.ArrayList;
import java.util.List;
import java.util.function.Supplier;

import static org.elasticsearch.compute.data.BlockUtils.toJavaObject;
import static org.hamcrest.Matchers.equalTo;

public class LeftTests extends AbstractScalarFunctionTestCase {
    public LeftTests(@Name("TestCase") Supplier<TestCaseSupplier.TestCase> testCaseSupplier) {
        this.testCase = testCaseSupplier.get();
    }

    @ParametersFactory
    public static Iterable<Object[]> parameters() {
        List<TestCaseSupplier> suppliers = new ArrayList<>();
        suppliers.add(new TestCaseSupplier("long", () -> {
            int length = between(1, 10);
            String text = randomAlphaOfLength(10);
<<<<<<< HEAD
            return new TestCase(
                List.of(new TypedData(new BytesRef(text), DataTypes.KEYWORD, "str"), new TypedData(length, DataTypes.INTEGER, "length")),
                "LeftEvaluator[str=Attribute[channel=0], length=Attribute[channel=1]]",
=======
            return new TestCaseSupplier.TestCase(
                List.of(
                    new TestCaseSupplier.TypedData(new BytesRef(text), DataTypes.KEYWORD, "str"),
                    new TestCaseSupplier.TypedData(length, DataTypes.INTEGER, "length")
                ),
                "LeftEvaluator[out=[], str=Attribute[channel=0], length=Attribute[channel=1]]",
>>>>>>> f4aa22a8
                DataTypes.KEYWORD,
                equalTo(new BytesRef(text.substring(0, length)))
            );
        }));
        suppliers.add(new TestCaseSupplier("short", () -> {
            int length = between(2, 10);
            String text = randomAlphaOfLength(1);
<<<<<<< HEAD
            return new TestCase(
                List.of(new TypedData(new BytesRef(text), DataTypes.KEYWORD, "str"), new TypedData(length, DataTypes.INTEGER, "length")),
                "LeftEvaluator[str=Attribute[channel=0], length=Attribute[channel=1]]",
=======
            return new TestCaseSupplier.TestCase(
                List.of(
                    new TestCaseSupplier.TypedData(new BytesRef(text), DataTypes.KEYWORD, "str"),
                    new TestCaseSupplier.TypedData(length, DataTypes.INTEGER, "length")
                ),
                "LeftEvaluator[out=[], str=Attribute[channel=0], length=Attribute[channel=1]]",
>>>>>>> f4aa22a8
                DataTypes.KEYWORD,
                equalTo(new BytesRef(text))
            );
        }));
        return parameterSuppliersFromTypedData(suppliers);
    }

    @Override
    protected Expression build(Source source, List<Expression> args) {
        return new Left(source, args.get(0), args.get(1));
    }

    @Override
    protected List<ArgumentSpec> argSpec() {
        return List.of(required(strings()), required(integers()));
    }

    @Override
    protected DataType expectedType(List<DataType> argTypes) {
        return DataTypes.KEYWORD;
    }

    public Matcher<Object> resultsMatcher(List<TestCaseSupplier.TypedData> typedData) {
        String str = ((BytesRef) typedData.get(0).data()).utf8ToString();
        int length = (Integer) typedData.get(1).data();
        return equalTo(new BytesRef(str.substring(0, length)));
    }

    public void testReasonableLength() {
        assertThat(process("a fox call", 5), equalTo("a fox"));
    }

    public void testMassiveLength() {
        assertThat(process("a fox call", 10), equalTo("a fox call"));
    }

    public void testNegativeLength() {
        assertThat(process("a fox call", -1), equalTo(""));
    }

    public void testUnicode() {
        final String s = "a\ud83c\udf09tiger";
        assert s.codePointCount(0, s.length()) == 7;
        assertThat(process(s, 2), equalTo("a\ud83c\udf09"));
    }

    private String process(String str, int length) {
        Block result = evaluator(
            new Left(Source.EMPTY, field("str", DataTypes.KEYWORD), new Literal(Source.EMPTY, length, DataTypes.INTEGER))
        ).get().eval(row(List.of(new BytesRef(str))));
        if (null == result) {
            return null;
        }
        BytesRef resultByteRef = ((BytesRef) toJavaObject(result, 0));
        return resultByteRef == null ? null : resultByteRef.utf8ToString();
    }
}<|MERGE_RESOLUTION|>--- conflicted
+++ resolved
@@ -39,18 +39,12 @@
         suppliers.add(new TestCaseSupplier("long", () -> {
             int length = between(1, 10);
             String text = randomAlphaOfLength(10);
-<<<<<<< HEAD
-            return new TestCase(
-                List.of(new TypedData(new BytesRef(text), DataTypes.KEYWORD, "str"), new TypedData(length, DataTypes.INTEGER, "length")),
-                "LeftEvaluator[str=Attribute[channel=0], length=Attribute[channel=1]]",
-=======
             return new TestCaseSupplier.TestCase(
                 List.of(
                     new TestCaseSupplier.TypedData(new BytesRef(text), DataTypes.KEYWORD, "str"),
                     new TestCaseSupplier.TypedData(length, DataTypes.INTEGER, "length")
                 ),
-                "LeftEvaluator[out=[], str=Attribute[channel=0], length=Attribute[channel=1]]",
->>>>>>> f4aa22a8
+                "LeftEvaluator[str=Attribute[channel=0], length=Attribute[channel=1]]",
                 DataTypes.KEYWORD,
                 equalTo(new BytesRef(text.substring(0, length)))
             );
@@ -58,18 +52,12 @@
         suppliers.add(new TestCaseSupplier("short", () -> {
             int length = between(2, 10);
             String text = randomAlphaOfLength(1);
-<<<<<<< HEAD
-            return new TestCase(
-                List.of(new TypedData(new BytesRef(text), DataTypes.KEYWORD, "str"), new TypedData(length, DataTypes.INTEGER, "length")),
-                "LeftEvaluator[str=Attribute[channel=0], length=Attribute[channel=1]]",
-=======
             return new TestCaseSupplier.TestCase(
                 List.of(
                     new TestCaseSupplier.TypedData(new BytesRef(text), DataTypes.KEYWORD, "str"),
                     new TestCaseSupplier.TypedData(length, DataTypes.INTEGER, "length")
                 ),
-                "LeftEvaluator[out=[], str=Attribute[channel=0], length=Attribute[channel=1]]",
->>>>>>> f4aa22a8
+                "LeftEvaluator[str=Attribute[channel=0], length=Attribute[channel=1]]",
                 DataTypes.KEYWORD,
                 equalTo(new BytesRef(text))
             );
