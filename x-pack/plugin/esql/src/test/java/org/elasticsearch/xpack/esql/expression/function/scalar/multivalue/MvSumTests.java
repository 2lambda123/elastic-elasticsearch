--- conflicted
+++ resolved
@@ -39,9 +39,6 @@
         // TODO turn these on once we are summing without overflow
         // ints(cases, "mv_sum", "MvSum", (size, values) -> equalTo(values.sum()));
         // longs(cases, "mv_sum", "MvSum", (size, values) -> equalTo(values.sum()));
-<<<<<<< HEAD
-        // unsignedLongs(cases, "mv_sum", "MvSum", (size, values) -> equalTo(values.sum()));
-=======
         // unsignedLongAsBigInteger(cases, "mv_sum", "MvSum", (size, values) -> equalTo(values.sum()));
 
         cases.add(arithmeticExceptionCase(DataTypes.INTEGER, () -> {
@@ -69,8 +66,6 @@
             data.add(asLongUnsigned(UNSIGNED_LONG_MAX));
             return data;
         }));
-
->>>>>>> 8e3efae0
         return parameterSuppliersFromTypedData(cases);
     }
 
