--- conflicted
+++ resolved
@@ -549,18 +549,11 @@
         for (int i = 0; i < args.size(); i++) {
             typesFromSignature.add(new HashSet<>());
         }
-<<<<<<< HEAD
         Function<DataType, String> typeName = dt -> dt.esType() != null ? dt.esType() : dt.typeName();
-        for (Map.Entry<List<DataType>, DataType> entry : signatures.entrySet()) {
+        for (Map.Entry<List<DataType>, DataType> entry : signatures().entrySet()) {
             List<DataType> types = entry.getKey();
             for (int i = 0; i < args.size() && i < types.size(); i++) {
                 typesFromSignature.get(i).add(typeName.apply(types.get(i)));
-=======
-        for (Map.Entry<List<DataType>, DataType> entry : signatures().entrySet()) {
-            List<DataType> types = entry.getKey();
-            for (int i = 0; i < args.size() && i < types.size(); i++) {
-                typesFromSignature.get(i).add(signatureType(types.get(i)));
->>>>>>> 8638deeb
             }
             returnFromSignature.add(typeName.apply(entry.getValue()));
         }
@@ -580,10 +573,6 @@
         Set<String> returnTypes = Arrays.stream(description.returnType()).collect(Collectors.toCollection(TreeSet::new));
         assertEquals(returnFromSignature, returnTypes);
 
-    }
-
-    private static String signatureType(DataType type) {
-        return type.esType() != null ? type.esType() : type.typeName();
     }
 
     /**
