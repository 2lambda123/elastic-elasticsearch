/*
 * Copyright Elasticsearch B.V. and/or licensed to Elasticsearch B.V. under one
 * or more contributor license agreements. Licensed under the Elastic License
 * 2.0; you may not use this file except in compliance with the Elastic License
 * 2.0.
 */

package org.elasticsearch.xpack.esql.expression.function;

import org.apache.lucene.document.InetAddressPoint;
import org.apache.lucene.sandbox.document.HalfFloatPoint;
import org.apache.lucene.util.BytesRef;
import org.elasticsearch.common.breaker.CircuitBreaker;
import org.elasticsearch.common.unit.ByteSizeValue;
import org.elasticsearch.common.util.MockBigArrays;
import org.elasticsearch.common.util.PageCacheRecycler;
import org.elasticsearch.compute.data.Block;
import org.elasticsearch.compute.data.BlockFactory;
import org.elasticsearch.compute.data.BlockUtils;
import org.elasticsearch.compute.data.Page;
import org.elasticsearch.compute.operator.DriverContext;
import org.elasticsearch.compute.operator.EvalOperator;
import org.elasticsearch.compute.operator.EvalOperator.ExpressionEvaluator;
import org.elasticsearch.core.PathUtils;
import org.elasticsearch.logging.LogManager;
import org.elasticsearch.test.ESTestCase;
import org.elasticsearch.xpack.esql.evaluator.EvalMapper;
import org.elasticsearch.xpack.esql.expression.function.scalar.conditional.Greatest;
import org.elasticsearch.xpack.esql.expression.function.scalar.nulls.Coalesce;
import org.elasticsearch.xpack.esql.optimizer.FoldNull;
import org.elasticsearch.xpack.esql.plan.logical.show.ShowFunctions;
import org.elasticsearch.xpack.esql.planner.Layout;
import org.elasticsearch.xpack.esql.type.EsqlDataTypes;
import org.elasticsearch.xpack.ql.expression.Expression;
import org.elasticsearch.xpack.ql.expression.FieldAttribute;
import org.elasticsearch.xpack.ql.expression.Literal;
import org.elasticsearch.xpack.ql.expression.TypeResolutions;
import org.elasticsearch.xpack.ql.expression.function.FunctionDefinition;
import org.elasticsearch.xpack.ql.tree.Source;
import org.elasticsearch.xpack.ql.type.DataType;
import org.elasticsearch.xpack.ql.type.DataTypes;
import org.elasticsearch.xpack.ql.type.EsField;
import org.elasticsearch.xpack.ql.util.StringUtils;
import org.elasticsearch.xpack.versionfield.Version;
import org.junit.After;
import org.junit.AfterClass;
import org.junit.BeforeClass;

import java.io.IOException;
import java.nio.file.Files;
import java.nio.file.Path;
import java.time.Duration;
import java.time.Period;
import java.util.ArrayList;
import java.util.Collections;
import java.util.HashMap;
import java.util.HashSet;
import java.util.List;
import java.util.Locale;
import java.util.Map;
import java.util.Set;
import java.util.concurrent.ExecutionException;
import java.util.concurrent.ExecutorService;
import java.util.concurrent.Executors;
import java.util.concurrent.Future;
import java.util.stream.Collectors;
import java.util.stream.IntStream;
import java.util.stream.Stream;

import static org.elasticsearch.compute.data.BlockUtils.toJavaObject;
import static org.elasticsearch.xpack.esql.SerializationTestUtils.assertSerialization;
import static org.hamcrest.Matchers.equalTo;
import static org.hamcrest.Matchers.not;
import static org.hamcrest.Matchers.nullValue;

/**
 * Base class for function tests.  Tests based on this class will generally build out a single example evaluation,
 * which can be automatically tested against several scenarios (null handling, concurrency, etc).
 */
public abstract class AbstractFunctionTestCase extends ESTestCase {

    /**
     * Generate a random value of the appropriate type to fit into blocks of {@code e}.
     */
    public static Literal randomLiteral(DataType type) {
        return new Literal(Source.EMPTY, switch (type.typeName()) {
            case "boolean" -> randomBoolean();
            case "byte" -> randomByte();
            case "short" -> randomShort();
            case "integer" -> randomInt();
            case "unsigned_long", "long" -> randomLong();
            case "date_period" -> Period.of(randomIntBetween(-1000, 1000), randomIntBetween(-13, 13), randomIntBetween(-32, 32));
            case "datetime" -> randomMillisUpToYear9999();
            case "double", "scaled_float" -> randomDouble();
            case "float" -> randomFloat();
            case "half_float" -> HalfFloatPoint.sortableShortToHalfFloat(HalfFloatPoint.halfFloatToSortableShort(randomFloat()));
            case "keyword" -> new BytesRef(randomAlphaOfLength(5));
            case "ip" -> new BytesRef(InetAddressPoint.encode(randomIp(randomBoolean())));
            case "time_duration" -> Duration.ofNanos(randomLongBetween(-604800000000000L, 604800000000000L));
            case "text" -> new BytesRef(randomAlphaOfLength(50));
            case "version" -> new Version(randomIdentifier()).toBytesRef();
            case "null" -> null;
            default -> throw new IllegalArgumentException("can't make random values for [" + type.typeName() + "]");
        }, type);
    }

    protected TestCaseSupplier.TestCase testCase;

    protected static Iterable<Object[]> parameterSuppliersFromTypedData(List<TestCaseSupplier> cases) {
        // TODO rename this method to something more descriptive. Javadoc. And make sure all parameters are "representable" types.
        List<Object[]> parameters = new ArrayList<>(cases.size());
        for (TestCaseSupplier element : cases) {
            parameters.add(new Object[] { element });
        }
        return parameters;
    }

    protected static FieldAttribute field(String name, DataType type) {
        return new FieldAttribute(Source.EMPTY, name, new EsField(name, type, Map.of(), true));
    }

    /**
     * Build the expression being tested, for the given source and list of arguments.  Test classes need to implement this
     * to have something to test.
     * @param source the source
     * @param args arg list from the test case, should match the length expected
     * @return an expression for evaluating the function being tested on the given arguments
     */
    protected abstract Expression build(Source source, List<Expression> args);

    protected final Expression buildFieldExpression(TestCaseSupplier.TestCase testCase) {
        return build(testCase.getSource(), testCase.getDataAsFields());
    }

    protected final Expression buildLiteralExpression(TestCaseSupplier.TestCase testCase) {
        return build(testCase.getSource(), testCase.getDataAsLiterals());
    }

    protected final ExpressionEvaluator.Factory evaluator(Expression e) {
        e = new FoldNull().rule(e);
        if (e.foldable()) {
            e = new Literal(e.source(), e.fold(), e.dataType());
        }
        Layout.Builder builder = new Layout.Builder();
        buildLayout(builder, e);
        assertTrue(e.resolved());
        return EvalMapper.toEvaluator(e, builder.build());
    }

    protected final Page row(List<Object> values) {
        return new Page(BlockUtils.fromListRow(values));
    }

    /**
     * Hack together a layout by scanning for Fields.
     * Those will show up in the layout in whatever order a depth first traversal finds them.
     */
    protected void buildLayout(Layout.Builder builder, Expression e) {
        if (e instanceof FieldAttribute f) {
            builder.append(f);
            return;
        }
        for (Expression c : e.children()) {
            buildLayout(builder, c);
        }
    }

    protected final void assertResolveTypeValid(Expression expression, DataType expectedType) {
        assertTrue(expression.typeResolved().resolved());
        assertThat(expression.dataType(), equalTo(expectedType));
    }

    public final void testEvaluate() {
        assumeTrue("All test data types must be representable in order to build fields", testCase.allTypesAreRepresentable());
        logger.info(
            "Test Values: " + testCase.getData().stream().map(TestCaseSupplier.TypedData::toString).collect(Collectors.joining(","))
        );
        Expression expression = buildFieldExpression(testCase);
        if (testCase.getExpectedTypeError() != null) {
            assertTrue("expected unresolved", expression.typeResolved().unresolved());
            assertThat(expression.typeResolved().message(), equalTo(testCase.getExpectedTypeError()));
            return;
        }
        assertFalse("expected resolved", expression.typeResolved().unresolved());
        expression = new FoldNull().rule(expression);
        assertThat(expression.dataType(), equalTo(testCase.expectedType));
        // TODO should we convert unsigned_long into BigDecimal so it's easier to assert?
        Object result;
        try (ExpressionEvaluator evaluator = evaluator(expression).get(driverContext())) {
            result = toJavaObject(evaluator.eval(row(testCase.getDataValues())), 0);
        }
        assertThat(result, not(equalTo(Double.NaN)));
        assertThat(result, not(equalTo(Double.POSITIVE_INFINITY)));
        assertThat(result, not(equalTo(Double.NEGATIVE_INFINITY)));
        assertThat(result, testCase.getMatcher());
        if (testCase.getExpectedWarnings() != null) {
            assertWarnings(testCase.getExpectedWarnings());
        }
    }

    public final void testSimpleWithNulls() { // TODO replace this with nulls inserted into the test case like anyNullIsNull
        assumeTrue("nothing to do if a type error", testCase.getExpectedTypeError() == null);
        assumeTrue("All test data types must be representable in order to build fields", testCase.allTypesAreRepresentable());
        List<Object> simpleData = testCase.getDataValues();
        try (EvalOperator.ExpressionEvaluator eval = evaluator(buildFieldExpression(testCase)).get(driverContext())) {
            Block[] orig = BlockUtils.fromListRow(simpleData);
            for (int i = 0; i < orig.length; i++) {
                List<Object> data = new ArrayList<>();
                Block[] blocks = new Block[orig.length];
                for (int b = 0; b < blocks.length; b++) {
                    if (b == i) {
                        blocks[b] = orig[b].elementType().newBlockBuilder(1).appendNull().build();
                        data.add(null);
                    } else {
                        blocks[b] = orig[b];
                        data.add(simpleData.get(b));
                    }
                }
                assertSimpleWithNulls(data, eval.eval(new Page(blocks)), i);
            }
        }
    }

    protected void assertSimpleWithNulls(List<Object> data, Block value, int nullBlock) {
        // TODO remove me in favor of cases containing null
        assertTrue("argument " + nullBlock + " is null", value.isNull(0));
    }

    public final void testEvaluateInManyThreads() throws ExecutionException, InterruptedException {
        assumeTrue("nothing to do if a type error", testCase.getExpectedTypeError() == null);
        assumeTrue("All test data types must be representable in order to build fields", testCase.allTypesAreRepresentable());
        int count = 10_000;
        int threads = 5;
        var evalSupplier = evaluator(buildFieldExpression(testCase));
        ExecutorService exec = Executors.newFixedThreadPool(threads);
        try {
            List<Future<?>> futures = new ArrayList<>();
            for (int i = 0; i < threads; i++) {
                List<Object> simpleData = testCase.getDataValues();
                Page page = row(simpleData);

                futures.add(exec.submit(() -> {
                    try (EvalOperator.ExpressionEvaluator eval = evalSupplier.get(driverContext())) {
                        for (int c = 0; c < count; c++) {
                            assertThat(toJavaObject(eval.eval(page), 0), testCase.getMatcher());
                        }
                    }
                }));
            }
            for (Future<?> f : futures) {
                f.get();
            }
        } finally {
            exec.shutdown();
        }
    }

    public final void testEvaluatorToString() {
        assumeTrue("nothing to do if a type error", testCase.getExpectedTypeError() == null);
        assumeTrue("All test data types must be representable in order to build fields", testCase.allTypesAreRepresentable());
        var supplier = evaluator(buildFieldExpression(testCase));
        try (ExpressionEvaluator ev = supplier.get(driverContext())) {
            assertThat(ev.toString(), equalTo(testCase.evaluatorToString));
        }
    }

    public final void testFold() {
        Expression expression = buildLiteralExpression(testCase);
        if (testCase.getExpectedTypeError() != null) {
            assertTrue(expression.typeResolved().unresolved());
            assertThat(expression.typeResolved().message(), equalTo(testCase.getExpectedTypeError()));
            return;
        }
        assertFalse(expression.typeResolved().unresolved());
        expression = new FoldNull().rule(expression);
        assertThat(expression.dataType(), equalTo(testCase.expectedType));
        assertTrue(expression.foldable());
        assertThat(expression.fold(), testCase.getMatcher());
        if (testCase.getExpectedWarnings() != null) {
            assertWarnings(testCase.getExpectedWarnings());
        }
    }

    public void testSerializationOfSimple() {
        assumeTrue("All test data types must be representable in order to build fields", testCase.allTypesAreRepresentable());
        assertSerialization(buildFieldExpression(testCase));
    }

    /**
     * Adds cases with {@code null} and asserts that the result is {@code null}.
     * <p>
     *     Note: This won't add more than a single null to any existing test case,
     *     just to keep the number of test cases from exploding totally.
     * </p>
     * @param  entirelyNullPreservesType should a test case that only contains parameters
     *                                   with the {@code null} type keep it's expected type?
     *                                   This is <strong>mostly</strong> going to be {@code true}
     *                                   except for functions that base their type entirely
     *                                   on input types like {@link Greatest} or {@link Coalesce}.
     */
    protected static List<TestCaseSupplier> anyNullIsNull(boolean entirelyNullPreservesType, List<TestCaseSupplier> testCaseSuppliers) {
        for (TestCaseSupplier s : testCaseSuppliers) {
            if (s.types() == null) {
                throw new IllegalArgumentException("types required");
            }
        }
        List<TestCaseSupplier> suppliers = new ArrayList<>(testCaseSuppliers.size());
        suppliers.addAll(testCaseSuppliers);

        /*
         * For each original test case, add as many copies as there were
         * arguments, replacing one of the arguments with null and keeping
         * the others.
         *
         * Also, if this was the first time we saw the signature we copy it
         * *again*, replacing the argument with null, but annotating the
         * argument's type as `null` explicitly.
         */
        Set<List<DataType>> uniqueSignatures = new HashSet<>();
        for (TestCaseSupplier original : testCaseSuppliers) {
            boolean firstTimeSeenSignature = uniqueSignatures.add(original.types());
            for (int nullPosition = 0; nullPosition < original.types().size(); nullPosition++) {
                int finalNullPosition = nullPosition;
                suppliers.add(new TestCaseSupplier(original.name() + " null in " + nullPosition, original.types(), () -> {
                    TestCaseSupplier.TestCase oc = original.get();
                    List<TestCaseSupplier.TypedData> data = IntStream.range(0, oc.getData().size()).mapToObj(i -> {
                        TestCaseSupplier.TypedData od = oc.getData().get(i);
                        if (i == finalNullPosition) {
                            return new TestCaseSupplier.TypedData(null, od.type(), od.name());
                        }
                        return od;
                    }).toList();
                    return new TestCaseSupplier.TestCase(
                        data,
                        oc.evaluatorToString,
                        oc.expectedType,
                        nullValue(),
                        null,
                        oc.getExpectedTypeError()
                    );
                }));

                if (firstTimeSeenSignature) {
                    List<DataType> typesWithNull = IntStream.range(0, original.types().size())
                        .mapToObj(i -> i == finalNullPosition ? DataTypes.NULL : original.types().get(i))
                        .toList();
                    boolean newSignature = uniqueSignatures.add(typesWithNull);
                    if (newSignature) {
                        suppliers.add(new TestCaseSupplier(typesWithNull, () -> {
                            TestCaseSupplier.TestCase oc = original.get();
                            List<TestCaseSupplier.TypedData> data = IntStream.range(0, oc.getData().size()).mapToObj(i -> {
                                TestCaseSupplier.TypedData od = oc.getData().get(i);
                                if (i == finalNullPosition) {
                                    return new TestCaseSupplier.TypedData(null, DataTypes.NULL, od.name());
                                }
                                return od;
                            }).toList();
                            return new TestCaseSupplier.TestCase(
                                data,
                                "LiteralsEvaluator[block=null]",
                                entirelyNullPreservesType == false && oc.getData().size() == 1 ? DataTypes.NULL : oc.expectedType,
                                nullValue(),
                                null,
                                oc.getExpectedTypeError()
                            );
                        }));
                    }
                }
            }
        }

        return suppliers;

    }

    /**
     * Adds test cases containing unsupported parameter types that assert
     * that they throw type errors.
     */
    protected static List<TestCaseSupplier> errorsForCasesWithoutExamples(List<TestCaseSupplier> testCaseSuppliers) {
        for (TestCaseSupplier s : testCaseSuppliers) {
            if (s.types() == null) {
                throw new IllegalArgumentException("types required");
            }
        }
        List<TestCaseSupplier> suppliers = new ArrayList<>(testCaseSuppliers.size());
        suppliers.addAll(testCaseSuppliers);

        Set<List<DataType>> valid = testCaseSuppliers.stream().map(TestCaseSupplier::types).collect(Collectors.toSet());
        List<Set<DataType>> validPerPosition = validPerPosition(valid);

        testCaseSuppliers.stream()
            .map(s -> s.types().size())
            .collect(Collectors.toSet())
            .stream()
            .flatMap(count -> allPermutations(count))
            .filter(types -> valid.contains(types) == false)
            /*
             * Skip any cases with more than one null. Our tests don't generate
             * the full combinatorial explosions of all nulls - just a single null.
             * Hopefully <null>, <null> cases will function the same as <null>, <valid>
             * cases.
             */
            .filter(types -> types.stream().filter(t -> t == DataTypes.NULL).count() <= 1)
            .map(types -> typeErrorSupplier(validPerPosition.size() != 1, validPerPosition, types))
            .forEach(suppliers::add);
        return suppliers;
    }

    private static List<Set<DataType>> validPerPosition(Set<List<DataType>> valid) {
        int max = valid.stream().mapToInt(List::size).max().getAsInt();
        List<Set<DataType>> result = new ArrayList<>(max);
        for (int i = 0; i < max; i++) {
            result.add(new HashSet<>());
        }
        for (List<DataType> signature : valid) {
            for (int i = 0; i < signature.size(); i++) {
                result.get(i).add(signature.get(i));
            }
        }
        return result;
    }

    private static Stream<List<DataType>> allPermutations(int argumentCount) {
        if (argumentCount == 0) {
            return Stream.of(List.of());
        }
        if (argumentCount > 4) {
            // TODO check for a limit 4. is arbitrary.
            throw new IllegalArgumentException("would generate too many types");
        }
        Stream<List<DataType>> stream = representable().map(t -> List.of(t));
        for (int i = 1; i < argumentCount; i++) {
            stream = stream.flatMap(types -> representable().map(t -> append(types, t)));
        }
        return stream;
    }

    private static List<DataType> append(List<DataType> orig, DataType extra) {
        List<DataType> longer = new ArrayList<>(orig.size() + 1);
        longer.addAll(orig);
        longer.add(extra);
        return longer;
    }

    /**
     * Build a test case that asserts that the combination of parameter types is an error.
     */
    protected static TestCaseSupplier typeErrorSupplier(
        boolean includeOrdinal,
        List<Set<DataType>> validPerPosition,
        List<DataType> types
    ) {
        return new TestCaseSupplier(
            "type error for " + TestCaseSupplier.nameFromTypes(types),
            types,
            () -> TestCaseSupplier.TestCase.typeError(
                types.stream().map(type -> new TestCaseSupplier.TypedData(randomLiteral(type).value(), type, type.typeName())).toList(),
                typeErrorMessage(includeOrdinal, validPerPosition, types)
            )
        );
    }

    /**
     * Build the expected error message for an invalid type signature.
     */
    private static String typeErrorMessage(boolean includeOrdinal, List<Set<DataType>> validPerPosition, List<DataType> types) {
        int badArgPosition = -1;
        for (int i = 0; i < types.size(); i++) {
            if (validPerPosition.get(i).contains(types.get(i)) == false) {
                badArgPosition = i;
                break;
            }
        }
        if (badArgPosition == -1) {
            throw new IllegalStateException("can't find badArgPosition");
        }
        String ordinal = includeOrdinal ? TypeResolutions.ParamOrdinal.fromIndex(badArgPosition).name().toLowerCase(Locale.ROOT) + " " : "";
        String expectedType = expectedType(validPerPosition.get(badArgPosition));
        String name = types.get(badArgPosition).typeName();
        return ordinal + "argument of [] must be [" + expectedType + "], found value [" + name + "] type [" + name + "]";
    }

    private static final Map<Set<DataType>, String> NAMED_EXPECTED_TYPES = Map.ofEntries(
        Map.entry(Set.of(DataTypes.DOUBLE, DataTypes.NULL), "double"),
        Map.entry(Set.of(DataTypes.INTEGER, DataTypes.NULL), "integer"),
        Map.entry(Set.of(DataTypes.LONG, DataTypes.INTEGER, DataTypes.UNSIGNED_LONG, DataTypes.DOUBLE, DataTypes.NULL), "numeric"),
        Map.entry(Set.of(DataTypes.KEYWORD, DataTypes.TEXT, DataTypes.VERSION, DataTypes.NULL), "keyword, text or version"),
<<<<<<< HEAD
        Map.entry(Set.of(DataTypes.KEYWORD, DataTypes.TEXT, DataTypes.NULL), "string")
=======
        Map.entry(Set.of(DataTypes.IP, DataTypes.KEYWORD, DataTypes.NULL), "ip or keyword")
>>>>>>> 21d9de04
    );

    private static String expectedType(Set<DataType> validTypes) {
        String named = NAMED_EXPECTED_TYPES.get(validTypes);
        if (named == null) {
            /*
             * Note for anyone who's test lands here - it's likely that you
             * don't have a test case covering explicit `null` arguments in
             * this position. Generally you can get that with anyNullIsNull.
             */
            throw new UnsupportedOperationException("can't guess expected types for " + validTypes);
        }
        return named;
    }

    private static Stream<DataType> representable() {
        return EsqlDataTypes.types().stream().filter(EsqlDataTypes::isRepresentable);
    }

    @AfterClass
    public static void renderSignature() throws IOException {
        if (System.getProperty("generateDocs") == null) {
            return;
        }
        FunctionDefinition definition = definition();
        if (definition == null) {
            LogManager.getLogger(getTestClass()).info("Skipping rendering signature because the function isn't registered");
            return;
        }

        String rendered = RailRoadDiagram.functionSignature(definition);
        LogManager.getLogger(getTestClass()).info("Writing function signature");
        writeToTempDir("signature", rendered, "svg");
    }

    /**
     * Unique signatures encountered by this test.
     * <p>
     *     We clear this at the beginning of the test class with
     *     {@link #clearSignatures} out of paranoia. It <strong>is</strong>
     *     shared by many tests, after all.
     * </p>
     * <p>
     *     After each test method we add the signature it operated on via
     *     {@link #trackSignature}. Once the test class is done we render
     *     all the unique signatures to a temp file with {@link #renderTypesTable}.
     *     We use a temp file because that's all we're allowed to write to.
     *     Gradle will move the files into the docs after this is done.
     * </p>
     */
    private static final Map<List<DataType>, DataType> signatures = new HashMap<>();

    @BeforeClass
    public static void clearSignatures() {
        signatures.clear();
    }

    @After
    public void trackSignature() {
        if (testCase.getExpectedTypeError() != null) {
            return;
        }
        if (testCase.getData().stream().anyMatch(t -> t.type() == DataTypes.NULL)) {
            return;
        }
        signatures.putIfAbsent(testCase.getData().stream().map(TestCaseSupplier.TypedData::type).toList(), testCase.expectedType);
    }

    @AfterClass
    public static void renderTypesTable() throws IOException {
        if (System.getProperty("generateDocs") == null) {
            return;
        }
        FunctionDefinition definition = definition();
        if (definition == null) {
            LogManager.getLogger(getTestClass()).info("Skipping rendering types because the function isn't registered");
            return;
        }

        List<String> definedSignature = ShowFunctions.signature(definition);
        StringBuilder header = new StringBuilder();
        for (String arg : definedSignature) {
            header.append(arg).append(" | ");
        }
        header.append("result");

        List<String> table = new ArrayList<>();
        for (Map.Entry<List<DataType>, DataType> sig : signatures.entrySet()) {
            if (sig.getKey().size() != definedSignature.size()) {
                continue;
            }
            StringBuilder b = new StringBuilder();
            for (DataType arg : sig.getKey()) {
                b.append(arg.typeName()).append(" | ");
            }
            b.append(sig.getValue().typeName());
            table.add(b.toString());
        }
        Collections.sort(table);

        String rendered = """
            [%header.monospaced.styled,format=dsv,separator=|]
            |===
            """ + header + "\n" + table.stream().collect(Collectors.joining("\n")) + "\n|===\n";
        LogManager.getLogger(getTestClass()).info("Writing function types:\n{}", rendered);
        writeToTempDir("types", rendered, "asciidoc");
    }

    private static FunctionDefinition definition() {
        String name = functionName();
        EsqlFunctionRegistry registry = new EsqlFunctionRegistry();
        if (registry.functionExists(name)) {
            return registry.resolveFunction(name);
        }
        return null;
    }

    private static String functionName() {
        return StringUtils.camelCaseToUnderscore(getTestClass().getSimpleName().replace("Tests", "")).toLowerCase(Locale.ROOT);
    }

    /**
     * Write some text to a tempdir so we can copy it to the docs later.
     * <p>
     *     We need to write to a tempdir instead of the docs because the tests
     *     don't have write permission to the docs.
     * </p>
     */
    private static void writeToTempDir(String subdir, String str, String extension) throws IOException {
        // We have to write to a tempdir because it's all test are allowed to write to. Gradle can move them.
        Path dir = PathUtils.get(System.getProperty("java.io.tmpdir")).resolve("esql").resolve("functions").resolve(subdir);
        Files.createDirectories(dir);
        Path file = dir.resolve(functionName() + "." + extension);
        Files.writeString(file, str);
    }

    private final List<CircuitBreaker> breakers = Collections.synchronizedList(new ArrayList<>());

    /**
     * A {@link DriverContext} with a BigArrays that does not circuit break.
     */
    protected DriverContext driverContext() {
<<<<<<< HEAD
        MockBigArrays bigArrays = new MockBigArrays(PageCacheRecycler.NON_RECYCLING_INSTANCE, ByteSizeValue.ofGb(1));
        breakers.add(bigArrays.breakerService().getBreaker(CircuitBreaker.REQUEST));
        return new DriverContext(bigArrays.withCircuitBreaking());
    }

    @After
    public void allMemoryReleased() {
        for (CircuitBreaker breaker : breakers) {
            assertThat(breaker.getUsed(), equalTo(0L));
        }
=======
        return new DriverContext(
            new MockBigArrays(PageCacheRecycler.NON_RECYCLING_INSTANCE, new NoneCircuitBreakerService()).withCircuitBreaking(),
            BlockFactory.getGlobalInstance()
        );
>>>>>>> 21d9de04
    }
}<|MERGE_RESOLUTION|>--- conflicted
+++ resolved
@@ -486,11 +486,8 @@
         Map.entry(Set.of(DataTypes.INTEGER, DataTypes.NULL), "integer"),
         Map.entry(Set.of(DataTypes.LONG, DataTypes.INTEGER, DataTypes.UNSIGNED_LONG, DataTypes.DOUBLE, DataTypes.NULL), "numeric"),
         Map.entry(Set.of(DataTypes.KEYWORD, DataTypes.TEXT, DataTypes.VERSION, DataTypes.NULL), "keyword, text or version"),
-<<<<<<< HEAD
-        Map.entry(Set.of(DataTypes.KEYWORD, DataTypes.TEXT, DataTypes.NULL), "string")
-=======
+        Map.entry(Set.of(DataTypes.KEYWORD, DataTypes.TEXT, DataTypes.NULL), "string"),
         Map.entry(Set.of(DataTypes.IP, DataTypes.KEYWORD, DataTypes.NULL), "ip or keyword")
->>>>>>> 21d9de04
     );
 
     private static String expectedType(Set<DataType> validTypes) {
@@ -633,10 +630,9 @@
      * A {@link DriverContext} with a BigArrays that does not circuit break.
      */
     protected DriverContext driverContext() {
-<<<<<<< HEAD
         MockBigArrays bigArrays = new MockBigArrays(PageCacheRecycler.NON_RECYCLING_INSTANCE, ByteSizeValue.ofGb(1));
         breakers.add(bigArrays.breakerService().getBreaker(CircuitBreaker.REQUEST));
-        return new DriverContext(bigArrays.withCircuitBreaking());
+        return new DriverContext(bigArrays.withCircuitBreaking(), BlockFactory.getGlobalInstance());
     }
 
     @After
@@ -644,11 +640,5 @@
         for (CircuitBreaker breaker : breakers) {
             assertThat(breaker.getUsed(), equalTo(0L));
         }
-=======
-        return new DriverContext(
-            new MockBigArrays(PageCacheRecycler.NON_RECYCLING_INSTANCE, new NoneCircuitBreakerService()).withCircuitBreaking(),
-            BlockFactory.getGlobalInstance()
-        );
->>>>>>> 21d9de04
     }
 }