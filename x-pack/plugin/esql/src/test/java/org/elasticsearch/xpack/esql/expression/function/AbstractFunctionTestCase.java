--- conflicted
+++ resolved
@@ -800,8 +800,9 @@
         Map.entry(Set.of(DataTypes.LONG, DataTypes.INTEGER, DataTypes.UNSIGNED_LONG, DataTypes.DOUBLE, DataTypes.NULL), "numeric"),
         Map.entry(Set.of(DataTypes.KEYWORD, DataTypes.TEXT, DataTypes.VERSION, DataTypes.NULL), "string or version"),
         Map.entry(Set.of(DataTypes.KEYWORD, DataTypes.TEXT, DataTypes.NULL), "string"),
-<<<<<<< HEAD
         Map.entry(Set.of(DataTypes.IP, DataTypes.KEYWORD, DataTypes.TEXT, DataTypes.NULL), "ip or string"),
+        Map.entry(Set.copyOf(Arrays.asList(representableTypes())), "representable"),
+        Map.entry(Set.copyOf(Arrays.asList(representableNonSpatialTypes())), "representableNonSpatial"),
         Map.entry(
             Set.of(
                 DataTypes.BOOLEAN,
@@ -841,12 +842,23 @@
                 DataTypes.NULL
             ),
             "boolean or datetime or numeric or string"
+        ),
+        Map.entry(
+            Set.of(
+                DataTypes.BOOLEAN,
+                EsqlDataTypes.CARTESIAN_POINT,
+                DataTypes.DATETIME,
+                DataTypes.DOUBLE,
+                EsqlDataTypes.GEO_POINT,
+                DataTypes.INTEGER,
+                DataTypes.KEYWORD,
+                DataTypes.LONG,
+                DataTypes.TEXT,
+                DataTypes.UNSIGNED_LONG,
+                DataTypes.NULL
+            ),
+            "boolean or cartesian_point or datetime or geo_point or numeric or string"
         )
-=======
-        Map.entry(Set.of(DataTypes.IP, DataTypes.KEYWORD, DataTypes.NULL), "ip or keyword"),
-        Map.entry(Set.copyOf(Arrays.asList(representableTypes())), "representable"),
-        Map.entry(Set.copyOf(Arrays.asList(representableNonSpatialTypes())), "representableNonSpatial")
->>>>>>> 02c52953
     );
 
     // TODO: generate this message dynamically, a la AbstractConvertFunction#supportedTypesNames()?
