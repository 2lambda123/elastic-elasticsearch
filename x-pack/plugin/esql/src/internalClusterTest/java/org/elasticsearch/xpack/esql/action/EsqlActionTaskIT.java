--- conflicted
+++ resolved
@@ -73,51 +73,6 @@
             \\_ProjectOperator[projection = [0]]
             \\_LimitOperator[limit = 500]
             \\_OutputOperator[columns = [sum(pause_me)]]""";
-<<<<<<< HEAD
-
-        XContentBuilder mapping = JsonXContent.contentBuilder().startObject();
-        mapping.startObject("runtime");
-        {
-            mapping.startObject("pause_me");
-            {
-                mapping.field("type", "long");
-                mapping.startObject("script").field("source", "").field("lang", "pause").endObject();
-            }
-            mapping.endObject();
-        }
-        mapping.endObject();
-        client().admin()
-            .indices()
-            .prepareCreate("test")
-            .setSettings(Map.of("number_of_shards", 1, "number_of_replicas", 0))
-            .setMapping(mapping.endObject())
-            .get();
-
-        try (BulkRequestBuilder bulk = client().prepareBulk().setRefreshPolicy(WriteRequest.RefreshPolicy.IMMEDIATE)) {
-            for (int i = 0; i < NUM_DOCS; i++) {
-                bulk.add(prepareIndex("test").setId(Integer.toString(i)).setSource("foo", i));
-            }
-            bulk.get();
-        }
-        /*
-         * forceMerge so we can be sure that we don't bump into tiny
-         * segments that finish super quickly and cause us to report strange
-         * statuses when we expect "starting".
-         */
-        client().admin().indices().prepareForceMerge("test").setMaxNumSegments(1).get();
-        /*
-         * Double super extra paranoid check that force merge worked. It's
-         * failed to reduce the index to a single segment and caused this test
-         * to fail in very difficult to debug ways. If it fails again, it'll
-         * trip here. Or maybe it won't! And we'll learn something. Maybe
-         * it's ghosts.
-         */
-        SegmentsStats stats = client().admin().indices().prepareStats("test").get().getPrimaries().getSegments();
-        if (stats.getCount() != 1L) {
-            fail(Strings.toString(stats));
-        }
-=======
->>>>>>> ed7bbf76
     }
 
     public void testTaskContents() throws Exception {
