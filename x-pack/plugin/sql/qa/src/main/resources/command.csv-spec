--- conflicted
+++ resolved
@@ -21,14 +21,10 @@
 VAR_POP         |AGGREGATE      
 COALESCE        |CONDITIONAL
 IFNULL          |CONDITIONAL
-<<<<<<< HEAD
+ISNULL          |CONDITIONAL
 NVL             |CONDITIONAL
-DAY             |SCALAR         
-=======
-ISNULL          |CONDITIONAL
 DAY             |SCALAR
->>>>>>> d95d885b
-DAYNAME         |SCALAR         
+DAYNAME         |SCALAR
 DAYOFMONTH      |SCALAR         
 DAYOFWEEK       |SCALAR         
 DAYOFYEAR       |SCALAR         
