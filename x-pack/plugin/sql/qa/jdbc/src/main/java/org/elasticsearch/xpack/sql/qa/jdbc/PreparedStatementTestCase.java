/*
 * Copyright Elasticsearch B.V. and/or licensed to Elasticsearch B.V. under one
 * or more contributor license agreements. Licensed under the Elastic License
 * 2.0; you may not use this file except in compliance with the Elastic License
 * 2.0.
 */
package org.elasticsearch.xpack.sql.qa.jdbc;

import org.elasticsearch.common.collect.Tuple;
import org.elasticsearch.common.settings.Settings;
import org.elasticsearch.xpack.sql.jdbc.EsType;

import java.io.IOException;
import java.math.BigDecimal;
import java.math.BigInteger;
import java.sql.Connection;
import java.sql.Date;
import java.sql.JDBCType;
import java.sql.ParameterMetaData;
import java.sql.PreparedStatement;
import java.sql.ResultSet;
import java.sql.ResultSetMetaData;
import java.sql.SQLException;
import java.sql.SQLSyntaxErrorException;
import java.sql.Time;
import java.sql.Timestamp;
import java.time.Instant;
import java.time.LocalDateTime;
import java.util.Calendar;
import java.util.Locale;
import java.util.StringJoiner;

<<<<<<< HEAD
=======
import static org.elasticsearch.common.time.DateUtils.toMilliSeconds;
>>>>>>> ddc3744b
import static org.elasticsearch.xpack.sql.jdbc.EsType.BOOLEAN;
import static org.elasticsearch.xpack.sql.jdbc.EsType.BYTE;
import static org.elasticsearch.xpack.sql.jdbc.EsType.DOUBLE;
import static org.elasticsearch.xpack.sql.jdbc.EsType.FLOAT;
import static org.elasticsearch.xpack.sql.jdbc.EsType.INTEGER;
import static org.elasticsearch.xpack.sql.jdbc.EsType.KEYWORD;
import static org.elasticsearch.xpack.sql.jdbc.EsType.LONG;
import static org.elasticsearch.xpack.sql.jdbc.EsType.SHORT;
import static org.elasticsearch.xpack.sql.qa.jdbc.JdbcTestUtils.JDBC_DRIVER_VERSION;
<<<<<<< HEAD
import static org.elasticsearch.xpack.sql.qa.jdbc.JdbcTestUtils.UNSIGNED_LONG_TYPE_NAME;
import static org.elasticsearch.xpack.sql.qa.jdbc.JdbcTestUtils.isUnsignedLongSupported;
=======
import static org.elasticsearch.xpack.sql.qa.jdbc.JdbcTestUtils.extractNanosOnly;
import static org.elasticsearch.xpack.sql.qa.jdbc.JdbcTestUtils.randomTimeInNanos;
import static org.elasticsearch.xpack.sql.qa.jdbc.JdbcTestUtils.versionSupportsDateNanos;
>>>>>>> ddc3744b
import static org.hamcrest.Matchers.equalTo;
import static org.hamcrest.Matchers.startsWith;

public abstract class PreparedStatementTestCase extends JdbcIntegrationTestCase {

    public void testSupportedTypes() throws SQLException {
        String stringVal = randomAlphaOfLength(randomIntBetween(0, 1000));
        int intVal = randomInt();
        long longVal = randomLong();
        double doubleVal = randomDouble();
        float floatVal = randomFloat();
        boolean booleanVal = randomBoolean();
        byte byteVal = randomByte();
        short shortVal = randomShort();
        BigDecimal bigDecimalVal = BigDecimal.valueOf(randomDouble());
        long millis = randomNonNegativeLong();
        Calendar calendarVal = Calendar.getInstance(randomTimeZone(), Locale.ROOT);
        Timestamp timestampVal = new Timestamp(millis);
        Timestamp timestampValWithCal = new Timestamp(JdbcTestUtils.convertFromCalendarToUTC(timestampVal.getTime(), calendarVal));
        Date dateVal = JdbcTestUtils.asDate(millis, JdbcTestUtils.UTC);
        Date dateValWithCal = JdbcTestUtils.asDate(
            JdbcTestUtils.convertFromCalendarToUTC(dateVal.getTime(), calendarVal),
            JdbcTestUtils.UTC
        );
        Time timeVal = JdbcTestUtils.asTime(millis, JdbcTestUtils.UTC);
        Time timeValWithCal = JdbcTestUtils.asTime(
            JdbcTestUtils.convertFromCalendarToUTC(timeVal.getTime(), calendarVal),
            JdbcTestUtils.UTC
        );
        java.util.Date utilDateVal = new java.util.Date(millis);
        LocalDateTime localDateTimeVal = LocalDateTime.ofInstant(Instant.ofEpochMilli(millis), JdbcTestUtils.UTC);

        try (Connection connection = esJdbc()) {
            StringJoiner sql = new StringJoiner(",", "SELECT ", "");
            for (int i = 0; i < 19; i++) {
                sql.add("?");
            }
            try (PreparedStatement statement = connection.prepareStatement(sql.toString())) {
                int index = 1;
                statement.setString(index++, stringVal);
                statement.setInt(index++, intVal);
                statement.setLong(index++, longVal);
                statement.setFloat(index++, floatVal);
                statement.setDouble(index++, doubleVal);
                statement.setNull(index++, JDBCType.DOUBLE.getVendorTypeNumber());
                statement.setBoolean(index++, booleanVal);
                statement.setByte(index++, byteVal);
                statement.setShort(index++, shortVal);
                statement.setBigDecimal(index++, bigDecimalVal);
                statement.setTimestamp(index++, timestampVal);
                statement.setTimestamp(index++, timestampVal, calendarVal);
                statement.setDate(index++, dateVal);
                statement.setDate(index++, dateVal, calendarVal);
                statement.setTime(index++, timeVal);
                statement.setTime(index++, timeVal, calendarVal);
                statement.setObject(index++, calendarVal);
                statement.setObject(index++, utilDateVal);
                statement.setObject(index++, localDateTimeVal);

                try (ResultSet results = statement.executeQuery()) {
                    ResultSetMetaData resultSetMetaData = results.getMetaData();
                    ParameterMetaData parameterMetaData = statement.getParameterMetaData();
                    assertEquals(resultSetMetaData.getColumnCount(), parameterMetaData.getParameterCount());
                    for (int i = 1; i < resultSetMetaData.getColumnCount(); i++) {
                        // Makes sure that column types survived the round trip
                        assertEquals(parameterMetaData.getParameterType(i), resultSetMetaData.getColumnType(i));
                    }
                    assertTrue(results.next());
                    index = 1;
                    assertEquals(stringVal, results.getString(index++));
                    assertEquals(intVal, results.getInt(index++));
                    assertEquals(longVal, results.getLong(index++));
                    assertEquals(floatVal, results.getFloat(index++), 0.00001f);
                    assertEquals(doubleVal, results.getDouble(index++), 0.00001f);
                    assertNull(results.getObject(index++));
                    assertEquals(booleanVal, results.getBoolean(index++));
                    assertEquals(byteVal, results.getByte(index++));
                    assertEquals(shortVal, results.getShort(index++));
                    assertEquals(bigDecimalVal, results.getBigDecimal(index++));
                    assertEquals(timestampVal, results.getTimestamp(index++));
                    assertEquals(timestampValWithCal, results.getTimestamp(index++));
                    assertEquals(dateVal, results.getDate(index++));
                    assertEquals(dateValWithCal, results.getDate(index++));
                    assertEquals(timeVal, results.getTime(index++));
                    assertEquals(timeValWithCal, results.getTime(index++));
                    assertEquals(new Timestamp(calendarVal.getTimeInMillis()), results.getObject(index++));
                    assertEquals(timestampVal, results.getObject(index++));
                    assertEquals(timestampVal, results.getObject(index++));
                    assertFalse(results.next());
                }
            }
        }
    }

    public void testDatetime() throws IOException, SQLException {
        long randomMillis = randomNonNegativeLong();
        setupIndexForDateTimeTests(randomMillis);

        try (Connection connection = esJdbc()) {
            try (PreparedStatement statement = connection.prepareStatement("SELECT id, birth_date FROM emps WHERE birth_date = ?")) {
                Object dateTimeParam = randomFrom(new Timestamp(randomMillis), new Date(randomMillis));
                statement.setObject(1, dateTimeParam);
                try (ResultSet results = statement.executeQuery()) {
                    assertTrue(results.next());
                    assertEquals(1002, results.getInt(1));
                    assertEquals(new Timestamp(randomMillis), results.getTimestamp(2));
                    assertFalse(results.next());
                }
            }
        }
    }

    public void testDatetimeWithNanos() throws IOException, SQLException {
        assumeTrue("Driver version [" + JDBC_DRIVER_VERSION + "] doesn't support DATETIME with nanosecond resolution]",
                versionSupportsDateNanos());

        long randomTimestampWitnNanos = randomTimeInNanos();
        int randomNanosOnly = extractNanosOnly(randomTimestampWitnNanos);
        setupIndexForDateTimeTestsWithNanos(randomTimestampWitnNanos);

        try (Connection connection = esJdbc()) {
            try (PreparedStatement statement = connection.prepareStatement(
                    "SELECT id, test_date_nanos FROM emps WHERE test_date_nanos = ?")) {
                Timestamp ts = new Timestamp(toMilliSeconds(randomTimestampWitnNanos));
                statement.setObject(1, ts);
                try (ResultSet results = statement.executeQuery()) {
                    assertFalse(results.next());
                }

                ts.setNanos(randomNanosOnly);
                statement.setObject(1, ts);
                try (ResultSet results = statement.executeQuery()) {
                    assertTrue(results.next());
                    assertEquals(1002, results.getInt(1));
                    assertEquals(ts, results.getTimestamp(2));
                    assertFalse(results.next());
                }
            }
        }
    }

    public void testDateTimeWithNanosAgainstDriverWithoutSupport() throws IOException, SQLException {
        assumeFalse("Driver version [" + JDBC_DRIVER_VERSION + "] doesn't support DATETIME with nanosecond resolution]",
                versionSupportsDateNanos());

        long randomTimestampWitnNanos = randomTimeInNanos();
        int randomNanosOnly = extractNanosOnly(randomTimestampWitnNanos);
        setupIndexForDateTimeTestsWithNanos(randomTimestampWitnNanos);

        try (Connection connection = esJdbc()) {
            try (PreparedStatement statement = connection.prepareStatement(
                    "SELECT id, test_date_nanos FROM emps WHERE test_date_nanos = ?")) {
                Timestamp ts = new Timestamp(toMilliSeconds(randomTimestampWitnNanos));
                statement.setObject(1, ts);
                try (ResultSet results = statement.executeQuery()) {
                    assertFalse(results.next());
                }

                ts.setNanos(randomNanosOnly);
                statement.setObject(1, ts);
                try (ResultSet results = statement.executeQuery()) {
                    assertFalse(results.next());
                }
            }
        }
    }

    public void testDate() throws IOException, SQLException {
        long randomMillis = randomNonNegativeLong();
        setupIndexForDateTimeTests(randomMillis);

        try (Connection connection = esJdbc()) {
            try (
                PreparedStatement statement = connection.prepareStatement(
                    "SELECT id, birth_date FROM emps WHERE birth_date::date = ? " + "ORDER BY id"
                )
            ) {

                statement.setDate(1, new Date(JdbcTestUtils.asDate(randomMillis, JdbcTestUtils.UTC).getTime()));
                try (ResultSet results = statement.executeQuery()) {
                    for (int i = 1; i <= 3; i++) {
                        assertTrue(results.next());
                        assertEquals(1000 + i, results.getInt(1));
                        assertEquals(new Timestamp(adjustTimestampForEachDocument(randomMillis, i)), results.getTimestamp(2));
                    }
                    assertFalse(results.next());
                }
            }
        }
    }

    public void testTime() throws IOException, SQLException {
        long randomMillis = randomNonNegativeLong();
        setupIndexForDateTimeTests(randomMillis);

        try (Connection connection = esJdbc()) {
            try (PreparedStatement statement = connection.prepareStatement("SELECT id, birth_date FROM emps WHERE birth_date::time = ?")) {
                Time time = JdbcTestUtils.asTime(randomMillis, JdbcTestUtils.UTC);
                statement.setObject(1, time);
                try (ResultSet results = statement.executeQuery()) {
                    assertTrue(results.next());
                    assertEquals(1002, results.getInt(1));
                    assertEquals(new Timestamp(randomMillis), results.getTimestamp(2));
                    assertFalse(results.next());
                }
            }
        }
    }

    public void testOutOfRangeBigDecimal() throws SQLException {
        try (Connection connection = esJdbc()) {
            try (PreparedStatement statement = connection.prepareStatement("SELECT ?")) {
                BigDecimal tooLarge = BigDecimal.valueOf(Double.MAX_VALUE).add(BigDecimal.ONE);
                SQLException ex = expectThrows(SQLException.class, () -> statement.setBigDecimal(1, tooLarge));
                assertThat(ex.getMessage(), equalTo("BigDecimal value [" + tooLarge + "] out of supported double's range."));
            }
        }
    }

    public void testWildcardField() throws IOException, SQLException {
        String mapping = "\"properties\":{\"id\":{\"type\":\"integer\"},\"text\":{\"type\":\"wildcard\"}}";
        createIndex("test", Settings.EMPTY, mapping);
        String text = randomAlphaOfLengthBetween(1, 10);

        for (int i = 1; i <= 3; i++) {
            int id = 1000 + i;
            String valueToIndex = text + i;
            index("test", "" + i, builder -> {
                builder.field("id", id);
                builder.field("text", valueToIndex);
            });
        }

        try (Connection connection = esJdbc()) {
            try (PreparedStatement statement = connection.prepareStatement("SELECT id, text FROM test WHERE text = ?")) {
                int randomDocumentIndex = randomIntBetween(1, 3);
                String randomDocumentText = text + randomDocumentIndex;

                statement.setString(1, randomDocumentText);
                try (ResultSet results = statement.executeQuery()) {
                    assertTrue(results.next());
                    assertEquals(1000 + randomDocumentIndex, results.getInt(1));
                    assertEquals(randomDocumentText, results.getString(2));
                    assertFalse(results.next());
                }
            }
        }
    }

    public void testConstantKeywordField() throws IOException, SQLException {
        String mapping = "\"properties\":{\"id\":{\"type\":\"integer\"},\"text\":{\"type\":\"constant_keyword\"}}";
        createIndex("test", Settings.EMPTY, mapping);
        String text = randomAlphaOfLengthBetween(1, 10);

        for (int i = 1; i <= 3; i++) {
            int id = 1000 + i;
            index("test", "" + i, builder -> {
                builder.field("id", id);
                builder.field("text", text);
            });
        }

        try (Connection connection = esJdbc()) {
            try (PreparedStatement statement = connection.prepareStatement("SELECT id, text FROM test WHERE text = ? ORDER BY id")) {
                statement.setString(1, text);

                try (ResultSet results = statement.executeQuery()) {
                    for (int i = 1; i <= 3; i++) {
                        assertTrue(results.next());
                        assertEquals(1000 + i, results.getInt(1));
                        assertEquals(text, results.getString(2));
                    }
                    assertFalse(results.next());
                }
            }
        }
    }

    public void testUnsupportedParameterUse() throws IOException, SQLException {
        index("library", builder -> {
            builder.field("name", "Don Quixote");
            builder.field("page_count", 1072);
        });

        try (Connection connection = esJdbc()) {
            // This is the current limitation of JDBC parser that it cannot detect improper use of '?'
            try (PreparedStatement statement = connection.prepareStatement("SELECT name FROM ? WHERE page_count=?")) {
                statement.setString(1, "library");
                statement.setInt(2, 1072);
                SQLSyntaxErrorException exception = expectThrows(SQLSyntaxErrorException.class, statement::executeQuery);
                assertThat(exception.getMessage(), startsWith("line 1:18: mismatched input '?' expecting "));

            }
        }
    }

    public void testTooMayParameters() throws IOException, SQLException {
        index("library", builder -> {
            builder.field("name", "Don Quixote");
            builder.field("page_count", 1072);
        });

        try (Connection connection = esJdbc()) {
            try (PreparedStatement statement = connection.prepareStatement("SELECT name FROM library WHERE page_count=?")) {
                statement.setInt(1, 1072);
                int tooBig = randomIntBetween(2, 10);
                SQLException tooBigEx = expectThrows(SQLException.class, () -> statement.setInt(tooBig, 1072));
                assertThat(tooBigEx.getMessage(), startsWith("Invalid parameter index ["));
                int tooSmall = randomIntBetween(-10, 0);
                SQLException tooSmallEx = expectThrows(SQLException.class, () -> statement.setInt(tooSmall, 1072));
                assertThat(tooSmallEx.getMessage(), startsWith("Invalid parameter index ["));
            }
        }
    }

    public void testStringEscaping() throws SQLException {
        try (Connection connection = esJdbc()) {
            try (PreparedStatement statement = connection.prepareStatement("SELECT ?, ?, ?, ?")) {
                statement.setString(1, "foo --");
                statement.setString(2, "/* foo */");
                statement.setString(3, "\"foo");
                statement.setString(4, "'foo'");
                try (ResultSet results = statement.executeQuery()) {
                    ResultSetMetaData resultSetMetaData = results.getMetaData();
                    assertEquals(4, resultSetMetaData.getColumnCount());
                    for (int i = 1; i < resultSetMetaData.getColumnCount(); i++) {
                        assertEquals(JDBCType.VARCHAR.getVendorTypeNumber().intValue(), resultSetMetaData.getColumnType(i));
                    }
                    assertTrue(results.next());
                    assertEquals("foo --", results.getString(1));
                    assertEquals("/* foo */", results.getString(2));
                    assertEquals("\"foo", results.getString(3));
                    assertEquals("'foo'", results.getString(4));
                    assertFalse(results.next());
                }
            }
        }
    }

    public void testCommentsHandling() throws SQLException {
        try (Connection connection = esJdbc()) {
            try (PreparedStatement statement = connection.prepareStatement("SELECT ?, /* ?, */ ? -- ?")) {
                assertEquals(2, statement.getParameterMetaData().getParameterCount());
                statement.setString(1, "foo");
                statement.setString(2, "bar");
                try (ResultSet results = statement.executeQuery()) {
                    ResultSetMetaData resultSetMetaData = results.getMetaData();
                    assertEquals(2, resultSetMetaData.getColumnCount());
                    assertTrue(results.next());
                    assertEquals("foo", results.getString(1));
                    assertEquals("bar", results.getString(2));
                    assertFalse(results.next());
                }
            }
        }
    }

    public void testSingleParameterMultipleTypes() throws SQLException {
        String stringVal = randomAlphaOfLength(randomIntBetween(0, 1000));
        int intVal = randomInt();
        long longVal = randomLong();
        BigInteger bigIntegerVal = randomBigInteger();
        double doubleVal = randomDouble();
        float floatVal = randomFloat();
        boolean booleanVal = randomBoolean();
        byte byteVal = randomByte();
        short shortVal = randomShort();

        try (Connection connection = esJdbc()) {
            try (PreparedStatement statement = connection.prepareStatement("SELECT ?")) {

                statement.setString(1, stringVal);
                assertEquals(new Tuple<>(KEYWORD.getName(), stringVal), execute(statement));
                statement.setInt(1, intVal);
                assertEquals(new Tuple<>(INTEGER.getName(), intVal), execute(statement));
                statement.setLong(1, longVal);
                assertEquals(new Tuple<>(LONG.getName(), longVal), execute(statement));
                statement.setFloat(1, floatVal);
                assertEquals(new Tuple<>(FLOAT.getName(), floatVal), execute(statement));
                statement.setDouble(1, doubleVal);
                assertEquals(new Tuple<>(DOUBLE.getName(), doubleVal), execute(statement));
                statement.setNull(1, JDBCType.DOUBLE.getVendorTypeNumber());
                assertEquals(new Tuple<>(DOUBLE.getName(), null), execute(statement));
                statement.setBoolean(1, booleanVal);
                assertEquals(new Tuple<>(BOOLEAN.getName(), booleanVal), execute(statement));
                statement.setByte(1, byteVal);
                assertEquals(new Tuple<>(BYTE.getName(), byteVal), execute(statement));
                statement.setShort(1, shortVal);
                assertEquals(new Tuple<>(SHORT.getName(), shortVal), execute(statement));
<<<<<<< HEAD
            }
        }
    }

    public void testSingleParameterUnsignedLong() throws SQLException {
        assumeTrue("Driver version [" + JDBC_DRIVER_VERSION + "] doesn't support UNSIGNED_LONGs", isUnsignedLongSupported());

        BigInteger bigIntegerVal = randomBigInteger();
        long longVal = randomLong();

        try (Connection connection = esJdbc()) {
            try (PreparedStatement statement = connection.prepareStatement("SELECT ?")) {

                statement.setObject(1, bigIntegerVal);
                assertEquals(new Tuple<>(UNSIGNED_LONG_TYPE_NAME, bigIntegerVal), execute(statement));

                statement.setObject(1, longVal, JDBCType.BIGINT, 19);
                assertEquals(new Tuple<>(LONG.getName(), longVal), execute(statement));
                statement.setObject(1, Math.abs(longVal), JDBCType.BIGINT, 20);
                assertEquals(new Tuple<>(UNSIGNED_LONG_TYPE_NAME, BigInteger.valueOf(Math.abs(longVal))), execute(statement));
=======
>>>>>>> ddc3744b
            }
        }
    }

    private Tuple<String, Object> execute(PreparedStatement statement) throws SQLException {
        try (ResultSet results = statement.executeQuery()) {
            ResultSetMetaData resultSetMetaData = results.getMetaData();
            assertTrue(results.next());
            Tuple<String, Object> result = new Tuple<>(resultSetMetaData.getColumnTypeName(1), results.getObject(1));
            assertFalse(results.next());
            return result;
        }
    }

    // Each time the tests pass a random time in millis/nanos and this method slightly changes this timestamp
    // for each document (based on the iteration index i) so that the test can assert that the filtering is working
    // properly and only the desired docs are returned (id of each doc is also based on i and relates to the adjusted
    // timestamp).
    private static long adjustTimestampForEachDocument(long randomMillis, int i) {
        return randomMillis - 2 + i;
    }

    private static void setupIndexForDateTimeTests(long randomMillis) throws IOException {
        setupIndexForDateTimeTests(randomMillis, false);
    }

    private static void setupIndexForDateTimeTestsWithNanos(long randomNanos) throws IOException {
        setupIndexForDateTimeTests(randomNanos, true);
    }

    private static void setupIndexForDateTimeTests(long randomMillisOrNanos, boolean isNanos) throws IOException {
        String mapping = "\"properties\":{\"id\":{\"type\":\"integer\"},";
        if (isNanos) {
            mapping += "\"test_date_nanos\":{\"type\":\"date_nanos\"}}";
        } else {
            mapping += "\"birth_date\":{\"type\":\"date\"}}";
        }
        createIndex("emps", Settings.EMPTY, mapping);
        for (int i = 1; i <= 3; i++) {
            int id = 1000 + i;
            long testMillisOrNanos = adjustTimestampForEachDocument(randomMillisOrNanos, i);
            index("emps", "" + i, builder -> {
                builder.field("id", id);
                if (isNanos) {
                    builder.field("test_date_nanos", JdbcTestUtils.asStringTimestampFromNanos(testMillisOrNanos));
                } else {
                    builder.field("birth_date", testMillisOrNanos);
                }
            });
        }
    }
}<|MERGE_RESOLUTION|>--- conflicted
+++ resolved
@@ -30,10 +30,7 @@
 import java.util.Locale;
 import java.util.StringJoiner;
 
-<<<<<<< HEAD
-=======
 import static org.elasticsearch.common.time.DateUtils.toMilliSeconds;
->>>>>>> ddc3744b
 import static org.elasticsearch.xpack.sql.jdbc.EsType.BOOLEAN;
 import static org.elasticsearch.xpack.sql.jdbc.EsType.BYTE;
 import static org.elasticsearch.xpack.sql.jdbc.EsType.DOUBLE;
@@ -43,14 +40,11 @@
 import static org.elasticsearch.xpack.sql.jdbc.EsType.LONG;
 import static org.elasticsearch.xpack.sql.jdbc.EsType.SHORT;
 import static org.elasticsearch.xpack.sql.qa.jdbc.JdbcTestUtils.JDBC_DRIVER_VERSION;
-<<<<<<< HEAD
 import static org.elasticsearch.xpack.sql.qa.jdbc.JdbcTestUtils.UNSIGNED_LONG_TYPE_NAME;
+import static org.elasticsearch.xpack.sql.qa.jdbc.JdbcTestUtils.extractNanosOnly;
 import static org.elasticsearch.xpack.sql.qa.jdbc.JdbcTestUtils.isUnsignedLongSupported;
-=======
-import static org.elasticsearch.xpack.sql.qa.jdbc.JdbcTestUtils.extractNanosOnly;
 import static org.elasticsearch.xpack.sql.qa.jdbc.JdbcTestUtils.randomTimeInNanos;
 import static org.elasticsearch.xpack.sql.qa.jdbc.JdbcTestUtils.versionSupportsDateNanos;
->>>>>>> ddc3744b
 import static org.hamcrest.Matchers.equalTo;
 import static org.hamcrest.Matchers.startsWith;
 
@@ -440,7 +434,6 @@
                 assertEquals(new Tuple<>(BYTE.getName(), byteVal), execute(statement));
                 statement.setShort(1, shortVal);
                 assertEquals(new Tuple<>(SHORT.getName(), shortVal), execute(statement));
-<<<<<<< HEAD
             }
         }
     }
@@ -461,8 +454,6 @@
                 assertEquals(new Tuple<>(LONG.getName(), longVal), execute(statement));
                 statement.setObject(1, Math.abs(longVal), JDBCType.BIGINT, 20);
                 assertEquals(new Tuple<>(UNSIGNED_LONG_TYPE_NAME, BigInteger.valueOf(Math.abs(longVal))), execute(statement));
-=======
->>>>>>> ddc3744b
             }
         }
     }
