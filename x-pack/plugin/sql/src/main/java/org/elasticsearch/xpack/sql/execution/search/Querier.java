--- conflicted
+++ resolved
@@ -401,17 +401,8 @@
 
             List<BucketExtractor> exts = new ArrayList<>(refs.size());
             ConstantExtractor totalCount = new ConstantExtractor(response.getHits().getTotalHits().value);
-<<<<<<< HEAD
-            for (Tuple<FieldExtraction, ExpressionId> ref : refs) {
-                if(ref.v1() instanceof GroupByRef && ((GroupByRef) ref.v1()).key().contains("Literal")){
-                    exts.add(new ConstantExtractor(((GroupByRef) ref.v1()).key().replace("Literal", "")));
-                } else {
-                    exts.add(createExtractor(ref.v1(), totalCount));
-                }
-=======
             for (Tuple<FieldExtraction, String> ref : refs) {
                 exts.add(createExtractor(ref.v1(), totalCount));
->>>>>>> 7087358a
             }
             return exts;
         }
