--- conflicted
+++ resolved
@@ -321,8 +321,6 @@
                 return plan.unresolvedMessage().equals(indexResolution.toString())
                     ? plan
                     : new UnresolvedRelation(plan.source(), plan.table(), plan.alias(), plan.frozen(), indexResolution.toString());
-<<<<<<< HEAD
-=======
             }
             TableIdentifier table = plan.table();
             if (indexResolution.matches(table.index()) == false) {
@@ -333,7 +331,6 @@
                     plan.frozen(),
                     "invalid [" + table + "] resolution to [" + indexResolution + "]"
                 );
->>>>>>> d90fa4eb
             }
             LogicalPlan logicalPlan = new EsRelation(plan.source(), indexResolution.get(), plan.frozen());
             SubQueryAlias sa = new SubQueryAlias(plan.source(), logicalPlan, indexResolution.get().toString());
