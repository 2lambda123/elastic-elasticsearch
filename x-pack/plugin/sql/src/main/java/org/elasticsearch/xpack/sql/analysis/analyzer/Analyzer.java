/*
 * Copyright Elasticsearch B.V. and/or licensed to Elasticsearch B.V. under one
 * or more contributor license agreements. Licensed under the Elastic License;
 * you may not use this file except in compliance with the Elastic License.
 */
package org.elasticsearch.xpack.sql.analysis.analyzer;

import org.elasticsearch.common.collect.Tuple;
import org.elasticsearch.common.logging.LoggerMessageFormat;
import org.elasticsearch.xpack.ql.capabilities.Resolvables;
import org.elasticsearch.xpack.ql.common.Failure;
import org.elasticsearch.xpack.ql.expression.Alias;
import org.elasticsearch.xpack.ql.expression.Attribute;
import org.elasticsearch.xpack.ql.expression.AttributeSet;
import org.elasticsearch.xpack.ql.expression.Expression;
import org.elasticsearch.xpack.ql.expression.Expressions;
import org.elasticsearch.xpack.ql.expression.FieldAttribute;
import org.elasticsearch.xpack.ql.expression.Foldables;
import org.elasticsearch.xpack.ql.expression.NamedExpression;
import org.elasticsearch.xpack.ql.expression.Order;
import org.elasticsearch.xpack.ql.expression.ReferenceAttribute;
import org.elasticsearch.xpack.ql.expression.UnresolvedAlias;
import org.elasticsearch.xpack.ql.expression.UnresolvedAttribute;
import org.elasticsearch.xpack.ql.expression.UnresolvedStar;
import org.elasticsearch.xpack.ql.expression.function.Function;
import org.elasticsearch.xpack.ql.expression.function.FunctionDefinition;
import org.elasticsearch.xpack.ql.expression.function.FunctionRegistry;
import org.elasticsearch.xpack.ql.expression.function.Functions;
import org.elasticsearch.xpack.ql.expression.function.UnresolvedFunction;
import org.elasticsearch.xpack.ql.expression.predicate.operator.arithmetic.ArithmeticOperation;
import org.elasticsearch.xpack.ql.index.IndexResolution;
import org.elasticsearch.xpack.ql.plan.TableIdentifier;
import org.elasticsearch.xpack.ql.plan.logical.Aggregate;
import org.elasticsearch.xpack.ql.plan.logical.EsRelation;
import org.elasticsearch.xpack.ql.plan.logical.Filter;
import org.elasticsearch.xpack.ql.plan.logical.LogicalPlan;
import org.elasticsearch.xpack.ql.plan.logical.OrderBy;
import org.elasticsearch.xpack.ql.plan.logical.Project;
import org.elasticsearch.xpack.ql.plan.logical.UnaryPlan;
import org.elasticsearch.xpack.ql.plan.logical.UnresolvedRelation;
import org.elasticsearch.xpack.ql.rule.RuleExecutor;
import org.elasticsearch.xpack.ql.session.Configuration;
import org.elasticsearch.xpack.ql.type.DataType;
import org.elasticsearch.xpack.ql.type.DataTypes;
import org.elasticsearch.xpack.ql.type.InvalidMappedField;
import org.elasticsearch.xpack.ql.type.UnsupportedEsField;
import org.elasticsearch.xpack.ql.util.CollectionUtils;
import org.elasticsearch.xpack.ql.util.Holder;
import org.elasticsearch.xpack.sql.expression.SubQueryExpression;
import org.elasticsearch.xpack.sql.expression.function.scalar.Cast;
import org.elasticsearch.xpack.sql.plan.logical.Join;
import org.elasticsearch.xpack.sql.plan.logical.LocalRelation;
import org.elasticsearch.xpack.sql.plan.logical.Pivot;
import org.elasticsearch.xpack.sql.plan.logical.SubQueryAlias;
import org.elasticsearch.xpack.sql.plan.logical.With;
import org.elasticsearch.xpack.sql.type.SqlDataTypeConverter;

import java.util.ArrayList;
import java.util.Arrays;
import java.util.Collection;
import java.util.LinkedHashMap;
import java.util.LinkedHashSet;
import java.util.List;
import java.util.Map;
import java.util.Objects;
import java.util.Set;
import java.util.stream.Stream;

import static java.util.Collections.emptyList;
import static java.util.Collections.singletonList;
import static java.util.stream.Collectors.toList;
import static org.elasticsearch.xpack.ql.analyzer.AnalyzerRules.AnalyzerRule;
import static org.elasticsearch.xpack.ql.analyzer.AnalyzerRules.BaseAnalyzerRule;
import static org.elasticsearch.xpack.ql.util.CollectionUtils.combine;

public class Analyzer extends RuleExecutor<LogicalPlan> {
    /**
     * Valid functions.
     */
    private final FunctionRegistry functionRegistry;
    /**
     * Information about the index against which the SQL is being analyzed.
     */
    private final IndexResolution indexResolution;
    /**
     * Per-request specific settings needed in some of the functions (timezone, username and clustername),
     * to which they are attached.
     */
    private final Configuration configuration;
    /**
     * The verifier has the role of checking the analyzed tree for failures and build a list of failures.
     */
    private final Verifier verifier;

    public Analyzer(Configuration configuration, FunctionRegistry functionRegistry, IndexResolution results, Verifier verifier) {
        this.configuration = configuration;
        this.functionRegistry = functionRegistry;
        this.indexResolution = results;
        this.verifier = verifier;
    }

    @Override
    protected Iterable<RuleExecutor<LogicalPlan>.Batch> batches() {
        Batch substitution = new Batch("Substitution",
                new CTESubstitution());
        Batch resolution = new Batch("Resolution",
                new ResolveTable(),
                new ResolveRefs(),
                new ResolveOrdinalInOrderByAndGroupBy(),
                new ResolveMissingRefs(),
                new ResolveFilterRefs(),
                new ResolveFunctions(),
                new ResolveAliases(),
                new ProjectedAggregations(),
                new HavingOverProject(),
                new ResolveAggsInHaving(),
                new ResolveAggsInOrderBy()
                //new ImplicitCasting()
                //new VersionCompatibility()
                );
        Batch finish = new Batch("Finish Analysis",
                new PruneSubqueryAliases(),
                CleanAliases.INSTANCE
                );
        return Arrays.asList(substitution, resolution, finish);
    }

    public LogicalPlan analyze(LogicalPlan plan) {
        return analyze(plan, true);
    }

    public LogicalPlan analyze(LogicalPlan plan, boolean verify) {
        if (plan.analyzed()) {
            return plan;
        }
        return verify ? verify(execute(plan)) : execute(plan);
    }

    public ExecutionInfo debugAnalyze(LogicalPlan plan) {
        return plan.analyzed() ? null : executeWithInfo(plan);
    }

    public LogicalPlan verify(LogicalPlan plan) {
        Collection<Failure> failures = verifier.verify(plan);
        if (!failures.isEmpty()) {
            throw new VerificationException(failures);
        }
        return plan;
    }

    @SuppressWarnings("unchecked")
    private static <E extends Expression> E resolveExpression(E expression, LogicalPlan plan) {
        return (E) expression.transformUp(e -> {
            if (e instanceof UnresolvedAttribute) {
                UnresolvedAttribute ua = (UnresolvedAttribute) e;
                Attribute a = resolveAgainstList(ua, plan.output());
                return a != null ? a : e;
            }
            return e;
        });
    }

    //
    // Shared methods around the analyzer rules
    //
    private static Attribute resolveAgainstList(UnresolvedAttribute u, Collection<Attribute> attrList) {
        return resolveAgainstList(u, attrList, false);
    }

    private static Attribute resolveAgainstList(UnresolvedAttribute u, Collection<Attribute> attrList, boolean allowCompound) {
        List<Attribute> matches = new ArrayList<>();

        // first take into account the qualified version
        boolean qualified = u.qualifier() != null;

        for (Attribute attribute : attrList) {
            if (!attribute.synthetic()) {
                boolean match = qualified ?
                        Objects.equals(u.qualifiedName(), attribute.qualifiedName()) :
                        // if the field is unqualified
                        // first check the names directly
                        (Objects.equals(u.name(), attribute.name())
                             // but also if the qualifier might not be quoted and if there's any ambiguity with nested fields
                             || Objects.equals(u.name(), attribute.qualifiedName()));
                if (match) {
                    matches.add(attribute);
                }
            }
        }

        // none found
        if (matches.isEmpty()) {
            return null;
        }

        if (matches.size() == 1) {
            // only add the location if the match is univocal; b/c otherwise adding the location will overwrite any preexisting one
            return handleSpecialFields(u, matches.get(0).withLocation(u.source()), allowCompound);
        }

        List<String> refs = matches.stream()
            .sorted((a, b) -> {
                int lineDiff = a.sourceLocation().getLineNumber() - b.sourceLocation().getLineNumber();
                int colDiff = a.sourceLocation().getColumnNumber() - b.sourceLocation().getColumnNumber();
                return lineDiff != 0 ? lineDiff : (colDiff != 0 ? colDiff : a.qualifiedName().compareTo(b.qualifiedName()));
            })
            .map(a -> "line " + a.sourceLocation().toString().substring(1) + " [" +
                (a.qualifier() != null ? "\"" + a.qualifier() + "\".\"" + a.name() + "\"" : a.name()) + "]")
            .collect(toList());
        return u.withUnresolvedMessage("Reference [" + u.qualifiedName() + "] is ambiguous (to disambiguate use quotes or qualifiers); " +
            "matches any of " + refs);
    }

    private static Attribute handleSpecialFields(UnresolvedAttribute u, Attribute named, boolean allowCompound) {
        // if it's a object/compound type, keep it unresolved with a nice error message
        if (named instanceof FieldAttribute) {
            FieldAttribute fa = (FieldAttribute) named;

            // incompatible mappings
            if (fa.field() instanceof InvalidMappedField) {
                named = u.withUnresolvedMessage("Cannot use field [" + fa.name() + "] due to ambiguities being "
                        + ((InvalidMappedField) fa.field()).errorMessage());
            }
            // unsupported types
            else if (DataTypes.isUnsupported(fa.dataType())) {
                UnsupportedEsField unsupportedField = (UnsupportedEsField) fa.field();
                if (unsupportedField.hasInherited()) {
                    named = u.withUnresolvedMessage(
                            "Cannot use field [" + fa.name() + "] with unsupported type [" + unsupportedField.getOriginalType() + "] "
                                    + "in hierarchy (field [" + unsupportedField.getInherited() + "])");
                } else {
                    named = u.withUnresolvedMessage(
                            "Cannot use field [" + fa.name() + "] with unsupported type [" + unsupportedField.getOriginalType() + "]");
                }
            }
            // compound fields
            else if (allowCompound == false && DataTypes.isPrimitive(fa.dataType()) == false) {
                named = u.withUnresolvedMessage(
                        "Cannot use field [" + fa.name() + "] type [" + fa.dataType().typeName() + "] only its subfields");
            }
        }
        return named;
    }

    private static boolean hasStar(List<? extends Expression> exprs) {
        for (Expression expression : exprs) {
            if (expression instanceof UnresolvedStar) {
                return true;
            }
        }
        return false;
    }

    private static boolean containsAggregate(List<? extends Expression> list) {
        return Expressions.anyMatch(list, Functions::isAggregate);
    }

    private static boolean containsAggregate(Expression exp) {
        return containsAggregate(singletonList(exp));
    }

    private static class CTESubstitution extends AnalyzerRule<With> {

        @Override
        protected LogicalPlan rule(With plan) {
            return substituteCTE(plan.child(), plan.subQueries());
        }

        private LogicalPlan substituteCTE(LogicalPlan p, Map<String, SubQueryAlias> subQueries) {
            if (p instanceof UnresolvedRelation) {
                UnresolvedRelation ur = (UnresolvedRelation) p;
                SubQueryAlias subQueryAlias = subQueries.get(ur.table().index());
                if (subQueryAlias != null) {
                    if (ur.alias() != null) {
                        return new SubQueryAlias(ur.source(), subQueryAlias, ur.alias());
                    }
                    return subQueryAlias;
                }
                return ur;
            }
            // inlined queries (SELECT 1 + 2) are already resolved
            else if (p instanceof LocalRelation) {
                return p;
            }

            return p.transformExpressionsDown(e -> {
                if (e instanceof SubQueryExpression) {
                    SubQueryExpression sq = (SubQueryExpression) e;
                    return sq.withQuery(substituteCTE(sq.query(), subQueries));
                }
                return e;
            });
        }

        @Override
        protected boolean skipResolved() {
            return false;
        }
    }

    private class ResolveTable extends AnalyzerRule<UnresolvedRelation> {
        @Override
        protected LogicalPlan rule(UnresolvedRelation plan) {
            TableIdentifier table = plan.table();
            if (indexResolution.isValid() == false) {
                return plan.unresolvedMessage().equals(indexResolution.toString()) ? plan :
                    new UnresolvedRelation(plan.source(), plan.table(), plan.alias(), plan.frozen(), indexResolution.toString());
            }
            assert indexResolution.matches(table.index());
            LogicalPlan logicalPlan = new EsRelation(plan.source(), indexResolution.get(), plan.frozen());
            SubQueryAlias sa = new SubQueryAlias(plan.source(), logicalPlan, table.index());

            if (plan.alias() != null) {
                sa = new SubQueryAlias(plan.source(), sa, plan.alias());
            }

            return sa;
        }
    }

    private static class ResolveRefs extends BaseAnalyzerRule {

        @Override
        protected LogicalPlan doRule(LogicalPlan plan) {
            if (plan instanceof Project) {
                Project p = (Project) plan;
                if (hasStar(p.projections())) {
                    return new Project(p.source(), p.child(), expandProjections(p.projections(), p.child()));
                }
            }
            else if (plan instanceof Aggregate) {
                Aggregate a = (Aggregate) plan;
                if (hasStar(a.aggregates())) {
                    return new Aggregate(a.source(), a.child(), a.groupings(),
                            expandProjections(a.aggregates(), a.child()));
                }
                // if the grouping is unresolved but the aggs are, use the latter to resolve the former.
                // solves the case of queries declaring an alias in SELECT and referring to it in GROUP BY.
                // e.g. SELECT x AS a ... GROUP BY a
                if (!a.expressionsResolved() && Resolvables.resolved(a.aggregates())) {
                    List<Expression> groupings = a.groupings();
                    List<Expression> newGroupings = new ArrayList<>();
                    List<Tuple<Attribute, Expression>> resolvedAliases = Expressions.aliases(a.aggregates());

                    boolean changed = false;
                    for (Expression grouping : groupings) {
                        if (grouping instanceof UnresolvedAttribute) {
                            Attribute maybeResolved = resolveAgainstList((UnresolvedAttribute) grouping,
                                resolvedAliases.stream().map(Tuple::v1).collect(toList()));
                            if (maybeResolved != null) {
                                changed = true;
                                if (maybeResolved.resolved()) {
                                    grouping = resolvedAliases.stream()
                                        .filter(t -> t.v1().equals(maybeResolved))
                                        // use the matched expression (not its attribute)
                                        .map(Tuple::v2)
                                        .findAny()
                                        .get(); // there should always be exactly one match
                                } else {
                                    grouping = maybeResolved;
                                }
                            }
                        }
                        newGroupings.add(grouping);
                    }

                    return changed ? new Aggregate(a.source(), a.child(), newGroupings, a.aggregates()) : a;
                }
            }

            else if (plan instanceof Join) {
                Join j = (Join) plan;
                if (!j.duplicatesResolved()) {
                    LogicalPlan deduped = dedupRight(j.left(), j.right());
                    return new Join(j.source(), j.left(), deduped, j.type(), j.condition());
                }
            }
            // try resolving the order expression (the children are resolved as this point)
            else if (plan instanceof OrderBy) {
                OrderBy o = (OrderBy) plan;
                if (!o.resolved()) {
                    List<Order> resolvedOrder = new ArrayList<>(o.order().size());
                    for (Order order : o.order()) {
                        resolvedOrder.add(resolveExpression(order, o.child()));
                    }
                    return new OrderBy(o.source(), o.child(), resolvedOrder);
                }
            }

            if (log.isTraceEnabled()) {
                log.trace("Attempting to resolve {}", plan.nodeString());
            }

            return plan.transformExpressionsUp(e -> {
                if (e instanceof UnresolvedAttribute) {
                    UnresolvedAttribute u = (UnresolvedAttribute) e;
                    List<Attribute> childrenOutput = new ArrayList<>();
                    for (LogicalPlan child : plan.children()) {
                        childrenOutput.addAll(child.output());
                    }
                    NamedExpression named = resolveAgainstList(u, childrenOutput);
                    // if resolved, return it; otherwise keep it in place to be resolved later
                    if (named != null) {
                        if (log.isTraceEnabled()) {
                            log.trace("Resolved {} to {}", u, named);
                        }
                        return named;
                    }
                }
                //TODO: likely have to expand * inside functions as well
                return e;
            });
        }

        private List<NamedExpression> expandProjections(List<? extends NamedExpression> projections, LogicalPlan child) {
            List<NamedExpression> result = new ArrayList<>();

            List<Attribute> output = child.output();
            for (NamedExpression ne : projections) {
                if (ne instanceof UnresolvedStar) {
                    List<NamedExpression> expanded = expandStar((UnresolvedStar) ne, output);
                    // the field exists, but cannot be expanded (no sub-fields)
                    if (expanded.isEmpty()) {
                        result.add(ne);
                    } else {
                        result.addAll(expanded);
                    }
                } else if (ne instanceof UnresolvedAlias) {
                    UnresolvedAlias ua = (UnresolvedAlias) ne;
                    if (ua.child() instanceof UnresolvedStar) {
                        result.addAll(expandStar((UnresolvedStar) ua.child(), output));
                    }
                } else {
                    result.add(ne);
                }
            }

            return result;
        }

        static List<NamedExpression> expandStar(UnresolvedStar us, List<Attribute> output) {
            List<NamedExpression> expanded = new ArrayList<>();

            // a qualifier is specified - since this is a star, it should be a CompoundDataType
            if (us.qualifier() != null) {
                // resolve the so-called qualifier first
                // since this is an unresolved start we don't know whether it's a path or an actual qualifier
                Attribute q = resolveAgainstList(us.qualifier(), output, true);

                // the wildcard couldn't be expanded because the field doesn't exist at all
                // so, add to the list of expanded attributes its qualifier (the field without the wildcard)
                // the qualifier will be unresolved and later used in the error message presented to the user
                if (q == null) {
                    return singletonList(us.qualifier());
                }
                // qualifier is unknown (e.g. unsupported type), bail out early
                else if (q.resolved() == false) {
                    return singletonList(q);
                }

                // now use the resolved 'qualifier' to match
                for (Attribute attr : output) {
                    // filter the attributes that match based on their path
                    if (attr instanceof FieldAttribute) {
                        FieldAttribute fa = (FieldAttribute) attr;
                        if (DataTypes.isUnsupported(fa.dataType())) {
                            continue;
                        }
                        if (q.qualifier() != null) {
                            if (Objects.equals(q.qualifiedName(), fa.qualifiedPath())) {
                                expanded.add(fa.withLocation(attr.source()));
                            }
                        } else {
                            // use the path only to match non-compound types
                            if (Objects.equals(q.name(), fa.path())) {
                                expanded.add(fa.withLocation(attr.source()));
                            }
                        }
                    }
                }
            } else {
                expanded.addAll(Expressions.onlyPrimitiveFieldAttributes(output));
            }

            return expanded;
        }

        // generate a new (right) logical plan with different IDs for all conflicting attributes
        private LogicalPlan dedupRight(LogicalPlan left, LogicalPlan right) {
            AttributeSet conflicting = left.outputSet().intersect(right.outputSet());

            if (log.isTraceEnabled()) {
                log.trace("Trying to resolve conflicts " + conflicting + " between left " + left.nodeString()
                        + " and right " + right.nodeString());
            }

            throw new UnsupportedOperationException("don't know how to resolve conficting IDs yet");
        }
    }

    // Allow ordinal positioning in order/sort by (quite useful when dealing with aggs)
    // Note that ordering starts at 1
    private static class ResolveOrdinalInOrderByAndGroupBy extends BaseAnalyzerRule {

        @Override
        protected boolean skipResolved() {
            return false;
        }

        @Override
        protected LogicalPlan doRule(LogicalPlan plan) {
            if (plan instanceof OrderBy) {
                OrderBy orderBy = (OrderBy) plan;
                boolean changed = false;

                List<Order> newOrder = new ArrayList<>(orderBy.order().size());
                List<Attribute> ordinalReference = orderBy.child().output();
                int max = ordinalReference.size();

                for (Order order : orderBy.order()) {
                    Expression child = order.child();
                    Integer ordinal = findOrdinal(order.child());
                    if (ordinal != null) {
                        changed = true;
                        if (ordinal > 0 && ordinal <= max) {
                            newOrder.add(new Order(order.source(), orderBy.child().output().get(ordinal - 1), order.direction(),
                                    order.nullsPosition()));
                        }
                        else {
                            // report error
                            String message = LoggerMessageFormat.format("Invalid ordinal [{}] specified in [{}] (valid range is [1, {}])",
                                    ordinal, orderBy.sourceText(), max);
                            UnresolvedAttribute ua = new UnresolvedAttribute(child.source(), orderBy.sourceText(), null, message);
                            newOrder.add(new Order(order.source(), ua, order.direction(), order.nullsPosition()));
                        }
                    }
                    else {
                        newOrder.add(order);
                    }
                }

                return changed ? new OrderBy(orderBy.source(), orderBy.child(), newOrder) : orderBy;
            }

            if (plan instanceof Aggregate) {
                Aggregate agg = (Aggregate) plan;

                if (!Resolvables.resolved(agg.aggregates())) {
                    return agg;
                }

                boolean changed = false;
                List<Expression> newGroupings = new ArrayList<>(agg.groupings().size());
                List<? extends NamedExpression> aggregates = agg.aggregates();
                int max = aggregates.size();

                for (Expression exp : agg.groupings()) {
                    Integer ordinal = findOrdinal(exp);
                    if (ordinal != null) {
                        changed = true;
                        String errorMessage = null;
                        if (ordinal > 0 && ordinal <= max) {
                            NamedExpression reference = aggregates.get(ordinal - 1);
                            if (containsAggregate(reference)) {
                                errorMessage = LoggerMessageFormat.format(
                                        "Ordinal [{}] in [{}] refers to an invalid argument, aggregate function [{}]",
                                        ordinal, agg.sourceText(), reference.sourceText());

                            } else {
                                newGroupings.add(reference);
                            }
                        }
                        else {
                            errorMessage = LoggerMessageFormat.format("Invalid ordinal [{}] specified in [{}] (valid range is [1, {}])",
                                    ordinal, agg.sourceText(), max);
                        }
                        if (errorMessage != null) {
                            newGroupings.add(new UnresolvedAttribute(exp.source(), agg.sourceText(), null, errorMessage));
                        }
                    }
                    else {
                        newGroupings.add(exp);
                    }
                }

                return changed ? new Aggregate(agg.source(), agg.child(), newGroupings, aggregates) : agg;
            }

            return plan;
        }

        private Integer findOrdinal(Expression expression) {
            if (expression.foldable()) {
                if (expression.dataType().isInteger()) {
                    Object v = Foldables.valueOf(expression);
                    if (v instanceof Number) {
                        return ((Number) v).intValue();
                    }
                }
            }
            return null;
        }
    }

    // It is valid to filter (including HAVING) or sort by attributes not present in the SELECT clause.
    // This rule pushed down the attributes for them to be resolved then projects them away.
    // As such this rule is an extended version of ResolveRefs
    private static class ResolveMissingRefs extends BaseAnalyzerRule {

        private static class AggGroupingFailure {
            final List<String> expectedGrouping;

            private AggGroupingFailure(List<String> expectedGrouping) {
                this.expectedGrouping = expectedGrouping;
            }
        }

        @Override
        protected LogicalPlan doRule(LogicalPlan plan) {
            if (plan instanceof OrderBy) {
                OrderBy o = (OrderBy) plan;
                LogicalPlan child = o.child();
                List<Order> maybeResolved = new ArrayList<>();
                for (Order or : o.order()) {
                    maybeResolved.add(or.resolved() ? or : tryResolveExpression(or, child));
                }

                Stream<Order> referencesStream = maybeResolved.stream()
                        .filter(Expression::resolved);

                // if there are any references in the output
                // try and resolve them to the source in order to compare the source expressions
                // e.g. ORDER BY a + 1
                //      \ SELECT a + 1
                // a + 1 in SELECT is actually Alias("a + 1", a + 1) and translates to ReferenceAttribute
                // in the output. However it won't match the unnamed a + 1 despite being the same expression
                // so explicitly compare the source

                // if there's a match, remove the item from the reference stream
                if (Expressions.hasReferenceAttribute(child.outputSet())) {
                    final Map<Attribute, Expression> collectRefs = new LinkedHashMap<>();

                    // collect aliases
                    child.forEachUp(p -> p.forEachExpressionsUp(e -> {
                        if (e instanceof Alias) {
                            Alias a = (Alias) e;
                            collectRefs.put(a.toAttribute(), a.child());
                        }
                    }));

                    referencesStream = referencesStream.filter(r -> {
                        for (Attribute attr : child.outputSet()) {
                            if (attr instanceof ReferenceAttribute) {
                                Expression source = collectRefs.getOrDefault(attr, attr);
                                // found a match, no need to resolve it further
                                // so filter it out
                                if (source.equals(r.child())) {
                                    return false;
                                }
                            }
                        }
                        return true;
                    });
                }

                AttributeSet resolvedRefs = Expressions.references(referencesStream.collect(toList()));

                AttributeSet missing = resolvedRefs.subtract(child.outputSet());

                if (!missing.isEmpty()) {
                    // Add missing attributes but project them away afterwards
                    List<Attribute> failedAttrs = new ArrayList<>();
                    LogicalPlan newChild = propagateMissing(o.child(), missing, failedAttrs);

                    // resolution failed and the failed expressions might contain resolution information so copy it over
                    if (!failedAttrs.isEmpty()) {
                        List<Order> newOrders = new ArrayList<>();
                        // transform the orders with the failed information
                        for (Order order : o.order()) {
                            Order transformed = (Order) order.transformUp(ua -> resolveMetadataToMessage(ua, failedAttrs, "order"),
                                    UnresolvedAttribute.class);
                            newOrders.add(order.equals(transformed) ? order : transformed);
                        }

                        return o.order().equals(newOrders) ? o : new OrderBy(o.source(), o.child(), newOrders);
                    }

                    // everything worked
                    return new Project(o.source(), new OrderBy(o.source(), newChild, maybeResolved), o.child().output());
                }

                if (!maybeResolved.equals(o.order())) {
                    return new OrderBy(o.source(), o.child(), maybeResolved);
                }
            }

            if (plan instanceof Filter) {
                Filter f = (Filter) plan;
                Expression maybeResolved = tryResolveExpression(f.condition(), f.child());

                AttributeSet resolvedRefs = new AttributeSet(maybeResolved.references().stream()
                        .filter(Expression::resolved)
                        .collect(toList()));

                AttributeSet missing = resolvedRefs.subtract(f.child().outputSet());

                if (!missing.isEmpty()) {
                    // Again, add missing attributes and project them away
                    List<Attribute> failedAttrs = new ArrayList<>();
                    LogicalPlan newChild = propagateMissing(f.child(), missing, failedAttrs);

                    // resolution failed and the failed expressions might contain resolution information so copy it over
                    if (!failedAttrs.isEmpty()) {
                        // transform the orders with the failed information
                        Expression transformed = f.condition().transformUp(ua -> resolveMetadataToMessage(ua, failedAttrs, "filter"),
                                UnresolvedAttribute.class);

                        return f.condition().equals(transformed) ? f : new Filter(f.source(), f.child(), transformed);
                    }

                    return new Project(f.source(), new Filter(f.source(), newChild, maybeResolved), f.child().output());
                }

                if (!maybeResolved.equals(f.condition())) {
                    return new Filter(f.source(), f.child(), maybeResolved);
                }
            }

            // Try to resolve aggregates and groupings based on the child plan
            if (plan instanceof Aggregate) {
                Aggregate a = (Aggregate) plan;
                LogicalPlan child = a.child();
                List<Expression> newGroupings = new ArrayList<>(a.groupings().size());
                a.groupings().forEach(e -> newGroupings.add(tryResolveExpression(e, child)));
                List<NamedExpression> newAggregates = new ArrayList<>(a.aggregates().size());
                a.aggregates().forEach(e -> newAggregates.add(tryResolveExpression(e, child)));
                if (newAggregates.equals(a.aggregates()) == false || newGroupings.equals(a.groupings()) == false) {
                    return new Aggregate(a.source(), child, newGroupings, newAggregates);
                }
            }
            return plan;
        }

        static <E extends Expression> E tryResolveExpression(E exp, LogicalPlan plan) {
            E resolved = resolveExpression(exp, plan);
            if (!resolved.resolved()) {
                // look at unary trees but ignore subqueries
                if (plan.children().size() == 1 && !(plan instanceof SubQueryAlias)) {
                    return tryResolveExpression(resolved, plan.children().get(0));
                }
            }
            return resolved;
        }


        private static LogicalPlan propagateMissing(LogicalPlan plan, AttributeSet missing, List<Attribute> failed) {
            // no more attributes, bail out
            if (missing.isEmpty()) {
                return plan;
            }

            if (plan instanceof Project) {
                Project p = (Project) plan;
                AttributeSet diff = missing.subtract(p.child().outputSet());
                return new Project(p.source(), propagateMissing(p.child(), diff, failed), combine(p.projections(), missing));
            }

            if (plan instanceof Aggregate) {
                Aggregate a = (Aggregate) plan;
                // missing attributes can only be grouping expressions
                // however take into account aliased groups
                // SELECT x AS i ... GROUP BY i
                for (Attribute m : missing) {
                    // but we can't add an agg if the group is missing
                    if (!Expressions.match(a.groupings(), m::semanticEquals)) {
                        // pass failure information to help the verifier
                        m = new UnresolvedAttribute(m.source(), m.name(), m.qualifier(), null, null,
                                new AggGroupingFailure(Expressions.names(a.groupings())));
                        failed.add(m);
                    }
                }
                // propagation failed, return original plan
                if (!failed.isEmpty()) {
                    return plan;
                }
                return new Aggregate(a.source(), a.child(), a.groupings(), combine(a.aggregates(), missing));
            }

            // LeafPlans are tables and BinaryPlans are joins so pushing can only happen on unary
            if (plan instanceof UnaryPlan) {
                return plan.replaceChildren(singletonList(propagateMissing(((UnaryPlan) plan).child(), missing, failed)));
            }

            failed.addAll(missing);
            return plan;
        }

        private static UnresolvedAttribute resolveMetadataToMessage(UnresolvedAttribute ua, List<Attribute> attrs, String actionName) {
            for (Attribute attr : attrs) {
                if (ua.resolutionMetadata() == null && attr.name().equals(ua.name())) {
                    if (attr instanceof UnresolvedAttribute) {
                        UnresolvedAttribute fua = (UnresolvedAttribute) attr;
                        Object metadata = fua.resolutionMetadata();
                        if (metadata instanceof AggGroupingFailure) {
                            List<String> names = ((AggGroupingFailure) metadata).expectedGrouping;
                            return ua.withUnresolvedMessage(
                                    "Cannot " + actionName + " by non-grouped column [" + ua.qualifiedName() + "], expected " + names);
                        }
                    }
                }
            }
            return ua;
        }
    }

    //
    // Resolve aliases defined in SELECT that are referred inside the WHERE clause:
    // SELECT int AS i FROM t WHERE i > 10
    //
    // As such, identify all project and aggregates that have a Filter child
    // and look at any resolved aliases that match and replace them.
    private static class ResolveFilterRefs extends AnalyzerRule<LogicalPlan> {

        @Override
        protected LogicalPlan rule(LogicalPlan plan) {
            if (plan instanceof Project) {
                Project p = (Project) plan;
                if (p.child() instanceof Filter) {
                    Filter f = (Filter) p.child();
                    Expression condition = f.condition();
                    if (condition.resolved() == false && f.childrenResolved()) {
                        Expression newCondition = replaceAliases(condition, p.projections());
                        if (newCondition != condition) {
                            return new Project(p.source(), new Filter(f.source(), f.child(), newCondition), p.projections());
                        }
                    }
                }
            }

            if (plan instanceof Aggregate) {
                Aggregate a = (Aggregate) plan;
                if (a.child() instanceof Filter) {
                    Filter f = (Filter) a.child();
                    Expression condition = f.condition();
                    if (condition.resolved() == false && f.childrenResolved()) {
                        Expression newCondition = replaceAliases(condition, a.aggregates());
                        if (newCondition != condition) {
                            return new Aggregate(a.source(), new Filter(f.source(), f.child(), newCondition), a.groupings(),
                                    a.aggregates());
                        }
                    }
                }
            }

            return plan;
        }

        private Expression replaceAliases(Expression condition, List<? extends NamedExpression> named) {
            List<Alias> aliases = new ArrayList<>();
            named.forEach(n -> {
                if (n instanceof Alias) {
                    aliases.add((Alias) n);
                }
            });

            return condition.transformDown(u -> {
                boolean qualified = u.qualifier() != null;
                for (Alias alias : aliases) {
                    // don't replace field with their own aliases (it creates infinite cycles)
                    if (alias.anyMatch(e -> e == u) == false &&
                           (qualified ?
                               Objects.equals(alias.qualifiedName(), u.qualifiedName()) :
                               Objects.equals(alias.name(), u.name()))) {
                        return alias;
                    }
                }
                return u;
             }, UnresolvedAttribute.class);
        }
    }

    private class ResolveFunctions extends AnalyzerRule<LogicalPlan> {

        @Override
        protected LogicalPlan rule(LogicalPlan plan) {
            return plan.transformExpressionsUp(e -> {
                if (e instanceof UnresolvedFunction) {
                    UnresolvedFunction uf = (UnresolvedFunction) e;

                    if (uf.analyzed()) {
                        return uf;
                    }

                    String name = uf.name();

                    if (hasStar(uf.arguments())) {
                        uf = uf.preprocessStar();
                        if (uf.analyzed()) {
                            return uf;
                        }
                    }

                    if (!uf.childrenResolved()) {
                        return uf;
                    }

                    String functionName = functionRegistry.resolveAlias(name);
                    if (functionRegistry.functionExists(functionName) == false) {
                        return uf.missing(functionName, functionRegistry.listFunctions());
                    }
                    // TODO: look into Generator for significant terms, etc..
                    FunctionDefinition def = functionRegistry.resolveFunction(functionName);
                    Function f = uf.buildResolved(configuration, def);
                    return f;
                }
                return e;
            });
        }
    }

    private static class ResolveAliases extends BaseAnalyzerRule {

        @Override
        protected LogicalPlan doRule(LogicalPlan plan) {
            if (plan instanceof Project) {
                Project p = (Project) plan;
                if (hasUnresolvedAliases(p.projections())) {
                    return new Project(p.source(), p.child(), assignAliases(p.projections()));
                }
                return p;
            }
            if (plan instanceof Aggregate) {
                Aggregate a = (Aggregate) plan;
                if (hasUnresolvedAliases(a.aggregates())) {
                    return new Aggregate(a.source(), a.child(), a.groupings(), assignAliases(a.aggregates()));
                }
                return a;
            }
            if (plan instanceof Pivot) {
                Pivot p = (Pivot) plan;
                if (hasUnresolvedAliases(p.values())) {
                    p = new Pivot(p.source(), p.child(), p.column(), assignAliases(p.values()), p.aggregates());
                }
                if (hasUnresolvedAliases(p.aggregates())) {
                    p = new Pivot(p.source(), p.child(), p.column(), p.values(), assignAliases(p.aggregates()));
                }
                return p;
            }

            return plan;
        }

        private boolean hasUnresolvedAliases(List<? extends NamedExpression> expressions) {
            return expressions != null && Expressions.anyMatch(expressions, UnresolvedAlias.class::isInstance);
        }

        private List<NamedExpression> assignAliases(List<? extends NamedExpression> exprs) {
            List<NamedExpression> newExpr = new ArrayList<>(exprs.size());
            for (NamedExpression expr : exprs) {
                NamedExpression transformed = (NamedExpression) expr.transformUp(ua -> {
                    Expression child = ua.child();
                    if (child instanceof NamedExpression) {
                        return child;
                    }
                    if (!child.resolved()) {
                        return ua;
                    }
                    if (child instanceof Cast) {
                        Cast c = (Cast) child;
                        if (c.field() instanceof NamedExpression) {
                            return new Alias(c.source(), ((NamedExpression) c.field()).name(), c);
                        }
                    }
                    return new Alias(child.source(), child.sourceText(), child);
                }, UnresolvedAlias.class);
                newExpr.add(expr.equals(transformed) ? expr : transformed);
            }
            return newExpr;
        }
    }


    //
    // Replace a project with aggregation into an aggregation
    //
    private static class ProjectedAggregations extends AnalyzerRule<Project> {

        @Override
        protected LogicalPlan rule(Project p) {
            if (containsAggregate(p.projections())) {
                return new Aggregate(p.source(), p.child(), emptyList(), p.projections());
            }
            return p;
        }
    }

    //
    // Detect implicit grouping with filtering and convert them into aggregates.
    // SELECT 1 FROM x HAVING COUNT(*) > 0
    // is a filter followed by projection and fails as the engine does not
    // understand it is an implicit grouping.
    //
    private static class HavingOverProject extends AnalyzerRule<Filter> {

        @Override
        protected LogicalPlan rule(Filter f) {
            if (f.child() instanceof Project) {
                Project p = (Project) f.child();

                for (Expression n : p.projections()) {
                    if (n instanceof Alias) {
                        n = ((Alias) n).child();
                    }
                    // no literal or aggregates - it's a 'regular' projection
                    if (n.foldable() == false && Functions.isAggregate(n) == false
                            // folding might not work (it might wait for the optimizer)
                            // so check whether any column is referenced
                            && n.anyMatch(FieldAttribute.class::isInstance)) {
                        return f;
                    }
                }

                if (containsAggregate(f.condition())) {
                    return new Filter(f.source(), new Aggregate(p.source(), p.child(), emptyList(), p.projections()), f.condition());
                }
            }
            return f;
        }

        @Override
        protected boolean skipResolved() {
            return false;
        }
    }

    //
    // Handle aggs in HAVING. To help folding any aggs not found in Aggregation
    // will be pushed down to the Aggregate and then projected. This also simplifies the Verifier's job.
    //
    private class ResolveAggsInHaving extends AnalyzerRule<Filter> {

        @Override
        protected boolean skipResolved() {
            return false;
        }

        @Override
        protected LogicalPlan rule(Filter f) {
            // HAVING = Filter followed by an Agg
            if (f.child() instanceof Aggregate && f.child().resolved()) {
                Aggregate agg = (Aggregate) f.child();

                Set<NamedExpression> missing = null;
                Expression condition = f.condition();

                // the condition might contain an agg (AVG(salary)) that could have been resolved
                // (salary cannot be pushed down to Aggregate since there's no grouping and thus the function wasn't resolved either)

                // so try resolving the condition in one go through a 'dummy' aggregate
                if (!condition.resolved()) {
                    // that's why try to resolve the condition
                    Aggregate tryResolvingCondition = new Aggregate(agg.source(), agg.child(), agg.groupings(),
                            combine(agg.aggregates(), new Alias(f.source(), ".having", condition)));

                    tryResolvingCondition = (Aggregate) analyze(tryResolvingCondition, false);

                    // if it got resolved
                    if (tryResolvingCondition.resolved()) {
                        // replace the condition with the resolved one
                        condition = ((Alias) tryResolvingCondition.aggregates()
                            .get(tryResolvingCondition.aggregates().size() - 1)).child();
                    } else {
                        // else bail out
                        return f;
                    }
                }

                missing = findMissingAggregate(agg, condition);

                if (!missing.isEmpty()) {
                    Aggregate newAgg = new Aggregate(agg.source(), agg.child(), agg.groupings(),
                            combine(agg.aggregates(), missing));
                    Filter newFilter = new Filter(f.source(), newAgg, condition);
                    // preserve old output
                    return new Project(f.source(), newFilter, f.output());
                }

                return new Filter(f.source(), f.child(), condition);
            }
            return f;
        }

        private Set<NamedExpression> findMissingAggregate(Aggregate target, Expression from) {
            Set<NamedExpression> missing = new LinkedHashSet<>();

            for (Expression filterAgg : from.collect(Functions::isAggregate)) {
                if (Expressions.anyMatch(target.aggregates(), a -> {
                    if (a instanceof Alias) {
                        a = ((Alias) a).child();
                    }
                    return a.equals(filterAgg);
                }) == false) {
                    missing.add(Expressions.wrapAsNamed(filterAgg));
                }
            }

            return missing;
        }
    }


    //
    // Handle aggs in ORDER BY. To help folding any aggs not found in Aggregation
    // will be pushed down to the Aggregate and then projected. This also simplifies the Verifier's job.
    // Similar to Having however using a different matching pattern since HAVING is always Filter with Agg,
    // while an OrderBy can have multiple intermediate nodes (Filter,Project, etc...)
    //
    private static class ResolveAggsInOrderBy extends AnalyzerRule<OrderBy> {

        @Override
        protected boolean skipResolved() {
            return false;
        }

        @Override
        protected LogicalPlan rule(OrderBy ob) {
            List<Order> orders = ob.order();

            // 1. collect aggs inside an order by
            List<Expression> aggs = new ArrayList<>();
            for (Order order : orders) {
                if (Functions.isAggregate(order.child())) {
                    aggs.add(order.child());
                }
            }
            if (aggs.isEmpty()) {
                return ob;
            }

            // 2. find first Aggregate child and update it
            final Holder<Boolean> found = new Holder<>(Boolean.FALSE);

            LogicalPlan plan = ob.transformDown(a -> {
                if (found.get() == Boolean.FALSE) {
                    found.set(Boolean.TRUE);

                    List<NamedExpression> missing = new ArrayList<>();

                    for (Expression orderedAgg : aggs) {
                        if (Expressions.anyMatch(a.aggregates(), e -> {
                            if (e instanceof Alias) {
                                e = ((Alias) e).child();
                            }
                            return e.equals(orderedAgg);
                        }) == false) {
                            missing.add(Expressions.wrapAsNamed(orderedAgg));
                        }
                    }
                    // agg already contains all aggs
                    if (missing.isEmpty() == false) {
                        // save aggregates
                        return new Aggregate(a.source(), a.child(), a.groupings(), CollectionUtils.combine(a.aggregates(), missing));
                    }
                }
                return a;
            }, Aggregate.class);

            // if the plan was updated, project the initial aggregates
            if (plan != ob) {
                return new Project(ob.source(), plan, ob.output());
            }
            return ob;
        }
    }

    private static class ImplicitCasting extends AnalyzerRule<LogicalPlan> {

        @Override
        protected boolean skipResolved() {
            return false;
        }

        @Override
        protected LogicalPlan rule(LogicalPlan plan) {
            return plan.transformExpressionsDown(this::implicitCast);
        }

        private Expression implicitCast(Expression e) {
            if (!e.childrenResolved()) {
                return e;
            }

            Expression left = null, right = null;

            // BinaryOperations are ignored as they are pushed down to ES
            // and casting (and thus Aliasing when folding) gets in the way

            if (e instanceof ArithmeticOperation) {
                ArithmeticOperation f = (ArithmeticOperation) e;
                left = f.left();
                right = f.right();
            }

            if (left != null) {
                DataType l = left.dataType();
                DataType r = right.dataType();
                if (l != r) {
                    DataType common = SqlDataTypeConverter.commonType(l, r);
                    if (common == null) {
                        return e;
                    }
                    left = l == common ? left : new Cast(left.source(), left, common);
                    right = r == common ? right : new Cast(right.source(), right, common);
                    return e.replaceChildren(Arrays.asList(left, right));
                }
            }

            return e;
        }
    }

<<<<<<< HEAD
    public static class PruneSubqueryAliases extends AnalyzeRule<SubQueryAlias> {
=======

    public static class PruneSubqueryAliases extends AnalyzerRule<SubQueryAlias> {
>>>>>>> 7f4ead91

        @Override
        protected LogicalPlan rule(SubQueryAlias alias) {
            return alias.child();
        }

        @Override
        protected boolean skipResolved() {
            return false;
        }
    }

    public static class CleanAliases extends AnalyzerRule<LogicalPlan> {

        public static final CleanAliases INSTANCE = new CleanAliases();

        @Override
        protected LogicalPlan rule(LogicalPlan plan) {
            if (plan instanceof Project) {
                Project p = (Project) plan;
                return new Project(p.source(), p.child(), cleanChildrenAliases(p.projections()));
            }

            if (plan instanceof Aggregate) {
                Aggregate a = (Aggregate) plan;
                // aliases inside GROUP BY are irrelevant so remove all of them
                // however aggregations are important (ultimately a projection)
                return new Aggregate(a.source(), a.child(), cleanAllAliases(a.groupings()), cleanChildrenAliases(a.aggregates()));
            }

            if (plan instanceof Pivot) {
                Pivot p = (Pivot) plan;
                return new Pivot(p.source(), p.child(), trimAliases(p.column()), cleanChildrenAliases(p.values()),
                        cleanChildrenAliases(p.aggregates()));
            }

            return plan.transformExpressionsOnly(e -> {
                if (e instanceof Alias) {
                    return ((Alias) e).child();
                }
                return e;
            });
        }

        private List<NamedExpression> cleanChildrenAliases(List<? extends NamedExpression> args) {
            List<NamedExpression> cleaned = new ArrayList<>(args.size());
            for (NamedExpression ne : args) {
                cleaned.add((NamedExpression) trimNonTopLevelAliases(ne));
            }
            return cleaned;
        }

        private List<Expression> cleanAllAliases(List<Expression> args) {
            List<Expression> cleaned = new ArrayList<>(args.size());
            for (Expression e : args) {
                cleaned.add(trimAliases(e));
            }
            return cleaned;
        }

        public static Expression trimNonTopLevelAliases(Expression e) {
            if (e instanceof Alias) {
                Alias a = (Alias) e;
                return new Alias(a.source(), a.name(), a.qualifier(), trimAliases(a.child()), a.id());
            }
            return trimAliases(e);
        }

        private static Expression trimAliases(Expression e) {
            return e.transformDown(Alias::child, Alias.class);
        }

        @Override
        protected boolean skipResolved() {
            return false;
        }
    }
<<<<<<< HEAD

    abstract static class AnalyzeRule<SubPlan extends LogicalPlan> extends Rule<SubPlan, LogicalPlan> {

        // transformUp (post-order) - that is first children and then the node
        // but with a twist; only if the tree is not resolved or analyzed
        @Override
        public final LogicalPlan apply(LogicalPlan plan) {
            return plan.transformUp(t -> t.analyzed() || skipResolved() && t.resolved() ? t : rule(t), typeToken());
        }

        @Override
        protected abstract LogicalPlan rule(SubPlan plan);

        protected boolean skipResolved() {
            return true;
        }
    }

    abstract static class BaseAnalyzeRule extends AnalyzeRule<LogicalPlan> {

        @Override
        protected LogicalPlan rule(LogicalPlan plan) {
            if (plan.childrenResolved() == false) {
                return plan;
            }
            return doRule(plan);
        }

        protected abstract LogicalPlan doRule(LogicalPlan plan);
    }
=======
>>>>>>> 7f4ead91
}<|MERGE_RESOLUTION|>--- conflicted
+++ resolved
@@ -1219,12 +1219,7 @@
         }
     }
 
-<<<<<<< HEAD
-    public static class PruneSubqueryAliases extends AnalyzeRule<SubQueryAlias> {
-=======
-
     public static class PruneSubqueryAliases extends AnalyzerRule<SubQueryAlias> {
->>>>>>> 7f4ead91
 
         @Override
         protected LogicalPlan rule(SubQueryAlias alias) {
@@ -1302,37 +1297,4 @@
             return false;
         }
     }
-<<<<<<< HEAD
-
-    abstract static class AnalyzeRule<SubPlan extends LogicalPlan> extends Rule<SubPlan, LogicalPlan> {
-
-        // transformUp (post-order) - that is first children and then the node
-        // but with a twist; only if the tree is not resolved or analyzed
-        @Override
-        public final LogicalPlan apply(LogicalPlan plan) {
-            return plan.transformUp(t -> t.analyzed() || skipResolved() && t.resolved() ? t : rule(t), typeToken());
-        }
-
-        @Override
-        protected abstract LogicalPlan rule(SubPlan plan);
-
-        protected boolean skipResolved() {
-            return true;
-        }
-    }
-
-    abstract static class BaseAnalyzeRule extends AnalyzeRule<LogicalPlan> {
-
-        @Override
-        protected LogicalPlan rule(LogicalPlan plan) {
-            if (plan.childrenResolved() == false) {
-                return plan;
-            }
-            return doRule(plan);
-        }
-
-        protected abstract LogicalPlan doRule(LogicalPlan plan);
-    }
-=======
->>>>>>> 7f4ead91
 }