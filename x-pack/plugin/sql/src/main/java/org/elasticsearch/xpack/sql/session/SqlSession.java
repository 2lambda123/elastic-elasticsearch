--- conflicted
+++ resolved
@@ -155,12 +155,7 @@
 
             boolean includeFrozen = configuration.includeFrozen() || tableInfo.isFrozen();
             indexResolver.resolveAsMergedMapping(
-<<<<<<< HEAD
-                table.index(),
-                null,
-=======
                 indexPattern,
->>>>>>> d90fa4eb
                 includeFrozen,
                 configuration.runtimeMappings(),
                 wrap(indexResult -> listener.onResponse(action.apply(indexResult)), listener::onFailure)
