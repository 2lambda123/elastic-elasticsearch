/*
 * Copyright Elasticsearch B.V. and/or licensed to Elasticsearch B.V. under one
 * or more contributor license agreements. Licensed under the Elastic License;
 * you may not use this file except in compliance with the Elastic License.
 */

package org.elasticsearch.xpack.sql.plugin;

import org.apache.logging.log4j.LogManager;
import org.elasticsearch.Version;
import org.elasticsearch.client.node.NodeClient;
import org.elasticsearch.common.logging.DeprecationLogger;
import org.elasticsearch.common.xcontent.XContentBuilder;
import org.elasticsearch.common.xcontent.XContentParser;
import org.elasticsearch.common.xcontent.XContentType;
import org.elasticsearch.rest.BaseRestHandler;
import org.elasticsearch.rest.BytesRestResponse;
import org.elasticsearch.rest.RestController;
import org.elasticsearch.rest.RestRequest;
import org.elasticsearch.rest.RestResponse;
import org.elasticsearch.rest.RestStatus;
import org.elasticsearch.rest.action.RestResponseListener;
import org.elasticsearch.xpack.sql.action.SqlQueryAction;
import org.elasticsearch.xpack.sql.action.SqlQueryRequest;
import org.elasticsearch.xpack.sql.action.SqlQueryResponse;
import org.elasticsearch.xpack.sql.proto.Protocol;
import org.elasticsearch.xpack.sql.session.Cursor;
import org.elasticsearch.xpack.sql.session.Cursors;

import java.io.IOException;
import java.nio.charset.StandardCharsets;

import static org.elasticsearch.rest.RestRequest.Method.GET;
import static org.elasticsearch.rest.RestRequest.Method.POST;

public class RestSqlQueryAction extends BaseRestHandler {

    private static final DeprecationLogger deprecationLogger = new DeprecationLogger(LogManager.getLogger(RestSqlQueryAction.class));

<<<<<<< HEAD
    private static String CLIENT_ID = "client.id";

    RestSqlQueryAction(RestController controller) {
=======
    RestSqlQueryAction(Settings settings, RestController controller) {
        super(settings);
>>>>>>> 02d0f163
        // TODO: remove deprecated endpoint in 8.0.0
        controller.registerWithDeprecatedHandler(
                GET, Protocol.SQL_QUERY_REST_ENDPOINT, this,
                GET, Protocol.SQL_QUERY_DEPRECATED_REST_ENDPOINT, deprecationLogger);
        // TODO: remove deprecated endpoint in 8.0.0
        controller.registerWithDeprecatedHandler(
                POST, Protocol.SQL_QUERY_REST_ENDPOINT, this,
                POST, Protocol.SQL_QUERY_DEPRECATED_REST_ENDPOINT, deprecationLogger);
    }

    @Override
    protected RestChannelConsumer prepareRequest(RestRequest request, NodeClient client)
            throws IOException {
        SqlQueryRequest sqlRequest;
        try (XContentParser parser = request.contentOrSourceParamParser()) {
            sqlRequest = SqlQueryRequest.fromXContent(parser);
        }
        
        /*
         * Since we support {@link TextFormat} <strong>and</strong>
         * {@link XContent} outputs we can't use {@link RestToXContentListener}
         * like everything else. We want to stick as closely as possible to
         * Elasticsearch's defaults though, while still layering in ways to
         * control the output more easilly.
         *
         * First we find the string that the user used to specify the response
         * format. If there is a {@code format} paramter we use that. If there
         * isn't but there is a {@code Accept} header then we use that. If there
         * isn't then we use the {@code Content-Type} header which is required.
         */
        String accept = request.param("format");
        if (accept == null) {
            accept = request.header("Accept");
            if ("*/*".equals(accept)) {
                // */* means "I don't care" which we should treat like not specifying the header
                accept = null;
            }
        }
        if (accept == null) {
            accept = request.header("Content-Type");
        }
        assert accept != null : "The Content-Type header is required";

        /*
         * Second, we pick the actual content type to use by first parsing the
         * string from the previous step as an {@linkplain XContent} value. If
         * that doesn't parse we parse it as a {@linkplain TextFormat} value. If
         * that doesn't parse it'll throw an {@link IllegalArgumentException}
         * which we turn into a 400 error.
         */
        XContentType xContentType = accept == null ? XContentType.JSON : XContentType.fromMediaTypeOrFormat(accept);
        if (xContentType != null) {
            return channel -> client.execute(SqlQueryAction.INSTANCE, sqlRequest, new RestResponseListener<SqlQueryResponse>(channel) {
                @Override
                public RestResponse buildResponse(SqlQueryResponse response) throws Exception {
                    XContentBuilder builder = XContentBuilder.builder(xContentType.xContent());
                    response.toXContent(builder, request);
                    return new BytesRestResponse(RestStatus.OK, builder);
                }
            });
        }

        TextFormat textFormat = TextFormat.fromMediaTypeOrFormat(accept);

        long startNanos = System.nanoTime();
        return channel -> client.execute(SqlQueryAction.INSTANCE, sqlRequest, new RestResponseListener<SqlQueryResponse>(channel) {
            @Override
            public RestResponse buildResponse(SqlQueryResponse response) throws Exception {
                Cursor cursor = Cursors.decodeFromString(sqlRequest.cursor());
                final String data = textFormat.format(cursor, request, response);

                RestResponse restResponse = new BytesRestResponse(RestStatus.OK, textFormat.contentType(request),
                        data.getBytes(StandardCharsets.UTF_8));

                Cursor responseCursor = textFormat.wrapCursor(cursor, response);

                if (responseCursor != Cursor.EMPTY) {
                    restResponse.addHeader("Cursor", Cursors.encodeToString(Version.CURRENT, responseCursor));
                }
                restResponse.addHeader("Took-nanos", Long.toString(System.nanoTime() - startNanos));

                return restResponse;
            }
        });
    }

    @Override
    public String getName() {
        return "sql_query";
    }

}<|MERGE_RESOLUTION|>--- conflicted
+++ resolved
@@ -37,14 +37,7 @@
 
     private static final DeprecationLogger deprecationLogger = new DeprecationLogger(LogManager.getLogger(RestSqlQueryAction.class));
 
-<<<<<<< HEAD
-    private static String CLIENT_ID = "client.id";
-
     RestSqlQueryAction(RestController controller) {
-=======
-    RestSqlQueryAction(Settings settings, RestController controller) {
-        super(settings);
->>>>>>> 02d0f163
         // TODO: remove deprecated endpoint in 8.0.0
         controller.registerWithDeprecatedHandler(
                 GET, Protocol.SQL_QUERY_REST_ENDPOINT, this,
