/*
 * Copyright Elasticsearch B.V. and/or licensed to Elasticsearch B.V. under one
 * or more contributor license agreements. Licensed under the Elastic License;
 * you may not use this file except in compliance with the Elastic License.
 */
package org.elasticsearch.xpack.sql.expression.function;

import org.elasticsearch.xpack.sql.expression.ExpressionId;
import org.elasticsearch.xpack.sql.expression.Nullability;
import org.elasticsearch.xpack.sql.expression.TypedAttribute;
import org.elasticsearch.xpack.sql.tree.Source;
import org.elasticsearch.xpack.sql.type.DataType;

import java.util.Objects;

public abstract class FunctionAttribute extends TypedAttribute {

    private final String functionId;

<<<<<<< HEAD
    protected FunctionAttribute(Location location, String name, DataType dataType, String qualifier, Nullability nullability,
                                ExpressionId id, boolean synthetic, String functionId) {
        super(location, name, dataType, qualifier, nullability, id, synthetic);
=======
    protected FunctionAttribute(Source source, String name, DataType dataType, String qualifier, boolean nullable, ExpressionId id,
            boolean synthetic, String functionId) {
        super(source, name, dataType, qualifier, nullable, id, synthetic);
>>>>>>> eaeccd84
        this.functionId = functionId;
    }

    public String functionId() {
        return functionId;
    }

    @Override
    public int hashCode() {
        return Objects.hash(super.hashCode(), functionId);
    }

    @Override
    public boolean equals(Object obj) {
        return super.equals(obj) && Objects.equals(functionId, ((FunctionAttribute) obj).functionId());
    }
}<|MERGE_RESOLUTION|>--- conflicted
+++ resolved
@@ -17,15 +17,9 @@
 
     private final String functionId;
 
-<<<<<<< HEAD
-    protected FunctionAttribute(Location location, String name, DataType dataType, String qualifier, Nullability nullability,
+    protected FunctionAttribute(Source source, String name, DataType dataType, String qualifier, Nullability nullability,
                                 ExpressionId id, boolean synthetic, String functionId) {
-        super(location, name, dataType, qualifier, nullability, id, synthetic);
-=======
-    protected FunctionAttribute(Source source, String name, DataType dataType, String qualifier, boolean nullable, ExpressionId id,
-            boolean synthetic, String functionId) {
-        super(source, name, dataType, qualifier, nullable, id, synthetic);
->>>>>>> eaeccd84
+        super(source, name, dataType, qualifier, nullability, id, synthetic);
         this.functionId = functionId;
     }
 
