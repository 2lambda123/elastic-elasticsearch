--- conflicted
+++ resolved
@@ -12,7 +12,6 @@
 import org.elasticsearch.action.search.SearchRequest;
 import org.elasticsearch.action.search.SearchResponse;
 import org.elasticsearch.client.internal.Client;
-import org.elasticsearch.common.io.stream.NamedWriteableRegistry;
 import org.elasticsearch.common.io.stream.StreamInput;
 import org.elasticsearch.common.io.stream.StreamOutput;
 import org.elasticsearch.search.aggregations.Aggregation;
@@ -38,10 +37,8 @@
 import java.util.function.BiFunction;
 import java.util.function.Supplier;
 
-import static org.elasticsearch.xpack.sql.execution.search.Querier.deserializeQuery;
 import static org.elasticsearch.xpack.sql.execution.search.Querier.logSearchResponse;
 import static org.elasticsearch.xpack.sql.execution.search.Querier.prepareRequest;
-import static org.elasticsearch.xpack.sql.execution.search.Querier.serializeQuery;
 
 /**
  * Cursor for composite aggregation (GROUP BY).
@@ -132,11 +129,7 @@
             log.trace("About to execute composite query {} on {}", StringUtils.toString(nextQuery), indices);
         }
 
-<<<<<<< HEAD
-        SearchRequest request = Querier.prepareRequest(nextQuery, cfg.requestTimeout(), includeFrozen, indices);
-=======
-        SearchRequest request = prepareRequest(query, cfg.requestTimeout(), includeFrozen, indices);
->>>>>>> a86f9c5f
+        SearchRequest request = prepareRequest(nextQuery, cfg.requestTimeout(), includeFrozen, indices);
 
         client.search(request, new ActionListener.Delegating<>(listener) {
             @Override
@@ -247,7 +240,7 @@
     }
 
     @Override
-    public void clear(Client client, NamedWriteableRegistry registry, ActionListener<Boolean> listener) {
+    public void clear(Client client, ActionListener<Boolean> listener) {
         listener.onResponse(true);
     }
 
