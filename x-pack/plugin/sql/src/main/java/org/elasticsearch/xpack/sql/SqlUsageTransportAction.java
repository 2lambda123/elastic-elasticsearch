--- conflicted
+++ resolved
@@ -47,8 +47,7 @@
     @Override
     protected void masterOperation(Task task, XPackUsageRequest request, ClusterState state,
                                    ActionListener<XPackUsageFeatureResponse> listener) {
-<<<<<<< HEAD
-        boolean available = licenseState.isSqlAllowed();
+        boolean available = licenseState.isAllowed(XPackLicenseState.Feature.SQL);
         SqlStatsRequest sqlRequest = new SqlStatsRequest();
         sqlRequest.includeStats(true);
         sqlRequest.setParentTask(clusterService.localNode().getId(), task.getId());
@@ -60,25 +59,6 @@
                 .collect(Collectors.toList());
             Counters mergedCounters = Counters.merge(countersPerNode);
             SqlFeatureSetUsage usage = new SqlFeatureSetUsage(available, mergedCounters.toNestedMap());
-=======
-        boolean available = licenseState.isAllowed(XPackLicenseState.Feature.SQL);
-        if (enabled) {
-            SqlStatsRequest sqlRequest = new SqlStatsRequest();
-            sqlRequest.includeStats(true);
-            sqlRequest.setParentTask(clusterService.localNode().getId(), task.getId());
-            client.execute(SqlStatsAction.INSTANCE, sqlRequest, ActionListener.wrap(r -> {
-                List<Counters> countersPerNode = r.getNodes()
-                    .stream()
-                    .map(SqlStatsResponse.NodeStatsResponse::getStats)
-                    .filter(Objects::nonNull)
-                    .collect(Collectors.toList());
-                Counters mergedCounters = Counters.merge(countersPerNode);
-                SqlFeatureSetUsage usage = new SqlFeatureSetUsage(available, enabled, mergedCounters.toNestedMap());
-                listener.onResponse(new XPackUsageFeatureResponse(usage));
-            }, listener::onFailure));
-        } else {
-            SqlFeatureSetUsage usage = new SqlFeatureSetUsage(available, enabled, Collections.emptyMap());
->>>>>>> 1c80e85a
             listener.onResponse(new XPackUsageFeatureResponse(usage));
         }, listener::onFailure));
     }
