/*
 * Copyright Elasticsearch B.V. and/or licensed to Elasticsearch B.V. under one
 * or more contributor license agreements. Licensed under the Elastic License;
 * you may not use this file except in compliance with the Elastic License.
 */
package org.elasticsearch.xpack.sql.expression;

import org.elasticsearch.xpack.sql.tree.Source;
import org.elasticsearch.xpack.sql.type.DataType;

import java.util.Objects;

public abstract class TypedAttribute extends Attribute {

    private final DataType dataType;

<<<<<<< HEAD
    protected TypedAttribute(Location location, String name, DataType dataType, String qualifier, Nullability nullability,
            ExpressionId id, boolean synthetic) {
        super(location, name, qualifier, nullability, id, synthetic);
=======
    protected TypedAttribute(Source source, String name, DataType dataType) {
        this(source, name, dataType, null, true, null, false);
    }

    protected TypedAttribute(Source source, String name, DataType dataType, String qualifier, boolean nullable,
            ExpressionId id, boolean synthetic) {
        super(source, name, qualifier, nullable, id, synthetic);
>>>>>>> eaeccd84
        this.dataType = dataType;
    }

    @Override
    public DataType dataType() {
        return dataType;
    }

    @Override
    public int hashCode() {
        return Objects.hash(super.hashCode(), dataType);
    }

    @Override
    public boolean equals(Object obj) {
        return super.equals(obj) && Objects.equals(dataType, ((TypedAttribute) obj).dataType);
    }
}<|MERGE_RESOLUTION|>--- conflicted
+++ resolved
@@ -14,19 +14,9 @@
 
     private final DataType dataType;
 
-<<<<<<< HEAD
-    protected TypedAttribute(Location location, String name, DataType dataType, String qualifier, Nullability nullability,
+    protected TypedAttribute(Source source, String name, DataType dataType, String qualifier, Nullability nullability,
             ExpressionId id, boolean synthetic) {
-        super(location, name, qualifier, nullability, id, synthetic);
-=======
-    protected TypedAttribute(Source source, String name, DataType dataType) {
-        this(source, name, dataType, null, true, null, false);
-    }
-
-    protected TypedAttribute(Source source, String name, DataType dataType, String qualifier, boolean nullable,
-            ExpressionId id, boolean synthetic) {
-        super(source, name, qualifier, nullable, id, synthetic);
->>>>>>> eaeccd84
+        super(source, name, qualifier, nullability, id, synthetic);
         this.dataType = dataType;
     }
 
