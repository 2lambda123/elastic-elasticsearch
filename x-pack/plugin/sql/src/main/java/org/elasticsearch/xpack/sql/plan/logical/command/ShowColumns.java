--- conflicted
+++ resolved
@@ -78,11 +78,7 @@
         idx = hasText(cat) && cat.equals(cluster) == false ? buildRemoteIndexName(cat, idx) : idx;
 
         boolean withFrozen = includeFrozen || session.configuration().includeFrozen();
-<<<<<<< HEAD
-        session.indexResolver().resolveAsMergedMapping(idx, regex, withFrozen, emptyMap(), ActionListener.wrap(indexResult -> {
-=======
         session.indexResolver().resolveAsMergedMapping(idx, withFrozen, emptyMap(), ActionListener.wrap(indexResult -> {
->>>>>>> d90fa4eb
             List<List<?>> rows = emptyList();
             if (indexResult.isValid()) {
                 rows = new ArrayList<>();
