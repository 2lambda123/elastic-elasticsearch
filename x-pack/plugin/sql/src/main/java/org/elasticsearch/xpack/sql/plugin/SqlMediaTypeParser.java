--- conflicted
+++ resolved
@@ -39,18 +39,11 @@
             // enforce CBOR response for drivers and CLI (unless instructed differently through the config param)
             return XContentType.CBOR;
         } else if (request.hasParam(URL_PARAM_FORMAT)) {
-<<<<<<< HEAD
-            return validateColumnarRequest(sqlRequest.columnar(), MEDIA_TYPE_REGISTRY.formatToMediaType(request.param(URL_PARAM_FORMAT)));
-        }
-
-        if(request.getParsedAccept() != null) {
-=======
             return validateColumnarRequest(sqlRequest.columnar(),
                 MEDIA_TYPE_REGISTRY.queryParamToMediaType(request.param(URL_PARAM_FORMAT)));
         }
 
         if (request.getParsedAccept() != null) {
->>>>>>> b908bfeb
             return request.getParsedAccept().toMediaType(MEDIA_TYPE_REGISTRY);
         }
         return request.getXContentType();
