--- conflicted
+++ resolved
@@ -231,13 +231,12 @@
         return this != OBJECT && this != NESTED;
     }
 
-<<<<<<< HEAD
     public boolean isGeo() {
         return this == GEO_POINT || this == GEO_SHAPE;
-=======
+    }
+
     public boolean isDateBased() {
         return this == DATE || this == DATETIME;
->>>>>>> 7f1de4f4
     }
     
     public static DataType fromOdbcType(String odbcType) {
