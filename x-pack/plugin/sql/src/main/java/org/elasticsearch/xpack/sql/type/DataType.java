--- conflicted
+++ resolved
@@ -271,7 +271,6 @@
         return isDateBased() || isTimeBased();
     }
 
-<<<<<<< HEAD
     public boolean isInterval() {
         int ordinal = this.ordinal();
         return ordinal >= INTERVAL_YEAR.ordinal() && ordinal <= INTERVAL_MINUTE_TO_SECOND.ordinal();
@@ -287,8 +286,6 @@
                 || (ordinal >= INTERVAL_DAY_TO_HOUR.ordinal() && ordinal <= INTERVAL_MINUTE_TO_SECOND.ordinal());
     }
     
-=======
->>>>>>> 9141e054
     // data type extract-able from _source or from docvalue_fields
     public boolean isFromDocValuesOnly() {
         return this == KEYWORD  // because of ignore_above. Extracting this from _source wouldn't make sense if it wasn't indexed at all.
