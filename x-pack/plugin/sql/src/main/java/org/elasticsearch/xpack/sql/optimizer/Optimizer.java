--- conflicted
+++ resolved
@@ -1006,29 +1006,19 @@
                     if (otherEq.right().foldable()) {
                         for (BinaryComparison eq : equals) {
                             if (otherEq.left().semanticEquals(eq.left())) {
-<<<<<<< HEAD
-                                if (eq.right().foldable() && otherEq.right().foldable()) {
                                     Integer comp = BinaryComparison.compare(eq.right().fold(), otherEq.right().fold());
                                     if (comp != null) {
                                         // var cannot be equal to two different values at the same time
                                         if (comp != 0) {
                                             return new Literal(and.source(), Boolean.FALSE, DataType.BOOLEAN);
                                         }
-=======
-                                Integer comp = BinaryComparison.compare(eq.right().fold(), otherEq.right().fold());
-                                if (comp != null) {
-                                    // var cannot be equal to two different values at the same time
-                                    if (comp != 0) {
-                                        return FALSE;
->>>>>>> 0358ffaf
                                     }
                                 }
                             }
-                        }
                         equals.add(otherEq);
                     } else {
                         exps.add(otherEq);
-                    }
+                        }
                 } else if (ex instanceof GreaterThan || ex instanceof GreaterThanOrEqual ||
                     ex instanceof LessThan || ex instanceof LessThanOrEqual) {
                     BinaryComparison bc = (BinaryComparison) ex;
@@ -1041,12 +1031,12 @@
                     NotEquals otherNotEq = (NotEquals) ex;
                     if (otherNotEq.right().foldable()) {
                         notEquals.add(otherNotEq);
-                    } else {
-                        exps.add(ex);
-                    }
                 } else {
                     exps.add(ex);
                 }
+                } else {
+                    exps.add(ex);
+            }
             }
 
             // check
@@ -1098,7 +1088,7 @@
                             } else {
                                 iter.remove(); // clashing and redundant: a = 1 AND a != 2
                                 changed = true;
-                            }
+            }
                         }
                     }
                 }
@@ -1113,12 +1103,12 @@
                                 if ((compare == 0 && bc instanceof LessThan) || // a = 2 AND a < 2
                                     0 < compare) { // a = 2 AND a </<= 1
                                     return FALSE;
-                                }
+        }
                             } else if (bc instanceof GreaterThan || bc instanceof GreaterThanOrEqual) { // a = 2 AND a >/>= ?
                                 if ((compare == 0 && bc instanceof GreaterThan) || // a = 2 AND a > 2
                                     compare < 0) { // a = 2 AND a >/>= 3
                                     return FALSE;
-                                }
+    }
                             }
 
                             iter.remove();
