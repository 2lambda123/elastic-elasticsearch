/*
 * Copyright Elasticsearch B.V. and/or licensed to Elasticsearch B.V. under one
 * or more contributor license agreements. Licensed under the Elastic License;
 * you may not use this file except in compliance with the Elastic License.
 */
package org.elasticsearch.xpack.sql.optimizer;

import org.elasticsearch.xpack.ql.expression.Alias;
import org.elasticsearch.xpack.ql.expression.Attribute;
import org.elasticsearch.xpack.ql.expression.AttributeMap;
import org.elasticsearch.xpack.ql.expression.Expression;
import org.elasticsearch.xpack.ql.expression.ExpressionSet;
import org.elasticsearch.xpack.ql.expression.Expressions;
import org.elasticsearch.xpack.ql.expression.FieldAttribute;
import org.elasticsearch.xpack.ql.expression.Literal;
import org.elasticsearch.xpack.ql.expression.NamedExpression;
import org.elasticsearch.xpack.ql.expression.Nullability;
import org.elasticsearch.xpack.ql.expression.Order;
import org.elasticsearch.xpack.ql.expression.ReferenceAttribute;
import org.elasticsearch.xpack.ql.expression.UnresolvedAttribute;
import org.elasticsearch.xpack.ql.expression.function.Function;
import org.elasticsearch.xpack.ql.expression.function.aggregate.AggregateFunction;
import org.elasticsearch.xpack.ql.expression.function.aggregate.InnerAggregate;
import org.elasticsearch.xpack.ql.expression.predicate.BinaryOperator;
import org.elasticsearch.xpack.ql.expression.predicate.BinaryPredicate;
import org.elasticsearch.xpack.ql.expression.predicate.Negatable;
import org.elasticsearch.xpack.ql.expression.predicate.Predicates;
import org.elasticsearch.xpack.ql.expression.predicate.Range;
import org.elasticsearch.xpack.ql.expression.predicate.logical.And;
import org.elasticsearch.xpack.ql.expression.predicate.logical.Not;
import org.elasticsearch.xpack.ql.expression.predicate.logical.Or;
import org.elasticsearch.xpack.ql.expression.predicate.operator.comparison.BinaryComparison;
import org.elasticsearch.xpack.ql.expression.predicate.operator.comparison.Equals;
import org.elasticsearch.xpack.ql.expression.predicate.operator.comparison.GreaterThan;
import org.elasticsearch.xpack.ql.expression.predicate.operator.comparison.GreaterThanOrEqual;
import org.elasticsearch.xpack.ql.expression.predicate.operator.comparison.LessThan;
import org.elasticsearch.xpack.ql.expression.predicate.operator.comparison.LessThanOrEqual;
import org.elasticsearch.xpack.ql.expression.predicate.operator.comparison.NotEquals;
import org.elasticsearch.xpack.ql.expression.predicate.operator.comparison.NullEquals;
import org.elasticsearch.xpack.ql.plan.logical.Aggregate;
import org.elasticsearch.xpack.ql.plan.logical.EsRelation;
import org.elasticsearch.xpack.ql.plan.logical.Filter;
import org.elasticsearch.xpack.ql.plan.logical.Limit;
import org.elasticsearch.xpack.ql.plan.logical.LogicalPlan;
import org.elasticsearch.xpack.ql.plan.logical.OrderBy;
import org.elasticsearch.xpack.ql.plan.logical.Project;
import org.elasticsearch.xpack.ql.plan.logical.UnaryPlan;
import org.elasticsearch.xpack.ql.rule.Rule;
import org.elasticsearch.xpack.ql.rule.RuleExecutor;
import org.elasticsearch.xpack.ql.tree.Source;
import org.elasticsearch.xpack.ql.type.DataTypes;
import org.elasticsearch.xpack.ql.util.CollectionUtils;
import org.elasticsearch.xpack.ql.util.Holder;
import org.elasticsearch.xpack.sql.SqlIllegalArgumentException;
import org.elasticsearch.xpack.sql.analysis.analyzer.Analyzer.CleanAliases;
import org.elasticsearch.xpack.sql.expression.function.aggregate.ExtendedStats;
import org.elasticsearch.xpack.sql.expression.function.aggregate.ExtendedStatsEnclosed;
import org.elasticsearch.xpack.sql.expression.function.aggregate.First;
import org.elasticsearch.xpack.sql.expression.function.aggregate.Last;
import org.elasticsearch.xpack.sql.expression.function.aggregate.MatrixStats;
import org.elasticsearch.xpack.sql.expression.function.aggregate.MatrixStatsEnclosed;
import org.elasticsearch.xpack.sql.expression.function.aggregate.Max;
import org.elasticsearch.xpack.sql.expression.function.aggregate.Min;
import org.elasticsearch.xpack.sql.expression.function.aggregate.Percentile;
import org.elasticsearch.xpack.sql.expression.function.aggregate.PercentileRank;
import org.elasticsearch.xpack.sql.expression.function.aggregate.PercentileRanks;
import org.elasticsearch.xpack.sql.expression.function.aggregate.Percentiles;
import org.elasticsearch.xpack.sql.expression.function.aggregate.Stats;
import org.elasticsearch.xpack.sql.expression.function.aggregate.TopHits;
import org.elasticsearch.xpack.sql.expression.function.scalar.Cast;
import org.elasticsearch.xpack.sql.expression.predicate.conditional.ArbitraryConditionalFunction;
import org.elasticsearch.xpack.sql.expression.predicate.conditional.Case;
import org.elasticsearch.xpack.sql.expression.predicate.conditional.Coalesce;
import org.elasticsearch.xpack.sql.expression.predicate.conditional.IfConditional;
import org.elasticsearch.xpack.sql.expression.predicate.nulls.IsNotNull;
import org.elasticsearch.xpack.sql.expression.predicate.nulls.IsNull;
import org.elasticsearch.xpack.sql.expression.predicate.operator.comparison.In;
import org.elasticsearch.xpack.sql.plan.logical.LocalRelation;
import org.elasticsearch.xpack.sql.plan.logical.Pivot;
import org.elasticsearch.xpack.sql.plan.logical.SubQueryAlias;
import org.elasticsearch.xpack.sql.session.EmptyExecutable;
import org.elasticsearch.xpack.sql.session.SingletonExecutable;

import java.util.ArrayList;
import java.util.Arrays;
import java.util.HashMap;
import java.util.Iterator;
import java.util.LinkedHashMap;
import java.util.LinkedHashSet;
import java.util.LinkedList;
import java.util.List;
import java.util.Map;
import java.util.Map.Entry;
import java.util.Set;
import java.util.function.Consumer;

<<<<<<< HEAD
import static java.util.stream.Collectors.toList;
import static org.elasticsearch.xpack.sql.expression.Expressions.equalsAsAttribute;
import static org.elasticsearch.xpack.sql.expression.Literal.FALSE;
import static org.elasticsearch.xpack.sql.expression.Literal.TRUE;
import static org.elasticsearch.xpack.sql.expression.predicate.Predicates.combineAnd;
import static org.elasticsearch.xpack.sql.expression.predicate.Predicates.combineOr;
import static org.elasticsearch.xpack.sql.expression.predicate.Predicates.inCommon;
import static org.elasticsearch.xpack.sql.expression.predicate.Predicates.splitAnd;
import static org.elasticsearch.xpack.sql.expression.predicate.Predicates.splitOr;
import static org.elasticsearch.xpack.sql.expression.predicate.Predicates.subtract;
import static org.elasticsearch.xpack.sql.util.CollectionUtils.combine;
=======
import static java.util.Collections.singletonList;
import static org.elasticsearch.xpack.ql.expression.Expressions.equalsAsAttribute;
import static org.elasticsearch.xpack.ql.expression.Literal.FALSE;
import static org.elasticsearch.xpack.ql.expression.Literal.TRUE;
import static org.elasticsearch.xpack.ql.expression.predicate.Predicates.combineAnd;
import static org.elasticsearch.xpack.ql.expression.predicate.Predicates.combineOr;
import static org.elasticsearch.xpack.ql.expression.predicate.Predicates.inCommon;
import static org.elasticsearch.xpack.ql.expression.predicate.Predicates.splitAnd;
import static org.elasticsearch.xpack.ql.expression.predicate.Predicates.splitOr;
import static org.elasticsearch.xpack.ql.expression.predicate.Predicates.subtract;
import static org.elasticsearch.xpack.ql.util.CollectionUtils.combine;
>>>>>>> 7087358a


public class Optimizer extends RuleExecutor<LogicalPlan> {

    public ExecutionInfo debugOptimize(LogicalPlan verified) {
        return verified.optimized() ? null : executeWithInfo(verified);
    }

    public LogicalPlan optimize(LogicalPlan verified) {
        return verified.optimized() ? verified : execute(verified);
    }

    @Override
    protected Iterable<RuleExecutor<LogicalPlan>.Batch> batches() {
        Batch pivot = new Batch("Pivot Rewrite", Limiter.ONCE,
                new RewritePivot());

        Batch refs = new Batch("Replace References", Limiter.ONCE,
                new ReplaceReferenceAttributeWithSource());

        Batch operators = new Batch("Operator Optimization",
                // combining
                new CombineProjections(),
                // folding
                new ReplaceFoldableAttributes(),
                new FoldNull(),
                new ConstantFolding(),
                new SimplifyConditional(),
                new SimplifyCase(),
                // boolean
                new BooleanSimplification(),
                new BooleanLiteralsOnTheRight(),
                new BinaryComparisonSimplification(),
                // needs to occur before BinaryComparison combinations (see class)
                new PropagateEquals(),
                new CombineBinaryComparisons(),
                // prune/elimination
                new PruneLiteralsInGroupBy(),
                new PruneDuplicatesInGroupBy(),
                new PruneFilters(),
                new PruneOrderByForImplicitGrouping(),
                new PruneLiteralsInOrderBy(),
                new PruneOrderByNestedFields(),
                new PruneCast(),
                // order by alignment of the aggs
                new SortAggregateOnOrderBy()
                );

        Batch aggregate = new Batch("Aggregation Rewrite",
                new ReplaceMinMaxWithTopHits(),
                new ReplaceAggsWithMatrixStats(),
                new ReplaceAggsWithExtendedStats(),
                new ReplaceAggsWithStats(),
                new PromoteStatsToExtendedStats(),
                new ReplaceAggsWithPercentiles(),
                new ReplaceAggsWithPercentileRanks()
                );

        Batch local = new Batch("Skip Elasticsearch",
                new SkipQueryOnLimitZero(),
                new SkipQueryIfFoldingProjection()
                );
        Batch label = new Batch("Set as Optimized", Limiter.ONCE,
                CleanAliases.INSTANCE,
                new SetAsOptimized());

        return Arrays.asList(pivot, refs, operators, aggregate, local, label);
    }

    static class RewritePivot extends OptimizerRule<Pivot> {

        @Override
        protected LogicalPlan rule(Pivot plan) {
            // 1. add the IN filter
            List<Expression> rawValues = new ArrayList<>(plan.values().size());
            for (NamedExpression namedExpression : plan.values()) {
                // everything should have resolved to an alias
                if (namedExpression instanceof Alias) {
                    rawValues.add(Literal.of(((Alias) namedExpression).child()));
                }
                // fallback - should not happen
                else {
                    UnresolvedAttribute attr = new UnresolvedAttribute(namedExpression.source(), namedExpression.name(), null,
                            "Unexpected alias");
                    return new Pivot(plan.source(), plan.child(), plan.column(), singletonList(attr), plan.aggregates());
                }
            }
            Filter filter = new Filter(plan.source(), plan.child(), new In(plan.source(), plan.column(), rawValues));
            // 2. preserve the PIVOT
            return new Pivot(plan.source(), filter, plan.column(), plan.values(), plan.aggregates(), plan.groupings());
        }
    }

    //
    // Replace any reference attribute with its source, if it does not affect the result.
    // This avoid ulterior look-ups between attributes and its source across nodes, which is
    // problematic when doing script translation.
    //
    static class ReplaceReferenceAttributeWithSource extends OptimizerBasicRule {

        @Override
        public LogicalPlan apply(LogicalPlan plan) {
            final Map<Attribute, Expression> collectRefs = new LinkedHashMap<>();

            // collect aliases
            plan.forEachUp(p -> p.forEachExpressionsUp(e -> {
                if (e instanceof Alias) {
                    Alias a = (Alias) e;
                    collectRefs.put(a.toAttribute(), a.child());
                }
            }));

            plan = plan.transformUp(p -> {
                // non attribute defining plans get their references removed
                if ((p instanceof Pivot || p instanceof Aggregate || p instanceof Project) == false || p.children().isEmpty()) {
                    p = p.transformExpressionsOnly(e -> {
                        if (e instanceof ReferenceAttribute) {
                            e = collectRefs.getOrDefault(e, e);
                        }
                        return e;
                    });
                }
                return p;
            });

            return plan;
        }
    }

    static class PruneLiteralsInGroupBy extends OptimizerRule<Aggregate> {

        @Override
        protected LogicalPlan rule(Aggregate agg) {
            List<Expression> groupings = agg.groupings();
            List<Expression> prunedGroupings = new ArrayList<>();

            for (Expression g : groupings) {
                if (g.foldable()) {
                    prunedGroupings.add(g);
                }
            }

            // everything was eliminated, the grouping
            if (prunedGroupings.size() > 0) {
                List<Expression> newGroupings = new ArrayList<>(groupings);
                newGroupings.removeAll(prunedGroupings);
                return new Aggregate(agg.source(), agg.child(), newGroupings, agg.aggregates());
            }

            return agg;
        }
    }

    static class PruneDuplicatesInGroupBy extends OptimizerRule<Aggregate> {

        @Override
        protected LogicalPlan rule(Aggregate agg) {
            List<Expression> groupings = agg.groupings();
            if (groupings.isEmpty()) {
                return agg;
            }
            ExpressionSet<Expression> unique = new ExpressionSet<>(groupings);
            if (unique.size() != groupings.size()) {
                return new Aggregate(agg.source(), agg.child(), new ArrayList<>(unique), agg.aggregates());
            }
            return agg;
        }
    }

    static class PruneOrderByNestedFields extends OptimizerRule<Project> {

        private void findNested(Expression exp, AttributeMap<Function> functions, Consumer<FieldAttribute> onFind) {
            exp.forEachUp(e -> {
                if (e instanceof ReferenceAttribute) {
                    Function f = functions.get(e);
                    if (f != null) {
                        findNested(f, functions, onFind);
                    }
                }
                if (e instanceof FieldAttribute) {
                    FieldAttribute fa = (FieldAttribute) e;
                    if (fa.isNested()) {
                        onFind.accept(fa);
                    }
                }
            });
        }

        @Override
        protected LogicalPlan rule(Project project) {
            // check whether OrderBy relies on nested fields which are not used higher up
            if (project.child() instanceof OrderBy) {
                OrderBy ob = (OrderBy) project.child();

                // resolve function references (that maybe hiding the target)
                final Map<Attribute, Function> collectRefs = new LinkedHashMap<>();

                // collect Attribute sources
                // only Aliases are interesting since these are the only ones that hide expressions
                // FieldAttribute for example are self replicating.
                project.forEachUp(p -> p.forEachExpressionsUp(e -> {
                    if (e instanceof Alias) {
                        Alias a = (Alias) e;
                        if (a.child() instanceof Function) {
                            collectRefs.put(a.toAttribute(), (Function) a.child());
                        }
                    }
                }));

                AttributeMap<Function> functions = new AttributeMap<>(collectRefs);

                // track the direct parents
                Map<String, Order> nestedOrders = new LinkedHashMap<>();

                for (Order order : ob.order()) {
                    // traverse the tree since the field might be wrapped in a function
                    findNested(order.child(), functions, fa -> nestedOrders.put(fa.nestedParent().name(), order));
                }

                // no nested fields in sort
                if (nestedOrders.isEmpty()) {
                    return project;
                }

                // count the nested parents (if any) inside the parents
                List<String> nestedTopFields = new ArrayList<>();

                for (NamedExpression ne : project.projections()) {
                    // traverse the tree since the field might be wrapped in a function
                    findNested(ne, functions, fa -> nestedTopFields.add(fa.nestedParent().name()));
                }

                List<Order> orders = new ArrayList<>(ob.order());
                // projection has no nested field references, remove any nested orders
                if (nestedTopFields.isEmpty()) {
                    orders.removeAll(nestedOrders.values());
                }
                else {
                    // remove orders that are not ancestors of the nested projections
                    for (Entry<String, Order> entry : nestedOrders.entrySet()) {
                        String parent = entry.getKey();
                        boolean shouldKeep = false;
                        for (String topParent : nestedTopFields) {
                            if (topParent.startsWith(parent)) {
                                shouldKeep = true;
                                break;
                            }
                        }
                        if (!shouldKeep) {
                            orders.remove(entry.getValue());
                        }
                    }
                }

                // no orders left, eliminate it all-together
                if (orders.isEmpty()) {
                    return new Project(project.source(), ob.child(), project.projections());
                }

                if (orders.size() != ob.order().size()) {
                    OrderBy newOrder = new OrderBy(ob.source(), ob.child(), orders);
                    return new Project(project.source(), newOrder, project.projections());
                }
            }
            return project;
        }
    }

    static class PruneLiteralsInOrderBy extends OptimizerRule<OrderBy> {

        @Override
        protected LogicalPlan rule(OrderBy ob) {
            List<Order> prunedOrders = new ArrayList<>();

            for (Order o : ob.order()) {
                if (o.child().foldable()) {
                    prunedOrders.add(o);
                }
            }

            // everything was eliminated, the order isn't needed anymore
            if (prunedOrders.size() == ob.order().size()) {
                return ob.child();
            }
            if (prunedOrders.size() > 0) {
                List<Order> newOrders = new ArrayList<>(ob.order());
                newOrders.removeAll(prunedOrders);
                return new OrderBy(ob.source(), ob.child(), newOrders);
            }

            return ob;
        }
    }

    static class PruneOrderByForImplicitGrouping extends OptimizerRule<OrderBy> {

        @Override
        protected LogicalPlan rule(OrderBy ob) {
            Holder<Boolean> foundAggregate = new Holder<>(Boolean.FALSE);
            Holder<Boolean> foundImplicitGroupBy = new Holder<>(Boolean.FALSE);

            // if the first found aggregate has no grouping, there's no need to do ordering
            ob.forEachDown(a -> {
                // take into account
                if (foundAggregate.get() == Boolean.TRUE) {
                    return;
                }
                foundAggregate.set(Boolean.TRUE);
                if (a.groupings().isEmpty()) {
                    foundImplicitGroupBy.set(Boolean.TRUE);
                }
            }, Aggregate.class);

            if (foundImplicitGroupBy.get() == Boolean.TRUE) {
                return ob.child();
            }
            return ob;
        }
    }

    /**
     * Align the order in aggregate based on the order by.
     */
    static class SortAggregateOnOrderBy extends OptimizerRule<OrderBy> {

        @Override
        protected LogicalPlan rule(OrderBy ob) {
            List<Order> order = ob.order();

            // put the items in reverse order so the iteration happens back to front
            List<Order> nonConstant = new LinkedList<>();
            for (int i = order.size() - 1; i >= 0; i--) {
                nonConstant.add(order.get(i));
            }

            Holder<Boolean> foundAggregate = new Holder<>(Boolean.FALSE);

            // if the first found aggregate has no grouping, there's no need to do ordering
            return ob.transformDown(a -> {
                // take into account
                if (foundAggregate.get() == Boolean.TRUE) {
                    return a;
                }
                foundAggregate.set(Boolean.TRUE);

                List<Expression> groupings = new LinkedList<>(a.groupings());

                for (Order o : nonConstant) {
                    Expression fieldToOrder = o.child();
                    for (Expression group : a.groupings()) {
                        Holder<Boolean> isMatching = new Holder<>(Boolean.FALSE);
                        if (equalsAsAttribute(fieldToOrder, group)) {
                            isMatching.set(Boolean.TRUE);
                        } else {
                            a.aggregates().forEach(alias -> {
                                if (alias instanceof Alias) {
                                    Expression child = ((Alias) alias).child();
                                    // Check if the groupings (a, y) match the orderings (b, x) through the aggregates' aliases (x, y)
                                    // e.g. SELECT a AS x, b AS y ... GROUP BY a, y ORDER BY b, x
                                    if ((equalsAsAttribute(child, group)
                                            && (equalsAsAttribute(alias, fieldToOrder) || equalsAsAttribute(child, fieldToOrder)))
                                        || (equalsAsAttribute(alias, group)
                                            && (equalsAsAttribute(alias, fieldToOrder) || equalsAsAttribute(child, fieldToOrder)))) {
                                        isMatching.set(Boolean.TRUE);
                                    }
                                }
                            });
                        }

                        if (isMatching.get()) {
                            // move grouping in front
                            groupings.remove(group);
                            groupings.add(0, group);
                        }
                    }
                }

                if (groupings.equals(a.groupings()) == false) {
                    return new Aggregate(a.source(), a.child(), groupings, a.aggregates());
                }

                return a;
            }, Aggregate.class);
        }
    }

    static class CombineLimits extends OptimizerRule<Limit> {

        @Override
        protected LogicalPlan rule(Limit limit) {
            if (limit.child() instanceof Limit) {
                throw new UnsupportedOperationException("not implemented yet");
            }
            throw new UnsupportedOperationException("not implemented yet");
        }
    }

    // NB: it is important to start replacing casts from the bottom to properly replace aliases
    static class PruneCast extends Rule<LogicalPlan, LogicalPlan> {

        @Override
        public LogicalPlan apply(LogicalPlan plan) {
            return rule(plan);
        }

        @Override
        protected LogicalPlan rule(LogicalPlan plan) {
            // eliminate redundant casts
            LogicalPlan transformed = plan.transformExpressionsUp(e -> {
                if (e instanceof Cast) {
                    Cast c = (Cast) e;
                    if (c.from() == c.to()) {
                        return c.field();
                    }
                }
                return e;
            });

            return transformed;
        }
    }

    static class CombineProjections extends OptimizerRule<Project> {

        CombineProjections() {
            super(TransformDirection.UP);
        }

        @Override
        protected LogicalPlan rule(Project project) {
            LogicalPlan child = project.child();
            if (child instanceof Project) {
                Project p = (Project) child;
                // eliminate lower project but first replace the aliases in the upper one
                return new Project(p.source(), p.child(), combineProjections(project.projections(), p.projections()));
            }

            if (child instanceof Aggregate) {
                Aggregate a = (Aggregate) child;
                return new Aggregate(a.source(), a.child(), a.groupings(), combineProjections(project.projections(), a.aggregates()));
            }
            // if the pivot custom columns are not used, convert the project + pivot into a GROUP BY/Aggregate
            if (child instanceof Pivot) {
                Pivot p = (Pivot) child;
                if (project.outputSet().subsetOf(p.groupingSet())) {
                    return new Aggregate(p.source(), p.child(), new ArrayList<>(project.projections()), project.projections());
                }
            }
            // TODO: add rule for combining Agg/Pivot with underlying project
            return project;
        }

        // normally only the upper projections should survive but since the lower list might have aliases definitions
        // that might be reused by the upper one, these need to be replaced.
        // for example an alias defined in the lower list might be referred in the upper - without replacing it the alias becomes invalid
        private List<NamedExpression> combineProjections(List<? extends NamedExpression> upper, List<? extends NamedExpression> lower) {

            //TODO: this need rewriting when moving functions of NamedExpression

            // collect aliases in the lower list
            Map<Attribute, NamedExpression> map = new LinkedHashMap<>();
            for (NamedExpression ne : lower) {
                if ((ne instanceof Attribute) == false) {
                    map.put(ne.toAttribute(), ne);
                }
            }

            AttributeMap<NamedExpression> aliases = new AttributeMap<>(map);
            List<NamedExpression> replaced = new ArrayList<>();

            // replace any matching attribute with a lower alias (if there's a match)
            // but clean-up non-top aliases at the end
            for (NamedExpression ne : upper) {
                NamedExpression replacedExp = (NamedExpression) ne.transformUp(a -> {
                    NamedExpression as = aliases.get(a);
                    return as != null ? as : a;
                }, Attribute.class);

                replaced.add((NamedExpression) CleanAliases.trimNonTopLevelAliases(replacedExp));
            }
            return replaced;
        }
    }


    // replace attributes of foldable expressions with the foldable trees
    // SELECT 5 a, 3 + 2 b ... WHERE a < 10 ORDER BY b

    static class ReplaceFoldableAttributes extends Rule<LogicalPlan, LogicalPlan> {

        @Override
        public LogicalPlan apply(LogicalPlan plan) {
            return rule(plan);
        }

        @Override
        protected LogicalPlan rule(LogicalPlan plan) {
            Map<Attribute, Alias> aliases = new LinkedHashMap<>();
            List<Attribute> attrs = new ArrayList<>();

            // find aliases of all projections
            plan.forEachDown(p -> {
                for (NamedExpression ne : p.projections()) {
                    if (ne instanceof Alias) {
                        if (((Alias) ne).child().foldable()) {
                            Attribute attr = ne.toAttribute();
                            attrs.add(attr);
                            aliases.put(attr, (Alias) ne);
                        }
                    }
                }
            }, Project.class);

            if (attrs.isEmpty()) {
                return plan;
            }

            Holder<Boolean> stop = new Holder<>(Boolean.FALSE);

            // propagate folding up to unary nodes
            // anything higher and the propagate stops
            plan = plan.transformUp(p -> {
                if (stop.get() == Boolean.FALSE && canPropagateFoldable(p)) {
                    return p.transformExpressionsDown(e -> {
                        if (e instanceof Attribute && attrs.contains(e)) {
                            Alias as = aliases.get(e);
                            if (as == null) {
                                // might need to implement an Attribute map
                                throw new SqlIllegalArgumentException("unsupported");
                            }
                            return as;
                        }
                        return e;
                    });
                }

                if (p.children().size() > 1) {
                    stop.set(Boolean.TRUE);
                }

                return p;
            });

            // finally clean-up aliases
            return CleanAliases.INSTANCE.apply(plan);

        }

        private boolean canPropagateFoldable(LogicalPlan p) {
            return p instanceof Project
                    || p instanceof Filter
                    || p instanceof SubQueryAlias
                    || p instanceof Aggregate
                    || p instanceof Limit
                    || p instanceof OrderBy;
        }
    }

    static class FoldNull extends OptimizerExpressionRule {

        FoldNull() {
            super(TransformDirection.UP);
        }

        @Override
        protected Expression rule(Expression e) {
            if (e instanceof IsNotNull) {
                if (((IsNotNull) e).field().nullable() == Nullability.FALSE) {
                    return new Literal(e.source(), Boolean.TRUE, DataTypes.BOOLEAN);
                }

            } else if (e instanceof IsNull) {
                if (((IsNull) e).field().nullable() == Nullability.FALSE) {
                    return new Literal(e.source(), Boolean.FALSE, DataTypes.BOOLEAN);
                }

            } else if (e instanceof In) {
                In in = (In) e;
                if (Expressions.isNull(in.value())) {
                    return Literal.of(in, null);
                }

            } else if (e instanceof Alias == false
                    && e.nullable() == Nullability.TRUE
                    && Expressions.anyMatch(e.children(), Expressions::isNull)) {
                    return Literal.of(e, null);
                }

            return e;
        }
    }

    static class ConstantFolding extends OptimizerExpressionRule {

        ConstantFolding() {
            super(TransformDirection.DOWN);
        }

        @Override
        protected Expression rule(Expression e) {
            return e.foldable() ? Literal.of(e) : e;
        }
    }

    static class SimplifyConditional extends OptimizerExpressionRule {

        SimplifyConditional() {
            super(TransformDirection.DOWN);
        }

        @Override
        protected Expression rule(Expression e) {
            if (e instanceof ArbitraryConditionalFunction) {
                ArbitraryConditionalFunction c = (ArbitraryConditionalFunction) e;

                // exclude any nulls found
                List<Expression> newChildren = new ArrayList<>();
                for (Expression child : c.children()) {
                    if (Expressions.isNull(child) == false) {
                        newChildren.add(child);

                        // For Coalesce find the first non-null foldable child (if any) and break early
                        if (e instanceof Coalesce && child.foldable()) {
                            break;
                        }
                    }
                }

                if (newChildren.size() < c.children().size()) {
                    return c.replaceChildren(newChildren);
                }
            }

            return e;
        }
    }

    static class SimplifyCase extends OptimizerExpressionRule {

        SimplifyCase() {
            super(TransformDirection.DOWN);
        }

        @Override
        protected Expression rule(Expression e) {
            if (e instanceof Case) {
                Case c = (Case) e;

                // Remove or foldable conditions that fold to FALSE
                // Stop at the 1st foldable condition that folds to TRUE
                List<IfConditional> newConditions = new ArrayList<>();
                for (IfConditional conditional : c.conditions()) {
                    if (conditional.condition().foldable()) {
                        Boolean res = (Boolean) conditional.condition().fold();
                        if (res == Boolean.TRUE) {
                            newConditions.add(conditional);
                            break;
                        }
                    } else {
                        newConditions.add(conditional);
                    }
                }

                if (newConditions.size() < c.children().size()) {
                    return c.replaceChildren(combine(newConditions, c.elseResult()));
                }
            }

            return e;
        }
    }

    static class BooleanSimplification extends OptimizerExpressionRule {

        BooleanSimplification() {
            super(TransformDirection.UP);
        }

        @Override
        protected Expression rule(Expression e) {
            if (e instanceof And || e instanceof Or) {
                return simplifyAndOr((BinaryPredicate<?, ?, ?, ?>) e);
            }
            if (e instanceof Not) {
                return simplifyNot((Not) e);
            }

            return e;
        }

        private Expression simplifyAndOr(BinaryPredicate<?, ?, ?, ?> bc) {
            Expression l = bc.left();
            Expression r = bc.right();

            if (bc instanceof And) {
                if (TRUE.equals(l)) {
                    return r;
                }
                if (TRUE.equals(r)) {
                    return l;
                }

                if (FALSE.equals(l) || FALSE.equals(r)) {
                    return new Literal(bc.source(), Boolean.FALSE, DataTypes.BOOLEAN);
                }
                if (l.semanticEquals(r)) {
                    return l;
                }

                //
                // common factor extraction -> (a || b) && (a || c) => a || (b && c)
                //
                List<Expression> leftSplit = splitOr(l);
                List<Expression> rightSplit = splitOr(r);

                List<Expression> common = inCommon(leftSplit, rightSplit);
                if (common.isEmpty()) {
                    return bc;
                }
                List<Expression> lDiff = subtract(leftSplit, common);
                List<Expression> rDiff = subtract(rightSplit, common);
                // (a || b || c || ... ) && (a || b) => (a || b)
                if (lDiff.isEmpty() || rDiff.isEmpty()) {
                    return combineOr(common);
                }
                // (a || b || c || ... ) && (a || b || d || ... ) => ((c || ...) && (d || ...)) || a || b
                Expression combineLeft = combineOr(lDiff);
                Expression combineRight = combineOr(rDiff);
                return combineOr(combine(common, new And(combineLeft.source(), combineLeft, combineRight)));
            }

            if (bc instanceof Or) {
                if (TRUE.equals(l) || TRUE.equals(r)) {
                    return new Literal(bc.source(), Boolean.TRUE, DataTypes.BOOLEAN);
                }

                if (FALSE.equals(l)) {
                    return r;
                }
                if (FALSE.equals(r)) {
                    return l;
                }

                if (l.semanticEquals(r)) {
                    return l;
                }

                //
                // common factor extraction -> (a && b) || (a && c) => a && (b || c)
                //
                List<Expression> leftSplit = splitAnd(l);
                List<Expression> rightSplit = splitAnd(r);

                List<Expression> common = inCommon(leftSplit, rightSplit);
                if (common.isEmpty()) {
                    return bc;
                }
                List<Expression> lDiff = subtract(leftSplit, common);
                List<Expression> rDiff = subtract(rightSplit, common);
                // (a || b || c || ... ) && (a || b) => (a || b)
                if (lDiff.isEmpty() || rDiff.isEmpty()) {
                    return combineAnd(common);
                }
                // (a || b || c || ... ) && (a || b || d || ... ) => ((c || ...) && (d || ...)) || a || b
                Expression combineLeft = combineAnd(lDiff);
                Expression combineRight = combineAnd(rDiff);
                return combineAnd(combine(common, new Or(combineLeft.source(), combineLeft, combineRight)));
            }

            // TODO: eliminate conjunction/disjunction
            return bc;
        }

        @SuppressWarnings("rawtypes")
        private Expression simplifyNot(Not n) {
            Expression c = n.field();

            if (TRUE.semanticEquals(c)) {
                return new Literal(n.source(), Boolean.FALSE, DataTypes.BOOLEAN);
            }
            if (FALSE.semanticEquals(c)) {
                return new Literal(n.source(), Boolean.TRUE, DataTypes.BOOLEAN);
            }

            if (c instanceof Negatable) {
                return ((Negatable) c).negate();
            }

            if (c instanceof Not) {
                return ((Not) c).field();
            }

            return n;
        }
    }

    static class BinaryComparisonSimplification extends OptimizerExpressionRule {

        BinaryComparisonSimplification() {
            super(TransformDirection.DOWN);
        }

        @Override
        protected Expression rule(Expression e) {
            return e instanceof BinaryComparison ? simplify((BinaryComparison) e) : e;
        }

        private Expression simplify(BinaryComparison bc) {
            Expression l = bc.left();
            Expression r = bc.right();

            // true for equality
            if (bc instanceof Equals || bc instanceof GreaterThanOrEqual || bc instanceof LessThanOrEqual) {
                if (l.nullable() == Nullability.FALSE && r.nullable() == Nullability.FALSE && l.semanticEquals(r)) {
                    return new Literal(bc.source(), Boolean.TRUE, DataTypes.BOOLEAN);
                }
            }
            if (bc instanceof NullEquals) {
                if (l.semanticEquals(r)) {
                    return new Literal(bc.source(), Boolean.TRUE, DataTypes.BOOLEAN);
                }
                if (Expressions.isNull(r)) {
                    return new IsNull(bc.source(), l);
                }
            }

            // false for equality
            if (bc instanceof NotEquals || bc instanceof GreaterThan || bc instanceof LessThan) {
                if (l.nullable() == Nullability.FALSE && r.nullable() == Nullability.FALSE && l.semanticEquals(r)) {
                    return new Literal(bc.source(), Boolean.FALSE, DataTypes.BOOLEAN);
                }
            }

            return bc;
        }
    }

    static class BooleanLiteralsOnTheRight extends OptimizerExpressionRule {

        BooleanLiteralsOnTheRight() {
            super(TransformDirection.UP);
        }

        @Override
        protected Expression rule(Expression e) {
            return e instanceof BinaryOperator ? literalToTheRight((BinaryOperator<?, ?, ?, ?>) e) : e;
        }

        private Expression literalToTheRight(BinaryOperator<?, ?, ?, ?> be) {
            return be.left() instanceof Literal && !(be.right() instanceof Literal) ? be.swapLeftAndRight() : be;
        }
    }

    /**
     * Propagate Equals to eliminate conjuncted Ranges or BinaryComparisons.
     * When encountering a different Equals, non-containing {@link Range} or {@link BinaryComparison}, the conjunction becomes false.
     * When encountering a containing {@link Range}, {@link BinaryComparison} or {@link NotEquals}, these get eliminated by the equality.
     *
     * Since this rule can eliminate Ranges and BinaryComparisons, it should be applied before {@link CombineBinaryComparisons}.
     *
     * This rule doesn't perform any promotion of {@link BinaryComparison}s, that is handled by
     * {@link CombineBinaryComparisons} on purpose as the resulting Range might be foldable
     * (which is picked by the folding rule on the next run).
     */
    static class PropagateEquals extends OptimizerExpressionRule {

        PropagateEquals() {
            super(TransformDirection.DOWN);
        }

        @Override
        protected Expression rule(Expression e) {
            if (e instanceof And) {
                return propagate((And) e);
            } else if (e instanceof Or) {
                return propagate((Or) e);
            }
            return e;
        }

        // combine conjunction
        private Expression propagate(And and) {
            List<Range> ranges = new ArrayList<>();
            // Only equalities, not-equalities and inequalities with a foldable .right are extracted separately;
            // the others go into the general 'exps'.
            List<BinaryComparison> equals = new ArrayList<>();
            List<NotEquals> notEquals = new ArrayList<>();
            List<BinaryComparison> inequalities = new ArrayList<>();
            List<Expression> exps = new ArrayList<>();

            boolean changed = false;

            for (Expression ex : Predicates.splitAnd(and)) {
                if (ex instanceof Range) {
                    ranges.add((Range) ex);
                } else if (ex instanceof Equals || ex instanceof NullEquals) {
                    BinaryComparison otherEq = (BinaryComparison) ex;
                    // equals on different values evaluate to FALSE
                    if (otherEq.right().foldable()) {
                        for (BinaryComparison eq : equals) {
                            if (otherEq.left().semanticEquals(eq.left())) {
                                    Integer comp = BinaryComparison.compare(eq.right().fold(), otherEq.right().fold());
                                    if (comp != null) {
                                        // var cannot be equal to two different values at the same time
                                        if (comp != 0) {
                                        return new Literal(and.source(), Boolean.FALSE, DataTypes.BOOLEAN);
                                        }
                                    }
                                }
                            }
                        equals.add(otherEq);
                    } else {
                        exps.add(otherEq);
                        }
                } else if (ex instanceof GreaterThan || ex instanceof GreaterThanOrEqual ||
                    ex instanceof LessThan || ex instanceof LessThanOrEqual) {
                    BinaryComparison bc = (BinaryComparison) ex;
                    if (bc.right().foldable()) {
                        inequalities.add(bc);
                    } else {
                        exps.add(ex);
                    }
                } else if (ex instanceof NotEquals) {
                    NotEquals otherNotEq = (NotEquals) ex;
                    if (otherNotEq.right().foldable()) {
                        notEquals.add(otherNotEq);
                    } else {
                        exps.add(ex);
                    }
                } else {
                    exps.add(ex);
                }
            }

            // check
            for (BinaryComparison eq : equals) {
                Object eqValue = eq.right().fold();

                for (int i = 0; i < ranges.size(); i++) {
                    Range range = ranges.get(i);

                    if (range.value().semanticEquals(eq.left())) {
                        // if equals is outside the interval, evaluate the whole expression to FALSE
                        if (range.lower().foldable()) {
                            Integer compare = BinaryComparison.compare(range.lower().fold(), eqValue);
                            if (compare != null && (
                                 // eq outside the lower boundary
                                 compare > 0 ||
                                 // eq matches the boundary but should not be included
                                 (compare == 0 && !range.includeLower()))
                            ) {
                                return new Literal(and.source(), Boolean.FALSE, DataTypes.BOOLEAN);
                            }
                        }
                        if (range.upper().foldable()) {
                            Integer compare = BinaryComparison.compare(range.upper().fold(), eqValue);
                            if (compare != null && (
                                 // eq outside the upper boundary
                                 compare < 0 ||
                                 // eq matches the boundary but should not be included
                                 (compare == 0 && !range.includeUpper()))
                            ) {
                                return new Literal(and.source(), Boolean.FALSE, DataTypes.BOOLEAN);
                            }
                        }

                        // it's in the range and thus, remove it
                        ranges.remove(i);
                        changed = true;
                    }
                }

                // evaluate all NotEquals against the Equal
                for (Iterator<NotEquals> iter = notEquals.iterator(); iter.hasNext(); ) {
                    NotEquals neq = iter.next();
                    if (eq.left().semanticEquals(neq.left())) {
                        Integer comp = BinaryComparison.compare(eqValue, neq.right().fold());
                        if (comp != null) {
                            if (comp == 0) { // clashing and conflicting: a = 1 AND a != 1
                                return new Literal(and.source(), Boolean.FALSE, DataTypes.BOOLEAN);
                            } else { // clashing and redundant: a = 1 AND a != 2
                                iter.remove();
                                changed = true;
                            }
                        }
                    }
                }

                // evaluate all inequalities against the Equal
                for (Iterator<BinaryComparison> iter = inequalities.iterator(); iter.hasNext(); ) {
                    BinaryComparison bc = iter.next();
                    if (eq.left().semanticEquals(bc.left())) {
                        Integer compare = BinaryComparison.compare(eqValue, bc.right().fold());
                        if (compare != null) {
                            if (bc instanceof LessThan || bc instanceof LessThanOrEqual) { // a = 2 AND a </<= ?
                                if ((compare == 0 && bc instanceof LessThan) || // a = 2 AND a < 2
                                    0 < compare) { // a = 2 AND a </<= 1
                                    return new Literal(and.source(), Boolean.FALSE, DataTypes.BOOLEAN);
                                }
                            } else if (bc instanceof GreaterThan || bc instanceof GreaterThanOrEqual) { // a = 2 AND a >/>= ?
                                if ((compare == 0 && bc instanceof GreaterThan) || // a = 2 AND a > 2
                                    compare < 0) { // a = 2 AND a >/>= 3
                                    return new Literal(and.source(), Boolean.FALSE, DataTypes.BOOLEAN);
                                }
                            }

                            iter.remove();
                            changed = true;
                        }
                    }
                }
            }

            return changed ? Predicates.combineAnd(CollectionUtils.combine(exps, equals, notEquals, inequalities, ranges)) : and;
        }

        // combine disjunction:
        // a = 2 OR a > 3 -> nop; a = 2 OR a > 1 -> a > 1
        // a = 2 OR a < 3 -> a < 3; a = 2 OR a < 1 -> nop
        // a = 2 OR 3 < a < 5 -> nop; a = 2 OR 1 < a < 3 -> 1 < a < 3; a = 2 OR 0 < a < 1 -> nop
        // a = 2 OR a != 2 -> TRUE; a = 2 OR a = 5 -> nop; a = 2 OR a != 5 -> a != 5
        private Expression propagate(Or or) {
            List<Expression> exps = new ArrayList<>();
            List<Equals> equals = new ArrayList<>(); // foldable right term Equals
            List<NotEquals> notEquals = new ArrayList<>(); // foldable right term NotEquals
            List<Range> ranges = new ArrayList<>();
            List<BinaryComparison> inequalities = new ArrayList<>(); // foldable right term (=limit) BinaryComparision

            // split expressions by type
            for (Expression ex : Predicates.splitOr(or)) {
                if (ex instanceof Equals) {
                    Equals eq = (Equals) ex;
                    if (eq.right().foldable()) {
                        equals.add(eq);
                    } else {
                        exps.add(ex);
                    }
                } else if (ex instanceof NotEquals) {
                    NotEquals neq = (NotEquals) ex;
                    if (neq.right().foldable()) {
                        notEquals.add(neq);
                    } else {
                        exps.add(ex);
                    }
                } else if (ex instanceof Range) {
                    ranges.add((Range) ex);
                } else if (ex instanceof BinaryComparison) {
                    BinaryComparison bc = (BinaryComparison) ex;
                    if (bc.right().foldable()) {
                        inequalities.add(bc);
                    } else {
                        exps.add(ex);
                    }
                } else {
                    exps.add(ex);
                }
            }

            boolean updated = false; // has the expression been modified?

            // evaluate the impact of each Equal over the different types of Expressions
            for (Iterator<Equals> iterEq = equals.iterator(); iterEq.hasNext(); ) {
                Equals eq = iterEq.next();
                Object eqValue = eq.right().fold();
                boolean removeEquals = false;

                // Equals OR NotEquals
                for (NotEquals neq : notEquals) {
                    if (eq.left().semanticEquals(neq.left())) { // a = 2 OR a != ? -> ...
                        Integer comp = BinaryComparison.compare(eqValue, neq.right().fold());
                        if (comp != null) {
                            if (comp == 0) { // a = 2 OR a != 2 -> TRUE
                                return TRUE;
                            } else { // a = 2 OR a != 5 -> a != 5
                                removeEquals = true;
                                break;
                            }
                        }
                    }
                }
                if (removeEquals) {
                    iterEq.remove();
                    updated = true;
                    continue;
                }

                // Equals OR Range
                for (int i = 0; i < ranges.size(); i ++) { // might modify list, so use index loop
                    Range range = ranges.get(i);
                    if (eq.left().semanticEquals(range.value())) {
                        Integer lowerComp = range.lower().foldable() ? BinaryComparison.compare(eqValue, range.lower().fold()) : null;
                        Integer upperComp = range.upper().foldable() ? BinaryComparison.compare(eqValue, range.upper().fold()) : null;

                        if (lowerComp != null && lowerComp == 0) {
                            if (!range.includeLower()) { // a = 2 OR 2 < a < ? -> 2 <= a < ?
                                ranges.set(i, new Range(range.source(), range.value(), range.lower(), true,
                                    range.upper(), range.includeUpper()));
                            } // else : a = 2 OR 2 <= a < ? -> 2 <= a < ?
                            removeEquals = true; // update range with lower equality instead or simply superfluous
                            break;
                        } else if (upperComp != null && upperComp == 0) {
                            if (!range.includeUpper()) { // a = 2 OR ? < a < 2 -> ? < a <= 2
                                ranges.set(i, new Range(range.source(), range.value(), range.lower(), range.includeLower(),
                                    range.upper(), true));
                            } // else : a = 2 OR ? < a <= 2 -> ? < a <= 2
                            removeEquals = true; // update range with upper equality instead
                            break;
                        } else if (lowerComp != null && upperComp != null) {
                            if (0 < lowerComp && upperComp < 0) { // a = 2 OR 1 < a < 3
                                removeEquals = true; // equality is superfluous
                                break;
                            }
                        }
                    }
                }
                if (removeEquals) {
                    iterEq.remove();
                    updated = true;
                    continue;
                }

                // Equals OR Inequality
                for (int i = 0; i < inequalities.size(); i ++) {
                    BinaryComparison bc = inequalities.get(i);
                    if (eq.left().semanticEquals(bc.left())) {
                        Integer comp = BinaryComparison.compare(eqValue, bc.right().fold());
                        if (comp != null) {
                            if (bc instanceof GreaterThan || bc instanceof GreaterThanOrEqual) {
                                if (comp < 0) { // a = 1 OR a > 2 -> nop
                                    continue;
                                } else if (comp == 0 && bc instanceof GreaterThan) { // a = 2 OR a > 2 -> a >= 2
                                    inequalities.set(i, new GreaterThanOrEqual(bc.source(), bc.left(), bc.right()));
                                } // else (0 < comp || bc instanceof GreaterThanOrEqual) :
                                // a = 3 OR a > 2 -> a > 2; a = 2 OR a => 2 -> a => 2

                                removeEquals = true; // update range with equality instead or simply superfluous
                                break;
                            } else if (bc instanceof LessThan || bc instanceof LessThanOrEqual) {
                                if (comp > 0) { // a = 2 OR a < 1 -> nop
                                    continue;
                                }
                                if (comp == 0 && bc instanceof LessThan) { // a = 2 OR a < 2 -> a <= 2
                                    inequalities.set(i, new LessThanOrEqual(bc.source(), bc.left(), bc.right()));
                                } // else (comp < 0 || bc instanceof LessThanOrEqual) : a = 2 OR a < 3 -> a < 3; a = 2 OR a <= 2 -> a <= 2
                                removeEquals = true; // update range with equality instead or simply superfluous
                                break;
                            }
                        }
                    }
                }
                if (removeEquals) {
                    iterEq.remove();
                    updated = true;
                }
            }

            return updated ? Predicates.combineOr(CollectionUtils.combine(exps, equals, notEquals, inequalities, ranges)) : or;
        }
    }

    static class CombineBinaryComparisons extends OptimizerExpressionRule {

        CombineBinaryComparisons() {
            super(TransformDirection.DOWN);
        }

        @Override
        protected Expression rule(Expression e) {
            if (e instanceof And) {
                return combine((And) e);
            } else if (e instanceof Or) {
                return combine((Or) e);
            }
            return e;
        }

        // combine conjunction
        private Expression combine(And and) {
            List<Range> ranges = new ArrayList<>();
            List<BinaryComparison> bcs = new ArrayList<>();
            List<Expression> exps = new ArrayList<>();

            boolean changed = false;

            List<Expression> andExps = Predicates.splitAnd(and);
            // Ranges need to show up before BinaryComparisons in list, to allow the latter be optimized away into a Range, if possible.
            // NotEquals need to be last in list, to have a complete set of Ranges (ranges) and BinaryComparisons (bcs) and allow these to
            // optimize the NotEquals away.
            andExps.sort((o1, o2) -> {
                if (o1 instanceof Range && o2 instanceof Range) {
                    return 0; // keep ranges' order
                } else if (o1 instanceof Range || o2 instanceof Range) {
                    return o2 instanceof Range ? 1 : -1; // push Ranges down
                } else if (o1 instanceof NotEquals && o2 instanceof NotEquals) {
                    return 0; // keep NotEquals' order
                } else if (o1 instanceof NotEquals || o2 instanceof NotEquals) {
                    return o1 instanceof NotEquals ? 1 : -1; // push NotEquals up
                } else {
                    return 0; // keep non-Ranges' and non-NotEquals' order
                }
            });
            for (Expression ex : andExps) {
                if (ex instanceof Range) {
                    Range r = (Range) ex;
                    if (findExistingRange(r, ranges, true)) {
                        changed = true;
                    } else {
                        ranges.add(r);
                    }
                } else if (ex instanceof BinaryComparison && !(ex instanceof Equals || ex instanceof NotEquals)) {
                    BinaryComparison bc = (BinaryComparison) ex;

                    if (bc.right().foldable() && (findConjunctiveComparisonInRange(bc, ranges) || findExistingComparison(bc, bcs, true))) {
                        changed = true;
                    } else {
                        bcs.add(bc);
                    }
                } else if (ex instanceof NotEquals) {
                    NotEquals neq = (NotEquals) ex;
                    if (neq.right().foldable() && notEqualsIsRemovableFromConjunction(neq, ranges, bcs)) {
                        // the non-equality can simply be dropped: either superfluous or has been merged with an updated range/inequality
                        changed = true;
                    } else { // not foldable OR not overlapping
                        exps.add(ex);
                    }
                } else {
                    exps.add(ex);
                }
            }

            // finally try combining any left BinaryComparisons into possible Ranges
            // this could be a different rule but it's clearer here wrt the order of comparisons

            for (int i = 0, step = 1; i < bcs.size() - 1; i += step, step = 1) {
                BinaryComparison main = bcs.get(i);

                for (int j = i + 1; j < bcs.size(); j++) {
                    BinaryComparison other = bcs.get(j);

                    if (main.left().semanticEquals(other.left())) {
                        // >/>= AND </<=
                        if ((main instanceof GreaterThan || main instanceof GreaterThanOrEqual)
                            && (other instanceof LessThan || other instanceof LessThanOrEqual)) {
                            bcs.remove(j);
                            bcs.remove(i);

                            ranges.add(new Range(and.source(), main.left(),
                                main.right(), main instanceof GreaterThanOrEqual,
                                other.right(), other instanceof LessThanOrEqual));

                            changed = true;
                            step = 0;
                            break;
                        }
                        // </<= AND >/>=
                        else if ((other instanceof GreaterThan || other instanceof GreaterThanOrEqual)
                            && (main instanceof LessThan || main instanceof LessThanOrEqual)) {
                            bcs.remove(j);
                            bcs.remove(i);

                            ranges.add(new Range(and.source(), main.left(),
                                other.right(), other instanceof GreaterThanOrEqual,
                                main.right(), main instanceof LessThanOrEqual));

                            changed = true;
                            step = 0;
                            break;
                        }
                    }
                }
            }


            return changed ? Predicates.combineAnd(CollectionUtils.combine(exps, bcs, ranges)) : and;
        }

        // combine disjunction
        private Expression combine(Or or) {
            List<BinaryComparison> bcs = new ArrayList<>();
            List<Range> ranges = new ArrayList<>();
            List<Expression> exps = new ArrayList<>();

            boolean changed = false;

            for (Expression ex : Predicates.splitOr(or)) {
                if (ex instanceof Range) {
                    Range r = (Range) ex;
                    if (findExistingRange(r, ranges, false)) {
                        changed = true;
                    } else {
                        ranges.add(r);
                    }
                } else if (ex instanceof BinaryComparison) {
                    BinaryComparison bc = (BinaryComparison) ex;
                    if (bc.right().foldable() && findExistingComparison(bc, bcs, false)) {
                        changed = true;
                    } else {
                        bcs.add(bc);
                    }
                } else {
                    exps.add(ex);
                }
            }

            return changed ? Predicates.combineOr(CollectionUtils.combine(exps, bcs, ranges)) : or;
        }

        private static boolean findExistingRange(Range main, List<Range> ranges, boolean conjunctive) {
            if (!main.lower().foldable() && !main.upper().foldable()) {
                return false;
            }
            // NB: the loop modifies the list (hence why the int is used)
            for (int i = 0; i < ranges.size(); i++) {
                Range other = ranges.get(i);

                if (main.value().semanticEquals(other.value())) {

                    // make sure the comparison was done
                    boolean compared = false;

                    boolean lower = false;
                    boolean upper = false;
                    // boundary equality (useful to differentiate whether a range is included or not)
                    // and thus whether it should be preserved or ignored
                    boolean lowerEq = false;
                    boolean upperEq = false;

                    // evaluate lower
                    if (main.lower().foldable() && other.lower().foldable()) {
                        compared = true;

                        Integer comp = BinaryComparison.compare(main.lower().fold(), other.lower().fold());
                        // values are comparable
                        if (comp != null) {
                            // boundary equality
                            lowerEq = comp == 0 && main.includeLower() == other.includeLower();
                            // AND
                            if (conjunctive) {
                                // (2 < a < 3) AND (1 < a < 3) -> (2 < a < 3)
                                lower = comp > 0 ||
                                // (2 < a < 3) AND (2 <= a < 3) -> (2 < a < 3)
                                        (comp == 0 && !main.includeLower() && other.includeLower());
                            }
                            // OR
                            else {
                                // (1 < a < 3) OR (2 < a < 3) -> (1 < a < 3)
                                lower = comp < 0 ||
                                // (2 <= a < 3) OR (2 < a < 3) -> (2 <= a < 3)
                                        (comp == 0 && main.includeLower() && !other.includeLower()) || lowerEq;
                            }
                        }
                    }
                    // evaluate upper
                    if (main.upper().foldable() && other.upper().foldable()) {
                        compared = true;

                        Integer comp = BinaryComparison.compare(main.upper().fold(), other.upper().fold());
                        // values are comparable
                        if (comp != null) {
                            // boundary equality
                            upperEq = comp == 0 && main.includeUpper() == other.includeUpper();

                            // AND
                            if (conjunctive) {
                                // (1 < a < 2) AND (1 < a < 3) -> (1 < a < 2)
                                upper = comp < 0 ||
                                // (1 < a < 2) AND (1 < a <= 2) -> (1 < a < 2)
                                        (comp == 0 && !main.includeUpper() && other.includeUpper());
                            }
                            // OR
                            else {
                                // (1 < a < 3) OR (1 < a < 2) -> (1 < a < 3)
                                upper = comp > 0 ||
                                // (1 < a <= 3) OR (1 < a < 3) -> (2 < a < 3)
                                        (comp == 0 && main.includeUpper() && !other.includeUpper()) || upperEq;
                            }
                        }
                    }

                    // AND - at least one of lower or upper
                    if (conjunctive) {
                        // can tighten range
                        if (lower || upper) {
                            ranges.remove(i);
                            ranges.add(i,
                                    new Range(main.source(), main.value(),
                                            lower ? main.lower() : other.lower(),
                                            lower ? main.includeLower() : other.includeLower(),
                                            upper ? main.upper() : other.upper(),
                                            upper ? main.includeUpper() : other.includeUpper()));
                        }

                        // range was comparable
                        return compared;
                    }
                    // OR - needs both upper and lower to loosen range
                    else {
                        // can loosen range
                        if (lower && upper) {
                            ranges.remove(i);
                            ranges.add(i,
                                    new Range(main.source(), main.value(),
                                            lower ? main.lower() : other.lower(),
                                            lower ? main.includeLower() : other.includeLower(),
                                            upper ? main.upper() : other.upper(),
                                            upper ? main.includeUpper() : other.includeUpper()));
                            return true;
                        }

                        // if the range in included, no need to add it
                        return compared && (!((lower && !lowerEq) || (upper && !upperEq)));
                    }
                }
            }
            return false;
        }

        private boolean findConjunctiveComparisonInRange(BinaryComparison main, List<Range> ranges) {
            Object value = main.right().fold();

            // NB: the loop modifies the list (hence why the int is used)
            for (int i = 0; i < ranges.size(); i++) {
                Range other = ranges.get(i);

                if (main.left().semanticEquals(other.value())) {

                    if (main instanceof GreaterThan || main instanceof GreaterThanOrEqual) {
                        if (other.lower().foldable()) {
                            Integer comp = BinaryComparison.compare(value, other.lower().fold());
                            if (comp != null) {
                                // 2 < a AND (2 <= a < 3) -> 2 < a < 3
                                boolean lowerEq = comp == 0 && other.includeLower() && main instanceof GreaterThan;
                                // 2 < a AND (1 < a < 3) -> 2 < a < 3
                                boolean lower = comp > 0 || lowerEq;

                                if (lower) {
                                    ranges.remove(i);
                                    ranges.add(i,
                                            new Range(other.source(), other.value(),
                                                    main.right(), lowerEq ? false : main instanceof GreaterThanOrEqual,
                                                    other.upper(), other.includeUpper()));
                                }

                                // found a match
                                return true;
                            }
                        }
                    } else if (main instanceof LessThan || main instanceof LessThanOrEqual) {
                        if (other.upper().foldable()) {
                            Integer comp = BinaryComparison.compare(value, other.upper().fold());
                            if (comp != null) {
                                // a < 2 AND (1 < a <= 2) -> 1 < a < 2
                                boolean upperEq = comp == 0 && other.includeUpper() && main instanceof LessThan;
                                // a < 2 AND (1 < a < 3) -> 1 < a < 2
                                boolean upper = comp < 0 || upperEq;

                                if (upper) {
                                    ranges.remove(i);
                                    ranges.add(i, new Range(other.source(), other.value(),
                                            other.lower(), other.includeLower(),
                                            main.right(), upperEq ? false : main instanceof LessThanOrEqual));
                                }

                                // found a match
                                return true;
                            }
                        }
                    }

                    return false;
                }
            }
            return false;
        }

        /**
         * Find commonalities between the given comparison in the given list.
         * The method can be applied both for conjunctive (AND) or disjunctive purposes (OR).
         */
        private static boolean findExistingComparison(BinaryComparison main, List<BinaryComparison> bcs, boolean conjunctive) {
            Object value = main.right().fold();

            // NB: the loop modifies the list (hence why the int is used)
            for (int i = 0; i < bcs.size(); i++) {
                BinaryComparison other = bcs.get(i);
                // skip if cannot evaluate
                if (!other.right().foldable()) {
                    continue;
                }
                // if bc is a higher/lower value or gte vs gt, use it instead
                if ((other instanceof GreaterThan || other instanceof GreaterThanOrEqual) &&
                    (main instanceof GreaterThan || main instanceof GreaterThanOrEqual)) {

                    if (main.left().semanticEquals(other.left())) {
                        Integer compare = BinaryComparison.compare(value, other.right().fold());

                        if (compare != null) {
                            // AND
                            if ((conjunctive &&
                            // a > 3 AND a > 2 -> a > 3
                                    (compare > 0 ||
                                    // a > 2 AND a >= 2 -> a > 2
                                            (compare == 0 && main instanceof GreaterThan && other instanceof GreaterThanOrEqual)))
                                    ||
                                    // OR
                                    (!conjunctive &&
                                    // a > 2 OR a > 3 -> a > 2
                                            (compare < 0 ||
                                            // a >= 2 OR a > 2 -> a >= 2
                                  (compare == 0 && main instanceof GreaterThanOrEqual && other instanceof GreaterThan)))) {
                                bcs.remove(i);
                                bcs.add(i, main);
                            }
                            // found a match
                            return true;
                        }

                        return false;
                    }
                }
                // if bc is a lower/higher value or lte vs lt, use it instead
                else if ((other instanceof LessThan || other instanceof LessThanOrEqual) &&
                        (main instanceof LessThan || main instanceof LessThanOrEqual)) {

                            if (main.left().semanticEquals(other.left())) {
                                Integer compare = BinaryComparison.compare(value, other.right().fold());

                                if (compare != null) {
                                    // AND
                                    if ((conjunctive &&
                                    // a < 2 AND a < 3 -> a < 2
                                    (compare < 0 ||
                                    // a < 2 AND a <= 2 -> a < 2
                                  (compare == 0 && main instanceof LessThan && other instanceof LessThanOrEqual)))
                                ||
                                    // OR
                                    (!conjunctive &&
                                    // a < 2 OR a < 3 -> a < 3
                                    (compare > 0 ||
                                    // a <= 2 OR a < 2 -> a <= 2
                                    (compare == 0 && main instanceof LessThanOrEqual && other instanceof LessThan)))) {
                                        bcs.remove(i);
                                        bcs.add(i, main);

                                    }
                                    // found a match
                                    return true;
                                }

                                return false;
                            }
                        }
            }

            return false;
        }

        private static boolean notEqualsIsRemovableFromConjunction(NotEquals notEquals, List<Range> ranges, List<BinaryComparison> bcs) {
            Object neqVal = notEquals.right().fold();
            Integer comp;

            // check on "condition-overlapping" ranges:
            // a != 2 AND 3 < a < 5 -> 3 < a < 5; a != 2 AND 0 < a < 1 -> 0 < a < 1 (discard NotEquals)
            // a != 2 AND 2 <= a < 3 -> 2 < a < 3; a != 3 AND 2 < a <= 3 -> 2 < a < 3 (discard NotEquals, plus update Range)
            // a != 2 AND 1 < a < 3 -> nop (do nothing)
            for (int i = 0; i < ranges.size(); i ++) {
                Range range = ranges.get(i);

                if (notEquals.left().semanticEquals(range.value())) {
                    comp = range.lower().foldable() ? BinaryComparison.compare(neqVal, range.lower().fold()) : null;
                    if (comp != null) {
                        if (comp <= 0) {
                            if (comp == 0 && range.includeLower()) { // a != 2 AND 2 <= a < ? -> 2 < a < ?
                                ranges.set(i, new Range(range.source(), range.value(), range.lower(), false, range.upper(),
                                    range.includeUpper()));
                            }
                            // else: !.includeLower() : a != 2 AND 2 < a < 3 -> 2 < a < 3; or:
                            // else: comp < 0 : a != 2 AND 3 < a < ? ->  3 < a < ?

                            return true;
                        } else { // comp > 0 : a != 4 AND 2 < a < ? : can only remove NotEquals if outside the range
                            comp = range.upper().foldable() ? BinaryComparison.compare(neqVal, range.upper().fold()) : null;
                            if (comp != null && comp >= 0) {
                                if (comp == 0 && range.includeUpper()) { // a != 4 AND 2 < a <= 4 -> 2 < a < 4
                                    ranges.set(i, new Range(range.source(), range.value(), range.lower(), range.includeLower(),
                                        range.upper(), false));
                                }
                                // else: !.includeUpper() : a != 4 AND 2 < a < 4 -> 2 < a < 4
                                // else: comp > 0 : a != 4 AND 2 < a < 3 -> 2 < a < 3

                                return true;
                            }
                            // else: comp < 0 : a != 4 AND 2 < a < 5 -> nop; or:
                            // else: comp == null : upper bound not comparable -> nop
                        }
                    } // else: comp == null : lower bound not comparable: evaluate upper bound, in case non-equality value is ">="

                    comp = range.upper().foldable() ? BinaryComparison.compare(neqVal, range.upper().fold()) : null;
                    if (comp != null && comp >= 0) {
                        if (comp == 0 && range.includeUpper()) { // a != 3 AND ?? < a <= 3 -> ?? < a < 3
                            ranges.set(i, new Range(range.source(), range.value(), range.lower(), range.includeLower(), range.upper(),
                                false));
                        }
                        // else: !.includeUpper() : a != 3 AND ?? < a < 3 -> ?? < a < 3
                        // else: comp > 0 : a != 3 and ?? < a < 2 -> ?? < a < 2

                        return true;
                    }
                    // else: comp < 0 : a != 3 AND ?? < a < 4 -> nop, as a decision can't be drawn; or:
                    // else: comp == null : a != 3 AND ?? < a < ?? -> nop
                }
            }

            // check on "condition-overlapping" inequalities:
            // a != 2 AND a > 3 -> a > 3 (discard NotEquals)
            // a != 2 AND a >= 2 -> a > 2 (discard NotEquals plus update inequality)
            // a != 2 AND a > 1 -> nop (do nothing)
            //
            // a != 2 AND a < 3 -> nop
            // a != 2 AND a <= 2 -> a < 2
            // a != 2 AND a < 1 -> a < 1
            for (int i = 0; i < bcs.size(); i ++) {
                BinaryComparison bc = bcs.get(i);

                if (bc instanceof LessThan || bc instanceof LessThanOrEqual) {
                    comp = bc.right().foldable() ? BinaryComparison.compare(neqVal, bc.right().fold()) : null;
                    if (comp != null) {
                        if (comp >= 0) {
                            if (comp == 0 && bc instanceof LessThanOrEqual) { // a != 2 AND a <= 2 -> a < 2
                                bcs.set(i, new LessThan(bc.source(), bc.left(), bc.right()));
                            } // else : comp > 0 (a != 2 AND a </<= 1 -> a </<= 1), or == 0 && bc i.of "<" (a != 2 AND a < 2 -> a < 2)
                            return true;
                        } // else: comp < 0 : a != 2 AND a </<= 3 -> nop
                    } // else: non-comparable, nop
                } else if (bc instanceof GreaterThan || bc instanceof GreaterThanOrEqual) {
                    comp = bc.right().foldable() ? BinaryComparison.compare(neqVal, bc.right().fold()) : null;
                    if (comp != null) {
                        if (comp <= 0) {
                            if (comp == 0 && bc instanceof GreaterThanOrEqual) { // a != 2 AND a >= 2 -> a > 2
                                bcs.set(i, new GreaterThan(bc.source(), bc.left(), bc.right()));
                            } // else: comp < 0 (a != 2 AND a >/>= 3 -> a >/>= 3), or == 0 && bc i.of ">" (a != 2 AND a > 2 -> a > 2)
                            return true;
                        } // else: comp > 0 : a != 2 AND a >/>= 1 -> nop
                    } // else: non-comparable, nop
                } // else: other non-relevant type
            }

            return false;
        }

    }


    static class ReplaceAggsWithMatrixStats extends OptimizerBasicRule {

        @Override
        public LogicalPlan apply(LogicalPlan p) {
            // minimal reuse of the same matrix stat object
            final Map<Expression, MatrixStats> seen = new LinkedHashMap<>();

            return p.transformExpressionsUp(e -> {
                if (e instanceof MatrixStatsEnclosed) {
                    AggregateFunction f = (AggregateFunction) e;

                    Expression argument = f.field();
                    MatrixStats matrixStats = seen.get(argument);

                    if (matrixStats == null) {
                        Source source = new Source(f.sourceLocation(), "MATRIX(" + argument.sourceText() + ")");
                        matrixStats = new MatrixStats(source, argument);
                        seen.put(argument, matrixStats);
                    }

                    InnerAggregate ia = new InnerAggregate(f.source(), f, matrixStats, argument);
                    return ia;
                }

                return e;
            });
        }
    }

    static class ReplaceAggsWithExtendedStats extends OptimizerBasicRule {

        @Override
        public LogicalPlan apply(LogicalPlan p) {
            // minimal reuse of the same matrix stat object
            final Map<Expression, ExtendedStats> seen = new LinkedHashMap<>();

            return p.transformExpressionsUp(e -> {
                if (e instanceof ExtendedStatsEnclosed) {
                    AggregateFunction f = (AggregateFunction) e;

                    Expression argument = f.field();
                    ExtendedStats extendedStats = seen.get(argument);

                    if (extendedStats == null) {
                        Source source = new Source(f.sourceLocation(), "EXT_STATS(" + argument.sourceText() + ")");
                        extendedStats = new ExtendedStats(source, argument);
                        seen.put(argument, extendedStats);
                    }

                    InnerAggregate ia = new InnerAggregate(f, extendedStats);
                    return ia;
                }

                return e;
            });
        }
    }

    static class ReplaceAggsWithStats extends OptimizerBasicRule {

        private static class Match {
            final Stats stats;
            private final Set<Class<? extends AggregateFunction>> functionTypes = new LinkedHashSet<>();
            private Map<Class<? extends AggregateFunction>, InnerAggregate> innerAggs = null;

            Match(Stats stats) {
                this.stats = stats;
            }

            @Override
            public String toString() {
                return stats.toString();
            }

            public void add(Class<? extends AggregateFunction> aggType) {
                functionTypes.add(aggType);
            }

            // if the stat has at least two different functions for it, promote it as stat
            // also keep the promoted function around for reuse
            public AggregateFunction maybePromote(AggregateFunction agg) {
                if (functionTypes.size() > 1) {
                    if (innerAggs == null) {
                        innerAggs = new LinkedHashMap<>();
                    }
                    return innerAggs.computeIfAbsent(agg.getClass(), k -> new InnerAggregate(agg, stats));
                }
                return agg;
            }
        }

        @Override
        public LogicalPlan apply(LogicalPlan p) {
            // 1. first check whether there are at least 2 aggs for the same fields so that there can be a promotion
            final Map<Expression, Match> potentialPromotions = new LinkedHashMap<>();

            p.forEachExpressionsUp(e -> {
                if (Stats.isTypeCompatible(e)) {
                    AggregateFunction f = (AggregateFunction) e;

                    Expression argument = f.field();
                    Match match = potentialPromotions.get(argument);

                    if (match == null) {
                        Source source = new Source(f.sourceLocation(), "STATS(" + argument.sourceText() + ")");
                        match = new Match(new Stats(source, argument));
                        potentialPromotions.put(argument, match);
                    }
                    match.add(f.getClass());
                }
            });

            // no promotions found - skip
            if (potentialPromotions.isEmpty()) {
                return p;
            }

            // start promotion

            // 2. promote aggs to InnerAggs
            return p.transformExpressionsUp(e -> {
                if (Stats.isTypeCompatible(e)) {
                    AggregateFunction f = (AggregateFunction) e;

                    Expression argument = f.field();
                    Match match = potentialPromotions.get(argument);

                    if (match != null) {
                        return match.maybePromote(f);
                    }
                }
                return e;
            });
        }
    }

    static class PromoteStatsToExtendedStats extends OptimizerBasicRule {

        @Override
        public LogicalPlan apply(LogicalPlan p) {
            final Map<Expression, ExtendedStats> seen = new LinkedHashMap<>();

            // count the extended stats
            p.forEachExpressionsUp(e -> {
                if (e instanceof InnerAggregate) {
                    InnerAggregate ia = (InnerAggregate) e;
                    if (ia.outer() instanceof ExtendedStats) {
                        ExtendedStats extStats = (ExtendedStats) ia.outer();
                        seen.putIfAbsent(extStats.field(), extStats);
                    }
                }
            });

            // then if there's a match, replace the stat inside the InnerAgg
            return p.transformExpressionsUp(e -> {
                if (e instanceof InnerAggregate) {
                    InnerAggregate ia = (InnerAggregate) e;
                    if (ia.outer() instanceof Stats) {
                        Stats stats = (Stats) ia.outer();
                        ExtendedStats ext = seen.get(stats.field());
                        if (ext != null && stats.field().equals(ext.field())) {
                            return new InnerAggregate(ia.inner(), ext);
                        }
                    }
                }

                return e;
            });
        }
    }

    static class ReplaceAggsWithPercentiles extends OptimizerBasicRule {

        @Override
        public LogicalPlan apply(LogicalPlan p) {
            // percentile per field/expression
            Map<Expression, Set<Expression>> percentsPerField = new LinkedHashMap<>();

            // count gather the percents for each field
            p.forEachExpressionsUp(e -> {
                if (e instanceof Percentile) {
                    Percentile per = (Percentile) e;
                    Expression field = per.field();
                    Set<Expression> percentiles = percentsPerField.get(field);

                    if (percentiles == null) {
                        percentiles = new LinkedHashSet<>();
                        percentsPerField.put(field, percentiles);
                    }

                    percentiles.add(per.percent());
                }
            });

            Map<Expression, Percentiles> percentilesPerField = new LinkedHashMap<>();
            // create a Percentile agg for each field (and its associated percents)
            percentsPerField.forEach((k, v) -> {
                percentilesPerField.put(k, new Percentiles(v.iterator().next().source(), k, new ArrayList<>(v)));
            });

            return p.transformExpressionsUp(e -> {
                if (e instanceof Percentile) {
                    Percentile per = (Percentile) e;
                    Percentiles percentiles = percentilesPerField.get(per.field());
                    return new InnerAggregate(per, percentiles);
                }

                return e;
            });
        }
    }

    static class ReplaceAggsWithPercentileRanks extends OptimizerBasicRule {

        @Override
        public LogicalPlan apply(LogicalPlan p) {
            // percentile per field/expression
            final Map<Expression, Set<Expression>> percentPerField = new LinkedHashMap<>();

            // count gather the percents for each field
            p.forEachExpressionsUp(e -> {
                if (e instanceof PercentileRank) {
                    PercentileRank per = (PercentileRank) e;
                    Expression field = per.field();
                    Set<Expression> percentiles = percentPerField.get(field);

                    if (percentiles == null) {
                        percentiles = new LinkedHashSet<>();
                        percentPerField.put(field, percentiles);
                    }

                    percentiles.add(per.value());
                }
            });

            Map<Expression, PercentileRanks> ranksPerField = new LinkedHashMap<>();
            // create a PercentileRanks agg for each field (and its associated values)
            percentPerField.forEach((k, v) -> {
                ranksPerField.put(k, new PercentileRanks(v.iterator().next().source(), k, new ArrayList<>(v)));
            });

            return p.transformExpressionsUp(e -> {
                if (e instanceof PercentileRank) {
                    PercentileRank per = (PercentileRank) e;
                    PercentileRanks ranks = ranksPerField.get(per.field());
                    return new InnerAggregate(per, ranks);
                }

                return e;
            });
        }
    }

    static class ReplaceMinMaxWithTopHits extends OptimizerRule<LogicalPlan> {

        @Override
        protected LogicalPlan rule(LogicalPlan plan) {
            Map<Expression, TopHits> mins = new HashMap<>();
            Map<Expression, TopHits> maxs = new HashMap<>();
            return plan.transformExpressionsDown(e -> {
                if (e instanceof Min) {
                    Min min = (Min) e;
                    if (DataTypes.isString(min.field().dataType())) {
                        return mins.computeIfAbsent(min.field(), k -> new First(min.source(), k, null));
                    }
                }
                if (e instanceof Max) {
                    Max max = (Max) e;
                    if (DataTypes.isString(max.field().dataType())) {
                        return maxs.computeIfAbsent(max.field(), k -> new Last(max.source(), k, null));
                    }
                }
                return e;
            });
        }
    }

    static class PruneFilters extends OptimizerRule<Filter> {

        @Override
        protected LogicalPlan rule(Filter filter) {
            Expression condition = filter.condition().transformUp(PruneFilters::foldBinaryLogic);

            if (condition instanceof Literal) {
                if (TRUE.equals(condition)) {
                    return filter.child();
                }
                if (FALSE.equals(condition) || Expressions.isNull(condition)) {
                    return new LocalRelation(filter.source(), new EmptyExecutable(filter.output()));
                }
            }

            if (!condition.equals(filter.condition())) {
                return new Filter(filter.source(), filter.child(), condition);
            }
            return filter;
        }

        private static Expression foldBinaryLogic(Expression expression) {
            if (expression instanceof Or) {
                Or or = (Or) expression;
                boolean nullLeft = Expressions.isNull(or.left());
                boolean nullRight = Expressions.isNull(or.right());
                if (nullLeft && nullRight) {
                    return new Literal(expression.source(), null, DataTypes.NULL);
                }
                if (nullLeft) {
                    return or.right();
                }
                if (nullRight) {
                    return or.left();
                }
            }
            if (expression instanceof And) {
                And and = (And) expression;
                if (Expressions.isNull(and.left()) || Expressions.isNull(and.right())) {
                    return new Literal(expression.source(), null, DataTypes.NULL);
                }
            }
            return expression;
        }
    }


    static class SkipQueryOnLimitZero extends OptimizerRule<Limit> {
        @Override
        protected LogicalPlan rule(Limit limit) {
            if (limit.limit() instanceof Literal) {
                if (Integer.valueOf(0).equals((limit.limit().fold()))) {
                    return new LocalRelation(limit.source(), new EmptyExecutable(limit.output()));
                }
            }
            return limit;
        }
    }

    static class SkipQueryIfFoldingProjection extends OptimizerRule<LogicalPlan> {
        @Override
        protected LogicalPlan rule(LogicalPlan plan) {
            Holder<LocalRelation> optimizedPlan = new Holder<>();
            plan.forEachDown(p -> {
                List<Object> values = extractConstants(p.projections());
                if (values.size() == p.projections().size() && !(p.child() instanceof EsRelation) &&
                    isNotQueryWithFromClauseAndFilterFoldedToFalse(p)) {
                    optimizedPlan.set(new LocalRelation(p.source(), new SingletonExecutable(p.output(), values.toArray())));
                }
            }, Project.class);

            if (optimizedPlan.get() != null) {
                return optimizedPlan.get();
            }

            plan.forEachDown(a -> {
                List<Object> values = extractConstants(a.aggregates());
                List<Object> groupingValues = a.groupings().stream().filter(s -> s instanceof Literal == false).collect(toList());
                if (values.size() == a.aggregates().size() && groupingValues.isEmpty() && isNotQueryWithFromClauseAndFilterFoldedToFalse(a)) {
                    optimizedPlan.set(new LocalRelation(a.source(), new SingletonExecutable(a.output(), values.toArray())));
                }
            }, Aggregate.class);

            if (optimizedPlan.get() != null) {
                return optimizedPlan.get();
            }

            return plan;
        }

        private List<Object> extractConstants(List<? extends NamedExpression> named) {
            List<Object> values = new ArrayList<>();
            for (NamedExpression n : named) {
                if (n instanceof Alias) {
                    Alias a = (Alias) n;
                    if (a.child().foldable()) {
                        values.add(a.child().fold());
                    }
                    // not everything is foldable, bail out early
                    else {
                        return values;
                    }
                } else if (n.foldable()) {
                    values.add(n.fold());
                }
                else {
                    // not everything is foldable, bail-out early
                    return values;
                }
            }
            return values;
        }

        /**
         * Check if the plan doesn't model a query with FROM clause on a table
         * that its filter (WHERE clause) is folded to FALSE.
         */
        private static boolean isNotQueryWithFromClauseAndFilterFoldedToFalse(UnaryPlan plan) {
            return (!(plan.child() instanceof LocalRelation) || (plan.child() instanceof LocalRelation &&
                !(((LocalRelation) plan.child()).executable() instanceof EmptyExecutable)));
        }
    }


    static class SetAsOptimized extends Rule<LogicalPlan, LogicalPlan> {

        @Override
        public LogicalPlan apply(LogicalPlan plan) {
            plan.forEachUp(this::rule);
            return plan;
        }

        @Override
        protected LogicalPlan rule(LogicalPlan plan) {
            if (!plan.optimized()) {
                plan.setOptimized();
            }
            return plan;
        }
    }


    abstract static class OptimizerRule<SubPlan extends LogicalPlan> extends Rule<SubPlan, LogicalPlan> {

        private final TransformDirection direction;

        OptimizerRule() {
            this(TransformDirection.DOWN);
        }

        protected OptimizerRule(TransformDirection direction) {
            this.direction = direction;
        }


        @Override
        public final LogicalPlan apply(LogicalPlan plan) {
            return direction == TransformDirection.DOWN ?
                plan.transformDown(this::rule, typeToken()) : plan.transformUp(this::rule, typeToken());
        }

        @Override
        protected abstract LogicalPlan rule(SubPlan plan);
    }

    abstract static class OptimizerExpressionRule extends Rule<LogicalPlan, LogicalPlan> {

        private final TransformDirection direction;

        OptimizerExpressionRule(TransformDirection direction) {
            this.direction = direction;
        }

        @Override
        public final LogicalPlan apply(LogicalPlan plan) {
            return direction == TransformDirection.DOWN ? plan.transformExpressionsDown(this::rule) : plan
                    .transformExpressionsUp(this::rule);
        }

        @Override
        protected LogicalPlan rule(LogicalPlan plan) {
            return plan;
        }

        protected abstract Expression rule(Expression e);
    }

    abstract static class OptimizerBasicRule extends Rule<LogicalPlan, LogicalPlan> {

        @Override
        public abstract LogicalPlan apply(LogicalPlan plan);

        @Override
        protected LogicalPlan rule(LogicalPlan plan) {
            return plan;
        }
    }

    enum TransformDirection {
        UP, DOWN
    }
}<|MERGE_RESOLUTION|>--- conflicted
+++ resolved
@@ -94,19 +94,6 @@
 import java.util.Set;
 import java.util.function.Consumer;
 
-<<<<<<< HEAD
-import static java.util.stream.Collectors.toList;
-import static org.elasticsearch.xpack.sql.expression.Expressions.equalsAsAttribute;
-import static org.elasticsearch.xpack.sql.expression.Literal.FALSE;
-import static org.elasticsearch.xpack.sql.expression.Literal.TRUE;
-import static org.elasticsearch.xpack.sql.expression.predicate.Predicates.combineAnd;
-import static org.elasticsearch.xpack.sql.expression.predicate.Predicates.combineOr;
-import static org.elasticsearch.xpack.sql.expression.predicate.Predicates.inCommon;
-import static org.elasticsearch.xpack.sql.expression.predicate.Predicates.splitAnd;
-import static org.elasticsearch.xpack.sql.expression.predicate.Predicates.splitOr;
-import static org.elasticsearch.xpack.sql.expression.predicate.Predicates.subtract;
-import static org.elasticsearch.xpack.sql.util.CollectionUtils.combine;
-=======
 import static java.util.Collections.singletonList;
 import static org.elasticsearch.xpack.ql.expression.Expressions.equalsAsAttribute;
 import static org.elasticsearch.xpack.ql.expression.Literal.FALSE;
@@ -118,7 +105,6 @@
 import static org.elasticsearch.xpack.ql.expression.predicate.Predicates.splitOr;
 import static org.elasticsearch.xpack.ql.expression.predicate.Predicates.subtract;
 import static org.elasticsearch.xpack.ql.util.CollectionUtils.combine;
->>>>>>> 7087358a
 
 
 public class Optimizer extends RuleExecutor<LogicalPlan> {
@@ -2126,8 +2112,7 @@
 
             plan.forEachDown(a -> {
                 List<Object> values = extractConstants(a.aggregates());
-                List<Object> groupingValues = a.groupings().stream().filter(s -> s instanceof Literal == false).collect(toList());
-                if (values.size() == a.aggregates().size() && groupingValues.isEmpty() && isNotQueryWithFromClauseAndFilterFoldedToFalse(a)) {
+                if (values.size() == a.aggregates().size() && isNotQueryWithFromClauseAndFilterFoldedToFalse(a)) {
                     optimizedPlan.set(new LocalRelation(a.source(), new SingletonExecutable(a.output(), values.toArray())));
                 }
             }, Aggregate.class);
