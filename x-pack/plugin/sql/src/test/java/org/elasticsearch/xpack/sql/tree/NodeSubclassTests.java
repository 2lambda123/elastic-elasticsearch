--- conflicted
+++ resolved
@@ -12,11 +12,8 @@
 import org.elasticsearch.test.ESTestCase;
 import org.elasticsearch.xpack.sql.expression.Expression;
 import org.elasticsearch.xpack.sql.expression.FieldAttribute;
-<<<<<<< HEAD
+import org.elasticsearch.xpack.sql.expression.Literal;
 import org.elasticsearch.xpack.sql.expression.LiteralTests;
-=======
-import org.elasticsearch.xpack.sql.expression.Literal;
->>>>>>> f502ca53
 import org.elasticsearch.xpack.sql.expression.UnresolvedAttributeTests;
 import org.elasticsearch.xpack.sql.expression.function.Function;
 import org.elasticsearch.xpack.sql.expression.function.aggregate.AggregateFunction;
@@ -25,11 +22,8 @@
 import org.elasticsearch.xpack.sql.expression.function.aggregate.Percentile;
 import org.elasticsearch.xpack.sql.expression.function.aggregate.PercentileRanks;
 import org.elasticsearch.xpack.sql.expression.function.aggregate.Percentiles;
-<<<<<<< HEAD
 import org.elasticsearch.xpack.sql.expression.function.grouping.Histogram;
-=======
 import org.elasticsearch.xpack.sql.expression.function.scalar.datetime.CurrentDateTime;
->>>>>>> f502ca53
 import org.elasticsearch.xpack.sql.expression.gen.pipeline.AggExtractorInput;
 import org.elasticsearch.xpack.sql.expression.gen.pipeline.BinaryPipesTests;
 import org.elasticsearch.xpack.sql.expression.gen.pipeline.Pipe;
@@ -463,15 +457,13 @@
             if (argClass == char.class) {
                 return randomFrom('\\', '|', '/', '`');
             }
-<<<<<<< HEAD
         } else if (toBuildClass == Histogram.class) {
             if (argClass == Expression.class) {
                 return LiteralTests.randomLiteral();
-=======
+            }
         } else if (toBuildClass == CurrentDateTime.class) {
             if (argClass == Expression.class) {
                 return Literal.of(LocationTests.randomLocation(), randomInt(9));
->>>>>>> f502ca53
             }
         }
         if (Expression.class == argClass) {
