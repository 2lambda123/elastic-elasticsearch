/*
 * Copyright Elasticsearch B.V. and/or licensed to Elasticsearch B.V. under one
 * or more contributor license agreements. Licensed under the Elastic License;
 * you may not use this file except in compliance with the Elastic License.
 */
package org.elasticsearch.xpack.sql.plan.logical.command.sys;

import org.elasticsearch.action.ActionListener;
import org.elasticsearch.common.collect.Tuple;
import org.elasticsearch.test.ESTestCase;
import org.elasticsearch.xpack.sql.analysis.analyzer.Analyzer;
import org.elasticsearch.xpack.sql.analysis.analyzer.Verifier;
import org.elasticsearch.xpack.sql.analysis.index.EsIndex;
import org.elasticsearch.xpack.sql.analysis.index.IndexResolution;
import org.elasticsearch.xpack.sql.analysis.index.IndexResolver;
import org.elasticsearch.xpack.sql.expression.function.FunctionRegistry;
import org.elasticsearch.xpack.sql.parser.SqlParser;
import org.elasticsearch.xpack.sql.plan.logical.command.Command;
import org.elasticsearch.xpack.sql.session.Configuration;
import org.elasticsearch.xpack.sql.session.SqlSession;
import org.elasticsearch.xpack.sql.stats.Metrics;
import org.elasticsearch.xpack.sql.type.DataType;
import org.elasticsearch.xpack.sql.type.EsField;
import org.elasticsearch.xpack.sql.type.TypesTests;

import java.util.List;
import java.util.Map;
import java.util.TimeZone;

import static java.util.Arrays.asList;
import static java.util.Collections.singletonList;
import static org.mockito.Matchers.any;
import static org.mockito.Mockito.doAnswer;
import static org.mockito.Mockito.mock;
import static org.mockito.Mockito.when;

public class SysParserTests extends ESTestCase {

    private final SqlParser parser = new SqlParser();
    private final Map<String, EsField> mapping = TypesTests.loadMapping("mapping-multi-field-with-nested.json", true);

    @SuppressWarnings({ "rawtypes", "unchecked" })
    private Tuple<Command, SqlSession> sql(String sql) {
        EsIndex test = new EsIndex("test", mapping);
        Analyzer analyzer = new Analyzer(new FunctionRegistry(), IndexResolution.valid(test), TimeZone.getTimeZone("UTC"),
                                         new Verifier(new Metrics()));
        Command cmd = (Command) analyzer.analyze(parser.createStatement(sql), true);

        IndexResolver resolver = mock(IndexResolver.class);
        when(resolver.clusterName()).thenReturn("cluster");

        doAnswer(invocation -> {
            ((ActionListener) invocation.getArguments()[2]).onResponse(singletonList(test));
            return Void.TYPE;
        }).when(resolver).resolveAsSeparateMappings(any(), any(), any());

<<<<<<< HEAD
        SqlSession session = new SqlSession(Configuration.DEFAULT, null, null, resolver, null, null, null);
=======
        SqlSession session = new SqlSession(null, null, null, resolver, null, null, null, null);
>>>>>>> cd822b7c
        return new Tuple<>(cmd, session);
    }

    public void testSysTypes() throws Exception {
        Command cmd = sql("SYS TYPES").v1();

        List<String> names = asList("BYTE", "LONG", "BINARY", "NULL", "INTEGER", "SHORT", "HALF_FLOAT", "SCALED_FLOAT", "FLOAT", "DOUBLE",
                "KEYWORD", "TEXT", "IP", "BOOLEAN", "DATE",
                "INTERVAL_YEAR", "INTERVAL_MONTH", "INTERVAL_DAY", "INTERVAL_HOUR", "INTERVAL_MINUTE", "INTERVAL_SECOND",
                "INTERVAL_YEAR_TO_MONTH", "INTERVAL_DAY_TO_HOUR", "INTERVAL_DAY_TO_MINUTE", "INTERVAL_DAY_TO_SECOND",
                "INTERVAL_HOUR_TO_MINUTE", "INTERVAL_HOUR_TO_SECOND", "INTERVAL_MINUTE_TO_SECOND",
                "UNSUPPORTED", "OBJECT", "NESTED");

        cmd.execute(null, ActionListener.wrap(r -> {
            assertEquals(19, r.columnCount());
            assertEquals(DataType.values().length, r.size());
            assertFalse(r.schema().types().contains(DataType.NULL));
            // test numeric as signed
            assertFalse(r.column(9, Boolean.class));
            // make sure precision is returned as boolean (not int)
            assertFalse(r.column(10, Boolean.class));
            // no auto-increment
            assertFalse(r.column(11, Boolean.class));
            
            for (int i = 0; i < r.size(); i++) {
                assertEquals(names.get(i), r.column(0));
                r.advanceRow();
            }

        }, ex -> fail(ex.getMessage())));
    }

    public void testSysColsNoArgs() throws Exception {
        runSysColumns("SYS COLUMNS");
    }

    public void testSysColumnEmptyCatalog() throws Exception {
        Tuple<Command, SqlSession> sql = sql("SYS COLUMNS CATALOG '' TABLE LIKE '%' LIKE '%'");

        sql.v1().execute(sql.v2(), ActionListener.wrap(r -> {
            assertEquals(24, r.columnCount());
            assertEquals(22, r.size());
        }, ex -> fail(ex.getMessage())));
    }

    public void testSysColsTableOnlyCatalog() throws Exception {
        Tuple<Command, SqlSession> sql = sql("SYS COLUMNS CATALOG 'catalog'");

        sql.v1().execute(sql.v2(), ActionListener.wrap(r -> {
            assertEquals(24, r.columnCount());
            assertEquals(0, r.size());
        }, ex -> fail(ex.getMessage())));
    }

    public void testSysColsTableOnlyPattern() throws Exception {
        runSysColumns("SYS COLUMNS TABLE LIKE 'test'");
    }

    public void testSysColsColOnlyPattern() throws Exception {
        runSysColumns("SYS COLUMNS LIKE '%'");
    }

    public void testSysColsTableAndColsPattern() throws Exception {
        runSysColumns("SYS COLUMNS TABLE LIKE 'test' LIKE '%'");
    }


    private void runSysColumns(String commandVariation) throws Exception {
        Tuple<Command, SqlSession> sql = sql(commandVariation);
        List<String> names = asList("bool",
                "int",
                "text",
                "keyword",
                "unsupported",
                "date",
                "some",
                "some.dotted",
                "some.dotted.field",
                "some.string",
                "some.string.normalized",
                "some.string.typical",
                "some.ambiguous",
                "some.ambiguous.one",
                "some.ambiguous.two",
                "some.ambiguous.normalized",
                "dep",
                "dep.dep_name",
                "dep.dep_id",
                "dep.dep_id.keyword",
                "dep.end_date",
                "dep.start_date");

        sql.v1().execute(sql.v2(), ActionListener.wrap(r -> {
            assertEquals(24, r.columnCount());
            assertEquals(22, r.size());

            for (int i = 0; i < r.size(); i++) {
                assertEquals("cluster", r.column(0));
                assertNull(r.column(1));
                assertEquals("test", r.column(2));
                assertEquals(names.get(i), r.column(3));
                r.advanceRow();
            }

        }, ex -> fail(ex.getMessage())));
    }
}<|MERGE_RESOLUTION|>--- conflicted
+++ resolved
@@ -54,11 +54,7 @@
             return Void.TYPE;
         }).when(resolver).resolveAsSeparateMappings(any(), any(), any());
 
-<<<<<<< HEAD
-        SqlSession session = new SqlSession(Configuration.DEFAULT, null, null, resolver, null, null, null);
-=======
-        SqlSession session = new SqlSession(null, null, null, resolver, null, null, null, null);
->>>>>>> cd822b7c
+        SqlSession session = new SqlSession(Configuration.DEFAULT, null, null, resolver, null, null, null, null);
         return new Tuple<>(cmd, session);
     }
 
