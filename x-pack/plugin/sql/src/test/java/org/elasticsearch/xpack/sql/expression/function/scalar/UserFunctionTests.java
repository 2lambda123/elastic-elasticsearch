/*
 * Copyright Elasticsearch B.V. and/or licensed to Elasticsearch B.V. under one
 * or more contributor license agreements. Licensed under the Elastic License
 * 2.0; you may not use this file except in compliance with the Elastic License
 * 2.0.
 */

package org.elasticsearch.xpack.sql.expression.function.scalar;

import org.elasticsearch.test.ESTestCase;
import org.elasticsearch.xpack.ql.expression.Alias;
import org.elasticsearch.xpack.ql.expression.NamedExpression;
import org.elasticsearch.xpack.ql.index.EsIndex;
import org.elasticsearch.xpack.ql.index.IndexResolution;
import org.elasticsearch.xpack.ql.plan.logical.Project;
import org.elasticsearch.xpack.sql.analysis.analyzer.Analyzer;
import org.elasticsearch.xpack.sql.analysis.analyzer.Verifier;
import org.elasticsearch.xpack.sql.expression.function.SqlFunctionRegistry;
import org.elasticsearch.xpack.sql.parser.SqlParser;
import org.elasticsearch.xpack.sql.proto.Mode;
import org.elasticsearch.xpack.sql.proto.Protocol;
import org.elasticsearch.xpack.sql.session.SqlConfiguration;
import org.elasticsearch.xpack.sql.stats.Metrics;
import org.elasticsearch.xpack.sql.types.SqlTypesTests;
import org.elasticsearch.xpack.sql.util.DateUtils;

public class UserFunctionTests extends ESTestCase {

    public void testNoUsernameFunctionOutput() {
        SqlParser parser = new SqlParser();
        EsIndex test = new EsIndex("test", SqlTypesTests.loadMapping("mapping-basic.json", true));
        SqlConfiguration sqlConfig = new SqlConfiguration(
            DateUtils.UTC,
            null,
            Protocol.FETCH_SIZE,
            Protocol.REQUEST_TIMEOUT,
            Protocol.PAGE_TIMEOUT,
            null,
            null,
            randomFrom(Mode.values()),
            randomAlphaOfLength(10),
            null,
            null,
            randomAlphaOfLengthBetween(1, 15),
            randomBoolean(),
<<<<<<< HEAD
            randomBoolean()
=======
            randomBoolean(),
            null,
            null
>>>>>>> 30e15ba8
        );
        Analyzer analyzer = new Analyzer(sqlConfig, new SqlFunctionRegistry(), IndexResolution.valid(test), new Verifier(new Metrics()));

        Project result = (Project) analyzer.analyze(parser.createStatement("SELECT USER()"), true);
        NamedExpression ne = result.projections().get(0);
        assertTrue(ne instanceof Alias);
        assertTrue(((Alias) ne).child() instanceof User);
        assertNull(((User) ((Alias) ne).child()).fold());
    }
}<|MERGE_RESOLUTION|>--- conflicted
+++ resolved
@@ -43,13 +43,9 @@
             null,
             randomAlphaOfLengthBetween(1, 15),
             randomBoolean(),
-<<<<<<< HEAD
-            randomBoolean()
-=======
             randomBoolean(),
             null,
             null
->>>>>>> 30e15ba8
         );
         Analyzer analyzer = new Analyzer(sqlConfig, new SqlFunctionRegistry(), IndexResolution.valid(test), new Verifier(new Metrics()));
 
