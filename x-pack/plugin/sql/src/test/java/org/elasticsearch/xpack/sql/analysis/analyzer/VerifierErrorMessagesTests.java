--- conflicted
+++ resolved
@@ -90,7 +90,7 @@
     private LogicalPlan incompatibleAccept(String sql) {
         return accept(incompatible(), sql);
     }
-    
+
     public void testMissingIndex() {
         assertEquals("1:17: Unknown index [missing]", error(IndexResolution.notFound("missing"), "SELECT foo FROM missing"));
     }
@@ -106,11 +106,11 @@
     public void testMissingColumnWithWildcard() {
         assertEquals("1:8: Unknown column [xxx]", error("SELECT xxx.* FROM test"));
     }
-    
+
     public void testMisspelledColumnWithWildcard() {
         assertEquals("1:8: Unknown column [tex], did you mean [text]?", error("SELECT tex.* FROM test"));
     }
-    
+
     public void testColumnWithNoSubFields() {
         assertEquals("1:8: Cannot determine columns for [text.*]", error("SELECT text.* FROM test"));
     }
@@ -140,14 +140,14 @@
                 "line 1:22: Unknown column [c]\n" +
                 "line 1:25: Unknown column [tex], did you mean [text]?", error("SELECT bool, a, b.*, c, tex.* FROM test"));
     }
-    
+
     public void testMultipleColumnsWithWildcard2() {
         assertEquals("1:8: Unknown column [tex], did you mean [text]?\n" +
                 "line 1:21: Unknown column [a]\n" +
                 "line 1:24: Unknown column [dat], did you mean [date]?\n" +
                 "line 1:31: Unknown column [c]", error("SELECT tex.*, bool, a, dat.*, c FROM test"));
     }
-    
+
     public void testMultipleColumnsWithWildcard3() {
         assertEquals("1:8: Unknown column [ate], did you mean [date]?\n" +
                 "line 1:21: Unknown column [keyw], did you mean [keyword]?\n" +
@@ -535,11 +535,11 @@
         assertEquals("1:26: Cannot use field [unsupported] with unsupported type [ip_range]",
                 error("SELECT * FROM test WHERE unsupported > 1"));
     }
-    
+
     public void testValidRootFieldWithUnsupportedChildren() {
         accept("SELECT x FROM test");
     }
-    
+
     public void testUnsupportedTypeInHierarchy() {
         assertEquals("1:8: Cannot use field [x.y.z.w] with unsupported type [foobar] in hierarchy (field [y])",
                 error("SELECT x.y.z.w FROM test"));
@@ -744,15 +744,12 @@
                 "No keyword/multi-field defined exact matches for [text]; define one or use MATCH/QUERY instead",
             error("SELECT * FROM test WHERE text LIKE 'foo'"));
     }
-    
+
     public void testInvalidTypeForRLikeMatch() {
         assertEquals("1:26: [text RLIKE 'foo'] cannot operate on field of data type [text]: " +
                 "No keyword/multi-field defined exact matches for [text]; define one or use MATCH/QUERY instead",
             error("SELECT * FROM test WHERE text RLIKE 'foo'"));
     }
-<<<<<<< HEAD
-    
-=======
 
     public void testMatchAndQueryFunctionsNotAllowedInSelect() {
         assertEquals("1:8: Cannot use MATCH() or QUERY() full-text search functions in the SELECT clause",
@@ -767,7 +764,6 @@
         accept("SELECT * FROM test WHERE MATCH(text, 'foo')");
     }
 
->>>>>>> 649a2280
     public void testAllowCorrectFieldsInIncompatibleMappings() {
         assertNotNull(incompatibleAccept("SELECT languages FROM \"*\""));
     }
@@ -891,32 +887,32 @@
         assertEquals("1:8: [HISTOGRAM(date, INTERVAL 1 MONTH)] needs to be part of the grouping",
                 error("SELECT HISTOGRAM(date, INTERVAL 1 MONTH) AS h FROM test"));
     }
-    
+
     public void testHistogramNotInGroupingWithCount() {
         assertEquals("1:8: [HISTOGRAM(date, INTERVAL 1 MONTH)] needs to be part of the grouping",
                 error("SELECT HISTOGRAM(date, INTERVAL 1 MONTH) AS h, COUNT(*) FROM test"));
     }
-    
+
     public void testHistogramNotInGroupingWithMaxFirst() {
         assertEquals("1:19: [HISTOGRAM(date, INTERVAL 1 MONTH)] needs to be part of the grouping",
                 error("SELECT MAX(date), HISTOGRAM(date, INTERVAL 1 MONTH) AS h FROM test"));
     }
-    
+
     public void testHistogramWithoutAliasNotInGrouping() {
         assertEquals("1:8: [HISTOGRAM(date, INTERVAL 1 MONTH)] needs to be part of the grouping",
                 error("SELECT HISTOGRAM(date, INTERVAL 1 MONTH) FROM test"));
     }
-    
+
     public void testTwoHistogramsNotInGrouping() {
         assertEquals("1:48: [HISTOGRAM(date, INTERVAL 1 DAY)] needs to be part of the grouping",
                 error("SELECT HISTOGRAM(date, INTERVAL 1 MONTH) AS h, HISTOGRAM(date, INTERVAL 1 DAY) FROM test GROUP BY h"));
     }
-    
+
     public void testHistogramNotInGrouping_WithGroupByField() {
         assertEquals("1:8: [HISTOGRAM(date, INTERVAL 1 MONTH)] needs to be part of the grouping",
                 error("SELECT HISTOGRAM(date, INTERVAL 1 MONTH) FROM test GROUP BY date"));
     }
-    
+
     public void testScalarOfHistogramNotInGrouping() {
         assertEquals("1:14: [HISTOGRAM(date, INTERVAL 1 MONTH)] needs to be part of the grouping",
                 error("SELECT MONTH(HISTOGRAM(date, INTERVAL 1 MONTH)) FROM test"));
