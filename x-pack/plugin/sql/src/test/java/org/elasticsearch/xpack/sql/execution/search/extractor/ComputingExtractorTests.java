--- conflicted
+++ resolved
@@ -82,19 +82,9 @@
             double value = randomDouble();
             double expected = Math.log(value);
             DocumentField field = new DocumentField(fieldName, singletonList(value));
-<<<<<<< HEAD
-            SearchHit hit = new SearchHit(1, null);
-            try {
-                hit.setDocumentField(fieldName, field);
-                assertEquals(expected, extractor.process(hit));
-            } finally {
-                hit.decRef();
-            }
-=======
             SearchHit hit = SearchHit.unpooled(1, null);
             hit.setDocumentField(fieldName, field);
             assertEquals(expected, extractor.process(hit));
->>>>>>> 42caa0ee
         }
     }
 }