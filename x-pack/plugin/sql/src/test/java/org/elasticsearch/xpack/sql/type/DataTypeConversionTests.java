--- conflicted
+++ resolved
@@ -15,40 +15,14 @@
 
 import static org.elasticsearch.xpack.sql.expression.function.scalar.datetime.DateTimeTestUtils.dateTime;
 import static org.elasticsearch.xpack.sql.tree.Location.EMPTY;
-import static org.elasticsearch.xpack.sql.type.DataType.BOOLEAN;
-import static org.elasticsearch.xpack.sql.type.DataType.BYTE;
-import static org.elasticsearch.xpack.sql.type.DataType.DATE;
-import static org.elasticsearch.xpack.sql.type.DataType.DOUBLE;
-import static org.elasticsearch.xpack.sql.type.DataType.FLOAT;
-import static org.elasticsearch.xpack.sql.type.DataType.HALF_FLOAT;
-import static org.elasticsearch.xpack.sql.type.DataType.INTEGER;
-import static org.elasticsearch.xpack.sql.type.DataType.INTERVAL_DAY;
-import static org.elasticsearch.xpack.sql.type.DataType.INTERVAL_DAY_TO_MINUTE;
-import static org.elasticsearch.xpack.sql.type.DataType.INTERVAL_HOUR_TO_SECOND;
-import static org.elasticsearch.xpack.sql.type.DataType.INTERVAL_MINUTE;
-import static org.elasticsearch.xpack.sql.type.DataType.INTERVAL_MINUTE_TO_SECOND;
-import static org.elasticsearch.xpack.sql.type.DataType.INTERVAL_MONTH;
-import static org.elasticsearch.xpack.sql.type.DataType.INTERVAL_YEAR;
-import static org.elasticsearch.xpack.sql.type.DataType.INTERVAL_YEAR_TO_MONTH;
-import static org.elasticsearch.xpack.sql.type.DataType.IP;
-import static org.elasticsearch.xpack.sql.type.DataType.KEYWORD;
-import static org.elasticsearch.xpack.sql.type.DataType.LONG;
-import static org.elasticsearch.xpack.sql.type.DataType.NULL;
-import static org.elasticsearch.xpack.sql.type.DataType.SHORT;
-import static org.elasticsearch.xpack.sql.type.DataType.TEXT;
-import static org.elasticsearch.xpack.sql.type.DataType.UNSUPPORTED;
-import static org.elasticsearch.xpack.sql.type.DataType.fromTypeName;
-import static org.elasticsearch.xpack.sql.type.DataType.values;
-import static org.elasticsearch.xpack.sql.type.DataTypeConversion.commonType;
-import static org.elasticsearch.xpack.sql.type.DataTypeConversion.conversionFor;
 
 public class DataTypeConversionTests extends ESTestCase {
     public void testConversionToString() {
-        Conversion conversion = conversionFor(DOUBLE, KEYWORD);
+        Conversion conversion = DataTypeConversion.conversionFor(DataType.DOUBLE, DataType.KEYWORD);
         assertNull(conversion.convert(null));
         assertEquals("10.0", conversion.convert(10.0));
 
-        conversion = conversionFor(DATE, KEYWORD);
+        conversion = DataTypeConversion.conversionFor(DataType.DATE, DataType.KEYWORD);
         assertNull(conversion.convert(null));
         assertEquals("1970-01-01T00:00:00.000Z", conversion.convert(dateTime(0)));
     }
@@ -57,9 +31,9 @@
      * Test conversion to long.
      */
     public void testConversionToLong() {
-        DataType to = LONG;
-        {
-            Conversion conversion = conversionFor(DOUBLE, to);
+        DataType to = DataType.LONG;
+        {
+            Conversion conversion = DataTypeConversion.conversionFor(DataType.DOUBLE, to);
             assertNull(conversion.convert(null));
             assertEquals(10L, conversion.convert(10.0));
             assertEquals(10L, conversion.convert(10.1));
@@ -68,18 +42,18 @@
             assertEquals("[" + Double.MAX_VALUE + "] out of [Long] range", e.getMessage());
         }
         {
-            Conversion conversion = conversionFor(INTEGER, to);
+            Conversion conversion = DataTypeConversion.conversionFor(DataType.INTEGER, to);
             assertNull(conversion.convert(null));
             assertEquals(10L, conversion.convert(10));
             assertEquals(-134L, conversion.convert(-134));
         }
         {
-            Conversion conversion = conversionFor(BOOLEAN, to);
+            Conversion conversion = DataTypeConversion.conversionFor(DataType.BOOLEAN, to);
             assertNull(conversion.convert(null));
             assertEquals(1L, conversion.convert(true));
             assertEquals(0L, conversion.convert(false));
         }
-        Conversion conversion = conversionFor(KEYWORD, to);
+        Conversion conversion = DataTypeConversion.conversionFor(DataType.KEYWORD, to);
         assertNull(conversion.convert(null));
         assertEquals(1L, conversion.convert("1"));
         assertEquals(0L, conversion.convert("-0"));
@@ -88,9 +62,9 @@
     }
 
     public void testConversionToDate() {
-        DataType to = DATE;
-        {
-            Conversion conversion = conversionFor(DOUBLE, to);
+        DataType to = DataType.DATE;
+        {
+            Conversion conversion = DataTypeConversion.conversionFor(DataType.DOUBLE, to);
             assertNull(conversion.convert(null));
             assertEquals(dateTime(10L), conversion.convert(10.0));
             assertEquals(dateTime(10L), conversion.convert(10.1));
@@ -99,18 +73,18 @@
             assertEquals("[" + Double.MAX_VALUE + "] out of [Long] range", e.getMessage());
         }
         {
-            Conversion conversion = conversionFor(INTEGER, to);
+            Conversion conversion = DataTypeConversion.conversionFor(DataType.INTEGER, to);
             assertNull(conversion.convert(null));
             assertEquals(dateTime(10L), conversion.convert(10));
             assertEquals(dateTime(-134L), conversion.convert(-134));
         }
         {
-            Conversion conversion = conversionFor(BOOLEAN, to);
+            Conversion conversion = DataTypeConversion.conversionFor(DataType.BOOLEAN, to);
             assertNull(conversion.convert(null));
             assertEquals(dateTime(1), conversion.convert(true));
             assertEquals(dateTime(0), conversion.convert(false));
         }
-        Conversion conversion = conversionFor(KEYWORD, to);
+        Conversion conversion = DataTypeConversion.conversionFor(DataType.KEYWORD, to);
         assertNull(conversion.convert(null));
 
         assertEquals(dateTime(1000L), conversion.convert("1970-01-01T00:00:01Z"));
@@ -118,15 +92,9 @@
         assertEquals(dateTime(18000000L), conversion.convert("1970-01-01T00:00:00-05:00"));
         
         // double check back and forth conversion
-<<<<<<< HEAD
-        DateTime dt = DateTime.now(DateTimeZone.UTC);
-        Conversion forward = conversionFor(DATE, KEYWORD);
-        Conversion back = conversionFor(KEYWORD, DATE);
-=======
         ZonedDateTime dt = ZonedDateTime.now(DateUtils.UTC);
         Conversion forward = DataTypeConversion.conversionFor(DataType.DATE, DataType.KEYWORD);
         Conversion back = DataTypeConversion.conversionFor(DataType.KEYWORD, DataType.DATE);
->>>>>>> f8e333b1
         assertEquals(dt, back.convert(forward.convert(dt)));
         Exception e = expectThrows(SqlIllegalArgumentException.class, () -> conversion.convert("0xff"));
         assertEquals("cannot cast [0xff] to [Date]:Invalid format: \"0xff\" is malformed at \"xff\"", e.getMessage());
@@ -134,26 +102,26 @@
 
     public void testConversionToDouble() {
         {
-            Conversion conversion = conversionFor(FLOAT, DOUBLE);
+            Conversion conversion = DataTypeConversion.conversionFor(DataType.FLOAT, DataType.DOUBLE);
             assertNull(conversion.convert(null));
             assertEquals(10.0, (double) conversion.convert(10.0f), 0.00001);
             assertEquals(10.1, (double) conversion.convert(10.1f), 0.00001);
             assertEquals(10.6, (double) conversion.convert(10.6f), 0.00001);
         }
         {
-            Conversion conversion = conversionFor(INTEGER, DOUBLE);
+            Conversion conversion = DataTypeConversion.conversionFor(DataType.INTEGER, DataType.DOUBLE);
             assertNull(conversion.convert(null));
             assertEquals(10.0, (double) conversion.convert(10), 0.00001);
             assertEquals(-134.0, (double) conversion.convert(-134), 0.00001);
         }
         {
-            Conversion conversion = conversionFor(BOOLEAN, DOUBLE);
+            Conversion conversion = DataTypeConversion.conversionFor(DataType.BOOLEAN, DataType.DOUBLE);
             assertNull(conversion.convert(null));
             assertEquals(1.0, (double) conversion.convert(true), 0);
             assertEquals(0.0, (double) conversion.convert(false), 0);
         }
         {
-            Conversion conversion = conversionFor(KEYWORD, DOUBLE);
+            Conversion conversion = DataTypeConversion.conversionFor(DataType.KEYWORD, DataType.DOUBLE);
             assertNull(conversion.convert(null));
             assertEquals(1.0, (double) conversion.convert("1"), 0);
             assertEquals(0.0, (double) conversion.convert("-0"), 0);
@@ -165,35 +133,35 @@
 
     public void testConversionToBoolean() {
         {
-            Conversion conversion = conversionFor(FLOAT, BOOLEAN);
+            Conversion conversion = DataTypeConversion.conversionFor(DataType.FLOAT, DataType.BOOLEAN);
             assertNull(conversion.convert(null));
             assertEquals(true, conversion.convert(10.0f));
             assertEquals(true, conversion.convert(-10.0f));
             assertEquals(false, conversion.convert(0.0f));
         }
         {
-            Conversion conversion = conversionFor(INTEGER, BOOLEAN);
+            Conversion conversion = DataTypeConversion.conversionFor(DataType.INTEGER, DataType.BOOLEAN);
             assertNull(conversion.convert(null));
             assertEquals(true, conversion.convert(10));
             assertEquals(true, conversion.convert(-10));
             assertEquals(false, conversion.convert(0));
         }
         {
-            Conversion conversion = conversionFor(LONG, BOOLEAN);
+            Conversion conversion = DataTypeConversion.conversionFor(DataType.LONG, DataType.BOOLEAN);
             assertNull(conversion.convert(null));
             assertEquals(true, conversion.convert(10L));
             assertEquals(true, conversion.convert(-10L));
             assertEquals(false, conversion.convert(0L));
         }
         {
-            Conversion conversion = conversionFor(DOUBLE, BOOLEAN);
+            Conversion conversion = DataTypeConversion.conversionFor(DataType.DOUBLE, DataType.BOOLEAN);
             assertNull(conversion.convert(null));
             assertEquals(true, conversion.convert(10.0d));
             assertEquals(true, conversion.convert(-10.0d));
             assertEquals(false, conversion.convert(0.0d));
         }
         {
-            Conversion conversion = conversionFor(KEYWORD, BOOLEAN);
+            Conversion conversion = DataTypeConversion.conversionFor(DataType.KEYWORD, DataType.BOOLEAN);
             assertNull(conversion.convert(null));
             // We only handled upper and lower case true and false
             assertEquals(true, conversion.convert("true"));
@@ -218,7 +186,7 @@
 
     public void testConversionToInt() {
         {
-            Conversion conversion = conversionFor(DOUBLE, INTEGER);
+            Conversion conversion = DataTypeConversion.conversionFor(DataType.DOUBLE, DataType.INTEGER);
             assertNull(conversion.convert(null));
             assertEquals(10, conversion.convert(10.0));
             assertEquals(10, conversion.convert(10.1));
@@ -230,7 +198,7 @@
 
     public void testConversionToShort() {
         {
-            Conversion conversion = conversionFor(DOUBLE, SHORT);
+            Conversion conversion = DataTypeConversion.conversionFor(DataType.DOUBLE, DataType.SHORT);
             assertNull(conversion.convert(null));
             assertEquals((short) 10, conversion.convert(10.0));
             assertEquals((short) 10, conversion.convert(10.1));
@@ -242,7 +210,7 @@
 
     public void testConversionToByte() {
         {
-            Conversion conversion = conversionFor(DOUBLE, BYTE);
+            Conversion conversion = DataTypeConversion.conversionFor(DataType.DOUBLE, DataType.BYTE);
             assertNull(conversion.convert(null));
             assertEquals((byte) 10, conversion.convert(10.0));
             assertEquals((byte) 10, conversion.convert(10.1));
@@ -253,67 +221,51 @@
     }
 
     public void testConversionToNull() {
-        Conversion conversion = conversionFor(DOUBLE, NULL);
+        Conversion conversion = DataTypeConversion.conversionFor(DataType.DOUBLE, DataType.NULL);
         assertNull(conversion.convert(null));
         assertNull(conversion.convert(10.0));
     }
 
     public void testConversionFromNull() {
-        Conversion conversion = conversionFor(NULL, INTEGER);
+        Conversion conversion = DataTypeConversion.conversionFor(DataType.NULL, DataType.INTEGER);
         assertNull(conversion.convert(null));
         assertNull(conversion.convert(10));
     }
 
     public void testConversionToIdentity() {
-        Conversion conversion = conversionFor(INTEGER, INTEGER);
+        Conversion conversion = DataTypeConversion.conversionFor(DataType.INTEGER, DataType.INTEGER);
         assertNull(conversion.convert(null));
         assertEquals(10, conversion.convert(10));
     }
 
     public void testCommonType() {
-        assertEquals(BOOLEAN, commonType(BOOLEAN, NULL));
-        assertEquals(BOOLEAN, commonType(NULL, BOOLEAN));
-        assertEquals(BOOLEAN, commonType(BOOLEAN, BOOLEAN));
-        assertEquals(NULL, commonType(NULL, NULL));
-        assertEquals(INTEGER, commonType(INTEGER, KEYWORD));
-        assertEquals(LONG, commonType(TEXT, LONG));
-        assertEquals(null, commonType(TEXT, KEYWORD));
-        assertEquals(SHORT, commonType(SHORT, BYTE));
-        assertEquals(FLOAT, commonType(BYTE, FLOAT));
-        assertEquals(FLOAT, commonType(FLOAT, INTEGER));
-        assertEquals(DOUBLE, commonType(DOUBLE, FLOAT));
-    }
-
-    public void testCommonTypeIntervals() {
-        assertEquals(INTERVAL_DAY_TO_MINUTE, commonType(INTERVAL_DAY, INTERVAL_MINUTE));
-
-        assertEquals(DATE, commonType(INTERVAL_YEAR_TO_MONTH, DATE));
-        assertEquals(DATE, commonType(DATE, INTERVAL_MONTH));
-        assertEquals(DATE, commonType(INTERVAL_DAY, DATE));
-        assertEquals(DATE, commonType(DATE, INTERVAL_HOUR_TO_SECOND));
-        assertEquals(null, commonType(INTERVAL_YEAR, INTERVAL_DAY));
-
-        assertEquals(INTERVAL_YEAR, commonType(INTERVAL_YEAR, LONG));
-        assertEquals(INTERVAL_MINUTE, commonType(INTEGER, INTERVAL_MINUTE));
-        assertEquals(null, commonType(SHORT, INTERVAL_DAY_TO_MINUTE));
-        assertEquals(null, commonType(INTERVAL_MONTH, DOUBLE));
-        assertEquals(null, commonType(HALF_FLOAT, INTERVAL_MINUTE_TO_SECOND));
+        assertEquals(DataType.BOOLEAN, DataTypeConversion.commonType(DataType.BOOLEAN, DataType.NULL));
+        assertEquals(DataType.BOOLEAN, DataTypeConversion.commonType(DataType.NULL, DataType.BOOLEAN));
+        assertEquals(DataType.BOOLEAN, DataTypeConversion.commonType(DataType.BOOLEAN, DataType.BOOLEAN));
+        assertEquals(DataType.NULL, DataTypeConversion.commonType(DataType.NULL, DataType.NULL));
+        assertEquals(DataType.INTEGER, DataTypeConversion.commonType(DataType.INTEGER, DataType.KEYWORD));
+        assertEquals(DataType.LONG, DataTypeConversion.commonType(DataType.TEXT, DataType.LONG));
+        assertEquals(null, DataTypeConversion.commonType(DataType.TEXT, DataType.KEYWORD));
+        assertEquals(DataType.SHORT, DataTypeConversion.commonType(DataType.SHORT, DataType.BYTE));
+        assertEquals(DataType.FLOAT, DataTypeConversion.commonType(DataType.BYTE, DataType.FLOAT));
+        assertEquals(DataType.FLOAT, DataTypeConversion.commonType(DataType.FLOAT, DataType.INTEGER));
+        assertEquals(DataType.DOUBLE, DataTypeConversion.commonType(DataType.DOUBLE, DataType.FLOAT));
     }
 
     public void testEsDataTypes() {
-        for (DataType type : values()) {
-            assertEquals(type, fromTypeName(type.esType));
+        for (DataType type : DataType.values()) {
+            assertEquals(type, DataType.fromEsType(type.esType));
         }
     }
 
     public void testConversionToUnsupported() {
             Exception e = expectThrows(SqlIllegalArgumentException.class,
-                () -> conversionFor(INTEGER, UNSUPPORTED));
+                () -> DataTypeConversion.conversionFor(DataType.INTEGER, DataType.UNSUPPORTED));
             assertEquals("cannot convert from [INTEGER] to [UNSUPPORTED]", e.getMessage());
     }
 
     public void testStringToIp() {
-        Conversion conversion = conversionFor(KEYWORD, IP);
+        Conversion conversion = DataTypeConversion.conversionFor(DataType.KEYWORD, DataType.IP);
         assertNull(conversion.convert(null));
         assertEquals("192.168.1.1", conversion.convert("192.168.1.1"));
         Exception e = expectThrows(SqlIllegalArgumentException.class, () -> conversion.convert("10.1.1.300"));
@@ -321,9 +273,9 @@
     }
 
     public void testIpToString() {
-        Conversion ipToString = conversionFor(IP, KEYWORD);
-        assertEquals("10.0.0.1", ipToString.convert(new Literal(EMPTY, "10.0.0.1", IP)));
-        Conversion stringToIp = conversionFor(KEYWORD, IP);
+        Conversion ipToString = DataTypeConversion.conversionFor(DataType.IP, DataType.KEYWORD);
+        assertEquals("10.0.0.1", ipToString.convert(new Literal(EMPTY, "10.0.0.1", DataType.IP)));
+        Conversion stringToIp = DataTypeConversion.conversionFor(DataType.KEYWORD, DataType.IP);
         assertEquals("10.0.0.1", ipToString.convert(stringToIp.convert(Literal.of(EMPTY, "10.0.0.1"))));
     }
 }