--- conflicted
+++ resolved
@@ -349,17 +349,12 @@
 
     private Tuple<Command, SqlSession> sql(String sql, List<SqlTypedParamValue> params, SqlConfiguration cfg) {
         EsIndex test = new EsIndex("test", mapping);
-<<<<<<< HEAD
-        Analyzer analyzer = new Analyzer(SqlTestUtils.TEST_CFG, new FunctionRegistry(), IndexResolution.valid(test),
-                                         new Verifier(new Metrics(), SqlTestUtils.TEST_CFG.version()));
-=======
         Analyzer analyzer = new Analyzer(
             SqlTestUtils.TEST_CFG,
             new FunctionRegistry(),
             IndexResolution.valid(test),
-            new Verifier(new Metrics())
+            new Verifier(new Metrics(), SqlTestUtils.TEST_CFG.version())
         );
->>>>>>> b6f19a8f
         Command cmd = (Command) analyzer.analyze(parser.createStatement(sql, params, cfg.zoneId()), true);
 
         IndexResolver resolver = mock(IndexResolver.class);
