/*
 * Copyright Elasticsearch B.V. and/or licensed to Elasticsearch B.V. under one
 * or more contributor license agreements. Licensed under the Elastic License;
 * you may not use this file except in compliance with the Elastic License.
 */
package org.elasticsearch.xpack.sql.planner;

import org.elasticsearch.test.ESTestCase;
import org.elasticsearch.xpack.sql.SqlIllegalArgumentException;
import org.elasticsearch.xpack.sql.TestUtils;
import org.elasticsearch.xpack.sql.analysis.analyzer.Analyzer;
import org.elasticsearch.xpack.sql.analysis.analyzer.Verifier;
import org.elasticsearch.xpack.sql.analysis.index.EsIndex;
import org.elasticsearch.xpack.sql.analysis.index.IndexResolution;
import org.elasticsearch.xpack.sql.analysis.index.MappingException;
import org.elasticsearch.xpack.sql.expression.Expression;
import org.elasticsearch.xpack.sql.expression.function.FunctionRegistry;
import org.elasticsearch.xpack.sql.expression.function.scalar.math.MathProcessor.MathOperation;
import org.elasticsearch.xpack.sql.expression.gen.script.ScriptTemplate;
import org.elasticsearch.xpack.sql.parser.SqlParser;
import org.elasticsearch.xpack.sql.plan.logical.Aggregate;
import org.elasticsearch.xpack.sql.plan.logical.Filter;
import org.elasticsearch.xpack.sql.plan.logical.LogicalPlan;
import org.elasticsearch.xpack.sql.plan.logical.Project;
import org.elasticsearch.xpack.sql.planner.QueryTranslator.QueryTranslation;
import org.elasticsearch.xpack.sql.querydsl.agg.AggFilter;
import org.elasticsearch.xpack.sql.querydsl.agg.GroupByScriptKey;
import org.elasticsearch.xpack.sql.querydsl.query.ExistsQuery;
import org.elasticsearch.xpack.sql.querydsl.query.NotQuery;
import org.elasticsearch.xpack.sql.querydsl.query.Query;
import org.elasticsearch.xpack.sql.querydsl.query.RangeQuery;
import org.elasticsearch.xpack.sql.querydsl.query.ScriptQuery;
import org.elasticsearch.xpack.sql.querydsl.query.TermQuery;
import org.elasticsearch.xpack.sql.querydsl.query.TermsQuery;
import org.elasticsearch.xpack.sql.stats.Metrics;
import org.elasticsearch.xpack.sql.type.EsField;
import org.elasticsearch.xpack.sql.type.TypesTests;
import org.elasticsearch.xpack.sql.util.DateUtils;
import org.junit.AfterClass;
import org.junit.BeforeClass;

import java.util.Locale;
import java.util.Map;
import java.util.stream.Stream;

import static org.elasticsearch.xpack.sql.expression.function.scalar.math.MathProcessor.MathOperation.E;
import static org.elasticsearch.xpack.sql.expression.function.scalar.math.MathProcessor.MathOperation.PI;
import static org.hamcrest.Matchers.endsWith;
import static org.hamcrest.Matchers.startsWith;

public class QueryTranslatorTests extends ESTestCase {

    private static SqlParser parser;
    private static Analyzer analyzer;

    @BeforeClass
    public static void init() {
        parser = new SqlParser();

        Map<String, EsField> mapping = TypesTests.loadMapping("mapping-multi-field-variation.json");
        EsIndex test = new EsIndex("test", mapping);
        IndexResolution getIndexResult = IndexResolution.valid(test);
        analyzer = new Analyzer(TestUtils.TEST_CFG, new FunctionRegistry(), getIndexResult, new Verifier(new Metrics()));
    }

    @AfterClass
    public static void destroy() {
        parser = null;
        analyzer = null;
    }

    private LogicalPlan plan(String sql) {
        return analyzer.analyze(parser.createStatement(sql), true);
    }

    public void testTermEqualityAnalyzer() {
        LogicalPlan p = plan("SELECT some.string FROM test WHERE some.string = 'value'");
        assertTrue(p instanceof Project);
        p = ((Project) p).child();
        assertTrue(p instanceof Filter);
        Expression condition = ((Filter) p).condition();
        QueryTranslation translation = QueryTranslator.toQuery(condition, false);
        Query query = translation.query;
        assertTrue(query instanceof TermQuery);
        TermQuery tq = (TermQuery) query;
        assertEquals("some.string.typical", tq.term());
        assertEquals("value", tq.value());
    }

    public void testTermEqualityAnalyzerAmbiguous() {
        LogicalPlan p = plan("SELECT some.string FROM test WHERE some.ambiguous = 'value'");
        assertTrue(p instanceof Project);
        p = ((Project) p).child();
        assertTrue(p instanceof Filter);
        Expression condition = ((Filter) p).condition();
        // the message is checked elsewhere (in FieldAttributeTests)
        expectThrows(MappingException.class, () -> QueryTranslator.toQuery(condition, false));
    }

    public void testTermEqualityNotAnalyzed() {
        LogicalPlan p = plan("SELECT some.string FROM test WHERE int = 5");
        assertTrue(p instanceof Project);
        p = ((Project) p).child();
        assertTrue(p instanceof Filter);
        Expression condition = ((Filter) p).condition();
        QueryTranslation translation = QueryTranslator.toQuery(condition, false);
        Query query = translation.query;
        assertTrue(query instanceof TermQuery);
        TermQuery tq = (TermQuery) query;
        assertEquals("int", tq.term());
        assertEquals(5, tq.value());
    }

    public void testComparisonAgainstColumns() {
        LogicalPlan p = plan("SELECT some.string FROM test WHERE date > int");
        assertTrue(p instanceof Project);
        p = ((Project) p).child();
        assertTrue(p instanceof Filter);
        Expression condition = ((Filter) p).condition();
        SqlIllegalArgumentException ex = expectThrows(SqlIllegalArgumentException.class, () -> QueryTranslator.toQuery(condition, false));
        assertEquals("Line 1:43: Comparisons against variables are not (currently) supported; offender [int] in [>]", ex.getMessage());
    }

    public void testDateRange() {
        LogicalPlan p = plan("SELECT some.string FROM test WHERE date > 1969-05-13");
        assertTrue(p instanceof Project);
        p = ((Project) p).child();
        assertTrue(p instanceof Filter);
        Expression condition = ((Filter) p).condition();
        QueryTranslation translation = QueryTranslator.toQuery(condition, false);
        Query query = translation.query;
        assertTrue(query instanceof RangeQuery);
        RangeQuery rq = (RangeQuery) query;
        assertEquals("date", rq.field());
        assertEquals(1951, rq.lower());
    }

    public void testDateRangeLiteral() {
        LogicalPlan p = plan("SELECT some.string FROM test WHERE date > '1969-05-13'");
        assertTrue(p instanceof Project);
        p = ((Project) p).child();
        assertTrue(p instanceof Filter);
        Expression condition = ((Filter) p).condition();
        QueryTranslation translation = QueryTranslator.toQuery(condition, false);
        Query query = translation.query;
        assertTrue(query instanceof RangeQuery);
        RangeQuery rq = (RangeQuery) query;
        assertEquals("date", rq.field());
        assertEquals("1969-05-13", rq.lower());
    }

    public void testDateRangeCast() {
        LogicalPlan p = plan("SELECT some.string FROM test WHERE date > CAST('1969-05-13T12:34:56Z' AS DATE)");
        assertTrue(p instanceof Project);
        p = ((Project) p).child();
        assertTrue(p instanceof Filter);
        Expression condition = ((Filter) p).condition();
        QueryTranslation translation = QueryTranslator.toQuery(condition, false);
        Query query = translation.query;
        assertTrue(query instanceof RangeQuery);
        RangeQuery rq = (RangeQuery) query;
        assertEquals("date", rq.field());
        assertEquals(DateUtils.of("1969-05-13T12:34:56Z"), rq.lower());
    }
    
    public void testLikeConstructsNotSupported() {
        LogicalPlan p = plan("SELECT LTRIM(keyword) lt FROM test WHERE LTRIM(keyword) LIKE '%a%'");
        assertTrue(p instanceof Project);
        p = ((Project) p).child();
        assertTrue(p instanceof Filter);
        Expression condition = ((Filter) p).condition();
        SqlIllegalArgumentException ex = expectThrows(SqlIllegalArgumentException.class, () -> QueryTranslator.toQuery(condition, false));
        assertEquals("Scalar function (LTRIM(keyword)) not allowed (yet) as arguments for LIKE", ex.getMessage());
    }

    public void testTranslateNotExpression_WhereClause_Painless() {
        LogicalPlan p = plan("SELECT * FROM test WHERE NOT(POSITION('x', keyword) = 0)");
        assertTrue(p instanceof Project);
        assertTrue(p.children().get(0) instanceof Filter);
        Expression condition = ((Filter) p.children().get(0)).condition();
        assertFalse(condition.foldable());
        QueryTranslation translation = QueryTranslator.toQuery(condition, false);
        assertTrue(translation.query instanceof ScriptQuery);
        ScriptQuery sc = (ScriptQuery) translation.query;
        assertEquals("InternalSqlScriptUtils.nullSafeFilter(InternalSqlScriptUtils.not(" +
            "InternalSqlScriptUtils.eq(InternalSqlScriptUtils.position(" +
            "params.v0,InternalSqlScriptUtils.docValue(doc,params.v1)),params.v2)))",
            sc.script().toString());
        assertEquals("[{v=x}, {v=keyword}, {v=0}]", sc.script().params().toString());
    }

    public void testTranslateIsNullExpression_WhereClause() {
        LogicalPlan p = plan("SELECT * FROM test WHERE keyword IS NULL");
        assertTrue(p instanceof Project);
        assertTrue(p.children().get(0) instanceof Filter);
        Expression condition = ((Filter) p.children().get(0)).condition();
        assertFalse(condition.foldable());
        QueryTranslation translation = QueryTranslator.toQuery(condition, false);
        assertTrue(translation.query instanceof NotQuery);
        NotQuery tq = (NotQuery) translation.query;
        assertTrue(tq.child() instanceof ExistsQuery);
        ExistsQuery eq = (ExistsQuery) tq.child();
        assertEquals("{\"exists\":{\"field\":\"keyword\",\"boost\":1.0}}",
            eq.asBuilder().toString().replaceAll("\\s+", ""));
    }

    public void testTranslateIsNullExpression_WhereClause_Painless() {
        LogicalPlan p = plan("SELECT * FROM test WHERE POSITION('x', keyword) IS NULL");
        assertTrue(p instanceof Project);
        assertTrue(p.children().get(0) instanceof Filter);
        Expression condition = ((Filter) p.children().get(0)).condition();
        assertFalse(condition.foldable());
        QueryTranslation translation = QueryTranslator.toQuery(condition, false);
        assertTrue(translation.query instanceof ScriptQuery);
        ScriptQuery sc = (ScriptQuery) translation.query;
        assertEquals("InternalSqlScriptUtils.nullSafeFilter(InternalSqlScriptUtils.isNull(" +
            "InternalSqlScriptUtils.position(params.v0,InternalSqlScriptUtils.docValue(doc,params.v1))))",
            sc.script().toString());
        assertEquals("[{v=x}, {v=keyword}]", sc.script().params().toString());
    }

    public void testTranslateIsNotNullExpression_WhereClause() {
        LogicalPlan p = plan("SELECT * FROM test WHERE keyword IS NOT NULL");
        assertTrue(p instanceof Project);
        assertTrue(p.children().get(0) instanceof Filter);
        Expression condition = ((Filter) p.children().get(0)).condition();
        assertFalse(condition.foldable());
        QueryTranslation translation = QueryTranslator.toQuery(condition, false);
        assertTrue(translation.query instanceof ExistsQuery);
        ExistsQuery eq = (ExistsQuery) translation.query;
        assertEquals("{\"exists\":{\"field\":\"keyword\",\"boost\":1.0}}",
            eq.asBuilder().toString().replaceAll("\\s+", ""));
    }

    public void testTranslateIsNotNullExpression_WhereClause_Painless() {
        LogicalPlan p = plan("SELECT * FROM test WHERE POSITION('x', keyword) IS NOT NULL");
        assertTrue(p instanceof Project);
        assertTrue(p.children().get(0) instanceof Filter);
        Expression condition = ((Filter) p.children().get(0)).condition();
        assertFalse(condition.foldable());
        QueryTranslation translation = QueryTranslator.toQuery(condition, false);
        assertTrue(translation.query instanceof ScriptQuery);
        ScriptQuery sc = (ScriptQuery) translation.query;
        assertEquals("InternalSqlScriptUtils.nullSafeFilter(InternalSqlScriptUtils.isNotNull(" +
                "InternalSqlScriptUtils.position(params.v0,InternalSqlScriptUtils.docValue(doc,params.v1))))",
            sc.script().toString());
        assertEquals("[{v=x}, {v=keyword}]", sc.script().params().toString());
    }

    public void testTranslateIsNullExpression_HavingClause_Painless() {
        LogicalPlan p = plan("SELECT keyword, max(int) FROM test GROUP BY keyword HAVING max(int) IS NULL");
        assertTrue(p instanceof Filter);
        Expression condition = ((Filter) p).condition();
        assertFalse(condition.foldable());
        QueryTranslation translation = QueryTranslator.toQuery(condition, true);
        assertNull(translation.query);
        AggFilter aggFilter = translation.aggFilter;
        assertEquals("InternalSqlScriptUtils.nullSafeFilter(InternalSqlScriptUtils.isNull(params.a0))",
            aggFilter.scriptTemplate().toString());
        assertThat(aggFilter.scriptTemplate().params().toString(), startsWith("[{a=MAX(int){a->"));
    }

    public void testTranslateIsNotNullExpression_HavingClause_Painless() {
        LogicalPlan p = plan("SELECT keyword, max(int) FROM test GROUP BY keyword HAVING max(int) IS NOT NULL");
        assertTrue(p instanceof Filter);
        Expression condition = ((Filter) p).condition();
        assertFalse(condition.foldable());
        QueryTranslation translation = QueryTranslator.toQuery(condition, true);
        assertNull(translation.query);
        AggFilter aggFilter = translation.aggFilter;
        assertEquals("InternalSqlScriptUtils.nullSafeFilter(InternalSqlScriptUtils.isNotNull(params.a0))",
            aggFilter.scriptTemplate().toString());
        assertThat(aggFilter.scriptTemplate().params().toString(), startsWith("[{a=MAX(int){a->"));
    }

    public void testTranslateInExpression_WhereClause() {
        LogicalPlan p = plan("SELECT * FROM test WHERE keyword IN ('foo', 'bar', 'lala', 'foo', concat('la', 'la'))");
        assertTrue(p instanceof Project);
        assertTrue(p.children().get(0) instanceof Filter);
        Expression condition = ((Filter) p.children().get(0)).condition();
        assertFalse(condition.foldable());
        QueryTranslation translation = QueryTranslator.toQuery(condition, false);
        Query query = translation.query;
        assertTrue(query instanceof TermsQuery);
        TermsQuery tq = (TermsQuery) query;
        assertEquals("{\"terms\":{\"keyword\":[\"foo\",\"bar\",\"lala\"],\"boost\":1.0}}",
            tq.asBuilder().toString().replaceAll("\\s", ""));
    }

    public void testTranslateInExpression_WhereClauseAndNullHandling() {
        LogicalPlan p = plan("SELECT * FROM test WHERE keyword IN ('foo', null, 'lala', null, 'foo', concat('la', 'la'))");
        assertTrue(p instanceof Project);
        assertTrue(p.children().get(0) instanceof Filter);
        Expression condition = ((Filter) p.children().get(0)).condition();
        assertFalse(condition.foldable());
        QueryTranslation translation = QueryTranslator.toQuery(condition, false);
        Query query = translation.query;
        assertTrue(query instanceof TermsQuery);
        TermsQuery tq = (TermsQuery) query;
        assertEquals("{\"terms\":{\"keyword\":[\"foo\",\"lala\"],\"boost\":1.0}}",
            tq.asBuilder().toString().replaceAll("\\s", ""));
    }

    public void testTranslateInExpressionInvalidValues_WhereClause() {
        LogicalPlan p = plan("SELECT * FROM test WHERE keyword IN ('foo', 'bar', keyword)");
        assertTrue(p instanceof Project);
        assertTrue(p.children().get(0) instanceof Filter);
        Expression condition = ((Filter) p.children().get(0)).condition();
        assertFalse(condition.foldable());
        SqlIllegalArgumentException ex = expectThrows(SqlIllegalArgumentException.class, () -> QueryTranslator.toQuery(condition, false));
        assertEquals("Line 1:52: Comparisons against variables are not (currently) supported; " +
                "offender [keyword] in [keyword IN (foo, bar, keyword)]", ex.getMessage());
    }

    public void testTranslateInExpression_WhereClause_Painless() {
        LogicalPlan p = plan("SELECT int FROM test WHERE POWER(int, 2) IN (10, null, 20, 30 - 10)");
        assertTrue(p instanceof Project);
        assertTrue(p.children().get(0) instanceof Filter);
        Expression condition = ((Filter) p.children().get(0)).condition();
        assertFalse(condition.foldable());
        QueryTranslation translation = QueryTranslator.toQuery(condition, false);
        assertNull(translation.aggFilter);
        assertTrue(translation.query instanceof ScriptQuery);
        ScriptQuery sc = (ScriptQuery) translation.query;
        assertEquals("InternalSqlScriptUtils.nullSafeFilter(InternalSqlScriptUtils.in(" +
                "InternalSqlScriptUtils.power(InternalSqlScriptUtils.docValue(doc,params.v0),params.v1), params.v2))",
            sc.script().toString());
        assertEquals("[{v=int}, {v=2}, {v=[10.0, null, 20.0]}]", sc.script().params().toString());
    }

    public void testTranslateInExpression_HavingClause_Painless() {
        LogicalPlan p = plan("SELECT keyword, max(int) FROM test GROUP BY keyword HAVING max(int) IN (10, 20, 30 - 10)");
        assertTrue(p instanceof Filter);
        Expression condition = ((Filter) p).condition();
        assertFalse(condition.foldable());
        QueryTranslation translation = QueryTranslator.toQuery(condition, true);
        assertNull(translation.query);
        AggFilter aggFilter = translation.aggFilter;
        assertEquals("InternalSqlScriptUtils.nullSafeFilter(InternalSqlScriptUtils.in(params.a0, params.v0))",
            aggFilter.scriptTemplate().toString());
        assertThat(aggFilter.scriptTemplate().params().toString(), startsWith("[{a=MAX(int){a->"));
        assertThat(aggFilter.scriptTemplate().params().toString(), endsWith(", {v=[10, 20]}]"));
    }

    public void testTranslateInExpression_HavingClause_PainlessOneArg() {
        LogicalPlan p = plan("SELECT keyword, max(int) FROM test GROUP BY keyword HAVING max(int) IN (10, 30 - 20)");
        assertTrue(p instanceof Filter);
        Expression condition = ((Filter) p).condition();
        assertFalse(condition.foldable());
        QueryTranslation translation = QueryTranslator.toQuery(condition, true);
        assertNull(translation.query);
        AggFilter aggFilter = translation.aggFilter;
        assertEquals("InternalSqlScriptUtils.nullSafeFilter(InternalSqlScriptUtils.in(params.a0, params.v0))",
            aggFilter.scriptTemplate().toString());
        assertThat(aggFilter.scriptTemplate().params().toString(), startsWith("[{a=MAX(int){a->"));
        assertThat(aggFilter.scriptTemplate().params().toString(), endsWith(", {v=[10]}]"));

    }

    public void testTranslateInExpression_HavingClause_PainlessAndNullHandling() {
        LogicalPlan p = plan("SELECT keyword, max(int) FROM test GROUP BY keyword HAVING max(int) IN (10, null, 20, 30, null, 30 - 10)");
        assertTrue(p instanceof Filter);
        Expression condition = ((Filter) p).condition();
        assertFalse(condition.foldable());
        QueryTranslation translation = QueryTranslator.toQuery(condition, true);
        assertNull(translation.query);
        AggFilter aggFilter = translation.aggFilter;
        assertEquals("InternalSqlScriptUtils.nullSafeFilter(InternalSqlScriptUtils.in(params.a0, params.v0))",
            aggFilter.scriptTemplate().toString());
        assertThat(aggFilter.scriptTemplate().params().toString(), startsWith("[{a=MAX(int){a->"));
        assertThat(aggFilter.scriptTemplate().params().toString(), endsWith(", {v=[10, null, 20, 30]}]"));
    }

    public void testTranslateMathFunction_HavingClause_Painless() {
        MathOperation operation =
            (MathOperation) randomFrom(Stream.of(MathOperation.values()).filter(o -> o != PI && o != E).toArray());

        LogicalPlan p = plan("SELECT keyword, max(int) FROM test GROUP BY keyword HAVING " +
            operation.name() + "(max(int)) > 10");
        assertTrue(p instanceof Filter);
        Expression condition = ((Filter) p).condition();
        assertFalse(condition.foldable());
        QueryTranslation translation = QueryTranslator.toQuery(condition, true);
        assertNull(translation.query);
        AggFilter aggFilter = translation.aggFilter;
        assertEquals("InternalSqlScriptUtils.nullSafeFilter(InternalSqlScriptUtils.gt(InternalSqlScriptUtils." +
            operation.name().toLowerCase(Locale.ROOT) + "(params.a0),params.v0))",
            aggFilter.scriptTemplate().toString());
        assertThat(aggFilter.scriptTemplate().params().toString(), startsWith("[{a=MAX(int){a->"));
        assertThat(aggFilter.scriptTemplate().params().toString(), endsWith(", {v=10}]"));
    }

<<<<<<< HEAD
    public void testGroupByAndHavingWithFunctionOnTopOfAggregation() {
        LogicalPlan p = plan("SELECT keyword, max(int) FROM test GROUP BY 1 HAVING " + "abs(max(int)) > 10");
        assertTrue(p instanceof Filter);
        Expression condition = ((Filter) p).condition();
        assertFalse(condition.foldable());
        QueryTranslation translation = QueryTranslator.toQuery(condition, true);
        assertNull(translation.query);
        AggFilter aggFilter = translation.aggFilter;
        assertEquals("InternalSqlScriptUtils.nullSafeFilter(InternalSqlScriptUtils.gt(InternalSqlScriptUtils.abs" +
                     "(params.a0),params.v0))",
            aggFilter.scriptTemplate().toString());
        assertThat(aggFilter.scriptTemplate().params().toString(), startsWith("[{a=MAX(int){a->"));
        assertThat(aggFilter.scriptTemplate().params().toString(), endsWith(", {v=10}]"));
=======
    public void testTranslateCoalesce_GroupBy_Painless() {
        LogicalPlan p = plan("SELECT COALESCE(int, 10) FROM test GROUP BY 1");
        assertTrue(p instanceof Aggregate);
        Expression condition = ((Aggregate) p).groupings().get(0);
        assertFalse(condition.foldable());
        QueryTranslator.GroupingContext groupingContext = QueryTranslator.groupBy(((Aggregate) p).groupings());
        assertNotNull(groupingContext);
        ScriptTemplate scriptTemplate = ((GroupByScriptKey) groupingContext.tail).script();
        assertEquals("InternalSqlScriptUtils.coalesce([InternalSqlScriptUtils.docValue(doc,params.v0),params.v1])",
            scriptTemplate.toString());
        assertEquals("[{v=int}, {v=10}]", scriptTemplate.params().toString());
    }

    public void testTranslateNullIf_GroupBy_Painless() {
        LogicalPlan p = plan("SELECT NULLIF(int, 10) FROM test GROUP BY 1");
        assertTrue(p instanceof Aggregate);
        Expression condition = ((Aggregate) p).groupings().get(0);
        assertFalse(condition.foldable());
        QueryTranslator.GroupingContext groupingContext = QueryTranslator.groupBy(((Aggregate) p).groupings());
        assertNotNull(groupingContext);
        ScriptTemplate scriptTemplate = ((GroupByScriptKey) groupingContext.tail).script();
        assertEquals("InternalSqlScriptUtils.nullif(InternalSqlScriptUtils.docValue(doc,params.v0),params.v1)",
            scriptTemplate.toString());
        assertEquals("[{v=int}, {v=10}]", scriptTemplate.params().toString());
>>>>>>> f502ca53
    }
}<|MERGE_RESOLUTION|>--- conflicted
+++ resolved
@@ -390,7 +390,6 @@
         assertThat(aggFilter.scriptTemplate().params().toString(), endsWith(", {v=10}]"));
     }
 
-<<<<<<< HEAD
     public void testGroupByAndHavingWithFunctionOnTopOfAggregation() {
         LogicalPlan p = plan("SELECT keyword, max(int) FROM test GROUP BY 1 HAVING " + "abs(max(int)) > 10");
         assertTrue(p instanceof Filter);
@@ -400,11 +399,12 @@
         assertNull(translation.query);
         AggFilter aggFilter = translation.aggFilter;
         assertEquals("InternalSqlScriptUtils.nullSafeFilter(InternalSqlScriptUtils.gt(InternalSqlScriptUtils.abs" +
-                     "(params.a0),params.v0))",
+                "(params.a0),params.v0))",
             aggFilter.scriptTemplate().toString());
         assertThat(aggFilter.scriptTemplate().params().toString(), startsWith("[{a=MAX(int){a->"));
         assertThat(aggFilter.scriptTemplate().params().toString(), endsWith(", {v=10}]"));
-=======
+    }
+
     public void testTranslateCoalesce_GroupBy_Painless() {
         LogicalPlan p = plan("SELECT COALESCE(int, 10) FROM test GROUP BY 1");
         assertTrue(p instanceof Aggregate);
@@ -429,6 +429,5 @@
         assertEquals("InternalSqlScriptUtils.nullif(InternalSqlScriptUtils.docValue(doc,params.v0),params.v1)",
             scriptTemplate.toString());
         assertEquals("[{v=int}, {v=10}]", scriptTemplate.params().toString());
->>>>>>> f502ca53
     }
 }