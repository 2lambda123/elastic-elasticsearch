--- conflicted
+++ resolved
@@ -606,19 +606,6 @@
                 () -> new BigDecimal("20012312345621343256123456254.20012312345621343256123456254")));
         return value.get();
     }
-<<<<<<< HEAD
-=======
-
-    private void assertFieldHitEquals(Object expected, Object actual) {
-        if (expected instanceof BigDecimal) {
-            // parsing will, by default, build a Double even if the initial value is BigDecimal
-            // Elasticsearch does this the same when returning the results
-            assertEquals(((BigDecimal) expected).doubleValue(), actual);
-        } else {
-            assertEquals(expected, actual);
-        }
-    }
->>>>>>> 0b9a9b47
 
     private Object randomPoint(double lat, double lon) {
         Supplier<Object> value = randomFrom(Arrays.asList(
