/*
 * Copyright Elasticsearch B.V. and/or licensed to Elasticsearch B.V. under one
 * or more contributor license agreements. Licensed under the Elastic License
 * 2.0; you may not use this file except in compliance with the Elastic License
 * 2.0.
 */
package org.elasticsearch.xpack.sql.action;

import org.elasticsearch.Version;
import org.elasticsearch.action.ActionRequestValidationException;
import org.elasticsearch.common.Strings;
import org.elasticsearch.common.io.stream.StreamInput;
import org.elasticsearch.common.io.stream.StreamOutput;
import org.elasticsearch.core.TimeValue;
import org.elasticsearch.index.query.QueryBuilder;
import org.elasticsearch.tasks.Task;
import org.elasticsearch.tasks.TaskId;
import org.elasticsearch.xcontent.ObjectParser;
import org.elasticsearch.xcontent.ParseField;
import org.elasticsearch.xcontent.XContentBuilder;
import org.elasticsearch.xcontent.XContentParser;
import org.elasticsearch.xpack.sql.proto.Protocol;
import org.elasticsearch.xpack.sql.proto.RequestInfo;
import org.elasticsearch.xpack.sql.proto.SqlTypedParamValue;

import java.io.IOException;
import java.time.ZoneId;
import java.util.List;
import java.util.Map;
import java.util.Objects;

import static org.elasticsearch.action.ValidateActions.addValidationError;
import static org.elasticsearch.xpack.sql.proto.Protocol.BINARY_FORMAT_NAME;
import static org.elasticsearch.xpack.sql.proto.Protocol.COLUMNAR_NAME;
import static org.elasticsearch.xpack.sql.proto.Protocol.DEFAULT_KEEP_ALIVE;
import static org.elasticsearch.xpack.sql.proto.Protocol.DEFAULT_KEEP_ON_COMPLETION;
import static org.elasticsearch.xpack.sql.proto.Protocol.DEFAULT_WAIT_FOR_COMPLETION_TIMEOUT;
import static org.elasticsearch.xpack.sql.proto.Protocol.FIELD_MULTI_VALUE_LENIENCY_NAME;
import static org.elasticsearch.xpack.sql.proto.Protocol.INDEX_INCLUDE_FROZEN_NAME;
import static org.elasticsearch.xpack.sql.proto.Protocol.KEEP_ALIVE_NAME;
import static org.elasticsearch.xpack.sql.proto.Protocol.KEEP_ON_COMPLETION_NAME;
import static org.elasticsearch.xpack.sql.proto.Protocol.MIN_KEEP_ALIVE;
import static org.elasticsearch.xpack.sql.proto.Protocol.WAIT_FOR_COMPLETION_TIMEOUT_NAME;

/**
 * Request to perform an sql query
 */
public class SqlQueryRequest extends AbstractSqlQueryRequest {
    private static final ObjectParser<SqlQueryRequest, Void> PARSER = objectParser(SqlQueryRequest::new);
    static final ParseField COLUMNAR = new ParseField(COLUMNAR_NAME);
    static final ParseField FIELD_MULTI_VALUE_LENIENCY = new ParseField(FIELD_MULTI_VALUE_LENIENCY_NAME);
    static final ParseField INDEX_INCLUDE_FROZEN = new ParseField(INDEX_INCLUDE_FROZEN_NAME);
    static final ParseField BINARY_COMMUNICATION = new ParseField(BINARY_FORMAT_NAME);
    static final ParseField WAIT_FOR_COMPLETION_TIMEOUT = new ParseField(WAIT_FOR_COMPLETION_TIMEOUT_NAME);
    static final ParseField KEEP_ON_COMPLETION = new ParseField(KEEP_ON_COMPLETION_NAME);
    static final ParseField KEEP_ALIVE = new ParseField(KEEP_ALIVE_NAME);

    static {
        PARSER.declareString(SqlQueryRequest::cursor, CURSOR);
        PARSER.declareBoolean(SqlQueryRequest::columnar, COLUMNAR);
        PARSER.declareBoolean(SqlQueryRequest::fieldMultiValueLeniency, FIELD_MULTI_VALUE_LENIENCY);
        PARSER.declareBoolean(SqlQueryRequest::indexIncludeFrozen, INDEX_INCLUDE_FROZEN);
        PARSER.declareBoolean(SqlQueryRequest::binaryCommunication, BINARY_COMMUNICATION);
        PARSER.declareField(
            SqlQueryRequest::waitForCompletionTimeout,
            (p, c) -> TimeValue.parseTimeValue(p.text(), WAIT_FOR_COMPLETION_TIMEOUT_NAME),
            WAIT_FOR_COMPLETION_TIMEOUT,
            ObjectParser.ValueType.VALUE
        );
        PARSER.declareBoolean(SqlQueryRequest::keepOnCompletion, KEEP_ON_COMPLETION);
        PARSER.declareField(
            SqlQueryRequest::keepAlive,
            (p, c) -> TimeValue.parseTimeValue(p.text(), KEEP_ALIVE_NAME),
            KEEP_ALIVE,
            ObjectParser.ValueType.VALUE
        );
    }

    private String cursor = "";
    /*
     * Using the Boolean object here so that SqlTranslateRequest to set this to null (since it doesn't need a "columnar" or
     * binary parameter).
     * See {@code SqlTranslateRequest.toXContent}
     */
    private Boolean columnar = Protocol.COLUMNAR;
    private Boolean binaryCommunication = Protocol.BINARY_COMMUNICATION;

    private boolean fieldMultiValueLeniency = Protocol.FIELD_MULTI_VALUE_LENIENCY;
    private boolean indexIncludeFrozen = Protocol.INDEX_INCLUDE_FROZEN;

    // Async settings
    private TimeValue waitForCompletionTimeout = DEFAULT_WAIT_FOR_COMPLETION_TIMEOUT;
    private boolean keepOnCompletion = DEFAULT_KEEP_ON_COMPLETION;
    private TimeValue keepAlive = DEFAULT_KEEP_ALIVE;

    public SqlQueryRequest() {
        super();
    }

    public SqlQueryRequest(
        String query,
        List<SqlTypedParamValue> params,
        QueryBuilder filter,
        Map<String, Object> runtimeMappings,
        ZoneId zoneId,
<<<<<<< HEAD
=======
        String catalog,
>>>>>>> d90fa4eb
        int fetchSize,
        TimeValue requestTimeout,
        TimeValue pageTimeout,
        Boolean columnar,
        String cursor,
        RequestInfo requestInfo,
        boolean fieldMultiValueLeniency,
        boolean indexIncludeFrozen,
        TimeValue waitForCompletionTimeout,
        boolean keepOnCompletion,
        TimeValue keepAlive
    ) {
<<<<<<< HEAD
        super(query, params, filter, runtimeMappings, zoneId, fetchSize, requestTimeout, pageTimeout, requestInfo);
=======
        super(query, params, filter, runtimeMappings, zoneId, catalog, fetchSize, requestTimeout, pageTimeout, requestInfo);
>>>>>>> d90fa4eb
        this.cursor = cursor;
        this.columnar = columnar;
        this.fieldMultiValueLeniency = fieldMultiValueLeniency;
        this.indexIncludeFrozen = indexIncludeFrozen;
        this.waitForCompletionTimeout = waitForCompletionTimeout;
        this.keepOnCompletion = keepOnCompletion;
        this.keepAlive = keepAlive;
    }

    @Override
    public ActionRequestValidationException validate() {
        ActionRequestValidationException validationException = super.validate();
        if (Strings.hasText(query()) == false && Strings.hasText(cursor) == false) {
            validationException = addValidationError("one of [query] or [cursor] is required", validationException);
        }
        return validationException;
    }

    /**
     * The key that must be sent back to SQL to access the next page of
     * results.
     */
    public String cursor() {
        return cursor;
    }

    /**
     * The key that must be sent back to SQL to access the next page of
     * results.
     */
    public SqlQueryRequest cursor(String cursor) {
        if (cursor == null) {
            throw new IllegalArgumentException("cursor may not be null.");
        }
        this.cursor = cursor;
        return this;
    }

    /**
     * Should format the values in a columnar fashion or not (default false).
     * Depending on the format used (csv, tsv, txt, json etc) this setting will be taken into
     * consideration or not, depending on whether it even makes sense for that specific format or not.
     */
    public Boolean columnar() {
        return columnar;
    }

    public SqlQueryRequest columnar(boolean columnar) {
        this.columnar = columnar;
        return this;
    }

    public SqlQueryRequest fieldMultiValueLeniency(boolean leniency) {
        this.fieldMultiValueLeniency = leniency;
        return this;
    }

    public boolean fieldMultiValueLeniency() {
        return fieldMultiValueLeniency;
    }

    public SqlQueryRequest indexIncludeFrozen(boolean include) {
        this.indexIncludeFrozen = include;
        return this;
    }

    public boolean indexIncludeFrozen() {
        return indexIncludeFrozen;
    }

    public SqlQueryRequest binaryCommunication(boolean binaryCommunication) {
        this.binaryCommunication = binaryCommunication;
        return this;
    }

    public Boolean binaryCommunication() {
        return binaryCommunication;
    }

    public SqlQueryRequest waitForCompletionTimeout(TimeValue waitForCompletionTimeout) {
        this.waitForCompletionTimeout = waitForCompletionTimeout;
        return this;
    }

    public TimeValue waitForCompletionTimeout() {
        return waitForCompletionTimeout;
    }

    public SqlQueryRequest keepOnCompletion(boolean keepOnCompletion) {
        this.keepOnCompletion = keepOnCompletion;
        return this;
    }

    public boolean keepOnCompletion() {
        return keepOnCompletion;
    }

    public SqlQueryRequest keepAlive(TimeValue keepAlive) {
        if (keepAlive != null && keepAlive.getMillis() < MIN_KEEP_ALIVE.getMillis()) {
            throw new IllegalArgumentException("[" + KEEP_ALIVE_NAME + "] must be greater than " + MIN_KEEP_ALIVE + ", got: " + keepAlive);
        }
        this.keepAlive = keepAlive;
        return this;
    }

    public TimeValue keepAlive() {
        return keepAlive;
    }

    @Override
    public Task createTask(long id, String type, String action, TaskId parentTaskId, Map<String, String> headers) {
        return new SqlQueryTask(
            id,
            type,
            action,
            getDescription(),
            parentTaskId,
            headers,
            null,
            null,
            keepAlive,
            mode(),
            version(),
            columnar()
        );
    }

    public SqlQueryRequest(StreamInput in) throws IOException {
        super(in);
        cursor = in.readString();
        columnar = in.readOptionalBoolean();
        fieldMultiValueLeniency = in.readBoolean();
        indexIncludeFrozen = in.readBoolean();
        binaryCommunication = in.readOptionalBoolean();
        if (in.getVersion().onOrAfter(Version.V_7_14_0)) {
            this.waitForCompletionTimeout = in.readOptionalTimeValue();
            this.keepOnCompletion = in.readBoolean();
            this.keepAlive = in.readOptionalTimeValue();
        }
    }

    @Override
    public void writeTo(StreamOutput out) throws IOException {
        super.writeTo(out);
        out.writeString(cursor);
        out.writeOptionalBoolean(columnar);
        out.writeBoolean(fieldMultiValueLeniency);
        out.writeBoolean(indexIncludeFrozen);
        out.writeOptionalBoolean(binaryCommunication);
        if (out.getVersion().onOrAfter(Version.V_7_14_0)) {
            out.writeOptionalTimeValue(waitForCompletionTimeout);
            out.writeBoolean(keepOnCompletion);
            out.writeOptionalTimeValue(keepAlive);
        }
    }

    @Override
    public int hashCode() {
        return Objects.hash(
            super.hashCode(),
            cursor,
            columnar,
            fieldMultiValueLeniency,
            indexIncludeFrozen,
            binaryCommunication,
            waitForCompletionTimeout,
            keepOnCompletion,
            keepAlive
        );
    }

    @Override
    public boolean equals(Object obj) {
        return super.equals(obj)
            && Objects.equals(cursor, ((SqlQueryRequest) obj).cursor)
            && Objects.equals(columnar, ((SqlQueryRequest) obj).columnar)
            && fieldMultiValueLeniency == ((SqlQueryRequest) obj).fieldMultiValueLeniency
            && indexIncludeFrozen == ((SqlQueryRequest) obj).indexIncludeFrozen
            && binaryCommunication == ((SqlQueryRequest) obj).binaryCommunication
            && Objects.equals(waitForCompletionTimeout, ((SqlQueryRequest) obj).waitForCompletionTimeout)
            && keepOnCompletion == ((SqlQueryRequest) obj).keepOnCompletion
            && Objects.equals(keepAlive, ((SqlQueryRequest) obj).keepAlive);
    }

    @Override
    public String getDescription() {
        return "SQL [" + query() + "][" + filter() + "]";
    }

    @Override
    public XContentBuilder toXContent(XContentBuilder builder, Params params) throws IOException {
        // This is needed just to test round-trip compatibility with proto.SqlQueryRequest
        return new org.elasticsearch.xpack.sql.proto.SqlQueryRequest(
            query(),
            params(),
            zoneId(),
<<<<<<< HEAD
=======
            catalog(),
>>>>>>> d90fa4eb
            fetchSize(),
            requestTimeout(),
            pageTimeout(),
            filter(),
            columnar(),
            cursor(),
            requestInfo(),
            fieldMultiValueLeniency(),
            indexIncludeFrozen(),
            binaryCommunication(),
            runtimeMappings(),
            waitForCompletionTimeout(),
            keepOnCompletion(),
            keepAlive()
        ).toXContent(builder, params);
    }

    public static SqlQueryRequest fromXContent(XContentParser parser) {
        SqlQueryRequest request = PARSER.apply(parser, null);
        validateParams(request.params(), request.mode());
        return request;
    }
}<|MERGE_RESOLUTION|>--- conflicted
+++ resolved
@@ -103,10 +103,7 @@
         QueryBuilder filter,
         Map<String, Object> runtimeMappings,
         ZoneId zoneId,
-<<<<<<< HEAD
-=======
         String catalog,
->>>>>>> d90fa4eb
         int fetchSize,
         TimeValue requestTimeout,
         TimeValue pageTimeout,
@@ -119,11 +116,7 @@
         boolean keepOnCompletion,
         TimeValue keepAlive
     ) {
-<<<<<<< HEAD
-        super(query, params, filter, runtimeMappings, zoneId, fetchSize, requestTimeout, pageTimeout, requestInfo);
-=======
         super(query, params, filter, runtimeMappings, zoneId, catalog, fetchSize, requestTimeout, pageTimeout, requestInfo);
->>>>>>> d90fa4eb
         this.cursor = cursor;
         this.columnar = columnar;
         this.fieldMultiValueLeniency = fieldMultiValueLeniency;
@@ -320,10 +313,7 @@
             query(),
             params(),
             zoneId(),
-<<<<<<< HEAD
-=======
             catalog(),
->>>>>>> d90fa4eb
             fetchSize(),
             requestTimeout(),
             pageTimeout(),
