/*
 * Copyright Elasticsearch B.V. and/or licensed to Elasticsearch B.V. under one
 * or more contributor license agreements. Licensed under the Elastic License;
 * you may not use this file except in compliance with the Elastic License.
 */
package org.elasticsearch.xpack.sql.jdbc.jdbc;

import org.elasticsearch.xpack.sql.jdbc.JdbcSQLException;
import org.elasticsearch.xpack.sql.type.DataType;

import java.sql.Date;
import java.sql.JDBCType;
import java.sql.SQLDataException;
import java.sql.SQLException;
import java.sql.SQLFeatureNotSupportedException;
import java.sql.Time;
import java.sql.Timestamp;
import java.time.LocalDate;
import java.time.LocalDateTime;
import java.time.LocalTime;
import java.time.OffsetDateTime;
import java.time.OffsetTime;
import java.time.ZoneOffset;
import java.time.ZonedDateTime;
import java.util.Arrays;
import java.util.Calendar;
import java.util.Collections;
import java.util.GregorianCalendar;
import java.util.Locale;
import java.util.Map;
import java.util.Map.Entry;
import java.util.function.Function;
import java.util.stream.Collectors;

import static java.lang.String.format;
import static java.util.Calendar.DAY_OF_MONTH;
import static java.util.Calendar.ERA;
import static java.util.Calendar.HOUR_OF_DAY;
import static java.util.Calendar.MILLISECOND;
import static java.util.Calendar.MINUTE;
import static java.util.Calendar.MONTH;
import static java.util.Calendar.SECOND;
import static java.util.Calendar.YEAR;

/**
 * Conversion utilities for conversion of JDBC types to Java type and back
 * <p>
 * Only the following JDBC types are supported as part of Elasticsearch response and parameters.
 * See org.elasticsearch.xpack.sql.type.DataType for details.
 * <p>
 * NULL, BOOLEAN, TINYINT, SMALLINT, INTEGER, BIGINT, DOUBLE, REAL, FLOAT, VARCHAR, VARBINARY and TIMESTAMP
 */
final class TypeConverter {

    private TypeConverter() {

    }

    private static final long DAY_IN_MILLIS = 60 * 60 * 24 * 1000;
    private static final Map<Class<?>, JDBCType> javaToJDBC;

    static {
        Map<Class<?>, JDBCType> aMap = Arrays.stream(DataType.values())
                .filter(dataType -> dataType.javaClass() != null
                        && dataType != DataType.HALF_FLOAT
                        && dataType != DataType.SCALED_FLOAT
                        && dataType != DataType.TEXT)
                .collect(Collectors.toMap(dataType -> dataType.javaClass(), dataType -> dataType.jdbcType));
        // apart from the mappings in {@code DataType} three more Java classes can be mapped to a {@code JDBCType.TIMESTAMP}
        // according to B-4 table from the jdbc4.2 spec
        aMap.put(Calendar.class, JDBCType.TIMESTAMP);
        aMap.put(java.util.Date.class, JDBCType.TIMESTAMP);
        aMap.put(LocalDateTime.class, JDBCType.TIMESTAMP);
        javaToJDBC = Collections.unmodifiableMap(aMap);
    }

    /**
     * Converts millisecond after epoc to date
     */
    static Date convertDate(Long millis, Calendar cal) {
        return dateTimeConvert(millis, cal, c -> {
            c.set(HOUR_OF_DAY, 0);
            c.set(MINUTE, 0);
            c.set(SECOND, 0);
            c.set(MILLISECOND, 0);
            return new Date(c.getTimeInMillis());
        });
    }

    /**
     * Converts millisecond after epoc to time
     */
    static Time convertTime(Long millis, Calendar cal) {
        return dateTimeConvert(millis, cal, c -> {
            c.set(ERA, GregorianCalendar.AD);
            c.set(YEAR, 1970);
            c.set(MONTH, 0);
            c.set(DAY_OF_MONTH, 1);
            return new Time(c.getTimeInMillis());
        });
    }

    /**
     * Converts millisecond after epoc to timestamp
     */
    static Timestamp convertTimestamp(Long millis, Calendar cal) {
        return dateTimeConvert(millis, cal, c -> new Timestamp(c.getTimeInMillis()));
    }

    private static <T> T dateTimeConvert(Long millis, Calendar c, Function<Calendar, T> creator) {
        if (millis == null) {
            return null;
        }
        long initial = c.getTimeInMillis();
        try {
            c.setTimeInMillis(millis);
            return creator.apply(c);
        } finally {
            c.setTimeInMillis(initial);
        }
    }

    static long convertFromCalendarToUTC(long value, Calendar cal) {
        if (cal == null) {
            return value;
        }
        Calendar c = (Calendar) cal.clone();
        c.setTimeInMillis(value);

        ZonedDateTime convertedDateTime = ZonedDateTime
                .ofInstant(c.toInstant(), c.getTimeZone().toZoneId())
                .withZoneSameLocal(ZoneOffset.UTC);

        return convertedDateTime.toInstant().toEpochMilli();
    }

    /**
     * Converts object val from columnType to type
     */
    @SuppressWarnings("unchecked")
    static <T> T convert(Object val, JDBCType columnType, Class<T> type) throws SQLException {
        if (type == null) {
            return (T) convert(val, columnType);
        }
<<<<<<< HEAD
        
        // converting a Long to a Timestamp shouldn't be possible according to the spec,
        // it feels a little brittle to check this scenario here and I don't particularly like it
        // TODO: can we do any better or should we go over the spec and allow getLong(date) to be valid?
        if (!(type == Long.class && columnType == JDBCType.TIMESTAMP) && type.isInstance(val)) {
=======

        if (type.isInstance(val)) {
>>>>>>> de95dead
            try {
                return type.cast(val);
            } catch (ClassCastException cce) {
                throw new SQLDataException("Unable to convert " + val.getClass().getName() + " to " + columnType, cce);
            }
        }

        if (type == String.class) {
            return (T) asString(convert(val, columnType));
        }
        if (type == Boolean.class) {
            return (T) asBoolean(val, columnType);
        }
        if (type == Byte.class) {
            return (T) asByte(val, columnType);
        }
        if (type == Short.class) {
            return (T) asShort(val, columnType);
        }
        if (type == Integer.class) {
            return (T) asInteger(val, columnType);
        }
        if (type == Long.class) {
            return (T) asLong(val, columnType);
        }
        if (type == Float.class) {
            return (T) asFloat(val, columnType);
        }
        if (type == Double.class) {
            return (T) asDouble(val, columnType);
        }
        if (type == Date.class) {
            return (T) asDate(val, columnType);
        }
        if (type == Time.class) {
            return (T) asTime(val, columnType);
        }
        if (type == Timestamp.class) {
            return (T) asTimestamp(val, columnType);
        }
        if (type == byte[].class) {
            return (T) asByteArray(val, columnType);
        }
        //
        // JDK 8 types
        //
        if (type == LocalDate.class) {
            return (T) asLocalDate(val, columnType);
        }
        if (type == LocalTime.class) {
            return (T) asLocalTime(val, columnType);
        }
        if (type == LocalDateTime.class) {
            return (T) asLocalDateTime(val, columnType);
        }
        if (type == OffsetTime.class) {
            return (T) asOffsetTime(val, columnType);
        }
        if (type == OffsetDateTime.class) {
            return (T) asOffsetDateTime(val, columnType);
        }
        throw new SQLException("Conversion from type [" + columnType + "] to [" + type.getName() + "] not supported");
    }

    /**
     * Translates numeric JDBC type into corresponding Java class
     * <p>
     * See {@link javax.sql.rowset.RowSetMetaDataImpl#getColumnClassName} and
     * https://db.apache.org/derby/docs/10.5/ref/rrefjdbc20377.html
     */
    public static String classNameOf(JDBCType jdbcType) throws JdbcSQLException {
        final DataType dataType;
        try {
            dataType = DataType.fromJdbcType(jdbcType);
        } catch (IllegalArgumentException ex) {
            // Convert unsupported exception to JdbcSQLException
            throw new JdbcSQLException(ex, ex.getMessage());
        }
        if (dataType.javaClass() == null) {
            throw new JdbcSQLException("Unsupported JDBC type [" + jdbcType + "]");
        }
        return dataType.javaClass().getName();
    }

    /**
     * Converts the object from JSON representation to the specified JDBCType
     * <p>
     * The returned types needs to correspond to ES-portion of classes returned by {@link TypeConverter#classNameOf}
     */
    static Object convert(Object v, JDBCType columnType) throws SQLException {
        switch (columnType) {
            case NULL:
                return null;
            case BOOLEAN:
            case VARCHAR:
                return v;  // These types are already represented correctly in JSON
            case TINYINT:
                return ((Number) v).byteValue();  // Parser might return it as integer or long - need to update to the correct type
            case SMALLINT:
                return ((Number) v).shortValue(); // Parser might return it as integer or long - need to update to the correct type
            case INTEGER:
                return ((Number) v).intValue();
            case BIGINT:
                return ((Number) v).longValue();
            case FLOAT:
            case DOUBLE:
                return doubleValue(v); // Double might be represented as string for infinity and NaN values
            case REAL:
                return floatValue(v);  // Float might be represented as string for infinity and NaN values
            case TIMESTAMP:
                return new Timestamp(((Number) v).longValue());
            default:
                throw new SQLException("Unexpected column type [" + columnType.getName() + "]");

        }
    }

    /**
     * Returns true if the type represents a signed number, false otherwise
     * <p>
     * It needs to support both params and column types
     */
    static boolean isSigned(JDBCType jdbcType) throws SQLException {
        final DataType dataType;
        try {
            dataType = DataType.fromJdbcType(jdbcType);
        } catch (IllegalArgumentException ex) {
            // Convert unsupported exception to JdbcSQLException
            throw new JdbcSQLException(ex, ex.getMessage());
        }
        return dataType.isSigned();
    }


    static JDBCType fromJavaToJDBC(Class<?> clazz) throws SQLException {
        for (Entry<Class<?>, JDBCType> e : javaToJDBC.entrySet()) {
            // java.util.Calendar from {@code javaToJDBC} is an abstract class and this method can be used with concrete classes as well
            if (e.getKey().isAssignableFrom(clazz)) {
                return e.getValue();
            }
        }

        throw new SQLFeatureNotSupportedException("Objects of type " + clazz.getName() + " are not supported");
    }

    private static Double doubleValue(Object v) {
        if (v instanceof String) {
            switch ((String) v) {
                case "NaN":
                    return Double.NaN;
                case "Infinity":
                    return Double.POSITIVE_INFINITY;
                case "-Infinity":
                    return Double.NEGATIVE_INFINITY;
                default:
                    return Double.parseDouble((String) v);
            }
        }
        return ((Number) v).doubleValue();
    }

    private static Float floatValue(Object v) {
        if (v instanceof String) {
            switch ((String) v) {
                case "NaN":
                    return Float.NaN;
                case "Infinity":
                    return Float.POSITIVE_INFINITY;
                case "-Infinity":
                    return Float.NEGATIVE_INFINITY;
                default:
                    return Float.parseFloat((String) v);
            }
        }
        return ((Number) v).floatValue();
    }

    private static String asString(Object nativeValue) {
        return nativeValue == null ? null : String.valueOf(nativeValue);
    }

    private static Boolean asBoolean(Object val, JDBCType columnType) throws SQLException {
        switch (columnType) {
            case BOOLEAN:
            case TINYINT:
            case SMALLINT:
            case INTEGER:
            case BIGINT:
            case REAL:
            case FLOAT:
            case DOUBLE:
                return Boolean.valueOf(Integer.signum(((Number) val).intValue()) != 0);
            case VARCHAR:
                return Boolean.valueOf((String) val);
            default:
                throw new SQLException("Conversion from type [" + columnType + "] to [Boolean] not supported");

        }
    }

    private static Byte asByte(Object val, JDBCType columnType) throws SQLException {
        switch (columnType) {
            case BOOLEAN:
                return Byte.valueOf(((Boolean) val).booleanValue() ? (byte) 1 : (byte) 0);
            case TINYINT:
            case SMALLINT:
            case INTEGER:
            case BIGINT:
                return safeToByte(((Number) val).longValue());
            case REAL:
            case FLOAT:
            case DOUBLE:
                return safeToByte(safeToLong(((Number) val).doubleValue()));
            case VARCHAR:
                try {
                    return Byte.valueOf((String) val);
                } catch (NumberFormatException e) {
                    throw new SQLException(format(Locale.ROOT, "Unable to convert value [%.128s] to a Byte", val), e);
                }
            default:
        }

        throw new SQLException("Conversion from type [" + columnType + "] to [Byte] not supported");
    }

    private static Short asShort(Object val, JDBCType columnType) throws SQLException {
        switch (columnType) {
            case BOOLEAN:
                return Short.valueOf(((Boolean) val).booleanValue() ? (short) 1 : (short) 0);
            case TINYINT:
            case SMALLINT:
            case INTEGER:
            case BIGINT:
                return safeToShort(((Number) val).longValue());
            case REAL:
            case FLOAT:
            case DOUBLE:
                return safeToShort(safeToLong(((Number) val).doubleValue()));
            case VARCHAR:
                try {
                    return Short.valueOf((String) val);
                } catch (NumberFormatException e) {
                    throw new SQLException(format(Locale.ROOT, "Unable to convert value [%.128s] to a Short", val), e);
                }
            default:
        }

        throw new SQLException("Conversion from type [" + columnType + "] to [Short] not supported");
    }

    private static Integer asInteger(Object val, JDBCType columnType) throws SQLException {
        switch (columnType) {
            case BOOLEAN:
                return Integer.valueOf(((Boolean) val).booleanValue() ? 1 : 0);
            case TINYINT:
            case SMALLINT:
            case INTEGER:
            case BIGINT:
                return safeToInt(((Number) val).longValue());
            case REAL:
            case FLOAT:
            case DOUBLE:
                return safeToInt(safeToLong(((Number) val).doubleValue()));
            case VARCHAR:
                try {
                    return Integer.valueOf((String) val);
                } catch (NumberFormatException e) {
                    throw new SQLException(format(Locale.ROOT, "Unable to convert value [%.128s] to an Integer", val), e);
                }
            default:
        }

        throw new SQLException("Conversion from type [" + columnType + "] to [Integer] not supported");
    }

    private static Long asLong(Object val, JDBCType columnType) throws SQLException {
        switch (columnType) {
            case BOOLEAN:
                return Long.valueOf(((Boolean) val).booleanValue() ? 1 : 0);
            case TINYINT:
            case SMALLINT:
            case INTEGER:
            case BIGINT:
                return Long.valueOf(((Number) val).longValue());
            case REAL:
            case FLOAT:
            case DOUBLE:
                return safeToLong(((Number) val).doubleValue());
            //TODO: should we support conversion to TIMESTAMP?
            //The spec says that getLong() should support the following types conversions:
            //TINYINT, SMALLINT, INTEGER, BIGINT, REAL, FLOAT, DOUBLE, DECIMAL, NUMERIC, BIT, BOOLEAN, CHAR, VARCHAR, LONGVARCHAR
            //case TIMESTAMP:
            //    return ((Number) val).longValue();
            case VARCHAR:
                try {
                    return Long.valueOf((String) val);
                } catch (NumberFormatException e) {
                    throw new SQLException(format(Locale.ROOT, "Unable to convert value [%.128s] to a Long", val), e);
                }
            default:
        }

        throw new SQLException("Conversion from type [" + columnType + "] to [Long] not supported");
    }

    private static Float asFloat(Object val, JDBCType columnType) throws SQLException {
        switch (columnType) {
            case BOOLEAN:
                return Float.valueOf(((Boolean) val).booleanValue() ? 1 : 0);
            case TINYINT:
            case SMALLINT:
            case INTEGER:
            case BIGINT:
                return Float.valueOf(((Number) val).longValue());
            case REAL:
            case FLOAT:
            case DOUBLE:
<<<<<<< HEAD
                return new Float(((Number) val).doubleValue());
            case VARCHAR:
                try {
                    return Float.valueOf((String) val);
                } catch (NumberFormatException e) {
                    throw new SQLException(format(Locale.ROOT, "Unable to convert value [%.128s] to a Float", val), e);
                }
=======
                return Float.valueOf((((float) ((Number) val).doubleValue())));
>>>>>>> de95dead
            default:
        }

        throw new SQLException("Conversion from type [" + columnType + "] to [Float] not supported");
    }

    private static Double asDouble(Object val, JDBCType columnType) throws SQLException {
        switch (columnType) {
            case BOOLEAN:
                return Double.valueOf(((Boolean) val).booleanValue() ? 1 : 0);
            case TINYINT:
            case SMALLINT:
            case INTEGER:
            case BIGINT:
                return Double.valueOf(((Number) val).longValue());
            case REAL:
            case FLOAT:
            case DOUBLE:
<<<<<<< HEAD
                return new Double(((Number) val).doubleValue());
            case VARCHAR:
                try {
                    return Double.valueOf((String) val);
                } catch (NumberFormatException e) {
                    throw new SQLException(format(Locale.ROOT, "Unable to convert value [%.128s] to a Double", val), e);
                }
=======
                return Double.valueOf(((Number) val).doubleValue());
>>>>>>> de95dead
            default:
        }

        throw new SQLException("Conversion from type [" + columnType + "] to [Double] not supported");
    }

    private static Date asDate(Object val, JDBCType columnType) throws SQLException {
        if (columnType == JDBCType.TIMESTAMP) {
            return new Date(utcMillisRemoveTime(((Number) val).longValue()));
        }
        throw new SQLException("Conversion from type [" + columnType + "] to [Date] not supported");
    }

    private static Time asTime(Object val, JDBCType columnType) throws SQLException {
        if (columnType == JDBCType.TIMESTAMP) {
            return new Time(utcMillisRemoveDate(((Number) val).longValue()));
        }
        throw new SQLException("Conversion from type [" + columnType + "] to [Time] not supported");
    }

    private static Timestamp asTimestamp(Object val, JDBCType columnType) throws SQLException {
        if (columnType == JDBCType.TIMESTAMP) {
            return new Timestamp(((Number) val).longValue());
        }
        throw new SQLException("Conversion from type [" + columnType + "] to [Timestamp] not supported");
    }

    private static byte[] asByteArray(Object val, JDBCType columnType) {
        throw new UnsupportedOperationException();
    }

    private static LocalDate asLocalDate(Object val, JDBCType columnType) {
        throw new UnsupportedOperationException();
    }

    private static LocalTime asLocalTime(Object val, JDBCType columnType) {
        throw new UnsupportedOperationException();
    }

    private static LocalDateTime asLocalDateTime(Object val, JDBCType columnType) {
        throw new UnsupportedOperationException();
    }

    private static OffsetTime asOffsetTime(Object val, JDBCType columnType) {
        throw new UnsupportedOperationException();
    }

    private static OffsetDateTime asOffsetDateTime(Object val, JDBCType columnType) {
        throw new UnsupportedOperationException();
    }


    private static long utcMillisRemoveTime(long l) {
        return l - (l % DAY_IN_MILLIS);
    }

    private static long utcMillisRemoveDate(long l) {
        return l % DAY_IN_MILLIS;
    }

    private static byte safeToByte(long x) throws SQLException {
        if (x > Byte.MAX_VALUE || x < Byte.MIN_VALUE) {
            throw new SQLException(format(Locale.ROOT, "Numeric %s out of range", Long.toString(x)));
        }
        return (byte) x;
    }

    private static short safeToShort(long x) throws SQLException {
        if (x > Short.MAX_VALUE || x < Short.MIN_VALUE) {
            throw new SQLException(format(Locale.ROOT, "Numeric %s out of range", Long.toString(x)));
        }
        return (short) x;
    }

    private static int safeToInt(long x) throws SQLException {
        if (x > Integer.MAX_VALUE || x < Integer.MIN_VALUE) {
            throw new SQLException(format(Locale.ROOT, "Numeric %s out of range", Long.toString(x)));
        }
        return (int) x;
    }

    private static long safeToLong(double x) throws SQLException {
        if (x > Long.MAX_VALUE || x < Long.MIN_VALUE) {
            throw new SQLException(format(Locale.ROOT, "Numeric %s out of range", Double.toString(x)));
        }
        return Math.round(x);
    }
}<|MERGE_RESOLUTION|>--- conflicted
+++ resolved
@@ -59,6 +59,7 @@
     private static final long DAY_IN_MILLIS = 60 * 60 * 24 * 1000;
     private static final Map<Class<?>, JDBCType> javaToJDBC;
 
+
     static {
         Map<Class<?>, JDBCType> aMap = Arrays.stream(DataType.values())
                 .filter(dataType -> dataType.javaClass() != null
@@ -120,6 +121,7 @@
         }
     }
 
+
     static long convertFromCalendarToUTC(long value, Calendar cal) {
         if (cal == null) {
             return value;
@@ -142,22 +144,19 @@
         if (type == null) {
             return (T) convert(val, columnType);
         }
-<<<<<<< HEAD
-        
+
+
         // converting a Long to a Timestamp shouldn't be possible according to the spec,
         // it feels a little brittle to check this scenario here and I don't particularly like it
         // TODO: can we do any better or should we go over the spec and allow getLong(date) to be valid?
         if (!(type == Long.class && columnType == JDBCType.TIMESTAMP) && type.isInstance(val)) {
-=======
-
-        if (type.isInstance(val)) {
->>>>>>> de95dead
             try {
                 return type.cast(val);
             } catch (ClassCastException cce) {
                 throw new SQLDataException("Unable to convert " + val.getClass().getName() + " to " + columnType, cce);
             }
         }
+
 
         if (type == String.class) {
             return (T) asString(convert(val, columnType));
@@ -469,17 +468,14 @@
             case REAL:
             case FLOAT:
             case DOUBLE:
-<<<<<<< HEAD
-                return new Float(((Number) val).doubleValue());
+
+                return Float.valueOf((((float) ((Number) val).doubleValue())));
             case VARCHAR:
                 try {
                     return Float.valueOf((String) val);
                 } catch (NumberFormatException e) {
                     throw new SQLException(format(Locale.ROOT, "Unable to convert value [%.128s] to a Float", val), e);
                 }
-=======
-                return Float.valueOf((((float) ((Number) val).doubleValue())));
->>>>>>> de95dead
             default:
         }
 
@@ -498,17 +494,14 @@
             case REAL:
             case FLOAT:
             case DOUBLE:
-<<<<<<< HEAD
-                return new Double(((Number) val).doubleValue());
+
+                return Double.valueOf(((Number) val).doubleValue());
             case VARCHAR:
                 try {
                     return Double.valueOf((String) val);
                 } catch (NumberFormatException e) {
                     throw new SQLException(format(Locale.ROOT, "Unable to convert value [%.128s] to a Double", val), e);
                 }
-=======
-                return Double.valueOf(((Number) val).doubleValue());
->>>>>>> de95dead
             default:
         }
 
