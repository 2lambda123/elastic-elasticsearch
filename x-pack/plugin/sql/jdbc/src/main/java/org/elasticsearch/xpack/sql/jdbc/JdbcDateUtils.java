/*
 * Copyright Elasticsearch B.V. and/or licensed to Elasticsearch B.V. under one
 * or more contributor license agreements. Licensed under the Elastic License;
 * you may not use this file except in compliance with the Elastic License.
 */

package org.elasticsearch.xpack.sql.jdbc;

import java.sql.Date;
import java.sql.Time;
import java.sql.Timestamp;
import java.time.LocalDate;
import java.time.OffsetTime;
import java.time.ZonedDateTime;
import java.time.format.DateTimeFormatter;
import java.time.format.DateTimeFormatterBuilder;
import java.util.Locale;
import java.util.function.Function;

import static java.time.format.DateTimeFormatter.ISO_LOCAL_DATE;
import static java.time.temporal.ChronoField.HOUR_OF_DAY;
import static java.time.temporal.ChronoField.MILLI_OF_SECOND;
import static java.time.temporal.ChronoField.MINUTE_OF_HOUR;
import static java.time.temporal.ChronoField.SECOND_OF_MINUTE;

/**
 * JDBC specific datetime specific utility methods. Because of lack of visibility, this class borrows code
 * from {@code org.elasticsearch.xpack.sql.util.DateUtils} and {@code org.elasticsearch.xpack.sql.proto.StringUtils}.
 */
final class JdbcDateUtils {

    private JdbcDateUtils() {}

    private static final long DAY_IN_MILLIS = 60 * 60 * 24 * 1000L;
    // Not available in Java 8
    public static final LocalDate EPOCH = LocalDate.of(1970, 1, 1);
    
    static final DateTimeFormatter ISO_DATE_WITH_MILLIS = new DateTimeFormatterBuilder()
        .parseCaseInsensitive()
        .append(ISO_LOCAL_DATE)
        .appendLiteral('T')
        .appendValue(HOUR_OF_DAY, 2)
        .appendLiteral(':')
        .appendValue(MINUTE_OF_HOUR, 2)
        .appendLiteral(':')
        .appendValue(SECOND_OF_MINUTE, 2)
        .appendFraction(MILLI_OF_SECOND, 3, 3, true)
        .appendOffsetId()
        .toFormatter(Locale.ROOT);

    static final DateTimeFormatter ISO_WITH_MILLIS = new DateTimeFormatterBuilder()
        .parseCaseInsensitive()
        .appendValue(HOUR_OF_DAY, 2)
        .appendLiteral(':')
        .appendValue(MINUTE_OF_HOUR, 2)
        .appendLiteral(':')
        .appendValue(SECOND_OF_MINUTE, 2)
        .appendFraction(MILLI_OF_SECOND, 3, 3, true)
        .appendOffsetId()
        .toFormatter(Locale.ROOT);

    private static ZonedDateTime asDateTime(String date) {
        return ISO_DATE_WITH_MILLIS.parse(date, ZonedDateTime::from);
    }

    static long asMillisSinceEpoch(String date) {
        return asDateTime(date).toInstant().toEpochMilli();
    }

    static long timeAsMillisSinceEpoch(String date) {
        return ISO_WITH_MILLIS.parse(date, OffsetTime::from).atDate(EPOCH).toInstant().toEpochMilli();
    }

    static Date asDate(String date) {
        ZonedDateTime zdt = asDateTime(date);
        return new Date(zdt.toLocalDate().atStartOfDay(zdt.getZone()).toInstant().toEpochMilli());
    }

    /**
     * In contrast to {@link JdbcDateUtils#asDate(String)} here we just want to eliminate
     * the date part and just set it to EPOCH (1970-01-1)
     */
    static Time asTime(long millisSinceEpoch) {
        return new Time(utcMillisRemoveDate(millisSinceEpoch));
    }

    /**
     * In contrast to {@link JdbcDateUtils#asDate(String)} here we just want to eliminate
     * the date part and just set it to EPOCH (1970-01-1)
     */
    static Time asTime(String date) {
<<<<<<< HEAD
        return new Time(utcMillisRemoveDate(timeAsMillisSinceEpoch(date)));
=======
        return asTime(asMillisSinceEpoch(date));
    }

    static Timestamp asTimestamp(long millisSinceEpoch) {
        return new Timestamp(millisSinceEpoch);
>>>>>>> 58e885ca
    }

    static Timestamp asTimestamp(String date) {
        return new Timestamp(asMillisSinceEpoch(date));
    }

    /*
     * Handles the value received as parameter, as either String (a ZonedDateTime formatted in ISO 8601 standard with millis) -
     * date fields being returned formatted like this. Or a Long value, in case of Histograms.
     */
    static <R> R asDateTimeField(Object value, Function<String, R> asDateTimeMethod, Function<Long, R> ctor) {
        if (value instanceof String) {
            return asDateTimeMethod.apply((String) value);
        } else {
            return ctor.apply(((Number) value).longValue());
        }
    }

    private static long utcMillisRemoveDate(long l) {
        return l % DAY_IN_MILLIS;
    }
}<|MERGE_RESOLUTION|>--- conflicted
+++ resolved
@@ -80,24 +80,12 @@
      * In contrast to {@link JdbcDateUtils#asDate(String)} here we just want to eliminate
      * the date part and just set it to EPOCH (1970-01-1)
      */
-    static Time asTime(long millisSinceEpoch) {
-        return new Time(utcMillisRemoveDate(millisSinceEpoch));
-    }
-
-    /**
-     * In contrast to {@link JdbcDateUtils#asDate(String)} here we just want to eliminate
-     * the date part and just set it to EPOCH (1970-01-1)
-     */
     static Time asTime(String date) {
-<<<<<<< HEAD
         return new Time(utcMillisRemoveDate(timeAsMillisSinceEpoch(date)));
-=======
-        return asTime(asMillisSinceEpoch(date));
     }
 
     static Timestamp asTimestamp(long millisSinceEpoch) {
         return new Timestamp(millisSinceEpoch);
->>>>>>> 58e885ca
     }
 
     static Timestamp asTimestamp(String date) {
