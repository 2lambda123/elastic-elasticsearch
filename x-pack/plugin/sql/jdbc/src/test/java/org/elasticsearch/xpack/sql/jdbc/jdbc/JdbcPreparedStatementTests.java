--- conflicted
+++ resolved
@@ -371,13 +371,8 @@
         jps.setTimestamp(1, new Timestamp(1456708675000L), nonDefaultCal);
         assertEquals(1456708675000L, convertFromUTCtoCalendar(((Date)value(jps)), nonDefaultCal));
         assertEquals(TIMESTAMP, jdbcType(jps));
-<<<<<<< HEAD
-        
+
         long beforeEpochTime = randomLongBetween(Long.MIN_VALUE, 0);
-=======
-
-        long beforeEpochTime = -randomMillisSinceEpoch();
->>>>>>> de95dead
         jps.setTimestamp(1, new Timestamp(beforeEpochTime), nonDefaultCal);
         assertEquals(beforeEpochTime, convertFromUTCtoCalendar(((Date)value(jps)), nonDefaultCal));
         assertTrue(value(jps) instanceof java.util.Date);
@@ -389,13 +384,8 @@
 
     public void testThrownExceptionsWhenSettingTimestampValues() throws SQLException {
         JdbcPreparedStatement jps = createJdbcPreparedStatement();
-<<<<<<< HEAD
         Timestamp someTimestamp = new Timestamp(randomLong());
-        
-=======
-        Timestamp someTimestamp = new Timestamp(randomMillisSinceEpoch());
-
->>>>>>> de95dead
+
         SQLException sqle = expectThrows(SQLFeatureNotSupportedException.class, () -> jps.setObject(1, someTimestamp, Types.INTEGER));
         assertEquals("Conversion from type java.sql.Timestamp to INTEGER not supported", sqle.getMessage());
     }
@@ -425,23 +415,13 @@
 
     public void testSettingSqlDateValues() throws SQLException {
         JdbcPreparedStatement jps = createJdbcPreparedStatement();
-<<<<<<< HEAD
-        
+
         java.sql.Date someSqlDate = new java.sql.Date(randomLong());
         jps.setDate(1, someSqlDate);
         assertEquals(someSqlDate.getTime(), ((Date)value(jps)).getTime());
         assertEquals(TIMESTAMP, jdbcType(jps));
-        
+
         someSqlDate = new java.sql.Date(randomLong());
-=======
-
-        java.sql.Date someSqlDate = new java.sql.Date(randomMillisSinceEpoch());
-        jps.setDate(1, someSqlDate);
-        assertEquals(someSqlDate.getTime(), ((Date)value(jps)).getTime());
-        assertEquals(TIMESTAMP, jdbcType(jps));
-
-        someSqlDate = new java.sql.Date(randomMillisSinceEpoch());
->>>>>>> de95dead
         Calendar nonDefaultCal = randomCalendar();
         jps.setDate(1, someSqlDate, nonDefaultCal);
         assertEquals(someSqlDate.getTime(), convertFromUTCtoCalendar(((Date)value(jps)), nonDefaultCal));
@@ -455,30 +435,18 @@
 
     public void testThrownExceptionsWhenSettingSqlDateValues() throws SQLException {
         JdbcPreparedStatement jps = createJdbcPreparedStatement();
-<<<<<<< HEAD
         java.sql.Date someSqlDate = new java.sql.Date(randomLong());
-        
-        SQLException sqle = expectThrows(SQLFeatureNotSupportedException.class, 
+
+        SQLException sqle = expectThrows(SQLFeatureNotSupportedException.class,
                 () -> jps.setObject(1, new java.sql.Date(randomLong()), Types.DOUBLE));
-=======
-        java.sql.Date someSqlDate = new java.sql.Date(randomMillisSinceEpoch());
-
-        SQLException sqle = expectThrows(SQLFeatureNotSupportedException.class,
-                () -> jps.setObject(1, new java.sql.Date(randomMillisSinceEpoch()), Types.DOUBLE));
->>>>>>> de95dead
         assertEquals("Conversion from type " + someSqlDate.getClass().getName() + " to DOUBLE not supported", sqle.getMessage());
     }
 
     public void testSettingCalendarValues() throws SQLException {
         JdbcPreparedStatement jps = createJdbcPreparedStatement();
         Calendar someCalendar = randomCalendar();
-<<<<<<< HEAD
         someCalendar.setTimeInMillis(randomLong());
-        
-=======
-        someCalendar.setTimeInMillis(randomMillisSinceEpoch());
-
->>>>>>> de95dead
+
         jps.setObject(1, someCalendar);
         assertEquals(someCalendar.getTime(), (Date) value(jps));
         assertEquals(TIMESTAMP, jdbcType(jps));
@@ -504,13 +472,8 @@
 
     public void testSettingDateValues() throws SQLException {
         JdbcPreparedStatement jps = createJdbcPreparedStatement();
-<<<<<<< HEAD
         Date someDate = new Date(randomLong());
-        
-=======
-        Date someDate = new Date(randomMillisSinceEpoch());
-
->>>>>>> de95dead
+
         jps.setObject(1, someDate);
         assertEquals(someDate, (Date) value(jps));
         assertEquals(TIMESTAMP, jdbcType(jps));
@@ -523,13 +486,8 @@
 
     public void testThrownExceptionsWhenSettingDateValues() throws SQLException {
         JdbcPreparedStatement jps = createJdbcPreparedStatement();
-<<<<<<< HEAD
         Date someDate = new Date(randomLong());
-        
-=======
-        Date someDate = new Date(randomMillisSinceEpoch());
-
->>>>>>> de95dead
+
         SQLException sqle = expectThrows(SQLFeatureNotSupportedException.class, () -> jps.setObject(1, someDate, Types.BIGINT));
         assertEquals("Conversion from type " + someDate.getClass().getName() + " to BIGINT not supported", sqle.getMessage());
     }
