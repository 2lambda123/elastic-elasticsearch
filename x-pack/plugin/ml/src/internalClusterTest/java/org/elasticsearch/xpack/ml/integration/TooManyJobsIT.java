/*
 * Copyright Elasticsearch B.V. and/or licensed to Elasticsearch B.V. under one
 * or more contributor license agreements. Licensed under the Elastic License
 * 2.0; you may not use this file except in compliance with the Elastic License
 * 2.0.
 */
package org.elasticsearch.xpack.ml.integration;

import org.elasticsearch.ElasticsearchStatusException;
import org.elasticsearch.action.admin.cluster.settings.ClusterUpdateSettingsAction;
import org.elasticsearch.action.admin.cluster.settings.ClusterUpdateSettingsRequest;
import org.elasticsearch.client.Client;
import org.elasticsearch.cluster.ClusterState;
import org.elasticsearch.common.settings.Settings;
import org.elasticsearch.common.unit.ByteSizeValue;
import org.elasticsearch.core.TimeValue;
import org.elasticsearch.persistent.PersistentTasksCustomMetadata;
import org.elasticsearch.transport.TransportService;
import org.elasticsearch.xpack.core.ml.MlTasks;
import org.elasticsearch.xpack.core.ml.action.CloseJobAction;
import org.elasticsearch.xpack.core.ml.action.GetJobsStatsAction;
import org.elasticsearch.xpack.core.ml.action.OpenJobAction;
import org.elasticsearch.xpack.core.ml.action.PutJobAction;
import org.elasticsearch.xpack.core.ml.job.config.Job;
import org.elasticsearch.xpack.core.ml.job.config.JobState;
import org.elasticsearch.xpack.core.ml.job.config.JobTaskState;
import org.elasticsearch.xpack.ml.MachineLearning;
import org.elasticsearch.xpack.ml.support.BaseMlIntegTestCase;
import org.elasticsearch.xpack.ml.utils.NativeMemoryCalculator;

public class TooManyJobsIT extends BaseMlIntegTestCase {

    public void testCloseFailedJob() throws Exception {
        startMlCluster(1, 1);

        // create and open first job, which succeeds:
        Job.Builder job = createJob("close-failed-job-1", ByteSizeValue.ofMb(2));
        PutJobAction.Request putJobRequest = new PutJobAction.Request(job);
        client().execute(PutJobAction.INSTANCE, putJobRequest).get();
        client().execute(OpenJobAction.INSTANCE, new OpenJobAction.Request(job.getId())).get();
        assertBusy(() -> {
            GetJobsStatsAction.Response statsResponse = client().execute(
                GetJobsStatsAction.INSTANCE,
                new GetJobsStatsAction.Request("close-failed-job-1")
            ).actionGet();
            assertEquals(statsResponse.getResponse().results().get(0).getState(), JobState.OPENED);
        });

        // create and try to open second job, which fails:
        job = createJob("close-failed-job-2", ByteSizeValue.ofMb(2));
        putJobRequest = new PutJobAction.Request(job);
        client().execute(PutJobAction.INSTANCE, putJobRequest).get();
        expectThrows(
            ElasticsearchStatusException.class,
            () -> client().execute(OpenJobAction.INSTANCE, new OpenJobAction.Request("close-failed-job-2")).actionGet()
        );

        // Ensure that the second job didn't even attempt to be opened and we still have 1 job open:
        GetJobsStatsAction.Response statsResponse = client().execute(
            GetJobsStatsAction.INSTANCE,
            new GetJobsStatsAction.Request("close-failed-job-2")
        ).actionGet();
        assertEquals(statsResponse.getResponse().results().get(0).getState(), JobState.CLOSED);
        ClusterState state = client().admin().cluster().prepareState().get().getState();
        PersistentTasksCustomMetadata tasks = state.getMetadata().custom(PersistentTasksCustomMetadata.TYPE);
        assertEquals(1, tasks.taskMap().size());
        // now just double check that the first job is still opened:
        PersistentTasksCustomMetadata.PersistentTask<?> task = tasks.getTask(MlTasks.jobTaskId("close-failed-job-1"));
        assertEquals(JobState.OPENED, ((JobTaskState) task.getState()).getState());
    }

    public void testLazyNodeValidation() throws Exception {
        int numNodes = 1;
        int maxNumberOfJobsPerNode = 1;
        int maxNumberOfLazyNodes = 2;
        internalCluster().ensureAtMostNumDataNodes(0);
        logger.info("[{}] is [{}]", MachineLearning.MAX_OPEN_JOBS_PER_NODE.getKey(), maxNumberOfJobsPerNode);
        for (int i = 0; i < numNodes; i++) {
            internalCluster().startNode(Settings.builder().put(MachineLearning.MAX_OPEN_JOBS_PER_NODE.getKey(), maxNumberOfJobsPerNode));
        }
        logger.info("Started [{}] nodes", numNodes);
        ensureStableCluster(numNodes);
        ensureTemplatesArePresent();
        logger.info("[{}] is [{}]", MachineLearning.MAX_LAZY_ML_NODES.getKey(), maxNumberOfLazyNodes);
        // Set our lazy node number
        assertTrue(
            client().admin()
                .cluster()
                .prepareUpdateSettings()
                .setPersistentSettings(Settings.builder().put(MachineLearning.MAX_LAZY_ML_NODES.getKey(), maxNumberOfLazyNodes))
                .get()
                .isAcknowledged()
        );
        // create and open first job, which succeeds:
        Job.Builder job = createJob("lazy-node-validation-job-1", ByteSizeValue.ofMb(2));
        PutJobAction.Request putJobRequest = new PutJobAction.Request(job);
        client().execute(PutJobAction.INSTANCE, putJobRequest).get();
        client().execute(OpenJobAction.INSTANCE, new OpenJobAction.Request(job.getId())).get();
        assertBusy(() -> {
            GetJobsStatsAction.Response statsResponse = client().execute(
                GetJobsStatsAction.INSTANCE,
                new GetJobsStatsAction.Request("lazy-node-validation-job-1")
            ).actionGet();
            assertEquals(statsResponse.getResponse().results().get(0).getState(), JobState.OPENED);
        });

        // create and try to open second job, which succeeds due to lazy node number:
        job = createJob("lazy-node-validation-job-2", ByteSizeValue.ofMb(2));
        putJobRequest = new PutJobAction.Request(job);
        client().execute(PutJobAction.INSTANCE, putJobRequest).get();
        client().execute(OpenJobAction.INSTANCE, new OpenJobAction.Request(job.getId())).get(); // Should return while job is opening

        assertBusy(() -> {
            GetJobsStatsAction.Response statsResponse = client().execute(
                GetJobsStatsAction.INSTANCE,
                new GetJobsStatsAction.Request("lazy-node-validation-job-2")
            ).actionGet();
            // Should get to opening state w/o a node
            assertEquals(JobState.OPENING, statsResponse.getResponse().results().get(0).getState());
        });

        // Add another Node so we can get allocated
        internalCluster().startNode(Settings.builder().put(MachineLearning.MAX_OPEN_JOBS_PER_NODE.getKey(), maxNumberOfJobsPerNode));
        ensureStableCluster(numNodes + 1);

        // We should automatically get allocated and opened to new node
        assertBusy(() -> {
            GetJobsStatsAction.Response statsResponse = client().execute(
                GetJobsStatsAction.INSTANCE,
                new GetJobsStatsAction.Request("lazy-node-validation-job-2")
            ).actionGet();
            assertEquals(JobState.OPENED, statsResponse.getResponse().results().get(0).getState());
        });
    }

    public void testSingleNode() throws Exception {
        verifyMaxNumberOfJobsLimit(1, randomIntBetween(1, 20), randomBoolean());
    }

    public void testMultipleNodes() throws Exception {
        verifyMaxNumberOfJobsLimit(3, randomIntBetween(1, 20), randomBoolean());
    }

    private void verifyMaxNumberOfJobsLimit(int numNodes, int maxNumberOfJobsPerNode, boolean testDynamicChange) throws Exception {
        startMlCluster(numNodes, testDynamicChange ? 1 : maxNumberOfJobsPerNode);
        long maxMlMemoryPerNode = calculateMaxMlMemory();
        ByteSizeValue jobModelMemoryLimit = ByteSizeValue.ofMb(2);
        long memoryFootprintPerJob = jobModelMemoryLimit.getBytes() + Job.PROCESS_MEMORY_OVERHEAD.getBytes();
        long maxJobsPerNodeDueToMemoryLimit = maxMlMemoryPerNode / memoryFootprintPerJob;
        int clusterWideMaxNumberOfJobs = numNodes * maxNumberOfJobsPerNode;
        boolean expectMemoryLimitBeforeCountLimit = maxJobsPerNodeDueToMemoryLimit < maxNumberOfJobsPerNode;
        for (int i = 1; i <= (clusterWideMaxNumberOfJobs + 1); i++) {
            if (i == 2 && testDynamicChange) {
                ClusterUpdateSettingsRequest clusterUpdateSettingsRequest = new ClusterUpdateSettingsRequest().persistentSettings(
                    Settings.builder().put(MachineLearning.MAX_OPEN_JOBS_PER_NODE.getKey(), maxNumberOfJobsPerNode).build()
                );
                client().execute(ClusterUpdateSettingsAction.INSTANCE, clusterUpdateSettingsRequest).actionGet();
            }
            Job.Builder job = createJob("max-number-of-jobs-limit-job-" + Integer.toString(i), jobModelMemoryLimit);
            PutJobAction.Request putJobRequest = new PutJobAction.Request(job);
            client().execute(PutJobAction.INSTANCE, putJobRequest).get();

            OpenJobAction.Request openJobRequest = new OpenJobAction.Request(job.getId());
            try {
                client().execute(OpenJobAction.INSTANCE, openJobRequest).actionGet();
                assertBusy(() -> {
                    GetJobsStatsAction.Response statsResponse = client().execute(
                        GetJobsStatsAction.INSTANCE,
                        new GetJobsStatsAction.Request(job.getId())
                    ).actionGet();
                    assertEquals(statsResponse.getResponse().results().get(0).getState(), JobState.OPENED);
                });
                logger.info("Opened {}th job", i);
            } catch (ElasticsearchStatusException e) {
                assertEquals("Could not open job because no ML nodes with sufficient capacity were found", e.getMessage());
                IllegalStateException detail = (IllegalStateException) e.getCause();
                assertNotNull(detail);
                String detailedMessage = detail.getMessage();
                assertTrue(
                    detailedMessage,
                    detailedMessage.startsWith("Could not open job because no suitable nodes were found, allocation explanation")
                );
                if (expectMemoryLimitBeforeCountLimit) {
                    int expectedJobsAlreadyOpenOnNode = (i - 1) / numNodes;
                    assertTrue(
                        detailedMessage,
                        detailedMessage.endsWith(
                            "node has insufficient available memory. Available memory for ML ["
                                + maxMlMemoryPerNode
                                + "], memory required by existing jobs ["
                                + (expectedJobsAlreadyOpenOnNode * memoryFootprintPerJob)
                                + "], estimated memory required for this job ["
                                + memoryFootprintPerJob
                                + "].]"
                        )
                    );
                } else {
                    assertTrue(
                        detailedMessage,
                        detailedMessage.endsWith(
<<<<<<< HEAD
                            "node is full. Number of opened jobs ["
=======
                            "node is full. Number of opened jobs and allocated native "
                                + "inference processes ["
>>>>>>> d90fa4eb
                                + maxNumberOfJobsPerNode
                                + "], xpack.ml.max_open_jobs ["
                                + maxNumberOfJobsPerNode
                                + "].]"
                        )
                    );
                }
                logger.info("good news everybody --> reached maximum number of allowed opened jobs, after trying to open the {}th job", i);

                // close the first job and check if the latest job gets opened:
                CloseJobAction.Request closeRequest = new CloseJobAction.Request("max-number-of-jobs-limit-job-1");
                closeRequest.setCloseTimeout(TimeValue.timeValueSeconds(20L));
                CloseJobAction.Response closeResponse = client().execute(CloseJobAction.INSTANCE, closeRequest).actionGet();
                assertTrue(closeResponse.isClosed());
                client().execute(OpenJobAction.INSTANCE, openJobRequest).actionGet();
                assertBusy(() -> {
                    for (Client client : clients()) {
                        PersistentTasksCustomMetadata tasks = client.admin()
                            .cluster()
                            .prepareState()
                            .get()
                            .getState()
                            .getMetadata()
                            .custom(PersistentTasksCustomMetadata.TYPE);
                        assertEquals(MlTasks.getJobState(job.getId(), tasks), JobState.OPENED);
                    }
                });
                return;
            }
        }
        fail("shouldn't be able to add more than [" + clusterWideMaxNumberOfJobs + "] jobs");
    }

    private void startMlCluster(int numNodes, int maxNumberOfWorkersPerNode) throws Exception {
        // clear all nodes, so that we can set xpack.ml.max_open_jobs setting:
        internalCluster().ensureAtMostNumDataNodes(0);
        logger.info("[{}] is [{}]", MachineLearning.MAX_OPEN_JOBS_PER_NODE.getKey(), maxNumberOfWorkersPerNode);
        for (int i = 0; i < numNodes; i++) {
            internalCluster().startNode(Settings.builder().put(MachineLearning.MAX_OPEN_JOBS_PER_NODE.getKey(), maxNumberOfWorkersPerNode));
        }
        logger.info("Started [{}] nodes", numNodes);
        ensureStableCluster(numNodes);
        ensureTemplatesArePresent();
    }

    private long calculateMaxMlMemory() {
        Settings settings = internalCluster().getInstance(Settings.class);
        return NativeMemoryCalculator.allowedBytesForMl(internalCluster().getInstance(TransportService.class).getLocalNode(), settings)
            .orElse(0L);
    }
}<|MERGE_RESOLUTION|>--- conflicted
+++ resolved
@@ -198,12 +198,8 @@
                     assertTrue(
                         detailedMessage,
                         detailedMessage.endsWith(
-<<<<<<< HEAD
-                            "node is full. Number of opened jobs ["
-=======
                             "node is full. Number of opened jobs and allocated native "
                                 + "inference processes ["
->>>>>>> d90fa4eb
                                 + maxNumberOfJobsPerNode
                                 + "], xpack.ml.max_open_jobs ["
                                 + maxNumberOfJobsPerNode
