/*
 * Copyright Elasticsearch B.V. and/or licensed to Elasticsearch B.V. under one
 * or more contributor license agreements. Licensed under the Elastic License
 * 2.0; you may not use this file except in compliance with the Elastic License
 * 2.0.
 */
package org.elasticsearch.xpack.ml.action;

import org.apache.logging.log4j.LogManager;
import org.apache.logging.log4j.Logger;
import org.apache.logging.log4j.message.ParameterizedMessage;
import org.elasticsearch.ElasticsearchException;
import org.elasticsearch.ResourceAlreadyExistsException;
import org.elasticsearch.ResourceNotFoundException;
import org.elasticsearch.Version;
import org.elasticsearch.action.ActionListener;
import org.elasticsearch.action.support.ActionFilters;
import org.elasticsearch.action.support.master.TransportMasterNodeAction;
import org.elasticsearch.client.Client;
import org.elasticsearch.cluster.ClusterState;
import org.elasticsearch.cluster.block.ClusterBlockException;
import org.elasticsearch.cluster.block.ClusterBlockLevel;
import org.elasticsearch.cluster.metadata.IndexNameExpressionResolver;
import org.elasticsearch.cluster.service.ClusterService;
import org.elasticsearch.common.inject.Inject;
import org.elasticsearch.core.TimeValue;
import org.elasticsearch.license.LicenseUtils;
import org.elasticsearch.license.XPackLicenseState;
import org.elasticsearch.persistent.PersistentTasksCustomMetadata;
import org.elasticsearch.persistent.PersistentTasksCustomMetadata.PersistentTask;
import org.elasticsearch.persistent.PersistentTasksService;
import org.elasticsearch.tasks.Task;
import org.elasticsearch.threadpool.ThreadPool;
import org.elasticsearch.transport.TransportService;
import org.elasticsearch.xpack.core.XPackField;
import org.elasticsearch.xpack.core.ml.MachineLearningField;
import org.elasticsearch.xpack.core.ml.MlConfigIndex;
import org.elasticsearch.xpack.core.ml.MlTasks;
import org.elasticsearch.xpack.core.ml.action.UpgradeJobModelSnapshotAction;
import org.elasticsearch.xpack.core.ml.action.UpgradeJobModelSnapshotAction.Request;
import org.elasticsearch.xpack.core.ml.action.UpgradeJobModelSnapshotAction.Response;
import org.elasticsearch.xpack.core.ml.job.config.Job;
import org.elasticsearch.xpack.core.ml.job.config.JobState;
import org.elasticsearch.xpack.core.ml.job.messages.Messages;
import org.elasticsearch.xpack.core.ml.job.persistence.ElasticsearchMappings;
import org.elasticsearch.xpack.core.ml.job.process.autodetect.state.ModelSnapshot;
import org.elasticsearch.xpack.core.ml.job.results.Result;
import org.elasticsearch.xpack.core.ml.utils.ExceptionsHelper;
import org.elasticsearch.xpack.ml.job.persistence.JobConfigProvider;
import org.elasticsearch.xpack.ml.job.persistence.JobResultsProvider;
import org.elasticsearch.xpack.ml.job.snapshot.upgrader.SnapshotUpgradePredicate;
import org.elasticsearch.xpack.ml.job.snapshot.upgrader.SnapshotUpgradeTaskParams;
import org.elasticsearch.xpack.ml.process.MlMemoryTracker;

public class TransportUpgradeJobModelSnapshotAction extends TransportMasterNodeAction<Request, Response> {

    // If the snapshot is from any version other than the current major, we consider it for upgrade.
    // This is to support upgrading to the NEXT major without worry
    private static final byte UPGRADE_FROM_MAJOR = Version.CURRENT.major;

    private static final Logger logger = LogManager.getLogger(TransportUpgradeJobModelSnapshotAction.class);

    private final XPackLicenseState licenseState;
    private final PersistentTasksService persistentTasksService;
    private final JobConfigProvider jobConfigProvider;
    private final JobResultsProvider jobResultsProvider;
    private final MlMemoryTracker memoryTracker;
    private final Client client;

    @Inject
    public TransportUpgradeJobModelSnapshotAction(
<<<<<<< HEAD
        Settings settings,
=======
>>>>>>> d90fa4eb
        TransportService transportService,
        ThreadPool threadPool,
        XPackLicenseState licenseState,
        ClusterService clusterService,
        PersistentTasksService persistentTasksService,
        ActionFilters actionFilters,
        IndexNameExpressionResolver indexNameExpressionResolver,
        JobConfigProvider jobConfigProvider,
        MlMemoryTracker memoryTracker,
        JobResultsProvider jobResultsProvider,
        Client client
    ) {
        super(
            UpgradeJobModelSnapshotAction.NAME,
            transportService,
            clusterService,
            threadPool,
            actionFilters,
            Request::new,
            indexNameExpressionResolver,
            Response::new,
            ThreadPool.Names.SAME
        );
        this.licenseState = licenseState;
        this.persistentTasksService = persistentTasksService;
        this.jobConfigProvider = jobConfigProvider;
        this.jobResultsProvider = jobResultsProvider;
        this.memoryTracker = memoryTracker;
        this.client = client;
    }

    @Override
    protected ClusterBlockException checkBlock(Request request, ClusterState state) {
        return state.blocks().globalBlockedException(ClusterBlockLevel.METADATA_WRITE);
    }

    @Override
    protected void masterOperation(Task task, Request request, ClusterState state, ActionListener<Response> listener) {
<<<<<<< HEAD
        if (migrationEligibilityCheck.jobIsEligibleForMigration(request.getJobId(), state)) {
            listener.onFailure(ExceptionsHelper.configHasNotBeenMigrated("upgrade job snapshot", request.getJobId()));
            return;
        }

        if (licenseState.checkFeature(XPackLicenseState.Feature.MACHINE_LEARNING) == false) {
=======
        if (MachineLearningField.ML_API_FEATURE.check(licenseState) == false) {
>>>>>>> d90fa4eb
            listener.onFailure(LicenseUtils.newComplianceException(XPackField.MACHINE_LEARNING));
            return;
        }

        if (state.nodes().getMaxNodeVersion().after(state.nodes().getMinNodeVersion())) {
            listener.onFailure(
                ExceptionsHelper.conflictStatusException(
                    "Cannot upgrade job [{}] snapshot [{}] as not all nodes are on version {}. All nodes must be the same version",
                    request.getJobId(),
                    request.getSnapshotId(),
                    state.nodes().getMaxNodeVersion().toString()
                )
            );
            return;
        }

        PersistentTasksCustomMetadata customMetadata = state.getMetadata().custom(PersistentTasksCustomMetadata.TYPE);
        if (customMetadata != null
            && (customMetadata.findTasks(
                MlTasks.JOB_SNAPSHOT_UPGRADE_TASK_NAME,
                t -> t.getParams() instanceof SnapshotUpgradeTaskParams
                    && ((SnapshotUpgradeTaskParams) t.getParams()).getJobId().equals(request.getJobId())
            ).isEmpty() == false)) {
            listener.onFailure(
                ExceptionsHelper.conflictStatusException(
                    "Cannot upgrade job [{}] snapshot [{}] as there is currently a snapshot for this job being upgraded",
                    request.getJobId(),
                    request.getSnapshotId()
                )
            );
            return;
        }

        final SnapshotUpgradeTaskParams params = new SnapshotUpgradeTaskParams(request.getJobId(), request.getSnapshotId());
        // Wait for job to be started
        ActionListener<PersistentTask<SnapshotUpgradeTaskParams>> waitForJobToStart = ActionListener.wrap(
            persistentTask -> waitForJobStarted(persistentTask.getId(), params, request, listener),
            e -> {
                if (ExceptionsHelper.unwrapCause(e) instanceof ResourceAlreadyExistsException) {
                    e = ExceptionsHelper.conflictStatusException(
                        "Cannot upgrade job [{}] snapshot [{}] because upgrade is already in progress",
                        e,
                        request.getJobId(),
                        request.getSnapshotId()
                    );
                }
                listener.onFailure(e);
            }
        );

        // Start job task
        ActionListener<Boolean> configIndexMappingUpdaterListener = ActionListener.wrap(_unused -> {
            logger.info("[{}] [{}] sending start upgrade request", params.getJobId(), params.getSnapshotId());
            persistentTasksService.sendStartRequest(
                MlTasks.snapshotUpgradeTaskId(params.getJobId(), params.getSnapshotId()),
                MlTasks.JOB_SNAPSHOT_UPGRADE_TASK_NAME,
                params,
                waitForJobToStart
            );
        }, listener::onFailure);

        // Update config index if necessary
        ActionListener<Long> memoryRequirementRefreshListener = ActionListener.wrap(
            mem -> ElasticsearchMappings.addDocMappingIfMissing(
                MlConfigIndex.indexName(),
                MlConfigIndex::mapping,
                client,
                state,
                request.masterNodeTimeout(),
                configIndexMappingUpdaterListener
            ),
            listener::onFailure
        );

        // Check that model snapshot exists and should actually be upgraded
        // Then refresh the memory
        ActionListener<Result<ModelSnapshot>> getSnapshotHandler = ActionListener.wrap(response -> {
            if (response == null) {
                listener.onFailure(
                    new ResourceNotFoundException(
                        Messages.getMessage(Messages.REST_NO_SUCH_MODEL_SNAPSHOT, request.getSnapshotId(), request.getJobId())
                    )
                );
                return;
            }
            if (Version.CURRENT.equals(response.result.getMinVersion())) {
                listener.onFailure(
                    ExceptionsHelper.conflictStatusException(
                        "Cannot upgrade job [{}] snapshot [{}] as it is already compatible with current version {}",
                        request.getJobId(),
                        request.getSnapshotId(),
                        Version.CURRENT
                    )
                );
                return;
            }
            memoryTracker.refreshAnomalyDetectorJobMemoryAndAllOthers(params.getJobId(), memoryRequirementRefreshListener);
        }, listener::onFailure);

        ActionListener<Job> getJobHandler = ActionListener.wrap(job -> {
            if (request.getSnapshotId().equals(job.getModelSnapshotId())
                && (JobState.CLOSED.equals(MlTasks.getJobState(request.getJobId(), customMetadata)) == false)) {
                listener.onFailure(
                    ExceptionsHelper.conflictStatusException(
                        "Cannot upgrade snapshot [{}] for job [{}] as it is the current primary job snapshot and the job's state is [{}]",
                        request.getSnapshotId(),
                        request.getJobId(),
                        MlTasks.getJobState(request.getJobId(), customMetadata)
                    )
                );
                return;
            }
            jobResultsProvider.getModelSnapshot(
                request.getJobId(),
                request.getSnapshotId(),
                getSnapshotHandler::onResponse,
                getSnapshotHandler::onFailure
            );
        }, listener::onFailure);

        // Get the job config to verify it exists
        jobConfigProvider.getJob(
            request.getJobId(),
            ActionListener.wrap(builder -> getJobHandler.onResponse(builder.build()), listener::onFailure)
        );
    }

    private void waitForJobStarted(
        String taskId,
        SnapshotUpgradeTaskParams params,
        Request request,
        ActionListener<UpgradeJobModelSnapshotAction.Response> listener
    ) {
        SnapshotUpgradePredicate predicate = new SnapshotUpgradePredicate(request.isWaitForCompletion(), logger);
        persistentTasksService.waitForPersistentTaskCondition(
            taskId,
            predicate,
            request.getTimeout(),
            new PersistentTasksService.WaitForPersistentTaskListener<SnapshotUpgradeTaskParams>() {
                @Override
                public void onResponse(PersistentTask<SnapshotUpgradeTaskParams> persistentTask) {
                    if (predicate.getException() != null) {
                        if (predicate.isShouldCancel()) {
                            // We want to return to the caller without leaving an unassigned persistent task, to match
                            // what would have happened if the error had been detected in the "fast fail" validation
                            cancelJobStart(persistentTask, predicate.getException(), listener);
                        } else {
                            listener.onFailure(predicate.getException());
                        }
                    } else {
                        listener.onResponse(new Response(predicate.isCompleted(), predicate.getNode()));
                    }
                }

                @Override
                public void onFailure(Exception e) {
                    listener.onFailure(e);
                }

                @Override
                public void onTimeout(TimeValue timeout) {
                    listener.onFailure(
                        new ElasticsearchException(
                            "snapshot upgrader request [{}] [{}] timed out after [{}]",
                            params.getJobId(),
                            params.getSnapshotId(),
                            timeout
                        )
                    );
                }
            }
        );
    }

    private void cancelJobStart(
        PersistentTask<SnapshotUpgradeTaskParams> persistentTask,
        Exception exception,
        ActionListener<Response> listener
    ) {
        persistentTasksService.sendRemoveRequest(persistentTask.getId(), ActionListener.wrap(t -> listener.onFailure(exception), e -> {
            logger.error(
                new ParameterizedMessage(
                    "[{}] [{}] Failed to cancel persistent task that could not be assigned due to {}",
                    persistentTask.getParams().getJobId(),
                    persistentTask.getParams().getSnapshotId(),
                    exception.getMessage()
                ),
                e
            );
            listener.onFailure(exception);
        }));
    }

}<|MERGE_RESOLUTION|>--- conflicted
+++ resolved
@@ -69,10 +69,6 @@
 
     @Inject
     public TransportUpgradeJobModelSnapshotAction(
-<<<<<<< HEAD
-        Settings settings,
-=======
->>>>>>> d90fa4eb
         TransportService transportService,
         ThreadPool threadPool,
         XPackLicenseState licenseState,
@@ -111,16 +107,7 @@
 
     @Override
     protected void masterOperation(Task task, Request request, ClusterState state, ActionListener<Response> listener) {
-<<<<<<< HEAD
-        if (migrationEligibilityCheck.jobIsEligibleForMigration(request.getJobId(), state)) {
-            listener.onFailure(ExceptionsHelper.configHasNotBeenMigrated("upgrade job snapshot", request.getJobId()));
-            return;
-        }
-
-        if (licenseState.checkFeature(XPackLicenseState.Feature.MACHINE_LEARNING) == false) {
-=======
         if (MachineLearningField.ML_API_FEATURE.check(licenseState) == false) {
->>>>>>> d90fa4eb
             listener.onFailure(LicenseUtils.newComplianceException(XPackField.MACHINE_LEARNING));
             return;
         }
