--- conflicted
+++ resolved
@@ -7,11 +7,7 @@
 
 import org.apache.logging.log4j.LogManager;
 import org.elasticsearch.client.node.NodeClient;
-<<<<<<< HEAD
-=======
 import org.elasticsearch.common.logging.DeprecationLogger;
-import org.elasticsearch.common.settings.Settings;
->>>>>>> 02d0f163
 import org.elasticsearch.rest.BaseRestHandler;
 import org.elasticsearch.rest.RestController;
 import org.elasticsearch.rest.RestRequest;
@@ -25,20 +21,14 @@
 
 public class RestDeleteExpiredDataAction extends BaseRestHandler {
 
-<<<<<<< HEAD
-    public RestDeleteExpiredDataAction(RestController controller) {
-        controller.registerHandler(RestRequest.Method.DELETE, MachineLearning.BASE_PATH + "_delete_expired_data", this);
-=======
     private static final DeprecationLogger deprecationLogger =
         new DeprecationLogger(LogManager.getLogger(RestDeleteExpiredDataAction.class));
 
-    public RestDeleteExpiredDataAction(Settings settings, RestController controller) {
-        super(settings);
+    public RestDeleteExpiredDataAction(RestController controller) {
         // TODO: remove deprecated endpoint in 8.0.0
         controller.registerWithDeprecatedHandler(
             DELETE, MachineLearning.BASE_PATH + "_delete_expired_data", this,
             DELETE, MachineLearning.PRE_V7_BASE_PATH + "_delete_expired_data", deprecationLogger);
->>>>>>> 02d0f163
     }
 
     @Override
