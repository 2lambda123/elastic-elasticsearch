/*
 * Copyright Elasticsearch B.V. and/or licensed to Elasticsearch B.V. under one
 * or more contributor license agreements. Licensed under the Elastic License
 * 2.0; you may not use this file except in compliance with the Elastic License
 * 2.0.
 */

package org.elasticsearch.xpack.ml.aggs;

import org.elasticsearch.search.aggregations.Aggregation;
import org.elasticsearch.search.aggregations.AggregationExecutionException;
import org.elasticsearch.search.aggregations.Aggregations;
import org.elasticsearch.search.aggregations.InternalMultiBucketAggregation;
import org.elasticsearch.search.aggregations.InvalidAggregationPathException;
import org.elasticsearch.search.aggregations.bucket.InternalSingleBucketAggregation;
import org.elasticsearch.search.aggregations.pipeline.BucketHelpers;
import org.elasticsearch.search.aggregations.support.AggregationPath;

import java.util.ArrayList;
import java.util.List;
import java.util.Optional;
import java.util.stream.Collectors;
import java.util.stream.Stream;

public final class MlAggsHelper {

    private MlAggsHelper() {}

    public static InvalidAggregationPathException invalidPathException(List<String> path, String aggType, String aggName) {
        return new InvalidAggregationPathException("unknown property " + path + " for " + aggType + " aggregation [" + aggName + "]");
    }

    public static boolean pathElementContainsBucketKey(AggregationPath.PathElement pathElement) {
        return pathElement.key() != null && pathElement.key().startsWith("'") && pathElement.key().endsWith("'");
    }

    /**
     * This extracts the bucket values as doubles from the passed aggregations.
     *
     * The gap policy is always `INSERT_ZEROS`
     * @param bucketPath The bucket path from which to extract values
     * @param aggregations The aggregations
     * @return The double values and doc_counts extracted from the path if the bucket path exists and the value is a valid number
     */
    public static Optional<DoubleBucketValues> extractDoubleBucketedValues(String bucketPath, Aggregations aggregations) {
<<<<<<< HEAD
        List<AggregationPath.PathElement> parsedPath = AggregationPath.parse(bucketPath).getPathElements();
=======
        return extractDoubleBucketedValues(bucketPath, aggregations, BucketHelpers.GapPolicy.INSERT_ZEROS, false);
    }

    /**
     * This extracts the bucket values as doubles.
     *
     * If the gap policy is skippable, the true bucket index (as stored in the aggregation) is returned as well.
     * @param bucketPath The bucket path from which to extract values
     * @param aggregations The aggregations
     * @param gapPolicy the desired gap policy
     * @param excludeLastBucket should the last bucket be excluded? This is useful when excluding potentially partial buckets
     * @return The double values, doc_counts, and bucket index positions extracted from the path if the bucket path exists
     */
    public static Optional<DoubleBucketValues> extractDoubleBucketedValues(
        String bucketPath,
        Aggregations aggregations,
        BucketHelpers.GapPolicy gapPolicy,
        boolean excludeLastBucket
    ) {
        List<String> parsedPath = AggregationPath.parse(bucketPath).getPathElementsAsStringList();
>>>>>>> 74a1e3ed
        for (Aggregation aggregation : aggregations) {
            int currElem = 0;
            if (aggregation.getName().equals(parsedPath.get(0).name())) {
                Aggregation currentAgg = aggregation;
                while (currElem < parsedPath.size() - 1) {
                    if (currentAgg instanceof InternalSingleBucketAggregation) {
                        ++currElem;
                        currentAgg = ((InternalSingleBucketAggregation) currentAgg).getAggregations().get(parsedPath.get(currElem).name());
                    } else if (pathElementContainsBucketKey(parsedPath.get(currElem))) {
                        if ((currentAgg instanceof InternalMultiBucketAggregation) == false) {
                            throw new AggregationExecutionException(
                                "bucket_path ["
                                    + bucketPath
                                    + "] indicates bucket_key ["
                                    + parsedPath.get(currElem).key()
                                    + "] at position ["
                                    + currElem
                                    + "] but encountered on agg ["
                                    + Optional.ofNullable(currentAgg).map(Aggregation::getName).orElse("__missing__")
                                    + "] which is not a multi_bucket aggregation"
                            );
                        }
                        InternalMultiBucketAggregation.InternalBucket bucket =
                            (InternalMultiBucketAggregation.InternalBucket) ((InternalMultiBucketAggregation<?, ?>) currentAgg).getProperty(
                                parsedPath.get(currElem).key()
                            );
                        if (bucket == null) {
                            throw new AggregationExecutionException(
                                "missing bucket ["
                                    + parsedPath.get(currElem).key()
                                    + "] for agg ["
                                    + currentAgg.getName()
                                    + "] while extracting bucket path ["
                                    + bucketPath
                                    + "]"
                            );
                        }
                        if (currElem == parsedPath.size() - 1) {
                            throw new AggregationExecutionException("invalid bucket path ends at [" + parsedPath.get(currElem).key() + "]");
                        }
                        Aggregations innerAggs = bucket.getAggregations();
                        ++currElem;
                        currentAgg = innerAggs.get(parsedPath.get(currElem).name());
                    } else {
                        break;
                    }
                }
                if (currentAgg instanceof InternalMultiBucketAggregation == false) {
                    String msg = currentAgg == null
                        ? "did not find multi-bucket aggregation for extraction."
                        : "did not find multi-bucket aggregation for extraction. Found [" + currentAgg.getName() + "]";
                    throw new AggregationExecutionException(msg);
                }
                List<String> sublistedPath = parsedPath.subList(currElem, parsedPath.size())
                    .stream()
                    .flatMap(p -> p.key() != null ? Stream.of(p.name(), p.key()) : Stream.of(p.name()))
                    .collect(Collectors.toList());
                // First element is the current agg, so we want the rest of the path
                sublistedPath = sublistedPath.subList(1, sublistedPath.size());
                InternalMultiBucketAggregation<?, ?> multiBucketsAgg = (InternalMultiBucketAggregation<?, ?>) currentAgg;
                List<? extends InternalMultiBucketAggregation.InternalBucket> buckets = multiBucketsAgg.getBuckets();
                List<Double> values = new ArrayList<>(buckets.size());
                List<Long> docCounts = new ArrayList<>(buckets.size());
                List<Integer> bucketIndexes = new ArrayList<>(buckets.size());
                int bucketCount = 0;
                int totalBuckets = buckets.size();
                for (InternalMultiBucketAggregation.InternalBucket bucket : buckets) {
                    Double bucketValue = BucketHelpers.resolveBucketValue(multiBucketsAgg, bucket, sublistedPath, gapPolicy);
                    if (excludeLastBucket && bucketCount >= totalBuckets - 1) {
                        continue;
                    }
                    if (bucketValue == null || Double.isNaN(bucketValue)) {
                        if (gapPolicy.isSkippable) {
                            bucketCount++;
                            continue;
                        }
                        throw new AggregationExecutionException(
                            "missing or invalid bucket value found for path ["
                                + bucketPath
                                + "] in bucket ["
                                + bucket.getKeyAsString()
                                + "]"
                        );
                    }
                    bucketIndexes.add(bucketCount++);
                    values.add(bucketValue);
                    docCounts.add(bucket.getDocCount());
                }
                return Optional.of(
                    new DoubleBucketValues(
                        docCounts.stream().mapToLong(Long::longValue).toArray(),
                        values.stream().mapToDouble(Double::doubleValue).toArray(),
                        bucketCount == bucketIndexes.size() ? new int[0] : bucketIndexes.stream().mapToInt(Integer::intValue).toArray()
                    )
                );
            }
        }
        return Optional.empty();
    }

    public static Optional<InternalMultiBucketAggregation.InternalBucket> extractBucket(
        String bucketPath,
        Aggregations aggregations,
        int bucket
    ) {
        List<String> parsedPath = AggregationPath.parse(bucketPath).getPathElementsAsStringList();
        for (Aggregation aggregation : aggregations) {
            if (aggregation.getName().equals(parsedPath.get(0))) {
                InternalMultiBucketAggregation<?, ?> multiBucketsAgg = (InternalMultiBucketAggregation<?, ?>) aggregation;
                List<? extends InternalMultiBucketAggregation.InternalBucket> buckets = multiBucketsAgg.getBuckets();
                if (bucket < buckets.size() && bucket >= 0) {
                    return Optional.of(buckets.get(bucket));
                }
            }
        }
        return Optional.empty();
    }

    /**
     * Utility class for holding an unboxed double value and the document count for a bucket
     */
    public static class DoubleBucketValues {
        private final long[] docCounts;
        private final double[] values;
        private final int[] buckets;

        public DoubleBucketValues(long[] docCounts, double[] values) {
            this(docCounts, values, new int[0]);
        }

        public DoubleBucketValues(long[] docCounts, double[] values, int[] buckets) {
            this.docCounts = docCounts;
            this.values = values;
            this.buckets = buckets;
        }

        public long[] getDocCounts() {
            return docCounts;
        }

        public double[] getValues() {
            return values;
        }

        public int getBucketIndex(int bucketPos) {
            if (buckets.length == 0) {
                return bucketPos;
            }
            return buckets[bucketPos];
        }
    }

}<|MERGE_RESOLUTION|>--- conflicted
+++ resolved
@@ -43,9 +43,6 @@
      * @return The double values and doc_counts extracted from the path if the bucket path exists and the value is a valid number
      */
     public static Optional<DoubleBucketValues> extractDoubleBucketedValues(String bucketPath, Aggregations aggregations) {
-<<<<<<< HEAD
-        List<AggregationPath.PathElement> parsedPath = AggregationPath.parse(bucketPath).getPathElements();
-=======
         return extractDoubleBucketedValues(bucketPath, aggregations, BucketHelpers.GapPolicy.INSERT_ZEROS, false);
     }
 
@@ -66,7 +63,6 @@
         boolean excludeLastBucket
     ) {
         List<String> parsedPath = AggregationPath.parse(bucketPath).getPathElementsAsStringList();
->>>>>>> 74a1e3ed
         for (Aggregation aggregation : aggregations) {
             int currElem = 0;
             if (aggregation.getName().equals(parsedPath.get(0).name())) {
