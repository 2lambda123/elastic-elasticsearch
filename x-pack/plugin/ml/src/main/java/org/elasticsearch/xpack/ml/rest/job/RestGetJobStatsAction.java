--- conflicted
+++ resolved
@@ -52,13 +52,6 @@
             jobId = Metadata.ALL;
         }
         Request request = new Request(jobId);
-<<<<<<< HEAD
-        if (restRequest.hasParam(Request.ALLOW_NO_JOBS)) {
-            LoggingDeprecationHandler.INSTANCE.logRenamedField(null, () -> null, Request.ALLOW_NO_JOBS, Request.ALLOW_NO_MATCH);
-        }
-        request.setAllowNoMatch(
-            restRequest.paramAsBoolean(Request.ALLOW_NO_MATCH, restRequest.paramAsBoolean(Request.ALLOW_NO_JOBS, request.allowNoMatch()))
-=======
         checkAndSetDeprecatedParam(
             DEPRECATED_ALLOW_NO_JOBS_PARAM,
             Request.ALLOW_NO_MATCH,
@@ -66,7 +59,6 @@
             restRequest,
             (r, s) -> r.paramAsBoolean(s, request.allowNoMatch()),
             request::setAllowNoMatch
->>>>>>> 30e15ba8
         );
         return channel -> client.execute(GetJobsStatsAction.INSTANCE, request, new RestToXContentListener<>(channel));
     }
