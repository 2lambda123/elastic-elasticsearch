--- conflicted
+++ resolved
@@ -8,11 +8,7 @@
 import org.apache.logging.log4j.LogManager;
 import org.elasticsearch.client.node.NodeClient;
 import org.elasticsearch.common.Strings;
-<<<<<<< HEAD
-=======
 import org.elasticsearch.common.logging.DeprecationLogger;
-import org.elasticsearch.common.settings.Settings;
->>>>>>> 02d0f163
 import org.elasticsearch.common.xcontent.XContentParser;
 import org.elasticsearch.rest.BaseRestHandler;
 import org.elasticsearch.rest.RestController;
@@ -31,20 +27,10 @@
 
 public class RestGetBucketsAction extends BaseRestHandler {
 
-<<<<<<< HEAD
-    public RestGetBucketsAction(RestController controller) {
-        controller.registerHandler(RestRequest.Method.GET,
-                MachineLearning.BASE_PATH + "anomaly_detectors/{" + Job.ID.getPreferredName()
-                        + "}/results/buckets/{" + Result.TIMESTAMP.getPreferredName() + "}", this);
-        controller.registerHandler(RestRequest.Method.POST,
-                MachineLearning.BASE_PATH + "anomaly_detectors/{" + Job.ID.getPreferredName()
-                        + "}/results/buckets/{" + Result.TIMESTAMP.getPreferredName() + "}", this);
-=======
     private static final DeprecationLogger deprecationLogger =
         new DeprecationLogger(LogManager.getLogger(RestGetBucketsAction.class));
 
-    public RestGetBucketsAction(Settings settings, RestController controller) {
-        super(settings);
+    public RestGetBucketsAction(RestController controller) {
         // TODO: remove deprecated endpoint in 8.0.0
         controller.registerWithDeprecatedHandler(
             GET, MachineLearning.BASE_PATH + "anomaly_detectors/{" + Job.ID.getPreferredName()
@@ -56,7 +42,6 @@
                 + "}/results/buckets/{" + Result.TIMESTAMP.getPreferredName() + "}", this,
             POST, MachineLearning.PRE_V7_BASE_PATH + "anomaly_detectors/{" + Job.ID.getPreferredName()
                 + "}/results/buckets/{" + Result.TIMESTAMP.getPreferredName() + "}", deprecationLogger);
->>>>>>> 02d0f163
 
         controller.registerWithDeprecatedHandler(
             GET, MachineLearning.BASE_PATH + "anomaly_detectors/{" + Job.ID.getPreferredName()
