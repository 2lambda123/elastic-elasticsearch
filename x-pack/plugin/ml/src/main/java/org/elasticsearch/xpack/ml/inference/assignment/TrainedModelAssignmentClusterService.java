--- conflicted
+++ resolved
@@ -56,11 +56,8 @@
 
     private static final Logger logger = LogManager.getLogger(TrainedModelAssignmentClusterService.class);
 
-<<<<<<< HEAD
+    private static final Version RENAME_ALLOCATION_TO_ASSIGNMENT_VERSION = Version.V_8_3_0;
     public static final Version DISTRIBUTED_MODEL_ALLOCATION_VERSION = Version.V_8_4_0;
-=======
-    private static final Version RENAME_ALLOCATION_TO_ASSIGNMENT_VERSION = Version.V_8_3_0;
->>>>>>> 8357e5db
 
     private final ClusterService clusterService;
     private final ThreadPool threadPool;
@@ -348,29 +345,15 @@
     }
 
     private static ClusterState update(ClusterState currentState, TrainedModelAssignmentMetadata.Builder modelAssignments) {
-<<<<<<< HEAD
         TrainedModelAssignmentMetadata previousMetadata = TrainedModelAssignmentMetadata.fromState(currentState);
         TrainedModelAssignmentMetadata updatedMetadata = modelAssignments.build();
         if (updatedMetadata.equals(previousMetadata)) {
-=======
-        if (modelAssignments.isChanged()) {
             return forceUpdate(currentState, modelAssignments);
         } else {
->>>>>>> 8357e5db
             return currentState;
         }
-        return ClusterState.builder(currentState)
-            .metadata(
-                Metadata.builder(currentState.metadata())
-                    .putCustom(TrainedModelAssignmentMetadata.NAME, updatedMetadata)
-                    .removeCustom(TrainedModelAssignmentMetadata.DEPRECATED_NAME)
-            )
-            .build();
-    }
-
-<<<<<<< HEAD
-    /** Visible for testing */
-=======
+    }
+
     private static ClusterState forceUpdate(ClusterState currentState, TrainedModelAssignmentMetadata.Builder modelAssignments) {
         Metadata.Builder metadata = Metadata.builder(currentState.metadata());
         if (currentState.getNodes().getMinNodeVersion().onOrAfter(RENAME_ALLOCATION_TO_ASSIGNMENT_VERSION)) {
@@ -382,7 +365,6 @@
         return ClusterState.builder(currentState).metadata(metadata).build();
     }
 
->>>>>>> 8357e5db
     ClusterState createModelAssignment(ClusterState currentState, StartTrainedModelDeploymentAction.TaskParams params) {
         return update(currentState, rebalanceAssignments(currentState, Optional.of(params)));
     }
