--- conflicted
+++ resolved
@@ -250,11 +250,7 @@
                 jobResultsProvider,
                 auditor
             ),
-<<<<<<< HEAD
-            new UnusedStateRemover(client, clusterService, parentTaskId),
-=======
             new UnusedStateRemover(client, parentTaskId),
->>>>>>> d90fa4eb
             new EmptyStateIndexRemover(client, parentTaskId),
             new UnusedStatsRemover(client, parentTaskId),
             new ExpiredAnnotationsRemover(
@@ -279,11 +275,7 @@
                 jobResultsProvider,
                 auditor
             ),
-<<<<<<< HEAD
-            new UnusedStateRemover(client, clusterService, parentTaskId),
-=======
             new UnusedStateRemover(client, parentTaskId),
->>>>>>> d90fa4eb
             new EmptyStateIndexRemover(client, parentTaskId),
             new UnusedStatsRemover(client, parentTaskId),
             new ExpiredAnnotationsRemover(client, new VolatileCursorIterator<>(jobs), parentTaskId, auditor, threadPool)
