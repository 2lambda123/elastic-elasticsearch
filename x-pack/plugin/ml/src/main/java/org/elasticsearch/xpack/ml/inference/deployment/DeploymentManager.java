/*
 * Copyright Elasticsearch B.V. and/or licensed to Elasticsearch B.V. under one
 * or more contributor license agreements. Licensed under the Elastic License
 * 2.0; you may not use this file except in compliance with the Elastic License
 * 2.0.
 */

package org.elasticsearch.xpack.ml.inference.deployment;

import org.apache.logging.log4j.LogManager;
import org.apache.logging.log4j.Logger;
import org.apache.logging.log4j.message.ParameterizedMessage;
import org.apache.lucene.util.SetOnce;
import org.elasticsearch.ElasticsearchStatusException;
import org.elasticsearch.ResourceNotFoundException;
import org.elasticsearch.action.ActionListener;
import org.elasticsearch.action.search.SearchAction;
import org.elasticsearch.action.search.SearchRequest;
import org.elasticsearch.client.Client;
import org.elasticsearch.common.util.concurrent.AbstractRunnable;
import org.elasticsearch.common.xcontent.LoggingDeprecationHandler;
import org.elasticsearch.core.TimeValue;
import org.elasticsearch.index.query.IdsQueryBuilder;
import org.elasticsearch.rest.RestStatus;
import org.elasticsearch.search.SearchHit;
import org.elasticsearch.threadpool.Scheduler;
import org.elasticsearch.threadpool.ThreadPool;
import org.elasticsearch.xcontent.NamedXContentRegistry;
import org.elasticsearch.xcontent.XContentFactory;
import org.elasticsearch.xcontent.XContentParser;
import org.elasticsearch.xcontent.XContentType;
import org.elasticsearch.xpack.core.ml.action.GetTrainedModelsAction;
import org.elasticsearch.xpack.core.ml.inference.TrainedModelConfig;
import org.elasticsearch.xpack.core.ml.inference.TrainedModelInput;
import org.elasticsearch.xpack.core.ml.inference.results.InferenceResults;
import org.elasticsearch.xpack.core.ml.inference.trainedmodel.IndexLocation;
import org.elasticsearch.xpack.core.ml.inference.trainedmodel.InferenceConfig;
import org.elasticsearch.xpack.core.ml.inference.trainedmodel.NlpConfig;
import org.elasticsearch.xpack.core.ml.inference.trainedmodel.TrainedModelLocation;
import org.elasticsearch.xpack.core.ml.inference.trainedmodel.VocabularyConfig;
import org.elasticsearch.xpack.core.ml.job.messages.Messages;
import org.elasticsearch.xpack.core.ml.utils.ExceptionsHelper;
import org.elasticsearch.xpack.ml.MachineLearning;
import org.elasticsearch.xpack.ml.inference.nlp.NlpTask;
import org.elasticsearch.xpack.ml.inference.nlp.Vocabulary;
import org.elasticsearch.xpack.ml.inference.nlp.tokenizers.TokenizationResult;
import org.elasticsearch.xpack.ml.inference.pytorch.process.NativePyTorchProcess;
import org.elasticsearch.xpack.ml.inference.pytorch.process.PyTorchProcessFactory;
import org.elasticsearch.xpack.ml.inference.pytorch.process.PyTorchResultProcessor;
import org.elasticsearch.xpack.ml.inference.pytorch.process.PyTorchStateStreamer;
import org.elasticsearch.xpack.ml.job.process.ProcessWorkerExecutorService;

import java.io.IOException;
import java.io.InputStream;
import java.time.Instant;
import java.util.Collections;
import java.util.List;
import java.util.Map;
import java.util.Objects;
import java.util.Optional;
import java.util.concurrent.ConcurrentHashMap;
import java.util.concurrent.ConcurrentMap;
import java.util.concurrent.ExecutorService;
import java.util.concurrent.atomic.AtomicBoolean;
import java.util.concurrent.atomic.AtomicLong;
import java.util.function.Consumer;

import static org.elasticsearch.xpack.core.ClientHelper.ML_ORIGIN;
import static org.elasticsearch.xpack.core.ClientHelper.executeAsyncWithOrigin;

public class DeploymentManager {

    private static final Logger logger = LogManager.getLogger(DeploymentManager.class);
    private static final AtomicLong requestIdCounter = new AtomicLong(1);

    private final Client client;
    private final NamedXContentRegistry xContentRegistry;
    private final PyTorchProcessFactory pyTorchProcessFactory;
    private final ExecutorService executorServiceForDeployment;
    private final ExecutorService executorServiceForProcess;
    private final ThreadPool threadPool;
    private final ConcurrentMap<Long, ProcessContext> processContextByAllocation = new ConcurrentHashMap<>();

    public DeploymentManager(
        Client client,
        NamedXContentRegistry xContentRegistry,
        ThreadPool threadPool,
        PyTorchProcessFactory pyTorchProcessFactory
    ) {
        this.client = Objects.requireNonNull(client);
        this.xContentRegistry = Objects.requireNonNull(xContentRegistry);
        this.pyTorchProcessFactory = Objects.requireNonNull(pyTorchProcessFactory);
        this.threadPool = Objects.requireNonNull(threadPool);
        this.executorServiceForDeployment = threadPool.executor(MachineLearning.UTILITY_THREAD_POOL_NAME);
        this.executorServiceForProcess = threadPool.executor(MachineLearning.JOB_COMMS_THREAD_POOL_NAME);
    }

    public void startDeployment(TrainedModelDeploymentTask task, ActionListener<TrainedModelDeploymentTask> listener) {
        doStartDeployment(task, listener);
    }

    public Optional<ModelStats> getStats(TrainedModelDeploymentTask task) {
        return Optional.ofNullable(processContextByAllocation.get(task.getId()))
            .map(
                processContext -> new ModelStats(
                    processContext.startTime,
                    processContext.getResultProcessor().getTimingStats(),
                    processContext.getResultProcessor().getLastUsed(),
                    processContext.executorService.queueSize() + processContext.getResultProcessor().numberOfPendingResults()
                )
            );
    }

    private void doStartDeployment(TrainedModelDeploymentTask task, ActionListener<TrainedModelDeploymentTask> finalListener) {
        logger.debug("[{}] Starting model deployment", task.getModelId());

        ProcessContext processContext = new ProcessContext(task, executorServiceForProcess);

        if (processContextByAllocation.putIfAbsent(task.getId(), processContext) != null) {
            finalListener.onFailure(ExceptionsHelper.serverError("[{}] Could not create process as one already exists", task.getModelId()));
            return;
        }

        ActionListener<TrainedModelDeploymentTask> listener = ActionListener.wrap(finalListener::onResponse, failure -> {
            processContextByAllocation.remove(task.getId());
            finalListener.onFailure(failure);
        });

        ActionListener<Boolean> modelLoadedListener = ActionListener.wrap(success -> {
            executorServiceForProcess.execute(() -> processContext.getResultProcessor().process(processContext.process.get()));
            listener.onResponse(task);
        }, listener::onFailure);

        ActionListener<GetTrainedModelsAction.Response> getModelListener = ActionListener.wrap(getModelResponse -> {
            assert getModelResponse.getResources().results().size() == 1;
            TrainedModelConfig modelConfig = getModelResponse.getResources().results().get(0);
            processContext.modelInput.set(modelConfig.getInput());

            assert modelConfig.getInferenceConfig() instanceof NlpConfig;
            NlpConfig nlpConfig = (NlpConfig) modelConfig.getInferenceConfig();
            task.init(nlpConfig);

            SearchRequest searchRequest = vocabSearchRequest(nlpConfig.getVocabularyConfig(), modelConfig.getModelId());
            executeAsyncWithOrigin(client, ML_ORIGIN, SearchAction.INSTANCE, searchRequest, ActionListener.wrap(searchVocabResponse -> {
                if (searchVocabResponse.getHits().getHits().length == 0) {
                    listener.onFailure(
                        new ResourceNotFoundException(
                            Messages.getMessage(
                                Messages.VOCABULARY_NOT_FOUND,
                                task.getModelId(),
                                VocabularyConfig.docId(modelConfig.getModelId())
                            )
                        )
                    );
                    return;
                }

                Vocabulary vocabulary = parseVocabularyDocLeniently(searchVocabResponse.getHits().getAt(0));
                NlpTask nlpTask = new NlpTask(nlpConfig, vocabulary);
                NlpTask.Processor processor = nlpTask.createProcessor();
                processContext.nlpTaskProcessor.set(processor);
                // here, we are being called back on the searching thread, which MAY be a network thread
                // `startAndLoad` creates named pipes, blocking the calling thread, better to execute that in our utility
                // executor.
                executorServiceForDeployment.execute(() -> startAndLoad(processContext, modelConfig.getLocation(), modelLoadedListener));
            }, listener::onFailure));
        }, listener::onFailure);

        executeAsyncWithOrigin(
            client,
            ML_ORIGIN,
            GetTrainedModelsAction.INSTANCE,
            new GetTrainedModelsAction.Request(task.getModelId()),
            getModelListener
        );
    }

    private SearchRequest vocabSearchRequest(VocabularyConfig vocabularyConfig, String modelId) {
        return client.prepareSearch(vocabularyConfig.getIndex())
            .setQuery(new IdsQueryBuilder().addIds(VocabularyConfig.docId(modelId)))
            .setSize(1)
            .setTrackTotalHits(false)
            .request();
    }

    Vocabulary parseVocabularyDocLeniently(SearchHit hit) throws IOException {
        try (
            InputStream stream = hit.getSourceRef().streamInput();
            XContentParser parser = XContentFactory.xContent(XContentType.JSON)
                .createParser(xContentRegistry, LoggingDeprecationHandler.INSTANCE, stream)
        ) {
            return Vocabulary.createParser(true).apply(parser, null);
        } catch (IOException e) {
            logger.error(new ParameterizedMessage("failed to parse vocabulary [{}]", hit.getId()), e);
            throw e;
        }
    }

    private void startAndLoad(ProcessContext processContext, TrainedModelLocation modelLocation, ActionListener<Boolean> loadedListener) {
        try {
            processContext.startProcess();
            processContext.loadModel(modelLocation, loadedListener);
        } catch (Exception e) {
            loadedListener.onFailure(e);
        }
    }

    public void stopDeployment(TrainedModelDeploymentTask task) {
        ProcessContext processContext;
        synchronized (processContextByAllocation) {
            processContext = processContextByAllocation.get(task.getId());
        }
        if (processContext != null) {
            logger.info("[{}] Stopping deployment", task.getModelId());
            processContext.stopProcess();
        } else {
            logger.debug("[{}] No process context to stop", task.getModelId());
        }
    }

    public void infer(
        TrainedModelDeploymentTask task,
        InferenceConfig config,
        Map<String, Object> doc,
        TimeValue timeout,
        ActionListener<InferenceResults> listener
    ) {
        if (task.isStopped()) {
            listener.onFailure(
                new IllegalStateException(
                    "[" + task.getModelId() + "] is stopping or stopped due to [" + task.stoppedReason().orElse("") + "]"
                )
            );
            return;
        }

        ProcessContext processContext = processContextByAllocation.get(task.getId());
        if (processContext == null) {
            listener.onFailure(new IllegalStateException("[" + task.getModelId() + "] process context missing"));
            return;
        }

        final long requestId = requestIdCounter.getAndIncrement();
        InferenceAction inferenceAction = new InferenceAction(
            task.getModelId(),
            requestId,
            timeout,
            processContext,
            config,
            doc,
            threadPool,
            listener
        );
        try {
            processContext.executorService.execute(inferenceAction);
        } catch (Exception e) {
            inferenceAction.onFailure(e);
        }
    }

    static class InferenceAction extends AbstractRunnable {
        private final String modelId;
        private final long requestId;
        private final TimeValue timeout;
        private final Scheduler.Cancellable timeoutHandler;
        private final ProcessContext processContext;
        private final InferenceConfig config;
        private final Map<String, Object> doc;
        private final ActionListener<InferenceResults> listener;
        private final AtomicBoolean notified = new AtomicBoolean();

        InferenceAction(
            String modelId,
            long requestId,
            TimeValue timeout,
            ProcessContext processContext,
            InferenceConfig config,
            Map<String, Object> doc,
            ThreadPool threadPool,
            ActionListener<InferenceResults> listener
        ) {
            this.modelId = modelId;
            this.requestId = requestId;
            this.timeout = timeout;
            this.processContext = processContext;
            this.config = config;
            this.doc = doc;
            this.listener = listener;
            this.timeoutHandler = threadPool.schedule(
                this::onTimeout,
                ExceptionsHelper.requireNonNull(timeout, "timeout"),
                MachineLearning.UTILITY_THREAD_POOL_NAME
            );
        }

        void onTimeout() {
            if (notified.compareAndSet(false, true)) {
                processContext.getResultProcessor().ignoreResposeWithoutNotifying(String.valueOf(requestId));
                listener.onFailure(
                    new ElasticsearchStatusException("timeout [{}] waiting for inference result", RestStatus.REQUEST_TIMEOUT, timeout)
                );
                return;
            }
            logger.debug("[{}] request [{}] received timeout after [{}] but listener already alerted", modelId, requestId, timeout);
        }

        void onSuccess(InferenceResults inferenceResults) {
            timeoutHandler.cancel();
            if (notified.compareAndSet(false, true)) {
                listener.onResponse(inferenceResults);
                return;
            }
            logger.debug("[{}] request [{}] received inference response but listener already notified", modelId, requestId);
        }

        @Override
        public void onFailure(Exception e) {
            timeoutHandler.cancel();
            if (notified.compareAndSet(false, true)) {
                processContext.getResultProcessor().ignoreResposeWithoutNotifying(String.valueOf(requestId));
                listener.onFailure(e);
                return;
            }
            logger.debug(
                () -> new ParameterizedMessage("[{}] request [{}] received failure but listener already notified", modelId, requestId),
                e
            );
        }

        @Override
        protected void doRun() throws Exception {
            if (notified.get()) {
                // Should not execute request as it has already timed out while waiting in the queue
                logger.debug(
                    () -> new ParameterizedMessage("[{}] skipping inference on request [{}] as it has timed out", modelId, requestId)
                );
                return;
            }

            final String requestIdStr = String.valueOf(requestId);
            try {
                // The request builder expect a list of inputs which are then batched.
                // TODO batching was implemented for expected use-cases such as zero-shot
                // classification but is not used here.
                List<String> text = Collections.singletonList(NlpTask.extractInput(processContext.modelInput.get(), doc));
                NlpTask.Processor processor = processContext.nlpTaskProcessor.get();
                processor.validateInputs(text);
                assert config instanceof NlpConfig;
                NlpConfig nlpConfig = (NlpConfig) config;
                NlpTask.Request request = processor.getRequestBuilder(nlpConfig)
                    .buildRequest(text, requestIdStr, nlpConfig.getTokenization().getTruncate());
                logger.debug(() -> "Inference Request " + request.processInput.utf8ToString());
                if (request.tokenization.anyTruncated()) {
                    logger.debug("[{}] [{}] input truncated", modelId, requestId);
                }
                processContext.getResultProcessor()
                    .registerRequest(
                        requestIdStr,
                        ActionListener.wrap(
                            pyTorchResult -> processResult(
                                pyTorchResult,
                                processContext,
                                request.tokenization,
                                processor.getResultProcessor((NlpConfig) config),
                                ActionListener.wrap(this::onSuccess, this::onFailure)
                            ),
                            this::onFailure
                        )
                    );
                processContext.process.get().writeInferenceRequest(request.processInput);
            } catch (IOException e) {
                logger.error(new ParameterizedMessage("[{}] error writing to process", processContext.task.getModelId()), e);
                onFailure(ExceptionsHelper.serverError("error writing to process", e));
            } catch (Exception e) {
                onFailure(e);
            }
        }

        private void processResult(
            PyTorchResult pyTorchResult,
            ProcessContext context,
            TokenizationResult tokenization,
            NlpTask.ResultProcessor inferenceResultsProcessor,
            ActionListener<InferenceResults> resultsListener
        ) {
            if (pyTorchResult.isError()) {
                resultsListener.onFailure(new ElasticsearchStatusException(pyTorchResult.getError(), RestStatus.INTERNAL_SERVER_ERROR));
                return;
            }

<<<<<<< HEAD
            logger.debug(
                () -> new ParameterizedMessage("[{}] retrieved result for request [{}]", context.task.getModelId(), requestId)
            );
=======
            logger.debug(() -> new ParameterizedMessage("[{}] retrieved result for request [{}]", context.task.getModelId(), requestId));
>>>>>>> 0c9af500
            if (notified.get()) {
                // The request has timed out. No need to spend cycles processing the result.
                logger.debug(
                    () -> new ParameterizedMessage(
                        "[{}] skipping result processing for request [{}] as the request has timed out",
                        context.task.getModelId(),
                        requestId
                    )
                );
                return;
            }
            InferenceResults results = inferenceResultsProcessor.processResult(tokenization, pyTorchResult);
<<<<<<< HEAD
            logger.debug(
                () -> new ParameterizedMessage("[{}] processed result for request [{}]", context.task.getModelId(), requestId)
            );
=======
            logger.debug(() -> new ParameterizedMessage("[{}] processed result for request [{}]", context.task.getModelId(), requestId));
>>>>>>> 0c9af500
            resultsListener.onResponse(results);
        }
    }

    class ProcessContext {

        private final TrainedModelDeploymentTask task;
        private final SetOnce<NativePyTorchProcess> process = new SetOnce<>();
        private final SetOnce<NlpTask.Processor> nlpTaskProcessor = new SetOnce<>();
        private final SetOnce<TrainedModelInput> modelInput = new SetOnce<>();
        private final PyTorchResultProcessor resultProcessor;
        private final PyTorchStateStreamer stateStreamer;
        private final ProcessWorkerExecutorService executorService;
        private volatile Instant startTime;

        ProcessContext(TrainedModelDeploymentTask task, ExecutorService executorService) {
            this.task = Objects.requireNonNull(task);
            resultProcessor = new PyTorchResultProcessor(task.getModelId());
            this.stateStreamer = new PyTorchStateStreamer(client, executorService, xContentRegistry);
            this.executorService = new ProcessWorkerExecutorService(
                threadPool.getThreadContext(),
                "pytorch_inference",
                task.getParams().getQueueCapacity()
            );
        }

        PyTorchResultProcessor getResultProcessor() {
            return resultProcessor;
        }

        synchronized void startProcess() {
            process.set(pyTorchProcessFactory.createProcess(task, executorServiceForProcess, onProcessCrash()));
            startTime = Instant.now();
            executorServiceForProcess.submit(executorService::start);
        }

        synchronized void stopProcess() {
            resultProcessor.stop();
            executorService.shutdown();
            if (process.get() == null) {
                return;
            }
            try {
                stateStreamer.cancel();
                process.get().kill(true);
                processContextByAllocation.remove(task.getId());
            } catch (IOException e) {
                logger.error(new ParameterizedMessage("[{}] Failed to kill process", task.getModelId()), e);
            }
        }

        private Consumer<String> onProcessCrash() {
            return reason -> {
                logger.error("[{}] process crashed due to reason [{}]", task.getModelId(), reason);
                resultProcessor.stop();
                executorService.shutdown();
                processContextByAllocation.remove(task.getId());
                task.setFailed("process crashed due to reason [" + reason + "]");
            };
        }

        void loadModel(TrainedModelLocation modelLocation, ActionListener<Boolean> listener) {
            if (modelLocation instanceof IndexLocation) {
                process.get().loadModel(task.getModelId(), ((IndexLocation) modelLocation).getIndexName(), stateStreamer, listener);
            } else {
                throw new IllegalStateException("unsupported trained model location [" + modelLocation.getClass().getSimpleName() + "]");
            }
        }
    }
}<|MERGE_RESOLUTION|>--- conflicted
+++ resolved
@@ -388,13 +388,7 @@
                 return;
             }
 
-<<<<<<< HEAD
-            logger.debug(
-                () -> new ParameterizedMessage("[{}] retrieved result for request [{}]", context.task.getModelId(), requestId)
-            );
-=======
             logger.debug(() -> new ParameterizedMessage("[{}] retrieved result for request [{}]", context.task.getModelId(), requestId));
->>>>>>> 0c9af500
             if (notified.get()) {
                 // The request has timed out. No need to spend cycles processing the result.
                 logger.debug(
@@ -407,13 +401,7 @@
                 return;
             }
             InferenceResults results = inferenceResultsProcessor.processResult(tokenization, pyTorchResult);
-<<<<<<< HEAD
-            logger.debug(
-                () -> new ParameterizedMessage("[{}] processed result for request [{}]", context.task.getModelId(), requestId)
-            );
-=======
             logger.debug(() -> new ParameterizedMessage("[{}] processed result for request [{}]", context.task.getModelId(), requestId));
->>>>>>> 0c9af500
             resultsListener.onResponse(results);
         }
     }
