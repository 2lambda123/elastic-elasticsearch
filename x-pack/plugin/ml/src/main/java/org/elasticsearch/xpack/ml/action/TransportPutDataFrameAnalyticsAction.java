/*
 * Copyright Elasticsearch B.V. and/or licensed to Elasticsearch B.V. under one
 * or more contributor license agreements. Licensed under the Elastic License
 * 2.0; you may not use this file except in compliance with the Elastic License
 * 2.0.
 */
package org.elasticsearch.xpack.ml.action;

import org.apache.logging.log4j.LogManager;
import org.apache.logging.log4j.Logger;
import org.elasticsearch.Version;
import org.elasticsearch.action.ActionListener;
import org.elasticsearch.action.support.ActionFilters;
import org.elasticsearch.action.support.master.TransportMasterNodeAction;
import org.elasticsearch.client.Client;
import org.elasticsearch.cluster.ClusterState;
import org.elasticsearch.cluster.block.ClusterBlockException;
import org.elasticsearch.cluster.block.ClusterBlockLevel;
import org.elasticsearch.cluster.metadata.IndexNameExpressionResolver;
import org.elasticsearch.cluster.service.ClusterService;
import org.elasticsearch.common.Strings;
import org.elasticsearch.common.inject.Inject;
import org.elasticsearch.common.settings.Settings;
import org.elasticsearch.common.unit.ByteSizeValue;
import org.elasticsearch.core.TimeValue;
import org.elasticsearch.license.License;
import org.elasticsearch.license.LicenseUtils;
import org.elasticsearch.license.XPackLicenseState;
import org.elasticsearch.tasks.Task;
import org.elasticsearch.threadpool.ThreadPool;
import org.elasticsearch.transport.TransportService;
import org.elasticsearch.xcontent.XContentBuilder;
import org.elasticsearch.xcontent.json.JsonXContent;
import org.elasticsearch.xpack.core.XPackField;
import org.elasticsearch.xpack.core.XPackSettings;
import org.elasticsearch.xpack.core.common.validation.SourceDestValidator;
import org.elasticsearch.xpack.core.ml.MachineLearningField;
import org.elasticsearch.xpack.core.ml.MlConfigIndex;
import org.elasticsearch.xpack.core.ml.action.PutDataFrameAnalyticsAction;
import org.elasticsearch.xpack.core.ml.dataframe.DataFrameAnalyticsConfig;
import org.elasticsearch.xpack.core.ml.job.messages.Messages;
import org.elasticsearch.xpack.core.ml.job.persistence.ElasticsearchMappings;
import org.elasticsearch.xpack.core.security.SecurityContext;
import org.elasticsearch.xpack.core.security.action.user.HasPrivilegesAction;
import org.elasticsearch.xpack.core.security.action.user.HasPrivilegesRequest;
import org.elasticsearch.xpack.core.security.action.user.HasPrivilegesResponse;
import org.elasticsearch.xpack.core.security.authz.RoleDescriptor;
import org.elasticsearch.xpack.core.security.authz.permission.ResourcePrivileges;
import org.elasticsearch.xpack.core.security.support.Exceptions;
import org.elasticsearch.xpack.ml.dataframe.SourceDestValidations;
import org.elasticsearch.xpack.ml.dataframe.persistence.DataFrameAnalyticsConfigProvider;
import org.elasticsearch.xpack.ml.notifications.DataFrameAnalyticsAuditor;

import java.io.IOException;
import java.time.Instant;
import java.util.Map;
import java.util.Objects;

import static org.elasticsearch.xpack.ml.utils.SecondaryAuthorizationUtils.useSecondaryAuthIfAvailable;

public class TransportPutDataFrameAnalyticsAction extends TransportMasterNodeAction<
    PutDataFrameAnalyticsAction.Request,
    PutDataFrameAnalyticsAction.Response> {

    private static final Logger logger = LogManager.getLogger(TransportPutDataFrameAnalyticsAction.class);

    private final XPackLicenseState licenseState;
    private final DataFrameAnalyticsConfigProvider configProvider;
    private final SecurityContext securityContext;
    private final Client client;
    private final DataFrameAnalyticsAuditor auditor;
    private final SourceDestValidator sourceDestValidator;
    private final Settings settings;

    private volatile ByteSizeValue maxModelMemoryLimit;

    @Inject
    public TransportPutDataFrameAnalyticsAction(
        Settings settings,
        TransportService transportService,
        ActionFilters actionFilters,
        XPackLicenseState licenseState,
        Client client,
        ThreadPool threadPool,
        ClusterService clusterService,
        IndexNameExpressionResolver indexNameExpressionResolver,
        DataFrameAnalyticsConfigProvider configProvider,
        DataFrameAnalyticsAuditor auditor
    ) {
        super(
            PutDataFrameAnalyticsAction.NAME,
            transportService,
            clusterService,
            threadPool,
            actionFilters,
            PutDataFrameAnalyticsAction.Request::new,
            indexNameExpressionResolver,
            PutDataFrameAnalyticsAction.Response::new,
            ThreadPool.Names.SAME
        );
        this.licenseState = licenseState;
        this.configProvider = configProvider;
        this.securityContext = XPackSettings.SECURITY_ENABLED.get(settings)
            ? new SecurityContext(settings, threadPool.getThreadContext())
            : null;
        this.client = client;
        this.auditor = Objects.requireNonNull(auditor);
        this.settings = settings;

        maxModelMemoryLimit = MachineLearningField.MAX_MODEL_MEMORY_LIMIT.get(settings);
        clusterService.getClusterSettings()
            .addSettingsUpdateConsumer(MachineLearningField.MAX_MODEL_MEMORY_LIMIT, this::setMaxModelMemoryLimit);

        this.sourceDestValidator = new SourceDestValidator(
            indexNameExpressionResolver,
            transportService.getRemoteClusterService(),
            null,
            null,
            clusterService.getNodeName(),
            License.OperationMode.PLATINUM.description()
        );
    }

    private void setMaxModelMemoryLimit(ByteSizeValue maxModelMemoryLimit) {
        this.maxModelMemoryLimit = maxModelMemoryLimit;
    }

    @Override
    protected ClusterBlockException checkBlock(PutDataFrameAnalyticsAction.Request request, ClusterState state) {
        return state.blocks().globalBlockedException(ClusterBlockLevel.METADATA_WRITE);
    }

    @Override
    protected void masterOperation(
        Task task,
        PutDataFrameAnalyticsAction.Request request,
        ClusterState state,
        ActionListener<PutDataFrameAnalyticsAction.Response> listener
    ) {

        final DataFrameAnalyticsConfig config = request.getConfig();

        ActionListener<Boolean> sourceDestValidationListener = ActionListener.wrap(
            aBoolean -> putValidatedConfig(config, request.masterNodeTimeout(), listener),
            listener::onFailure
        );

        sourceDestValidator.validate(
            clusterService.state(),
            config.getSource().getIndex(),
            config.getDest().getIndex(),
            null,
            SourceDestValidations.ALL_VALIDATIONS,
            sourceDestValidationListener
        );
    }

    private void putValidatedConfig(
        DataFrameAnalyticsConfig config,
        TimeValue masterNodeTimeout,
        ActionListener<PutDataFrameAnalyticsAction.Response> listener
    ) {
        DataFrameAnalyticsConfig preparedForPutConfig = new DataFrameAnalyticsConfig.Builder(config, maxModelMemoryLimit).setCreateTime(
            Instant.now()
        ).setVersion(Version.CURRENT).build();

        if (XPackSettings.SECURITY_ENABLED.get(settings)) {
            useSecondaryAuthIfAvailable(securityContext, () -> {
                final String username = securityContext.getUser().principal();
                RoleDescriptor.IndicesPrivileges sourceIndexPrivileges = RoleDescriptor.IndicesPrivileges.builder()
                    .indices(preparedForPutConfig.getSource().getIndex())
                    .privileges("read")
                    .build();
                RoleDescriptor.IndicesPrivileges destIndexPrivileges = RoleDescriptor.IndicesPrivileges.builder()
                    .indices(preparedForPutConfig.getDest().getIndex())
                    .privileges("read", "index", "create_index")
                    .build();

                HasPrivilegesRequest privRequest = new HasPrivilegesRequest();
                privRequest.applicationPrivileges(new RoleDescriptor.ApplicationResourcePrivileges[0]);
                privRequest.username(username);
                privRequest.clusterPrivileges(Strings.EMPTY_ARRAY);
                privRequest.indexPrivileges(sourceIndexPrivileges, destIndexPrivileges);

                ActionListener<HasPrivilegesResponse> privResponseListener = ActionListener.wrap(
                    r -> handlePrivsResponse(username, preparedForPutConfig, r, masterNodeTimeout, listener),
                    listener::onFailure
                );

                client.execute(HasPrivilegesAction.INSTANCE, privRequest, privResponseListener);
            });
        } else {
            updateDocMappingAndPutConfig(
                preparedForPutConfig,
                threadPool.getThreadContext().getHeaders(),
                masterNodeTimeout,
                ActionListener.wrap(
                    unused -> listener.onResponse(new PutDataFrameAnalyticsAction.Response(preparedForPutConfig)),
                    listener::onFailure
                )
            );
        }
    }

    private void handlePrivsResponse(
        String username,
        DataFrameAnalyticsConfig memoryCappedConfig,
        HasPrivilegesResponse response,
        TimeValue masterNodeTimeout,
        ActionListener<PutDataFrameAnalyticsAction.Response> listener
    ) throws IOException {
        if (response.isCompleteMatch()) {
            updateDocMappingAndPutConfig(
                memoryCappedConfig,
                threadPool.getThreadContext().getHeaders(),
                masterNodeTimeout,
                ActionListener.wrap(
                    unused -> listener.onResponse(new PutDataFrameAnalyticsAction.Response(memoryCappedConfig)),
                    listener::onFailure
                )
            );
        } else {
            XContentBuilder builder = JsonXContent.contentBuilder();
            builder.startObject();
            for (ResourcePrivileges index : response.getIndexPrivileges()) {
                builder.field(index.getResource());
                builder.map(index.getPrivileges());
            }
            builder.endObject();

            listener.onFailure(
                Exceptions.authorizationError(
                    "Cannot create data frame analytics [{}]" + " because user {} lacks permissions on the indices: {}",
                    memoryCappedConfig.getId(),
                    username,
                    Strings.toString(builder)
                )
            );
        }
    }

    private void updateDocMappingAndPutConfig(
        DataFrameAnalyticsConfig config,
        Map<String, String> headers,
        TimeValue masterNodeTimeout,
        ActionListener<DataFrameAnalyticsConfig> listener
    ) {
        ClusterState clusterState = clusterService.state();
        if (clusterState == null) {
            logger.warn("Cannot update doc mapping because clusterState == null");
            configProvider.put(config, headers, masterNodeTimeout, listener);
            return;
        }
        ElasticsearchMappings.addDocMappingIfMissing(
            MlConfigIndex.indexName(),
            MlConfigIndex::mapping,
            client,
            clusterState,
            masterNodeTimeout,
            ActionListener.wrap(unused -> configProvider.put(config, headers, masterNodeTimeout, ActionListener.wrap(indexResponse -> {
                auditor.info(
                    config.getId(),
                    Messages.getMessage(Messages.DATA_FRAME_ANALYTICS_AUDIT_CREATED, config.getAnalysis().getWriteableName())
                );
                listener.onResponse(config);
            }, listener::onFailure)), listener::onFailure)
        );
    }

    @Override
    protected void doExecute(
        Task task,
        PutDataFrameAnalyticsAction.Request request,
        ActionListener<PutDataFrameAnalyticsAction.Response> listener
    ) {
<<<<<<< HEAD
        if (licenseState.checkFeature(XPackLicenseState.Feature.MACHINE_LEARNING)) {
=======
        if (MachineLearningField.ML_API_FEATURE.check(licenseState)) {
>>>>>>> d90fa4eb
            super.doExecute(task, request, listener);
        } else {
            listener.onFailure(LicenseUtils.newComplianceException(XPackField.MACHINE_LEARNING));
        }
    }
}<|MERGE_RESOLUTION|>--- conflicted
+++ resolved
@@ -273,11 +273,7 @@
         PutDataFrameAnalyticsAction.Request request,
         ActionListener<PutDataFrameAnalyticsAction.Response> listener
     ) {
-<<<<<<< HEAD
-        if (licenseState.checkFeature(XPackLicenseState.Feature.MACHINE_LEARNING)) {
-=======
         if (MachineLearningField.ML_API_FEATURE.check(licenseState)) {
->>>>>>> d90fa4eb
             super.doExecute(task, request, listener);
         } else {
             listener.onFailure(LicenseUtils.newComplianceException(XPackField.MACHINE_LEARNING));
