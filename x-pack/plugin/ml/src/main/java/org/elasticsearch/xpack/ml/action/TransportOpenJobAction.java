/*
 * Copyright Elasticsearch B.V. and/or licensed to Elasticsearch B.V. under one
 * or more contributor license agreements. Licensed under the Elastic License;
 * you may not use this file except in compliance with the Elastic License.
 */
package org.elasticsearch.xpack.ml.action;

import org.apache.logging.log4j.LogManager;
import org.apache.logging.log4j.Logger;
import org.apache.logging.log4j.message.ParameterizedMessage;
import org.elasticsearch.ElasticsearchException;
import org.elasticsearch.ElasticsearchStatusException;
import org.elasticsearch.ResourceAlreadyExistsException;
import org.elasticsearch.action.ActionListener;
import org.elasticsearch.action.support.ActionFilters;
import org.elasticsearch.action.support.master.TransportMasterNodeAction;
import org.elasticsearch.client.Client;
import org.elasticsearch.cluster.ClusterState;
import org.elasticsearch.cluster.block.ClusterBlockException;
import org.elasticsearch.cluster.block.ClusterBlockLevel;
import org.elasticsearch.cluster.metadata.IndexNameExpressionResolver;
import org.elasticsearch.cluster.service.ClusterService;
import org.elasticsearch.common.inject.Inject;
import org.elasticsearch.common.settings.Settings;
import org.elasticsearch.common.unit.TimeValue;
import org.elasticsearch.license.LicenseUtils;
import org.elasticsearch.license.XPackLicenseState;
import org.elasticsearch.persistent.PersistentTasksCustomMetadata;
import org.elasticsearch.persistent.PersistentTasksService;
import org.elasticsearch.persistent.decider.EnableAssignmentDecider;
import org.elasticsearch.rest.RestStatus;
import org.elasticsearch.tasks.Task;
import org.elasticsearch.threadpool.ThreadPool;
import org.elasticsearch.transport.TransportService;
import org.elasticsearch.xpack.core.XPackField;
import org.elasticsearch.xpack.core.ml.MlConfigIndex;
import org.elasticsearch.xpack.core.ml.MlTasks;
import org.elasticsearch.xpack.core.ml.action.NodeAcknowledgedResponse;
import org.elasticsearch.xpack.core.ml.action.OpenJobAction;
import org.elasticsearch.xpack.core.ml.job.config.Job;
import org.elasticsearch.xpack.core.ml.job.config.JobState;
import org.elasticsearch.xpack.core.ml.job.config.JobTaskState;
import org.elasticsearch.xpack.core.ml.job.config.JobUpdate;
import org.elasticsearch.xpack.core.ml.job.persistence.ElasticsearchMappings;
import org.elasticsearch.xpack.core.ml.utils.ExceptionsHelper;
import org.elasticsearch.xpack.ml.MlConfigMigrationEligibilityCheck;
import org.elasticsearch.xpack.ml.job.JobNodeSelector;
import org.elasticsearch.xpack.ml.job.persistence.JobConfigProvider;
import org.elasticsearch.xpack.ml.process.MlMemoryTracker;

import java.util.function.Predicate;

import static org.elasticsearch.xpack.core.ml.MlTasks.AWAITING_UPGRADE;
<<<<<<< HEAD
import static org.elasticsearch.xpack.ml.MachineLearning.MAX_ML_NODE_SIZE;
import static org.elasticsearch.xpack.ml.MachineLearning.MAX_OPEN_JOBS_PER_NODE;
import static org.elasticsearch.xpack.ml.MachineLearning.USE_AUTO_MACHINE_MEMORY_PERCENT;
=======
import static org.elasticsearch.xpack.ml.job.task.OpenJobPersistentTasksExecutor.makeAssignmentsNotAllowedException;
import static org.elasticsearch.xpack.ml.job.task.OpenJobPersistentTasksExecutor.makeCurrentlyBeingUpgradedException;
import static org.elasticsearch.xpack.ml.job.task.OpenJobPersistentTasksExecutor.makeNoSuitableNodesException;
>>>>>>> 3f3c05cb

/*
 This class extends from TransportMasterNodeAction for cluster state observing purposes.
 The close job api also redirect the elected master node.
 The master node will wait for the job to be opened by checking the persistent task's status and then return.
 To ensure that a subsequent close job call will see that same task status (and sanity validation doesn't fail)
 both open and close job apis redirect to the elected master node.
 In case of instability persistent tasks checks may fail and that is ok, in that case all bets are off.
 The open job api is a low through put api, so the fact that we redirect to elected master node shouldn't be an issue.
*/
public class TransportOpenJobAction extends TransportMasterNodeAction<OpenJobAction.Request, NodeAcknowledgedResponse> {

    private static final Logger logger = LogManager.getLogger(TransportOpenJobAction.class);

    private final XPackLicenseState licenseState;
    private final PersistentTasksService persistentTasksService;
    private final JobConfigProvider jobConfigProvider;
    private final MlMemoryTracker memoryTracker;
    private final MlConfigMigrationEligibilityCheck migrationEligibilityCheck;
    private final Client client;

    @Inject
    public TransportOpenJobAction(Settings settings, TransportService transportService, ThreadPool threadPool,
                                  XPackLicenseState licenseState, ClusterService clusterService,
                                  PersistentTasksService persistentTasksService, ActionFilters actionFilters,
                                  IndexNameExpressionResolver indexNameExpressionResolver,
                                  JobConfigProvider jobConfigProvider, MlMemoryTracker memoryTracker, Client client) {
        super(OpenJobAction.NAME, transportService, clusterService, threadPool, actionFilters,OpenJobAction.Request::new,
            indexNameExpressionResolver, NodeAcknowledgedResponse::new, ThreadPool.Names.SAME);
        this.licenseState = licenseState;
        this.persistentTasksService = persistentTasksService;
        this.jobConfigProvider = jobConfigProvider;
        this.memoryTracker = memoryTracker;
        this.migrationEligibilityCheck = new MlConfigMigrationEligibilityCheck(settings, clusterService);
        this.client = client;
    }

    @Override
    protected ClusterBlockException checkBlock(OpenJobAction.Request request, ClusterState state) {
        // We only delegate here to PersistentTasksService, but if there is a metadata writeblock,
        // then delegating to PersistentTasksService doesn't make a whole lot of sense,
        // because PersistentTasksService will then fail.
        return state.blocks().globalBlockedException(ClusterBlockLevel.METADATA_WRITE);
    }

    @Override
    protected void masterOperation(Task task, OpenJobAction.Request request, ClusterState state,
                                   ActionListener<NodeAcknowledgedResponse> listener) {
        if (migrationEligibilityCheck.jobIsEligibleForMigration(request.getJobParams().getJobId(), state)) {
            listener.onFailure(ExceptionsHelper.configHasNotBeenMigrated("open job", request.getJobParams().getJobId()));
            return;
        }

        OpenJobAction.JobParams jobParams = request.getJobParams();
        if (licenseState.checkFeature(XPackLicenseState.Feature.MACHINE_LEARNING)) {

            // Clear job finished time once the job is started and respond
            ActionListener<NodeAcknowledgedResponse> clearJobFinishTime = ActionListener.wrap(
                response -> {
                    if (response.isAcknowledged()) {
                        clearJobFinishedTime(response, state, jobParams.getJobId(), listener);
                    } else {
                        listener.onResponse(response);
                    }
                },
                listener::onFailure
            );

            // Wait for job to be started
            ActionListener<PersistentTasksCustomMetadata.PersistentTask<OpenJobAction.JobParams>> waitForJobToStart =
                    new ActionListener<PersistentTasksCustomMetadata.PersistentTask<OpenJobAction.JobParams>>() {
                @Override
                public void onResponse(PersistentTasksCustomMetadata.PersistentTask<OpenJobAction.JobParams> task) {
                    waitForJobStarted(task.getId(), jobParams, clearJobFinishTime);
                }

                @Override
                public void onFailure(Exception e) {
                    if (ExceptionsHelper.unwrapCause(e) instanceof ResourceAlreadyExistsException) {
                        e = new ElasticsearchStatusException("Cannot open job [" + jobParams.getJobId() +
                                "] because it has already been opened", RestStatus.CONFLICT, e);
                    }
                    listener.onFailure(e);
                }
            };

            // Start job task
            ActionListener<Long> memoryRequirementRefreshListener = ActionListener.wrap(
                mem -> persistentTasksService.sendStartRequest(MlTasks.jobTaskId(jobParams.getJobId()), MlTasks.JOB_TASK_NAME, jobParams,
                    waitForJobToStart),
                listener::onFailure
            );

            // Tell the job tracker to refresh the memory requirement for this job and all other jobs that have persistent tasks
            ActionListener<Boolean> getJobHandler = ActionListener.wrap(
                response -> memoryTracker.refreshAnomalyDetectorJobMemoryAndAllOthers(jobParams.getJobId(),
                    memoryRequirementRefreshListener),
                listener::onFailure
            );

            // Get the job config
            jobConfigProvider.getJob(jobParams.getJobId(), ActionListener.wrap(
                    builder -> {
                        jobParams.setJob(builder.build());
                        getJobHandler.onResponse(null);
                    },
                    listener::onFailure
            ));
        } else {
            listener.onFailure(LicenseUtils.newComplianceException(XPackField.MACHINE_LEARNING));
        }
    }

    private void waitForJobStarted(String taskId, OpenJobAction.JobParams jobParams, ActionListener<NodeAcknowledgedResponse> listener) {
        JobPredicate predicate = new JobPredicate();
        persistentTasksService.waitForPersistentTaskCondition(taskId, predicate, jobParams.getTimeout(),
                new PersistentTasksService.WaitForPersistentTaskListener<OpenJobAction.JobParams>() {
            @Override
            public void onResponse(PersistentTasksCustomMetadata.PersistentTask<OpenJobAction.JobParams> persistentTask) {
                if (predicate.exception != null) {
                    if (predicate.shouldCancel) {
                        // We want to return to the caller without leaving an unassigned persistent task, to match
                        // what would have happened if the error had been detected in the "fast fail" validation
                        cancelJobStart(persistentTask, predicate.exception, listener);
                    } else {
                        listener.onFailure(predicate.exception);
                    }
                } else {
                    listener.onResponse(new NodeAcknowledgedResponse(true, predicate.node));
                }
            }

            @Override
            public void onFailure(Exception e) {
                listener.onFailure(e);
            }

            @Override
            public void onTimeout(TimeValue timeout) {
                listener.onFailure(new ElasticsearchException("Opening job ["
                        + jobParams.getJobId() + "] timed out after [" + timeout + "]"));
            }
        });
    }

    private void clearJobFinishedTime(NodeAcknowledgedResponse response,
                                      ClusterState clusterState,
                                      String jobId,
                                      ActionListener<NodeAcknowledgedResponse> listener) {
        final JobUpdate update = new JobUpdate.Builder(jobId).setClearFinishTime(true).build();
        ActionListener<Job> clearedTimeListener = ActionListener.wrap(
            job -> listener.onResponse(response),
            e -> {
                logger.error(new ParameterizedMessage("[{}] Failed to clear finished_time", jobId), e);
                // Not a critical error so continue
                listener.onResponse(response);
            }
        );
        ActionListener<Boolean> mappingsUpdatedListener = ActionListener.wrap(
            mappingUpdateResponse -> jobConfigProvider.updateJob(jobId, update, null, clearedTimeListener),
            e -> {
                logger.error(new ParameterizedMessage("[{}] Failed to update mapping; not clearing finished_time", jobId), e);
                // Not a critical error so continue without attempting to clear finish time
                listener.onResponse(response);
            }
        );
        ElasticsearchMappings.addDocMappingIfMissing(
            MlConfigIndex.indexName(),
            MlConfigIndex::mapping,
            client,
            clusterState,
            mappingsUpdatedListener);
    }

    private void cancelJobStart(PersistentTasksCustomMetadata.PersistentTask<OpenJobAction.JobParams> persistentTask, Exception exception,
                                ActionListener<NodeAcknowledgedResponse> listener) {
        persistentTasksService.sendRemoveRequest(persistentTask.getId(),
                new ActionListener<PersistentTasksCustomMetadata.PersistentTask<?>>() {
                    @Override
                    public void onResponse(PersistentTasksCustomMetadata.PersistentTask<?> task) {
                        // We succeeded in cancelling the persistent task, but the
                        // problem that caused us to cancel it is the overall result
                        listener.onFailure(exception);
                    }

                    @Override
                    public void onFailure(Exception e) {
                        logger.error("[" + persistentTask.getParams().getJobId() + "] Failed to cancel persistent task that could " +
                                "not be assigned due to [" + exception.getMessage() + "]", e);
                        listener.onFailure(exception);
                    }
                }
        );
    }

<<<<<<< HEAD
    public static class OpenJobPersistentTasksExecutor extends PersistentTasksExecutor<OpenJobAction.JobParams> {

        private static final Logger logger = LogManager.getLogger(OpenJobPersistentTasksExecutor.class);

        private final AutodetectProcessManager autodetectProcessManager;
        private final MlMemoryTracker memoryTracker;
        private final Client client;
        private final IndexNameExpressionResolver expressionResolver;
        private final JobResultsProvider jobResultsProvider;
        private final long maxNodeMemory;
        private final boolean useAutoMemoryPercentage;

        private volatile int maxConcurrentJobAllocations;
        private volatile int maxMachineMemoryPercent;
        private volatile int maxLazyMLNodes;
        private volatile int maxOpenJobs;
        private volatile ClusterState clusterState;

        public OpenJobPersistentTasksExecutor(Settings settings, ClusterService clusterService,
                                              AutodetectProcessManager autodetectProcessManager, MlMemoryTracker memoryTracker,
                                              Client client, IndexNameExpressionResolver expressionResolver) {
            super(MlTasks.JOB_TASK_NAME, MachineLearning.UTILITY_THREAD_POOL_NAME);
            this.autodetectProcessManager = Objects.requireNonNull(autodetectProcessManager);
            this.memoryTracker = Objects.requireNonNull(memoryTracker);
            this.client = Objects.requireNonNull(client);
            this.expressionResolver = Objects.requireNonNull(expressionResolver);
            this.jobResultsProvider = new JobResultsProvider(client, settings, expressionResolver);
            this.maxConcurrentJobAllocations = MachineLearning.CONCURRENT_JOB_ALLOCATIONS.get(settings);
            this.maxMachineMemoryPercent = MachineLearning.MAX_MACHINE_MEMORY_PERCENT.get(settings);
            this.maxLazyMLNodes = MachineLearning.MAX_LAZY_ML_NODES.get(settings);
            this.maxOpenJobs = MAX_OPEN_JOBS_PER_NODE.get(settings);
            this.maxNodeMemory = MAX_ML_NODE_SIZE.get(settings).getBytes();
            this.useAutoMemoryPercentage = USE_AUTO_MACHINE_MEMORY_PERCENT.get(settings);
            clusterService.getClusterSettings()
                    .addSettingsUpdateConsumer(MachineLearning.CONCURRENT_JOB_ALLOCATIONS, this::setMaxConcurrentJobAllocations);
            clusterService.getClusterSettings()
                    .addSettingsUpdateConsumer(MachineLearning.MAX_MACHINE_MEMORY_PERCENT, this::setMaxMachineMemoryPercent);
            clusterService.getClusterSettings().addSettingsUpdateConsumer(MachineLearning.MAX_LAZY_ML_NODES, this::setMaxLazyMLNodes);
            clusterService.getClusterSettings().addSettingsUpdateConsumer(MAX_OPEN_JOBS_PER_NODE, this::setMaxOpenJobs);
            clusterService.addListener(event -> clusterState = event.state());
        }

        @Override
        public PersistentTasksCustomMetadata.Assignment getAssignment(OpenJobAction.JobParams params, ClusterState clusterState) {

            // If the task parameters do not have a job field then the job
            // was first opened on a pre v6.6 node and has not been migrated
            Job job = params.getJob();
            if (job == null) {
                return AWAITING_MIGRATION;
            }

            // If we are waiting for an upgrade to complete, we should not assign to a node
            if (MlMetadata.getMlMetadata(clusterState).isUpgradeMode()) {
                return AWAITING_UPGRADE;
            }

            String jobId = params.getJobId();
            String resultsWriteAlias = AnomalyDetectorsIndex.resultsWriteAlias(jobId);
            List<String> unavailableIndices = verifyIndicesPrimaryShardsAreActive(resultsWriteAlias, clusterState, expressionResolver);
            if (unavailableIndices.size() != 0) {
                String reason = "Not opening job [" + jobId + "], because not all primary shards are active for the following indices [" +
                    String.join(",", unavailableIndices) + "]";
                logger.debug(reason);
                return new PersistentTasksCustomMetadata.Assignment(null, reason);
            }

            boolean isMemoryTrackerRecentlyRefreshed = memoryTracker.isRecentlyRefreshed();
            if (isMemoryTrackerRecentlyRefreshed == false) {
                boolean scheduledRefresh = memoryTracker.asyncRefresh();
                if (scheduledRefresh) {
                    String reason = "Not opening job [" + jobId + "] because job memory requirements are stale - refresh requested";
                    logger.debug(reason);
                    return new PersistentTasksCustomMetadata.Assignment(null, reason);
                }
            }

            JobNodeSelector jobNodeSelector = new JobNodeSelector(clusterState, jobId, MlTasks.JOB_TASK_NAME, memoryTracker,
                job.allowLazyOpen() ? Integer.MAX_VALUE : maxLazyMLNodes, node -> nodeFilter(node, job));
            return jobNodeSelector.selectNode(
                maxOpenJobs,
                maxConcurrentJobAllocations,
                maxMachineMemoryPercent,
                maxNodeMemory,
                isMemoryTrackerRecentlyRefreshed,
                useAutoMemoryPercentage);
        }

        @Override
        public void validate(OpenJobAction.JobParams params, ClusterState clusterState) {

            TransportOpenJobAction.validate(params.getJobId(), params.getJob());

            // If we already know that we can't find an ml node because all ml nodes are running at capacity or
            // simply because there are no ml nodes in the cluster then we fail quickly here:
            PersistentTasksCustomMetadata.Assignment assignment = getAssignment(params, clusterState);
            if (assignment.equals(AWAITING_UPGRADE)) {
                throw makeCurrentlyBeingUpgradedException(logger, params.getJobId(), assignment.getExplanation());
            }

            if (assignment.getExecutorNode() == null && assignment.equals(JobNodeSelector.AWAITING_LAZY_ASSIGNMENT) == false) {
                throw makeNoSuitableNodesException(logger, params.getJobId(), assignment.getExplanation());
            }
        }

        @Override
        protected void nodeOperation(AllocatedPersistentTask task, OpenJobAction.JobParams params, PersistentTaskState state) {
            JobTask jobTask = (JobTask) task;
            jobTask.autodetectProcessManager = autodetectProcessManager;
            JobTaskState jobTaskState = (JobTaskState) state;
            JobState jobState = jobTaskState == null ? null : jobTaskState.getState();
            jobResultsProvider.setRunningForecastsToFailed(params.getJobId(), ActionListener.wrap(
                r -> runJob(jobTask, jobState, params),
                e -> {
                    logger.warn(new ParameterizedMessage("[{}] failed to set forecasts to failed", params.getJobId()), e);
                    runJob(jobTask, jobState, params);
                }
            ));
        }

        private void runJob(JobTask jobTask, JobState jobState, OpenJobAction.JobParams params) {
            // If the job is closing, simply stop and return
            if (JobState.CLOSING.equals(jobState)) {
                // Mark as completed instead of using `stop` as stop assumes native processes have started
                logger.info("[{}] job got reassigned while stopping. Marking as completed", params.getJobId());
                jobTask.markAsCompleted();
                return;
            }
            // If the job is failed then the Persistent Task Service will
            // try to restart it on a node restart. Exiting here leaves the
            // job in the failed state and it must be force closed.
            if (JobState.FAILED.equals(jobState)) {
                return;
            }

            String jobId = jobTask.getJobId();
            autodetectProcessManager.openJob(jobTask, clusterState, (e2, shouldFinalizeJob) -> {
                if (e2 == null) {
                    if (shouldFinalizeJob) {
                        FinalizeJobExecutionAction.Request finalizeRequest = new FinalizeJobExecutionAction.Request(new String[]{jobId});
                        executeAsyncWithOrigin(client, ML_ORIGIN, FinalizeJobExecutionAction.INSTANCE, finalizeRequest,
                            ActionListener.wrap(
                                response -> jobTask.markAsCompleted(),
                                e -> {
                                    logger.error("error finalizing job [" + jobId + "]", e);
                                    Throwable unwrapped = ExceptionsHelper.unwrapCause(e);
                                    if (unwrapped instanceof DocumentMissingException || unwrapped instanceof ResourceNotFoundException) {
                                        jobTask.markAsCompleted();
                                    } else {
                                        jobTask.markAsFailed(e);
                                    }
                                }
                            ));
                    } else {
                        jobTask.markAsCompleted();
                    }
                } else {
                    jobTask.markAsFailed(e2);
                }
            });
        }

        @Override
        protected AllocatedPersistentTask createTask(long id, String type, String action, TaskId parentTaskId,
                                                     PersistentTasksCustomMetadata.PersistentTask<OpenJobAction.JobParams> persistentTask,
                                                     Map<String, String> headers) {
            return new JobTask(persistentTask.getParams().getJobId(), id, type, action, parentTaskId, headers);
        }

        void setMaxConcurrentJobAllocations(int maxConcurrentJobAllocations) {
            this.maxConcurrentJobAllocations = maxConcurrentJobAllocations;
        }

        void setMaxMachineMemoryPercent(int maxMachineMemoryPercent) {
            this.maxMachineMemoryPercent = maxMachineMemoryPercent;
        }

        void setMaxLazyMLNodes(int maxLazyMLNodes) {
            this.maxLazyMLNodes = maxLazyMLNodes;
        }

        void setMaxOpenJobs(int maxOpenJobs) {
            this.maxOpenJobs = maxOpenJobs;
        }

    }

    public static class JobTask extends AllocatedPersistentTask implements OpenJobAction.JobTaskMatcher {

        private static final Logger LOGGER = LogManager.getLogger(JobTask.class);

        private final String jobId;
        private volatile AutodetectProcessManager autodetectProcessManager;

        JobTask(String jobId, long id, String type, String action, TaskId parentTask, Map<String, String> headers) {
            super(id, type, action, "job-" + jobId, parentTask, headers);
            this.jobId = jobId;
        }

        public String getJobId() {
            return jobId;
        }

        @Override
        protected void onCancelled() {
            String reason = getReasonCancelled();
            LOGGER.trace("[{}] Cancelling job task because: {}", jobId, reason);
            killJob(reason);
        }

        void killJob(String reason) {
            autodetectProcessManager.killProcess(this, false, reason);
        }

        void closeJob(String reason) {
            autodetectProcessManager.closeJob(this, false, reason);
        }
    }

=======
>>>>>>> 3f3c05cb
    /**
     * This class contains the wait logic for waiting for a job's persistent task to be allocated on
     * job opening.  It should only be used in the open job action, and never at other times the job's
     * persistent task may be assigned to a node, for example on recovery from node failures.
     *
     * Important: the methods of this class must NOT throw exceptions.  If they did then the callers
     * of endpoints waiting for a condition tested by this predicate would never get a response.
     */
    private static class JobPredicate implements Predicate<PersistentTasksCustomMetadata.PersistentTask<?>> {

        private volatile Exception exception;
        private volatile String node = "";
        private volatile boolean shouldCancel;

        @Override
        public boolean test(PersistentTasksCustomMetadata.PersistentTask<?> persistentTask) {
            JobState jobState = JobState.CLOSED;
            if (persistentTask != null) {
                JobTaskState jobTaskState = (JobTaskState) persistentTask.getState();
                jobState = jobTaskState == null ? JobState.OPENING : jobTaskState.getState();

                PersistentTasksCustomMetadata.Assignment assignment = persistentTask.getAssignment();

                // This means we are awaiting a new node to be spun up, ok to return back to the user to await node creation
                if (assignment != null && assignment.equals(JobNodeSelector.AWAITING_LAZY_ASSIGNMENT)) {
                    return true;
                }

                // This logic is only appropriate when opening a job, not when reallocating following a failure,
                // and this is why this class must only be used when opening a job
                if (assignment != null && assignment.equals(PersistentTasksCustomMetadata.INITIAL_ASSIGNMENT) == false &&
                        assignment.isAssigned() == false) {
                    OpenJobAction.JobParams params = (OpenJobAction.JobParams) persistentTask.getParams();
                    // Assignment has failed on the master node despite passing our "fast fail" validation
                    if (assignment.equals(AWAITING_UPGRADE)) {
                        exception = makeCurrentlyBeingUpgradedException(logger, params.getJobId(), assignment.getExplanation());
                    } else if (assignment.getExplanation().contains("[" + EnableAssignmentDecider.ALLOCATION_NONE_EXPLANATION + "]")) {
                        exception = makeAssignmentsNotAllowedException(logger, params.getJobId());
                    } else {
                        exception = makeNoSuitableNodesException(logger, params.getJobId(), assignment.getExplanation());
                    }
                    // The persistent task should be cancelled so that the observed outcome is the
                    // same as if the "fast fail" validation on the coordinating node had failed
                    shouldCancel = true;
                    return true;
                }
            }
            switch (jobState) {
                // The OPENING case here is expected to be incredibly short-lived, just occurring during the
                // time period when a job has successfully been assigned to a node but the request to update
                // its task state is still in-flight.  (The long-lived OPENING case when a lazy node needs to
                // be added to the cluster to accommodate the job was dealt with higher up this method when the
                // magic AWAITING_LAZY_ASSIGNMENT assignment was checked for.)
                case OPENING:
                case CLOSED:
                    return false;
                case OPENED:
                    node = persistentTask.getExecutorNode();
                    return true;
                case CLOSING:
                    exception = ExceptionsHelper.conflictStatusException("The job has been " + JobState.CLOSED + " while waiting to be "
                            + JobState.OPENED);
                    return true;
                case FAILED:
                default:
                    exception = ExceptionsHelper.serverError("Unexpected job state [" + jobState
                            + "] while waiting for job to be " + JobState.OPENED);
                    return true;
            }
        }
    }
}<|MERGE_RESOLUTION|>--- conflicted
+++ resolved
@@ -51,15 +51,12 @@
 import java.util.function.Predicate;
 
 import static org.elasticsearch.xpack.core.ml.MlTasks.AWAITING_UPGRADE;
-<<<<<<< HEAD
 import static org.elasticsearch.xpack.ml.MachineLearning.MAX_ML_NODE_SIZE;
 import static org.elasticsearch.xpack.ml.MachineLearning.MAX_OPEN_JOBS_PER_NODE;
 import static org.elasticsearch.xpack.ml.MachineLearning.USE_AUTO_MACHINE_MEMORY_PERCENT;
-=======
 import static org.elasticsearch.xpack.ml.job.task.OpenJobPersistentTasksExecutor.makeAssignmentsNotAllowedException;
 import static org.elasticsearch.xpack.ml.job.task.OpenJobPersistentTasksExecutor.makeCurrentlyBeingUpgradedException;
 import static org.elasticsearch.xpack.ml.job.task.OpenJobPersistentTasksExecutor.makeNoSuitableNodesException;
->>>>>>> 3f3c05cb
 
 /*
  This class extends from TransportMasterNodeAction for cluster state observing purposes.
@@ -255,228 +252,6 @@
         );
     }
 
-<<<<<<< HEAD
-    public static class OpenJobPersistentTasksExecutor extends PersistentTasksExecutor<OpenJobAction.JobParams> {
-
-        private static final Logger logger = LogManager.getLogger(OpenJobPersistentTasksExecutor.class);
-
-        private final AutodetectProcessManager autodetectProcessManager;
-        private final MlMemoryTracker memoryTracker;
-        private final Client client;
-        private final IndexNameExpressionResolver expressionResolver;
-        private final JobResultsProvider jobResultsProvider;
-        private final long maxNodeMemory;
-        private final boolean useAutoMemoryPercentage;
-
-        private volatile int maxConcurrentJobAllocations;
-        private volatile int maxMachineMemoryPercent;
-        private volatile int maxLazyMLNodes;
-        private volatile int maxOpenJobs;
-        private volatile ClusterState clusterState;
-
-        public OpenJobPersistentTasksExecutor(Settings settings, ClusterService clusterService,
-                                              AutodetectProcessManager autodetectProcessManager, MlMemoryTracker memoryTracker,
-                                              Client client, IndexNameExpressionResolver expressionResolver) {
-            super(MlTasks.JOB_TASK_NAME, MachineLearning.UTILITY_THREAD_POOL_NAME);
-            this.autodetectProcessManager = Objects.requireNonNull(autodetectProcessManager);
-            this.memoryTracker = Objects.requireNonNull(memoryTracker);
-            this.client = Objects.requireNonNull(client);
-            this.expressionResolver = Objects.requireNonNull(expressionResolver);
-            this.jobResultsProvider = new JobResultsProvider(client, settings, expressionResolver);
-            this.maxConcurrentJobAllocations = MachineLearning.CONCURRENT_JOB_ALLOCATIONS.get(settings);
-            this.maxMachineMemoryPercent = MachineLearning.MAX_MACHINE_MEMORY_PERCENT.get(settings);
-            this.maxLazyMLNodes = MachineLearning.MAX_LAZY_ML_NODES.get(settings);
-            this.maxOpenJobs = MAX_OPEN_JOBS_PER_NODE.get(settings);
-            this.maxNodeMemory = MAX_ML_NODE_SIZE.get(settings).getBytes();
-            this.useAutoMemoryPercentage = USE_AUTO_MACHINE_MEMORY_PERCENT.get(settings);
-            clusterService.getClusterSettings()
-                    .addSettingsUpdateConsumer(MachineLearning.CONCURRENT_JOB_ALLOCATIONS, this::setMaxConcurrentJobAllocations);
-            clusterService.getClusterSettings()
-                    .addSettingsUpdateConsumer(MachineLearning.MAX_MACHINE_MEMORY_PERCENT, this::setMaxMachineMemoryPercent);
-            clusterService.getClusterSettings().addSettingsUpdateConsumer(MachineLearning.MAX_LAZY_ML_NODES, this::setMaxLazyMLNodes);
-            clusterService.getClusterSettings().addSettingsUpdateConsumer(MAX_OPEN_JOBS_PER_NODE, this::setMaxOpenJobs);
-            clusterService.addListener(event -> clusterState = event.state());
-        }
-
-        @Override
-        public PersistentTasksCustomMetadata.Assignment getAssignment(OpenJobAction.JobParams params, ClusterState clusterState) {
-
-            // If the task parameters do not have a job field then the job
-            // was first opened on a pre v6.6 node and has not been migrated
-            Job job = params.getJob();
-            if (job == null) {
-                return AWAITING_MIGRATION;
-            }
-
-            // If we are waiting for an upgrade to complete, we should not assign to a node
-            if (MlMetadata.getMlMetadata(clusterState).isUpgradeMode()) {
-                return AWAITING_UPGRADE;
-            }
-
-            String jobId = params.getJobId();
-            String resultsWriteAlias = AnomalyDetectorsIndex.resultsWriteAlias(jobId);
-            List<String> unavailableIndices = verifyIndicesPrimaryShardsAreActive(resultsWriteAlias, clusterState, expressionResolver);
-            if (unavailableIndices.size() != 0) {
-                String reason = "Not opening job [" + jobId + "], because not all primary shards are active for the following indices [" +
-                    String.join(",", unavailableIndices) + "]";
-                logger.debug(reason);
-                return new PersistentTasksCustomMetadata.Assignment(null, reason);
-            }
-
-            boolean isMemoryTrackerRecentlyRefreshed = memoryTracker.isRecentlyRefreshed();
-            if (isMemoryTrackerRecentlyRefreshed == false) {
-                boolean scheduledRefresh = memoryTracker.asyncRefresh();
-                if (scheduledRefresh) {
-                    String reason = "Not opening job [" + jobId + "] because job memory requirements are stale - refresh requested";
-                    logger.debug(reason);
-                    return new PersistentTasksCustomMetadata.Assignment(null, reason);
-                }
-            }
-
-            JobNodeSelector jobNodeSelector = new JobNodeSelector(clusterState, jobId, MlTasks.JOB_TASK_NAME, memoryTracker,
-                job.allowLazyOpen() ? Integer.MAX_VALUE : maxLazyMLNodes, node -> nodeFilter(node, job));
-            return jobNodeSelector.selectNode(
-                maxOpenJobs,
-                maxConcurrentJobAllocations,
-                maxMachineMemoryPercent,
-                maxNodeMemory,
-                isMemoryTrackerRecentlyRefreshed,
-                useAutoMemoryPercentage);
-        }
-
-        @Override
-        public void validate(OpenJobAction.JobParams params, ClusterState clusterState) {
-
-            TransportOpenJobAction.validate(params.getJobId(), params.getJob());
-
-            // If we already know that we can't find an ml node because all ml nodes are running at capacity or
-            // simply because there are no ml nodes in the cluster then we fail quickly here:
-            PersistentTasksCustomMetadata.Assignment assignment = getAssignment(params, clusterState);
-            if (assignment.equals(AWAITING_UPGRADE)) {
-                throw makeCurrentlyBeingUpgradedException(logger, params.getJobId(), assignment.getExplanation());
-            }
-
-            if (assignment.getExecutorNode() == null && assignment.equals(JobNodeSelector.AWAITING_LAZY_ASSIGNMENT) == false) {
-                throw makeNoSuitableNodesException(logger, params.getJobId(), assignment.getExplanation());
-            }
-        }
-
-        @Override
-        protected void nodeOperation(AllocatedPersistentTask task, OpenJobAction.JobParams params, PersistentTaskState state) {
-            JobTask jobTask = (JobTask) task;
-            jobTask.autodetectProcessManager = autodetectProcessManager;
-            JobTaskState jobTaskState = (JobTaskState) state;
-            JobState jobState = jobTaskState == null ? null : jobTaskState.getState();
-            jobResultsProvider.setRunningForecastsToFailed(params.getJobId(), ActionListener.wrap(
-                r -> runJob(jobTask, jobState, params),
-                e -> {
-                    logger.warn(new ParameterizedMessage("[{}] failed to set forecasts to failed", params.getJobId()), e);
-                    runJob(jobTask, jobState, params);
-                }
-            ));
-        }
-
-        private void runJob(JobTask jobTask, JobState jobState, OpenJobAction.JobParams params) {
-            // If the job is closing, simply stop and return
-            if (JobState.CLOSING.equals(jobState)) {
-                // Mark as completed instead of using `stop` as stop assumes native processes have started
-                logger.info("[{}] job got reassigned while stopping. Marking as completed", params.getJobId());
-                jobTask.markAsCompleted();
-                return;
-            }
-            // If the job is failed then the Persistent Task Service will
-            // try to restart it on a node restart. Exiting here leaves the
-            // job in the failed state and it must be force closed.
-            if (JobState.FAILED.equals(jobState)) {
-                return;
-            }
-
-            String jobId = jobTask.getJobId();
-            autodetectProcessManager.openJob(jobTask, clusterState, (e2, shouldFinalizeJob) -> {
-                if (e2 == null) {
-                    if (shouldFinalizeJob) {
-                        FinalizeJobExecutionAction.Request finalizeRequest = new FinalizeJobExecutionAction.Request(new String[]{jobId});
-                        executeAsyncWithOrigin(client, ML_ORIGIN, FinalizeJobExecutionAction.INSTANCE, finalizeRequest,
-                            ActionListener.wrap(
-                                response -> jobTask.markAsCompleted(),
-                                e -> {
-                                    logger.error("error finalizing job [" + jobId + "]", e);
-                                    Throwable unwrapped = ExceptionsHelper.unwrapCause(e);
-                                    if (unwrapped instanceof DocumentMissingException || unwrapped instanceof ResourceNotFoundException) {
-                                        jobTask.markAsCompleted();
-                                    } else {
-                                        jobTask.markAsFailed(e);
-                                    }
-                                }
-                            ));
-                    } else {
-                        jobTask.markAsCompleted();
-                    }
-                } else {
-                    jobTask.markAsFailed(e2);
-                }
-            });
-        }
-
-        @Override
-        protected AllocatedPersistentTask createTask(long id, String type, String action, TaskId parentTaskId,
-                                                     PersistentTasksCustomMetadata.PersistentTask<OpenJobAction.JobParams> persistentTask,
-                                                     Map<String, String> headers) {
-            return new JobTask(persistentTask.getParams().getJobId(), id, type, action, parentTaskId, headers);
-        }
-
-        void setMaxConcurrentJobAllocations(int maxConcurrentJobAllocations) {
-            this.maxConcurrentJobAllocations = maxConcurrentJobAllocations;
-        }
-
-        void setMaxMachineMemoryPercent(int maxMachineMemoryPercent) {
-            this.maxMachineMemoryPercent = maxMachineMemoryPercent;
-        }
-
-        void setMaxLazyMLNodes(int maxLazyMLNodes) {
-            this.maxLazyMLNodes = maxLazyMLNodes;
-        }
-
-        void setMaxOpenJobs(int maxOpenJobs) {
-            this.maxOpenJobs = maxOpenJobs;
-        }
-
-    }
-
-    public static class JobTask extends AllocatedPersistentTask implements OpenJobAction.JobTaskMatcher {
-
-        private static final Logger LOGGER = LogManager.getLogger(JobTask.class);
-
-        private final String jobId;
-        private volatile AutodetectProcessManager autodetectProcessManager;
-
-        JobTask(String jobId, long id, String type, String action, TaskId parentTask, Map<String, String> headers) {
-            super(id, type, action, "job-" + jobId, parentTask, headers);
-            this.jobId = jobId;
-        }
-
-        public String getJobId() {
-            return jobId;
-        }
-
-        @Override
-        protected void onCancelled() {
-            String reason = getReasonCancelled();
-            LOGGER.trace("[{}] Cancelling job task because: {}", jobId, reason);
-            killJob(reason);
-        }
-
-        void killJob(String reason) {
-            autodetectProcessManager.killProcess(this, false, reason);
-        }
-
-        void closeJob(String reason) {
-            autodetectProcessManager.closeJob(this, false, reason);
-        }
-    }
-
-=======
->>>>>>> 3f3c05cb
     /**
      * This class contains the wait logic for waiting for a job's persistent task to be allocated on
      * job opening.  It should only be used in the open job action, and never at other times the job's
