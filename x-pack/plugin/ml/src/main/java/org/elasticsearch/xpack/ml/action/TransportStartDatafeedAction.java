/*
 * Copyright Elasticsearch B.V. and/or licensed to Elasticsearch B.V. under one
 * or more contributor license agreements. Licensed under the Elastic License
 * 2.0; you may not use this file except in compliance with the Elastic License
 * 2.0.
 */
package org.elasticsearch.xpack.ml.action;

import org.apache.logging.log4j.LogManager;
import org.apache.logging.log4j.Logger;
import org.elasticsearch.ElasticsearchException;
import org.elasticsearch.ElasticsearchStatusException;
import org.elasticsearch.ResourceAlreadyExistsException;
import org.elasticsearch.Version;
import org.elasticsearch.action.ActionListener;
import org.elasticsearch.action.support.ActionFilters;
import org.elasticsearch.action.support.master.TransportMasterNodeAction;
import org.elasticsearch.client.Client;
import org.elasticsearch.cluster.ClusterState;
import org.elasticsearch.cluster.block.ClusterBlockException;
import org.elasticsearch.cluster.block.ClusterBlockLevel;
import org.elasticsearch.cluster.metadata.IndexNameExpressionResolver;
import org.elasticsearch.cluster.node.DiscoveryNode;
import org.elasticsearch.cluster.service.ClusterService;
import org.elasticsearch.common.Strings;
import org.elasticsearch.common.inject.Inject;
import org.elasticsearch.common.settings.Settings;
import org.elasticsearch.core.Nullable;
import org.elasticsearch.core.TimeValue;
import org.elasticsearch.core.Tuple;
import org.elasticsearch.license.LicenseUtils;
import org.elasticsearch.license.RemoteClusterLicenseChecker;
import org.elasticsearch.license.XPackLicenseState;
import org.elasticsearch.persistent.AllocatedPersistentTask;
import org.elasticsearch.persistent.PersistentTaskState;
import org.elasticsearch.persistent.PersistentTasksCustomMetadata;
import org.elasticsearch.persistent.PersistentTasksExecutor;
import org.elasticsearch.persistent.PersistentTasksService;
import org.elasticsearch.rest.RestStatus;
import org.elasticsearch.tasks.Task;
import org.elasticsearch.tasks.TaskId;
import org.elasticsearch.threadpool.ThreadPool;
import org.elasticsearch.transport.RemoteClusterService;
import org.elasticsearch.transport.TransportService;
import org.elasticsearch.xcontent.NamedXContentRegistry;
import org.elasticsearch.xpack.core.XPackField;
import org.elasticsearch.xpack.core.ml.MachineLearningField;
import org.elasticsearch.xpack.core.ml.MlTasks;
import org.elasticsearch.xpack.core.ml.action.GetDatafeedRunningStateAction;
import org.elasticsearch.xpack.core.ml.action.NodeAcknowledgedResponse;
import org.elasticsearch.xpack.core.ml.action.StartDatafeedAction;
import org.elasticsearch.xpack.core.ml.datafeed.DatafeedConfig;
import org.elasticsearch.xpack.core.ml.datafeed.DatafeedJobValidator;
import org.elasticsearch.xpack.core.ml.datafeed.DatafeedState;
import org.elasticsearch.xpack.core.ml.datafeed.DatafeedTimingStats;
import org.elasticsearch.xpack.core.ml.job.config.Job;
import org.elasticsearch.xpack.core.ml.job.config.JobState;
import org.elasticsearch.xpack.core.ml.job.messages.Messages;
import org.elasticsearch.xpack.core.ml.utils.ExceptionsHelper;
import org.elasticsearch.xpack.ml.MachineLearning;
import org.elasticsearch.xpack.ml.MlConfigMigrationEligibilityCheck;
import org.elasticsearch.xpack.ml.datafeed.DatafeedNodeSelector;
import org.elasticsearch.xpack.ml.datafeed.DatafeedRunner;
import org.elasticsearch.xpack.ml.datafeed.DatafeedTimingStatsReporter;
import org.elasticsearch.xpack.ml.datafeed.extractor.DataExtractorFactory;
import org.elasticsearch.xpack.ml.datafeed.persistence.DatafeedConfigProvider;
import org.elasticsearch.xpack.ml.job.persistence.JobConfigProvider;
import org.elasticsearch.xpack.ml.notifications.AnomalyDetectionAuditor;

import java.util.ArrayList;
import java.util.Collection;
import java.util.List;
import java.util.Locale;
import java.util.Map;
import java.util.Objects;
import java.util.Optional;
import java.util.concurrent.atomic.AtomicReference;
import java.util.function.Consumer;
import java.util.function.Function;
import java.util.function.Predicate;
import java.util.stream.Collectors;

import static org.elasticsearch.xpack.core.common.validation.SourceDestValidator.REMOTE_CLUSTERS_TOO_OLD;

/* This class extends from TransportMasterNodeAction for cluster state observing purposes.
 The stop datafeed api also redirect the elected master node.
 The master node will wait for the datafeed to be started by checking the persistent task's status and then return.
 To ensure that a subsequent stop datafeed call will see that same task status (and sanity validation doesn't fail)
 both start and stop datafeed apis redirect to the elected master node.
 In case of instability persistent tasks checks may fail and that is ok, in that case all bets are off.
 The start datafeed api is a low through put api, so the fact that we redirect to elected master node shouldn't be an issue.
 */
public class TransportStartDatafeedAction extends TransportMasterNodeAction<StartDatafeedAction.Request, NodeAcknowledgedResponse> {

    private static final Version COMPOSITE_AGG_SUPPORT = Version.V_7_13_0;
    private static final Logger logger = LogManager.getLogger(TransportStartDatafeedAction.class);

    private final Client client;
    private final XPackLicenseState licenseState;
    private final PersistentTasksService persistentTasksService;
    private final JobConfigProvider jobConfigProvider;
    private final DatafeedConfigProvider datafeedConfigProvider;
    private final AnomalyDetectionAuditor auditor;
    private final MlConfigMigrationEligibilityCheck migrationEligibilityCheck;
    private final NamedXContentRegistry xContentRegistry;
    private final boolean remoteClusterClient;

    @Inject
    public TransportStartDatafeedAction(
        Settings settings,
        TransportService transportService,
        ThreadPool threadPool,
        ClusterService clusterService,
        XPackLicenseState licenseState,
        PersistentTasksService persistentTasksService,
        ActionFilters actionFilters,
        IndexNameExpressionResolver indexNameExpressionResolver,
        Client client,
        JobConfigProvider jobConfigProvider,
        DatafeedConfigProvider datafeedConfigProvider,
        AnomalyDetectionAuditor auditor,
        NamedXContentRegistry xContentRegistry
    ) {
        super(
            StartDatafeedAction.NAME,
            transportService,
            clusterService,
            threadPool,
            actionFilters,
            StartDatafeedAction.Request::new,
            indexNameExpressionResolver,
            NodeAcknowledgedResponse::new,
            ThreadPool.Names.SAME
        );
        this.licenseState = licenseState;
        this.persistentTasksService = persistentTasksService;
        this.client = client;
        this.jobConfigProvider = jobConfigProvider;
        this.datafeedConfigProvider = datafeedConfigProvider;
        this.auditor = auditor;
        this.migrationEligibilityCheck = new MlConfigMigrationEligibilityCheck(settings, clusterService);
        this.xContentRegistry = xContentRegistry;
        this.remoteClusterClient = DiscoveryNode.isRemoteClusterClient(settings);
    }

    static void validate(
        Job job,
        DatafeedConfig datafeedConfig,
        PersistentTasksCustomMetadata tasks,
        NamedXContentRegistry xContentRegistry
    ) {
        DatafeedJobValidator.validate(datafeedConfig, job, xContentRegistry);
        DatafeedConfig.validateAggregations(datafeedConfig.getParsedAggregations(xContentRegistry));
        JobState jobState = MlTasks.getJobState(datafeedConfig.getJobId(), tasks);
        if (jobState.isAnyOf(JobState.OPENING, JobState.OPENED) == false) {
            throw ExceptionsHelper.conflictStatusException(
                "cannot start datafeed [" + datafeedConfig.getId() + "] because job [" + job.getId() + "] is " + jobState
            );
        }
    }

    // Get the deprecation warnings from the parsed query and aggs to audit
    static void auditDeprecations(
        DatafeedConfig datafeed,
        Job job,
        AnomalyDetectionAuditor auditor,
        NamedXContentRegistry xContentRegistry
    ) {
        List<String> deprecationWarnings = new ArrayList<>();
        deprecationWarnings.addAll(datafeed.getAggDeprecations(xContentRegistry));
        deprecationWarnings.addAll(datafeed.getQueryDeprecations(xContentRegistry));
        if (deprecationWarnings.isEmpty() == false) {
            String msg = "datafeed ["
                + datafeed.getId()
                + "] configuration has deprecations. ["
                + Strings.collectionToDelimitedString(deprecationWarnings, ", ")
                + "]";
            auditor.warning(job.getId(), msg);
        }

    }

    @Override
    protected void masterOperation(
        Task task,
        StartDatafeedAction.Request request,
        ClusterState state,
        ActionListener<NodeAcknowledgedResponse> listener
    ) {
        StartDatafeedAction.DatafeedParams params = request.getParams();
        if (MachineLearningField.ML_API_FEATURE.check(licenseState) == false) {
            listener.onFailure(LicenseUtils.newComplianceException(XPackField.MACHINE_LEARNING));
            return;
        }

        if (migrationEligibilityCheck.datafeedIsEligibleForMigration(request.getParams().getDatafeedId(), state)) {
            listener.onFailure(ExceptionsHelper.configHasNotBeenMigrated("start datafeed", request.getParams().getDatafeedId()));
            return;
        }

        AtomicReference<DatafeedConfig> datafeedConfigHolder = new AtomicReference<>();
        PersistentTasksCustomMetadata tasks = state.getMetadata().custom(PersistentTasksCustomMetadata.TYPE);

        ActionListener<PersistentTasksCustomMetadata.PersistentTask<StartDatafeedAction.DatafeedParams>> waitForTaskListener =
            new ActionListener<PersistentTasksCustomMetadata.PersistentTask<StartDatafeedAction.DatafeedParams>>() {
                @Override
                public void onResponse(PersistentTasksCustomMetadata.PersistentTask<StartDatafeedAction.DatafeedParams> persistentTask) {
                    waitForDatafeedStarted(persistentTask.getId(), params, listener);
                }

                @Override
                public void onFailure(Exception e) {
                    if (ExceptionsHelper.unwrapCause(e) instanceof ResourceAlreadyExistsException) {
                        logger.debug("datafeed already started", e);
                        e = new ElasticsearchStatusException(
                            "cannot start datafeed [" + params.getDatafeedId() + "] because it has already been started",
                            RestStatus.CONFLICT
                        );
                    }
                    listener.onFailure(e);
                }
            };

        // Verify data extractor factory can be created, then start persistent task
        Consumer<Job> createDataExtractor = job -> {
            final List<String> remoteIndices = RemoteClusterLicenseChecker.remoteIndices(params.getDatafeedIndices());
<<<<<<< HEAD
                if (remoteIndices.isEmpty() == false) {
                    final RemoteClusterLicenseChecker remoteClusterLicenseChecker =
                        new RemoteClusterLicenseChecker(client, MachineLearningField.ML_API_FEATURE);
                    remoteClusterLicenseChecker.checkRemoteClusterLicenses(
                            RemoteClusterLicenseChecker.remoteClusterAliases(
                                    transportService.getRemoteClusterService().getRegisteredRemoteClusterNames(),
                                    params.getDatafeedIndices()),
                            ActionListener.wrap(
                                    response -> {
                                        if (response.isSuccess() == false) {
                                            listener.onFailure(createUnlicensedError(params.getDatafeedId(), response));
                                        } else if (remoteClusterClient == false) {
                                            listener.onFailure(
                                                ExceptionsHelper.badRequestException(Messages.getMessage(
                                                    Messages.DATAFEED_NEEDS_REMOTE_CLUSTER_SEARCH,
                                                    datafeedConfigHolder.get().getId(),
                                                    RemoteClusterLicenseChecker.remoteIndices(datafeedConfigHolder.get().getIndices()),
                                                    clusterService.getNodeName())));
                                        } else {
                                            final RemoteClusterService remoteClusterService = transportService.getRemoteClusterService();
                                            List<String> remoteAliases = RemoteClusterLicenseChecker.remoteClusterAliases(
                                                remoteClusterService.getRegisteredRemoteClusterNames(),
                                                remoteIndices
                                            );
                                            checkRemoteClusterVersions(
                                                datafeedConfigHolder.get(),
                                                remoteAliases,
                                                (cn) -> remoteClusterService.getConnection(cn).getVersion()
                                            );
                                            createDataExtractor(job, datafeedConfigHolder.get(), params, waitForTaskListener);
                                        }
                                    },
                                    e -> listener.onFailure(
                                            createUnknownLicenseError(
                                                    params.getDatafeedId(),
                                                    RemoteClusterLicenseChecker.remoteIndices(params.getDatafeedIndices()), e))
                            )
                    );
                } else {
                    createDataExtractor(job, datafeedConfigHolder.get(), params, waitForTaskListener);
                }
            };

        ActionListener<Job.Builder> jobListener = ActionListener.wrap(
                jobBuilder -> {
                    try {
                        Job job = jobBuilder.build();
                        validate(job, datafeedConfigHolder.get(), tasks, xContentRegistry);
                        auditDeprecations(datafeedConfigHolder.get(), job, auditor, xContentRegistry);
                        createDataExtractor.accept(job);
                    } catch (Exception e) {
                        listener.onFailure(e);
                    }
                },
                listener::onFailure
        );

        ActionListener<DatafeedConfig.Builder> datafeedListener = ActionListener.wrap(
                datafeedBuilder -> {
                    try {
                        DatafeedConfig datafeedConfig = datafeedBuilder.build();
                        params.setDatafeedIndices(datafeedConfig.getIndices());
                        params.setJobId(datafeedConfig.getJobId());
                        params.setIndicesOptions(datafeedConfig.getIndicesOptions());
                        datafeedConfigHolder.set(datafeedConfig);
                        if (datafeedConfig.hasCompositeAgg(xContentRegistry)) {
                            if (state.nodes()
                                .mastersFirstStream()
                                .filter(MachineLearning::isMlNode)
                                .map(DiscoveryNode::getVersion)
                                .anyMatch(COMPOSITE_AGG_SUPPORT::after)) {
                                listener.onFailure(ExceptionsHelper.badRequestException(
                                    "cannot start datafeed [{}] as [{}] requires all machine learning nodes to be at least version [{}]",
                                    datafeedConfig.getId(),
                                    "composite aggs",
                                    COMPOSITE_AGG_SUPPORT
                                ));
                                return;
                            }
=======
            if (remoteIndices.isEmpty() == false) {
                final RemoteClusterLicenseChecker remoteClusterLicenseChecker = new RemoteClusterLicenseChecker(
                    client,
                    XPackLicenseState::isMachineLearningAllowedForOperationMode
                );
                remoteClusterLicenseChecker.checkRemoteClusterLicenses(
                    RemoteClusterLicenseChecker.remoteClusterAliases(
                        transportService.getRemoteClusterService().getRegisteredRemoteClusterNames(),
                        params.getDatafeedIndices()
                    ),
                    ActionListener.wrap(response -> {
                        if (response.isSuccess() == false) {
                            listener.onFailure(createUnlicensedError(params.getDatafeedId(), response));
                        } else if (remoteClusterClient == false) {
                            listener.onFailure(
                                ExceptionsHelper.badRequestException(
                                    Messages.getMessage(
                                        Messages.DATAFEED_NEEDS_REMOTE_CLUSTER_SEARCH,
                                        datafeedConfigHolder.get().getId(),
                                        RemoteClusterLicenseChecker.remoteIndices(datafeedConfigHolder.get().getIndices()),
                                        clusterService.getNodeName()
                                    )
                                )
                            );
                        } else {
                            final RemoteClusterService remoteClusterService = transportService.getRemoteClusterService();
                            List<String> remoteAliases = RemoteClusterLicenseChecker.remoteClusterAliases(
                                remoteClusterService.getRegisteredRemoteClusterNames(),
                                remoteIndices
                            );
                            checkRemoteClusterVersions(
                                datafeedConfigHolder.get(),
                                remoteAliases,
                                (cn) -> remoteClusterService.getConnection(cn).getVersion()
                            );
                            createDataExtractor(job, datafeedConfigHolder.get(), params, waitForTaskListener);
>>>>>>> 6e99cdc7
                        }
                    },
                        e -> listener.onFailure(
                            createUnknownLicenseError(
                                params.getDatafeedId(),
                                RemoteClusterLicenseChecker.remoteIndices(params.getDatafeedIndices()),
                                e
                            )
                        )
                    )
                );
            } else {
                createDataExtractor(job, datafeedConfigHolder.get(), params, waitForTaskListener);
            }
        };

        ActionListener<Job.Builder> jobListener = ActionListener.wrap(jobBuilder -> {
            try {
                Job job = jobBuilder.build();
                validate(job, datafeedConfigHolder.get(), tasks, xContentRegistry);
                auditDeprecations(datafeedConfigHolder.get(), job, auditor, xContentRegistry);
                createDataExtractor.accept(job);
            } catch (Exception e) {
                listener.onFailure(e);
            }
        }, listener::onFailure);

        ActionListener<DatafeedConfig.Builder> datafeedListener = ActionListener.wrap(datafeedBuilder -> {
            try {
                DatafeedConfig datafeedConfig = datafeedBuilder.build();
                params.setDatafeedIndices(datafeedConfig.getIndices());
                params.setJobId(datafeedConfig.getJobId());
                params.setIndicesOptions(datafeedConfig.getIndicesOptions());
                datafeedConfigHolder.set(datafeedConfig);
                if (datafeedConfig.hasCompositeAgg(xContentRegistry)) {
                    if (state.nodes()
                        .mastersFirstStream()
                        .filter(MachineLearning::isMlNode)
                        .map(DiscoveryNode::getVersion)
                        .anyMatch(COMPOSITE_AGG_SUPPORT::after)) {
                        listener.onFailure(
                            ExceptionsHelper.badRequestException(
                                "cannot start datafeed [{}] as [{}] requires all machine learning nodes to be at least version [{}]",
                                datafeedConfig.getId(),
                                "composite aggs",
                                COMPOSITE_AGG_SUPPORT
                            )
                        );
                        return;
                    }
                }
                jobConfigProvider.getJob(datafeedConfig.getJobId(), jobListener);
            } catch (Exception e) {
                listener.onFailure(e);
            }
        }, listener::onFailure);

        datafeedConfigProvider.getDatafeedConfig(params.getDatafeedId(), datafeedListener);
    }

    static void checkRemoteClusterVersions(
        DatafeedConfig config,
        List<String> remoteClusters,
        Function<String, Version> clusterVersionSupplier
    ) {
        Optional<Tuple<Version, String>> minVersionAndReason = config.minRequiredClusterVersion();
        if (minVersionAndReason.isPresent() == false) {
            return;
        }
        final String reason = minVersionAndReason.get().v2();
        final Version minVersion = minVersionAndReason.get().v1();

        List<String> clustersTooOld = remoteClusters.stream()
            .filter(cn -> clusterVersionSupplier.apply(cn).before(minVersion))
            .collect(Collectors.toList());
        if (clustersTooOld.isEmpty()) {
            return;
        }

        throw ExceptionsHelper.badRequestException(
            Messages.getMessage(
                REMOTE_CLUSTERS_TOO_OLD,
                minVersion.toString(),
                reason,
                Strings.collectionToCommaDelimitedString(clustersTooOld)
            )
        );
    }

    /** Creates {@link DataExtractorFactory} solely for the purpose of validation i.e. verifying that it can be created. */
    private void createDataExtractor(
        Job job,
        DatafeedConfig datafeed,
        StartDatafeedAction.DatafeedParams params,
        ActionListener<PersistentTasksCustomMetadata.PersistentTask<StartDatafeedAction.DatafeedParams>> listener
    ) {
        DataExtractorFactory.create(
            client,
            datafeed,
            job,
            xContentRegistry,
            // Fake DatafeedTimingStatsReporter that does not have access to results index
            new DatafeedTimingStatsReporter(new DatafeedTimingStats(job.getId()), (ts, refreshPolicy) -> {}),
            ActionListener.wrap(
                unused -> persistentTasksService.sendStartRequest(
                    MlTasks.datafeedTaskId(params.getDatafeedId()),
                    MlTasks.DATAFEED_TASK_NAME,
                    params,
                    listener
                ),
                listener::onFailure
            )
        );
    }

    @Override
    protected ClusterBlockException checkBlock(StartDatafeedAction.Request request, ClusterState state) {
        // We only delegate here to PersistentTasksService, but if there is a metadata writeblock,
        // then delagating to PersistentTasksService doesn't make a whole lot of sense,
        // because PersistentTasksService will then fail.
        return state.blocks().globalBlockedException(ClusterBlockLevel.METADATA_WRITE);
    }

    private void waitForDatafeedStarted(
        String taskId,
        StartDatafeedAction.DatafeedParams params,
        ActionListener<NodeAcknowledgedResponse> listener
    ) {
        DatafeedPredicate predicate = new DatafeedPredicate();
        persistentTasksService.waitForPersistentTaskCondition(
            taskId,
            predicate,
            params.getTimeout(),
            new PersistentTasksService.WaitForPersistentTaskListener<StartDatafeedAction.DatafeedParams>() {
                @Override
                public void onResponse(PersistentTasksCustomMetadata.PersistentTask<StartDatafeedAction.DatafeedParams> persistentTask) {
                    if (predicate.exception != null) {
                        // We want to return to the caller without leaving an unassigned persistent task, to match
                        // what would have happened if the error had been detected in the "fast fail" validation
                        cancelDatafeedStart(persistentTask, predicate.exception, listener);
                    } else {
                        listener.onResponse(new NodeAcknowledgedResponse(true, predicate.node));
                    }
                }

                @Override
                public void onFailure(Exception e) {
                    listener.onFailure(e);
                }

                @Override
                public void onTimeout(TimeValue timeout) {
                    listener.onFailure(
                        new ElasticsearchException("Starting datafeed [" + params.getDatafeedId() + "] timed out after [" + timeout + "]")
                    );
                }
            }
        );
    }

    private void cancelDatafeedStart(
        PersistentTasksCustomMetadata.PersistentTask<StartDatafeedAction.DatafeedParams> persistentTask,
        Exception exception,
        ActionListener<NodeAcknowledgedResponse> listener
    ) {
        persistentTasksService.sendRemoveRequest(
            persistentTask.getId(),
            new ActionListener<PersistentTasksCustomMetadata.PersistentTask<?>>() {
                @Override
                public void onResponse(PersistentTasksCustomMetadata.PersistentTask<?> task) {
                    // We succeeded in cancelling the persistent task, but the
                    // problem that caused us to cancel it is the overall result
                    listener.onFailure(exception);
                }

                @Override
                public void onFailure(Exception e) {
                    logger.error(
                        "["
                            + persistentTask.getParams().getDatafeedId()
                            + "] Failed to cancel persistent task that could "
                            + "not be assigned due to ["
                            + exception.getMessage()
                            + "]",
                        e
                    );
                    listener.onFailure(exception);
                }
            }
        );
    }

    private ElasticsearchStatusException createUnlicensedError(
        final String datafeedId,
        final RemoteClusterLicenseChecker.LicenseCheck licenseCheck
    ) {
        final String message = String.format(
<<<<<<< HEAD
                Locale.ROOT,
                "cannot start datafeed [%s] as it is configured to use indices on remote cluster [%s] that is not licensed for ml; %s",
                datafeedId,
                licenseCheck.remoteClusterLicenseInfo().clusterAlias(),
                RemoteClusterLicenseChecker.buildErrorMessage(
                        MachineLearningField.ML_API_FEATURE,
                        licenseCheck.remoteClusterLicenseInfo()));
=======
            Locale.ROOT,
            "cannot start datafeed [%s] as it is configured to use indices on remote cluster [%s] that is not licensed for ml; %s",
            datafeedId,
            licenseCheck.remoteClusterLicenseInfo().clusterAlias(),
            RemoteClusterLicenseChecker.buildErrorMessage(
                "ml",
                licenseCheck.remoteClusterLicenseInfo(),
                RemoteClusterLicenseChecker::isAllowedByLicense
            )
        );
>>>>>>> 6e99cdc7
        return new ElasticsearchStatusException(message, RestStatus.BAD_REQUEST);
    }

    private ElasticsearchStatusException createUnknownLicenseError(
        final String datafeedId,
        final List<String> remoteIndices,
        final Exception cause
    ) {
        final int numberOfRemoteClusters = RemoteClusterLicenseChecker.remoteClusterAliases(
            transportService.getRemoteClusterService().getRegisteredRemoteClusterNames(),
            remoteIndices
        ).size();
        assert numberOfRemoteClusters > 0;
        final String remoteClusterQualifier = numberOfRemoteClusters == 1 ? "a remote cluster" : "remote clusters";
        final String licenseTypeQualifier = numberOfRemoteClusters == 1 ? "" : "s";
        final String message = String.format(
            Locale.ROOT,
            "cannot start datafeed [%s] as it uses indices on %s %s but the license type%s could not be verified",
            datafeedId,
            remoteClusterQualifier,
            remoteIndices,
            licenseTypeQualifier
        );

        return new ElasticsearchStatusException(message, RestStatus.BAD_REQUEST, cause);
    }

    public static class StartDatafeedPersistentTasksExecutor extends PersistentTasksExecutor<StartDatafeedAction.DatafeedParams> {
        private final DatafeedRunner datafeedRunner;
        private final IndexNameExpressionResolver resolver;

        public StartDatafeedPersistentTasksExecutor(DatafeedRunner datafeedRunner, IndexNameExpressionResolver resolver) {
            super(MlTasks.DATAFEED_TASK_NAME, MachineLearning.UTILITY_THREAD_POOL_NAME);
            this.datafeedRunner = datafeedRunner;
            this.resolver = resolver;
        }

        @Override
        public PersistentTasksCustomMetadata.Assignment getAssignment(
            StartDatafeedAction.DatafeedParams params,
            Collection<DiscoveryNode> candidateNodes,
            ClusterState clusterState
        ) {
            return new DatafeedNodeSelector(
                clusterState,
                resolver,
                params.getDatafeedId(),
                params.getJobId(),
                params.getDatafeedIndices(),
                params.getIndicesOptions()
            ).selectNode(candidateNodes);
        }

        @Override
        public void validate(StartDatafeedAction.DatafeedParams params, ClusterState clusterState) {
            new DatafeedNodeSelector(
                clusterState,
                resolver,
                params.getDatafeedId(),
                params.getJobId(),
                params.getDatafeedIndices(),
                params.getIndicesOptions()
            ).checkDatafeedTaskCanBeCreated();
        }

        @Override
        protected void nodeOperation(
            final AllocatedPersistentTask allocatedPersistentTask,
            final StartDatafeedAction.DatafeedParams params,
            final PersistentTaskState state
        ) {
            DatafeedTask datafeedTask = (DatafeedTask) allocatedPersistentTask;
            DatafeedState datafeedState = (DatafeedState) state;

            // If we are stopping, stopped or isolated we should not start the runner. Due to
            // races in the way messages pass between nodes via cluster state or direct action calls
            // we need to detect stopped/stopping by both considering the persistent task state in
            // cluster state and also whether an explicit request to stop has been received on this
            // node.
            if (DatafeedState.STOPPING.equals(datafeedState)) {
                logger.info("[{}] datafeed got reassigned while stopping. Marking as completed", params.getDatafeedId());
                datafeedTask.completeOrFailIfRequired(null);
                return;
            }
            switch (datafeedTask.setDatafeedRunner(datafeedRunner)) {
                case NEITHER:
                    datafeedRunner.run(datafeedTask, datafeedTask::completeOrFailIfRequired);
                    break;
                case ISOLATED:
                    logger.info("[{}] datafeed isolated immediately after reassignment.", params.getDatafeedId());
                    break;
                case STOPPED:
                    logger.info("[{}] datafeed stopped immediately after reassignment. Marking as completed", params.getDatafeedId());
                    datafeedTask.completeOrFailIfRequired(null);
                    break;
            }
        }

        @Override
        protected AllocatedPersistentTask createTask(
            long id,
            String type,
            String action,
            TaskId parentTaskId,
            PersistentTasksCustomMetadata.PersistentTask<StartDatafeedAction.DatafeedParams> persistentTask,
            Map<String, String> headers
        ) {
            return new DatafeedTask(id, type, action, parentTaskId, persistentTask.getParams(), headers);
        }
    }

    public static class DatafeedTask extends AllocatedPersistentTask implements StartDatafeedAction.DatafeedTaskMatcher {

        public enum StoppedOrIsolatedBeforeRunning {
            NEITHER,
            ISOLATED,
            STOPPED
        }

        private final String datafeedId;
        private final long startTime;
        private final Long endTime;
        /**
         * This must always be set within a synchronized block that also checks
         * the value of the {@code stoppedOrIsolatedBeforeRunning} flag.
         */
        private DatafeedRunner datafeedRunner;
        private StoppedOrIsolatedBeforeRunning stoppedOrIsolatedBeforeRunning = StoppedOrIsolatedBeforeRunning.NEITHER;

        DatafeedTask(
            long id,
            String type,
            String action,
            TaskId parentTaskId,
            StartDatafeedAction.DatafeedParams params,
            Map<String, String> headers
        ) {
            super(id, type, action, "datafeed-" + params.getDatafeedId(), parentTaskId, headers);
            this.datafeedId = params.getDatafeedId();
            this.startTime = params.getStartTime();
            this.endTime = params.getEndTime();
        }

        public String getDatafeedId() {
            return datafeedId;
        }

        public long getDatafeedStartTime() {
            return startTime;
        }

        @Nullable
        public Long getEndTime() {
            return endTime;
        }

        public boolean isLookbackOnly() {
            return endTime != null;
        }

        /**
         * Set the datafeed runner <em>if</em> the task has not already been told to stop or isolate.
         * @return A {@link StoppedOrIsolatedBeforeRunning} object that indicates whether the
         *         datafeed task had previously been told to stop or isolate.  {@code datafeedRunner}
         *         will only be set to the supplied value if the return value of this method is
         *         {@link StoppedOrIsolatedBeforeRunning#NEITHER}.
         */
        synchronized StoppedOrIsolatedBeforeRunning setDatafeedRunner(DatafeedRunner datafeedRunner) {
            if (stoppedOrIsolatedBeforeRunning == StoppedOrIsolatedBeforeRunning.NEITHER) {
                this.datafeedRunner = Objects.requireNonNull(datafeedRunner);
            }
            return stoppedOrIsolatedBeforeRunning;
        }

        @Override
        protected void onCancelled() {
            // If the persistent task framework wants us to stop then we should do so immediately and
            // we should wait for an existing datafeed import to realize we want it to stop.
            // Note that this only applied when task cancel is invoked and stop datafeed api doesn't use this.
            // Also stop datafeed api will obey the timeout.
            stop(getReasonCancelled(), TimeValue.ZERO);
        }

        @Override
        public boolean shouldCancelChildrenOnCancellation() {
            // onCancelled implements graceful shutdown of children
            return false;
        }

        public void stop(String reason, TimeValue timeout) {
            synchronized (this) {
                if (datafeedRunner == null) {
                    stoppedOrIsolatedBeforeRunning = StoppedOrIsolatedBeforeRunning.STOPPED;
                    return;
                }
            }
            datafeedRunner.stopDatafeed(this, reason, timeout);
        }

        public synchronized StoppedOrIsolatedBeforeRunning getStoppedOrIsolatedBeforeRunning() {
            return stoppedOrIsolatedBeforeRunning;
        }

        public void isolate() {
            synchronized (this) {
                if (datafeedRunner == null) {
                    // Stopped takes precedence over isolated for what we report externally,
                    // as stopped needs to cause the persistent task to be marked as completed
                    // (regardless of whether it was isolated) whereas isolated but not stopped
                    // mustn't do this.
                    if (stoppedOrIsolatedBeforeRunning == StoppedOrIsolatedBeforeRunning.NEITHER) {
                        stoppedOrIsolatedBeforeRunning = StoppedOrIsolatedBeforeRunning.ISOLATED;
                    }
                    return;
                }
            }
            datafeedRunner.isolateDatafeed(getAllocationId());
        }

        void completeOrFailIfRequired(Exception error) {
            // A task can only be completed or failed once - trying multiple times just causes log spam
            if (isCompleted()) {
                return;
            }
            if (error != null) {
                markAsFailed(error);
            } else {
                markAsCompleted();
            }
        }

        public GetDatafeedRunningStateAction.Response.RunningState getRunningState() {
            synchronized (this) {
                if (datafeedRunner == null) {
                    // In this case we don't know for sure if lookback has completed. It may be that the
                    // datafeed has just moved nodes, but with so little delay that there's no lookback to
                    // do on the new node. However, there _might_ be some catching up required, so it's
                    // reasonable to say real-time running hasn't started yet. The state will quickly
                    // change once the datafeed runner gets going and determines where the datafeed is up
                    // to.
                    return new GetDatafeedRunningStateAction.Response.RunningState(endTime == null, false);
                }
            }
            return new GetDatafeedRunningStateAction.Response.RunningState(endTime == null, datafeedRunner.finishedLookBack(this));
        }
    }

    /**
     * Important: the methods of this class must NOT throw exceptions.  If they did then the callers
     * of endpoints waiting for a condition tested by this predicate would never get a response.
     */
    private static class DatafeedPredicate implements Predicate<PersistentTasksCustomMetadata.PersistentTask<?>> {

        private volatile Exception exception;
        private volatile String node = "";

        @Override
        public boolean test(PersistentTasksCustomMetadata.PersistentTask<?> persistentTask) {
            if (persistentTask == null) {
                return false;
            }
            PersistentTasksCustomMetadata.Assignment assignment = persistentTask.getAssignment();
            if (assignment != null) {
                // This means we are awaiting the datafeed's job to be assigned to a node
                if (assignment.equals(DatafeedNodeSelector.AWAITING_JOB_ASSIGNMENT)) {
                    return true;
                }
                // This means the node the job got assigned to was shut down in between starting the job and the datafeed - not an error
                if (assignment.equals(DatafeedNodeSelector.AWAITING_JOB_RELOCATION)) {
                    return true;
                }
                if (assignment.equals(PersistentTasksCustomMetadata.INITIAL_ASSIGNMENT) == false && assignment.isAssigned() == false) {
                    // Assignment has failed despite passing our "fast fail" validation
                    exception = new ElasticsearchStatusException(
                        "Could not start datafeed, allocation explanation [" + assignment.getExplanation() + "]",
                        RestStatus.TOO_MANY_REQUESTS
                    );
                    return true;
                }
            }
            DatafeedState datafeedState = (DatafeedState) persistentTask.getState();
            if (datafeedState == DatafeedState.STARTED) {
                node = persistentTask.getExecutorNode();
                return true;
            }
            return false;
        }
    }
}<|MERGE_RESOLUTION|>--- conflicted
+++ resolved
@@ -224,7 +224,6 @@
         // Verify data extractor factory can be created, then start persistent task
         Consumer<Job> createDataExtractor = job -> {
             final List<String> remoteIndices = RemoteClusterLicenseChecker.remoteIndices(params.getDatafeedIndices());
-<<<<<<< HEAD
                 if (remoteIndices.isEmpty() == false) {
                     final RemoteClusterLicenseChecker remoteClusterLicenseChecker =
                         new RemoteClusterLicenseChecker(client, MachineLearningField.ML_API_FEATURE);
@@ -304,44 +303,6 @@
                                 ));
                                 return;
                             }
-=======
-            if (remoteIndices.isEmpty() == false) {
-                final RemoteClusterLicenseChecker remoteClusterLicenseChecker = new RemoteClusterLicenseChecker(
-                    client,
-                    XPackLicenseState::isMachineLearningAllowedForOperationMode
-                );
-                remoteClusterLicenseChecker.checkRemoteClusterLicenses(
-                    RemoteClusterLicenseChecker.remoteClusterAliases(
-                        transportService.getRemoteClusterService().getRegisteredRemoteClusterNames(),
-                        params.getDatafeedIndices()
-                    ),
-                    ActionListener.wrap(response -> {
-                        if (response.isSuccess() == false) {
-                            listener.onFailure(createUnlicensedError(params.getDatafeedId(), response));
-                        } else if (remoteClusterClient == false) {
-                            listener.onFailure(
-                                ExceptionsHelper.badRequestException(
-                                    Messages.getMessage(
-                                        Messages.DATAFEED_NEEDS_REMOTE_CLUSTER_SEARCH,
-                                        datafeedConfigHolder.get().getId(),
-                                        RemoteClusterLicenseChecker.remoteIndices(datafeedConfigHolder.get().getIndices()),
-                                        clusterService.getNodeName()
-                                    )
-                                )
-                            );
-                        } else {
-                            final RemoteClusterService remoteClusterService = transportService.getRemoteClusterService();
-                            List<String> remoteAliases = RemoteClusterLicenseChecker.remoteClusterAliases(
-                                remoteClusterService.getRegisteredRemoteClusterNames(),
-                                remoteIndices
-                            );
-                            checkRemoteClusterVersions(
-                                datafeedConfigHolder.get(),
-                                remoteAliases,
-                                (cn) -> remoteClusterService.getConnection(cn).getVersion()
-                            );
-                            createDataExtractor(job, datafeedConfigHolder.get(), params, waitForTaskListener);
->>>>>>> 6e99cdc7
                         }
                     },
                         e -> listener.onFailure(
@@ -539,7 +500,6 @@
         final RemoteClusterLicenseChecker.LicenseCheck licenseCheck
     ) {
         final String message = String.format(
-<<<<<<< HEAD
                 Locale.ROOT,
                 "cannot start datafeed [%s] as it is configured to use indices on remote cluster [%s] that is not licensed for ml; %s",
                 datafeedId,
@@ -547,18 +507,6 @@
                 RemoteClusterLicenseChecker.buildErrorMessage(
                         MachineLearningField.ML_API_FEATURE,
                         licenseCheck.remoteClusterLicenseInfo()));
-=======
-            Locale.ROOT,
-            "cannot start datafeed [%s] as it is configured to use indices on remote cluster [%s] that is not licensed for ml; %s",
-            datafeedId,
-            licenseCheck.remoteClusterLicenseInfo().clusterAlias(),
-            RemoteClusterLicenseChecker.buildErrorMessage(
-                "ml",
-                licenseCheck.remoteClusterLicenseInfo(),
-                RemoteClusterLicenseChecker::isAllowedByLicense
-            )
-        );
->>>>>>> 6e99cdc7
         return new ElasticsearchStatusException(message, RestStatus.BAD_REQUEST);
     }
 
