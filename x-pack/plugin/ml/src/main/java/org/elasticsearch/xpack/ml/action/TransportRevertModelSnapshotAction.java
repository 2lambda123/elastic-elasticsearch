/*
 * Copyright Elasticsearch B.V. and/or licensed to Elasticsearch B.V. under one
 * or more contributor license agreements. Licensed under the Elastic License
 * 2.0; you may not use this file except in compliance with the Elastic License
 * 2.0.
 */
package org.elasticsearch.xpack.ml.action;

import org.apache.logging.log4j.LogManager;
import org.apache.logging.log4j.Logger;
import org.elasticsearch.ResourceNotFoundException;
import org.elasticsearch.action.ActionListener;
import org.elasticsearch.action.admin.cluster.node.tasks.get.GetTaskAction;
import org.elasticsearch.action.admin.cluster.node.tasks.get.GetTaskRequest;
import org.elasticsearch.action.support.ActionFilters;
import org.elasticsearch.action.support.master.TransportMasterNodeAction;
import org.elasticsearch.client.Client;
import org.elasticsearch.cluster.ClusterState;
import org.elasticsearch.cluster.block.ClusterBlockException;
import org.elasticsearch.cluster.block.ClusterBlockLevel;
import org.elasticsearch.cluster.metadata.IndexNameExpressionResolver;
import org.elasticsearch.cluster.service.ClusterService;
import org.elasticsearch.common.inject.Inject;
import org.elasticsearch.persistent.PersistentTasksCustomMetadata;
import org.elasticsearch.tasks.Task;
import org.elasticsearch.tasks.TaskId;
import org.elasticsearch.threadpool.ThreadPool;
import org.elasticsearch.transport.TransportService;
import org.elasticsearch.xpack.core.ml.MlConfigIndex;
import org.elasticsearch.xpack.core.ml.MlTasks;
import org.elasticsearch.xpack.core.ml.action.RevertModelSnapshotAction;
import org.elasticsearch.xpack.core.ml.annotations.Annotation;
import org.elasticsearch.xpack.core.ml.annotations.AnnotationIndex;
import org.elasticsearch.xpack.core.ml.job.config.Blocked;
import org.elasticsearch.xpack.core.ml.job.config.Job;
import org.elasticsearch.xpack.core.ml.job.config.JobState;
import org.elasticsearch.xpack.core.ml.job.messages.Messages;
import org.elasticsearch.xpack.core.ml.job.persistence.AnomalyDetectorsIndex;
import org.elasticsearch.xpack.core.ml.job.persistence.ElasticsearchMappings;
import org.elasticsearch.xpack.core.ml.job.process.autodetect.state.ModelSnapshot;
import org.elasticsearch.xpack.core.ml.utils.ExceptionsHelper;
import org.elasticsearch.xpack.ml.job.JobManager;
import org.elasticsearch.xpack.ml.job.persistence.JobDataCountsPersister;
import org.elasticsearch.xpack.ml.job.persistence.JobDataDeleter;
import org.elasticsearch.xpack.ml.job.persistence.JobResultsProvider;

import java.util.Date;
import java.util.Set;
import java.util.function.Consumer;

import static org.elasticsearch.xpack.core.ClientHelper.ML_ORIGIN;
import static org.elasticsearch.xpack.core.ClientHelper.executeAsyncWithOrigin;

public class TransportRevertModelSnapshotAction extends TransportMasterNodeAction<
    RevertModelSnapshotAction.Request,
    RevertModelSnapshotAction.Response> {

    private static final Logger logger = LogManager.getLogger(TransportRevertModelSnapshotAction.class);

    private final Client client;
    private final JobManager jobManager;
    private final JobResultsProvider jobResultsProvider;
    private final JobDataCountsPersister jobDataCountsPersister;

    @Inject
    public TransportRevertModelSnapshotAction(
<<<<<<< HEAD
        Settings settings,
=======
>>>>>>> d90fa4eb
        ThreadPool threadPool,
        TransportService transportService,
        ActionFilters actionFilters,
        IndexNameExpressionResolver indexNameExpressionResolver,
        JobManager jobManager,
        JobResultsProvider jobResultsProvider,
        ClusterService clusterService,
        Client client,
        JobDataCountsPersister jobDataCountsPersister
    ) {
        super(
            RevertModelSnapshotAction.NAME,
            transportService,
            clusterService,
            threadPool,
            actionFilters,
            RevertModelSnapshotAction.Request::new,
            indexNameExpressionResolver,
            RevertModelSnapshotAction.Response::new,
            ThreadPool.Names.SAME
        );
        this.client = client;
        this.jobManager = jobManager;
        this.jobResultsProvider = jobResultsProvider;
        this.jobDataCountsPersister = jobDataCountsPersister;
    }

    @Override
    protected void masterOperation(
        Task task,
        RevertModelSnapshotAction.Request request,
        ClusterState state,
        ActionListener<RevertModelSnapshotAction.Response> listener
    ) {
        final String jobId = request.getJobId();
        final TaskId taskId = new TaskId(clusterService.localNode().getId(), task.getId());

<<<<<<< HEAD
        if (migrationEligibilityCheck.jobIsEligibleForMigration(jobId, state)) {
            listener.onFailure(ExceptionsHelper.configHasNotBeenMigrated("revert model snapshot", jobId));
            return;
        }

=======
>>>>>>> d90fa4eb
        logger.debug(
            "Received request to revert to snapshot id '{}' for job '{}', deleting intervening results: {}",
            request.getSnapshotId(),
            jobId,
            request.getDeleteInterveningResults()
        );

        // 5. Revert the state
        ActionListener<Boolean> annotationsIndexUpdateListener = ActionListener.wrap(r -> {
            ActionListener<Job> jobListener = ActionListener.wrap(job -> {
                PersistentTasksCustomMetadata tasks = state.getMetadata().custom(PersistentTasksCustomMetadata.TYPE);
                JobState jobState = MlTasks.getJobState(job.getId(), tasks);
                if (request.isForce() == false && jobState.equals(JobState.CLOSED) == false) {
                    listener.onFailure(ExceptionsHelper.conflictStatusException(Messages.getMessage(Messages.REST_JOB_NOT_CLOSED_REVERT)));
                    return;
                }
                if (MlTasks.getSnapshotUpgraderTask(jobId, request.getSnapshotId(), tasks) != null) {
                    listener.onFailure(
                        ExceptionsHelper.conflictStatusException(
                            "Cannot revert job [{}] to snapshot [{}] as it is being upgraded",
                            jobId,
                            request.getSnapshotId()
                        )
                    );
                    return;
                }
                isBlocked(job, request, ActionListener.wrap(isBlocked -> {
                    if (isBlocked) {
                        listener.onFailure(
                            ExceptionsHelper.conflictStatusException(
                                "cannot revert job [{}] to snapshot [{}] while it is blocked with [{}]",
                                jobId,
                                request.getSnapshotId(),
                                job.getBlocked().getReason()
                            )
                        );
                    } else {
                        jobManager.updateJobBlockReason(
                            jobId,
                            new Blocked(Blocked.Reason.REVERT, taskId),
                            ActionListener.wrap(aBoolean -> revertSnapshot(jobId, request, listener), listener::onFailure)
                        );
                    }
                }, listener::onFailure));
            }, listener::onFailure);

            jobManager.getJob(jobId, jobListener);
        }, listener::onFailure);

        // 4. Ensure the annotations index mappings are up to date
        ActionListener<Boolean> configMappingUpdateListener = ActionListener.wrap(
            r -> AnnotationIndex.createAnnotationsIndexIfNecessaryAndWaitForYellow(
                client,
                state,
                request.masterNodeTimeout(),
                annotationsIndexUpdateListener
            ),
            listener::onFailure
        );

        // 3. Ensure the config index mappings are up to date
        ActionListener<Boolean> jobExistsListener = ActionListener.wrap(
            r -> ElasticsearchMappings.addDocMappingIfMissing(
                MlConfigIndex.indexName(),
                MlConfigIndex::mapping,
                client,
                state,
                request.masterNodeTimeout(),
                configMappingUpdateListener
            ),
            listener::onFailure
        );

        // 2. Verify the job exists
        ActionListener<Boolean> createStateIndexListener = ActionListener.wrap(
            r -> jobManager.jobExists(jobId, jobExistsListener),
            listener::onFailure
        );

        // 1. Verify/Create the state index and its alias exists
        AnomalyDetectorsIndex.createStateIndexAndAliasIfNecessary(
            client,
            state,
            indexNameExpressionResolver,
            request.masterNodeTimeout(),
            createStateIndexListener
        );
    }

    private void isBlocked(Job job, RevertModelSnapshotAction.Request request, ActionListener<Boolean> listener) {
        if (job.getBlocked().getReason() == Blocked.Reason.NONE) {
            listener.onResponse(false);
            return;
        }
        if (job.getBlocked().getReason() == Blocked.Reason.REVERT) {
            // If another revert is called but there is a revert task running
            // we do not allow it to run. However, if the job got stuck with
            // a block on revert, it means the node that was running the previous
            // revert failed. So, we allow a revert to run if the task has completed
            // in order to complete and eventually unblock the job.
            GetTaskRequest getTaskRequest = new GetTaskRequest();
            getTaskRequest.setTaskId(job.getBlocked().getTaskId());

            // If the request is forced, we will also wait for the existing task to finish
            // to give a chance to this request to be executed without returning an error.
            // This is particularly useful when a relocating job is calling revert.
            getTaskRequest.setWaitForCompletion(request.isForce());
            getTaskRequest.setTimeout(request.timeout());

            executeAsyncWithOrigin(
                client,
                ML_ORIGIN,
                GetTaskAction.INSTANCE,
                getTaskRequest,
                ActionListener.wrap(r -> listener.onResponse(r.getTask().isCompleted() == false), e -> {
                    if (ExceptionsHelper.unwrapCause(e) instanceof ResourceNotFoundException) {
                        listener.onResponse(false);
                    } else {
                        listener.onFailure(e);
                    }
                })
            );
        } else {
            listener.onResponse(true);
        }
    }

    private void revertSnapshot(
        String jobId,
        RevertModelSnapshotAction.Request request,
        ActionListener<RevertModelSnapshotAction.Response> listener
    ) {
        ActionListener<RevertModelSnapshotAction.Response> finalListener = ActionListener.wrap(
            r -> jobManager.updateJobBlockReason(
                jobId,
                Blocked.none(),
                ActionListener.wrap(aBoolean -> listener.onResponse(r), listener::onFailure)
            ),
            e -> jobManager.updateJobBlockReason(
                jobId,
                Blocked.none(),
                ActionListener.wrap(aBoolean -> listener.onFailure(e), listener::onFailure)
            )
        );

        getModelSnapshot(request, jobResultsProvider, modelSnapshot -> {
            ActionListener<RevertModelSnapshotAction.Response> wrappedListener = finalListener;
            if (request.getDeleteInterveningResults()) {
                wrappedListener = wrapDeleteOldAnnotationsListener(wrappedListener, modelSnapshot, jobId);
                wrappedListener = wrapDeleteOldDataListener(wrappedListener, modelSnapshot, jobId);
                wrappedListener = wrapRevertDataCountsListener(wrappedListener, modelSnapshot, jobId);
            }
            jobManager.revertSnapshot(request, wrappedListener, modelSnapshot);
        }, listener::onFailure);
    }

    private void getModelSnapshot(
        RevertModelSnapshotAction.Request request,
        JobResultsProvider provider,
        Consumer<ModelSnapshot> handler,
        Consumer<Exception> errorHandler
    ) {
        logger.info("Reverting to snapshot '" + request.getSnapshotId() + "'");

        if (ModelSnapshot.isTheEmptySnapshot(request.getSnapshotId())) {
            handler.accept(ModelSnapshot.emptySnapshot(request.getJobId()));
            return;
        }

        provider.getModelSnapshot(request.getJobId(), request.getSnapshotId(), modelSnapshot -> {
            if (modelSnapshot == null) {
                throw missingSnapshotException(request);
            }
            handler.accept(modelSnapshot.result);
        }, errorHandler);
    }

    private static ResourceNotFoundException missingSnapshotException(RevertModelSnapshotAction.Request request) {
        return new ResourceNotFoundException(
            Messages.getMessage(Messages.REST_NO_SUCH_MODEL_SNAPSHOT, request.getSnapshotId(), request.getJobId())
        );
    }

    private ActionListener<RevertModelSnapshotAction.Response> wrapDeleteOldAnnotationsListener(
        ActionListener<RevertModelSnapshotAction.Response> listener,
        ModelSnapshot modelSnapshot,
        String jobId
    ) {

        return ActionListener.wrap(response -> {
            Date deleteAfter = modelSnapshot.getLatestResultTimeStamp() == null ? new Date(0) : modelSnapshot.getLatestResultTimeStamp();
            logger.info("[{}] Removing intervening annotations after reverting model: deleting annotations after [{}]", jobId, deleteAfter);

            JobDataDeleter dataDeleter = new JobDataDeleter(client, jobId);
            Set<String> eventsToDelete = Set.of(
                // Because the results based on the delayed data are being deleted, the fact that the data was originally delayed is
                // not relevant
                Annotation.Event.DELAYED_DATA.toString(),
                // Because the model that changed is no longer in use as it has been rolled back to a time before those changes occurred
                Annotation.Event.MODEL_CHANGE.toString()
            );
            dataDeleter.deleteAnnotations(
                deleteAfter.getTime() + 1,
                null,
                eventsToDelete,
                listener.delegateFailure((l, r) -> l.onResponse(response))
            );
        }, listener::onFailure);
    }

    private ActionListener<RevertModelSnapshotAction.Response> wrapDeleteOldDataListener(
        ActionListener<RevertModelSnapshotAction.Response> listener,
        ModelSnapshot modelSnapshot,
        String jobId
    ) {

        // If we need to delete buckets that occurred after the snapshot, we
        // wrap the listener with one that invokes the OldDataRemover on
        // acknowledged responses
        return ActionListener.wrap(response -> {
            Date deleteAfter = modelSnapshot.getLatestResultTimeStamp() == null ? new Date(0) : modelSnapshot.getLatestResultTimeStamp();
            logger.info("[{}] Removing intervening records after reverting model: deleting results after [{}]", jobId, deleteAfter);

            JobDataDeleter dataDeleter = new JobDataDeleter(client, jobId);
            dataDeleter.deleteResultsFromTime(deleteAfter.getTime() + 1, listener.delegateFailure((l, r) -> l.onResponse(response)));
        }, listener::onFailure);
    }

    private ActionListener<RevertModelSnapshotAction.Response> wrapRevertDataCountsListener(
        ActionListener<RevertModelSnapshotAction.Response> listener,
        ModelSnapshot modelSnapshot,
        String jobId
    ) {

        return ActionListener.wrap(response -> jobResultsProvider.dataCounts(jobId, counts -> {
            counts.setLatestRecordTimeStamp(modelSnapshot.getLatestRecordTimeStamp());
            jobDataCountsPersister.persistDataCountsAsync(jobId, counts, listener.delegateFailure((l, r) -> l.onResponse(response)));
        }, listener::onFailure), listener::onFailure);
    }

    @Override
    protected ClusterBlockException checkBlock(RevertModelSnapshotAction.Request request, ClusterState state) {
        return state.blocks().globalBlockedException(ClusterBlockLevel.METADATA_WRITE);
    }
}<|MERGE_RESOLUTION|>--- conflicted
+++ resolved
@@ -64,10 +64,6 @@
 
     @Inject
     public TransportRevertModelSnapshotAction(
-<<<<<<< HEAD
-        Settings settings,
-=======
->>>>>>> d90fa4eb
         ThreadPool threadPool,
         TransportService transportService,
         ActionFilters actionFilters,
@@ -105,14 +101,6 @@
         final String jobId = request.getJobId();
         final TaskId taskId = new TaskId(clusterService.localNode().getId(), task.getId());
 
-<<<<<<< HEAD
-        if (migrationEligibilityCheck.jobIsEligibleForMigration(jobId, state)) {
-            listener.onFailure(ExceptionsHelper.configHasNotBeenMigrated("revert model snapshot", jobId));
-            return;
-        }
-
-=======
->>>>>>> d90fa4eb
         logger.debug(
             "Received request to revert to snapshot id '{}' for job '{}', deleting intervening results: {}",
             request.getSnapshotId(),
