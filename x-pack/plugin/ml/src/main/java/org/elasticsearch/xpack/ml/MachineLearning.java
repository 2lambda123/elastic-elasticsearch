--- conflicted
+++ resolved
@@ -827,11 +827,7 @@
         IndexNameExpressionResolver indexNameExpressionResolver,
         Supplier<RepositoriesService> repositoriesServiceSupplier,
         Tracer tracer,
-<<<<<<< HEAD
-        Supplier<AllocationDeciders> allocationDecidersSupplier
-=======
         AllocationDeciders allocationDeciders
->>>>>>> fc819609
     ) {
         if (enabled == false) {
             // special holder for @link(MachineLearningFeatureSetUsage) which needs access to job manager, empty if ML is disabled
