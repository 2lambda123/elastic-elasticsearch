--- conflicted
+++ resolved
@@ -1067,12 +1067,9 @@
                 new ActionHandler<>(PutTrainedModelAliasAction.INSTANCE, TransportPutTrainedModelAliasAction.class),
                 new ActionHandler<>(DeleteTrainedModelAliasAction.INSTANCE, TransportDeleteTrainedModelAliasAction.class),
                 new ActionHandler<>(PreviewDataFrameAnalyticsAction.INSTANCE, TransportPreviewDataFrameAnalyticsAction.class),
-<<<<<<< HEAD
+                new ActionHandler<>(SetResetModeAction.INSTANCE, TransportSetResetModeAction.class),
                 new ActionHandler<>(StartTrainedModelDeploymentAction.INSTANCE, TransportStartTrainedModelDeploymentAction.class),
                 new ActionHandler<>(StopTrainedModelDeploymentAction.INSTANCE, TransportStopTrainedModelDeploymentAction.class),
-=======
-                new ActionHandler<>(SetResetModeAction.INSTANCE, TransportSetResetModeAction.class),
->>>>>>> 671dc331
                 usageAction,
                 infoAction);
     }
