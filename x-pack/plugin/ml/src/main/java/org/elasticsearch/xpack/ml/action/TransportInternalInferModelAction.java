--- conflicted
+++ resolved
@@ -189,11 +189,7 @@
             Collections.singletonList(doc),
             TimeValue.MAX_VALUE
         );
-<<<<<<< HEAD
-        request.setTargetParentTaskId(taskId);
-=======
         request.setParentTask(taskId);
->>>>>>> 1c623d0f
         executeAsyncWithOrigin(
             client,
             ML_ORIGIN,
