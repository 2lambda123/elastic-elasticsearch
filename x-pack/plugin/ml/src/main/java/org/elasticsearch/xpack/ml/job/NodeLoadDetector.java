/*
 * Copyright Elasticsearch B.V. and/or licensed to Elasticsearch B.V. under one
 * or more contributor license agreements. Licensed under the Elastic License;
 * you may not use this file except in compliance with the Elastic License.
 */
package org.elasticsearch.xpack.ml.job;

import org.apache.logging.log4j.LogManager;
import org.apache.logging.log4j.Logger;
import org.apache.logging.log4j.message.ParameterizedMessage;
import org.elasticsearch.cluster.ClusterState;
import org.elasticsearch.cluster.node.DiscoveryNode;
import org.elasticsearch.common.Strings;
import org.elasticsearch.persistent.PersistentTasksCustomMetadata;
import org.elasticsearch.xpack.core.ml.MlTasks;
import org.elasticsearch.xpack.core.ml.action.OpenJobAction;
import org.elasticsearch.xpack.core.ml.action.StartDataFrameAnalyticsAction;
import org.elasticsearch.xpack.core.ml.dataframe.DataFrameAnalyticsState;
import org.elasticsearch.xpack.core.ml.job.config.JobState;
import org.elasticsearch.xpack.ml.MachineLearning;
import org.elasticsearch.xpack.ml.job.snapshot.upgrader.SnapshotUpgradeTaskParams;
import org.elasticsearch.xpack.ml.process.MlMemoryTracker;
import org.elasticsearch.xpack.ml.utils.NativeMemoryCalculator;

import java.util.ArrayList;
import java.util.Collection;
import java.util.List;
import java.util.Map;
import java.util.OptionalLong;


public class NodeLoadDetector {
    private static final Logger logger = LogManager.getLogger(NodeLoadDetector.class);

    private final MlMemoryTracker mlMemoryTracker;

    public NodeLoadDetector(MlMemoryTracker memoryTracker) {
        this.mlMemoryTracker = memoryTracker;
    }

    public MlMemoryTracker getMlMemoryTracker() {
        return mlMemoryTracker;
    }

    public NodeLoad detectNodeLoad(ClusterState clusterState,
                                   boolean allNodesHaveDynamicMaxWorkers,
                                   DiscoveryNode node,
                                   int dynamicMaxOpenJobs,
                                   int maxMachineMemoryPercent,
                                   boolean isMemoryTrackerRecentlyRefreshed,
                                   boolean useAutoMachineMemoryCalculation) {
        PersistentTasksCustomMetadata persistentTasks = clusterState.getMetadata().custom(PersistentTasksCustomMetadata.TYPE);
        Map<String, String> nodeAttributes = node.getAttributes();
        List<String> errors = new ArrayList<>();
        int maxNumberOfOpenJobs = dynamicMaxOpenJobs;
        // TODO: remove this in 8.0.0
        if (allNodesHaveDynamicMaxWorkers == false) {
            String maxNumberOfOpenJobsStr = nodeAttributes.get(MachineLearning.MAX_OPEN_JOBS_NODE_ATTR);
            try {
                maxNumberOfOpenJobs = Integer.parseInt(maxNumberOfOpenJobsStr);
            } catch (NumberFormatException e) {
                errors.add(MachineLearning.MAX_OPEN_JOBS_NODE_ATTR + " attribute [" + maxNumberOfOpenJobsStr + "] is not an integer");
                maxNumberOfOpenJobs = -1;
            }
        }
        OptionalLong maxMlMemory = NativeMemoryCalculator.allowedBytesForMl(node,
            maxMachineMemoryPercent,
            useAutoMachineMemoryCalculation);
        if (maxMlMemory.isEmpty()) {
            errors.add(MachineLearning.MACHINE_MEMORY_NODE_ATTR
                + " attribute ["
                + nodeAttributes.get(MachineLearning.MACHINE_MEMORY_NODE_ATTR)
                + "] is not a long");
        }

        NodeLoad.Builder nodeLoad = NodeLoad.builder(node.getId())
            .setMaxMemory(maxMlMemory.orElse(-1L))
            .setMaxJobs(maxNumberOfOpenJobs)
            .setUseMemory(isMemoryTrackerRecentlyRefreshed);
        if (errors.isEmpty() == false) {
            return nodeLoad.setError(Strings.collectionToCommaDelimitedString(errors)).build();
        }
        updateLoadGivenTasks(nodeLoad, persistentTasks);
        return nodeLoad.build();
    }

    private void updateLoadGivenTasks(NodeLoad.Builder nodeLoad, PersistentTasksCustomMetadata persistentTasks) {
        if (persistentTasks != null) {
            // find all the anomaly detector job tasks assigned to this node
            Collection<PersistentTasksCustomMetadata.PersistentTask<?>> assignedAnomalyDetectorTasks = persistentTasks.findTasks(
                MlTasks.JOB_TASK_NAME, task -> nodeLoad.getNodeId().equals(task.getExecutorNode()));
            for (PersistentTasksCustomMetadata.PersistentTask<?> assignedTask : assignedAnomalyDetectorTasks) {
                JobState jobState = MlTasks.getJobStateModifiedForReassignments(assignedTask);
<<<<<<< HEAD
                if (jobState.isAnyOf(JobState.CLOSED, JobState.FAILED) == false) {
                    // Don't count CLOSED or FAILED jobs, as they don't consume native memory
                    nodeLoad.incNumAssignedJobs();
                    if (jobState == JobState.OPENING) {
                        nodeLoad.incNumAllocatingJobs();
                    }
                    OpenJobAction.JobParams params = (OpenJobAction.JobParams) assignedTask.getParams();
                    Long jobMemoryRequirement = mlMemoryTracker.getAnomalyDetectorJobMemoryRequirement(params.getJobId());
                    if (jobMemoryRequirement == null) {
                        nodeLoad.setUseMemory(false);
                        logger.debug(() -> new ParameterizedMessage(
                            "[{}] memory requirement was not available. Calculating load by number of assigned jobs.",
                            params.getJobId()
                        ));
                    } else {
                        nodeLoad.incAssignedJobMemory(jobMemoryRequirement);
                    }
                }
=======
                OpenJobAction.JobParams params = (OpenJobAction.JobParams) assignedTask.getParams();
                nodeLoad.adjustForAnomalyJob(jobState, params == null ? null : params.getJobId(), mlMemoryTracker);
            }
            Collection<PersistentTasksCustomMetadata.PersistentTask<?>> assignedShapshotUpgraderTasks = persistentTasks.findTasks(
                MlTasks.JOB_SNAPSHOT_UPGRADE_TASK_NAME, task -> nodeLoad.getNodeId().equals(task.getExecutorNode()));
            for (PersistentTasksCustomMetadata.PersistentTask<?> assignedTask : assignedShapshotUpgraderTasks) {
                SnapshotUpgradeTaskParams params = (SnapshotUpgradeTaskParams) assignedTask.getParams();
                nodeLoad.adjustForAnomalyJob(JobState.OPENED, params == null ? null : params.getJobId(), mlMemoryTracker);
>>>>>>> 95b1f2eb
            }

            // find all the data frame analytics job tasks assigned to this node
            Collection<PersistentTasksCustomMetadata.PersistentTask<?>> assignedAnalyticsTasks = persistentTasks.findTasks(
                MlTasks.DATA_FRAME_ANALYTICS_TASK_NAME, task -> nodeLoad.getNodeId().equals(task.getExecutorNode()));
            for (PersistentTasksCustomMetadata.PersistentTask<?> assignedTask : assignedAnalyticsTasks) {
<<<<<<< HEAD
                DataFrameAnalyticsState dataFrameAnalyticsState = MlTasks.getDataFrameAnalyticsState(assignedTask);

                // Don't count stopped and failed df-analytics tasks as they don't consume native memory
                if (dataFrameAnalyticsState.isAnyOf(DataFrameAnalyticsState.STOPPED, DataFrameAnalyticsState.FAILED) == false) {
                    // The native process is only running in the ANALYZING and STOPPING states, but in the STARTED
                    // and REINDEXING states we're committed to using the memory soon, so account for it here
                    nodeLoad.incNumAssignedJobs();
                    StartDataFrameAnalyticsAction.TaskParams params =
                        (StartDataFrameAnalyticsAction.TaskParams) assignedTask.getParams();
                    Long jobMemoryRequirement = mlMemoryTracker.getDataFrameAnalyticsJobMemoryRequirement(params.getId());
                    if (jobMemoryRequirement == null) {
                        nodeLoad.setUseMemory(false);
                        logger.debug(() -> new ParameterizedMessage(
                            "[{}] memory requirement was not available. Calculating load by number of assigned jobs.",
                            params.getId()
                        ));
                    } else {
                        nodeLoad.incAssignedJobMemory(jobMemoryRequirement);
                    }
                }
=======
                nodeLoad.adjustForAnalyticsJob(assignedTask, mlMemoryTracker);
>>>>>>> 95b1f2eb
            }
            // if any jobs are running then the native code will be loaded, but shared between all jobs,
            // so increase the total memory usage of the assigned jobs to account for this
            if (nodeLoad.getNumAssignedJobs() > 0) {
                nodeLoad.incAssignedJobMemory(MachineLearning.NATIVE_EXECUTABLE_CODE_OVERHEAD.getBytes());
            }
        }
    }

<<<<<<< HEAD
=======
    public static class NodeLoad {
        private final long maxMemory;
        private final int maxJobs;
        private final String nodeId;
        private boolean useMemory;
        private String error;
        private long numAssignedJobs;
        private long assignedJobMemory;
        private long numAllocatingJobs;

        private NodeLoad(String nodeId, long maxMemory, int maxJobs, boolean useMemory) {
            this.maxJobs = maxJobs;
            this.maxMemory = maxMemory;
            this.nodeId = nodeId;
            this.useMemory = useMemory;
        }

        private void adjustForAnomalyJob(JobState jobState,
                                         String jobId,
                                         MlMemoryTracker mlMemoryTracker) {
            if ((jobState.isAnyOf(JobState.CLOSED, JobState.FAILED) == false) && jobId != null) {
                // Don't count CLOSED or FAILED jobs, as they don't consume native memory
                ++numAssignedJobs;
                if (jobState == JobState.OPENING) {
                    ++numAllocatingJobs;
                }
                Long jobMemoryRequirement = mlMemoryTracker.getAnomalyDetectorJobMemoryRequirement(jobId);
                if (jobMemoryRequirement == null) {
                    useMemory = false;
                    logger.debug(() -> new ParameterizedMessage(
                        "[{}] memory requirement was not available. Calculating load by number of assigned jobs.",
                        jobId
                    ));
                } else {
                    assignedJobMemory += jobMemoryRequirement;
                }
            }
        }

        private void adjustForAnalyticsJob(PersistentTasksCustomMetadata.PersistentTask<?> assignedTask,
                                           MlMemoryTracker mlMemoryTracker) {
            DataFrameAnalyticsState dataFrameAnalyticsState = MlTasks.getDataFrameAnalyticsState(assignedTask);

            // Don't count stopped and failed df-analytics tasks as they don't consume native memory
            if (dataFrameAnalyticsState.isAnyOf(DataFrameAnalyticsState.STOPPED, DataFrameAnalyticsState.FAILED) == false) {
                // The native process is only running in the ANALYZING and STOPPING states, but in the STARTED
                // and REINDEXING states we're committed to using the memory soon, so account for it here
                ++numAssignedJobs;
                StartDataFrameAnalyticsAction.TaskParams params =
                    (StartDataFrameAnalyticsAction.TaskParams) assignedTask.getParams();
                Long jobMemoryRequirement = mlMemoryTracker.getDataFrameAnalyticsJobMemoryRequirement(params.getId());
                if (jobMemoryRequirement == null) {
                    useMemory = false;
                    logger.debug(() -> new ParameterizedMessage(
                        "[{}] memory requirement was not available. Calculating load by number of assigned jobs.",
                        params.getId()
                    ));
                } else {
                    assignedJobMemory += jobMemoryRequirement;
                }
            }
        }

        /**
         * @return The total number of assigned jobs
         */
        public long getNumAssignedJobs() {
            return numAssignedJobs;
        }

        /**
         * @return The total memory in bytes used by the assigned jobs.
         */
        public long getAssignedJobMemory() {
            return assignedJobMemory;
        }

        /**
         * @return The maximum memory on this node for jobs
         */
        public long getMaxMlMemory() {
            return maxMemory;
        }

        /**
         * @return The maximum number of jobs allowed on the node
         */
        public int getMaxJobs() {
            return maxJobs;
        }

        /**
         * @return returns `true` if the assignedJobMemory number is accurate
         */
        public boolean isUseMemory() {
            return useMemory;
        }

        /**
         * @return The node ID
         */
        public String getNodeId() {
            return nodeId;
        }

        /**
         * @return Returns a comma delimited string of errors if any were encountered.
         */
        @Nullable
        public String getError() {
            return error;
        }

        /**
         * @return The current number of jobs allocating to the node
         */
        public long getNumAllocatingJobs() {
            return numAllocatingJobs;
        }
    }

>>>>>>> 95b1f2eb
}<|MERGE_RESOLUTION|>--- conflicted
+++ resolved
@@ -5,17 +5,12 @@
  */
 package org.elasticsearch.xpack.ml.job;
 
-import org.apache.logging.log4j.LogManager;
-import org.apache.logging.log4j.Logger;
-import org.apache.logging.log4j.message.ParameterizedMessage;
 import org.elasticsearch.cluster.ClusterState;
 import org.elasticsearch.cluster.node.DiscoveryNode;
 import org.elasticsearch.common.Strings;
 import org.elasticsearch.persistent.PersistentTasksCustomMetadata;
 import org.elasticsearch.xpack.core.ml.MlTasks;
 import org.elasticsearch.xpack.core.ml.action.OpenJobAction;
-import org.elasticsearch.xpack.core.ml.action.StartDataFrameAnalyticsAction;
-import org.elasticsearch.xpack.core.ml.dataframe.DataFrameAnalyticsState;
 import org.elasticsearch.xpack.core.ml.job.config.JobState;
 import org.elasticsearch.xpack.ml.MachineLearning;
 import org.elasticsearch.xpack.ml.job.snapshot.upgrader.SnapshotUpgradeTaskParams;
@@ -30,7 +25,6 @@
 
 
 public class NodeLoadDetector {
-    private static final Logger logger = LogManager.getLogger(NodeLoadDetector.class);
 
     private final MlMemoryTracker mlMemoryTracker;
 
@@ -91,26 +85,6 @@
                 MlTasks.JOB_TASK_NAME, task -> nodeLoad.getNodeId().equals(task.getExecutorNode()));
             for (PersistentTasksCustomMetadata.PersistentTask<?> assignedTask : assignedAnomalyDetectorTasks) {
                 JobState jobState = MlTasks.getJobStateModifiedForReassignments(assignedTask);
-<<<<<<< HEAD
-                if (jobState.isAnyOf(JobState.CLOSED, JobState.FAILED) == false) {
-                    // Don't count CLOSED or FAILED jobs, as they don't consume native memory
-                    nodeLoad.incNumAssignedJobs();
-                    if (jobState == JobState.OPENING) {
-                        nodeLoad.incNumAllocatingJobs();
-                    }
-                    OpenJobAction.JobParams params = (OpenJobAction.JobParams) assignedTask.getParams();
-                    Long jobMemoryRequirement = mlMemoryTracker.getAnomalyDetectorJobMemoryRequirement(params.getJobId());
-                    if (jobMemoryRequirement == null) {
-                        nodeLoad.setUseMemory(false);
-                        logger.debug(() -> new ParameterizedMessage(
-                            "[{}] memory requirement was not available. Calculating load by number of assigned jobs.",
-                            params.getJobId()
-                        ));
-                    } else {
-                        nodeLoad.incAssignedJobMemory(jobMemoryRequirement);
-                    }
-                }
-=======
                 OpenJobAction.JobParams params = (OpenJobAction.JobParams) assignedTask.getParams();
                 nodeLoad.adjustForAnomalyJob(jobState, params == null ? null : params.getJobId(), mlMemoryTracker);
             }
@@ -119,37 +93,13 @@
             for (PersistentTasksCustomMetadata.PersistentTask<?> assignedTask : assignedShapshotUpgraderTasks) {
                 SnapshotUpgradeTaskParams params = (SnapshotUpgradeTaskParams) assignedTask.getParams();
                 nodeLoad.adjustForAnomalyJob(JobState.OPENED, params == null ? null : params.getJobId(), mlMemoryTracker);
->>>>>>> 95b1f2eb
             }
 
             // find all the data frame analytics job tasks assigned to this node
             Collection<PersistentTasksCustomMetadata.PersistentTask<?>> assignedAnalyticsTasks = persistentTasks.findTasks(
                 MlTasks.DATA_FRAME_ANALYTICS_TASK_NAME, task -> nodeLoad.getNodeId().equals(task.getExecutorNode()));
             for (PersistentTasksCustomMetadata.PersistentTask<?> assignedTask : assignedAnalyticsTasks) {
-<<<<<<< HEAD
-                DataFrameAnalyticsState dataFrameAnalyticsState = MlTasks.getDataFrameAnalyticsState(assignedTask);
-
-                // Don't count stopped and failed df-analytics tasks as they don't consume native memory
-                if (dataFrameAnalyticsState.isAnyOf(DataFrameAnalyticsState.STOPPED, DataFrameAnalyticsState.FAILED) == false) {
-                    // The native process is only running in the ANALYZING and STOPPING states, but in the STARTED
-                    // and REINDEXING states we're committed to using the memory soon, so account for it here
-                    nodeLoad.incNumAssignedJobs();
-                    StartDataFrameAnalyticsAction.TaskParams params =
-                        (StartDataFrameAnalyticsAction.TaskParams) assignedTask.getParams();
-                    Long jobMemoryRequirement = mlMemoryTracker.getDataFrameAnalyticsJobMemoryRequirement(params.getId());
-                    if (jobMemoryRequirement == null) {
-                        nodeLoad.setUseMemory(false);
-                        logger.debug(() -> new ParameterizedMessage(
-                            "[{}] memory requirement was not available. Calculating load by number of assigned jobs.",
-                            params.getId()
-                        ));
-                    } else {
-                        nodeLoad.incAssignedJobMemory(jobMemoryRequirement);
-                    }
-                }
-=======
                 nodeLoad.adjustForAnalyticsJob(assignedTask, mlMemoryTracker);
->>>>>>> 95b1f2eb
             }
             // if any jobs are running then the native code will be loaded, but shared between all jobs,
             // so increase the total memory usage of the assigned jobs to account for this
@@ -159,128 +109,4 @@
         }
     }
 
-<<<<<<< HEAD
-=======
-    public static class NodeLoad {
-        private final long maxMemory;
-        private final int maxJobs;
-        private final String nodeId;
-        private boolean useMemory;
-        private String error;
-        private long numAssignedJobs;
-        private long assignedJobMemory;
-        private long numAllocatingJobs;
-
-        private NodeLoad(String nodeId, long maxMemory, int maxJobs, boolean useMemory) {
-            this.maxJobs = maxJobs;
-            this.maxMemory = maxMemory;
-            this.nodeId = nodeId;
-            this.useMemory = useMemory;
-        }
-
-        private void adjustForAnomalyJob(JobState jobState,
-                                         String jobId,
-                                         MlMemoryTracker mlMemoryTracker) {
-            if ((jobState.isAnyOf(JobState.CLOSED, JobState.FAILED) == false) && jobId != null) {
-                // Don't count CLOSED or FAILED jobs, as they don't consume native memory
-                ++numAssignedJobs;
-                if (jobState == JobState.OPENING) {
-                    ++numAllocatingJobs;
-                }
-                Long jobMemoryRequirement = mlMemoryTracker.getAnomalyDetectorJobMemoryRequirement(jobId);
-                if (jobMemoryRequirement == null) {
-                    useMemory = false;
-                    logger.debug(() -> new ParameterizedMessage(
-                        "[{}] memory requirement was not available. Calculating load by number of assigned jobs.",
-                        jobId
-                    ));
-                } else {
-                    assignedJobMemory += jobMemoryRequirement;
-                }
-            }
-        }
-
-        private void adjustForAnalyticsJob(PersistentTasksCustomMetadata.PersistentTask<?> assignedTask,
-                                           MlMemoryTracker mlMemoryTracker) {
-            DataFrameAnalyticsState dataFrameAnalyticsState = MlTasks.getDataFrameAnalyticsState(assignedTask);
-
-            // Don't count stopped and failed df-analytics tasks as they don't consume native memory
-            if (dataFrameAnalyticsState.isAnyOf(DataFrameAnalyticsState.STOPPED, DataFrameAnalyticsState.FAILED) == false) {
-                // The native process is only running in the ANALYZING and STOPPING states, but in the STARTED
-                // and REINDEXING states we're committed to using the memory soon, so account for it here
-                ++numAssignedJobs;
-                StartDataFrameAnalyticsAction.TaskParams params =
-                    (StartDataFrameAnalyticsAction.TaskParams) assignedTask.getParams();
-                Long jobMemoryRequirement = mlMemoryTracker.getDataFrameAnalyticsJobMemoryRequirement(params.getId());
-                if (jobMemoryRequirement == null) {
-                    useMemory = false;
-                    logger.debug(() -> new ParameterizedMessage(
-                        "[{}] memory requirement was not available. Calculating load by number of assigned jobs.",
-                        params.getId()
-                    ));
-                } else {
-                    assignedJobMemory += jobMemoryRequirement;
-                }
-            }
-        }
-
-        /**
-         * @return The total number of assigned jobs
-         */
-        public long getNumAssignedJobs() {
-            return numAssignedJobs;
-        }
-
-        /**
-         * @return The total memory in bytes used by the assigned jobs.
-         */
-        public long getAssignedJobMemory() {
-            return assignedJobMemory;
-        }
-
-        /**
-         * @return The maximum memory on this node for jobs
-         */
-        public long getMaxMlMemory() {
-            return maxMemory;
-        }
-
-        /**
-         * @return The maximum number of jobs allowed on the node
-         */
-        public int getMaxJobs() {
-            return maxJobs;
-        }
-
-        /**
-         * @return returns `true` if the assignedJobMemory number is accurate
-         */
-        public boolean isUseMemory() {
-            return useMemory;
-        }
-
-        /**
-         * @return The node ID
-         */
-        public String getNodeId() {
-            return nodeId;
-        }
-
-        /**
-         * @return Returns a comma delimited string of errors if any were encountered.
-         */
-        @Nullable
-        public String getError() {
-            return error;
-        }
-
-        /**
-         * @return The current number of jobs allocating to the node
-         */
-        public long getNumAllocatingJobs() {
-            return numAllocatingJobs;
-        }
-    }
-
->>>>>>> 95b1f2eb
 }