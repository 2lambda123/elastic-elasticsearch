/*
 * Copyright Elasticsearch B.V. and/or licensed to Elasticsearch B.V. under one
 * or more contributor license agreements. Licensed under the Elastic License
 * 2.0; you may not use this file except in compliance with the Elastic License
 * 2.0.
 */
package org.elasticsearch.xpack.ml.job;

import org.elasticsearch.cluster.ClusterState;
import org.elasticsearch.cluster.node.DiscoveryNode;
import org.elasticsearch.common.Strings;
import org.elasticsearch.persistent.PersistentTasksCustomMetadata;
import org.elasticsearch.xpack.core.ml.MlTasks;
import org.elasticsearch.xpack.core.ml.inference.allocation.RoutingState;
import org.elasticsearch.xpack.core.ml.inference.allocation.RoutingStateAndReason;
import org.elasticsearch.xpack.core.ml.inference.allocation.TrainedModelAllocation;
import org.elasticsearch.xpack.core.ml.utils.MemoryTrackedTaskState;
import org.elasticsearch.xpack.core.ml.utils.MlTaskParams;
import org.elasticsearch.xpack.ml.MachineLearning;
import org.elasticsearch.xpack.ml.inference.allocation.TrainedModelAllocationMetadata;
import org.elasticsearch.xpack.ml.process.MlMemoryTracker;
import org.elasticsearch.xpack.ml.utils.NativeMemoryCalculator;

import java.util.ArrayList;
import java.util.Collection;
import java.util.List;
import java.util.Map;
import java.util.Optional;
import java.util.OptionalLong;
import java.util.stream.Collectors;

public class NodeLoadDetector {

    private final MlMemoryTracker mlMemoryTracker;

    public NodeLoadDetector(MlMemoryTracker memoryTracker) {
        this.mlMemoryTracker = memoryTracker;
    }

    public MlMemoryTracker getMlMemoryTracker() {
        return mlMemoryTracker;
    }

    public NodeLoad detectNodeLoad(
        ClusterState clusterState,
<<<<<<< HEAD
        boolean allNodesHaveDynamicMaxWorkers,
=======
>>>>>>> d90fa4eb
        DiscoveryNode node,
        int dynamicMaxOpenJobs,
        int maxMachineMemoryPercent,
        boolean useAutoMachineMemoryCalculation
    ) {
        return detectNodeLoad(
            clusterState,
            TrainedModelAllocationMetadata.fromState(clusterState),
            node,
            dynamicMaxOpenJobs,
            maxMachineMemoryPercent,
            useAutoMachineMemoryCalculation
        );
    }

    public NodeLoad detectNodeLoad(
        ClusterState clusterState,
        TrainedModelAllocationMetadata allocationMetadata,
<<<<<<< HEAD
        boolean allNodesHaveDynamicMaxWorkers,
        DiscoveryNode node,
        int dynamicMaxOpenJobs,
=======
        DiscoveryNode node,
        int maxNumberOfOpenJobs,
>>>>>>> d90fa4eb
        int maxMachineMemoryPercent,
        boolean useAutoMachineMemoryCalculation
    ) {
        PersistentTasksCustomMetadata persistentTasks = clusterState.getMetadata().custom(PersistentTasksCustomMetadata.TYPE);
        Map<String, String> nodeAttributes = node.getAttributes();
        List<String> errors = new ArrayList<>();
<<<<<<< HEAD
        int maxNumberOfOpenJobs = dynamicMaxOpenJobs;
        // TODO: remove this in 8.0.0
        if (allNodesHaveDynamicMaxWorkers == false) {
            String maxNumberOfOpenJobsStr = nodeAttributes.get(MachineLearning.MAX_OPEN_JOBS_NODE_ATTR);
            try {
                maxNumberOfOpenJobs = Integer.parseInt(maxNumberOfOpenJobsStr);
            } catch (NumberFormatException e) {
                errors.add(MachineLearning.MAX_OPEN_JOBS_NODE_ATTR + " attribute [" + maxNumberOfOpenJobsStr + "] is not an integer");
                maxNumberOfOpenJobs = -1;
            }
        }
=======
>>>>>>> d90fa4eb
        OptionalLong maxMlMemory = NativeMemoryCalculator.allowedBytesForMl(node, maxMachineMemoryPercent, useAutoMachineMemoryCalculation);
        if (maxMlMemory.isEmpty()) {
            errors.add(
                MachineLearning.MACHINE_MEMORY_NODE_ATTR
                    + " attribute ["
                    + nodeAttributes.get(MachineLearning.MACHINE_MEMORY_NODE_ATTR)
                    + "] is not a long"
            );
        }

        NodeLoad.Builder nodeLoad = NodeLoad.builder(node.getId())
            .setMaxMemory(maxMlMemory.orElse(-1L))
            .setMaxJobs(maxNumberOfOpenJobs)
            .setUseMemory(true);
        if (errors.isEmpty() == false) {
            return nodeLoad.setError(Strings.collectionToCommaDelimitedString(errors)).build();
        }
        updateLoadGivenTasks(nodeLoad, persistentTasks);
        updateLoadGivenModelAllocations(nodeLoad, allocationMetadata);
        return nodeLoad.build();
    }

    private void updateLoadGivenTasks(NodeLoad.Builder nodeLoad, PersistentTasksCustomMetadata persistentTasks) {
        if (persistentTasks != null) {
            Collection<PersistentTasksCustomMetadata.PersistentTask<?>> memoryTrackedTasks = findAllMemoryTrackedTasks(
                persistentTasks,
                nodeLoad.getNodeId()
            );
            for (PersistentTasksCustomMetadata.PersistentTask<?> task : memoryTrackedTasks) {
                MemoryTrackedTaskState state = MlTasks.getMemoryTrackedTaskState(task);
                if (state == null || state.consumesMemory()) {
                    MlTaskParams taskParams = (MlTaskParams) task.getParams();
                    nodeLoad.addTask(task.getTaskName(), taskParams.getMlId(), state.isAllocating(), mlMemoryTracker);
                }
            }

            // if any jobs are running then the native code will be loaded, but shared between all jobs,
            // so increase the total memory usage of the assigned jobs to account for this
            if (nodeLoad.getNumAssignedJobs() > 0) {
                nodeLoad.incAssignedJobMemory(MachineLearning.NATIVE_EXECUTABLE_CODE_OVERHEAD.getBytes());
            }
        }
    }

    private void updateLoadGivenModelAllocations(NodeLoad.Builder nodeLoad, TrainedModelAllocationMetadata trainedModelAllocationMetadata) {
        if (trainedModelAllocationMetadata != null && trainedModelAllocationMetadata.modelAllocations().isEmpty() == false) {
            for (TrainedModelAllocation allocation : trainedModelAllocationMetadata.modelAllocations().values()) {
                if (Optional.ofNullable(allocation.getNodeRoutingTable().get(nodeLoad.getNodeId()))
                    .map(RoutingStateAndReason::getState)
                    .orElse(RoutingState.STOPPED)
                    .consumesMemory()) {
                    nodeLoad.incNumAssignedJobs();
                    nodeLoad.incAssignedJobMemory(allocation.getTaskParams().estimateMemoryUsageBytes());
                }
            }
        }
    }

    private static Collection<PersistentTasksCustomMetadata.PersistentTask<?>> findAllMemoryTrackedTasks(
        PersistentTasksCustomMetadata persistentTasks,
        String nodeId
    ) {
        return persistentTasks.tasks()
            .stream()
            .filter(NodeLoadDetector::isMemoryTrackedTask)
            .filter(task -> nodeId.equals(task.getExecutorNode()))
            .collect(Collectors.toList());
    }

    private static boolean isMemoryTrackedTask(PersistentTasksCustomMetadata.PersistentTask<?> task) {
        return MlTasks.JOB_TASK_NAME.equals(task.getTaskName())
            || MlTasks.JOB_SNAPSHOT_UPGRADE_TASK_NAME.equals(task.getTaskName())
            || MlTasks.DATA_FRAME_ANALYTICS_TASK_NAME.equals(task.getTaskName());
    }

}<|MERGE_RESOLUTION|>--- conflicted
+++ resolved
@@ -43,10 +43,6 @@
 
     public NodeLoad detectNodeLoad(
         ClusterState clusterState,
-<<<<<<< HEAD
-        boolean allNodesHaveDynamicMaxWorkers,
-=======
->>>>>>> d90fa4eb
         DiscoveryNode node,
         int dynamicMaxOpenJobs,
         int maxMachineMemoryPercent,
@@ -65,34 +61,14 @@
     public NodeLoad detectNodeLoad(
         ClusterState clusterState,
         TrainedModelAllocationMetadata allocationMetadata,
-<<<<<<< HEAD
-        boolean allNodesHaveDynamicMaxWorkers,
-        DiscoveryNode node,
-        int dynamicMaxOpenJobs,
-=======
         DiscoveryNode node,
         int maxNumberOfOpenJobs,
->>>>>>> d90fa4eb
         int maxMachineMemoryPercent,
         boolean useAutoMachineMemoryCalculation
     ) {
         PersistentTasksCustomMetadata persistentTasks = clusterState.getMetadata().custom(PersistentTasksCustomMetadata.TYPE);
         Map<String, String> nodeAttributes = node.getAttributes();
         List<String> errors = new ArrayList<>();
-<<<<<<< HEAD
-        int maxNumberOfOpenJobs = dynamicMaxOpenJobs;
-        // TODO: remove this in 8.0.0
-        if (allNodesHaveDynamicMaxWorkers == false) {
-            String maxNumberOfOpenJobsStr = nodeAttributes.get(MachineLearning.MAX_OPEN_JOBS_NODE_ATTR);
-            try {
-                maxNumberOfOpenJobs = Integer.parseInt(maxNumberOfOpenJobsStr);
-            } catch (NumberFormatException e) {
-                errors.add(MachineLearning.MAX_OPEN_JOBS_NODE_ATTR + " attribute [" + maxNumberOfOpenJobsStr + "] is not an integer");
-                maxNumberOfOpenJobs = -1;
-            }
-        }
-=======
->>>>>>> d90fa4eb
         OptionalLong maxMlMemory = NativeMemoryCalculator.allowedBytesForMl(node, maxMachineMemoryPercent, useAutoMachineMemoryCalculation);
         if (maxMlMemory.isEmpty()) {
             errors.add(
