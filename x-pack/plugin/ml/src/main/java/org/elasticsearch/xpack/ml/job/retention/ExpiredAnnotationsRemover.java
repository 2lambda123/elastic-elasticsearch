--- conflicted
+++ resolved
@@ -25,11 +25,7 @@
 import org.elasticsearch.xpack.core.ml.annotations.AnnotationIndex;
 import org.elasticsearch.xpack.core.ml.job.config.Job;
 import org.elasticsearch.xpack.core.ml.job.messages.Messages;
-<<<<<<< HEAD
-import org.elasticsearch.xpack.core.security.user.UsernamesField;
-=======
 import org.elasticsearch.xpack.core.security.user.InternalUsers;
->>>>>>> be0d5ccb
 import org.elasticsearch.xpack.ml.MachineLearning;
 import org.elasticsearch.xpack.ml.notifications.AnomalyDetectionAuditor;
 
@@ -113,11 +109,7 @@
         QueryBuilder query = QueryBuilders.boolQuery()
             .filter(QueryBuilders.termQuery(Job.ID.getPreferredName(), job.getId()))
             .filter(QueryBuilders.rangeQuery(Annotation.TIMESTAMP.getPreferredName()).lt(cutoffEpochMs).format("epoch_millis"))
-<<<<<<< HEAD
-            .filter(QueryBuilders.termQuery(Annotation.CREATE_USERNAME.getPreferredName(), UsernamesField.XPACK_NAME));
-=======
             .filter(QueryBuilders.termQuery(Annotation.CREATE_USERNAME.getPreferredName(), InternalUsers.XPACK_USER.principal()));
->>>>>>> be0d5ccb
         DeleteByQueryRequest request = new DeleteByQueryRequest(AnnotationIndex.READ_ALIAS_NAME).setSlices(
             AbstractBulkByScrollRequest.AUTO_SLICES
         )
