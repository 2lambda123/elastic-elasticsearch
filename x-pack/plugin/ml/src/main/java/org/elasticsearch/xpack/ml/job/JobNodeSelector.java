--- conflicted
+++ resolved
@@ -200,13 +200,8 @@
                 reason = createReason(
                     jobId,
                     nodeNameAndMlAttributes(node),
-<<<<<<< HEAD
-                    "This node is full. Number of opened jobs and allocated native inference processes [{}], {} [{}].",
+                    "This node is full. Number of opened jobs and allocated native inference processes [%s], %s [%s].",
                     currentLoad.getNumAssignedJobsAndModels(),
-=======
-                    "This node is full. Number of opened jobs and allocated native inference processes [%s], %s [%s].",
-                    currentLoad.getNumAssignedJobs(),
->>>>>>> 5b6838e6
                     MAX_OPEN_JOBS_PER_NODE.getKey(),
                     maxNumberOfOpenJobs
                 );
