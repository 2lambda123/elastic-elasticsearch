--- conflicted
+++ resolved
@@ -50,11 +50,7 @@
                 ),
                 randomAlphaOfLength(10)
             ),
-<<<<<<< HEAD
-            new BertTokenization(null, true, 512)
-=======
             new BertTokenization(null, true, 512, Tokenization.Truncate.NONE)
->>>>>>> d90fa4eb
         );
 
         ZeroShotClassificationConfig config = new ZeroShotClassificationConfig(
@@ -70,11 +66,7 @@
 
         NlpTask.Request request = processor.getRequestBuilder(
             (NlpConfig) new ZeroShotClassificationConfigUpdate.Builder().setLabels(List.of("new", "stuff")).build().apply(config)
-<<<<<<< HEAD
-        ).buildRequest(List.of("Elasticsearch fun"), "request1");
-=======
         ).buildRequest(List.of("Elasticsearch fun"), "request1", Tokenization.Truncate.NONE);
->>>>>>> d90fa4eb
 
         Map<String, Object> jsonDocAsMap = XContentHelper.convertToMap(request.processInput, true, XContentType.JSON).v2();
 
