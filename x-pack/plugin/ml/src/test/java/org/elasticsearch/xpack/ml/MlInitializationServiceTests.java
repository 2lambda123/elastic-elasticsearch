/*
 * Copyright Elasticsearch B.V. and/or licensed to Elasticsearch B.V. under one
 * or more contributor license agreements. Licensed under the Elastic License;
 * you may not use this file except in compliance with the Elastic License.
 */
package org.elasticsearch.xpack.ml;

import org.elasticsearch.client.Client;
import org.elasticsearch.cluster.ClusterName;
import org.elasticsearch.cluster.service.ClusterService;
<<<<<<< HEAD
=======
import org.elasticsearch.common.settings.Settings;
import org.elasticsearch.common.transport.TransportAddress;
>>>>>>> ab5a11c9
import org.elasticsearch.test.ESTestCase;
import org.elasticsearch.threadpool.ThreadPool;
import org.junit.Before;

import java.util.concurrent.ExecutorService;
import java.util.concurrent.ScheduledFuture;

import static org.elasticsearch.mock.orig.Mockito.doAnswer;
import static org.hamcrest.Matchers.is;
import static org.hamcrest.Matchers.nullValue;
import static org.mockito.Matchers.any;
import static org.mockito.Mockito.mock;
import static org.mockito.Mockito.verify;
import static org.mockito.Mockito.when;

public class MlInitializationServiceTests extends ESTestCase {

    private static final ClusterName CLUSTER_NAME = new ClusterName("my_cluster");

    private ThreadPool threadPool;
    private ExecutorService executorService;
    private ClusterService clusterService;
    private Client client;

    @Before
    public void setUpMocks() {
        threadPool = mock(ThreadPool.class);
        executorService = mock(ExecutorService.class);
        clusterService = mock(ClusterService.class);
        client = mock(Client.class);

        doAnswer(invocation -> {
            ((Runnable) invocation.getArguments()[0]).run();
            return null;
        }).when(executorService).execute(any(Runnable.class));
        when(threadPool.executor(ThreadPool.Names.GENERIC)).thenReturn(executorService);

        ScheduledFuture scheduledFuture = mock(ScheduledFuture.class);
        when(threadPool.schedule(any(), any(), any())).thenReturn(scheduledFuture);

        when(clusterService.getClusterName()).thenReturn(CLUSTER_NAME);
    }

    public void testInitialize() {
<<<<<<< HEAD
        MlInitializationService initializationService = new MlInitializationService(threadPool, clusterService, client);
        initializationService.onMaster();
=======
        MlInitializationService initializationService = new MlInitializationService(Settings.EMPTY, threadPool, clusterService, client);

        ClusterState cs = ClusterState.builder(new ClusterName("_name"))
                .nodes(DiscoveryNodes.builder()
                        .add(new DiscoveryNode("_node_id", new TransportAddress(InetAddress.getLoopbackAddress(), 9200), Version.CURRENT))
                        .localNodeId("_node_id")
                        .masterNodeId("_node_id"))
                .metaData(MetaData.builder())
                .build();
        initializationService.clusterChanged(new ClusterChangedEvent("_source", cs, cs));

>>>>>>> ab5a11c9
        assertThat(initializationService.getDailyMaintenanceService().isStarted(), is(true));
    }

    public void testInitialize_noMasterNode() {
<<<<<<< HEAD
        MlInitializationService initializationService = new MlInitializationService(threadPool, clusterService, client);
        initializationService.offMaster();
=======
        MlInitializationService initializationService = new MlInitializationService(Settings.EMPTY, threadPool, clusterService, client);

        ClusterState cs = ClusterState.builder(new ClusterName("_name"))
                .nodes(DiscoveryNodes.builder()
                        .add(new DiscoveryNode("_node_id", new TransportAddress(InetAddress.getLoopbackAddress(), 9200), Version.CURRENT)))
                .metaData(MetaData.builder())
                .build();
        initializationService.clusterChanged(new ClusterChangedEvent("_source", cs, cs));

>>>>>>> ab5a11c9
        assertThat(initializationService.getDailyMaintenanceService(), is(nullValue()));
    }

    public void testInitialize_alreadyInitialized() {
<<<<<<< HEAD
        MlInitializationService initializationService = new MlInitializationService(threadPool, clusterService, client);
=======
        MlInitializationService initializationService = new MlInitializationService(Settings.EMPTY, threadPool, clusterService, client);

        ClusterState cs = ClusterState.builder(new ClusterName("_name"))
                .nodes(DiscoveryNodes.builder()
                        .add(new DiscoveryNode("_node_id", new TransportAddress(InetAddress.getLoopbackAddress(), 9200), Version.CURRENT))
                        .localNodeId("_node_id")
                        .masterNodeId("_node_id"))
                .metaData(MetaData.builder()
                        .putCustom(MlMetadata.TYPE, new MlMetadata.Builder().build()))
                .build();
>>>>>>> ab5a11c9
        MlDailyMaintenanceService initialDailyMaintenanceService = mock(MlDailyMaintenanceService.class);
        initializationService.setDailyMaintenanceService(initialDailyMaintenanceService);
        initializationService.onMaster();

        assertSame(initialDailyMaintenanceService, initializationService.getDailyMaintenanceService());
    }

    public void testNodeGoesFromMasterToNonMasterAndBack() {
        MlInitializationService initializationService = new MlInitializationService(Settings.EMPTY, threadPool, clusterService, client);
        MlDailyMaintenanceService initialDailyMaintenanceService = mock(MlDailyMaintenanceService.class);
        initializationService.setDailyMaintenanceService(initialDailyMaintenanceService);

        initializationService.offMaster();
        verify(initialDailyMaintenanceService).stop();

        initializationService.onMaster();
        MlDailyMaintenanceService finalDailyMaintenanceService = initializationService.getDailyMaintenanceService();
        assertNotSame(initialDailyMaintenanceService, finalDailyMaintenanceService);
        assertThat(initializationService.getDailyMaintenanceService().isStarted(), is(true));
    }
}<|MERGE_RESOLUTION|>--- conflicted
+++ resolved
@@ -8,11 +8,7 @@
 import org.elasticsearch.client.Client;
 import org.elasticsearch.cluster.ClusterName;
 import org.elasticsearch.cluster.service.ClusterService;
-<<<<<<< HEAD
-=======
 import org.elasticsearch.common.settings.Settings;
-import org.elasticsearch.common.transport.TransportAddress;
->>>>>>> ab5a11c9
 import org.elasticsearch.test.ESTestCase;
 import org.elasticsearch.threadpool.ThreadPool;
 import org.junit.Before;
@@ -57,58 +53,19 @@
     }
 
     public void testInitialize() {
-<<<<<<< HEAD
-        MlInitializationService initializationService = new MlInitializationService(threadPool, clusterService, client);
+        MlInitializationService initializationService = new MlInitializationService(Settings.EMPTY, threadPool, clusterService, client);
         initializationService.onMaster();
-=======
-        MlInitializationService initializationService = new MlInitializationService(Settings.EMPTY, threadPool, clusterService, client);
-
-        ClusterState cs = ClusterState.builder(new ClusterName("_name"))
-                .nodes(DiscoveryNodes.builder()
-                        .add(new DiscoveryNode("_node_id", new TransportAddress(InetAddress.getLoopbackAddress(), 9200), Version.CURRENT))
-                        .localNodeId("_node_id")
-                        .masterNodeId("_node_id"))
-                .metaData(MetaData.builder())
-                .build();
-        initializationService.clusterChanged(new ClusterChangedEvent("_source", cs, cs));
-
->>>>>>> ab5a11c9
         assertThat(initializationService.getDailyMaintenanceService().isStarted(), is(true));
     }
 
     public void testInitialize_noMasterNode() {
-<<<<<<< HEAD
-        MlInitializationService initializationService = new MlInitializationService(threadPool, clusterService, client);
+        MlInitializationService initializationService = new MlInitializationService(Settings.EMPTY, threadPool, clusterService, client);
         initializationService.offMaster();
-=======
-        MlInitializationService initializationService = new MlInitializationService(Settings.EMPTY, threadPool, clusterService, client);
-
-        ClusterState cs = ClusterState.builder(new ClusterName("_name"))
-                .nodes(DiscoveryNodes.builder()
-                        .add(new DiscoveryNode("_node_id", new TransportAddress(InetAddress.getLoopbackAddress(), 9200), Version.CURRENT)))
-                .metaData(MetaData.builder())
-                .build();
-        initializationService.clusterChanged(new ClusterChangedEvent("_source", cs, cs));
-
->>>>>>> ab5a11c9
         assertThat(initializationService.getDailyMaintenanceService(), is(nullValue()));
     }
 
     public void testInitialize_alreadyInitialized() {
-<<<<<<< HEAD
-        MlInitializationService initializationService = new MlInitializationService(threadPool, clusterService, client);
-=======
         MlInitializationService initializationService = new MlInitializationService(Settings.EMPTY, threadPool, clusterService, client);
-
-        ClusterState cs = ClusterState.builder(new ClusterName("_name"))
-                .nodes(DiscoveryNodes.builder()
-                        .add(new DiscoveryNode("_node_id", new TransportAddress(InetAddress.getLoopbackAddress(), 9200), Version.CURRENT))
-                        .localNodeId("_node_id")
-                        .masterNodeId("_node_id"))
-                .metaData(MetaData.builder()
-                        .putCustom(MlMetadata.TYPE, new MlMetadata.Builder().build()))
-                .build();
->>>>>>> ab5a11c9
         MlDailyMaintenanceService initialDailyMaintenanceService = mock(MlDailyMaintenanceService.class);
         initializationService.setDailyMaintenanceService(initialDailyMaintenanceService);
         initializationService.onMaster();
