--- conflicted
+++ resolved
@@ -23,23 +23,13 @@
 
     private static final Map<String, CompatibilityVersions> transportVersions = Map.of(
         "Alfredo",
-<<<<<<< HEAD
-        TransportVersions.V_7_0_0,
+        new CompatibilityVersions(TransportVersions.V_7_0_0),
         "Bertram",
-        TransportVersions.V_7_0_1,
+        new CompatibilityVersions(TransportVersions.V_7_0_1),
         "Charles",
-        TransportVersions.V_8_500_020,
+        new CompatibilityVersions(TransportVersions.V_8_500_020),
         "Dominic",
-        TransportVersions.V_8_0_0
-=======
-        new CompatibilityVersions(TransportVersion.V_7_0_0),
-        "Bertram",
-        new CompatibilityVersions(TransportVersion.V_7_0_1),
-        "Charles",
-        new CompatibilityVersions(TransportVersion.V_8_500_020),
-        "Dominic",
-        new CompatibilityVersions(TransportVersion.V_8_0_0)
->>>>>>> 60e178eb
+        new CompatibilityVersions(TransportVersions.V_8_0_0)
     );
 
     private static final ClusterState state = new ClusterState(
