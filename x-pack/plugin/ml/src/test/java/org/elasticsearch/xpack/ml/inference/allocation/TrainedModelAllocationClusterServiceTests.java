--- conflicted
+++ resolved
@@ -427,8 +427,6 @@
         );
     }
 
-<<<<<<< HEAD
-=======
     public void testAddRemoveAllocationNodes_GivenNodeThatReachedMaxOpenJobs() {
 
         PersistentTasksCustomMetadata.Builder tasksBuilder = PersistentTasksCustomMetadata.builder();
@@ -487,7 +485,6 @@
         );
     }
 
->>>>>>> d90fa4eb
     public void testShouldAllocateModels() {
         String model1 = "model-1";
         String model2 = "model-2";
