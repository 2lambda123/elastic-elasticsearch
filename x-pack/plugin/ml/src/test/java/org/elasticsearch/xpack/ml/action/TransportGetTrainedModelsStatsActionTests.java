--- conflicted
+++ resolved
@@ -298,11 +298,7 @@
             IntStream.range(0, pipelineids.size()).boxed().collect(Collectors.toMap(pipelineids::get, processorStats::get)));
         return new NodeStats(mock(DiscoveryNode.class),
             Instant.now().toEpochMilli(), null, null, null, null, null, null, null, null,
-<<<<<<< HEAD
-            null, null, null, ingestStats, null, null, null);
-=======
-            null, null, null, ingestStats, null);
->>>>>>> 4c1b081e
+            null, null, null, ingestStats, null, null);
 
     }
 
