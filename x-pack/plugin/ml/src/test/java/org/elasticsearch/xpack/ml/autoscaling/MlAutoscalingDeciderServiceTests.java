--- conflicted
+++ resolved
@@ -774,11 +774,7 @@
                         .put(MachineLearning.MACHINE_MEMORY_NODE_ATTR, String.valueOf(DEFAULT_NODE_SIZE))
                         .put(MachineLearning.MAX_JVM_SIZE_NODE_ATTR, String.valueOf(DEFAULT_JVM_SIZE))
                         .map(),
-<<<<<<< HEAD
-                    new HashSet<>(List.of(DiscoveryNodeRole.MASTER_ROLE)),
-=======
                     Set.of(DiscoveryNodeRole.ML_ROLE),
->>>>>>> 30e15ba8
                     Version.CURRENT
                 )
             )
