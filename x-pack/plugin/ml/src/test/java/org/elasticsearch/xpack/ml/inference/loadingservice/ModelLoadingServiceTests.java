/*
 * Copyright Elasticsearch B.V. and/or licensed to Elasticsearch B.V. under one
 * or more contributor license agreements. Licensed under the Elastic License
 * 2.0; you may not use this file except in compliance with the Elastic License
 * 2.0.
 */
package org.elasticsearch.xpack.ml.inference.loadingservice;

import org.elasticsearch.ResourceNotFoundException;
import org.elasticsearch.Version;
import org.elasticsearch.action.ActionListener;
import org.elasticsearch.action.support.PlainActionFuture;
import org.elasticsearch.cluster.ClusterChangedEvent;
import org.elasticsearch.cluster.ClusterName;
import org.elasticsearch.cluster.ClusterState;
import org.elasticsearch.cluster.ClusterStateListener;
import org.elasticsearch.cluster.metadata.Metadata;
import org.elasticsearch.cluster.node.DiscoveryNode;
import org.elasticsearch.cluster.node.DiscoveryNodeRole;
import org.elasticsearch.cluster.node.DiscoveryNodes;
import org.elasticsearch.cluster.service.ClusterService;
import org.elasticsearch.common.breaker.CircuitBreaker;
import org.elasticsearch.common.breaker.CircuitBreakingException;
import org.elasticsearch.common.bytes.BytesReference;
import org.elasticsearch.common.settings.Settings;
import org.elasticsearch.common.transport.TransportAddress;
import org.elasticsearch.common.unit.ByteSizeValue;
import org.elasticsearch.core.TimeValue;
import org.elasticsearch.core.Tuple;
import org.elasticsearch.ingest.IngestMetadata;
import org.elasticsearch.ingest.PipelineConfiguration;
import org.elasticsearch.license.XPackLicenseState;
import org.elasticsearch.test.ESTestCase;
import org.elasticsearch.threadpool.ScalingExecutorBuilder;
import org.elasticsearch.threadpool.TestThreadPool;
import org.elasticsearch.threadpool.ThreadPool;
import org.elasticsearch.xcontent.XContentBuilder;
import org.elasticsearch.xcontent.XContentFactory;
import org.elasticsearch.xcontent.XContentType;
import org.elasticsearch.xpack.core.ml.action.GetTrainedModelsAction;
import org.elasticsearch.xpack.core.ml.inference.TrainedModelConfig;
import org.elasticsearch.xpack.core.ml.inference.TrainedModelInput;
import org.elasticsearch.xpack.core.ml.inference.results.InferenceResults;
import org.elasticsearch.xpack.core.ml.inference.trainedmodel.ClassificationConfig;
import org.elasticsearch.xpack.core.ml.inference.trainedmodel.InferenceStats;
import org.elasticsearch.xpack.core.ml.inference.trainedmodel.inference.InferenceDefinition;
import org.elasticsearch.xpack.core.ml.job.messages.Messages;
import org.elasticsearch.xpack.ml.MachineLearning;
import org.elasticsearch.xpack.ml.inference.ModelAliasMetadata;
import org.elasticsearch.xpack.ml.inference.TrainedModelStatsService;
import org.elasticsearch.xpack.ml.inference.ingest.InferenceProcessor;
import org.elasticsearch.xpack.ml.inference.persistence.TrainedModelProvider;
import org.elasticsearch.xpack.ml.notifications.InferenceAuditor;
import org.junit.After;
import org.junit.Before;

import java.io.IOException;
import java.net.InetAddress;
import java.util.Arrays;
import java.util.Collection;
import java.util.Collections;
import java.util.HashMap;
import java.util.HashSet;
import java.util.List;
import java.util.Map;
import java.util.Set;
import java.util.concurrent.ExecutionException;
import java.util.concurrent.TimeUnit;
import java.util.stream.Collectors;

import static org.elasticsearch.xpack.ml.MachineLearning.UTILITY_THREAD_POOL_NAME;
import static org.hamcrest.Matchers.containsString;
import static org.hamcrest.Matchers.equalTo;
import static org.hamcrest.Matchers.instanceOf;
import static org.hamcrest.Matchers.is;
import static org.hamcrest.Matchers.not;
import static org.hamcrest.Matchers.nullValue;
import static org.mockito.ArgumentMatchers.any;
import static org.mockito.ArgumentMatchers.anyBoolean;
import static org.mockito.ArgumentMatchers.argThat;
import static org.mockito.ArgumentMatchers.eq;
import static org.mockito.Mockito.atMost;
import static org.mockito.Mockito.doAnswer;
import static org.mockito.Mockito.mock;
import static org.mockito.Mockito.never;
import static org.mockito.Mockito.times;
import static org.mockito.Mockito.verify;
import static org.mockito.Mockito.when;

public class ModelLoadingServiceTests extends ESTestCase {

    private TrainedModelProvider trainedModelProvider;
    private ThreadPool threadPool;
    private ClusterService clusterService;
    private InferenceAuditor auditor;
    private TrainedModelStatsService trainedModelStatsService;
    private CircuitBreaker circuitBreaker;

    @Before
    public void setUpComponents() {
        threadPool = new TestThreadPool(
            "ModelLoadingServiceTests",
            new ScalingExecutorBuilder(UTILITY_THREAD_POOL_NAME, 1, 4, TimeValue.timeValueMinutes(10), "xpack.ml.utility_thread_pool")
        );
        trainedModelProvider = mock(TrainedModelProvider.class);
        clusterService = mock(ClusterService.class);
        auditor = mock(InferenceAuditor.class);
        trainedModelStatsService = mock(TrainedModelStatsService.class);
        doAnswer(a -> null).when(auditor).error(any(String.class), any(String.class));
        doAnswer(a -> null).when(auditor).info(any(String.class), any(String.class));
        doAnswer(a -> null).when(auditor).warning(any(String.class), any(String.class));
        doAnswer((invocationOnMock) -> null).when(clusterService).addListener(any(ClusterStateListener.class));
        when(clusterService.state()).thenReturn(ClusterState.builder(new ClusterName("_name")).build());
        circuitBreaker = new CustomCircuitBreaker(1000);
    }

    @After
    public void terminateThreadPool() {
        terminate(threadPool);
    }

    public void testGetCachedModels() throws Exception {
        String model1 = "test-load-model-1";
        String model2 = "test-load-model-2";
        String model3 = "test-load-model-3";
        withTrainedModel(model1, 1L);
        withTrainedModel(model2, 1L);
        withTrainedModel(model3, 1L);

        ModelLoadingService modelLoadingService = new ModelLoadingService(
            trainedModelProvider,
            auditor,
            threadPool,
            clusterService,
            trainedModelStatsService,
            Settings.EMPTY,
            "test-node",
            circuitBreaker,
            mock(XPackLicenseState.class)
        );

        modelLoadingService.clusterChanged(ingestChangedEvent(model1, model2, model3));

        String[] modelIds = new String[] { model1, model2, model3 };
        for (int i = 0; i < 10; i++) {
            String model = modelIds[i % 3];
            PlainActionFuture<LocalModel> future = new PlainActionFuture<>();
            modelLoadingService.getModelForPipeline(model, future);
            assertThat(future.get(), is(not(nullValue())));
        }

        verify(trainedModelProvider, times(1)).getTrainedModelForInference(eq(model1), eq(false), any());
        verify(trainedModelProvider, times(1)).getTrainedModelForInference(eq(model2), eq(false), any());
        verify(trainedModelProvider, times(1)).getTrainedModelForInference(eq(model3), eq(false), any());

        assertTrue(modelLoadingService.isModelCached(model1));
        assertTrue(modelLoadingService.isModelCached(model2));
        assertTrue(modelLoadingService.isModelCached(model3));

        // Test invalidate cache for model3
        modelLoadingService.clusterChanged(ingestChangedEvent(model1, model2));
        for (int i = 0; i < 10; i++) {
            String model = modelIds[i % 3];
            PlainActionFuture<LocalModel> future = new PlainActionFuture<>();
            modelLoadingService.getModelForPipeline(model, future);
            assertThat(future.get(), is(not(nullValue())));
        }

        verify(trainedModelProvider, times(1)).getTrainedModelForInference(eq(model1), eq(false), any());
        verify(trainedModelProvider, times(1)).getTrainedModelForInference(eq(model2), eq(false), any());
        // It is not referenced, so called eagerly
        verify(trainedModelProvider, times(4)).getTrainedModelForInference(eq(model3), eq(false), any());
    }

    public void testMaxCachedLimitReached() throws Exception {
        String model1 = "test-cached-limit-load-model-1";
        String model2 = "test-cached-limit-load-model-2";
        String model3 = "test-cached-limit-load-model-3";
        String[] modelIds = new String[] { model1, model2, model3 };
        withTrainedModel(model1, 10L);
        withTrainedModel(model2, 6L);
        withTrainedModel(model3, 15L);

        ModelLoadingService modelLoadingService = new ModelLoadingService(
            trainedModelProvider,
            auditor,
            threadPool,
            clusterService,
            trainedModelStatsService,
            Settings.builder().put(ModelLoadingService.INFERENCE_MODEL_CACHE_SIZE.getKey(), ByteSizeValue.ofBytes(20L)).build(),
            "test-node",
            circuitBreaker,
            mock(XPackLicenseState.class)
        );

        // We want to be notified when the models are loaded which happens in a background thread
        ModelLoadedTracker loadedTracker = new ModelLoadedTracker(Arrays.asList(modelIds));
        for (String modelId : modelIds) {
            modelLoadingService.addModelLoadedListener(modelId, loadedTracker.actionListener());
        }

        modelLoadingService.clusterChanged(ingestChangedEvent(model1, model2, model3));

        // Should have been loaded from the cluster change event but it is unknown in what order
        // the loading occurred or which models are currently in the cache due to evictions.
        // Verify that we have at least loaded all three
        assertBusy(() -> {
            verify(trainedModelProvider, times(1)).getTrainedModelForInference(eq(model1), eq(false), any());
            verify(trainedModelProvider, times(1)).getTrainedModelForInference(eq(model2), eq(false), any());
            verify(trainedModelProvider, times(1)).getTrainedModelForInference(eq(model3), eq(false), any());
        });

        // all models loaded put in the cache
        assertBusy(() -> assertTrue(loadedTracker.allModelsLoaded()), 2, TimeUnit.SECONDS);

        for (int i = 0; i < 10; i++) {
            // Only reference models 1 and 2, so that cache is only invalidated once for model3 (after initial load)
            String model = modelIds[i % 2];
            PlainActionFuture<LocalModel> future = new PlainActionFuture<>();
            modelLoadingService.getModelForPipeline(model, future);
            assertThat(future.get(), is(not(nullValue())));
        }

        // Depending on the order the models were first loaded in the first step
        // models 1 & 2 may have been evicted by model 3 in which case they have
        // been loaded at most twice
        verify(trainedModelProvider, atMost(2)).getTrainedModelForInference(eq(model1), eq(false), any());
        verify(trainedModelProvider, atMost(2)).getTrainedModelForInference(eq(model2), eq(false), any());
        // Only loaded requested once on the initial load from the change event
        verify(trainedModelProvider, times(1)).getTrainedModelForInference(eq(model3), eq(false), any());

        // model 3 has been loaded and evicted exactly once
<<<<<<< HEAD
        verify(trainedModelStatsService, times(1)).queueStats(argThat(new ArgumentMatcher<>() {
            @Override
            public boolean matches(final Object o) {
                return ((InferenceStats) o).getModelId().equals(model3);
            }
        }), anyBoolean());
=======
        verify(trainedModelStatsService, times(1)).queueStats(argThat(o -> o.getModelId().equals(model3)), anyBoolean());
>>>>>>> d90fa4eb

        // Load model 3, should invalidate 1 and 2
        for (int i = 0; i < 10; i++) {
            PlainActionFuture<LocalModel> future3 = new PlainActionFuture<>();
            modelLoadingService.getModelForPipeline(model3, future3);
            assertThat(future3.get(), is(not(nullValue())));
        }
        verify(trainedModelProvider, times(2)).getTrainedModelForInference(eq(model3), eq(false), any());

<<<<<<< HEAD
        verify(trainedModelStatsService, atMost(2)).queueStats(argThat(new ArgumentMatcher<>() {
            @Override
            public boolean matches(final Object o) {
                return ((InferenceStats) o).getModelId().equals(model1);
            }
        }), anyBoolean());
        verify(trainedModelStatsService, atMost(2)).queueStats(argThat(new ArgumentMatcher<>() {
            @Override
            public boolean matches(final Object o) {
                return ((InferenceStats) o).getModelId().equals(model2);
            }
        }), anyBoolean());
=======
        verify(trainedModelStatsService, atMost(2)).queueStats(argThat(o -> o.getModelId().equals(model1)), anyBoolean());
        verify(trainedModelStatsService, atMost(2)).queueStats(argThat(o -> o.getModelId().equals(model2)), anyBoolean());
>>>>>>> d90fa4eb

        // Load model 1, should invalidate 3
        for (int i = 0; i < 10; i++) {
            PlainActionFuture<LocalModel> future1 = new PlainActionFuture<>();
            modelLoadingService.getModelForPipeline(model1, future1);
            assertThat(future1.get(), is(not(nullValue())));
        }
        verify(trainedModelProvider, atMost(3)).getTrainedModelForInference(eq(model1), eq(false), any());
<<<<<<< HEAD
        verify(trainedModelStatsService, times(2)).queueStats(argThat(new ArgumentMatcher<>() {
            @Override
            public boolean matches(final Object o) {
                return ((InferenceStats) o).getModelId().equals(model3);
            }
        }), anyBoolean());
=======
        verify(trainedModelStatsService, times(2)).queueStats(argThat(o -> o.getModelId().equals(model3)), anyBoolean());
>>>>>>> d90fa4eb

        // Load model 2
        for (int i = 0; i < 10; i++) {
            PlainActionFuture<LocalModel> future2 = new PlainActionFuture<>();
            modelLoadingService.getModelForPipeline(model2, future2);
            assertThat(future2.get(), is(not(nullValue())));
        }
        verify(trainedModelProvider, atMost(3)).getTrainedModelForInference(eq(model2), eq(false), any());

        // Test invalidate cache for model3
        // Now both model 1 and 2 should fit in cache without issues
        modelLoadingService.clusterChanged(ingestChangedEvent(model1, model2));
        for (int i = 0; i < 10; i++) {
            String model = modelIds[i % 3];
            PlainActionFuture<LocalModel> future = new PlainActionFuture<>();
            modelLoadingService.getModelForPipeline(model, future);
            assertThat(future.get(), is(not(nullValue())));
        }

        verify(trainedModelProvider, atMost(3)).getTrainedModelForInference(eq(model1), eq(false), any());
        verify(trainedModelProvider, atMost(3)).getTrainedModelForInference(eq(model2), eq(false), any());
        verify(trainedModelProvider, times(5)).getTrainedModelForInference(eq(model3), eq(false), any());
    }

    public void testWhenCacheEnabledButNotIngestNode() throws Exception {
        String model1 = "test-uncached-not-ingest-model-1";
        withTrainedModel(model1, 1L);

        ModelLoadingService modelLoadingService = new ModelLoadingService(
            trainedModelProvider,
            auditor,
            threadPool,
            clusterService,
            trainedModelStatsService,
            Settings.EMPTY,
            "test-node",
            circuitBreaker,
            mock(XPackLicenseState.class)
        );

        modelLoadingService.clusterChanged(ingestChangedEvent(false, model1));

        for (int i = 0; i < 10; i++) {
            PlainActionFuture<LocalModel> future = new PlainActionFuture<>();
            modelLoadingService.getModelForPipeline(model1, future);
            assertThat(future.get(), is(not(nullValue())));
        }

        assertFalse(modelLoadingService.isModelCached(model1));
        verify(trainedModelProvider, times(10)).getTrainedModelForInference(eq(model1), eq(false), any());
        verify(trainedModelStatsService, never()).queueStats(any(InferenceStats.class), anyBoolean());
    }

    public void testGetCachedMissingModel() throws Exception {
        String model = "test-load-cached-missing-model";
        withMissingModel(model);

        ModelLoadingService modelLoadingService = new ModelLoadingService(
            trainedModelProvider,
            auditor,
            threadPool,
            clusterService,
            trainedModelStatsService,
            Settings.EMPTY,
            "test-node",
            circuitBreaker,
            mock(XPackLicenseState.class)
        );
        modelLoadingService.clusterChanged(ingestChangedEvent(model));

        PlainActionFuture<LocalModel> future = new PlainActionFuture<>();
        modelLoadingService.getModelForPipeline(model, future);

        try {
            future.get();
            fail("Should not have succeeded in loaded model");
        } catch (Exception ex) {
            assertThat(ex.getCause().getMessage(), equalTo(Messages.getMessage(Messages.INFERENCE_NOT_FOUND, model)));
        }
        assertFalse(modelLoadingService.isModelCached(model));

        verify(trainedModelProvider, atMost(2)).getTrainedModelForInference(eq(model), eq(false), any());
        verify(trainedModelStatsService, never()).queueStats(any(InferenceStats.class), anyBoolean());
    }

    public void testGetMissingModel() {
        String model = "test-load-missing-model";
        withMissingModel(model);

        ModelLoadingService modelLoadingService = new ModelLoadingService(
            trainedModelProvider,
            auditor,
            threadPool,
            clusterService,
            trainedModelStatsService,
            Settings.EMPTY,
            "test-node",
            circuitBreaker,
            mock(XPackLicenseState.class)
        );

        PlainActionFuture<LocalModel> future = new PlainActionFuture<>();
        modelLoadingService.getModelForPipeline(model, future);
        try {
            future.get();
            fail("Should not have succeeded");
        } catch (Exception ex) {
            assertThat(ex.getCause().getMessage(), containsString(Messages.getMessage(Messages.INFERENCE_NOT_FOUND, model)));
        }
        assertFalse(modelLoadingService.isModelCached(model));
    }

    public void testGetModelEagerly() throws Exception {
        String model = "test-get-model-eagerly";
        withTrainedModel(model, 1L);

        ModelLoadingService modelLoadingService = new ModelLoadingService(
            trainedModelProvider,
            auditor,
            threadPool,
            clusterService,
            trainedModelStatsService,
            Settings.EMPTY,
            "test-node",
            circuitBreaker,
            mock(XPackLicenseState.class)
        );

        for (int i = 0; i < 3; i++) {
            PlainActionFuture<LocalModel> future = new PlainActionFuture<>();
            modelLoadingService.getModelForPipeline(model, future);
            assertThat(future.get(), is(not(nullValue())));
        }

        verify(trainedModelProvider, times(3)).getTrainedModelForInference(eq(model), eq(false), any());
        assertFalse(modelLoadingService.isModelCached(model));
        verify(trainedModelStatsService, never()).queueStats(any(InferenceStats.class), anyBoolean());
    }

    public void testGetModelForSearch() throws Exception {
        String modelId = "test-get-model-for-search";
        withTrainedModel(modelId, 1L);

        ModelLoadingService modelLoadingService = new ModelLoadingService(
            trainedModelProvider,
            auditor,
            threadPool,
            clusterService,
            trainedModelStatsService,
            Settings.EMPTY,
            "test-node",
            circuitBreaker,
            mock(XPackLicenseState.class)
        );

        for (int i = 0; i < 3; i++) {
            PlainActionFuture<LocalModel> future = new PlainActionFuture<>();
            modelLoadingService.getModelForSearch(modelId, future);
            assertThat(future.get(), is(not(nullValue())));
        }

        assertTrue(modelLoadingService.isModelCached(modelId));

        verify(trainedModelProvider, times(1)).getTrainedModelForInference(eq(modelId), eq(false), any());
        verify(trainedModelStatsService, never()).queueStats(any(InferenceStats.class), anyBoolean());
    }

    public void testCircuitBreakerBreak() throws Exception {
        String model1 = "test-circuit-break-model-1";
        String model2 = "test-circuit-break-model-2";
        String model3 = "test-circuit-break-model-3";
        withTrainedModel(model1, 5L);
        withTrainedModel(model2, 5L);
        withTrainedModel(model3, 12L);
        CircuitBreaker circuitBreaker = new CustomCircuitBreaker(11);
        ModelLoadingService modelLoadingService = new ModelLoadingService(
            trainedModelProvider,
            auditor,
            threadPool,
            clusterService,
            trainedModelStatsService,
            Settings.EMPTY,
            "test-node",
            circuitBreaker,
            mock(XPackLicenseState.class)
        );

        modelLoadingService.addModelLoadedListener(
            model3,
            ActionListener.wrap(
                r -> fail("Should not have succeeded to load model as breaker should be reached"),
                e -> assertThat(e, instanceOf(CircuitBreakingException.class))
            )
        );

        modelLoadingService.clusterChanged(ingestChangedEvent(model1, model2, model3));

        // Should have been loaded from the cluster change event but it is unknown in what order
        // the loading occurred or which models are currently in the cache due to evictions.
        // Verify that we have at least loaded all three
        assertBusy(() -> {
            verify(trainedModelProvider, times(1)).getTrainedModel(eq(model1), eq(GetTrainedModelsAction.Includes.empty()), any());
            verify(trainedModelProvider, times(1)).getTrainedModel(eq(model2), eq(GetTrainedModelsAction.Includes.empty()), any());
            verify(trainedModelProvider, times(1)).getTrainedModel(eq(model3), eq(GetTrainedModelsAction.Includes.empty()), any());
        });
        assertBusy(() -> {
            assertThat(circuitBreaker.getUsed(), equalTo(10L));
            assertThat(circuitBreaker.getTrippedCount(), equalTo(1L));
        });

        modelLoadingService.clusterChanged(ingestChangedEvent(model1));

        assertBusy(() -> { assertThat(circuitBreaker.getUsed(), equalTo(5L)); });
    }

    public void testReferenceCounting() throws Exception {
        String modelId = "test-reference-counting";
        withTrainedModel(modelId, 1L);

        ModelLoadingService modelLoadingService = new ModelLoadingService(
            trainedModelProvider,
            auditor,
            threadPool,
            clusterService,
            trainedModelStatsService,
            Settings.EMPTY,
            "test-node",
            circuitBreaker,
            mock(XPackLicenseState.class)
        );

        modelLoadingService.clusterChanged(ingestChangedEvent(modelId));

        PlainActionFuture<LocalModel> forPipeline = new PlainActionFuture<>();
        modelLoadingService.getModelForPipeline(modelId, forPipeline);
        final LocalModel model = forPipeline.get();
        assertBusy(() -> assertEquals(2, model.getReferenceCount()));

        PlainActionFuture<LocalModel> forSearch = new PlainActionFuture<>();
        modelLoadingService.getModelForPipeline(modelId, forSearch);
        forSearch.get();
        assertBusy(() -> assertEquals(3, model.getReferenceCount()));

        model.release();
        assertBusy(() -> assertEquals(2, model.getReferenceCount()));

        PlainActionFuture<LocalModel> forSearch2 = new PlainActionFuture<>();
        modelLoadingService.getModelForPipeline(modelId, forSearch2);
        forSearch2.get();
        assertBusy(() -> assertEquals(3, model.getReferenceCount()));
    }

    public void testReferenceCountingForPipeline() throws Exception {
        String modelId = "test-reference-counting-for-pipeline";
        withTrainedModel(modelId, 1L);

        ModelLoadingService modelLoadingService = new ModelLoadingService(
            trainedModelProvider,
            auditor,
            threadPool,
            clusterService,
            trainedModelStatsService,
            Settings.EMPTY,
            "test-node",
            circuitBreaker,
            mock(XPackLicenseState.class)
        );

        modelLoadingService.clusterChanged(ingestChangedEvent(modelId));

        PlainActionFuture<LocalModel> forPipeline = new PlainActionFuture<>();
        modelLoadingService.getModelForPipeline(modelId, forPipeline);
        final LocalModel model = forPipeline.get();
        assertBusy(() -> assertEquals(2, model.getReferenceCount()));

        PlainActionFuture<LocalModel> forPipeline2 = new PlainActionFuture<>();
        modelLoadingService.getModelForPipeline(modelId, forPipeline2);
        forPipeline2.get();
        assertBusy(() -> assertEquals(3, model.getReferenceCount()));

        // will cause the model to be evicted
        modelLoadingService.clusterChanged(ingestChangedEvent());
        assertBusy(() -> assertEquals(2, model.getReferenceCount()));
    }

    public void testReferenceCounting_ModelIsNotCached() throws ExecutionException, InterruptedException {
        String modelId = "test-reference-counting-not-cached";
        withTrainedModel(modelId, 1L);

        ModelLoadingService modelLoadingService = new ModelLoadingService(
            trainedModelProvider,
            auditor,
            threadPool,
            clusterService,
            trainedModelStatsService,
            Settings.EMPTY,
            "test-node",
            circuitBreaker,
            mock(XPackLicenseState.class)
        );

        PlainActionFuture<LocalModel> future = new PlainActionFuture<>();
        modelLoadingService.getModelForPipeline(modelId, future);
        LocalModel model = future.get();
        assertEquals(1, model.getReferenceCount());
    }

    public void testGetCachedModelViaModelAliases() throws Exception {
        String model1 = "test-load-model-1";
        String model2 = "test-load-model-2";
        withTrainedModel(model1, 1L);
        withTrainedModel(model2, 1L);

        ModelLoadingService modelLoadingService = new ModelLoadingService(
            trainedModelProvider,
            auditor,
            threadPool,
            clusterService,
            trainedModelStatsService,
            Settings.EMPTY,
            "test-node",
            circuitBreaker,
            mock(XPackLicenseState.class)
        );

        modelLoadingService.clusterChanged(
            aliasChangeEvent(true, new String[] { "loaded_model" }, true, Arrays.asList(Tuple.tuple(model1, "loaded_model")))
        );

        String[] modelIds = new String[] { model1, "loaded_model" };
        for (int i = 0; i < 10; i++) {
            String model = modelIds[i % 2];
            PlainActionFuture<LocalModel> future = new PlainActionFuture<>();
            modelLoadingService.getModelForPipeline(model, future);
            assertThat(future.get(), is(not(nullValue())));
        }

        verify(trainedModelProvider, times(1)).getTrainedModelForInference(eq(model1), eq(false), any());

        assertTrue(modelLoadingService.isModelCached(model1));
        assertTrue(modelLoadingService.isModelCached("loaded_model"));

        // alias change only
        modelLoadingService.clusterChanged(
            aliasChangeEvent(true, new String[] { "loaded_model" }, false, Arrays.asList(Tuple.tuple(model2, "loaded_model")))
        );

        modelIds = new String[] { model2, "loaded_model" };
        for (int i = 0; i < 10; i++) {
            String model = modelIds[i % 2];
            PlainActionFuture<LocalModel> future = new PlainActionFuture<>();
            modelLoadingService.getModelForPipeline(model, future);
            assertThat(future.get(), is(not(nullValue())));
        }

        verify(trainedModelProvider, times(1)).getTrainedModelForInference(eq(model2), eq(false), any());
        assertTrue(modelLoadingService.isModelCached(model2));
        assertTrue(modelLoadingService.isModelCached("loaded_model"));
    }

    public void testAliasesGetUpdatedEvenWhenNotIngestNode() throws IOException {
        String model1 = "test-load-model-1";
        withTrainedModel(model1, 1L);
        String model2 = "test-load-model-2";
        withTrainedModel(model2, 1L);

        ModelLoadingService modelLoadingService = new ModelLoadingService(
            trainedModelProvider,
            auditor,
            threadPool,
            clusterService,
            trainedModelStatsService,
            Settings.EMPTY,
            "test-node",
            circuitBreaker,
            mock(XPackLicenseState.class)
        );

        modelLoadingService.clusterChanged(
            aliasChangeEvent(false, new String[0], false, Arrays.asList(Tuple.tuple(model1, "loaded_model")))
        );

        assertThat(modelLoadingService.getModelId("loaded_model"), equalTo(model1));

        modelLoadingService.clusterChanged(
            aliasChangeEvent(
                false,
                new String[0],
                false,
                Arrays.asList(
                    Tuple.tuple(model1, "loaded_model_again"),
                    Tuple.tuple(model1, "loaded_model_foo"),
                    Tuple.tuple(model2, "loaded_model")
                )
            )
        );
        assertThat(modelLoadingService.getModelId("loaded_model"), equalTo(model2));
        assertThat(modelLoadingService.getModelId("loaded_model_foo"), equalTo(model1));
        assertThat(modelLoadingService.getModelId("loaded_model_again"), equalTo(model1));
    }

    @SuppressWarnings("unchecked")
    private void withTrainedModel(String modelId, long size) {
        InferenceDefinition definition = mock(InferenceDefinition.class);
        when(definition.ramBytesUsed()).thenReturn(size);
        TrainedModelConfig trainedModelConfig = mock(TrainedModelConfig.class);
        when(trainedModelConfig.getModelId()).thenReturn(modelId);
        when(trainedModelConfig.getInferenceConfig()).thenReturn(ClassificationConfig.EMPTY_PARAMS);
        when(trainedModelConfig.getInput()).thenReturn(new TrainedModelInput(Arrays.asList("foo", "bar", "baz")));
        when(trainedModelConfig.getEstimatedHeapMemory()).thenReturn(size);
        doAnswer(invocationOnMock -> {
            @SuppressWarnings("rawtypes")
            ActionListener listener = (ActionListener) invocationOnMock.getArguments()[2];
            listener.onResponse(definition);
            return null;
        }).when(trainedModelProvider).getTrainedModelForInference(eq(modelId), eq(false), any());
        doAnswer(invocationOnMock -> {
            @SuppressWarnings("rawtypes")
            ActionListener listener = (ActionListener) invocationOnMock.getArguments()[2];
            listener.onResponse(trainedModelConfig);
            return null;
        }).when(trainedModelProvider).getTrainedModel(eq(modelId), eq(GetTrainedModelsAction.Includes.empty()), any());
    }

    @SuppressWarnings("unchecked")
    private void withMissingModel(String modelId) {
        if (randomBoolean()) {
            doAnswer(invocationOnMock -> {
                @SuppressWarnings("rawtypes")
                ActionListener listener = (ActionListener) invocationOnMock.getArguments()[2];
                listener.onFailure(new ResourceNotFoundException(Messages.getMessage(Messages.INFERENCE_NOT_FOUND, modelId)));
                return null;
            }).when(trainedModelProvider).getTrainedModel(eq(modelId), eq(GetTrainedModelsAction.Includes.empty()), any());
        } else {
            TrainedModelConfig trainedModelConfig = mock(TrainedModelConfig.class);
            when(trainedModelConfig.getEstimatedHeapMemory()).thenReturn(0L);
            doAnswer(invocationOnMock -> {
                @SuppressWarnings("rawtypes")
                ActionListener listener = (ActionListener) invocationOnMock.getArguments()[2];
                listener.onResponse(trainedModelConfig);
                return null;
            }).when(trainedModelProvider).getTrainedModel(eq(modelId), eq(GetTrainedModelsAction.Includes.empty()), any());
            doAnswer(invocationOnMock -> {
                @SuppressWarnings("rawtypes")
                ActionListener listener = (ActionListener) invocationOnMock.getArguments()[2];
                listener.onFailure(new ResourceNotFoundException(Messages.getMessage(Messages.MODEL_DEFINITION_NOT_FOUND, modelId)));
                return null;
            }).when(trainedModelProvider).getTrainedModelForInference(eq(modelId), eq(false), any());
        }
        doAnswer(invocationOnMock -> {
            @SuppressWarnings("rawtypes")
            ActionListener listener = (ActionListener) invocationOnMock.getArguments()[2];
            listener.onFailure(new ResourceNotFoundException(Messages.getMessage(Messages.INFERENCE_NOT_FOUND, modelId)));
            return null;
        }).when(trainedModelProvider).getTrainedModelForInference(eq(modelId), eq(false), any());
    }

    private static ClusterChangedEvent ingestChangedEvent(String... modelId) throws IOException {
        return ingestChangedEvent(true, modelId);
    }

    private static ClusterChangedEvent aliasChangeEvent(
        boolean isIngestNode,
        String[] modelId,
        boolean ingestToo,
        List<Tuple<String, String>> modelIdAndAliases
    ) throws IOException {
        ClusterChangedEvent event = mock(ClusterChangedEvent.class);
        Set<String> set = new HashSet<>();
        set.add(ModelAliasMetadata.NAME);
        if (ingestToo) {
            set.add(IngestMetadata.TYPE);
        }
        when(event.changedCustomMetadataSet()).thenReturn(set);
        when(event.state()).thenReturn(withModelReferencesAndAliasChange(isIngestNode, modelId, modelIdAndAliases));
        return event;
    }

    private static ClusterChangedEvent ingestChangedEvent(boolean isIngestNode, String... modelId) throws IOException {
        ClusterChangedEvent event = mock(ClusterChangedEvent.class);
        when(event.changedCustomMetadataSet()).thenReturn(Collections.singleton(IngestMetadata.TYPE));
        when(event.state()).thenReturn(buildClusterStateWithModelReferences(isIngestNode, modelId));
        return event;
    }

    private static ClusterState buildClusterStateWithModelReferences(boolean isIngestNode, String... modelId) throws IOException {
        return builder(isIngestNode).metadata(addIngest(Metadata.builder(), modelId)).build();
    }

    private static ClusterState withModelReferencesAndAliasChange(
        boolean isIngestNode,
        String[] modelId,
        List<Tuple<String, String>> modelIdAndAliases
    ) throws IOException {
        return builder(isIngestNode).metadata(addAliases(addIngest(Metadata.builder(), modelId), modelIdAndAliases)).build();
    }

    private static ClusterState.Builder builder(boolean isIngestNode) {
        return ClusterState.builder(new ClusterName("_name"))
            .nodes(
                DiscoveryNodes.builder()
                    .add(
                        new DiscoveryNode(
                            "node_name",
                            "node_id",
                            new TransportAddress(InetAddress.getLoopbackAddress(), 9300),
                            Collections.emptyMap(),
                            isIngestNode ? Collections.singleton(DiscoveryNodeRole.INGEST_ROLE) : Collections.emptySet(),
                            Version.CURRENT
                        )
                    )
                    .localNodeId("node_id")
                    .build()
            );
    }

    private static Metadata.Builder addIngest(Metadata.Builder builder, String... modelId) throws IOException {
        Map<String, PipelineConfiguration> configurations = new HashMap<>(modelId.length);
        for (String id : modelId) {
            configurations.put("pipeline_with_model_" + id, newConfigurationWithInferenceProcessor(id));
        }
        IngestMetadata ingestMetadata = new IngestMetadata(configurations);
        return builder.putCustom(IngestMetadata.TYPE, ingestMetadata);
    }

    private static Metadata.Builder addAliases(Metadata.Builder builder, List<Tuple<String, String>> modelIdAndAliases) {
        ModelAliasMetadata modelAliasMetadata = new ModelAliasMetadata(
            modelIdAndAliases.stream().collect(Collectors.toMap(Tuple::v2, t -> new ModelAliasMetadata.ModelAliasEntry(t.v1())))
        );
        return builder.putCustom(ModelAliasMetadata.NAME, modelAliasMetadata);
    }

    private static PipelineConfiguration newConfigurationWithInferenceProcessor(String modelId) throws IOException {
        try (
            XContentBuilder xContentBuilder = XContentFactory.jsonBuilder()
                .map(
                    Collections.singletonMap(
                        "processors",
                        Collections.singletonList(
                            Collections.singletonMap(
                                InferenceProcessor.TYPE,
                                Collections.singletonMap(InferenceResults.MODEL_ID_RESULTS_FIELD, modelId)
                            )
                        )
                    )
                )
        ) {
            return new PipelineConfiguration("pipeline_with_model_" + modelId, BytesReference.bytes(xContentBuilder), XContentType.JSON);
        }
    }

    private static class CustomCircuitBreaker implements CircuitBreaker {

        private final long maxBytes;
        private long currentBytes = 0;
        private long trippedCount = 0;

        CustomCircuitBreaker(long maxBytes) {
            this.maxBytes = maxBytes;
        }

        @Override
        public void circuitBreak(String fieldName, long bytesNeeded) {
            throw new CircuitBreakingException(fieldName, Durability.TRANSIENT);
        }

        @Override
        public void addEstimateBytesAndMaybeBreak(long bytes, String label) throws CircuitBreakingException {
            synchronized (this) {
                if (bytes + currentBytes >= maxBytes) {
                    trippedCount++;
                    circuitBreak(label, bytes);
                }
                currentBytes += bytes;
            }
        }

        @Override
        public void addWithoutBreaking(long bytes) {
            synchronized (this) {
                currentBytes += bytes;
            }
        }

        @Override
        public long getUsed() {
            return currentBytes;
        }

        @Override
        public long getLimit() {
            return maxBytes;
        }

        @Override
        public double getOverhead() {
            return 1.0;
        }

        @Override
        public long getTrippedCount() {
            synchronized (this) {
                return trippedCount;
            }
        }

        @Override
        public String getName() {
            return MachineLearning.TRAINED_MODEL_CIRCUIT_BREAKER_NAME;
        }

        @Override
        public Durability getDurability() {
            return Durability.TRANSIENT;
        }

        @Override
        public void setLimitAndOverhead(long limit, double overhead) {
            throw new UnsupportedOperationException("boom");
        }
    }

    private static class ModelLoadedTracker {
        private final Set<String> expectedModelIds;

        ModelLoadedTracker(Collection<String> expectedModelIds) {
            this.expectedModelIds = new HashSet<>(expectedModelIds);
        }

        private synchronized boolean allModelsLoaded() {
            return expectedModelIds.isEmpty();
        }

        private synchronized void onModelLoaded(LocalModel model) {
            expectedModelIds.remove(model.getModelId());
        }

        private void onFailure(Exception e) {
            fail(e.getMessage());
        }

        ActionListener<LocalModel> actionListener() {
            return ActionListener.wrap(this::onModelLoaded, this::onFailure);
        }
    }
}<|MERGE_RESOLUTION|>--- conflicted
+++ resolved
@@ -230,16 +230,7 @@
         verify(trainedModelProvider, times(1)).getTrainedModelForInference(eq(model3), eq(false), any());
 
         // model 3 has been loaded and evicted exactly once
-<<<<<<< HEAD
-        verify(trainedModelStatsService, times(1)).queueStats(argThat(new ArgumentMatcher<>() {
-            @Override
-            public boolean matches(final Object o) {
-                return ((InferenceStats) o).getModelId().equals(model3);
-            }
-        }), anyBoolean());
-=======
         verify(trainedModelStatsService, times(1)).queueStats(argThat(o -> o.getModelId().equals(model3)), anyBoolean());
->>>>>>> d90fa4eb
 
         // Load model 3, should invalidate 1 and 2
         for (int i = 0; i < 10; i++) {
@@ -249,23 +240,8 @@
         }
         verify(trainedModelProvider, times(2)).getTrainedModelForInference(eq(model3), eq(false), any());
 
-<<<<<<< HEAD
-        verify(trainedModelStatsService, atMost(2)).queueStats(argThat(new ArgumentMatcher<>() {
-            @Override
-            public boolean matches(final Object o) {
-                return ((InferenceStats) o).getModelId().equals(model1);
-            }
-        }), anyBoolean());
-        verify(trainedModelStatsService, atMost(2)).queueStats(argThat(new ArgumentMatcher<>() {
-            @Override
-            public boolean matches(final Object o) {
-                return ((InferenceStats) o).getModelId().equals(model2);
-            }
-        }), anyBoolean());
-=======
         verify(trainedModelStatsService, atMost(2)).queueStats(argThat(o -> o.getModelId().equals(model1)), anyBoolean());
         verify(trainedModelStatsService, atMost(2)).queueStats(argThat(o -> o.getModelId().equals(model2)), anyBoolean());
->>>>>>> d90fa4eb
 
         // Load model 1, should invalidate 3
         for (int i = 0; i < 10; i++) {
@@ -274,16 +250,7 @@
             assertThat(future1.get(), is(not(nullValue())));
         }
         verify(trainedModelProvider, atMost(3)).getTrainedModelForInference(eq(model1), eq(false), any());
-<<<<<<< HEAD
-        verify(trainedModelStatsService, times(2)).queueStats(argThat(new ArgumentMatcher<>() {
-            @Override
-            public boolean matches(final Object o) {
-                return ((InferenceStats) o).getModelId().equals(model3);
-            }
-        }), anyBoolean());
-=======
         verify(trainedModelStatsService, times(2)).queueStats(argThat(o -> o.getModelId().equals(model3)), anyBoolean());
->>>>>>> d90fa4eb
 
         // Load model 2
         for (int i = 0; i < 10; i++) {
