apply plugin: 'elasticsearch.testclusters'
apply plugin: 'elasticsearch.standalone-rest-test'
apply plugin: 'elasticsearch.rest-test'

dependencies {
  testImplementation project(path: xpackModule('core'), configuration: 'default')
  testImplementation project(path: xpackModule('core'), configuration: 'testArtifacts')
  testImplementation project(path: xpackModule('ml'))
  testImplementation project(path: xpackModule('ml'), configuration: 'testArtifacts')
  testImplementation project(path: ':modules:ingest-common')
  testImplementation project(path: xpackModule('data-streams'))
}

// location for keys and certificates
File keystoreDir = new File(project.buildDir, 'keystore')
File nodeKey = file("$keystoreDir/testnode.pem")
File nodeCert = file("$keystoreDir/testnode.crt")
// Add key and certs to test classpath: it expects it there
tasks.register("copyKeyCerts", Copy) {
  from(project(':x-pack:plugin:core').file('src/test/resources/org/elasticsearch/xpack/security/transport/ssl/certs/simple/')) {
    include 'testnode.crt', 'testnode.pem'
  }
  into keystoreDir
}
// Add keys and cets to test classpath: it expects it there
sourceSets.test.resources.srcDir(keystoreDir)
tasks.named("processTestResources").configure { dependsOn("copyKeyCerts") }

integTest {
<<<<<<< HEAD
  dependsOn copyKeyCerts
  /*
   * We have to disable setting the number of available processors as tests in the same JVM randomize processors and will step on each
   * other if we allow them to set the number of available processors as it's set-once in Netty.
   */
  systemProperty 'es.set.netty.runtime.available.processors', 'false'
=======
  dependsOn "copyKeyCerts"
  runner {
    /*
     * We have to disable setting the number of available processors as tests in the same JVM randomize processors and will step on each
     * other if we allow them to set the number of available processors as it's set-once in Netty.
     */
    systemProperty 'es.set.netty.runtime.available.processors', 'false'
  }
>>>>>>> a72760e5
}

testClusters.integTest {
  numberOfNodes = 3
  testDistribution = 'DEFAULT'

  setting 'xpack.security.enabled', 'true'
  setting 'xpack.monitoring.elasticsearch.collection.enabled', 'false'
  setting 'xpack.ml.enabled', 'true'
  setting 'xpack.watcher.enabled', 'false'
  setting 'xpack.security.authc.token.enabled', 'true'
  setting 'xpack.security.transport.ssl.enabled', 'true'
  setting 'xpack.security.transport.ssl.key', nodeKey.name
  setting 'xpack.security.transport.ssl.certificate', nodeCert.name
  setting 'xpack.security.transport.ssl.verification_mode', 'certificate'
  setting 'xpack.security.audit.enabled', 'false'
  setting 'xpack.license.self_generated.type', 'trial'
  setting 'xpack.ml.min_disk_space_off_heap', '200mb'
  setting 'indices.lifecycle.history_index_enabled', 'false'
  setting 'slm.history_index_enabled', 'false'

  keystore 'bootstrap.password', 'x-pack-test-password'
  keystore 'xpack.security.transport.ssl.secure_key_passphrase', 'testnode'

  user username: "x_pack_rest_user", password: "x-pack-test-password"

  extraConfigFile nodeKey.name, nodeKey
  extraConfigFile nodeCert.name, nodeCert
}<|MERGE_RESOLUTION|>--- conflicted
+++ resolved
@@ -27,23 +27,12 @@
 tasks.named("processTestResources").configure { dependsOn("copyKeyCerts") }
 
 integTest {
-<<<<<<< HEAD
-  dependsOn copyKeyCerts
+  dependsOn "copyKeyCerts"
   /*
    * We have to disable setting the number of available processors as tests in the same JVM randomize processors and will step on each
    * other if we allow them to set the number of available processors as it's set-once in Netty.
    */
   systemProperty 'es.set.netty.runtime.available.processors', 'false'
-=======
-  dependsOn "copyKeyCerts"
-  runner {
-    /*
-     * We have to disable setting the number of available processors as tests in the same JVM randomize processors and will step on each
-     * other if we allow them to set the number of available processors as it's set-once in Netty.
-     */
-    systemProperty 'es.set.netty.runtime.available.processors', 'false'
-  }
->>>>>>> a72760e5
 }
 
 testClusters.integTest {
