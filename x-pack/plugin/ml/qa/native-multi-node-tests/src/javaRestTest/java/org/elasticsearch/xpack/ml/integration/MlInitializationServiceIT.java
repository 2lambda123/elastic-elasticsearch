--- conflicted
+++ resolved
@@ -58,16 +58,10 @@
             ".ml-state-000001",
             ".ml-stats-000001",
             ".ml-notifications-000002",
-<<<<<<< HEAD
-            ".ml-annotations-6" };
-        String[] otherIndexNames = { "some-index-1", "some-other-index-2" };
-        String[] allIndexNames = Stream.concat(Arrays.stream(mlHiddenIndexNames), Arrays.stream(otherIndexNames)).toArray(String[]::new);
-=======
             ".ml-annotations-000001"
         );
         List<String> otherIndexNames = List.of("some-index-1", "some-other-index-2");
         List<String> allIndexNames = Stream.concat(mlHiddenIndexNames.stream(), otherIndexNames.stream()).collect(toList());
->>>>>>> d90fa4eb
 
         for (String indexName : mlHiddenIndexNames) {
             try {
@@ -80,16 +74,7 @@
             createIndex(indexName, Settings.EMPTY);
         }
 
-<<<<<<< HEAD
-        GetSettingsResponse settingsResponse = client().admin()
-            .indices()
-            .prepareGetSettings(allIndexNames)
-            .setIndicesOptions(IndicesOptions.LENIENT_EXPAND_OPEN_CLOSED_HIDDEN)
-            .get();
-        assertThat(settingsResponse, is(notNullValue()));
-=======
         ImmutableOpenMap<String, Settings> indexToSettings = getIndexToSettingsMap(allIndexNames);
->>>>>>> d90fa4eb
         for (String indexName : mlHiddenIndexNames) {
             assertThat(indexToSettings.get(indexName), is(notNullValue()));
         }
@@ -107,16 +92,7 @@
         mlInitializationService.onMaster();
         assertBusy(() -> assertTrue(mlInitializationService.areMlInternalIndicesHidden()));
 
-<<<<<<< HEAD
-        settingsResponse = client().admin()
-            .indices()
-            .prepareGetSettings(allIndexNames)
-            .setIndicesOptions(IndicesOptions.LENIENT_EXPAND_OPEN_CLOSED_HIDDEN)
-            .get();
-        assertThat(settingsResponse, is(notNullValue()));
-=======
         indexToSettings = getIndexToSettingsMap(allIndexNames);
->>>>>>> d90fa4eb
         for (String indexName : mlHiddenIndexNames) {
             Settings settings = indexToSettings.get(indexName);
             assertThat(settings, is(notNullValue()));
