/*
 * Copyright Elasticsearch B.V. and/or licensed to Elasticsearch B.V. under one
 * or more contributor license agreements. Licensed under the Elastic License;
 * you may not use this file except in compliance with the Elastic License.
 */
package org.elasticsearch.xpack.ml.integration;

import org.apache.http.util.EntityUtils;
import org.elasticsearch.Version;
import org.elasticsearch.client.Request;
import org.elasticsearch.client.Response;
import org.elasticsearch.client.ResponseException;
import org.elasticsearch.common.bytes.BytesReference;
import org.elasticsearch.common.settings.Settings;
import org.elasticsearch.common.util.concurrent.ThreadContext;
import org.elasticsearch.common.xcontent.ToXContent;
import org.elasticsearch.common.xcontent.XContentBuilder;
import org.elasticsearch.common.xcontent.XContentFactory;
import org.elasticsearch.common.xcontent.XContentHelper;
import org.elasticsearch.common.xcontent.XContentType;
import org.elasticsearch.test.SecuritySettingsSourceField;
import org.elasticsearch.test.rest.ESRestTestCase;
import org.elasticsearch.xpack.core.ml.inference.TrainedModelConfig;
import org.elasticsearch.xpack.core.ml.inference.TrainedModelDefinition;
import org.elasticsearch.xpack.core.ml.inference.TrainedModelInput;
import org.elasticsearch.xpack.core.ml.inference.persistence.InferenceIndexConstants;
import org.elasticsearch.xpack.core.ml.integration.MlRestTestStateCleaner;
import org.elasticsearch.xpack.core.ml.utils.ToXContentParams;
import org.elasticsearch.xpack.ml.MachineLearning;
import org.elasticsearch.xpack.ml.inference.loadingservice.LocalModelTests;
import org.junit.After;

import java.io.IOException;
import java.time.Instant;
import java.util.Arrays;
import java.util.Collections;

import static org.elasticsearch.xpack.core.security.authc.support.UsernamePasswordToken.basicAuthHeaderValue;
import static org.hamcrest.Matchers.containsString;
import static org.hamcrest.Matchers.equalTo;
import static org.hamcrest.Matchers.not;

public class TrainedModelIT extends ESRestTestCase {

    private static final String BASIC_AUTH_VALUE = basicAuthHeaderValue("x_pack_rest_user",
            SecuritySettingsSourceField.TEST_PASSWORD_SECURE_STRING);

    @Override
    protected Settings restClientSettings() {
        return Settings.builder().put(super.restClientSettings()).put(ThreadContext.PREFIX + ".Authorization", BASIC_AUTH_VALUE).build();
    }

    @Override
    protected boolean preserveTemplatesUponCompletion() {
        return true;
    }

    public void testGetTrainedModels() throws IOException {
        String modelId = "test_regression_model";
        String modelId2 = "test_regression_model-2";
        Request model1 = new Request("PUT",
            InferenceIndexConstants.LATEST_INDEX_NAME + "/_doc/" + modelId);
        model1.setJsonEntity(buildRegressionModel(modelId));
        assertThat(client().performRequest(model1).getStatusLine().getStatusCode(), equalTo(201));

        Request model2 = new Request("PUT",
            InferenceIndexConstants.LATEST_INDEX_NAME + "/_doc/" + modelId2);
        model2.setJsonEntity(buildRegressionModel(modelId2));
        assertThat(client().performRequest(model2).getStatusLine().getStatusCode(), equalTo(201));

        adminClient().performRequest(new Request("POST", InferenceIndexConstants.LATEST_INDEX_NAME + "/_refresh"));
        Response getModel = client().performRequest(new Request("GET",
            MachineLearning.BASE_PATH + "inference/" + modelId));

        assertThat(getModel.getStatusLine().getStatusCode(), equalTo(200));
        String response = EntityUtils.toString(getModel.getEntity());

        assertThat(response, containsString("\"model_id\":\"test_regression_model\""));
        assertThat(response, containsString("\"count\":1"));

        getModel = client().performRequest(new Request("GET",
            MachineLearning.BASE_PATH + "inference/test_regression*"));
<<<<<<< HEAD
        assertThat(getModel.getStatusLine().getStatusCode(), equalTo(200));

        response = EntityUtils.toString(getModel.getEntity());
        assertThat(response, containsString("\"model_id\":\"test_regression_model\""));
        assertThat(response, containsString("\"model_id\":\"test_regression_model-2\""));
        assertThat(response, not(containsString("\"definition\"")));
        assertThat(response, containsString("\"count\":2"));

        getModel = client().performRequest(new Request("GET",
            MachineLearning.BASE_PATH + "inference/test_regression*?human=true&include_model_definition=true"));
=======
>>>>>>> 2d6c3bce
        assertThat(getModel.getStatusLine().getStatusCode(), equalTo(200));

        response = EntityUtils.toString(getModel.getEntity());
        assertThat(response, containsString("\"model_id\":\"test_regression_model\""));
        assertThat(response, containsString("\"model_id\":\"test_regression_model-2\""));
<<<<<<< HEAD
        assertThat(response, containsString("\"heap_memory_estimation_bytes\""));
        assertThat(response, containsString("\"heap_memory_estimation\""));
        assertThat(response, containsString("\"definition\""));
=======
>>>>>>> 2d6c3bce
        assertThat(response, containsString("\"count\":2"));

        getModel = client().performRequest(new Request("GET",
            MachineLearning.BASE_PATH + "inference/test_regression_model,test_regression_model-2"));
        assertThat(getModel.getStatusLine().getStatusCode(), equalTo(200));

        response = EntityUtils.toString(getModel.getEntity());
        assertThat(response, containsString("\"model_id\":\"test_regression_model\""));
        assertThat(response, containsString("\"model_id\":\"test_regression_model-2\""));
        assertThat(response, containsString("\"count\":2"));

        getModel = client().performRequest(new Request("GET",
            MachineLearning.BASE_PATH + "inference/classification*?allow_no_match=true"));
        assertThat(getModel.getStatusLine().getStatusCode(), equalTo(200));

        response = EntityUtils.toString(getModel.getEntity());
        assertThat(response, containsString("\"count\":0"));

        ResponseException ex = expectThrows(ResponseException.class, () -> client().performRequest(new Request("GET",
            MachineLearning.BASE_PATH + "inference/classification*?allow_no_match=false")));
        assertThat(ex.getResponse().getStatusLine().getStatusCode(), equalTo(404));

        getModel = client().performRequest(new Request("GET", MachineLearning.BASE_PATH + "inference?from=0&size=1"));
        assertThat(getModel.getStatusLine().getStatusCode(), equalTo(200));

        response = EntityUtils.toString(getModel.getEntity());
        assertThat(response, containsString("\"count\":2"));
        assertThat(response, containsString("\"model_id\":\"test_regression_model\""));
        assertThat(response, not(containsString("\"model_id\":\"test_regression_model-2\"")));

        getModel = client().performRequest(new Request("GET", MachineLearning.BASE_PATH + "inference?from=1&size=1"));
        assertThat(getModel.getStatusLine().getStatusCode(), equalTo(200));

        response = EntityUtils.toString(getModel.getEntity());
        assertThat(response, containsString("\"count\":2"));
        assertThat(response, not(containsString("\"model_id\":\"test_regression_model\"")));
        assertThat(response, containsString("\"model_id\":\"test_regression_model-2\""));
    }

    public void testDeleteTrainedModels() throws IOException {
        String modelId = "test_delete_regression_model";
        Request model1 = new Request("PUT",
            InferenceIndexConstants.LATEST_INDEX_NAME + "/_doc/" + modelId);
        model1.setJsonEntity(buildRegressionModel(modelId));
        assertThat(client().performRequest(model1).getStatusLine().getStatusCode(), equalTo(201));

        adminClient().performRequest(new Request("POST", InferenceIndexConstants.LATEST_INDEX_NAME + "/_refresh"));

        Response delModel = client().performRequest(new Request("DELETE",
            MachineLearning.BASE_PATH + "inference/" + modelId));
        String response = EntityUtils.toString(delModel.getEntity());
        assertThat(response, containsString("\"acknowledged\":true"));

        ResponseException responseException = expectThrows(ResponseException.class,
            () -> client().performRequest(new Request("DELETE", MachineLearning.BASE_PATH + "inference/" + modelId)));
        assertThat(responseException.getResponse().getStatusLine().getStatusCode(), equalTo(404));
    }

    private static String buildRegressionModel(String modelId) throws IOException {
        try(XContentBuilder builder = XContentFactory.jsonBuilder()) {
            TrainedModelConfig.builder()
                .setModelId(modelId)
                .setInput(new TrainedModelInput(Arrays.asList("col1", "col2", "col3")))
                .setCreatedBy("ml_test")
                .setDefinition(new TrainedModelDefinition.Builder()
                    .setPreProcessors(Collections.emptyList())
                    .setTrainedModel(LocalModelTests.buildRegression()))
                .setVersion(Version.CURRENT)
                .setCreateTime(Instant.now())
                .build()
                .toXContent(builder, new ToXContent.MapParams(Collections.singletonMap(ToXContentParams.FOR_INTERNAL_STORAGE, "true")));
            return XContentHelper.convertToJson(BytesReference.bytes(builder), false, XContentType.JSON);
        }
    }


    @After
    public void clearMlState() throws Exception {
        new MlRestTestStateCleaner(logger, adminClient()).clearMlMetadata();
        ESRestTestCase.waitForPendingTasks(adminClient());
    }
}<|MERGE_RESOLUTION|>--- conflicted
+++ resolved
@@ -80,7 +80,6 @@
 
         getModel = client().performRequest(new Request("GET",
             MachineLearning.BASE_PATH + "inference/test_regression*"));
-<<<<<<< HEAD
         assertThat(getModel.getStatusLine().getStatusCode(), equalTo(200));
 
         response = EntityUtils.toString(getModel.getEntity());
@@ -91,19 +90,14 @@
 
         getModel = client().performRequest(new Request("GET",
             MachineLearning.BASE_PATH + "inference/test_regression*?human=true&include_model_definition=true"));
-=======
->>>>>>> 2d6c3bce
         assertThat(getModel.getStatusLine().getStatusCode(), equalTo(200));
 
         response = EntityUtils.toString(getModel.getEntity());
         assertThat(response, containsString("\"model_id\":\"test_regression_model\""));
         assertThat(response, containsString("\"model_id\":\"test_regression_model-2\""));
-<<<<<<< HEAD
         assertThat(response, containsString("\"heap_memory_estimation_bytes\""));
         assertThat(response, containsString("\"heap_memory_estimation\""));
         assertThat(response, containsString("\"definition\""));
-=======
->>>>>>> 2d6c3bce
         assertThat(response, containsString("\"count\":2"));
 
         getModel = client().performRequest(new Request("GET",
