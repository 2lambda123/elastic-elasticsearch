import org.elasticsearch.gradle.internal.info.BuildParams
import org.elasticsearch.gradle.util.GradleUtils
import org.elasticsearch.gradle.internal.test.RestIntegTestTask

apply plugin: 'elasticsearch.internal-yaml-rest-test'
apply plugin: 'elasticsearch.yaml-rest-compat-test'
apply plugin: 'elasticsearch.validate-rest-spec'
apply plugin: 'elasticsearch.internal-test-artifact'
apply plugin: 'elasticsearch.yaml-rest-compat-test'

archivesBaseName = 'x-pack'

dependencies {
  testImplementation project(xpackModule('core'))
  testImplementation(testArtifact(project(xpackModule('core'))))
}

// let the yamlRestTests see the classpath of test
GradleUtils.extendSourceSet(project, "test", "yamlRestTest", tasks.named("yamlRestTest"))
GradleUtils.extendSourceSet(project, "test", "yamlRestCompatTest")

restResources {
  restApi {
    include '*'
  }
}

artifacts {
  restXpackTests(new File(projectDir, "src/yamlRestTest/resources/rest-api-spec/test"))
}

tasks.named("testJar").configure {
  /*
   * Stick the license and notice file in the jar. This isn't strictly
   * needed because we don't publish it but it makes our super-paranoid
   * tests happy.
   */
  metaInf {
    from(project.licenseFile.parent) {
      include project.licenseFile.name
      rename { 'LICENSE.txt' }
    }
    from(project.noticeFile.parent) {
      include project.noticeFile.name
    }
  }
}

// location for keys and certificates
File extraResourceDir = file("$buildDir/extra_resource")
File nodeKey = file("$extraResourceDir/testnode.pem")
File nodeCert = file("$extraResourceDir/testnode.crt")
// location for service tokens
File serviceTokens = file("$extraResourceDir/service_tokens")

// Add key and certs to test classpath: it expects them there
// User cert and key PEM files instead of a JKS Keystore for the cluster's trust material so that
// it can run in a FIPS 140 JVM
// TODO: Remove all existing uses of cross project file references when the new approach for referencing static files is available
// https://github.com/elastic/elasticsearch/pull/32201
tasks.register("copyExtraResources", Copy) {
  from(project(':x-pack:plugin:core').file('src/test/resources/org/elasticsearch/xpack/security/transport/ssl/certs/simple/')) {
    include 'testnode.crt', 'testnode.pem'
  }
  from(project(':x-pack:plugin:security:qa:service-account').file('src/javaRestTest/resources/')) {
    include 'service_tokens'
  }
  into extraResourceDir
}
// Add keystores to test classpath: it expects it there
sourceSets.yamlRestTest.resources.srcDir(extraResourceDir)
tasks.named("processYamlRestTestResources").configure {
  dependsOn("copyExtraResources")
}
def restTestBlacklist = []
tasks.withType(RestIntegTestTask).configureEach {
  // TODO: fix this rest test to not depend on a hardcoded port!
  restTestBlacklist.addAll(['getting_started/10_monitor_cluster_health/*'])
  if (BuildParams.isSnapshotBuild() == false) {
    // these tests attempt to install basic/internal licenses signed against the dev/public.key
    // Since there is no infrastructure in place (anytime soon) to generate licenses using the production
    // private key, these tests are blacklisted in non-snapshot test runs
    restTestBlacklist.addAll(['xpack/15_basic/*', 'license/20_put_license/*', 'license/30_enterprise_license/*'])
  }
}

tasks.named("yamlRestTest").configure {
  systemProperty 'tests.rest.blacklist', restTestBlacklist.join(',')
  dependsOn "copyExtraResources"
}

tasks.named("yamlRestTestV7CompatTransform").configure({ task ->
  task.replaceKeyInDo("license.delete", "xpack-license.delete")
  task.replaceKeyInDo("license.get", "xpack-license.get")
  task.replaceKeyInDo("license.get_basic_status", "xpack-license.get_basic_status")
  task.replaceKeyInDo("license.get_trial_status", "xpack-license.get_trial_status")
  task.replaceKeyInDo("license.post", "xpack-license.post")
  task.replaceKeyInDo("license.post_start_basic", "xpack-license.post_start_basic")
  task.replaceKeyInDo("license.post_start_trial", "xpack-license.post_start_trial")
  task.addAllowedWarningRegex(".*_xpack/license.* is deprecated.*")

  task.replaceKeyInDo("migration.deprecations", "xpack-migration.deprecations")
  task.addAllowedWarningRegex(".*_xpack/migration.* is deprecated.*")

  task.replaceKeyInDo("rollup.delete_job", "xpack-rollup.delete_job")
  task.replaceKeyInDo("rollup.get_jobs", "xpack-rollup.get_jobs")
  task.replaceKeyInDo("rollup.get_rollup_caps", "xpack-rollup.get_rollup_caps")
  task.replaceKeyInDo("rollup.get_rollup_index_caps", "xpack-rollup.get_rollup_index_caps")
  task.replaceKeyInDo("rollup.put_job", "xpack-rollup.put_job")
  task.replaceKeyInDo("rollup.start_job", "xpack-rollup.start_job")
  task.replaceKeyInDo("rollup.stop_job", "xpack-rollup.stop_job")
  task.addAllowedWarningRegex(".*_xpack/rollup.* is deprecated.*")

<<<<<<< HEAD
tasks.named("yamlRestTestV7CompatTest").configure {
  /*
   * We have to disable setting the number of available processors as tests in the same JVM randomize processors and will step on each
   * other if we allow them to set the number of available processors as it's set-once in Netty.
   */
  systemProperty 'es.set.netty.runtime.available.processors', 'false'

  //TODO: blacklist specific to REST API compatibility
  restTestBlacklist.addAll([
    'license/30_enterprise_license/Installing enterprise license',
    //https://github.com/elastic/elasticsearch/pull/41227.
    'rollup/delete_job/Test basic delete_job',
    'rollup/delete_job/Test delete job twice',
    'rollup/delete_job/Test delete running job',
    'rollup/get_jobs/Test basic get_jobs',
    'rollup/put_job/Test basic put_job',
    //https://github.com/elastic/elasticsearch/pull/41502
    'rollup/start_job/Test start job twice',
    // a type field was added to cat.ml_trained_models #73660, this might need some work
    'ml/trained_model_cat_apis/Test cat trained models'
    ] + v7compatibilityNotSupportedTests())


  systemProperty 'tests.rest.blacklist', restTestBlacklist.join(',')
=======
  task.replaceKeyInDo("ssl.certificates", "xpack-ssl.certificates", "Test get SSL certificates")
  task.addAllowedWarningRegexForTest(".*_xpack/ssl.* is deprecated.*", "Test get SSL certificates")
})
tasks.named("yamlRestCompatTest").configure {
  systemProperty 'tests.rest.blacklist', [
      // to support it, it would require to almost revert back the #48725 and complicate the code
      'vectors/10_dense_vector_basic/Deprecated function signature',
      // not going to be supported
      'vectors/30_sparse_vector_basic/Cosine Similarity',
      'vectors/30_sparse_vector_basic/Deprecated function signature',
      'vectors/30_sparse_vector_basic/Dot Product',
      'vectors/35_sparse_vector_l1l2/L1 norm',
      'vectors/35_sparse_vector_l1l2/L2 norm',
      'vectors/40_sparse_vector_special_cases/Dimensions can be sorted differently',
      'vectors/40_sparse_vector_special_cases/Documents missing a vector field',
      'vectors/40_sparse_vector_special_cases/Query vector has different dimensions from documents\' vectors',
      'vectors/40_sparse_vector_special_cases/Sparse vectors should error with dense vector functions',
      'vectors/40_sparse_vector_special_cases/Vectors of different dimensions and data types',
      // the test uses sparse vector - not supported
      'vectors/50_vector_stats/Usage stats on vector fields',

      // put role request with a term lookup (deprecated) and type. Requires validation in REST layer
      'roles/30_prohibited_role_query/Test use prohibited query inside role query',
      //removing undocumented functionality
      'ml/jobs_crud/Test create job with delimited format',
      // behaviour change #44752 - not allowing to update datafeed job_id
      'ml/datafeeds_crud/Test update datafeed to point to missing job',
      'ml/datafeeds_crud/Test update datafeed to point to different job',
      'ml/datafeeds_crud/Test update datafeed to point to job already attached to another datafeed',
      //rollup was an experimental feature
      //https://github.com/elastic/elasticsearch/pull/41227.
      'rollup/delete_job/Test basic delete_job',
      'rollup/delete_job/Test delete job twice',
      'rollup/delete_job/Test delete running job',
      'rollup/get_jobs/Test basic get_jobs',
      'rollup/put_job/Test basic put_job',
      //https://github.com/elastic/elasticsearch/pull/41502
      'rollup/start_job/Test start job twice',
      'service_accounts/10_basic/Test service account tokens', // https://github.com/elastic/elasticsearch/pull/75200

      // a type field was added to cat.ml_trained_models #73660, this is a backwards compatible change.
      // still this is a cat api, and we don't support them with rest api compatibility. (the test would be very hard to transform too)
      'ml/trained_model_cat_apis/Test cat trained models',
      'service_accounts/10_basic/Test get service accounts', //#76449, will remove upon backport
  ].join(',')
>>>>>>> 6f603987
  dependsOn "copyExtraResources"
}

testClusters.all {
  testDistribution = 'DEFAULT' // this is important since we use the reindex module in ML
  setting 'xpack.ml.enabled', 'true'
  setting 'xpack.security.enabled', 'true'
  setting 'xpack.watcher.enabled', 'false'
  // Integration tests are supposed to enable/disable exporters before/after each test
  setting 'xpack.monitoring.exporters._local.type', 'local'
  setting 'xpack.monitoring.exporters._local.enabled', 'false'
  setting 'xpack.security.authc.token.enabled', 'true'
  setting 'xpack.security.authc.api_key.enabled', 'true'
  setting 'xpack.security.transport.ssl.enabled', 'true'
  setting 'xpack.security.transport.ssl.key', nodeKey.name
  setting 'xpack.security.transport.ssl.certificate', nodeCert.name
  setting 'xpack.security.transport.ssl.verification_mode', 'certificate'
  setting 'xpack.security.audit.enabled', 'true'
  setting 'xpack.license.self_generated.type', 'trial'
  // disable ILM history, since it disturbs tests using _all
  setting 'indices.lifecycle.history_index_enabled', 'false'
  keystore 'bootstrap.password', 'x-pack-test-password'
  keystore 'xpack.security.transport.ssl.secure_key_passphrase', 'testnode'
  setting 'xpack.searchable.snapshot.shared_cache.size', '10mb'

  user username: "x_pack_rest_user", password: "x-pack-test-password"
  extraConfigFile nodeKey.name, nodeKey
  extraConfigFile nodeCert.name, nodeCert
  extraConfigFile serviceTokens.name, serviceTokens
}

tasks.register('enforceApiSpecsConvention').configure {
  doLast {
    if (fileTree('src/test/resources/rest-api-spec/api').files) {
      throw new GradleException("There are REST specs in src/test source set. These should be moved to the :rest-api-spec project.")
    }
  }
}

tasks.register('enforceYamlTestConvention').configure {
  doLast {
    if (fileTree('src/test/resources/rest-api-spec/test').files) {
      throw new GradleException("There are YAML tests in src/test source set. These should be moved to src/yamlRestTest.")
    }
  }
}

tasks.named("precommit").configure {
  dependsOn 'enforceYamlTestConvention', 'enforceApiSpecsConvention'
}

tasks.named("yamlRestTestV7CompatTransform").configure({ task ->
  task.replaceValueInMatch("_type", "_doc")
  task.addAllowedWarningRegex("\\[types removal\\].*")
  task.addAllowedWarningRegexForTest("Including \\[accept_enterprise\\] in get license.*", "Installing enterprise license")
})<|MERGE_RESOLUTION|>--- conflicted
+++ resolved
@@ -111,36 +111,13 @@
   task.replaceKeyInDo("rollup.stop_job", "xpack-rollup.stop_job")
   task.addAllowedWarningRegex(".*_xpack/rollup.* is deprecated.*")
 
-<<<<<<< HEAD
-tasks.named("yamlRestTestV7CompatTest").configure {
-  /*
-   * We have to disable setting the number of available processors as tests in the same JVM randomize processors and will step on each
-   * other if we allow them to set the number of available processors as it's set-once in Netty.
-   */
-  systemProperty 'es.set.netty.runtime.available.processors', 'false'
-
-  //TODO: blacklist specific to REST API compatibility
-  restTestBlacklist.addAll([
-    'license/30_enterprise_license/Installing enterprise license',
-    //https://github.com/elastic/elasticsearch/pull/41227.
-    'rollup/delete_job/Test basic delete_job',
-    'rollup/delete_job/Test delete job twice',
-    'rollup/delete_job/Test delete running job',
-    'rollup/get_jobs/Test basic get_jobs',
-    'rollup/put_job/Test basic put_job',
-    //https://github.com/elastic/elasticsearch/pull/41502
-    'rollup/start_job/Test start job twice',
-    // a type field was added to cat.ml_trained_models #73660, this might need some work
-    'ml/trained_model_cat_apis/Test cat trained models'
-    ] + v7compatibilityNotSupportedTests())
-
-
-  systemProperty 'tests.rest.blacklist', restTestBlacklist.join(',')
-=======
   task.replaceKeyInDo("ssl.certificates", "xpack-ssl.certificates", "Test get SSL certificates")
   task.addAllowedWarningRegexForTest(".*_xpack/ssl.* is deprecated.*", "Test get SSL certificates")
+  task.replaceValueInMatch("_type", "_doc")
+  task.addAllowedWarningRegex("\\[types removal\\].*")
+  task.addAllowedWarningRegexForTest("Including \\[accept_enterprise\\] in get license.*", "Installing enterprise license")
 })
-tasks.named("yamlRestCompatTest").configure {
+tasks.named("yamlRestTestV7CompatTest").configure {
   systemProperty 'tests.rest.blacklist', [
       // to support it, it would require to almost revert back the #48725 and complicate the code
       'vectors/10_dense_vector_basic/Deprecated function signature',
@@ -182,7 +159,6 @@
       'ml/trained_model_cat_apis/Test cat trained models',
       'service_accounts/10_basic/Test get service accounts', //#76449, will remove upon backport
   ].join(',')
->>>>>>> 6f603987
   dependsOn "copyExtraResources"
 }
 
@@ -233,9 +209,3 @@
 tasks.named("precommit").configure {
   dependsOn 'enforceYamlTestConvention', 'enforceApiSpecsConvention'
 }
-
-tasks.named("yamlRestTestV7CompatTransform").configure({ task ->
-  task.replaceValueInMatch("_type", "_doc")
-  task.addAllowedWarningRegex("\\[types removal\\].*")
-  task.addAllowedWarningRegexForTest("Including \\[accept_enterprise\\] in get license.*", "Installing enterprise license")
-})