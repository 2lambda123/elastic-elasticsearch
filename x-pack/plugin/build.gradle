import org.elasticsearch.gradle.internal.info.BuildParams
import org.elasticsearch.gradle.util.GradleUtils
import org.elasticsearch.gradle.internal.test.RestIntegTestTask

apply plugin: 'elasticsearch.internal-yaml-rest-test'
apply plugin: 'elasticsearch.yaml-rest-compat-test'
apply plugin: 'elasticsearch.validate-rest-spec'
apply plugin: 'elasticsearch.internal-test-artifact'
apply plugin: 'elasticsearch.yaml-rest-compat-test'

archivesBaseName = 'x-pack'

dependencies {
  testImplementation project(xpackModule('core'))
  testImplementation(testArtifact(project(xpackModule('core'))))
}

// let the yamlRestTests see the classpath of test
GradleUtils.extendSourceSet(project, "test", "yamlRestTest", tasks.named("yamlRestTest"))
GradleUtils.extendSourceSet(project, "test", "yamlRestCompatTest")

restResources {
  restApi {
    include '*'
  }
}

artifacts {
  restXpackTests(new File(projectDir, "src/yamlRestTest/resources/rest-api-spec/test"))
}

tasks.named("testJar").configure {
  /*
   * Stick the license and notice file in the jar. This isn't strictly
   * needed because we don't publish it but it makes our super-paranoid
   * tests happy.
   */
  metaInf {
    from(project.licenseFile.parent) {
      include project.licenseFile.name
      rename { 'LICENSE.txt' }
    }
    from(project.noticeFile.parent) {
      include project.noticeFile.name
    }
  }
}

// location for keys and certificates
File extraResourceDir = file("$buildDir/extra_resource")
File nodeKey = file("$extraResourceDir/testnode.pem")
File nodeCert = file("$extraResourceDir/testnode.crt")
// location for service tokens
File serviceTokens = file("$extraResourceDir/service_tokens")

// Add key and certs to test classpath: it expects them there
// User cert and key PEM files instead of a JKS Keystore for the cluster's trust material so that
// it can run in a FIPS 140 JVM
// TODO: Remove all existing uses of cross project file references when the new approach for referencing static files is available
// https://github.com/elastic/elasticsearch/pull/32201
tasks.register("copyExtraResources", Copy) {
  from(project(':x-pack:plugin:core').file('src/test/resources/org/elasticsearch/xpack/security/transport/ssl/certs/simple/')) {
    include 'testnode.crt', 'testnode.pem'
  }
  from(project(':x-pack:plugin:security:qa:service-account').file('src/javaRestTest/resources/')) {
    include 'service_tokens'
  }
  into extraResourceDir
}
// Add keystores to test classpath: it expects it there
sourceSets.yamlRestTest.resources.srcDir(extraResourceDir)
tasks.named("processYamlRestTestResources").configure {
  dependsOn("copyExtraResources")
}
def restTestBlacklist = []
tasks.withType(RestIntegTestTask).configureEach {
  // TODO: fix this rest test to not depend on a hardcoded port!
  restTestBlacklist.addAll(['getting_started/10_monitor_cluster_health/*'])
  if (BuildParams.isSnapshotBuild() == false) {
    // these tests attempt to install basic/internal licenses signed against the dev/public.key
    // Since there is no infrastructure in place (anytime soon) to generate licenses using the production
    // private key, these tests are blacklisted in non-snapshot test runs
    restTestBlacklist.addAll(['xpack/15_basic/*', 'license/20_put_license/*', 'license/30_enterprise_license/*'])
  }
}

tasks.named("yamlRestTest").configure {
  systemProperty 'tests.rest.blacklist', restTestBlacklist.join(',')
  dependsOn "copyExtraResources"
}

tasks.named("yamlRestTestV7CompatTransform").configure({ task ->

  task.skipTest("indices.freeze/10_basic/Basic", "UNMUTE after #78184 is backported to 7.x")
  task.skipTest("indices.freeze/10_basic/Test index options", "UNMUTE after #78184 is backported to 7.x")
  task.skipTest("vectors/10_dense_vector_basic/Deprecated function signature", "to support it, it would require to almost revert back the #48725 and complicate the code" )
  task.skipTest("vectors/30_sparse_vector_basic/Cosine Similarity", "not supported for compatibility")
  task.skipTest("vectors/30_sparse_vector_basic/Deprecated function signature", "not supported for compatibility")
  task.skipTest("vectors/30_sparse_vector_basic/Dot Product", "not supported for compatibility")
  task.skipTest("vectors/35_sparse_vector_l1l2/L1 norm", "not supported for compatibility")
  task.skipTest("vectors/35_sparse_vector_l1l2/L2 norm", "not supported for compatibility")
  task.skipTest("vectors/40_sparse_vector_special_cases/Dimensions can be sorted differently", "not supported for compatibility")
  task.skipTest("vectors/40_sparse_vector_special_cases/Documents missing a vector field", "not supported for compatibility")
  task.skipTest("vectors/40_sparse_vector_special_cases/Query vector has different dimensions from documents' vectors", "not supported for compatibility")
  task.skipTest("vectors/40_sparse_vector_special_cases/Sparse vectors should error with dense vector functions", "not supported for compatibility")
  task.skipTest("vectors/40_sparse_vector_special_cases/Vectors of different dimensions and data types", "not supported for compatibility")
  task.skipTest("vectors/50_vector_stats/Usage stats on vector fields", "not supported for compatibility")
  task.skipTest("roles/30_prohibited_role_query/Test use prohibited query inside role query", "put role request with a term lookup (deprecated) and type. Requires validation in REST layer")
  task.skipTest("ml/jobs_crud/Test create job with delimited format", "removing undocumented functionality")
  task.skipTest("ml/datafeeds_crud/Test update datafeed to point to missing job", "behaviour change #44752 - not allowing to update datafeed job_id")
  task.skipTest("ml/datafeeds_crud/Test update datafeed to point to different job", "behaviour change #44752 - not allowing to update datafeed job_id")
  task.skipTest("ml/datafeeds_crud/Test update datafeed to point to job already attached to another datafeed", "behaviour change #44752 - not allowing to update datafeed job_id")
  task.skipTest("rollup/delete_job/Test basic delete_job", "rollup was an experimental feature, also see #41227")
  task.skipTest("rollup/delete_job/Test delete job twice", "rollup was an experimental feature, also see #41227")
  task.skipTest("rollup/delete_job/Test delete running job", "rollup was an experimental feature, also see #41227")
  task.skipTest("rollup/get_jobs/Test basic get_jobs", "rollup was an experimental feature, also see #41227")
  task.skipTest("rollup/put_job/Test basic put_job", "rollup was an experimental feature, also see #41227")
  task.skipTest("rollup/start_job/Test start job twice", "rollup was an experimental feature, also see #41227")
  task.skipTest("ml/trained_model_cat_apis/Test cat trained models", "A type field was added to cat.ml_trained_models #73660, this is a backwards compatible change. Still this is a cat api, and we don't support them with rest api compatibility. (the test would be very hard to transform too)")

  task.replaceKeyInDo("license.delete", "xpack-license.delete")
  task.replaceKeyInDo("license.get", "xpack-license.get")
  task.replaceKeyInDo("license.get_basic_status", "xpack-license.get_basic_status")
  task.replaceKeyInDo("license.get_trial_status", "xpack-license.get_trial_status")
  task.replaceKeyInDo("license.post", "xpack-license.post")
  task.replaceKeyInDo("license.post_start_basic", "xpack-license.post_start_basic")
  task.replaceKeyInDo("license.post_start_trial", "xpack-license.post_start_trial")
  task.addAllowedWarningRegex(".*_xpack/license.* is deprecated.*")

  task.replaceKeyInDo("migration.deprecations", "xpack-migration.deprecations")
  task.addAllowedWarningRegex(".*_xpack/migration.* is deprecated.*")

  task.replaceKeyInDo("rollup.delete_job", "xpack-rollup.delete_job")
  task.replaceKeyInDo("rollup.get_jobs", "xpack-rollup.get_jobs")
  task.replaceKeyInDo("rollup.get_rollup_caps", "xpack-rollup.get_rollup_caps")
  task.replaceKeyInDo("rollup.get_rollup_index_caps", "xpack-rollup.get_rollup_index_caps")
  task.replaceKeyInDo("rollup.put_job", "xpack-rollup.put_job")
  task.replaceKeyInDo("rollup.start_job", "xpack-rollup.start_job")
  task.replaceKeyInDo("rollup.stop_job", "xpack-rollup.stop_job")
  task.addAllowedWarningRegex(".*_xpack/rollup.* is deprecated.*")

  task.replaceKeyInDo("ml.close_job", "xpack-ml.close_job")
  task.replaceKeyInDo("ml.delete_calendar", "xpack-ml.delete_calendar")
  task.replaceKeyInDo("ml.delete_calendar_event", "xpack-ml.delete_calendar_event")
  task.replaceKeyInDo("ml.delete_calendar_job", "xpack-ml.delete_calendar_job")
  task.replaceKeyInDo("ml.delete_datafeed", "xpack-ml.delete_datafeed")
  task.replaceKeyInDo("ml.delete_expired_data", "xpack-ml.delete_expired_data")
  task.replaceKeyInDo("ml.delete_filter", "xpack-ml.delete_filter")
  task.replaceKeyInDo("ml.delete_forecast", "xpack-ml.delete_forecast")
  task.replaceKeyInDo("ml.delete_job", "xpack-ml.delete_job")
  task.replaceKeyInDo("ml.delete_model_snapshot", "xpack-ml.delete_model_snapshot")
  task.replaceKeyInDo("ml.flush_job", "xpack-ml.flush_job")
  task.replaceKeyInDo("ml.forecast", "xpack-ml.forecast")
  task.replaceKeyInDo("ml.get_buckets", "xpack-ml.get_buckets")
  task.replaceKeyInDo("ml.get_calendar_events", "xpack-ml.get_calendar_events")
  task.replaceKeyInDo("ml.get_calendars", "xpack-ml.get_calendars")
  task.replaceKeyInDo("ml.get_categories", "xpack-ml.get_categories")
  task.replaceKeyInDo("ml.get_datafeed_stats", "xpack-ml.get_datafeed_stats")
  task.replaceKeyInDo("ml.get_datafeeds", "xpack-ml.get_datafeeds")
  task.replaceKeyInDo("ml.get_filters", "xpack-ml.get_filters")
  task.replaceKeyInDo("ml.get_influencers", "xpack-ml.get_influencers")
  task.replaceKeyInDo("ml.get_job_stats", "xpack-ml.get_job_stats")
  task.replaceKeyInDo("ml.get_jobs", "xpack-ml.get_jobs")
  task.replaceKeyInDo("ml.get_model_snapshots", "xpack-ml.get_model_snapshots")
  task.replaceKeyInDo("ml.get_overall_buckets", "xpack-ml.get_overall_buckets")
  task.replaceKeyInDo("ml.get_records", "xpack-ml.get_records")
  task.replaceKeyInDo("ml.info", "xpack-ml.info")
  task.replaceKeyInDo("ml.open_job", "xpack-ml.open_job")
  task.replaceKeyInDo("ml.post_calendar_events", "xpack-ml.post_calendar_events")
  task.replaceKeyInDo("ml.post_data", "xpack-ml.post_data")
  task.replaceKeyInDo("ml.preview_datafeed", "xpack-ml.preview_datafeed")
  task.replaceKeyInDo("ml.put_calendar", "xpack-ml.put_calendar")
  task.replaceKeyInDo("ml.put_calendar_job", "xpack-ml.put_calendar_job")
  task.replaceKeyInDo("ml.put_datafeed", "xpack-ml.put_datafeed")
  task.replaceKeyInDo("ml.put_filter", "xpack-ml.put_filter")
  task.replaceKeyInDo("ml.put_job", "xpack-ml.put_job")
  task.replaceKeyInDo("ml.revert_model_snapshot", "xpack-ml.revert_model_snapshot")
  task.replaceKeyInDo("ml.set_upgrade_mode", "xpack-ml.set_upgrade_mode")
  task.replaceKeyInDo("ml.start_datafeed", "xpack-ml.start_datafeed")
  task.replaceKeyInDo("ml.stop_datafeed", "xpack-ml.stop_datafeed")
  task.replaceKeyInDo("ml.update_datafeed", "xpack-ml.update_datafeed")
  task.replaceKeyInDo("ml.update_filter", "xpack-ml.update_filter")
  task.replaceKeyInDo("ml.update_job", "xpack-ml.update_job")
  task.replaceKeyInDo("ml.update_model_snapshot", "xpack-ml.update_model_snapshot")
  task.replaceKeyInDo("ml.validate", "xpack-ml.validate")
  task.replaceKeyInDo("ml.validate_detector", "xpack-ml.validate_detector")
  task.addAllowedWarningRegex(".*_xpack/ml.* is deprecated.*")

  task.replaceKeyInDo("ssl.certificates", "xpack-ssl.certificates", "Test get SSL certificates")
  task.addAllowedWarningRegexForTest(".*_xpack/ssl.* is deprecated.*", "Test get SSL certificates")
  task.replaceValueInMatch("_type", "_doc")
  task.addAllowedWarningRegex("\\[types removal\\].*")
  task.addAllowedWarningRegexForTest("Including \\[accept_enterprise\\] in get license.*", "Installing enterprise license")
})
<<<<<<< HEAD
=======
tasks.named("yamlRestTestV7CompatTest").configure {
  systemProperty 'tests.rest.blacklist', [
      // to support it, it would require to almost revert back the #48725 and complicate the code
      'vectors/10_dense_vector_basic/Deprecated function signature',
      // not going to be supported
      'vectors/30_sparse_vector_basic/Cosine Similarity',
      'vectors/30_sparse_vector_basic/Deprecated function signature',
      'vectors/30_sparse_vector_basic/Dot Product',
      'vectors/35_sparse_vector_l1l2/L1 norm',
      'vectors/35_sparse_vector_l1l2/L2 norm',
      'vectors/40_sparse_vector_special_cases/Dimensions can be sorted differently',
      'vectors/40_sparse_vector_special_cases/Documents missing a vector field',
      'vectors/40_sparse_vector_special_cases/Query vector has different dimensions from documents\' vectors',
      'vectors/40_sparse_vector_special_cases/Sparse vectors should error with dense vector functions',
      'vectors/40_sparse_vector_special_cases/Vectors of different dimensions and data types',
      // the test uses sparse vector - not supported
      'vectors/50_vector_stats/Usage stats on vector fields',

      // put role request with a term lookup (deprecated) and type. Requires validation in REST layer
      'roles/30_prohibited_role_query/Test use prohibited query inside role query',
      //removing undocumented functionality
      'ml/jobs_crud/Test create job with delimited format',
      // behaviour change #44752 - not allowing to update datafeed job_id
      'ml/datafeeds_crud/Test update datafeed to point to missing job',
      'ml/datafeeds_crud/Test update datafeed to point to different job',
      'ml/datafeeds_crud/Test update datafeed to point to job already attached to another datafeed',
      //rollup was an experimental feature
      //https://github.com/elastic/elasticsearch/pull/41227.
      'rollup/delete_job/Test basic delete_job',
      'rollup/delete_job/Test delete job twice',
      'rollup/delete_job/Test delete running job',
      'rollup/get_jobs/Test basic get_jobs',
      'rollup/put_job/Test basic put_job',
      //https://github.com/elastic/elasticsearch/pull/41502
      'rollup/start_job/Test start job twice',
>>>>>>> 90d9403c


testClusters.configureEach {
  testDistribution = 'DEFAULT' // this is important since we use the reindex module in ML
  setting 'xpack.ml.enabled', 'true'
  setting 'xpack.security.enabled', 'true'
  setting 'xpack.watcher.enabled', 'false'
  // Integration tests are supposed to enable/disable exporters before/after each test
  setting 'xpack.monitoring.exporters._local.type', 'local'
  setting 'xpack.monitoring.exporters._local.enabled', 'false'
  setting 'xpack.security.authc.token.enabled', 'true'
  setting 'xpack.security.authc.api_key.enabled', 'true'
  setting 'xpack.security.transport.ssl.enabled', 'true'
  setting 'xpack.security.transport.ssl.key', nodeKey.name
  setting 'xpack.security.transport.ssl.certificate', nodeCert.name
  setting 'xpack.security.transport.ssl.verification_mode', 'certificate'
  setting 'xpack.security.audit.enabled', 'true'
  setting 'xpack.license.self_generated.type', 'trial'
  // disable ILM history, since it disturbs tests using _all
  setting 'indices.lifecycle.history_index_enabled', 'false'
  keystore 'bootstrap.password', 'x-pack-test-password'
  keystore 'xpack.security.transport.ssl.secure_key_passphrase', 'testnode'
  setting 'xpack.searchable.snapshot.shared_cache.size', '10mb'

  user username: "x_pack_rest_user", password: "x-pack-test-password"
  extraConfigFile nodeKey.name, nodeKey
  extraConfigFile nodeCert.name, nodeCert
  extraConfigFile serviceTokens.name, serviceTokens
}

tasks.register('enforceApiSpecsConvention').configure {
  doLast {
    if (fileTree('src/test/resources/rest-api-spec/api').files) {
      throw new GradleException("There are REST specs in src/test source set. These should be moved to the :rest-api-spec project.")
    }
  }
}

tasks.register('enforceYamlTestConvention').configure {
  doLast {
    if (fileTree('src/test/resources/rest-api-spec/test').files) {
      throw new GradleException("There are YAML tests in src/test source set. These should be moved to src/yamlRestTest.")
    }
  }
}

tasks.named("precommit").configure {
  dependsOn 'enforceYamlTestConvention', 'enforceApiSpecsConvention'
}
<|MERGE_RESOLUTION|>--- conflicted
+++ resolved
@@ -90,9 +90,6 @@
 }
 
 tasks.named("yamlRestTestV7CompatTransform").configure({ task ->
-
-  task.skipTest("indices.freeze/10_basic/Basic", "UNMUTE after #78184 is backported to 7.x")
-  task.skipTest("indices.freeze/10_basic/Test index options", "UNMUTE after #78184 is backported to 7.x")
   task.skipTest("vectors/10_dense_vector_basic/Deprecated function signature", "to support it, it would require to almost revert back the #48725 and complicate the code" )
   task.skipTest("vectors/30_sparse_vector_basic/Cosine Similarity", "not supported for compatibility")
   task.skipTest("vectors/30_sparse_vector_basic/Deprecated function signature", "not supported for compatibility")
@@ -192,44 +189,6 @@
   task.addAllowedWarningRegex("\\[types removal\\].*")
   task.addAllowedWarningRegexForTest("Including \\[accept_enterprise\\] in get license.*", "Installing enterprise license")
 })
-<<<<<<< HEAD
-=======
-tasks.named("yamlRestTestV7CompatTest").configure {
-  systemProperty 'tests.rest.blacklist', [
-      // to support it, it would require to almost revert back the #48725 and complicate the code
-      'vectors/10_dense_vector_basic/Deprecated function signature',
-      // not going to be supported
-      'vectors/30_sparse_vector_basic/Cosine Similarity',
-      'vectors/30_sparse_vector_basic/Deprecated function signature',
-      'vectors/30_sparse_vector_basic/Dot Product',
-      'vectors/35_sparse_vector_l1l2/L1 norm',
-      'vectors/35_sparse_vector_l1l2/L2 norm',
-      'vectors/40_sparse_vector_special_cases/Dimensions can be sorted differently',
-      'vectors/40_sparse_vector_special_cases/Documents missing a vector field',
-      'vectors/40_sparse_vector_special_cases/Query vector has different dimensions from documents\' vectors',
-      'vectors/40_sparse_vector_special_cases/Sparse vectors should error with dense vector functions',
-      'vectors/40_sparse_vector_special_cases/Vectors of different dimensions and data types',
-      // the test uses sparse vector - not supported
-      'vectors/50_vector_stats/Usage stats on vector fields',
-
-      // put role request with a term lookup (deprecated) and type. Requires validation in REST layer
-      'roles/30_prohibited_role_query/Test use prohibited query inside role query',
-      //removing undocumented functionality
-      'ml/jobs_crud/Test create job with delimited format',
-      // behaviour change #44752 - not allowing to update datafeed job_id
-      'ml/datafeeds_crud/Test update datafeed to point to missing job',
-      'ml/datafeeds_crud/Test update datafeed to point to different job',
-      'ml/datafeeds_crud/Test update datafeed to point to job already attached to another datafeed',
-      //rollup was an experimental feature
-      //https://github.com/elastic/elasticsearch/pull/41227.
-      'rollup/delete_job/Test basic delete_job',
-      'rollup/delete_job/Test delete job twice',
-      'rollup/delete_job/Test delete running job',
-      'rollup/get_jobs/Test basic get_jobs',
-      'rollup/put_job/Test basic put_job',
-      //https://github.com/elastic/elasticsearch/pull/41502
-      'rollup/start_job/Test start job twice',
->>>>>>> 90d9403c
 
 
 testClusters.configureEach {
