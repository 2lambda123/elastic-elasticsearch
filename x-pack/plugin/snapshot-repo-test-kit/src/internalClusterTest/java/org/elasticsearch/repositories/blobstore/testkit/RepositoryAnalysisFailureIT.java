--- conflicted
+++ resolved
@@ -351,28 +351,16 @@
         }
     }
 
-<<<<<<< HEAD
-    public void testFailsIfAllRegisterOperationsInconclusive() {
-        final RepositoryAnalyzeAction.Request request = new RepositoryAnalyzeAction.Request("test-repo");
-=======
     public void testTimesOutSpinningRegisterAnalysis() {
         final RepositoryAnalyzeAction.Request request = new RepositoryAnalyzeAction.Request("test-repo");
         request.timeout(TimeValue.timeValueMillis(between(1, 1000)));
 
->>>>>>> cfb0780b
-        blobStore.setDisruption(new Disruption() {
-            @Override
-            public boolean compareAndExchangeReturnsWitness() {
-                return false;
-            }
-        });
-<<<<<<< HEAD
-        expectThrows(RepositoryVerificationException.class, () -> analyseRepository(request));
-    }
-
-    private RepositoryAnalyzeAction.Response analyseRepository(RepositoryAnalyzeAction.Request request) {
-        return client().execute(RepositoryAnalyzeAction.INSTANCE, request).actionGet(30L, TimeUnit.SECONDS);
-=======
+        blobStore.setDisruption(new Disruption() {
+            @Override
+            public boolean compareAndExchangeReturnsWitness(String key) {
+                return isContendedRegisterKey(key) == false;
+            }
+        });
         final var exception = expectThrows(RepositoryVerificationException.class, () -> analyseRepository(request));
         assertThat(exception.getMessage(), containsString("analysis failed"));
         assertThat(
@@ -381,9 +369,19 @@
         );
     }
 
+    public void testFailsIfAllRegisterOperationsInconclusive() {
+        final RepositoryAnalyzeAction.Request request = new RepositoryAnalyzeAction.Request("test-repo");
+        blobStore.setDisruption(new Disruption() {
+            @Override
+            public boolean compareAndExchangeReturnsWitness(String key) {
+                return false;
+            }
+        });
+        expectThrows(RepositoryVerificationException.class, () -> analyseRepository(request));
+    }
+
     private void analyseRepository(RepositoryAnalyzeAction.Request request) {
         client().execute(RepositoryAnalyzeAction.INSTANCE, request).actionGet(30L, TimeUnit.SECONDS);
->>>>>>> cfb0780b
     }
 
     private static void assertPurpose(OperationPurpose purpose) {
@@ -499,15 +497,11 @@
             return false;
         }
 
-        default boolean compareAndExchangeReturnsWitness() {
+        default boolean compareAndExchangeReturnsWitness(String key) {
             return true;
         }
 
-<<<<<<< HEAD
         default BytesReference onContendedCompareAndExchange(BytesRegister register, BytesReference expected, BytesReference updated) {
-=======
-        default BytesReference onCompareAndExchange(BytesRegister register, BytesReference expected, BytesReference updated) {
->>>>>>> cfb0780b
             return register.compareAndExchange(expected, updated);
         }
     }
@@ -680,21 +674,28 @@
             ActionListener<OptionalBytesReference> listener
         ) {
             assertPurpose(purpose);
-            if (disruption.compareAndExchangeReturnsWitness()) {
+            final boolean isContendedRegister = isContendedRegisterKey(key); // validate key
+            if (disruption.compareAndExchangeReturnsWitness(key)) {
                 final var register = registers.computeIfAbsent(key, ignored -> new BytesRegister());
-<<<<<<< HEAD
-                if (key.startsWith(RepositoryAnalyzeAction.CONTENDED_REGISTER_NAME_PREFIX)) {
+                if (isContendedRegister) {
                     listener.onResponse(OptionalBytesReference.of(disruption.onContendedCompareAndExchange(register, expected, updated)));
                 } else {
                     listener.onResponse(OptionalBytesReference.of(register.compareAndExchange(expected, updated)));
                 }
-=======
-                listener.onResponse(OptionalBytesReference.of(disruption.onCompareAndExchange(register, expected, updated)));
->>>>>>> cfb0780b
             } else {
                 listener.onResponse(OptionalBytesReference.MISSING);
             }
         }
     }
 
+    private static boolean isContendedRegisterKey(String key) {
+        if (key.startsWith(RepositoryAnalyzeAction.CONTENDED_REGISTER_NAME_PREFIX)) {
+            return true;
+        }
+        if (key.startsWith(RepositoryAnalyzeAction.UNCONTENDED_REGISTER_NAME_PREFIX)) {
+            return false;
+        }
+        return fail(null, "unknown register: %s", key);
+    }
+
 }