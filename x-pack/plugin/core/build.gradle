--- conflicted
+++ resolved
@@ -37,17 +37,12 @@
     compile "commons-codec:commons-codec:${versions.commonscodec}"
 
     // security deps
-<<<<<<< HEAD
     compile 'com.unboundid:unboundid-ldapsdk:3.2.0'
     compile project(path: ':modules:transport-netty4', configuration: 'runtime')
-=======
-    shadow 'com.unboundid:unboundid-ldapsdk:3.2.0'
-    shadow project(path: ':modules:transport-netty4', configuration: 'runtime')
-    shadow(project(path: ':plugins:transport-nio', configuration: 'runtime')) {
+    compile(project(path: ':plugins:transport-nio', configuration: 'runtime')) {
         // TODO: core exclusion should not be necessary, since it is a transitive dep of all plugins
         exclude group: "org.elasticsearch", module: "elasticsearch-core"
     }
->>>>>>> e3700a9b
 
     testCompile 'org.elasticsearch:securemock:1.2'
     testCompile "org.elasticsearch:mocksocket:${versions.mocksocket}"
