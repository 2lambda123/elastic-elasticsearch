{
  "index_patterns": [
    "ilm-history-${xpack.ilm_history.template.version}*"
  ],
<<<<<<< HEAD
  "data_stream": {},
=======
>>>>>>> 44cff154
  "template": {
    "settings": {
      "index.number_of_shards": 1,
      "index.number_of_replicas": 0,
      "index.auto_expand_replicas": "0-1",
<<<<<<< HEAD
      "index.lifecycle.name": "ilm-history-ilm-policy"
=======
      "index.lifecycle.name": "ilm-history-ilm-policy",
      "index.lifecycle.rollover_alias": "ilm-history-${xpack.ilm_history.template.version}",
      "index.hidden": true,
      "index.format": 1
>>>>>>> 44cff154
    },
    "mappings": {
        "dynamic": false,
        "properties": {
          "@timestamp": {
            "type": "date",
            "format": "epoch_millis"
          },
          "policy": {
            "type": "keyword"
          },
          "index": {
            "type": "keyword"
          },
          "index_age": {
            "type": "long"
          },
          "success": {
            "type": "boolean"
          },
          "state": {
            "type": "object",
            "dynamic": true,
            "properties": {
              "phase": {
                "type": "keyword"
              },
              "action": {
                "type": "keyword"
              },
              "step": {
                "type": "keyword"
              },
              "failed_step": {
                "type": "keyword"
              },
              "is_auto-retryable_error": {
                "type": "keyword"
              },
              "creation_date": {
                "type": "date",
                "format": "epoch_millis"
              },
              "phase_time": {
                "type": "date",
                "format": "epoch_millis"
              },
              "action_time": {
                "type": "date",
                "format": "epoch_millis"
              },
              "step_time": {
                "type": "date",
                "format": "epoch_millis"
              },
              "phase_definition": {
                "type": "text"
              },
              "step_info": {
                "type": "text"
              }
            }
          },
          "error_details": {
            "type": "text"
          }
        }
      }
  },
<<<<<<< HEAD
=======
  "_meta": {
    "description": "index template for ILM history indices",
    "managed": true
  },
>>>>>>> 44cff154
  "priority": 2147483647,
  "version": ${xpack.ilm_history.template.version}
}<|MERGE_RESOLUTION|>--- conflicted
+++ resolved
@@ -2,23 +2,16 @@
   "index_patterns": [
     "ilm-history-${xpack.ilm_history.template.version}*"
   ],
-<<<<<<< HEAD
   "data_stream": {},
-=======
->>>>>>> 44cff154
   "template": {
     "settings": {
       "index.number_of_shards": 1,
       "index.number_of_replicas": 0,
       "index.auto_expand_replicas": "0-1",
-<<<<<<< HEAD
-      "index.lifecycle.name": "ilm-history-ilm-policy"
-=======
-      "index.lifecycle.name": "ilm-history-ilm-policy",
-      "index.lifecycle.rollover_alias": "ilm-history-${xpack.ilm_history.template.version}",
-      "index.hidden": true,
-      "index.format": 1
->>>>>>> 44cff154
+    "index.lifecycle.name": "ilm-history-ilm-policy",
+    "index.lifecycle.rollover_alias": "ilm-history-${xpack.ilm_history.template.version}",
+    "index.hidden": true,
+    "index.format": 1
     },
     "mappings": {
         "dynamic": false,
@@ -88,13 +81,10 @@
         }
       }
   },
-<<<<<<< HEAD
-=======
   "_meta": {
     "description": "index template for ILM history indices",
     "managed": true
   },
->>>>>>> 44cff154
   "priority": 2147483647,
   "version": ${xpack.ilm_history.template.version}
 }