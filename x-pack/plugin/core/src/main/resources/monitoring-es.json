{
  "index_patterns": [ ".monitoring-es-${monitoring.template.version}-*" ],
  "version": 7000099,
  "settings": {
    "index.number_of_shards": 1,
    "index.number_of_replicas": 0,
    "index.auto_expand_replicas": "0-1",
    "index.format": 6,
    "index.codec": "best_compression"
  },
  "mappings": {
    "doc": {
      "date_detection": false,
      "dynamic": false,
      "properties": {
        "cluster_uuid": {
          "type": "keyword"
        },
        "state_uuid": {
          "type": "keyword"
        },
        "timestamp": {
          "type": "date",
          "format": "date_time"
        },
        "interval_ms": {
          "type": "long"
        },
        "type": {
          "type": "keyword"
        },
        "source_node": {
          "properties": {
            "uuid": {
              "type": "keyword"
            },
            "host": {
              "type": "keyword"
            },
            "transport_address": {
              "type": "keyword"
            },
            "ip": {
              "type": "keyword"
            },
            "name": {
              "type": "keyword"
            },
            "timestamp": {
              "type": "date",
              "format": "date_time"
            }
          }
        },
        "indices_stats": {
          "properties": {
            "_all": {
              "properties": {
                "primaries": {
                  "properties": {
                    "docs": {
                      "properties": {
                        "count": {
                          "type": "long"
                        }
                      }
                    },
                    "indexing": {
                      "properties": {
                        "index_total": {
                          "type": "long"
                        },
                        "index_time_in_millis": {
                          "type": "long"
                        }
                      }
                    },
                    "search": {
                      "properties": {
                        "query_total": {
                          "type": "long"
                        },
                        "query_time_in_millis": {
                          "type": "long"
                        }
                      }
                    }
                  }
                },
                "total": {
                  "properties": {
                    "docs": {
                      "properties": {
                        "count": {
                          "type": "long"
                        }
                      }
                    },
                    "indexing": {
                      "properties": {
                        "index_total": {
                          "type": "long"
                        },
                        "index_time_in_millis": {
                          "type": "long"
                        }
                      }
                    },
                    "search": {
                      "properties": {
                        "query_total": {
                          "type": "long"
                        },
                        "query_time_in_millis": {
                          "type": "long"
                        }
                      }
                    }
                  }
                }
              }
            }
          }
        },
        "index_stats": {
          "properties": {
            "index": {
              "type": "keyword"
            },
            "primaries": {
              "properties": {
                "docs": {
                  "properties": {
                    "count": {
                      "type": "long"
                    }
                  }
                },
                "fielddata" : {
                  "properties": {
                    "memory_size_in_bytes": {
                      "type": "long"
                    },
                    "evictions": {
                      "type": "long"
                    }
                  }
                },
                "store": {
                  "properties": {
                    "size_in_bytes": {
                      "type": "long"
                    }
                  }
                },
                "indexing": {
                  "properties": {
                    "index_total": {
                      "type": "long"
                    },
                    "index_time_in_millis": {
                      "type": "long"
                    },
                    "throttle_time_in_millis": {
                      "type": "long"
                    }
                  }
                },
                "merges": {
                  "properties": {
                    "total_size_in_bytes": {
                      "type": "long"
                    }
                  }
                },
                "query_cache": {
                  "properties": {
                    "memory_size_in_bytes": {
                      "type": "long"
                    },
                    "evictions": {
                      "type": "long"
                    },
                    "hit_count": {
                      "type": "long"
                    },
                    "miss_count": {
                      "type": "long"
                    }
                  }
                },
                "request_cache": {
                  "properties": {
                    "memory_size_in_bytes": {
                      "type": "long"
                    },
                    "evictions": {
                      "type": "long"
                    },
                    "hit_count": {
                      "type": "long"
                    },
                    "miss_count": {
                      "type": "long"
                    }
                  }
                },
                "search": {
                  "properties": {
                    "query_total": {
                      "type": "long"
                    },
                    "query_time_in_millis": {
                      "type": "long"
                    }
                  }
                },
                "segments": {
                  "properties": {
                    "count": {
                      "type": "integer"
                    },
                    "memory_in_bytes": {
                      "type": "long"
                    },
                    "terms_memory_in_bytes": {
                      "type": "long"
                    },
                    "points_memory_in_bytes": {
                      "type": "long"
                    },
                    "stored_fields_memory_in_bytes": {
                      "type": "long"
                    },
                    "term_vectors_memory_in_bytes": {
                      "type": "long"
                    },
                    "norms_memory_in_bytes": {
                      "type": "long"
                    },
                    "doc_values_memory_in_bytes": {
                      "type": "long"
                    },
                    "index_writer_memory_in_bytes": {
                      "type": "long"
                    },
                    "version_map_memory_in_bytes": {
                      "type": "long"
                    },
                    "fixed_bit_set_memory_in_bytes": {
                      "type": "long"
                    }
                  }
                },
                "refresh": {
                  "properties": {
                    "total_time_in_millis": {
                      "type": "long"
                    }
                  }
                }
              }
            },
            "total": {
              "properties": {
                "docs": {
                  "properties": {
                    "count": {
                      "type": "long"
                    }
                  }
                },
                "fielddata" : {
                  "properties": {
                    "memory_size_in_bytes": {
                      "type": "long"
                    },
                    "evictions": {
                      "type": "long"
                    }
                  }
                },
                "store": {
                  "properties": {
                    "size_in_bytes": {
                      "type": "long"
                    }
                  }
                },
                "indexing": {
                  "properties": {
                    "index_total": {
                      "type": "long"
                    },
                    "index_time_in_millis": {
                      "type": "long"
                    },
                    "throttle_time_in_millis": {
                      "type": "long"
                    }
                  }
                },
                "merges": {
                  "properties": {
                    "total_size_in_bytes": {
                      "type": "long"
                    }
                  }
                },
                "query_cache": {
                  "properties": {
                    "memory_size_in_bytes": {
                      "type": "long"
                    },
                    "evictions": {
                      "type": "long"
                    },
                    "hit_count": {
                      "type": "long"
                    },
                    "miss_count": {
                      "type": "long"
                    }
                  }
                },
                "request_cache": {
                  "properties": {
                    "memory_size_in_bytes": {
                      "type": "long"
                    },
                    "evictions": {
                      "type": "long"
                    },
                    "hit_count": {
                      "type": "long"
                    },
                    "miss_count": {
                      "type": "long"
                    }
                  }
                },
                "search": {
                  "properties": {
                    "query_total": {
                      "type": "long"
                    },
                    "query_time_in_millis": {
                      "type": "long"
                    }
                  }
                },
                "segments": {
                  "properties": {
                    "count": {
                      "type": "integer"
                    },
                    "memory_in_bytes": {
                      "type": "long"
                    },
                    "terms_memory_in_bytes": {
                      "type": "long"
                    },
                    "points_memory_in_bytes": {
                      "type": "long"
                    },
                    "stored_fields_memory_in_bytes": {
                      "type": "long"
                    },
                    "term_vectors_memory_in_bytes": {
                      "type": "long"
                    },
                    "norms_memory_in_bytes": {
                      "type": "long"
                    },
                    "doc_values_memory_in_bytes": {
                      "type": "long"
                    },
                    "index_writer_memory_in_bytes": {
                      "type": "long"
                    },
                    "version_map_memory_in_bytes": {
                      "type": "long"
                    },
                    "fixed_bit_set_memory_in_bytes": {
                      "type": "long"
                    }
                  }
                },
                "refresh": {
                  "properties": {
                    "total_time_in_millis": {
                      "type": "long"
                    }
                  }
                }
              }
            }
          }
        },
        "cluster_stats": {
          "properties": {
            "nodes": {
              "type": "object"
            },
            "indices": {
              "type": "object"
            }
          }
        },
        "cluster_state": {
          "properties": {
            "version": {
              "type": "long"
            },
            "nodes_hash": {
              "type": "integer"
            },
            "master_node": {
              "type": "keyword"
            },
            "state_uuid": {
              "type": "keyword"
            },
            "status": {
              "type": "keyword"
            },
            "nodes": {
              "type": "object"
            },
            "shards": {
              "type": "object"
            }
          }
        },
        "node_stats": {
          "properties": {
            "node_id": {
              "type": "keyword"
            },
            "node_master": {
              "type": "boolean"
            },
            "mlockall": {
              "type": "boolean"
            },
            "indices": {
              "properties": {
                "docs": {
                  "properties": {
                    "count": {
                      "type": "long"
                    }
                  }
                },
                "fielddata" : {
                  "properties": {
                    "memory_size_in_bytes": {
                      "type": "long"
                    },
                    "evictions": {
                      "type": "long"
                    }
                  }
                },
                "indexing": {
                  "properties": {
                    "index_time_in_millis": {
                      "type": "long"
                    },
                    "index_total": {
                      "type": "long"
                    },
                    "throttle_time_in_millis": {
                      "type": "long"
                    }
                  }
                },
                "query_cache": {
                  "properties": {
                    "memory_size_in_bytes": {
                      "type": "long"
                    },
                    "evictions": {
                      "type": "long"
                    },
                    "hit_count": {
                      "type": "long"
                    },
                    "miss_count": {
                      "type": "long"
                    }
                  }
                },
                "request_cache": {
                  "properties": {
                    "memory_size_in_bytes": {
                      "type": "long"
                    },
                    "evictions": {
                      "type": "long"
                    },
                    "hit_count": {
                      "type": "long"
                    },
                    "miss_count": {
                      "type": "long"
                    }
                  }
                },
                "search": {
                  "properties": {
                    "query_time_in_millis": {
                      "type": "long"
                    },
                    "query_total": {
                      "type": "long"
                    }
                  }
                },
                "segments": {
                  "properties": {
                    "count": {
                      "type": "integer"
                    },
                    "memory_in_bytes": {
                      "type": "long"
                    },
                    "terms_memory_in_bytes": {
                      "type": "long"
                    },
                    "points_memory_in_bytes": {
                      "type": "long"
                    },
                    "stored_fields_memory_in_bytes": {
                      "type": "long"
                    },
                    "term_vectors_memory_in_bytes": {
                      "type": "long"
                    },
                    "norms_memory_in_bytes": {
                      "type": "long"
                    },
                    "doc_values_memory_in_bytes": {
                      "type": "long"
                    },
                    "index_writer_memory_in_bytes": {
                      "type": "long"
                    },
                    "version_map_memory_in_bytes": {
                      "type": "long"
                    },
                    "fixed_bit_set_memory_in_bytes": {
                      "type": "long"
                    }
                  }
                },
                "store": {
                  "properties": {
                    "size_in_bytes": {
                      "type": "long"
                    }
                  }
                }
              }
            },
            "fs": {
              "properties": {
                "total": {
                  "properties": {
                    "total_in_bytes": {
                      "type": "long"
                    },
                    "free_in_bytes": {
                      "type": "long"
                    },
                    "available_in_bytes": {
                      "type": "long"
                    }
                  }
                },
                "data": {
                  "properties": {
                    "spins": {
                      "type": "boolean"
                    }
                  }
                },
                "io_stats": {
                  "properties": {
                    "total": {
                      "properties": {
                        "operations": {
                          "type": "long"
                        },
                        "read_operations": {
                          "type": "long"
                        },
                        "write_operations": {
                          "type": "long"
                        },
                        "read_kilobytes": {
                          "type": "long"
                        },
                        "write_kilobytes": {
                          "type": "long"
                        }
                      }
                    }
                  }
                }
              }
            },
            "os": {
              "properties": {
                "cgroup": {
                  "properties": {
                    "cpuacct": {
                      "properties": {
                        "control_group": {
                          "type": "keyword"
                        },
                        "usage_nanos": {
                          "type": "long"
                        }
                      }
                    },
                    "cpu": {
                      "properties": {
                        "cfs_quota_micros": {
                          "type": "long"
                        },
                        "control_group": {
                          "type": "keyword"
                        },
                        "stat": {
                          "properties": {
                            "number_of_elapsed_periods": {
                              "type": "long"
                            },
                            "number_of_times_throttled": {
                              "type": "long"
                            },
                            "time_throttled_nanos": {
                              "type": "long"
                            }
                          }
                        }
                      }
                    },
                    "memory": {
                      "properties": {
                        "control_group": {
                          "type": "keyword"
                        },
                        "limit_in_bytes": {
                          "type": "keyword"
                        },
                        "usage_in_bytes": {
                          "type": "keyword"
                        }
                      }
                    }
                  }
                },
                "cpu": {
                  "properties": {
                    "load_average": {
                      "properties": {
                        "1m": {
                          "type": "half_float"
                        },
                        "5m": {
                          "type": "half_float"
                        },
                        "15m": {
                          "type": "half_float"
                        }
                      }
                    }
                  }
                }
              }
            },
            "process": {
              "properties": {
                "open_file_descriptors": {
                  "type": "long"
                },
                "max_file_descriptors": {
                  "type": "long"
                },
                "cpu": {
                  "properties": {
                    "percent": {
                      "type": "half_float"
                    }
                  }
                }
              }
            },
            "jvm": {
              "properties": {
                "mem": {
                  "properties": {
                    "heap_used_in_bytes": {
                      "type": "long"
                    },
                    "heap_used_percent": {
                      "type": "half_float"
                    },
                    "heap_max_in_bytes": {
                      "type": "long"
                    }
                  }
                },
                "gc": {
                  "properties": {
                    "collectors": {
                      "properties": {
                        "young": {
                          "properties": {
                            "collection_count": {
                              "type": "long"
                            },
                            "collection_time_in_millis": {
                              "type": "long"
                            }
                          }
                        },
                        "old": {
                          "properties": {
                            "collection_count": {
                              "type": "long"
                            },
                            "collection_time_in_millis": {
                              "type": "long"
                            }
                          }
                        }
                      }
                    }
                  }
                }
              }
            },
            "thread_pool": {
              "properties": {
                "bulk": {
                  "properties": {
                    "threads": {
                      "type": "integer"
                    },
                    "queue": {
                      "type": "integer"
                    },
                    "rejected": {
                      "type": "long"
                    }
                  }
                },
                "generic": {
                  "properties": {
                    "threads": {
                      "type": "integer"
                    },
                    "queue": {
                      "type": "integer"
                    },
                    "rejected": {
                      "type": "long"
                    }
                  }
                },
                "get": {
                  "properties": {
                    "threads": {
                      "type": "integer"
                    },
                    "queue": {
                      "type": "integer"
                    },
                    "rejected": {
                      "type": "long"
                    }
                  }
                },
                "index": {
                  "properties": {
                    "threads": {
                      "type": "integer"
                    },
                    "queue": {
                      "type": "integer"
                    },
                    "rejected": {
                      "type": "long"
                    }
                  }
                },
                "management": {
                  "properties": {
                    "threads": {
                      "type": "integer"
                    },
                    "queue": {
                      "type": "integer"
                    },
                    "rejected": {
                      "type": "long"
                    }
                  }
                },
                "search": {
                  "properties": {
                    "threads": {
                      "type": "integer"
                    },
                    "queue": {
                      "type": "integer"
                    },
                    "rejected": {
                      "type": "long"
                    }
                  }
                },
                "watcher": {
                  "properties": {
                    "threads": {
                      "type": "integer"
                    },
                    "queue": {
                      "type": "integer"
                    },
                    "rejected": {
                      "type": "long"
                    }
                  }
                },
                "write": {
                  "properties": {
                    "queue": {
                      "type": "integer"
                    },
                    "rejected": {
                      "type": "long"
                    }
                  }
                }
              }
            }
          }
        },
        "index_recovery": {
          "type": "object"
        },
        "shard": {
          "properties": {
            "state": {
              "type": "keyword"
            },
            "primary": {
              "type": "boolean"
            },
            "index": {
              "type": "keyword"
            },
            "relocating_node": {
              "type": "keyword"
            },
            "shard": {
              "type": "long"
            },
            "node": {
              "type": "keyword"
            }
          }
        },
        "job_stats": {
          "properties": {
            "job_id": {
              "type": "keyword"
            },
            "state": {
              "type": "keyword"
            },
            "data_counts": {
              "properties": {
                "input_bytes": {
                  "type": "long"
                },
                "processed_record_count": {
                  "type": "long"
                },
                "empty_bucket_count": {
                  "type": "long"
                },
                "sparse_bucket_count": {
                  "type": "long"
                },
                "bucket_count": {
                  "type": "long"
                },
                "earliest_record_timestamp": {
                  "type": "date"
                },
                "latest_record_timestamp": {
                  "type": "date"
                }
              }
            },
            "model_size_stats": {
              "properties": {
                "model_bytes": {
                  "type": "long"
                },
                "bucket_allocation_failures_count": {
                  "type": "long"
                }
              }
            },
            "node": {
              "properties": {
                "id": {
                  "type": "keyword"
                }
              }
            }
          }
        },
        "ccr_stats": {
          "properties": {
            "remote_cluster": {
              "type": "keyword"
            },
            "leader_index": {
              "type": "keyword"
            },
            "follower_index": {
              "type": "keyword"
            },
            "shard_id": {
              "type": "integer"
            },
            "leader_global_checkpoint": {
              "type": "long"
            },
            "leader_max_seq_no": {
              "type": "long"
            },
            "follower_global_checkpoint": {
              "type": "long"
            },
            "follower_max_seq_no": {
              "type": "long"
            },
            "last_requested_seq_no": {
              "type": "long"
            },
            "outstanding_read_requests": {
              "type": "long"
            },
            "outstanding_write_requests": {
              "type": "long"
            },
            "write_buffer_operation_count": {
              "type": "long"
            },
            "write_buffer_size_in_bytes": {
              "type": "long"
            },
            "follower_mapping_version": {
              "type": "long"
            },
            "follower_settings_version": {
              "type": "long"
            },
            "total_read_time_millis": {
              "type": "long"
            },
            "total_read_remote_exec_time_millis": {
              "type": "long"
            },
            "successful_read_requests": {
              "type": "long"
            },
            "failed_read_requests": {
              "type": "long"
            },
            "operations_read": {
              "type": "long"
            },
            "bytes_read": {
              "type": "long"
            },
            "total_write_time_millis": {
              "type": "long"
            },
            "successful_write_requests": {
              "type": "long"
            },
            "failed_write_requests": {
              "type": "long"
            },
            "operations_written": {
              "type": "long"
            },
            "read_exceptions": {
              "type": "nested",
              "properties": {
                "from_seq_no": {
                  "type": "long"
                },
                "retries": {
                  "type": "integer"
                },
                "exception": {
                  "type": "object",
                  "properties": {
                    "type" : {
                      "type": "keyword"
                    },
                    "reason": {
                      "type": "text"
                    }
                  }
                }
              }
            },
            "time_since_last_read_millis": {
              "type": "long"
            },
<<<<<<< HEAD
            "fallen_behind_leader_shard": {
              "type": "boolean"
=======
            "fatal_exception": {
              "type": "object",
              "properties": {
                "type" : {
                  "type": "keyword"
                },
                "reason": {
                  "type": "text"
                }
              }
>>>>>>> 080c0736
            }
          }
        },
        "ccr_auto_follow_stats" : {
          "properties": {
            "number_of_failed_follow_indices": {
              "type": "long"
            },
            "number_of_failed_remote_cluster_state_requests": {
              "type": "long"
            },
            "number_of_successful_follow_indices": {
              "type": "long"
            },
            "recent_auto_follow_errors": {
              "type": "nested",
              "properties": {
                "leader_index": {
                  "type": "keyword"
                },
                "timestamp": {
                  "type": "long"
                },
                "auto_follow_exception": {
                  "type": "object",
                  "properties": {
                    "type": {
                      "type": "keyword"
                    },
                    "reason": {
                      "type": "text"
                    }
                  }
                }
              }
            },
            "auto_followed_clusters": {
              "type": "nested",
              "properties": {
                "cluster_name": {
                  "type": "keyword"
                },
                "time_since_last_check_millis": {
                  "type": "long"
                },
                "last_seen_metadata_version": {
                  "type": "long"
                }
              }
            }
          }
        }
      }
    }
  }
}<|MERGE_RESOLUTION|>--- conflicted
+++ resolved
@@ -1029,21 +1029,19 @@
             "time_since_last_read_millis": {
               "type": "long"
             },
-<<<<<<< HEAD
+            "fatal_exception": {
+              "type": "object",
+              "properties": {
+                "type" : {
+                  "type": "keyword"
+                },
+                "reason": {
+                  "type": "text"
+                }
+              }
+            },
             "fallen_behind_leader_shard": {
               "type": "boolean"
-=======
-            "fatal_exception": {
-              "type": "object",
-              "properties": {
-                "type" : {
-                  "type": "keyword"
-                },
-                "reason": {
-                  "type": "text"
-                }
-              }
->>>>>>> 080c0736
             }
           }
         },
