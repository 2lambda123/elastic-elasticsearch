--- conflicted
+++ resolved
@@ -136,11 +136,7 @@
         this.skippedShards = in.readVInt();
         this.failedShards = in.readVInt();
         this.completionStatus = (this.isRunning == false) ? RestStatus.readFrom(in) : null;
-<<<<<<< HEAD
-        if (in.getTransportVersion().onOrAfter(TransportVersions.V_8_500_010)) {
-=======
-        if (in.getTransportVersion().onOrAfter(TransportVersion.V_8_500_020)) {
->>>>>>> 8752d804
+        if (in.getTransportVersion().onOrAfter(TransportVersions.V_8_500_020)) {
             this.clusters = in.readOptionalWriteable(SearchResponse.Clusters::new);
         } else {
             this.clusters = null;
@@ -166,11 +162,7 @@
         if (isRunning == false) {
             RestStatus.writeTo(out, completionStatus);
         }
-<<<<<<< HEAD
-        if (out.getTransportVersion().onOrAfter(TransportVersions.V_8_500_010)) {
-=======
-        if (out.getTransportVersion().onOrAfter(TransportVersion.V_8_500_020)) {
->>>>>>> 8752d804
+        if (out.getTransportVersion().onOrAfter(TransportVersions.V_8_500_020)) {
             // optional since only CCS uses is; it is null for local-only searches
             out.writeOptionalWriteable(clusters);
         }
