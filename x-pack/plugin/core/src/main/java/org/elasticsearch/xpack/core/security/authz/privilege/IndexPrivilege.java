/*
 * Copyright Elasticsearch B.V. and/or licensed to Elasticsearch B.V. under one
 * or more contributor license agreements. Licensed under the Elastic License;
 * you may not use this file except in compliance with the Elastic License.
 */
package org.elasticsearch.xpack.core.security.authz.privilege;

import org.apache.logging.log4j.LogManager;
import org.apache.logging.log4j.Logger;
import org.apache.lucene.util.automaton.Automaton;
import org.elasticsearch.action.admin.cluster.shards.ClusterSearchShardsAction;
import org.elasticsearch.action.admin.indices.alias.get.GetAliasesAction;
import org.elasticsearch.action.admin.indices.close.CloseIndexAction;
import org.elasticsearch.action.admin.indices.create.AutoCreateAction;
import org.elasticsearch.action.admin.indices.create.CreateIndexAction;
import org.elasticsearch.action.admin.indices.delete.DeleteIndexAction;
import org.elasticsearch.action.admin.indices.get.GetIndexAction;
import org.elasticsearch.action.admin.indices.mapping.get.GetFieldMappingsAction;
import org.elasticsearch.action.admin.indices.mapping.get.GetMappingsAction;
import org.elasticsearch.action.admin.indices.mapping.put.AutoPutMappingAction;
import org.elasticsearch.action.admin.indices.mapping.put.PutMappingAction;
import org.elasticsearch.action.admin.indices.settings.get.GetSettingsAction;
import org.elasticsearch.action.admin.indices.validate.query.ValidateQueryAction;
import org.elasticsearch.common.Strings;
import org.elasticsearch.xpack.core.ccr.action.ForgetFollowerAction;
import org.elasticsearch.xpack.core.ccr.action.PutFollowAction;
import org.elasticsearch.xpack.core.ccr.action.UnfollowAction;
import org.elasticsearch.xpack.core.ilm.action.ExplainLifecycleAction;
import org.elasticsearch.xpack.core.security.support.Automatons;

import java.util.Arrays;
import java.util.Collections;
import java.util.HashSet;
import java.util.Locale;
import java.util.Map;
import java.util.Set;
import java.util.concurrent.ConcurrentHashMap;
import java.util.function.Predicate;

import static java.util.Map.entry;
import static org.elasticsearch.xpack.core.security.support.Automatons.patterns;
import static org.elasticsearch.xpack.core.security.support.Automatons.unionAndMinimize;

public final class IndexPrivilege extends Privilege {
    private static final Logger logger = LogManager.getLogger(IndexPrivilege.class);

    private static final Automaton ALL_AUTOMATON = patterns("indices:*", "internal:transport/proxy/indices:*");
    private static final Automaton READ_AUTOMATON = patterns("indices:data/read/*");
    private static final Automaton READ_CROSS_CLUSTER_AUTOMATON = patterns("internal:transport/proxy/indices:data/read/*",
            ClusterSearchShardsAction.NAME);
<<<<<<< HEAD
    private static final Automaton CREATE_AUTOMATON = patterns("indices:data/write/index*", "indices:data/write/bulk*");
    private static final Automaton CREATE_DOC_AUTOMATON = patterns("indices:data/write/index", "indices:data/write/index[*",
        "indices:data/write/index:op_type/create", "indices:data/write/bulk*");
    private static final Automaton INDEX_AUTOMATON =
            patterns("indices:data/write/index*", "indices:data/write/bulk*", "indices:data/write/update*");
    private static final Automaton DELETE_AUTOMATON = patterns("indices:data/write/delete*", "indices:data/write/bulk*");
    private static final Automaton WRITE_AUTOMATON = patterns("indices:data/write/*");
=======
    private static final Automaton CREATE_AUTOMATON = patterns("indices:data/write/index*", "indices:data/write/bulk*",
            PutMappingAction.NAME, AutoPutMappingAction.NAME);
    private static final Automaton CREATE_DOC_AUTOMATON = patterns("indices:data/write/index", "indices:data/write/index[*",
        "indices:data/write/index:op_type/create", "indices:data/write/bulk*", PutMappingAction.NAME, AutoPutMappingAction.NAME);
    private static final Automaton INDEX_AUTOMATON = patterns("indices:data/write/index*", "indices:data/write/bulk*",
        "indices:data/write/update*", PutMappingAction.NAME, AutoPutMappingAction.NAME);
    private static final Automaton DELETE_AUTOMATON = patterns("indices:data/write/delete*", "indices:data/write/bulk*");
    private static final Automaton WRITE_AUTOMATON = patterns("indices:data/write/*", PutMappingAction.NAME,
        AutoPutMappingAction.NAME);
>>>>>>> ea39a471
    private static final Automaton MONITOR_AUTOMATON = patterns("indices:monitor/*");
    private static final Automaton MANAGE_AUTOMATON =
            unionAndMinimize(Arrays.asList(MONITOR_AUTOMATON, patterns("indices:admin/*")));
    private static final Automaton CREATE_INDEX_AUTOMATON = patterns(CreateIndexAction.NAME, AutoCreateAction.NAME);
    private static final Automaton DELETE_INDEX_AUTOMATON = patterns(DeleteIndexAction.NAME);
    private static final Automaton VIEW_METADATA_AUTOMATON = patterns(GetAliasesAction.NAME,
            GetIndexAction.NAME, GetFieldMappingsAction.NAME + "*", GetMappingsAction.NAME,
            ClusterSearchShardsAction.NAME, ValidateQueryAction.NAME + "*", GetSettingsAction.NAME, ExplainLifecycleAction.NAME);
    private static final Automaton MANAGE_FOLLOW_INDEX_AUTOMATON = patterns(PutFollowAction.NAME, UnfollowAction.NAME,
        CloseIndexAction.NAME + "*");
    private static final Automaton MANAGE_LEADER_INDEX_AUTOMATON = patterns(ForgetFollowerAction.NAME + "*");
    private static final Automaton MANAGE_ILM_AUTOMATON = patterns("indices:admin/ilm/*");
    private static final Automaton MAINTENANCE_AUTOMATON = patterns("indices:admin/refresh*", "indices:admin/flush*",
        "indices:admin/synced_flush", "indices:admin/forcemerge*");

    public static final IndexPrivilege NONE =                new IndexPrivilege("none",                Automatons.EMPTY);
    public static final IndexPrivilege ALL =                 new IndexPrivilege("all",                 ALL_AUTOMATON);
    public static final IndexPrivilege READ =                new IndexPrivilege("read",                READ_AUTOMATON);
    public static final IndexPrivilege READ_CROSS_CLUSTER =  new IndexPrivilege("read_cross_cluster",  READ_CROSS_CLUSTER_AUTOMATON);
    public static final IndexPrivilege CREATE =              new IndexPrivilege("create",              CREATE_AUTOMATON);
    public static final IndexPrivilege INDEX =               new IndexPrivilege("index",               INDEX_AUTOMATON);
    public static final IndexPrivilege DELETE =              new IndexPrivilege("delete",              DELETE_AUTOMATON);
    public static final IndexPrivilege WRITE =               new IndexPrivilege("write",               WRITE_AUTOMATON);
    public static final IndexPrivilege CREATE_DOC =          new IndexPrivilege("create_doc",          CREATE_DOC_AUTOMATON);
    public static final IndexPrivilege MONITOR =             new IndexPrivilege("monitor",             MONITOR_AUTOMATON);
    public static final IndexPrivilege MANAGE =              new IndexPrivilege("manage",              MANAGE_AUTOMATON);
    public static final IndexPrivilege DELETE_INDEX =        new IndexPrivilege("delete_index",        DELETE_INDEX_AUTOMATON);
    public static final IndexPrivilege CREATE_INDEX =        new IndexPrivilege("create_index",        CREATE_INDEX_AUTOMATON);
    public static final IndexPrivilege VIEW_METADATA =       new IndexPrivilege("view_index_metadata", VIEW_METADATA_AUTOMATON);
    public static final IndexPrivilege MANAGE_FOLLOW_INDEX = new IndexPrivilege("manage_follow_index", MANAGE_FOLLOW_INDEX_AUTOMATON);
    public static final IndexPrivilege MANAGE_LEADER_INDEX = new IndexPrivilege("manage_leader_index", MANAGE_LEADER_INDEX_AUTOMATON);
    public static final IndexPrivilege MANAGE_ILM = new IndexPrivilege("manage_ilm", MANAGE_ILM_AUTOMATON);
    public static final IndexPrivilege MAINTENANCE = new IndexPrivilege("maintenance", MAINTENANCE_AUTOMATON);

    private static final Map<String, IndexPrivilege> VALUES = Map.ofEntries(
            entry("none", NONE),
            entry("all", ALL),
            entry("manage", MANAGE),
            entry("create_index", CREATE_INDEX),
            entry("monitor", MONITOR),
            entry("read", READ),
            entry("index", INDEX),
            entry("delete", DELETE),
            entry("write", WRITE),
            entry("create", CREATE),
            entry("create_doc", CREATE_DOC),
            entry("delete_index", DELETE_INDEX),
            entry("view_index_metadata", VIEW_METADATA),
            entry("read_cross_cluster", READ_CROSS_CLUSTER),
            entry("manage_follow_index", MANAGE_FOLLOW_INDEX),
            entry("manage_leader_index", MANAGE_LEADER_INDEX),
            entry("manage_ilm", MANAGE_ILM),
            entry("maintenance", MAINTENANCE));

    public static final Predicate<String> ACTION_MATCHER = ALL.predicate();
    public static final Predicate<String> CREATE_INDEX_MATCHER = CREATE_INDEX.predicate();

    private static final ConcurrentHashMap<Set<String>, IndexPrivilege> CACHE = new ConcurrentHashMap<>();

    private IndexPrivilege(String name, Automaton automaton) {
        super(Collections.singleton(name), automaton);
    }

    private IndexPrivilege(Set<String> name, Automaton automaton) {
        super(name, automaton);
    }

    public static IndexPrivilege get(Set<String> name) {
        return CACHE.computeIfAbsent(name, (theName) -> {
            if (theName.isEmpty()) {
                return NONE;
            } else {
                return resolve(theName);
            }
        });
    }

    private static IndexPrivilege resolve(Set<String> name) {
        final int size = name.size();
        if (size == 0) {
            throw new IllegalArgumentException("empty set should not be used");
        }

        Set<String> actions = new HashSet<>();
        Set<Automaton> automata = new HashSet<>();
        for (String part : name) {
            part = part.toLowerCase(Locale.ROOT);
            if (ACTION_MATCHER.test(part)) {
                actions.add(actionToPattern(part));
            } else {
                IndexPrivilege indexPrivilege = VALUES.get(part);
                if (indexPrivilege != null && size == 1) {
                    return indexPrivilege;
                } else if (indexPrivilege != null) {
                    automata.add(indexPrivilege.automaton);
                } else {
                    String errorMessage = "unknown index privilege [" + part + "]. a privilege must be either " +
                        "one of the predefined fixed indices privileges [" +
                        Strings.collectionToCommaDelimitedString(VALUES.entrySet()) + "] or a pattern over one of the available index" +
                        " actions";
                    logger.debug(errorMessage);
                    throw new IllegalArgumentException(errorMessage);
                }
            }
        }

        if (actions.isEmpty() == false) {
            automata.add(patterns(actions));
        }
        return new IndexPrivilege(name, unionAndMinimize(automata));
    }

    static Map<String, IndexPrivilege> values() {
        return VALUES;
    }

    public static Set<String> names() {
        return Collections.unmodifiableSet(VALUES.keySet());
    }

}<|MERGE_RESOLUTION|>--- conflicted
+++ resolved
@@ -48,25 +48,14 @@
     private static final Automaton READ_AUTOMATON = patterns("indices:data/read/*");
     private static final Automaton READ_CROSS_CLUSTER_AUTOMATON = patterns("internal:transport/proxy/indices:data/read/*",
             ClusterSearchShardsAction.NAME);
-<<<<<<< HEAD
-    private static final Automaton CREATE_AUTOMATON = patterns("indices:data/write/index*", "indices:data/write/bulk*");
+    private static final Automaton CREATE_AUTOMATON = patterns("indices:data/write/index*", "indices:data/write/bulk*",
+            AutoPutMappingAction.NAME);
     private static final Automaton CREATE_DOC_AUTOMATON = patterns("indices:data/write/index", "indices:data/write/index[*",
-        "indices:data/write/index:op_type/create", "indices:data/write/bulk*");
-    private static final Automaton INDEX_AUTOMATON =
-            patterns("indices:data/write/index*", "indices:data/write/bulk*", "indices:data/write/update*");
+        "indices:data/write/index:op_type/create", "indices:data/write/bulk*", AutoPutMappingAction.NAME);
+    private static final Automaton INDEX_AUTOMATON = patterns("indices:data/write/index*", "indices:data/write/bulk*",
+        "indices:data/write/update*", AutoPutMappingAction.NAME);
     private static final Automaton DELETE_AUTOMATON = patterns("indices:data/write/delete*", "indices:data/write/bulk*");
-    private static final Automaton WRITE_AUTOMATON = patterns("indices:data/write/*");
-=======
-    private static final Automaton CREATE_AUTOMATON = patterns("indices:data/write/index*", "indices:data/write/bulk*",
-            PutMappingAction.NAME, AutoPutMappingAction.NAME);
-    private static final Automaton CREATE_DOC_AUTOMATON = patterns("indices:data/write/index", "indices:data/write/index[*",
-        "indices:data/write/index:op_type/create", "indices:data/write/bulk*", PutMappingAction.NAME, AutoPutMappingAction.NAME);
-    private static final Automaton INDEX_AUTOMATON = patterns("indices:data/write/index*", "indices:data/write/bulk*",
-        "indices:data/write/update*", PutMappingAction.NAME, AutoPutMappingAction.NAME);
-    private static final Automaton DELETE_AUTOMATON = patterns("indices:data/write/delete*", "indices:data/write/bulk*");
-    private static final Automaton WRITE_AUTOMATON = patterns("indices:data/write/*", PutMappingAction.NAME,
-        AutoPutMappingAction.NAME);
->>>>>>> ea39a471
+    private static final Automaton WRITE_AUTOMATON = patterns("indices:data/write/*", AutoPutMappingAction.NAME);
     private static final Automaton MONITOR_AUTOMATON = patterns("indices:monitor/*");
     private static final Automaton MANAGE_AUTOMATON =
             unionAndMinimize(Arrays.asList(MONITOR_AUTOMATON, patterns("indices:admin/*")));
