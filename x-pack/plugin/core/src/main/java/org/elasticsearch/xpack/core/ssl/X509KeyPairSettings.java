--- conflicted
+++ resolved
@@ -41,11 +41,7 @@
         key,
         "",
         SecureString::new,
-<<<<<<< HEAD
-        Setting.Property.Deprecated,
-=======
         Setting.Property.DeprecatedWarning,
->>>>>>> d90fa4eb
         Setting.Property.Filtered,
         Setting.Property.NodeScope
     );
@@ -76,11 +72,7 @@
         key,
         "",
         SecureString::new,
-<<<<<<< HEAD
-        Setting.Property.Deprecated,
-=======
         Setting.Property.DeprecatedWarning,
->>>>>>> d90fa4eb
         Setting.Property.Filtered,
         Setting.Property.NodeScope
     );
@@ -111,11 +103,7 @@
         key,
         "",
         SecureString::new,
-<<<<<<< HEAD
-        Setting.Property.Deprecated,
-=======
         Setting.Property.DeprecatedWarning,
->>>>>>> d90fa4eb
         Setting.Property.Filtered,
         Setting.Property.NodeScope
     );
