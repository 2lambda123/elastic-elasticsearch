/*
 * Copyright Elasticsearch B.V. and/or licensed to Elasticsearch B.V. under one
 * or more contributor license agreements. Licensed under the Elastic License
 * 2.0; you may not use this file except in compliance with the Elastic License
 * 2.0.
 */

package org.elasticsearch.xpack.core.transform.action;

import org.elasticsearch.action.ActionRequestValidationException;
import org.elasticsearch.action.ActionType;
import org.elasticsearch.action.support.master.AcknowledgedRequest;
import org.elasticsearch.action.support.tasks.BaseTasksResponse;
import org.elasticsearch.common.io.stream.StreamInput;
import org.elasticsearch.common.io.stream.StreamOutput;
import org.elasticsearch.core.TimeValue;
import org.elasticsearch.xcontent.ToXContentObject;
import org.elasticsearch.xcontent.XContentBuilder;
import org.elasticsearch.xpack.core.transform.TransformField;
import org.elasticsearch.xpack.core.transform.utils.ExceptionsHelper;

import java.io.IOException;
import java.util.Collections;
import java.util.Objects;

public class StartTransformAction extends ActionType<StartTransformAction.Response> {

    public static final StartTransformAction INSTANCE = new StartTransformAction();
    public static final String NAME = "cluster:admin/transform/start";

    private StartTransformAction() {
        super(NAME, StartTransformAction.Response::new);
    }

    public static class Request extends AcknowledgedRequest<Request> {

        private final String id;

        public Request(String id, TimeValue timeout) {
            super(timeout);
            this.id = ExceptionsHelper.requireNonNull(id, TransformField.ID.getPreferredName());
        }

        public Request(StreamInput in) throws IOException {
            super(in);
            id = in.readString();
<<<<<<< HEAD
            if (in.getVersion().before(Version.V_7_5_0)) {
                in.readBoolean();
            }
=======
>>>>>>> 30e15ba8
        }

        public String getId() {
            return id;
        }

        @Override
        public void writeTo(StreamOutput out) throws IOException {
            super.writeTo(out);
            out.writeString(id);
<<<<<<< HEAD
            if (out.getVersion().before(Version.V_7_5_0)) {
                out.writeBoolean(false);
            }
=======
>>>>>>> 30e15ba8
        }

        @Override
        public ActionRequestValidationException validate() {
            return null;
        }

        @Override
        public int hashCode() {
            // the base class does not implement hashCode, therefore we need to hash timeout ourselves
            return Objects.hash(timeout(), id);
        }

        @Override
        public boolean equals(Object obj) {
            if (obj == null) {
                return false;
            }
            if (getClass() != obj.getClass()) {
                return false;
            }
            Request other = (Request) obj;
            // the base class does not implement equals, therefore we need to check timeout ourselves
            return Objects.equals(id, other.id) && timeout().equals(other.timeout());
        }
    }

    public static class Response extends BaseTasksResponse implements ToXContentObject {
        private final boolean acknowledged;

        public Response(StreamInput in) throws IOException {
            super(in);
            acknowledged = in.readBoolean();
        }

        public Response(boolean acknowledged) {
            super(Collections.emptyList(), Collections.emptyList());
            this.acknowledged = acknowledged;
        }

        public boolean isAcknowledged() {
            return acknowledged;
        }

        @Override
        public void writeTo(StreamOutput out) throws IOException {
            super.writeTo(out);
            out.writeBoolean(acknowledged);
        }

        @Override
        public XContentBuilder toXContent(XContentBuilder builder, Params params) throws IOException {
            builder.startObject();
            toXContentCommon(builder, params);
            builder.field("acknowledged", acknowledged);
            builder.endObject();
            return builder;
        }

        @Override
        public boolean equals(Object obj) {
            if (this == obj) {
                return true;
            }

            if (obj == null || getClass() != obj.getClass()) {
                return false;
            }
            Response response = (Response) obj;
            return acknowledged == response.acknowledged;
        }

        @Override
        public int hashCode() {
            return Objects.hash(acknowledged);
        }
    }
}<|MERGE_RESOLUTION|>--- conflicted
+++ resolved
@@ -44,12 +44,6 @@
         public Request(StreamInput in) throws IOException {
             super(in);
             id = in.readString();
-<<<<<<< HEAD
-            if (in.getVersion().before(Version.V_7_5_0)) {
-                in.readBoolean();
-            }
-=======
->>>>>>> 30e15ba8
         }
 
         public String getId() {
@@ -60,12 +54,6 @@
         public void writeTo(StreamOutput out) throws IOException {
             super.writeTo(out);
             out.writeString(id);
-<<<<<<< HEAD
-            if (out.getVersion().before(Version.V_7_5_0)) {
-                out.writeBoolean(false);
-            }
-=======
->>>>>>> 30e15ba8
         }
 
         @Override
