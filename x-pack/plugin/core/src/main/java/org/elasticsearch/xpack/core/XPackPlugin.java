/*
 * Copyright Elasticsearch B.V. and/or licensed to Elasticsearch B.V. under one
 * or more contributor license agreements. Licensed under the Elastic License;
 * you may not use this file except in compliance with the Elastic License.
 */
package org.elasticsearch.xpack.core;

import org.apache.logging.log4j.LogManager;
import org.apache.logging.log4j.Logger;
import org.apache.lucene.util.SetOnce;
import org.elasticsearch.SpecialPermission;
import org.elasticsearch.action.ActionRequest;
import org.elasticsearch.action.ActionResponse;
import org.elasticsearch.action.ActionType;
import org.elasticsearch.action.support.ActionFilter;
import org.elasticsearch.action.support.TransportAction;
import org.elasticsearch.client.Client;
import org.elasticsearch.cluster.ClusterState;
import org.elasticsearch.cluster.metadata.IndexNameExpressionResolver;
import org.elasticsearch.cluster.metadata.MetaData;
import org.elasticsearch.cluster.node.DiscoveryNode;
import org.elasticsearch.cluster.node.DiscoveryNodes;
import org.elasticsearch.cluster.service.ClusterService;
import org.elasticsearch.common.Booleans;
import org.elasticsearch.common.inject.Binder;
import org.elasticsearch.common.inject.multibindings.Multibinder;
import org.elasticsearch.common.io.stream.NamedWriteableRegistry;
import org.elasticsearch.common.logging.DeprecationLogger;
import org.elasticsearch.common.settings.ClusterSettings;
import org.elasticsearch.common.settings.IndexScopedSettings;
import org.elasticsearch.common.settings.Setting;
import org.elasticsearch.common.settings.Settings;
import org.elasticsearch.common.settings.SettingsFilter;
import org.elasticsearch.common.xcontent.NamedXContentRegistry;
import org.elasticsearch.env.Environment;
import org.elasticsearch.env.NodeEnvironment;
import org.elasticsearch.index.IndexSettings;
import org.elasticsearch.index.engine.EngineFactory;
import org.elasticsearch.license.LicenseService;
import org.elasticsearch.license.LicensesMetaData;
import org.elasticsearch.license.Licensing;
import org.elasticsearch.license.XPackLicenseState;
import org.elasticsearch.plugins.EnginePlugin;
import org.elasticsearch.plugins.ExtensiblePlugin;
import org.elasticsearch.plugins.RepositoryPlugin;
import org.elasticsearch.protocol.xpack.XPackInfoRequest;
import org.elasticsearch.protocol.xpack.XPackInfoResponse;
import org.elasticsearch.protocol.xpack.XPackUsageRequest;
import org.elasticsearch.repositories.Repository;
import org.elasticsearch.rest.RestController;
import org.elasticsearch.rest.RestHandler;
import org.elasticsearch.script.ScriptService;
import org.elasticsearch.snapshots.SourceOnlySnapshotRepository;
import org.elasticsearch.threadpool.ThreadPool;
import org.elasticsearch.watcher.ResourceWatcherService;
import org.elasticsearch.xpack.core.action.ReloadAnalyzerAction;
import org.elasticsearch.xpack.core.action.TransportReloadAnalyzersAction;
import org.elasticsearch.xpack.core.action.TransportXPackInfoAction;
import org.elasticsearch.xpack.core.action.TransportXPackUsageAction;
import org.elasticsearch.xpack.core.action.XPackInfoAction;
import org.elasticsearch.xpack.core.action.XPackUsageAction;
import org.elasticsearch.xpack.core.action.XPackUsageResponse;
import org.elasticsearch.xpack.core.ml.MlMetadata;
import org.elasticsearch.xpack.core.rest.action.RestReloadAnalyzersAction;
import org.elasticsearch.xpack.core.rest.action.RestXPackInfoAction;
import org.elasticsearch.xpack.core.rest.action.RestXPackUsageAction;
import org.elasticsearch.xpack.core.security.authc.TokenMetaData;
import org.elasticsearch.xpack.core.ssl.SSLConfigurationReloader;
import org.elasticsearch.xpack.core.ssl.SSLService;
import org.elasticsearch.xpack.core.watcher.WatcherMetaData;

import java.nio.file.Files;
import java.nio.file.Path;
import java.security.AccessController;
import java.security.PrivilegedAction;
import java.time.Clock;
import java.util.ArrayList;
import java.util.Collection;
import java.util.List;
import java.util.Map;
import java.util.Optional;
import java.util.function.Supplier;
import java.util.stream.Collectors;
import java.util.stream.StreamSupport;

public class XPackPlugin extends XPackClientPlugin implements ExtensiblePlugin, RepositoryPlugin, EnginePlugin {

    private static Logger logger = LogManager.getLogger(XPackPlugin.class);
    private static DeprecationLogger deprecationLogger = new DeprecationLogger(logger);

    public static final String XPACK_INSTALLED_NODE_ATTR = "xpack.installed";

    // TODO: clean up this library to not ask for write access to all system properties!
    static {
        // invoke this clinit in unbound with permissions to access all system properties
        SecurityManager sm = System.getSecurityManager();
        if (sm != null) {
            sm.checkPermission(new SpecialPermission());
        }
        try {
            AccessController.doPrivileged(new PrivilegedAction<Void>() {
                @Override
                public Void run() {
                    try {
                        Class.forName("com.unboundid.util.Debug");
                        Class.forName("com.unboundid.ldap.sdk.LDAPConnectionOptions");
                    } catch (ClassNotFoundException e) {
                        throw new RuntimeException(e);
                    }
                    return null;
                }
            });
            // TODO: fix gradle to add all security resources (plugin metadata) to test classpath
            // of watcher plugin, which depends on it directly. This prevents these plugins
            // from being initialized correctly by the test framework, and means we have to
            // have this leniency.
        } catch (ExceptionInInitializerError bogus) {
            if (bogus.getCause() instanceof SecurityException == false) {
                throw bogus; // some other bug
            }
        }
    }

    protected final Settings settings;
    //private final Environment env;
    protected final Licensing licensing;
    // These should not be directly accessed as they cannot be overridden in tests. Please use the getters so they can be overridden.
    private static final SetOnce<XPackLicenseState> licenseState = new SetOnce<>();
    private static final SetOnce<SSLService> sslService = new SetOnce<>();
    private static final SetOnce<LicenseService> licenseService = new SetOnce<>();

    public XPackPlugin(
            final Settings settings,
            final Path configPath) {
        super(settings);
        this.settings = settings;
        Environment env = new Environment(settings, configPath);

        setSslService(new SSLService(settings, env));
        setLicenseState(new XPackLicenseState(settings));

        this.licensing = new Licensing(settings);
    }

    // overridable by tests
    protected Clock getClock() {
        return Clock.systemUTC();
    }

    protected SSLService getSslService() { return getSharedSslService(); }
    protected LicenseService getLicenseService() { return getSharedLicenseService(); }
    protected XPackLicenseState getLicenseState() { return getSharedLicenseState(); }
    protected void setSslService(SSLService sslService) { XPackPlugin.sslService.set(sslService); }
    protected void setLicenseService(LicenseService licenseService) { XPackPlugin.licenseService.set(licenseService); }
    protected void setLicenseState(XPackLicenseState licenseState) { XPackPlugin.licenseState.set(licenseState); }
    public static SSLService getSharedSslService() { return sslService.get(); }
    public static LicenseService getSharedLicenseService() { return licenseService.get(); }
    public static XPackLicenseState getSharedLicenseState() { return licenseState.get(); }

    /**
     * Checks if the cluster state allows this node to add x-pack metadata to the cluster state,
     * and throws an exception otherwise.
     * This check should be called before installing any x-pack metadata to the cluster state,
     * to ensure that the other nodes that are part of the cluster will be able to deserialize
     * that metadata. Note that if the cluster state already contains x-pack metadata, this
     * check assumes that the nodes are already ready to receive additional x-pack metadata.
     * Having this check properly in place everywhere allows to install x-pack into a cluster
     * using a rolling restart.
     */
    public static void checkReadyForXPackCustomMetadata(ClusterState clusterState) {
        if (alreadyContainsXPackCustomMetadata(clusterState)) {
            return;
        }
        List<DiscoveryNode> notReadyNodes = nodesNotReadyForXPackCustomMetadata(clusterState);
        if (notReadyNodes.isEmpty() == false) {
            throw new IllegalStateException("The following nodes are not ready yet for enabling x-pack custom metadata: " + notReadyNodes);
        }
    }

    /**
     * Checks if the cluster state allows this node to add x-pack metadata to the cluster state.
     * See {@link #checkReadyForXPackCustomMetadata} for more details.
     */
    public static boolean isReadyForXPackCustomMetadata(ClusterState clusterState) {
        return alreadyContainsXPackCustomMetadata(clusterState) || nodesNotReadyForXPackCustomMetadata(clusterState).isEmpty();
    }

    /**
     * Returns the list of nodes that won't allow this node from adding x-pack metadata to the cluster state.
     * See {@link #checkReadyForXPackCustomMetadata} for more details.
     */
    public static List<DiscoveryNode> nodesNotReadyForXPackCustomMetadata(ClusterState clusterState) {
        // check that all nodes would be capable of deserializing newly added x-pack metadata
        final List<DiscoveryNode> notReadyNodes = StreamSupport.stream(clusterState.nodes().spliterator(), false).filter(node -> {
            final String xpackInstalledAttr = node.getAttributes().getOrDefault(XPACK_INSTALLED_NODE_ATTR, "false");
            return Booleans.parseBoolean(xpackInstalledAttr) == false;
        }).collect(Collectors.toList());

        return notReadyNodes;
    }

    private static boolean alreadyContainsXPackCustomMetadata(ClusterState clusterState) {
        final MetaData metaData = clusterState.metaData();
        return metaData.custom(LicensesMetaData.TYPE) != null ||
            metaData.custom(MlMetadata.TYPE) != null ||
            metaData.custom(WatcherMetaData.TYPE) != null ||
            clusterState.custom(TokenMetaData.TYPE) != null;
    }

    @Override
    public Settings additionalSettings() {
        final String xpackInstalledNodeAttrSetting = "node.attr." + XPACK_INSTALLED_NODE_ATTR;

        if (settings.get(xpackInstalledNodeAttrSetting) != null) {
            throw new IllegalArgumentException("Directly setting [" + xpackInstalledNodeAttrSetting + "] is not permitted");
        }
        return Settings.builder().put(super.additionalSettings()).put(xpackInstalledNodeAttrSetting, "true").build();
    }

    @Override
    public Collection<Object> createComponents(Client client, ClusterService clusterService, ThreadPool threadPool,
                                               ResourceWatcherService resourceWatcherService, ScriptService scriptService,
                                               NamedXContentRegistry xContentRegistry, Environment environment,
                                               NodeEnvironment nodeEnvironment, NamedWriteableRegistry namedWriteableRegistry) {
        List<Object> components = new ArrayList<>();

        // just create the reloader as it will pull all of the loaded ssl configurations and start watching them
        new SSLConfigurationReloader(environment, getSslService(), resourceWatcherService);

        setLicenseService(new LicenseService(settings, clusterService, getClock(),
                environment, resourceWatcherService, getLicenseState()));

        // It is useful to override these as they are what guice is injecting into actions
        components.add(getSslService());
        components.add(getLicenseService());
        components.add(getLicenseState());

        return components;
    }

    @Override
    public List<ActionHandler<? extends ActionRequest, ? extends ActionResponse>> getActions() {
        List<ActionHandler<? extends ActionRequest, ? extends ActionResponse>> actions = new ArrayList<>();
        actions.add(new ActionHandler<>(XPackInfoAction.INSTANCE, getInfoAction()));
        actions.add(new ActionHandler<>(XPackUsageAction.INSTANCE, getUsageAction()));
        actions.addAll(licensing.getActions());
        actions.add(new ActionHandler<>(ReloadAnalyzerAction.INSTANCE, TransportReloadAnalyzersAction.class));
        return actions;
    }

    // overridable for tests
    protected Class<? extends TransportAction<XPackUsageRequest, XPackUsageResponse>> getUsageAction() {
        return TransportXPackUsageAction.class;
    }

    // overridable for tests
    protected Class<? extends TransportAction<XPackInfoRequest, XPackInfoResponse>> getInfoAction() {
        return TransportXPackInfoAction.class;
    }

    @Override
    public List<ActionType<? extends ActionResponse>> getClientActions() {
        List<ActionType<? extends ActionResponse>> actions = new ArrayList<>();
        actions.addAll(licensing.getClientActions());
        actions.addAll(super.getClientActions());
        return actions;
    }

    @Override
    public List<ActionFilter> getActionFilters() {
        List<ActionFilter> filters = new ArrayList<>();
        filters.addAll(licensing.getActionFilters());
        return filters;
    }

    @Override
    public List<RestHandler> getRestHandlers(Settings settings, RestController restController, ClusterSettings clusterSettings,
            IndexScopedSettings indexScopedSettings, SettingsFilter settingsFilter, IndexNameExpressionResolver indexNameExpressionResolver,
            Supplier<DiscoveryNodes> nodesInCluster) {
        List<RestHandler> handlers = new ArrayList<>();
        handlers.add(new RestXPackInfoAction(restController));
        handlers.add(new RestXPackUsageAction(restController));
        handlers.add(new RestReloadAnalyzersAction(restController));
        handlers.addAll(licensing.getRestHandlers(settings, restController, clusterSettings, indexScopedSettings, settingsFilter,
                indexNameExpressionResolver, nodesInCluster));
        return handlers;
    }

    public static void bindFeatureSet(Binder binder, Class<? extends XPackFeatureSet> featureSet) {
        Multibinder<XPackFeatureSet> featureSetBinder = createFeatureSetMultiBinder(binder, featureSet);
        featureSetBinder.addBinding().to(featureSet);
    }

    public static Multibinder<XPackFeatureSet> createFeatureSetMultiBinder(Binder binder, Class<? extends XPackFeatureSet> featureSet) {
        binder.bind(featureSet).asEagerSingleton();
        return Multibinder.newSetBinder(binder, XPackFeatureSet.class);
    }

    public static Path resolveConfigFile(Environment env, String name) {
        Path config =  env.configFile().resolve(name);
        if (Files.exists(config) == false) {
            Path legacyConfig = env.configFile().resolve("x-pack").resolve(name);
            if (Files.exists(legacyConfig)) {
                deprecationLogger.deprecated("Config file [" + name + "] is in a deprecated location. Move from " +
                    legacyConfig.toString() + " to " + config.toString());
                return legacyConfig;
            }
        }
        return config;
    }

    @Override
    public Map<String, Repository.Factory> getRepositories(Environment env, NamedXContentRegistry namedXContentRegistry,
<<<<<<< HEAD
                                                           ThreadPool threadPool) {
        return Map.of("source", SourceOnlySnapshotRepository.newRepositoryFactory());
=======
                                                           ClusterService clusterService) {
        return Collections.singletonMap("source", SourceOnlySnapshotRepository.newRepositoryFactory());
>>>>>>> 72dd49dd
    }

    @Override
    public Optional<EngineFactory> getEngineFactory(IndexSettings indexSettings) {
        if (indexSettings.getValue(SourceOnlySnapshotRepository.SOURCE_ONLY)) {
            return Optional.of(SourceOnlySnapshotRepository.getEngineFactory());
        }

        return Optional.empty();
    }

    @Override
    public List<Setting<?>> getSettings() {
        List<Setting<?>> settings = super.getSettings();
        settings.add(SourceOnlySnapshotRepository.SOURCE_ONLY);
        return settings;
    }
}<|MERGE_RESOLUTION|>--- conflicted
+++ resolved
@@ -310,17 +310,6 @@
     }
 
     @Override
-    public Map<String, Repository.Factory> getRepositories(Environment env, NamedXContentRegistry namedXContentRegistry,
-<<<<<<< HEAD
-                                                           ThreadPool threadPool) {
-        return Map.of("source", SourceOnlySnapshotRepository.newRepositoryFactory());
-=======
-                                                           ClusterService clusterService) {
-        return Collections.singletonMap("source", SourceOnlySnapshotRepository.newRepositoryFactory());
->>>>>>> 72dd49dd
-    }
-
-    @Override
     public Optional<EngineFactory> getEngineFactory(IndexSettings indexSettings) {
         if (indexSettings.getValue(SourceOnlySnapshotRepository.SOURCE_ONLY)) {
             return Optional.of(SourceOnlySnapshotRepository.getEngineFactory());
