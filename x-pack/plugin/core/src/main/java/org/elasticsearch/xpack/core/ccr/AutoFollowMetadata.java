/*
 * Copyright Elasticsearch B.V. and/or licensed to Elasticsearch B.V. under one
 * or more contributor license agreements. Licensed under the Elastic License
 * 2.0; you may not use this file except in compliance with the Elastic License
 * 2.0.
 */
package org.elasticsearch.xpack.core.ccr;

import org.elasticsearch.ElasticsearchParseException;
import org.elasticsearch.TransportVersion;
import org.elasticsearch.cluster.AbstractNamedDiffable;
import org.elasticsearch.cluster.metadata.DataStream;
import org.elasticsearch.cluster.metadata.IndexAbstraction;
import org.elasticsearch.cluster.metadata.Metadata;
import org.elasticsearch.common.collect.Iterators;
import org.elasticsearch.common.io.stream.StreamInput;
import org.elasticsearch.common.io.stream.StreamOutput;
import org.elasticsearch.common.regex.Regex;
import org.elasticsearch.common.settings.Settings;
import org.elasticsearch.common.unit.ByteSizeValue;
import org.elasticsearch.common.xcontent.ChunkedToXContentHelper;
import org.elasticsearch.core.TimeValue;
import org.elasticsearch.xcontent.ConstructingObjectParser;
import org.elasticsearch.xcontent.ParseField;
import org.elasticsearch.xcontent.ToXContent;
import org.elasticsearch.xcontent.ToXContentFragment;
import org.elasticsearch.xcontent.XContentBuilder;
import org.elasticsearch.xcontent.XContentParser;
import org.elasticsearch.xpack.core.ccr.action.ImmutableFollowParameters;

import java.io.IOException;
import java.util.Collections;
import java.util.EnumSet;
import java.util.HashMap;
import java.util.Iterator;
import java.util.List;
import java.util.Map;
import java.util.Objects;
import java.util.stream.Collectors;

/**
 * Custom metadata that contains auto follow patterns and what leader indices an auto follow pattern has already followed.
 */
public class AutoFollowMetadata extends AbstractNamedDiffable<Metadata.Custom> implements Metadata.Custom {

    public static final String TYPE = "ccr_auto_follow";

    private static final ParseField PATTERNS_FIELD = new ParseField("patterns");
    private static final ParseField FOLLOWED_LEADER_INDICES_FIELD = new ParseField("followed_leader_indices");
    private static final ParseField HEADERS = new ParseField("headers");

    @SuppressWarnings("unchecked")
    private static final ConstructingObjectParser<AutoFollowMetadata, Void> PARSER = new ConstructingObjectParser<>(
        "auto_follow",
        args -> new AutoFollowMetadata(
            (Map<String, AutoFollowPattern>) args[0],
            (Map<String, List<String>>) args[1],
            (Map<String, Map<String, String>>) args[2]
        )
    );

    static {
        PARSER.declareObject(ConstructingObjectParser.constructorArg(), (p, c) -> {
            Map<String, AutoFollowPattern> patterns = new HashMap<>();
            String fieldName = null;
            for (XContentParser.Token token = p.nextToken(); token != XContentParser.Token.END_OBJECT; token = p.nextToken()) {
                if (token == XContentParser.Token.FIELD_NAME) {
                    fieldName = p.currentName();
                } else if (token == XContentParser.Token.START_OBJECT) {
                    patterns.put(fieldName, AutoFollowPattern.PARSER.parse(p, c));
                } else {
                    throw new ElasticsearchParseException("unexpected token [" + token + "]");
                }
            }
            return patterns;
        }, PATTERNS_FIELD);
        PARSER.declareObject(ConstructingObjectParser.constructorArg(), (p, c) -> p.map(), FOLLOWED_LEADER_INDICES_FIELD);
        PARSER.declareObject(ConstructingObjectParser.constructorArg(), (p, c) -> p.map(), HEADERS);
    }

    public static AutoFollowMetadata fromXContent(XContentParser parser) throws IOException {
        return PARSER.parse(parser, null);
    }

    public static final AutoFollowMetadata EMPTY = new AutoFollowMetadata(Map.of(), Map.of(), Map.of());

    private final Map<String, AutoFollowPattern> patterns;
    private final Map<String, List<String>> followedLeaderIndexUUIDs;
    private final Map<String, Map<String, String>> headers;

    public AutoFollowMetadata(
        Map<String, AutoFollowPattern> patterns,
        Map<String, List<String>> followedLeaderIndexUUIDs,
        Map<String, Map<String, String>> headers
    ) {
        this.patterns = Collections.unmodifiableMap(patterns);
        this.followedLeaderIndexUUIDs = Collections.unmodifiableMap(
            followedLeaderIndexUUIDs.entrySet()
                .stream()
                .collect(Collectors.toMap(Map.Entry::getKey, e -> Collections.unmodifiableList(e.getValue())))
        );
        this.headers = Collections.unmodifiableMap(
            headers.entrySet().stream().collect(Collectors.toMap(Map.Entry::getKey, e -> Collections.unmodifiableMap(e.getValue())))
        );
    }

    public AutoFollowMetadata(StreamInput in) throws IOException {
        this(
            in.readMap(AutoFollowPattern::readFrom),
            in.readMapOfLists(StreamInput::readString),
            in.readMap(valIn -> valIn.readMap(StreamInput::readString))
        );
    }

    public Map<String, AutoFollowPattern> getPatterns() {
        return patterns;
    }

    public Map<String, List<String>> getFollowedLeaderIndexUUIDs() {
        return followedLeaderIndexUUIDs;
    }

    public Map<String, Map<String, String>> getHeaders() {
        return headers;
    }

    @Override
    public EnumSet<Metadata.XContentContext> context() {
        // No XContentContext.API, because the headers should not be serialized as part of clusters state api
        return EnumSet.of(Metadata.XContentContext.SNAPSHOT, Metadata.XContentContext.GATEWAY);
    }

    @Override
    public String getWriteableName() {
        return TYPE;
    }

    @Override
    public TransportVersion getMinimalSupportedVersion() {
        return TransportVersion.MINIMUM_COMPATIBLE;
    }

    @Override
    public void writeTo(StreamOutput out) throws IOException {
<<<<<<< HEAD
        out.writeMap(patterns, (out1, value) -> value.writeTo(out1));
        out.writeMap(followedLeaderIndexUUIDs, StreamOutput::writeStringCollection);
=======
        out.writeMap(patterns, StreamOutput::writeWriteable);
        out.writeMapOfLists(followedLeaderIndexUUIDs, StreamOutput::writeString, StreamOutput::writeString);
>>>>>>> dea8890c
        out.writeMap(headers, (valOut, header) -> valOut.writeMap(header, StreamOutput::writeString));
    }

    @Override
    public Iterator<? extends ToXContent> toXContentChunked(ToXContent.Params ignored) {
        return Iterators.concat(
            ChunkedToXContentHelper.xContentFragmentValuesMap(PATTERNS_FIELD.getPreferredName(), patterns),
            ChunkedToXContentHelper.map(FOLLOWED_LEADER_INDICES_FIELD.getPreferredName(), followedLeaderIndexUUIDs),
            ChunkedToXContentHelper.map(HEADERS.getPreferredName(), headers)
        );
    }

    @Override
    public boolean equals(Object o) {
        if (this == o) return true;
        if (o == null || getClass() != o.getClass()) return false;
        AutoFollowMetadata that = (AutoFollowMetadata) o;
        return Objects.equals(patterns, that.patterns)
            && Objects.equals(followedLeaderIndexUUIDs, that.followedLeaderIndexUUIDs)
            && Objects.equals(headers, that.headers);
    }

    @Override
    public int hashCode() {
        return Objects.hash(patterns, followedLeaderIndexUUIDs, headers);
    }

    public static class AutoFollowPattern extends ImmutableFollowParameters implements ToXContentFragment {

        public static final ParseField ACTIVE = new ParseField("active");
        public static final ParseField REMOTE_CLUSTER_FIELD = new ParseField("remote_cluster");
        public static final ParseField LEADER_PATTERNS_FIELD = new ParseField("leader_index_patterns");
        public static final ParseField LEADER_EXCLUSION_PATTERNS_FIELD = new ParseField("leader_index_exclusion_patterns");
        public static final ParseField FOLLOW_PATTERN_FIELD = new ParseField("follow_index_pattern");
        public static final ParseField SETTINGS_FIELD = new ParseField("settings");

        @SuppressWarnings("unchecked")
        private static final ConstructingObjectParser<AutoFollowPattern, Void> PARSER = new ConstructingObjectParser<>(
            "auto_follow_pattern",
            args -> new AutoFollowPattern(
                (String) args[0],
                (List<String>) args[1],
                args[2] == null ? Collections.emptyList() : (List<String>) args[2],
                (String) args[3],
                args[4] == null ? Settings.EMPTY : (Settings) args[4],
                args[5] == null || (boolean) args[5],
                (Integer) args[6],
                (Integer) args[7],
                (Integer) args[8],
                (Integer) args[9],
                (ByteSizeValue) args[10],
                (ByteSizeValue) args[11],
                (Integer) args[12],
                (ByteSizeValue) args[13],
                (TimeValue) args[14],
                (TimeValue) args[15]
            )
        );

        static {
            PARSER.declareString(ConstructingObjectParser.constructorArg(), REMOTE_CLUSTER_FIELD);
            PARSER.declareStringArray(ConstructingObjectParser.constructorArg(), LEADER_PATTERNS_FIELD);
            PARSER.declareStringArray(ConstructingObjectParser.optionalConstructorArg(), LEADER_EXCLUSION_PATTERNS_FIELD);
            PARSER.declareString(ConstructingObjectParser.optionalConstructorArg(), FOLLOW_PATTERN_FIELD);
            PARSER.declareObject(ConstructingObjectParser.optionalConstructorArg(), (p, c) -> Settings.fromXContent(p), SETTINGS_FIELD);
            PARSER.declareBoolean(ConstructingObjectParser.optionalConstructorArg(), ACTIVE);
            ImmutableFollowParameters.initParser(PARSER);
        }

        private final String remoteCluster;
        private final List<String> leaderIndexPatterns;
        private final List<String> leaderIndexExclusionPatterns;
        private final String followIndexPattern;
        private final Settings settings;
        private final boolean active;

        public AutoFollowPattern(
            String remoteCluster,
            List<String> leaderIndexPatterns,
            List<String> leaderIndexExclusionPatterns,
            String followIndexPattern,
            Settings settings,
            boolean active,
            Integer maxReadRequestOperationCount,
            Integer maxWriteRequestOperationCount,
            Integer maxOutstandingReadRequests,
            Integer maxOutstandingWriteRequests,
            ByteSizeValue maxReadRequestSize,
            ByteSizeValue maxWriteRequestSize,
            Integer maxWriteBufferCount,
            ByteSizeValue maxWriteBufferSize,
            TimeValue maxRetryDelay,
            TimeValue pollTimeout
        ) {
            super(
                maxReadRequestOperationCount,
                maxWriteRequestOperationCount,
                maxOutstandingReadRequests,
                maxOutstandingWriteRequests,
                maxReadRequestSize,
                maxWriteRequestSize,
                maxWriteBufferCount,
                maxWriteBufferSize,
                maxRetryDelay,
                pollTimeout
            );
            this.remoteCluster = remoteCluster;
            this.leaderIndexPatterns = leaderIndexPatterns;
            this.leaderIndexExclusionPatterns = Objects.requireNonNull(leaderIndexExclusionPatterns);
            this.followIndexPattern = followIndexPattern;
            this.settings = Objects.requireNonNull(settings);
            this.active = active;
        }

        public static AutoFollowPattern readFrom(StreamInput in) throws IOException {
            final String remoteCluster = in.readString();
            final List<String> leaderIndexPatterns = in.readStringList();
            final String followIndexPattern = in.readOptionalString();
            final Settings settings;
            if (in.getTransportVersion().onOrAfter(TransportVersion.V_7_9_0)) {
                settings = Settings.readSettingsFromStream(in);
            } else {
                settings = Settings.EMPTY;
            }
            return new AutoFollowPattern(remoteCluster, leaderIndexPatterns, followIndexPattern, settings, in);
        }

        private AutoFollowPattern(
            String remoteCluster,
            List<String> leaderIndexPatterns,
            String followIndexPattern,
            Settings settings,
            StreamInput in
        ) throws IOException {
            super(in);
            this.remoteCluster = remoteCluster;
            this.leaderIndexPatterns = leaderIndexPatterns;
            this.followIndexPattern = followIndexPattern;
            this.settings = Objects.requireNonNull(settings);
            if (in.getTransportVersion().onOrAfter(TransportVersion.V_7_5_0)) {
                this.active = in.readBoolean();
            } else {
                this.active = true;
            }
            if (in.getTransportVersion().onOrAfter(TransportVersion.V_7_14_0)) {
                this.leaderIndexExclusionPatterns = in.readStringList();
            } else {
                this.leaderIndexExclusionPatterns = Collections.emptyList();
            }
        }

        public boolean match(IndexAbstraction indexAbstraction) {
            return match(leaderIndexPatterns, leaderIndexExclusionPatterns, indexAbstraction);
        }

        public static boolean match(
            List<String> leaderIndexPatterns,
            List<String> leaderIndexExclusionPatterns,
            IndexAbstraction indexAbstraction
        ) {
            boolean matches = indexAbstraction.isSystem() == false
                && Regex.simpleMatch(leaderIndexExclusionPatterns, indexAbstraction.getName()) == false
                && Regex.simpleMatch(leaderIndexPatterns, indexAbstraction.getName());

            if (matches) {
                return true;
            } else {
                final DataStream parentDataStream = indexAbstraction.getParentDataStream();
                return parentDataStream != null
                    && parentDataStream.isSystem() == false
                    && Regex.simpleMatch(leaderIndexExclusionPatterns, indexAbstraction.getParentDataStream().getName()) == false
                    && Regex.simpleMatch(leaderIndexPatterns, indexAbstraction.getParentDataStream().getName());
            }
        }

        public String getRemoteCluster() {
            return remoteCluster;
        }

        public List<String> getLeaderIndexPatterns() {
            return leaderIndexPatterns;
        }

        public List<String> getLeaderIndexExclusionPatterns() {
            return leaderIndexExclusionPatterns;
        }

        public String getFollowIndexPattern() {
            return followIndexPattern;
        }

        public Settings getSettings() {
            return settings;
        }

        public boolean isActive() {
            return active;
        }

        @Override
        public void writeTo(StreamOutput out) throws IOException {
            out.writeString(remoteCluster);
            out.writeStringCollection(leaderIndexPatterns);
            out.writeOptionalString(followIndexPattern);
            if (out.getTransportVersion().onOrAfter(TransportVersion.V_7_9_0)) {
                settings.writeTo(out);
            }
            super.writeTo(out);
            if (out.getTransportVersion().onOrAfter(TransportVersion.V_7_5_0)) {
                out.writeBoolean(active);
            }
            if (out.getTransportVersion().onOrAfter(TransportVersion.V_7_14_0)) {
                out.writeStringCollection(leaderIndexExclusionPatterns);
            }
        }

        @Override
        public XContentBuilder toXContent(XContentBuilder builder, Params params) throws IOException {
            builder.field(ACTIVE.getPreferredName(), active);
            builder.field(REMOTE_CLUSTER_FIELD.getPreferredName(), remoteCluster);
            builder.array(LEADER_PATTERNS_FIELD.getPreferredName(), leaderIndexPatterns.toArray(new String[0]));
            builder.array(LEADER_EXCLUSION_PATTERNS_FIELD.getPreferredName(), leaderIndexExclusionPatterns.toArray(new String[0]));
            if (followIndexPattern != null) {
                builder.field(FOLLOW_PATTERN_FIELD.getPreferredName(), followIndexPattern);
            }
            if (settings.isEmpty() == false) {
                builder.startObject(SETTINGS_FIELD.getPreferredName());
                {
                    settings.toXContent(builder, params);
                }
                builder.endObject();
            }
            toXContentFragment(builder);
            return builder;
        }

        @Override
        public boolean equals(Object o) {
            if (this == o) return true;
            if (o == null || getClass() != o.getClass()) return false;
            if (super.equals(o) == false) return false;
            AutoFollowPattern pattern = (AutoFollowPattern) o;
            return active == pattern.active
                && remoteCluster.equals(pattern.remoteCluster)
                && leaderIndexPatterns.equals(pattern.leaderIndexPatterns)
                && leaderIndexExclusionPatterns.equals(pattern.leaderIndexExclusionPatterns)
                && followIndexPattern.equals(pattern.followIndexPattern)
                && settings.equals(pattern.settings);
        }

        @Override
        public int hashCode() {
            return Objects.hash(
                super.hashCode(),
                remoteCluster,
                leaderIndexPatterns,
                leaderIndexExclusionPatterns,
                followIndexPattern,
                settings,
                active
            );
        }
    }

}<|MERGE_RESOLUTION|>--- conflicted
+++ resolved
@@ -142,13 +142,8 @@
 
     @Override
     public void writeTo(StreamOutput out) throws IOException {
-<<<<<<< HEAD
-        out.writeMap(patterns, (out1, value) -> value.writeTo(out1));
+        out.writeMap(patterns, StreamOutput::writeWriteable);
         out.writeMap(followedLeaderIndexUUIDs, StreamOutput::writeStringCollection);
-=======
-        out.writeMap(patterns, StreamOutput::writeWriteable);
-        out.writeMapOfLists(followedLeaderIndexUUIDs, StreamOutput::writeString, StreamOutput::writeString);
->>>>>>> dea8890c
         out.writeMap(headers, (valOut, header) -> valOut.writeMap(header, StreamOutput::writeString));
     }
 
