--- conflicted
+++ resolved
@@ -166,15 +166,10 @@
                     listener.onFailure(new ResourceNotFoundException("license info is missing for cluster [" + clusterAlias.get() + "]"));
                     return;
                 }
-<<<<<<< HEAD
 
                 if (((feature == null || feature.isNeedsActive()) && licenseInfo.getStatus() != LicenseStatus.ACTIVE)
                     || feature != null && isAllowedByOperationMode(License.OperationMode.parse(licenseInfo.getMode()),
                                                                    feature.getMinimumOperationMode()) == false) {
-=======
-                if ((licenseInfo.getStatus() == LicenseStatus.ACTIVE) == false
-                    || predicate.test(License.OperationMode.parse(licenseInfo.getMode())) == false) {
->>>>>>> 6e99cdc7
                     listener.onResponse(LicenseCheck.failure(new RemoteClusterLicenseInfo(clusterAlias.get(), licenseInfo)));
                     return;
                 }
@@ -279,15 +274,8 @@
      * @return an error message representing license incompatibility
      */
     public static String buildErrorMessage(
-<<<<<<< HEAD
             final LicensedFeature feature,
             final RemoteClusterLicenseInfo remoteClusterLicenseInfo) {
-=======
-        final String feature,
-        final RemoteClusterLicenseInfo remoteClusterLicenseInfo,
-        final Predicate<XPackInfoResponse.LicenseInfo> predicate
-    ) {
->>>>>>> 6e99cdc7
         final StringBuilder error = new StringBuilder();
         if ((feature == null || feature.isNeedsActive()) && remoteClusterLicenseInfo.licenseInfo().getStatus() != LicenseStatus.ACTIVE) {
             error.append(String.format(Locale.ROOT, "the license on cluster [%s] is not active", remoteClusterLicenseInfo.clusterAlias()));
@@ -295,20 +283,11 @@
             assert isAllowedByOperationMode(License.OperationMode.parse(remoteClusterLicenseInfo.licenseInfo().getMode()),
                 feature.getMinimumOperationMode()) == false : "license must be incompatible to build error message";
             final String message = String.format(
-<<<<<<< HEAD
                     Locale.ROOT,
                     "the license mode [%s] on cluster [%s] does not enable [%s]",
                     License.OperationMode.parse(remoteClusterLicenseInfo.licenseInfo().getMode()),
                     remoteClusterLicenseInfo.clusterAlias(),
                     feature.getName());
-=======
-                Locale.ROOT,
-                "the license mode [%s] on cluster [%s] does not enable [%s]",
-                License.OperationMode.parse(remoteClusterLicenseInfo.licenseInfo().getMode()),
-                remoteClusterLicenseInfo.clusterAlias(),
-                feature
-            );
->>>>>>> 6e99cdc7
             error.append(message);
         }
 
