--- conflicted
+++ resolved
@@ -73,13 +73,10 @@
     private final AuthenticationType type;
     private final Map<String, Object> metadata; // authentication contains metadata, includes api_key details (including api_key metadata)
 
-<<<<<<< HEAD
-    // TODO: remove this constructor. all usages have been removed
-=======
     private final Subject authenticatingSubject;
     private final Subject effectiveSubject;
 
->>>>>>> fc535ea5
+    // TODO: remove this constructor. all usages have been removed
     public Authentication(User user, RealmRef authenticatedBy, RealmRef lookedUpBy) {
         this(user, authenticatedBy, lookedUpBy, Version.CURRENT, AuthenticationType.REALM, Collections.emptyMap());
     }
