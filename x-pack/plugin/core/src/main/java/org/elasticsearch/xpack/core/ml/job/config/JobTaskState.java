--- conflicted
+++ resolved
@@ -33,12 +33,8 @@
     private static ParseField REASON = new ParseField("reason");
 
     private static final ConstructingObjectParser<JobTaskState, Void> PARSER =
-<<<<<<< HEAD
-            new ConstructingObjectParser<>(NAME,
+            new ConstructingObjectParser<>(NAME, true,
                     args -> new JobTaskState((JobState) args[0], (Long) args[1], (String) args[2]));
-=======
-            new ConstructingObjectParser<>(NAME, true, args -> new JobTaskState((JobState) args[0], (Long) args[1]));
->>>>>>> 8280a206
 
     static {
         PARSER.declareField(constructorArg(), p -> {
