--- conflicted
+++ resolved
@@ -62,16 +62,9 @@
 
         final Collection<DataStream> dataStreams = state.metadata().dataStreams().values();
         LongSummaryStatistics retentionStats = dataStreams.stream()
-<<<<<<< HEAD
             .filter(ds -> ds.getLifecycle() != null && ds.getLifecycle().isEnabled())
-            .map(ds -> ds.getLifecycle().getEffectiveDataRetention())
-            .filter(Objects::nonNull)
-            .collect(Collectors.summarizingLong(TimeValue::getMillis));
-=======
-            .filter(ds -> ds.getLifecycle() != null)
             .filter(ds -> ds.getLifecycle().getEffectiveDataRetention() != null)
             .collect(Collectors.summarizingLong(ds -> ds.getLifecycle().getEffectiveDataRetention().getMillis()));
->>>>>>> 92316f53
         long dataStreamsWithLifecycles = retentionStats.getCount();
         long minRetention = dataStreamsWithLifecycles == 0 ? 0 : retentionStats.getMin();
         long maxRetention = dataStreamsWithLifecycles == 0 ? 0 : retentionStats.getMax();
