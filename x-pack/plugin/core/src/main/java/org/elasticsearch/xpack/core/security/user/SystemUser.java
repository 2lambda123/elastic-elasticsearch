--- conflicted
+++ resolved
@@ -22,14 +22,10 @@
     @Deprecated
     public static final String ROLE_NAME = UsernamesField.SYSTEM_ROLE;
 
-<<<<<<< HEAD
-    public static final SystemUser INSTANCE = new SystemUser();
-=======
     /**
      * Package protected to enforce a singleton (private constructor) - use {@link InternalUsers#SYSTEM_USER} instead
      */
     static final SystemUser INSTANCE = new SystemUser();
->>>>>>> be0d5ccb
 
     private static final Predicate<String> PREDICATE = SystemPrivilege.INSTANCE.predicate();
 
@@ -42,11 +38,7 @@
      * @see #isAuthorized(String)
      */
     @Override
-<<<<<<< HEAD
-    public Optional<RoleDescriptor> getLocalClusterRole() {
-=======
     public Optional<RoleDescriptor> getLocalClusterRoleDescriptor() {
->>>>>>> be0d5ccb
         return Optional.empty();
     }
 
