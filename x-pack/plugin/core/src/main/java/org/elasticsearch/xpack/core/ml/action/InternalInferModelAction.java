--- conflicted
+++ resolved
@@ -69,22 +69,7 @@
             super(in);
             this.modelId = in.readString();
             this.objectsToInfer = Collections.unmodifiableList(in.readList(StreamInput::readMap));
-<<<<<<< HEAD
-            if (in.getVersion().onOrAfter(Version.V_7_8_0)) {
-                this.update = in.readNamedWriteable(InferenceConfigUpdate.class);
-            } else {
-                InferenceConfig oldConfig = in.readNamedWriteable(InferenceConfig.class);
-                if (oldConfig instanceof RegressionConfig) {
-                    this.update = RegressionConfigUpdate.fromConfig((RegressionConfig) oldConfig);
-                } else if (oldConfig instanceof ClassificationConfig) {
-                    this.update = ClassificationConfigUpdate.fromConfig((ClassificationConfig) oldConfig);
-                } else {
-                    throw new IOException("Unexpected configuration type [" + oldConfig.getName() + "]");
-                }
-            }
-=======
             this.update = in.readNamedWriteable(InferenceConfigUpdate.class);
->>>>>>> 30e15ba8
             this.previouslyLicensed = in.readBoolean();
         }
 
