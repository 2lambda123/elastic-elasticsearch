/*
 * Copyright Elasticsearch B.V. and/or licensed to Elasticsearch B.V. under one
 * or more contributor license agreements. Licensed under the Elastic License;
 * you may not use this file except in compliance with the Elastic License.
 */
package org.elasticsearch.xpack.core.security.authc.ldap;

import org.elasticsearch.common.settings.Setting;
import org.elasticsearch.common.unit.TimeValue;
import org.elasticsearch.xpack.core.security.authc.RealmSettings;
import org.elasticsearch.xpack.core.security.authc.ldap.support.LdapMetaDataResolverSettings;
import org.elasticsearch.xpack.core.security.authc.support.CachingUsernamePasswordRealmSettings;
import org.elasticsearch.xpack.core.security.authc.support.DelegatedAuthorizationSettings;
import org.elasticsearch.xpack.core.security.authc.support.mapper.CompositeRoleMapperSettings;

import java.util.HashSet;
import java.util.Set;
import java.util.function.Function;

public final class LdapRealmSettings {
    public static final String LDAP_TYPE = "ldap";
    public static final String AD_TYPE = "active_directory";

    public static final String TIMEOUT_EXECUTION_SUFFIX = "timeout.execution";
    public static final Function<String, Setting.AffixSetting<TimeValue>> EXECUTION_TIMEOUT = type ->
            Setting.affixKeySetting(RealmSettings.realmSettingPrefix(type), TIMEOUT_EXECUTION_SUFFIX,
                    key -> Setting.timeSetting(key, TimeValue.timeValueSeconds(30L), Setting.Property.NodeScope));

    private LdapRealmSettings() {
    }

    /**
     * @param type Either {@link #AD_TYPE} or {@link #LDAP_TYPE}
     * @return The {@link Setting setting configuration} for this realm type
     */
<<<<<<< HEAD
    public static Set<Setting.AffixSetting<?>> getSettings(String type) {
        Set<Setting.AffixSetting<?>> settings = new HashSet<>();
        settings.addAll(CachingUsernamePasswordRealmSettings.getCachingSettings(type));
        settings.addAll(CompositeRoleMapperSettings.getSettings(type));
        settings.add(LdapRealmSettings.EXECUTION_TIMEOUT.apply(type));
=======
    public static Set<Setting<?>> getSettings(String type) {
        Set<Setting<?>> settings = new HashSet<>();
        settings.addAll(CachingUsernamePasswordRealmSettings.getSettings());
        settings.addAll(CompositeRoleMapperSettings.getSettings());
        settings.add(LdapRealmSettings.EXECUTION_TIMEOUT);
>>>>>>> 4b7257d9
        if (AD_TYPE.equals(type)) {
            settings.addAll(ActiveDirectorySessionFactorySettings.getSettings());
        } else {
            assert LDAP_TYPE.equals(type) : "type [" + type + "] is unknown. expected one of [" + AD_TYPE + ", " + LDAP_TYPE + "]";
            settings.addAll(LdapSessionFactorySettings.getSettings());
            settings.addAll(LdapUserSearchSessionFactorySettings.getSettings());
            settings.addAll(DelegatedAuthorizationSettings.getSettings(type));
        }
        settings.addAll(LdapMetaDataResolverSettings.getSettings());
        settings.addAll(RealmSettings.getStandardSettings(type));
        return settings;
    }
}<|MERGE_RESOLUTION|>--- conflicted
+++ resolved
@@ -33,19 +33,11 @@
      * @param type Either {@link #AD_TYPE} or {@link #LDAP_TYPE}
      * @return The {@link Setting setting configuration} for this realm type
      */
-<<<<<<< HEAD
     public static Set<Setting.AffixSetting<?>> getSettings(String type) {
         Set<Setting.AffixSetting<?>> settings = new HashSet<>();
-        settings.addAll(CachingUsernamePasswordRealmSettings.getCachingSettings(type));
+        settings.addAll(CachingUsernamePasswordRealmSettings.getSettings(type));
         settings.addAll(CompositeRoleMapperSettings.getSettings(type));
         settings.add(LdapRealmSettings.EXECUTION_TIMEOUT.apply(type));
-=======
-    public static Set<Setting<?>> getSettings(String type) {
-        Set<Setting<?>> settings = new HashSet<>();
-        settings.addAll(CachingUsernamePasswordRealmSettings.getSettings());
-        settings.addAll(CompositeRoleMapperSettings.getSettings());
-        settings.add(LdapRealmSettings.EXECUTION_TIMEOUT);
->>>>>>> 4b7257d9
         if (AD_TYPE.equals(type)) {
             settings.addAll(ActiveDirectorySessionFactorySettings.getSettings());
         } else {
