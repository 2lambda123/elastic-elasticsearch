--- conflicted
+++ resolved
@@ -27,27 +27,6 @@
     private final ExecutionPhase phase;
     private final StackTraceElement[] executionStackTrace;
     private String[] executedActions;
-<<<<<<< HEAD
-    private StackTraceElement[] executionStackTrace;
-
-    public WatchExecutionSnapshot(StreamInput in) throws IOException {
-        watchId = in.readString();
-        watchRecordId = in.readString();
-        triggeredTime = Instant.ofEpochMilli(in.readVLong()).atZone(ZoneOffset.UTC);
-        executionTime = Instant.ofEpochMilli(in.readVLong()).atZone(ZoneOffset.UTC);
-        phase = ExecutionPhase.resolve(in.readString());
-        int size = in.readVInt();
-        executionStackTrace = new StackTraceElement[size];
-        for (int i = 0; i < size; i++) {
-            String declaringClass = in.readString();
-            String methodName = in.readString();
-            String fileName = in.readOptionalString();
-            int lineNumber = in.readInt();
-            executionStackTrace[i] = new StackTraceElement(declaringClass, methodName, fileName, lineNumber);
-        }
-    }
-=======
->>>>>>> bbe97b03
 
     public WatchExecutionSnapshot(WatchExecutionContext context, StackTraceElement[] executionStackTrace) {
         watchId = context.id().watchId();
