--- conflicted
+++ resolved
@@ -28,7 +28,7 @@
 import java.util.concurrent.TimeUnit;
 public class WatcherDateTimeUtils {
 
-    public static final DateFormatter dateTimeFormatter = DateFormatters.forPattern("strict_date_optional_time||epoch_millis");
+    public static final DateFormatter dateTimeFormatter = DateFormatter.forPattern("strict_date_optional_time||epoch_millis");
     public static final DateMathParser dateMathParser = dateTimeFormatter.toDateMathParser();
 
 
@@ -93,14 +93,9 @@
                 "found [{}] instead", fieldName, token);
     }
 
-<<<<<<< HEAD
 
     public static ZonedDateTime parseDateMath(String valueString, ZoneId timeZone, final Clock clock) {
         return dateMathParser.parse(valueString, clock::millis).atZone(timeZone);
-=======
-    public static DateTime parseDateMath(String valueString, DateTimeZone timeZone, final Clock clock) {
-        return new DateTime(dateMathParser.parse(valueString, clock::millis).toEpochMilli(), timeZone);
->>>>>>> 5f336c9a
     }
 
     public static ZonedDateTime parseDate(String fieldName, XContentParser parser, ZoneId timeZone) throws IOException {
