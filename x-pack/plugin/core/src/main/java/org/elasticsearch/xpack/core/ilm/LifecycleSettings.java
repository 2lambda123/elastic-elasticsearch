--- conflicted
+++ resolved
@@ -76,11 +76,7 @@
         TimeValue.timeValueSeconds(30),
         Setting.Property.Dynamic,
         Setting.Property.NodeScope,
-<<<<<<< HEAD
-        Setting.Property.Deprecated
-=======
         Setting.Property.DeprecatedWarning
->>>>>>> d90fa4eb
     );
     // This setting configures how much time since step_time should ILM wait for a condition to be met. After the threshold wait time has
     // elapsed ILM will likely stop waiting and go to the next step.
