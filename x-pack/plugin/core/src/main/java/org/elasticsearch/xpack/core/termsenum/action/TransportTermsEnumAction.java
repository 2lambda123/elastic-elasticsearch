/*
 * Copyright Elasticsearch B.V. and/or licensed to Elasticsearch B.V. under one
 * or more contributor license agreements. Licensed under the Elastic License
 * 2.0; you may not use this file except in compliance with the Elastic License
 * 2.0.
 */
package org.elasticsearch.xpack.core.termsenum.action;

import org.apache.logging.log4j.message.ParameterizedMessage;
import org.apache.lucene.index.TermsEnum;
import org.apache.lucene.util.BytesRef;
import org.apache.lucene.util.PriorityQueue;
import org.elasticsearch.ExceptionsHelper;
import org.elasticsearch.action.ActionListener;
import org.elasticsearch.action.ActionRunnable;
import org.elasticsearch.action.OriginalIndices;
import org.elasticsearch.action.search.SearchTransportService;
import org.elasticsearch.action.support.ActionFilters;
import org.elasticsearch.action.support.DefaultShardOperationFailedException;
import org.elasticsearch.action.support.HandledTransportAction;
import org.elasticsearch.action.support.broadcast.BroadcastShardOperationFailedException;
import org.elasticsearch.client.Client;
import org.elasticsearch.cluster.ClusterState;
import org.elasticsearch.cluster.block.ClusterBlockException;
import org.elasticsearch.cluster.block.ClusterBlockLevel;
import org.elasticsearch.cluster.metadata.IndexNameExpressionResolver;
import org.elasticsearch.cluster.node.DiscoveryNode;
import org.elasticsearch.cluster.node.DiscoveryNodes;
import org.elasticsearch.cluster.routing.GroupShardsIterator;
import org.elasticsearch.cluster.routing.ShardIterator;
import org.elasticsearch.cluster.routing.ShardRouting;
import org.elasticsearch.cluster.service.ClusterService;
import org.elasticsearch.core.MemoizedSupplier;
import org.elasticsearch.common.bytes.BytesReference;
import org.elasticsearch.common.inject.Inject;
import org.elasticsearch.common.io.stream.StreamInput;
import org.elasticsearch.common.settings.Settings;
import org.elasticsearch.common.util.concurrent.EsThreadPoolExecutor;
import org.elasticsearch.common.util.concurrent.ThreadContext;
import org.elasticsearch.core.internal.io.IOUtils;
import org.elasticsearch.index.IndexService;
import org.elasticsearch.index.engine.Engine;
import org.elasticsearch.index.mapper.MappedFieldType;
import org.elasticsearch.index.query.MatchAllQueryBuilder;
import org.elasticsearch.index.query.QueryBuilder;
import org.elasticsearch.index.query.Rewriteable;
import org.elasticsearch.index.query.SearchExecutionContext;
import org.elasticsearch.index.shard.IndexShard;
import org.elasticsearch.index.shard.ShardId;
import org.elasticsearch.indices.IndicesService;
import org.elasticsearch.license.XPackLicenseState;
import org.elasticsearch.license.XPackLicenseState.Feature;
import org.elasticsearch.script.ScriptService;
import org.elasticsearch.search.SearchService;
import org.elasticsearch.search.builder.SearchSourceBuilder;
import org.elasticsearch.search.internal.AliasFilter;
import org.elasticsearch.search.internal.ShardSearchRequest;
import org.elasticsearch.tasks.Task;
import org.elasticsearch.threadpool.ThreadPool;
import org.elasticsearch.transport.RemoteClusterAware;
import org.elasticsearch.transport.RemoteClusterService;
import org.elasticsearch.transport.TransportChannel;
import org.elasticsearch.transport.TransportException;
import org.elasticsearch.transport.TransportRequestHandler;
import org.elasticsearch.transport.TransportResponseHandler;
import org.elasticsearch.transport.TransportService;
import org.elasticsearch.xpack.core.XPackSettings;
import org.elasticsearch.xpack.core.security.SecurityContext;
import org.elasticsearch.xpack.core.security.authz.AuthorizationServiceField;
import org.elasticsearch.xpack.core.security.authz.accesscontrol.IndicesAccessControl;
import org.elasticsearch.xpack.core.security.authz.support.DLSRoleQueryValidator;

import java.io.Closeable;
import java.io.IOException;
import java.util.ArrayList;
import java.util.Collections;
import java.util.HashMap;
import java.util.HashSet;
import java.util.Iterator;
import java.util.List;
import java.util.Map;
import java.util.Set;
import java.util.concurrent.atomic.AtomicInteger;
import java.util.concurrent.atomic.AtomicReferenceArray;
import java.util.stream.Collectors;

public class TransportTermsEnumAction extends HandledTransportAction<TermsEnumRequest, TermsEnumResponse> {

    private final ClusterService clusterService;
    private final TransportService transportService;
    private final RemoteClusterService remoteClusterService;
    private final SearchService searchService;
    private final IndicesService indicesService;
    private final ScriptService scriptService;
    private final IndexNameExpressionResolver indexNameExpressionResolver;

    final String transportShardAction;
    private final String shardExecutor;
    private final XPackLicenseState licenseState;
    private final Settings settings;

    @Inject
    public TransportTermsEnumAction(
        ClusterService clusterService,
        SearchService searchService,
        SearchTransportService searchTransportService,
        TransportService transportService,
        IndicesService indicesService,
        ScriptService scriptService,
        ActionFilters actionFilters,
        XPackLicenseState licenseState,
        Settings settings,
        IndexNameExpressionResolver indexNameExpressionResolver
    ) {
        super(TermsEnumAction.NAME, transportService, actionFilters, TermsEnumRequest::new);

        this.clusterService = clusterService;
        this.searchService = searchService;
        this.transportService = transportService;
        this.indexNameExpressionResolver = indexNameExpressionResolver;
        this.transportShardAction = actionName + "[s]";
        this.shardExecutor = ThreadPool.Names.AUTO_COMPLETE;
        this.indicesService = indicesService;
        this.scriptService = scriptService;
        this.licenseState = licenseState;
<<<<<<< HEAD
        this.settings = settings;
=======
        this.remoteClusterService = searchTransportService.getRemoteClusterService();;
>>>>>>> b9ad0141

        transportService.registerRequestHandler(
            transportShardAction,
            ThreadPool.Names.SAME,
            NodeTermsEnumRequest::new,
            new NodeTransportHandler()
        );

    }

    @Override
    protected void doExecute(Task task, TermsEnumRequest request, ActionListener<TermsEnumResponse> listener) {
        new AsyncBroadcastAction(task, request, listener).start();
    }

    protected NodeTermsEnumRequest newNodeRequest(final String nodeId,
                                                  final Set<ShardId> shardIds,
                                                  TermsEnumRequest request,
                                                  long taskStartMillis) {
        // Given we look terms up in the terms dictionary alias filters is another aspect of search (like DLS) that we
        // currently do not support.
        // final ClusterState clusterState = clusterService.state();
        // final Set<String> indicesAndAliases = indexNameExpressionResolver.resolveExpressions(clusterState, request.indices());
        // final AliasFilter aliasFilter = searchService.buildAliasFilter(clusterState, shard.getIndexName(), indicesAndAliases);
        return new NodeTermsEnumRequest(nodeId, shardIds, request, taskStartMillis);
    }

    protected NodeTermsEnumResponse readShardResponse(StreamInput in) throws IOException {
        return new NodeTermsEnumResponse(in);
    }

    protected Map<String, Set<ShardId>> getNodeBundles(ClusterState clusterState, TermsEnumRequest request, String[] concreteIndices) {
        // Group targeted shards by nodeId
        Map<String, Set<ShardId>> fastNodeBundles = new HashMap<>();
        for (String indexName : concreteIndices) {

            String[] singleIndex = { indexName };

            GroupShardsIterator<ShardIterator> shards = clusterService.operationRouting()
                .searchShards(clusterState, singleIndex, null, null);

            Iterator<ShardIterator> shardsForIndex = shards.iterator();
            while (shardsForIndex.hasNext()) {
                ShardIterator copiesOfShard = shardsForIndex.next();
                ShardRouting selectedCopyOfShard = null;
                for (ShardRouting copy : copiesOfShard) {
                    // Pick the first active node with a copy of the shard
                    if (copy.active() && copy.assignedToNode()) {
                        selectedCopyOfShard = copy;
                        break;
                    }
                }
                if (selectedCopyOfShard == null) {
                    break;
                }
                String nodeId = selectedCopyOfShard.currentNodeId();
                Set<ShardId> bundle = null;
                if (fastNodeBundles.containsKey(nodeId)) {
                    bundle = fastNodeBundles.get(nodeId);
                } else {
                    bundle = new HashSet<>();
                    fastNodeBundles.put(nodeId, bundle);
                }
                if (bundle != null) {
                    bundle.add(selectedCopyOfShard.shardId());
                }
            }
        }
        return fastNodeBundles;
    }

    protected ClusterBlockException checkGlobalBlock(ClusterState state, TermsEnumRequest request) {
        return state.blocks().globalBlockedException(ClusterBlockLevel.READ);
    }

    protected ClusterBlockException checkRequestBlock(ClusterState state, TermsEnumRequest countRequest, String[] concreteIndices) {
        return state.blocks().indicesBlockedException(ClusterBlockLevel.READ, concreteIndices);
    }

    protected TermsEnumResponse mergeResponses(
        TermsEnumRequest request,
        AtomicReferenceArray<?> atomicResponses,
        boolean complete,
        Map<String, Set<ShardId>> nodeBundles
    ) {
        int successfulShards = 0;
        int failedShards = 0;
        List<DefaultShardOperationFailedException> shardFailures = null;
        List<List<TermCount>> termsList = new ArrayList<>();
        for (int i = 0; i < atomicResponses.length(); i++) {
            Object atomicResponse = atomicResponses.get(i);
            if (atomicResponse == null) {
                // simply ignore non active operations
            } else if (atomicResponse instanceof NodeTermsEnumResponse) {
                NodeTermsEnumResponse str = (NodeTermsEnumResponse) atomicResponse;
                // Only one node response has to be incomplete for the entire result to be labelled incomplete.
                if (str.isComplete() == false) {
                    complete = false;
                }

                Set<ShardId> shards = nodeBundles.get(str.getNodeId());
                if (str.getError() != null) {
                    complete = false;
                    // A single reported error is assumed to be for all shards queried on that node.
                    // When reading we read from multiple Lucene indices in one unified view so any error is
                    // assumed to be all shards on that node.
                    failedShards += shards.size();
                    if (shardFailures == null) {
                        shardFailures = new ArrayList<>();
                    }
                    for (ShardId failedShard : shards) {
                        shardFailures.add(
                            new DefaultShardOperationFailedException(
                                new BroadcastShardOperationFailedException(failedShard, str.getError())
                            )
                        );
                    }
                } else {
                    successfulShards += shards.size();
                }
                termsList.add(str.terms());
            } else if (atomicResponse instanceof RemoteClusterTermsEnumResponse) {
                RemoteClusterTermsEnumResponse rc = (RemoteClusterTermsEnumResponse) atomicResponse;
                // Only one node response has to be incomplete for the entire result to be labelled incomplete.
                if (rc.resp.isComplete() == false || rc.resp.getFailedShards() > 0) {
                    complete = false;
                }
                successfulShards = rc.resp.getSuccessfulShards();
                failedShards = rc.resp.getFailedShards();
                for (DefaultShardOperationFailedException exc : rc.resp.getShardFailures()) {
                    shardFailures.add(new DefaultShardOperationFailedException(rc.clusterAlias + ":" + exc.index(),
                        exc.shardId(), exc.getCause()));
                }
                List<TermCount> terms = rc.resp.getTerms().stream()
                    .map(a -> new TermCount(a, 1))
                    .collect(Collectors.toList());
                termsList.add(terms);
            } else {
                throw new AssertionError("Unknown atomic response type: " + atomicResponse.getClass().getName());
            }
        }

        List<String> ans = termsList.size() == 1 ? termsList.get(0).stream()
            .map(TermCount::getTerm)
            .collect(Collectors.toList()) : mergeResponses(termsList, request.size());
        return new TermsEnumResponse(ans, (failedShards + successfulShards), successfulShards, failedShards, shardFailures, complete);
    }

    private List<String> mergeResponses(List<List<TermCount>> termsList, int size) {
        final PriorityQueue<TermCountIterator> pq = new PriorityQueue<>(termsList.size()) {
            @Override
            protected boolean lessThan(TermCountIterator a, TermCountIterator b) {
                return a.compareTo(b) < 0;
            }
        };

        for (List<TermCount> terms : termsList) {
            Iterator<TermCount> it = terms.iterator();
            if (it.hasNext()) {
                pq.add(new TermCountIterator(it));
            }
        }

        TermCount lastTerm = null;
        final List<String> ans = new ArrayList<>();
        while (pq.size() != 0) {
            TermCountIterator it = pq.top();
            String term = it.term();
            long docCount = it.docCount();
            if (lastTerm != null && lastTerm.getTerm().compareTo(term) != 0) {
                ans.add(lastTerm.getTerm());
                if (ans.size() == size) {
                    break;
                }
                lastTerm = null;
            }
            if (lastTerm == null) {
                lastTerm = new TermCount(term, 0);
            }
            lastTerm.addToDocCount(docCount);
            if (it.hasNext()) {
                String itTerm = it.term();
                it.next();
                assert itTerm.compareTo(it.term()) <= 0;
                pq.updateTop();
            } else {
                pq.pop();
            }
        }
        if (lastTerm != null && ans.size() < size) {
            ans.add(lastTerm.getTerm());
        }
        return ans;
    }

    protected NodeTermsEnumResponse dataNodeOperation(NodeTermsEnumRequest request, Task task) throws IOException {
        List<TermCount> termsList = new ArrayList<>();
        String error = null;

        long timeout_millis = request.timeout();
        long scheduledEnd = request.nodeStartedTimeMillis() + timeout_millis;

        ArrayList<TermsEnum> shardTermsEnums = new ArrayList<>();
        ArrayList<Closeable> openedResources = new ArrayList<>();
        try {
            for (ShardId shardId : request.shardIds()) {
                // Check we haven't just arrived on a node and time is up already.
                if (System.currentTimeMillis() > scheduledEnd) {
                    return new NodeTermsEnumResponse(request.nodeId(), termsList, error, false);
                }
                final IndexService indexService = indicesService.indexServiceSafe(shardId.getIndex());
                final IndexShard indexShard = indexService.getShard(shardId.getId());

                Engine.Searcher searcher = indexShard.acquireSearcher(Engine.SEARCH_SOURCE);
                openedResources.add(searcher);
                final SearchExecutionContext queryShardContext = indexService.newSearchExecutionContext(
                    shardId.id(),
                    0,
                    searcher,
                    request::nodeStartedTimeMillis,
                    null,
                    Collections.emptyMap()
                );
                final MappedFieldType mappedFieldType = indexShard.mapperService().fieldType(request.field());
                if (mappedFieldType != null) {
                    TermsEnum terms = mappedFieldType.getTerms(
                        request.caseInsensitive(),
                        request.string() == null ? "" : request.string(),
                        queryShardContext,
                        request.searchAfter()
                    );
                    if (terms != null) {
                        shardTermsEnums.add(terms);
                    }
                }
            }
            if (shardTermsEnums.size() == 0) {
                // No term enums available
                return new NodeTermsEnumResponse(request.nodeId(), termsList, error, true);
            }
            MultiShardTermsEnum te = new MultiShardTermsEnum(shardTermsEnums.toArray(new TermsEnum[0]));


            int shard_size = request.size();
            // All the above prep might take a while - do a timer check now before we continue further.
            if (System.currentTimeMillis() > scheduledEnd) {
                return new NodeTermsEnumResponse(request.nodeId(), termsList, error, false);
            }

            int numTermsBetweenClockChecks = 100;
            int termCount = 0;
            // Collect in alphabetical order
            while (te.next() != null) {
                termCount++;
                if (termCount > numTermsBetweenClockChecks) {
                    if (System.currentTimeMillis() > scheduledEnd) {
                        boolean complete = te.next() == null;
                        return new NodeTermsEnumResponse(request.nodeId(), termsList, error, complete);
                    }
                    termCount = 0;
                }
                long df = te.docFreq();
                BytesRef bytes = te.term();
                termsList.add(new TermCount(bytes.utf8ToString(), df));
                if (termsList.size() >= shard_size) {
                    break;
                }
            };

        } catch (Exception e) {
            error = ExceptionsHelper.stackTrace(e);
        } finally {
            IOUtils.close(openedResources);
        }
        return new NodeTermsEnumResponse(request.nodeId(), termsList, error, true);
    }

    // TODO remove this so we can shift code to server module - write a separate Interceptor class to
    // rewrite requests according to security rules
    private boolean canAccess(
        ShardId shardId,
        NodeTermsEnumRequest request,
        XPackLicenseState frozenLicenseState,
        ThreadContext threadContext
    ) throws IOException {
        if (XPackSettings.SECURITY_ENABLED.get(settings)) {
            var licenseChecker = new MemoizedSupplier<>(() -> frozenLicenseState.checkFeature(Feature.SECURITY_DLS_FLS));
            IndicesAccessControl indicesAccessControl = threadContext.getTransient(AuthorizationServiceField.INDICES_PERMISSIONS_KEY);
            IndicesAccessControl.IndexAccessControl indexAccessControl = indicesAccessControl.getIndexPermissions(shardId.getIndexName());


            if (indexAccessControl != null) {
                final boolean dls = indexAccessControl.getDocumentPermissions().hasDocumentLevelPermissions();
                if ( dls && licenseChecker.get()) {
                    // Check to see if any of the roles defined for the current user rewrite to match_all

                    SecurityContext securityContext = new SecurityContext(clusterService.getSettings(), threadContext);
                    final IndexService indexService = indicesService.indexServiceSafe(shardId.getIndex());
                    final SearchExecutionContext queryShardContext = indexService.newSearchExecutionContext(
                        shardId.id(),
                        0,
                        null,
                        request::nodeStartedTimeMillis,
                        null,
                        Collections.emptyMap()
                    );

                    // Current user has potentially many roles and therefore potentially many queries
                    // defining sets of docs accessible
                    Set<BytesReference> queries = indexAccessControl.getDocumentPermissions().getQueries();
                    for (BytesReference querySource : queries) {
                        QueryBuilder queryBuilder = DLSRoleQueryValidator.evaluateAndVerifyRoleQuery(
                            querySource,
                            scriptService,
                            queryShardContext.getXContentRegistry(),
                            securityContext.getUser()
                        );
                        QueryBuilder rewrittenQueryBuilder = Rewriteable.rewrite(queryBuilder, queryShardContext);
                        if (rewrittenQueryBuilder instanceof MatchAllQueryBuilder) {
                            // One of the roles assigned has "all" permissions - allow unfettered access to termsDict
                            return true;
                        }
                    }
                    return false;
                }
            }
        }
        return true;
    }

    private boolean canMatchShard(ShardId shardId, NodeTermsEnumRequest req) throws IOException {
        if (req.indexFilter() == null || req.indexFilter() instanceof MatchAllQueryBuilder) {
            return true;
        }
        ShardSearchRequest searchRequest = new ShardSearchRequest(shardId, req.nodeStartedTimeMillis(), AliasFilter.EMPTY);
        searchRequest.source(new SearchSourceBuilder().query(req.indexFilter()));
        return searchService.canMatch(searchRequest).canMatch();
    }

    protected class AsyncBroadcastAction {

        private final Task task;
        private final TermsEnumRequest request;
        private ActionListener<TermsEnumResponse> listener;
        private final ClusterState clusterState;
        private final DiscoveryNodes nodes;
        private final int expectedOps;
        private final AtomicInteger counterOps = new AtomicInteger();
        private final AtomicReferenceArray<Object> atomicResponses;
        private final Map<String, Set<ShardId>> nodeBundles;
        private final Map<String, OriginalIndices> remoteClusterIndices;

        protected AsyncBroadcastAction(Task task, TermsEnumRequest request, ActionListener<TermsEnumResponse> listener) {
            this.task = task;
            this.request = request;
            this.listener = listener;

            clusterState = clusterService.state();

            ClusterBlockException blockException = checkGlobalBlock(clusterState, request);
            if (blockException != null) {
                throw blockException;
            }

            this.remoteClusterIndices = remoteClusterService.groupIndices(request.indicesOptions(), request.indices());
            OriginalIndices localIndices = remoteClusterIndices.remove(RemoteClusterAware.LOCAL_CLUSTER_GROUP_KEY);

            // update to concrete indices
            String[] concreteIndices = localIndices == null ? new String[0] :
                indexNameExpressionResolver.concreteIndexNames(clusterState, localIndices);
            blockException = checkRequestBlock(clusterState, request, concreteIndices);
            if (blockException != null) {
                throw blockException;
            }

            nodes = clusterState.nodes();
            logger.trace("resolving shards based on cluster state version [{}]", clusterState.version());
            nodeBundles = getNodeBundles(clusterState, request, concreteIndices);
            expectedOps = nodeBundles.size() + remoteClusterIndices.size();

            atomicResponses = new AtomicReferenceArray<>(expectedOps);
        }

        public void start() {
            if (expectedOps == 0) {
                // no shards
                try {
                    listener.onResponse(mergeResponses(request, new AtomicReferenceArray<>(0), true, nodeBundles));
                } catch (Exception e) {
                    listener.onFailure(e);
                }
                // TODO or remove above try and instead just call finishHim() here? Helps keep return logic consistent
                return;
            }
            // count the local operations, and perform the non local ones
            int numOps = 0;
            for (final String nodeId : nodeBundles.keySet()) {
                if (checkForEarlyFinish()) {
                    return;
                }
                Set<ShardId> shardIds = nodeBundles.get(nodeId);
                if (shardIds.size() > 0) {
                    performOperation(nodeId, shardIds, numOps);
                } else {
                    // really, no shards active in this group
                    onNodeFailure(nodeId, numOps, null);
                }
                ++ numOps;
            }
            // handle remote clusters
            for (String clusterAlias : remoteClusterIndices.keySet()) {
                performRemoteClusterOperation(clusterAlias, remoteClusterIndices.get(clusterAlias), numOps);
                ++ numOps;
            }
        }

        // Returns true if we exited with a response to the caller.
        boolean checkForEarlyFinish() {
            long now = System.currentTimeMillis();
            if ((now - task.getStartTime()) > request.timeout().getMillis()) {
                finishHim(false);
                return true;
            }
            return false;
        }

        protected void performOperation(final String nodeId, final Set<ShardId> shardIds, final int opsIndex) {
            if (shardIds.size() == 0) {
                // no more active shards... (we should not really get here, just safety)
                onNodeFailure(nodeId, opsIndex, null);
            } else {
                try {
                    final NodeTermsEnumRequest nodeRequest = newNodeRequest(nodeId, shardIds, request, task.getStartTime());
                    nodeRequest.setParentTask(clusterService.localNode().getId(), task.getId());
                    DiscoveryNode node = nodes.get(nodeId);
                    if (node == null) {
                        // no node connected, act as failure
                        onNodeFailure(nodeId, opsIndex, null);
                    } else if (checkForEarlyFinish() == false) {
                        transportService.sendRequest(
                            node,
                            transportShardAction,
                            nodeRequest,
                            new TransportResponseHandler<NodeTermsEnumResponse>() {
                                @Override
                                public NodeTermsEnumResponse read(StreamInput in) throws IOException {
                                    return readShardResponse(in);
                                }

                                @Override
                                public void handleResponse(NodeTermsEnumResponse response) {
                                    onNodeResponse(nodeId, opsIndex, response);
                                }

                                @Override
                                public void handleException(TransportException exc) {
                                    onNodeFailure(nodeId, opsIndex, exc);
                                }
                            }
                        );
                    }
                } catch (Exception exc) {
                    onNodeFailure(nodeId, opsIndex, exc);
                }
            }
        }

        void performRemoteClusterOperation(final String clusterAlias,
                                           final OriginalIndices remoteIndices,
                                           final int opsIndex) {
            try {
                TermsEnumRequest req = new TermsEnumRequest(request)
                    .indices(remoteIndices.indices());

                Client remoteClient = remoteClusterService.getRemoteClusterClient(transportService.getThreadPool(), clusterAlias);
                remoteClient.execute(TermsEnumAction.INSTANCE, req, new ActionListener<>() {
                    @Override
                    public void onResponse(TermsEnumResponse termsEnumResponse) {
                        onRemoteClusterResponse(clusterAlias, opsIndex,
                            new RemoteClusterTermsEnumResponse(clusterAlias, termsEnumResponse));
                    }

                    @Override
                    public void onFailure(Exception exc) {
                        onRemoteClusterFailure(clusterAlias, opsIndex, exc);
                    }
                });
            } catch (Exception exc) {
                onRemoteClusterFailure(clusterAlias, opsIndex, null);
            }
        }

        private void onNodeResponse(String nodeId, int opsIndex, NodeTermsEnumResponse response) {
            logger.trace("received response for node {}", nodeId);
            atomicResponses.set(opsIndex, response);
            if (expectedOps == counterOps.incrementAndGet()) {
                finishHim(true);
            } else {
                checkForEarlyFinish();
            }
        }

        private void onRemoteClusterResponse(String clusterAlias,
                                             int opsIndex,
                                             RemoteClusterTermsEnumResponse response) {
            logger.trace("received response for cluster {}", clusterAlias);
            atomicResponses.set(opsIndex, response);
            if (expectedOps == counterOps.incrementAndGet()) {
                finishHim(true);
            } else {
                checkForEarlyFinish();
            }
        }

        private void onNodeFailure(String nodeId, int opsIndex, Exception exc) {
            logger.trace("received failure {} for node {}", exc, nodeId);
            // TODO: Handle exceptions in the atomic response array
            if (expectedOps == counterOps.incrementAndGet()) {
                finishHim(true);
            }
        }

        private void onRemoteClusterFailure(String clusterAlias, int opsIndex, Exception exc) {
            logger.trace("received failure {} for cluster {}", exc, clusterAlias);
            // TODO: Handle exceptions in the atomic response array
            if (expectedOps == counterOps.incrementAndGet()) {
                finishHim(true);
            }
        }

        // Can be called multiple times - either for early time-outs or for fully-completed collections.
        protected synchronized void finishHim(boolean complete) {
            if (listener == null) {
                return;
            }
            try {
                listener.onResponse(mergeResponses(request, atomicResponses, complete, nodeBundles));
            } catch (Exception e) {
                listener.onFailure(e);
            } finally {
                listener = null;
            }
        }
    }

    class NodeTransportHandler implements TransportRequestHandler<NodeTermsEnumRequest> {

        @Override
        public void messageReceived(NodeTermsEnumRequest request, TransportChannel channel, Task task) throws Exception {
            asyncNodeOperation(request, task, ActionListener.wrap(channel::sendResponse, e -> {
                try {
                    channel.sendResponse(e);
                } catch (Exception e1) {
                    logger.warn(
                        () -> new ParameterizedMessage(
                            "Failed to send error response for action [{}] and request [{}]",
                            actionName,
                            request
                        ),
                        e1
                    );
                }
            }));
        }
    }

    private void asyncNodeOperation(NodeTermsEnumRequest request, Task task, ActionListener<NodeTermsEnumResponse> listener)
        throws IOException {
        // Start the clock ticking on the data node using the data node's local current time.
        request.startTimerOnDataNode();

        // DLS/FLS check copied from ResizeRequestInterceptor - check permissions and
        // any index_filter canMatch checks on network thread before allocating work
        ThreadContext threadContext = transportService.getThreadPool().getThreadContext();
        final XPackLicenseState frozenLicenseState = licenseState.copyCurrentLicenseState();
        for (ShardId shardId : request.shardIds().toArray(new ShardId[0])) {
            if (canAccess(shardId, request, frozenLicenseState, threadContext) == false || canMatchShard(
                shardId,
                request
            ) == false) {
                // Permission denied or can't match, remove shardID from request
                request.remove(shardId);
            }
        }
        if (request.shardIds().size() == 0) {
            listener.onResponse(new NodeTermsEnumResponse(request.nodeId(), Collections.emptyList(), null, true));
        } else {
            // Use the search threadpool if its queue is empty
            assert transportService.getThreadPool()
                .executor(
                    ThreadPool.Names.SEARCH
                ) instanceof EsThreadPoolExecutor : "SEARCH threadpool must be an instance of ThreadPoolExecutor";
            EsThreadPoolExecutor ex = (EsThreadPoolExecutor) transportService.getThreadPool().executor(ThreadPool.Names.SEARCH);
            final String executorName = ex.getQueue().size() == 0 ? ThreadPool.Names.SEARCH : shardExecutor;
            transportService.getThreadPool()
                .executor(executorName)
                .execute(ActionRunnable.supply(listener, () -> dataNodeOperation(request, task)));
        }
    }

    private static class RemoteClusterTermsEnumResponse {
        final String clusterAlias;
        final TermsEnumResponse resp;

        private RemoteClusterTermsEnumResponse(String clusterAlias, TermsEnumResponse resp) {
            this.clusterAlias = clusterAlias;
            this.resp = resp;
        }
    }

    private static class TermCountIterator implements Iterator<TermCount>, Comparable<TermCountIterator> {
        private final Iterator<TermCount> iterator;
        private TermCount current;

        private TermCountIterator(Iterator<TermCount> iterator) {
            this.iterator = iterator;
            this.current = iterator.next();
        }

        public String term() {
            return current.getTerm();
        }

        public long docCount() {
            return current.getDocCount();
        }

        @Override
        public boolean hasNext() {
            return iterator.hasNext();
        }

        @Override
        public TermCount next() {
            return current = iterator.next();
        }

        @Override
        public int compareTo(TermCountIterator o) {
            return current.getTerm().compareTo(o.term());
        }
    }
}<|MERGE_RESOLUTION|>--- conflicted
+++ resolved
@@ -123,11 +123,8 @@
         this.indicesService = indicesService;
         this.scriptService = scriptService;
         this.licenseState = licenseState;
-<<<<<<< HEAD
         this.settings = settings;
-=======
         this.remoteClusterService = searchTransportService.getRemoteClusterService();;
->>>>>>> b9ad0141
 
         transportService.registerRequestHandler(
             transportShardAction,
