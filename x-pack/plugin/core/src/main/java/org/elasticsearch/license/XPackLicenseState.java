--- conflicted
+++ resolved
@@ -481,7 +481,6 @@
         return isAllowedByLicense(OperationMode.STANDARD);
     }
 
-<<<<<<< HEAD
     /**
      * Determines if creating an encrypted snapshot is allowed. Note that restoring an encrypted snapshot is not conditioned upon the
      * license operation mode (i.e. it's free for all).
@@ -496,8 +495,6 @@
      *
      * @return true if the license is active
      */
-=======
->>>>>>> 1a4518aa
     public boolean isMonitoringAllowed() {
         return allowForAllLicenses();
     }
