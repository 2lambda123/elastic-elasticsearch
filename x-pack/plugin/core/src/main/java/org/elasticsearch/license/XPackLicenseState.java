--- conflicted
+++ resolved
@@ -444,34 +444,7 @@
         return isAllowedByOperationMode(operationMode, OperationMode.PLATINUM);
     }
 
-<<<<<<< HEAD
-    public static boolean isTransportTlsRequired(License license, Settings settings) {
-        if (license == null) {
-            return false;
-        }
-        switch (license.operationMode()) {
-            case STANDARD:
-            case GOLD:
-            case PLATINUM:
-            case ENTERPRISE:
-            case BASIC:
-                return XPackSettings.SECURITY_ENABLED.get(settings);
-            case MISSING:
-            case TRIAL:
-                return false;
-            default:
-                throw new AssertionError("unknown operation mode [" + license.operationMode() + "]");
-        }
-    }
-
-    public static boolean isCcrAllowedForOperationMode(final OperationMode operationMode) {
-        return isAllowedByOperationMode(operationMode, OperationMode.PLATINUM);
-    }
-
-    public static boolean isAllowedByOperationMode(final OperationMode operationMode, final OperationMode minimumMode) {
-=======
     static boolean isAllowedByOperationMode(final OperationMode operationMode, final OperationMode minimumMode) {
->>>>>>> 30e15ba8
         if (OperationMode.TRIAL == operationMode) {
             return true;
         }
