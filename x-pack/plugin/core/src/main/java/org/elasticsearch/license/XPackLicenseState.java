--- conflicted
+++ resolved
@@ -41,11 +41,6 @@
      * Each value defines the licensed state necessary for the feature to be allowed.
      */
     public enum Feature {
-<<<<<<< HEAD
-        SECURITY_CUSTOM_ROLE_PROVIDERS(OperationMode.PLATINUM, true),
-=======
-        SECURITY_AUDITING(OperationMode.GOLD, false),
->>>>>>> bdf8ca9f
         SECURITY_TOKEN_SERVICE(OperationMode.STANDARD, false),
         SECURITY_AUTHORIZATION_REALM(OperationMode.PLATINUM, true),
         SECURITY_AUTHORIZATION_ENGINE(OperationMode.PLATINUM, true),
