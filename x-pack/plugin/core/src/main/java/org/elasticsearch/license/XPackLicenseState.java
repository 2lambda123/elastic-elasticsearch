/*
 * Copyright Elasticsearch B.V. and/or licensed to Elasticsearch B.V. under one
 * or more contributor license agreements. Licensed under the Elastic License
 * 2.0; you may not use this file except in compliance with the Elastic License
 * 2.0.
 */
package org.elasticsearch.license;

import org.elasticsearch.common.Strings;
import org.elasticsearch.common.logging.HeaderWarning;
import org.elasticsearch.common.logging.LoggerMessageFormat;
import org.elasticsearch.common.settings.Settings;
import org.elasticsearch.core.Nullable;
import org.elasticsearch.core.TimeValue;
import org.elasticsearch.license.License.OperationMode;
import org.elasticsearch.xpack.core.XPackField;
import org.elasticsearch.xpack.core.XPackSettings;

import java.util.Collections;
import java.util.LinkedHashMap;
import java.util.List;
import java.util.Locale;
import java.util.Map;
import java.util.Objects;
import java.util.concurrent.ConcurrentHashMap;
import java.util.concurrent.CopyOnWriteArrayList;
import java.util.function.BiFunction;
import java.util.function.Function;
import java.util.function.LongSupplier;
import java.util.function.Predicate;
import java.util.stream.Collectors;

/**
 * A holder for the current state of the license for all xpack features.
 */
public class XPackLicenseState {

    /**
     * A licensed feature.
     *
     * Each value defines the licensed state necessary for the feature to be allowed.
     */
    public enum Feature {
        SECURITY_AUDITING(OperationMode.GOLD, false),
        SECURITY_CUSTOM_ROLE_PROVIDERS(OperationMode.PLATINUM, true),
        SECURITY_TOKEN_SERVICE(OperationMode.STANDARD, false),
        SECURITY_AUTHORIZATION_REALM(OperationMode.PLATINUM, true),
        SECURITY_AUTHORIZATION_ENGINE(OperationMode.PLATINUM, true),

        MONITORING_CLUSTER_ALERTS(OperationMode.STANDARD, true),

<<<<<<< HEAD
        CCR(OperationMode.PLATINUM, true),
=======
        MACHINE_LEARNING(OperationMode.PLATINUM, true),
>>>>>>> d9468eda

        OPERATOR_PRIVILEGES(OperationMode.ENTERPRISE, true);

        // NOTE: this is temporary. The Feature enum will go away in favor of LicensedFeature.
        // Embedding the feature instance here is a stopgap to allow smaller initial PR,
        // followed by PRs to convert the current consumers of the license state.
        final LicensedFeature.Momentary feature;

        Feature(OperationMode minimumOperationMode, boolean needsActive) {
            assert minimumOperationMode.compareTo(OperationMode.BASIC) > 0: minimumOperationMode.toString();
            String name = name().toLowerCase(Locale.ROOT);
            if (needsActive) {
                this.feature = LicensedFeature.momentary(name, name, minimumOperationMode);
            } else {
                this.feature = LicensedFeature.momentaryLenient(name, name, minimumOperationMode);
            }
        }
    }

    /** Messages for each feature which are printed when the license expires. */
    static final Map<String, String[]> EXPIRATION_MESSAGES;
    static {
        Map<String, String[]> messages = new LinkedHashMap<>();
        messages.put(XPackField.SECURITY, new String[] {
            "Cluster health, cluster stats and indices stats operations are blocked",
            "All data operations (read and write) continue to work"
        });
        messages.put(XPackField.WATCHER, new String[] {
            "PUT / GET watch APIs are disabled, DELETE watch API continues to work",
            "Watches execute and write to the history",
            "The actions of the watches don't execute"
        });
        messages.put(XPackField.MONITORING, new String[] {
            "The agent will stop collecting cluster and indices metrics"
        });
        messages.put(XPackField.GRAPH, new String[] {
            "Graph explore APIs are disabled"
        });
        messages.put(XPackField.MACHINE_LEARNING, new String[] {
            "Machine learning APIs are disabled"
        });
        messages.put(XPackField.LOGSTASH, new String[] {
            "Logstash will continue to poll centrally-managed pipelines"
        });
        messages.put(XPackField.BEATS, new String[] {
            "Beats will continue to poll centrally-managed configuration"
        });
        messages.put(XPackField.DEPRECATION, new String[] {
            "Deprecation APIs are disabled"
        });
        messages.put(XPackField.UPGRADE, new String[] {
            "Upgrade API is disabled"
        });
        messages.put(XPackField.SQL, new String[] {
            "SQL support is disabled"
        });
        messages.put(XPackField.ROLLUP, new String[] {
            "Creating and Starting rollup jobs will no longer be allowed.",
            "Stopping/Deleting existing jobs, RollupCaps API and RollupSearch continue to function."
        });
        messages.put(XPackField.TRANSFORM, new String[] {
            "Creating, starting, updating transforms will no longer be allowed.",
            "Stopping/Deleting existing transforms continue to function."
        });
        messages.put(XPackField.ANALYTICS, new String[] {
            "Aggregations provided by Analytics plugin are no longer usable."
        });
        messages.put(XPackField.CCR, new String[]{
            "Creating new follower indices will be blocked",
            "Configuring auto-follow patterns will be blocked",
            "Auto-follow patterns will no longer discover new leader indices",
            "The CCR monitoring endpoint will be blocked",
            "Existing follower indices will continue to replicate data"
        });
        EXPIRATION_MESSAGES = Collections.unmodifiableMap(messages);
    }

    /**
     * Messages for each feature which are printed when the license type changes.
     * The value is a function taking the old and new license type, and returns the messages for that feature.
     */
    static final Map<String, BiFunction<OperationMode, OperationMode, String[]>> ACKNOWLEDGMENT_MESSAGES;
    static {
        Map<String, BiFunction<OperationMode, OperationMode, String[]>> messages = new LinkedHashMap<>();
        messages.put(XPackField.SECURITY, XPackLicenseState::securityAcknowledgementMessages);
        messages.put(XPackField.WATCHER, XPackLicenseState::watcherAcknowledgementMessages);
        messages.put(XPackField.MONITORING, XPackLicenseState::monitoringAcknowledgementMessages);
        messages.put(XPackField.GRAPH, XPackLicenseState::graphAcknowledgementMessages);
        messages.put(XPackField.MACHINE_LEARNING, XPackLicenseState::machineLearningAcknowledgementMessages);
        messages.put(XPackField.LOGSTASH, XPackLicenseState::logstashAcknowledgementMessages);
        messages.put(XPackField.BEATS, XPackLicenseState::beatsAcknowledgementMessages);
        messages.put(XPackField.SQL, XPackLicenseState::sqlAcknowledgementMessages);
        messages.put(XPackField.CCR, XPackLicenseState::ccrAcknowledgementMessages);
        ACKNOWLEDGMENT_MESSAGES = Collections.unmodifiableMap(messages);
    }

    private static String[] securityAcknowledgementMessages(OperationMode currentMode, OperationMode newMode) {
        switch (newMode) {
            case BASIC:
                switch (currentMode) {
                    case STANDARD:
                        return Strings.EMPTY_ARRAY;
                    case TRIAL:
                    case GOLD:
                    case PLATINUM:
                    case ENTERPRISE:
                        return new String[] {
                            "Authentication will be limited to the native and file realms.",
                            "Security tokens and API keys will not be supported.",
                            "IP filtering and auditing will be disabled.",
                            "Field and document level access control will be disabled.",
                            "Custom realms will be ignored.",
                            "A custom authorization engine will be ignored."
                        };
                }
                break;
            case GOLD:
                switch (currentMode) {
                    case BASIC:
                    case STANDARD:
                        // ^^ though technically it was already disabled, it's not bad to remind them
                    case TRIAL:
                    case PLATINUM:
                    case ENTERPRISE:
                        return new String[] {
                            "Field and document level access control will be disabled.",
                            "Custom realms will be ignored.",
                            "A custom authorization engine will be ignored."
                        };
                }
                break;
            case STANDARD:
                switch (currentMode) {
                    case BASIC:
                        // ^^ though technically it doesn't change the feature set, it's not bad to remind them
                    case GOLD:
                    case PLATINUM:
                    case ENTERPRISE:
                    case TRIAL:
                        return new String[] {
                            "Authentication will be limited to the native realms.",
                            "IP filtering and auditing will be disabled.",
                            "Field and document level access control will be disabled.",
                            "Custom realms will be ignored.",
                            "A custom authorization engine will be ignored."
                        };
                }
        }
        return Strings.EMPTY_ARRAY;
    }

    private static String[] watcherAcknowledgementMessages(OperationMode currentMode, OperationMode newMode) {
        switch (newMode) {
            case BASIC:
                switch (currentMode) {
                    case TRIAL:
                    case STANDARD:
                    case GOLD:
                    case PLATINUM:
                    case ENTERPRISE:
                        return new String[] { "Watcher will be disabled" };
                }
                break;
        }
        return Strings.EMPTY_ARRAY;
    }

    private static String[] monitoringAcknowledgementMessages(OperationMode currentMode, OperationMode newMode) {
        switch (newMode) {
            case BASIC:
                switch (currentMode) {
                    case TRIAL:
                    case STANDARD:
                    case GOLD:
                    case PLATINUM:
                    case ENTERPRISE:
                        return new String[] {
                            LoggerMessageFormat.format(
                                "Multi-cluster support is disabled for clusters with [{}] license. If you are\n" +
                                    "running multiple clusters, users won't be able to access the clusters with\n" +
                                    "[{}] licenses from within a single X-Pack Kibana instance. You will have to deploy a\n" +
                                    "separate and dedicated X-pack Kibana instance for each [{}] cluster you wish to monitor.",
                                newMode, newMode, newMode)
                        };
                }
                break;
        }
        return Strings.EMPTY_ARRAY;
    }

    private static String[] graphAcknowledgementMessages(OperationMode currentMode, OperationMode newMode) {
        switch (newMode) {
            case BASIC:
            case STANDARD:
            case GOLD:
                switch (currentMode) {
                    case TRIAL:
                    case PLATINUM:
                    case ENTERPRISE:
                        return new String[] { "Graph will be disabled" };
                }
                break;
        }
        return Strings.EMPTY_ARRAY;
    }

    private static String[] machineLearningAcknowledgementMessages(OperationMode currentMode, OperationMode newMode) {
        switch (newMode) {
            case BASIC:
            case STANDARD:
            case GOLD:
                switch (currentMode) {
                    case TRIAL:
                    case PLATINUM:
                    case ENTERPRISE:
                        return new String[] { "Machine learning will be disabled" };
                }
                break;
        }
        return Strings.EMPTY_ARRAY;
    }

    private static String[] logstashAcknowledgementMessages(OperationMode currentMode, OperationMode newMode) {
        switch (newMode) {
            case BASIC:
                if (isBasic(currentMode) == false) {
                    return new String[] { "Logstash will no longer poll for centrally-managed pipelines" };
                }
                break;
        }
        return Strings.EMPTY_ARRAY;
    }

    private static String[] beatsAcknowledgementMessages(OperationMode currentMode, OperationMode newMode) {
        switch (newMode) {
            case BASIC:
                if (isBasic(currentMode) == false) {
                    return new String[] { "Beats will no longer be able to use centrally-managed configuration" };
                }
                break;
        }
        return Strings.EMPTY_ARRAY;
    }

    private static String[] sqlAcknowledgementMessages(OperationMode currentMode, OperationMode newMode) {
        switch (newMode) {
            case BASIC:
            case STANDARD:
            case GOLD:
                switch (currentMode) {
                    case TRIAL:
                    case PLATINUM:
                    case ENTERPRISE:
                        return new String[] {
                                "JDBC and ODBC support will be disabled, but you can continue to use SQL CLI and REST endpoint" };
                }
                break;
        }
        return Strings.EMPTY_ARRAY;
    }

    private static String[] ccrAcknowledgementMessages(final OperationMode current, final OperationMode next) {
        switch (current) {
            // the current license level permits CCR
            case TRIAL:
            case PLATINUM:
            case ENTERPRISE:
                switch (next) {
                    // the next license level does not permit CCR
                    case MISSING:
                    case BASIC:
                    case STANDARD:
                    case GOLD:
                        // so CCR will be disabled
                        return new String[]{
                            "Cross-Cluster Replication will be disabled"
                        };
                }
        }
        return Strings.EMPTY_ARRAY;
    }

    private static boolean isBasic(OperationMode mode) {
        return mode == OperationMode.BASIC;
    }

    /** A wrapper for the license mode, state, and expiration date, to allow atomically swapping. */
    private static class Status {

        /** The current "mode" of the license (ie license type). */
        final OperationMode mode;

        /** True if the license is active, or false if it is expired. */
        final boolean active;

        /** A warning to be emitted on license checks about the license expiring soon. */
        final String expiryWarning;

        Status(OperationMode mode, boolean active, String expiryWarning) {
            this.mode = mode;
            this.active = active;
            this.expiryWarning = expiryWarning;
        }
    }

    private final List<LicenseStateListener> listeners;

    /**
     * A Map of features for which usage is tracked by a feature identifier and a last-used-time.
     * A last used time of {@code -1} means that the feature is "on" and should report the current time as the last-used-time
     * (See: {@link #epochMillisProvider}, {@link #getLastUsed}).
     */
    private final Map<FeatureUsage, Long> usage;

    private final LongSupplier epochMillisProvider;

    // Since Status is the only field that can be updated, we do not need to synchronize access to
    // XPackLicenseState. However, if status is read multiple times in a method, it can change in between
    // reads. Methods should use `executeAgainstStatus` and `checkAgainstStatus` to ensure that the status
    // is only read once.
    private volatile Status status = new Status(OperationMode.TRIAL, true, null);

    public XPackLicenseState(LongSupplier epochMillisProvider) {
        this.listeners = new CopyOnWriteArrayList<>();
        this.usage = new ConcurrentHashMap<>();
        this.epochMillisProvider = epochMillisProvider;
    }

    private XPackLicenseState(
        List<LicenseStateListener> listeners,
        Status status,
        Map<FeatureUsage, Long> usage,
        LongSupplier epochMillisProvider
    ) {
        this.listeners = listeners;
        this.status = status;
        this.usage = usage;
        this.epochMillisProvider = epochMillisProvider;
    }

    /** Performs function against status, only reading the status once to avoid races */
    private <T> T executeAgainstStatus(Function<Status, T> statusFn) {
        return statusFn.apply(this.status);
    }

    /** Performs predicate against status, only reading the status once to avoid races */
    private boolean checkAgainstStatus(Predicate<Status> statusPredicate) {
        return statusPredicate.test(this.status);
    }

    /**
     * Updates the current state of the license, which will change what features are available.
     *
     * @param mode   The mode (type) of the current license.
     * @param active True if the current license exists and is within its allowed usage period; false if it is expired or missing.
     * @param expiryWarning Warning to emit on license checks about the license expiring soon.
     */
    protected void update(OperationMode mode, boolean active, String expiryWarning) {
        status = new Status(mode, active, expiryWarning);
        listeners.forEach(LicenseStateListener::licenseStateChanged);
    }

    /** Add a listener to be notified on license change */
    public void addListener(final LicenseStateListener listener) {
        listeners.add(Objects.requireNonNull(listener));
    }

    /** Remove a listener */
    public void removeListener(final LicenseStateListener listener) {
        listeners.remove(Objects.requireNonNull(listener));
    }

    /** Return the current license type. */
    public OperationMode getOperationMode() {
        return executeAgainstStatus(status -> status.mode);
    }

    // Package private for tests
    /** Return true if the license is currently within its time boundaries, false otherwise. */
    public boolean isActive() {
        return checkAgainstStatus(status -> status.active);
    }

    public String statusDescription() {
        return executeAgainstStatus(status -> (status.active ? "active" : "expired") + ' ' + status.mode.description() + " license");
    }

    @Deprecated
    public boolean checkFeature(Feature feature) {
        return feature.feature.check(this);
    }

    void featureUsed(LicensedFeature feature) {
        checkExpiry();
        usage.put(new FeatureUsage(feature, null), epochMillisProvider.getAsLong());
    }

    void enableUsageTracking(LicensedFeature feature, String contextName) {
        checkExpiry();
        Objects.requireNonNull(contextName, "Context name cannot be null");
        usage.put(new FeatureUsage(feature, contextName), -1L);
    }

    void disableUsageTracking(LicensedFeature feature, String contextName) {
        Objects.requireNonNull(contextName, "Context name cannot be null");
        usage.replace(new FeatureUsage(feature, contextName), -1L, epochMillisProvider.getAsLong());
    }

    void cleanupUsageTracking() {
        long cutoffTime = epochMillisProvider.getAsLong() - TimeValue.timeValueHours(24).getMillis();
        usage.entrySet().removeIf(e -> {
            long timeMillis = e.getValue();
            if (timeMillis == -1) {
                return false; // feature is still on, don't remove
            }
            return timeMillis < cutoffTime; // true if it has not been used in more than 24 hours
        });
    }

    /**
     * Checks whether the given feature is allowed by the current license.
     * <p>
     * This method should only be used when serializing whether a feature is allowed for telemetry.
     */
    @Deprecated
    public boolean isAllowed(Feature feature) {
        return isAllowed(feature.feature);
    }

    // Package protected: Only allowed to be called by LicensedFeature
    boolean isAllowed(LicensedFeature feature) {
        return isAllowedByLicense(feature.getMinimumOperationMode(), feature.isNeedsActive());
    }

    void checkExpiry() {
        String warning = status.expiryWarning;
        if (warning != null) {
            HeaderWarning.addWarning(warning);
        }
    }

    /**
     * Returns a mapping of gold+ features to the last time that feature was used.
     *
     * Note that if a feature has not been used, it will not appear in the map.
     */
    public Map<FeatureUsage, Long> getLastUsed() {
        long currentTimeMillis = epochMillisProvider.getAsLong();
        Function<Long, Long> timeConverter = v -> v == -1 ? currentTimeMillis : v;
        return usage.entrySet().stream().collect(Collectors.toMap(Map.Entry::getKey, e -> timeConverter.apply(e.getValue())));
    }

    public static boolean isMachineLearningAllowedForOperationMode(final OperationMode operationMode) {
        return isAllowedByOperationMode(operationMode, OperationMode.PLATINUM);
    }

    public static boolean isFipsAllowedForOperationMode(final OperationMode operationMode) {
        return isAllowedByOperationMode(operationMode, OperationMode.PLATINUM);
    }

    public static boolean isTransportTlsRequired(License license, Settings settings) {
        if (license == null) {
            return false;
        }
        switch (license.operationMode()) {
            case STANDARD:
            case GOLD:
            case PLATINUM:
            case ENTERPRISE:
            case BASIC:
                return XPackSettings.SECURITY_ENABLED.get(settings);
            case MISSING:
            case TRIAL:
                return false;
            default:
                throw new AssertionError("unknown operation mode [" + license.operationMode() + "]");
        }
    }

    public static boolean isCcrAllowedForOperationMode(final OperationMode operationMode) {
        return isAllowedByOperationMode(operationMode, OperationMode.PLATINUM);
    }

    public static boolean isAllowedByOperationMode(
        final OperationMode operationMode, final OperationMode minimumMode) {
        if (OperationMode.TRIAL == operationMode) {
            return true;
        }
        return operationMode.compareTo(minimumMode) >= 0;
    }

    /**
     * Creates a copy of this object based on the state at the time the method was called. The
     * returned object will not be modified by a license update/expiration so it can be used to
     * make multiple method calls on the license state safely. This object should not be long
     * lived but instead used within a method when a consistent view of the license state
     * is needed for multiple interactions with the license state.
     */
    public XPackLicenseState copyCurrentLicenseState() {
        return executeAgainstStatus(status ->
            new XPackLicenseState(listeners, status, usage, epochMillisProvider));
    }

    /**
     * Test whether a feature is allowed by the status of license.
     *
     * @param minimumMode  The minimum license to meet or exceed
     * @param needActive   Whether current license needs to be active
     *
     * @return true if feature is allowed, otherwise false
     */
    @Deprecated
    public boolean isAllowedByLicense(OperationMode minimumMode, boolean needActive) {
        return checkAgainstStatus(status -> {
            if (needActive && false == status.active) {
                return false;
            }
            return isAllowedByOperationMode(status.mode, minimumMode);
        });
    }

    /**
     * A convenient method to test whether a feature is by license status.
     * @see #isAllowedByLicense(OperationMode, boolean)
     *
     * @param minimumMode  The minimum license to meet or exceed
     */
    public boolean isAllowedByLicense(OperationMode minimumMode) {
        return isAllowedByLicense(minimumMode, true);
    }

    public static class FeatureUsage {
        private final LicensedFeature feature;

        @Nullable
        private final String context;

        private FeatureUsage(LicensedFeature feature, String context) {
            this.feature = Objects.requireNonNull(feature, "Feature cannot be null");
            this.context = context;
        }

        @Override
        public String toString() {
            return context == null ? feature.getName() : feature.getName() + ":" + context;
        }

        @Override
        public boolean equals(Object o) {
            if (this == o) return true;
            if (o == null || getClass() != o.getClass()) return false;
            FeatureUsage usage = (FeatureUsage) o;
            return Objects.equals(feature, usage.feature) && Objects.equals(context, usage.context);
        }

        @Override
        public int hashCode() {
            return Objects.hash(feature, context);
        }

        public LicensedFeature feature() {
            return feature;
        }

        public String contextName() {
            return context;
        }
    }
}<|MERGE_RESOLUTION|>--- conflicted
+++ resolved
@@ -48,12 +48,6 @@
         SECURITY_AUTHORIZATION_ENGINE(OperationMode.PLATINUM, true),
 
         MONITORING_CLUSTER_ALERTS(OperationMode.STANDARD, true),
-
-<<<<<<< HEAD
-        CCR(OperationMode.PLATINUM, true),
-=======
-        MACHINE_LEARNING(OperationMode.PLATINUM, true),
->>>>>>> d9468eda
 
         OPERATOR_PRIVILEGES(OperationMode.ENTERPRISE, true);
 
