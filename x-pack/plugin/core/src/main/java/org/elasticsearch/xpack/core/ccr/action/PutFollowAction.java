/*
 * Copyright Elasticsearch B.V. and/or licensed to Elasticsearch B.V. under one
 * or more contributor license agreements. Licensed under the Elastic License;
 * you may not use this file except in compliance with the Elastic License.
 */

package org.elasticsearch.xpack.core.ccr.action;

import org.elasticsearch.Version;
import org.elasticsearch.action.Action;
import org.elasticsearch.action.ActionRequestValidationException;
import org.elasticsearch.action.ActionResponse;
import org.elasticsearch.action.IndicesRequest;
import org.elasticsearch.action.support.ActiveShardCount;
import org.elasticsearch.action.support.IndicesOptions;
import org.elasticsearch.action.support.master.AcknowledgedRequest;
import org.elasticsearch.common.ParseField;
import org.elasticsearch.common.io.stream.StreamInput;
import org.elasticsearch.common.io.stream.StreamOutput;
import org.elasticsearch.common.io.stream.Writeable;
import org.elasticsearch.common.xcontent.ObjectParser;
import org.elasticsearch.common.xcontent.ToXContentObject;
import org.elasticsearch.common.xcontent.XContentBuilder;
import org.elasticsearch.common.xcontent.XContentParser;

import java.io.IOException;
import java.util.Objects;

import static org.elasticsearch.action.ValidateActions.addValidationError;
import static org.elasticsearch.xpack.core.ccr.action.ResumeFollowAction.Request.FOLLOWER_INDEX_FIELD;

public final class PutFollowAction extends Action<PutFollowAction.Response> {

    public static final PutFollowAction INSTANCE = new PutFollowAction();
    public static final String NAME = "indices:admin/xpack/ccr/put_follow";

    private PutFollowAction() {
        super(NAME);
    }

    @Override
    public Response newResponse() {
        throw new UnsupportedOperationException("usage of Streamable is to be replaced by Writeable");
    }

    @Override
    public Writeable.Reader<Response> getResponseReader() {
        return Response::new;
    }

    public static class Request extends AcknowledgedRequest<Request> implements IndicesRequest, ToXContentObject {

        public static Request fromXContent(final XContentParser parser, final String followerIndex, ActiveShardCount waitForActiveShards)
            throws IOException {
            Body body = Body.PARSER.parse(parser, null);
            if (followerIndex != null) {
                if (body.getFollowerIndex() == null) {
                    body.setFollowerIndex(followerIndex);
                } else {
                    if (body.getFollowerIndex().equals(followerIndex) == false) {
                        throw new IllegalArgumentException("provided follower_index is not equal");
                    }
                }
            }
            Request request = new Request();
            request.setBody(body);
            request.waitForActiveShards(waitForActiveShards);
            return request;
        }

        private Body body = new Body();
        private ActiveShardCount waitForActiveShards = ActiveShardCount.NONE;

        public Request() {
        }

        public Body getBody() {
            return body;
        }

        public void setBody(Body body) {
            this.body = body;
        }

        public ActiveShardCount waitForActiveShards() {
            return waitForActiveShards;
        }

        /**
         * Sets the number of shard copies that should be active for follower index creation to
         * return. Defaults to {@link ActiveShardCount#NONE}, which will not wait for any shards
         * to be active. Set this value to {@link ActiveShardCount#DEFAULT} to wait for the primary
         * shard to be active. Set this value to {@link ActiveShardCount#ALL} to  wait for all shards
         * (primary and all replicas) to be active before returning.
         *
         * @param waitForActiveShards number of active shard copies to wait on
         */
        public void waitForActiveShards(ActiveShardCount waitForActiveShards) {
            if (waitForActiveShards.equals(ActiveShardCount.DEFAULT)) {
                this.waitForActiveShards = ActiveShardCount.NONE;
            } else {
                this.waitForActiveShards = waitForActiveShards;
            }
        }

        @Override
        public ActionRequestValidationException validate() {
            return body.validate();
        }

        @Override
        public String[] indices() {
            return new String[]{body.getFollowerIndex()};
        }

        @Override
        public IndicesOptions indicesOptions() {
            return IndicesOptions.strictSingleIndexNoExpandForbidClosed();
        }

        public Request(StreamInput in) throws IOException {
            super(in);
<<<<<<< HEAD
            body = new Body(in);
            // TODO: Update after backport
            if (in.getVersion().onOrAfter(Version.V_7_0_0)) {
=======
            remoteCluster = in.readString();
            leaderIndex = in.readString();
            if (in.getVersion().onOrAfter(Version.V_6_7_0)) {
>>>>>>> 6ca7a913
                waitForActiveShards(ActiveShardCount.readFrom(in));
            }
        }

        @Override
        public void writeTo(StreamOutput out) throws IOException {
            super.writeTo(out);
<<<<<<< HEAD
            body.writeTo(out);
            // TODO: Update after backport
            if (out.getVersion().onOrAfter(Version.V_7_0_0)) {
=======
            out.writeString(remoteCluster);
            out.writeString(leaderIndex);
            if (out.getVersion().onOrAfter(Version.V_6_7_0)) {
>>>>>>> 6ca7a913
                waitForActiveShards.writeTo(out);
            }
        }

        @Override
        public XContentBuilder toXContent(XContentBuilder builder, Params params) throws IOException {
            return body.toXContent(builder, params);
        }

        @Override
        public boolean equals(Object o) {
            if (this == o) return true;
            if (o == null || getClass() != o.getClass()) return false;
            Request request = (Request) o;
            return Objects.equals(body, request.body);
        }

        @Override
        public int hashCode() {
            return Objects.hash(body);
        }

        public static class Body extends FollowParameters implements ToXContentObject {

            private static final ParseField REMOTE_CLUSTER_FIELD = new ParseField("remote_cluster");
            private static final ParseField LEADER_INDEX_FIELD = new ParseField("leader_index");

            private static final ObjectParser<Body, Void> PARSER = new ObjectParser<>(NAME, Body::new);

            static {
                PARSER.declareString(Body::setRemoteCluster, REMOTE_CLUSTER_FIELD);
                PARSER.declareString(Body::setLeaderIndex, LEADER_INDEX_FIELD);
                PARSER.declareString(Body::setFollowerIndex, FOLLOWER_INDEX_FIELD);
                initParser(PARSER);
            }

            private String remoteCluster;
            private String leaderIndex;
            private String followerIndex;

            public Body() {
            }

            public String getRemoteCluster() {
                return remoteCluster;
            }

            public void setRemoteCluster(String remoteCluster) {
                this.remoteCluster = remoteCluster;
            }

            public String getLeaderIndex() {
                return leaderIndex;
            }

            public void setLeaderIndex(String leaderIndex) {
                this.leaderIndex = leaderIndex;
            }

            public String getFollowerIndex() {
                return followerIndex;
            }

            public void setFollowerIndex(String followerIndex) {
                this.followerIndex = followerIndex;
            }

            @Override
            public ActionRequestValidationException validate() {
                ActionRequestValidationException e = super.validate();
                if (remoteCluster == null) {
                    e = addValidationError(REMOTE_CLUSTER_FIELD.getPreferredName() + " is missing", e);
                }
                if (leaderIndex == null) {
                    e = addValidationError(LEADER_INDEX_FIELD.getPreferredName() + " is missing", e);
                }
                if (followerIndex == null) {
                    e = addValidationError(FOLLOWER_INDEX_FIELD.getPreferredName() + " is missing", e);
                }
                return e;
            }

            public Body(StreamInput in) throws IOException {
                this.remoteCluster = in.readString();
                this.leaderIndex = in.readString();
                this.followerIndex = in.readString();
                fromStreamInput(in);
            }

            @Override
            public void writeTo(StreamOutput out) throws IOException {
                out.writeString(remoteCluster);
                out.writeString(leaderIndex);
                out.writeString(followerIndex);
                super.writeTo(out);
            }

            @Override
            public XContentBuilder toXContent(XContentBuilder builder, Params params) throws IOException {
                builder.startObject();
                {
                    builder.field(REMOTE_CLUSTER_FIELD.getPreferredName(), remoteCluster);
                    builder.field(LEADER_INDEX_FIELD.getPreferredName(), leaderIndex);
                    builder.field(FOLLOWER_INDEX_FIELD.getPreferredName(), followerIndex);
                    toXContentFragment(builder);
                }
                builder.endObject();
                return builder;
            }

            @Override
            public boolean equals(Object o) {
                if (this == o) return true;
                if (o == null || getClass() != o.getClass()) return false;
                if (!super.equals(o)) return false;
                Body body = (Body) o;
                return Objects.equals(remoteCluster, body.remoteCluster) &&
                    Objects.equals(leaderIndex, body.leaderIndex) &&
                    Objects.equals(followerIndex, body.followerIndex);
            }

            @Override
            public int hashCode() {
                return Objects.hash(super.hashCode(), remoteCluster, leaderIndex, followerIndex);
            }
        }

    }

    public static class Response extends ActionResponse implements ToXContentObject {

        private final boolean followIndexCreated;
        private final boolean followIndexShardsAcked;
        private final boolean indexFollowingStarted;

        public Response(boolean followIndexCreated, boolean followIndexShardsAcked, boolean indexFollowingStarted) {
            this.followIndexCreated = followIndexCreated;
            this.followIndexShardsAcked = followIndexShardsAcked;
            this.indexFollowingStarted = indexFollowingStarted;
        }

        public boolean isFollowIndexCreated() {
            return followIndexCreated;
        }

        public boolean isFollowIndexShardsAcked() {
            return followIndexShardsAcked;
        }

        public boolean isIndexFollowingStarted() {
            return indexFollowingStarted;
        }

        public Response(StreamInput in) throws IOException {
            super(in);
            followIndexCreated = in.readBoolean();
            followIndexShardsAcked = in.readBoolean();
            indexFollowingStarted = in.readBoolean();
        }

        @Override
        public void writeTo(StreamOutput out) throws IOException {
            super.writeTo(out);
            out.writeBoolean(followIndexCreated);
            out.writeBoolean(followIndexShardsAcked);
            out.writeBoolean(indexFollowingStarted);
        }

        @Override
        public XContentBuilder toXContent(XContentBuilder builder, Params params) throws IOException {
            builder.startObject();
            {
                builder.field("follow_index_created", followIndexCreated);
                builder.field("follow_index_shards_acked", followIndexShardsAcked);
                builder.field("index_following_started", indexFollowingStarted);
            }
            builder.endObject();
            return builder;
        }

        @Override
        public boolean equals(Object o) {
            if (this == o) return true;
            if (o == null || getClass() != o.getClass()) return false;
            Response response = (Response) o;
            return followIndexCreated == response.followIndexCreated &&
                followIndexShardsAcked == response.followIndexShardsAcked &&
                indexFollowingStarted == response.indexFollowingStarted;
        }

        @Override
        public int hashCode() {
            return Objects.hash(followIndexCreated, followIndexShardsAcked, indexFollowingStarted);
        }

        @Override
        public String toString() {
            return "PutFollowAction.Response{" +
                "followIndexCreated=" + followIndexCreated +
                ", followIndexShardsAcked=" + followIndexShardsAcked +
                ", indexFollowingStarted=" + indexFollowingStarted +
                '}';
        }
    }

}<|MERGE_RESOLUTION|>--- conflicted
+++ resolved
@@ -120,15 +120,8 @@
 
         public Request(StreamInput in) throws IOException {
             super(in);
-<<<<<<< HEAD
             body = new Body(in);
-            // TODO: Update after backport
-            if (in.getVersion().onOrAfter(Version.V_7_0_0)) {
-=======
-            remoteCluster = in.readString();
-            leaderIndex = in.readString();
             if (in.getVersion().onOrAfter(Version.V_6_7_0)) {
->>>>>>> 6ca7a913
                 waitForActiveShards(ActiveShardCount.readFrom(in));
             }
         }
@@ -136,15 +129,8 @@
         @Override
         public void writeTo(StreamOutput out) throws IOException {
             super.writeTo(out);
-<<<<<<< HEAD
             body.writeTo(out);
-            // TODO: Update after backport
-            if (out.getVersion().onOrAfter(Version.V_7_0_0)) {
-=======
-            out.writeString(remoteCluster);
-            out.writeString(leaderIndex);
             if (out.getVersion().onOrAfter(Version.V_6_7_0)) {
->>>>>>> 6ca7a913
                 waitForActiveShards.writeTo(out);
             }
         }
