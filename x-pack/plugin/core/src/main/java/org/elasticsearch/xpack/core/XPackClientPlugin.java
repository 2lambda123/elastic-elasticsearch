/*
 * Copyright Elasticsearch B.V. and/or licensed to Elasticsearch B.V. under one
 * or more contributor license agreements. Licensed under the Elastic License;
 * you may not use this file except in compliance with the Elastic License.
 */
package org.elasticsearch.xpack.core;

import org.elasticsearch.Version;
import org.elasticsearch.action.Action;
import org.elasticsearch.action.ActionResponse;
import org.elasticsearch.cluster.ClusterState;
import org.elasticsearch.cluster.NamedDiff;
import org.elasticsearch.cluster.metadata.MetaData;
import org.elasticsearch.common.ParseField;
import org.elasticsearch.common.io.stream.NamedWriteableRegistry;
import org.elasticsearch.common.network.NetworkService;
import org.elasticsearch.common.settings.Setting;
import org.elasticsearch.common.settings.Settings;
import org.elasticsearch.common.util.PageCacheRecycler;
import org.elasticsearch.common.xcontent.NamedXContentRegistry;
import org.elasticsearch.indices.breaker.CircuitBreakerService;
import org.elasticsearch.license.DeleteLicenseAction;
import org.elasticsearch.license.GetBasicStatusAction;
import org.elasticsearch.license.GetLicenseAction;
import org.elasticsearch.license.GetTrialStatusAction;
import org.elasticsearch.license.LicenseService;
import org.elasticsearch.license.LicensesMetaData;
import org.elasticsearch.license.PostStartBasicAction;
import org.elasticsearch.license.PostStartTrialAction;
import org.elasticsearch.license.PutLicenseAction;
import org.elasticsearch.persistent.PersistentTaskParams;
import org.elasticsearch.persistent.PersistentTaskState;
import org.elasticsearch.plugins.ActionPlugin;
import org.elasticsearch.plugins.NetworkPlugin;
import org.elasticsearch.plugins.Plugin;
import org.elasticsearch.tasks.Task;
import org.elasticsearch.threadpool.ThreadPool;
import org.elasticsearch.transport.Transport;
import org.elasticsearch.xpack.core.action.TransportFreezeIndexAction;
import org.elasticsearch.xpack.core.action.XPackInfoAction;
import org.elasticsearch.xpack.core.action.XPackUsageAction;
import org.elasticsearch.xpack.core.beats.BeatsFeatureSetUsage;
import org.elasticsearch.xpack.core.ccr.AutoFollowMetadata;
import org.elasticsearch.xpack.core.deprecation.DeprecationInfoAction;
import org.elasticsearch.xpack.core.graph.GraphFeatureSetUsage;
import org.elasticsearch.xpack.core.graph.action.GraphExploreAction;
import org.elasticsearch.xpack.core.indexlifecycle.AllocateAction;
import org.elasticsearch.xpack.core.indexlifecycle.DeleteAction;
import org.elasticsearch.xpack.core.indexlifecycle.ForceMergeAction;
import org.elasticsearch.xpack.core.indexlifecycle.FreezeAction;
import org.elasticsearch.xpack.core.indexlifecycle.IndexLifecycleFeatureSetUsage;
import org.elasticsearch.xpack.core.indexlifecycle.IndexLifecycleMetadata;
import org.elasticsearch.xpack.core.indexlifecycle.LifecycleAction;
import org.elasticsearch.xpack.core.indexlifecycle.LifecycleType;
import org.elasticsearch.xpack.core.indexlifecycle.SetPriorityAction;
import org.elasticsearch.xpack.core.indexlifecycle.ReadOnlyAction;
import org.elasticsearch.xpack.core.indexlifecycle.RolloverAction;
import org.elasticsearch.xpack.core.indexlifecycle.ShrinkAction;
import org.elasticsearch.xpack.core.indexlifecycle.TimeseriesLifecycleType;
import org.elasticsearch.xpack.core.indexlifecycle.UnfollowAction;
import org.elasticsearch.xpack.core.indexlifecycle.action.DeleteLifecycleAction;
import org.elasticsearch.xpack.core.indexlifecycle.action.ExplainLifecycleAction;
import org.elasticsearch.xpack.core.indexlifecycle.action.GetLifecycleAction;
import org.elasticsearch.xpack.core.indexlifecycle.action.MoveToStepAction;
import org.elasticsearch.xpack.core.indexlifecycle.action.PutLifecycleAction;
import org.elasticsearch.xpack.core.indexlifecycle.action.RemoveIndexLifecyclePolicyAction;
import org.elasticsearch.xpack.core.indexlifecycle.action.RetryAction;
import org.elasticsearch.xpack.core.logstash.LogstashFeatureSetUsage;
import org.elasticsearch.xpack.core.ml.MachineLearningFeatureSetUsage;
import org.elasticsearch.xpack.core.ml.MlMetadata;
import org.elasticsearch.xpack.core.ml.MlTasks;
import org.elasticsearch.xpack.core.ml.action.CloseJobAction;
import org.elasticsearch.xpack.core.ml.action.DeleteCalendarAction;
import org.elasticsearch.xpack.core.ml.action.DeleteCalendarEventAction;
import org.elasticsearch.xpack.core.ml.action.DeleteDatafeedAction;
import org.elasticsearch.xpack.core.ml.action.DeleteExpiredDataAction;
import org.elasticsearch.xpack.core.ml.action.DeleteFilterAction;
import org.elasticsearch.xpack.core.ml.action.DeleteForecastAction;
import org.elasticsearch.xpack.core.ml.action.DeleteJobAction;
import org.elasticsearch.xpack.core.ml.action.DeleteModelSnapshotAction;
import org.elasticsearch.xpack.core.ml.action.FinalizeJobExecutionAction;
import org.elasticsearch.xpack.core.ml.action.FindFileStructureAction;
import org.elasticsearch.xpack.core.ml.action.FlushJobAction;
import org.elasticsearch.xpack.core.ml.action.ForecastJobAction;
import org.elasticsearch.xpack.core.ml.action.GetBucketsAction;
import org.elasticsearch.xpack.core.ml.action.GetCalendarEventsAction;
import org.elasticsearch.xpack.core.ml.action.GetCalendarsAction;
import org.elasticsearch.xpack.core.ml.action.GetCategoriesAction;
import org.elasticsearch.xpack.core.ml.action.GetDatafeedsAction;
import org.elasticsearch.xpack.core.ml.action.GetDatafeedsStatsAction;
import org.elasticsearch.xpack.core.ml.action.GetFiltersAction;
import org.elasticsearch.xpack.core.ml.action.GetInfluencersAction;
import org.elasticsearch.xpack.core.ml.action.GetJobsAction;
import org.elasticsearch.xpack.core.ml.action.GetJobsStatsAction;
import org.elasticsearch.xpack.core.ml.action.GetModelSnapshotsAction;
import org.elasticsearch.xpack.core.ml.action.GetOverallBucketsAction;
import org.elasticsearch.xpack.core.ml.action.GetRecordsAction;
import org.elasticsearch.xpack.core.ml.action.IsolateDatafeedAction;
import org.elasticsearch.xpack.core.ml.action.KillProcessAction;
import org.elasticsearch.xpack.core.ml.action.MlInfoAction;
import org.elasticsearch.xpack.core.ml.action.OpenJobAction;
import org.elasticsearch.xpack.core.ml.action.PersistJobAction;
import org.elasticsearch.xpack.core.ml.action.PostCalendarEventsAction;
import org.elasticsearch.xpack.core.ml.action.PostDataAction;
import org.elasticsearch.xpack.core.ml.action.PreviewDatafeedAction;
import org.elasticsearch.xpack.core.ml.action.PutCalendarAction;
import org.elasticsearch.xpack.core.ml.action.PutDatafeedAction;
import org.elasticsearch.xpack.core.ml.action.PutFilterAction;
import org.elasticsearch.xpack.core.ml.action.PutJobAction;
import org.elasticsearch.xpack.core.ml.action.RevertModelSnapshotAction;
import org.elasticsearch.xpack.core.ml.action.SetUpgradeModeAction;
import org.elasticsearch.xpack.core.ml.action.StartDatafeedAction;
import org.elasticsearch.xpack.core.ml.action.StopDatafeedAction;
import org.elasticsearch.xpack.core.ml.action.UpdateCalendarJobAction;
import org.elasticsearch.xpack.core.ml.action.UpdateDatafeedAction;
import org.elasticsearch.xpack.core.ml.action.UpdateFilterAction;
import org.elasticsearch.xpack.core.ml.action.UpdateJobAction;
import org.elasticsearch.xpack.core.ml.action.UpdateModelSnapshotAction;
import org.elasticsearch.xpack.core.ml.action.UpdateProcessAction;
import org.elasticsearch.xpack.core.ml.action.ValidateDetectorAction;
import org.elasticsearch.xpack.core.ml.action.ValidateJobConfigAction;
import org.elasticsearch.xpack.core.ml.datafeed.DatafeedState;
import org.elasticsearch.xpack.core.ml.job.config.JobTaskState;
import org.elasticsearch.xpack.core.monitoring.MonitoringFeatureSetUsage;
import org.elasticsearch.xpack.core.rollup.RollupFeatureSetUsage;
import org.elasticsearch.xpack.core.rollup.RollupField;
import org.elasticsearch.xpack.core.rollup.action.DeleteRollupJobAction;
import org.elasticsearch.xpack.core.rollup.action.GetRollupCapsAction;
import org.elasticsearch.xpack.core.rollup.action.GetRollupJobsAction;
import org.elasticsearch.xpack.core.rollup.action.PutRollupJobAction;
import org.elasticsearch.xpack.core.rollup.action.RollupSearchAction;
import org.elasticsearch.xpack.core.rollup.action.StartRollupJobAction;
import org.elasticsearch.xpack.core.rollup.action.StopRollupJobAction;
import org.elasticsearch.xpack.core.rollup.job.RollupJob;
import org.elasticsearch.xpack.core.rollup.job.RollupJobStatus;
import org.elasticsearch.xpack.core.security.SecurityFeatureSetUsage;
import org.elasticsearch.xpack.core.security.SecurityField;
import org.elasticsearch.xpack.core.security.SecuritySettings;
import org.elasticsearch.xpack.core.security.action.realm.ClearRealmCacheAction;
import org.elasticsearch.xpack.core.security.action.role.ClearRolesCacheAction;
import org.elasticsearch.xpack.core.security.action.role.DeleteRoleAction;
import org.elasticsearch.xpack.core.security.action.role.GetRolesAction;
import org.elasticsearch.xpack.core.security.action.role.PutRoleAction;
import org.elasticsearch.xpack.core.security.action.rolemapping.DeleteRoleMappingAction;
import org.elasticsearch.xpack.core.security.action.rolemapping.GetRoleMappingsAction;
import org.elasticsearch.xpack.core.security.action.rolemapping.PutRoleMappingAction;
import org.elasticsearch.xpack.core.security.action.token.CreateTokenAction;
import org.elasticsearch.xpack.core.security.action.token.InvalidateTokenAction;
import org.elasticsearch.xpack.core.security.action.token.RefreshTokenAction;
import org.elasticsearch.xpack.core.security.action.user.AuthenticateAction;
import org.elasticsearch.xpack.core.security.action.user.ChangePasswordAction;
import org.elasticsearch.xpack.core.security.action.user.DeleteUserAction;
import org.elasticsearch.xpack.core.security.action.user.GetUsersAction;
import org.elasticsearch.xpack.core.security.action.user.HasPrivilegesAction;
import org.elasticsearch.xpack.core.security.action.user.PutUserAction;
import org.elasticsearch.xpack.core.security.action.user.SetEnabledAction;
import org.elasticsearch.xpack.core.security.authc.TokenMetaData;
import org.elasticsearch.xpack.core.security.authc.support.mapper.expressiondsl.AllExpression;
import org.elasticsearch.xpack.core.security.authc.support.mapper.expressiondsl.AnyExpression;
import org.elasticsearch.xpack.core.security.authc.support.mapper.expressiondsl.ExceptExpression;
import org.elasticsearch.xpack.core.security.authc.support.mapper.expressiondsl.FieldExpression;
import org.elasticsearch.xpack.core.security.authc.support.mapper.expressiondsl.RoleMapperExpression;
import org.elasticsearch.xpack.core.security.authz.privilege.ConditionalClusterPrivilege;
import org.elasticsearch.xpack.core.security.authz.privilege.ConditionalClusterPrivileges;
import org.elasticsearch.xpack.core.security.transport.netty4.SecurityNetty4Transport;
import org.elasticsearch.xpack.core.sql.SqlFeatureSetUsage;
import org.elasticsearch.xpack.core.ssl.SSLService;
import org.elasticsearch.xpack.core.ssl.action.GetCertificateInfoAction;
import org.elasticsearch.xpack.core.upgrade.actions.IndexUpgradeAction;
import org.elasticsearch.xpack.core.upgrade.actions.IndexUpgradeInfoAction;
import org.elasticsearch.xpack.core.watcher.WatcherFeatureSetUsage;
import org.elasticsearch.xpack.core.watcher.WatcherMetaData;
import org.elasticsearch.xpack.core.watcher.transport.actions.ack.AckWatchAction;
import org.elasticsearch.xpack.core.watcher.transport.actions.activate.ActivateWatchAction;
import org.elasticsearch.xpack.core.watcher.transport.actions.delete.DeleteWatchAction;
import org.elasticsearch.xpack.core.watcher.transport.actions.execute.ExecuteWatchAction;
import org.elasticsearch.xpack.core.watcher.transport.actions.get.GetWatchAction;
import org.elasticsearch.xpack.core.watcher.transport.actions.put.PutWatchAction;
import org.elasticsearch.xpack.core.watcher.transport.actions.service.WatcherServiceAction;
import org.elasticsearch.xpack.core.watcher.transport.actions.stats.WatcherStatsAction;

import java.util.ArrayList;
import java.util.Arrays;
import java.util.Collections;
import java.util.List;
import java.util.Map;
import java.util.Optional;
import java.util.function.Supplier;

public class XPackClientPlugin extends Plugin implements ActionPlugin, NetworkPlugin {

    static Optional<String> X_PACK_FEATURE = Optional.of("x-pack");

    @Override
    protected Optional<String> getFeature() {
        return X_PACK_FEATURE;
    }

    private final Settings settings;

    public XPackClientPlugin(final Settings settings) {
        this.settings = settings;
    }

    @Override
    public List<Setting<?>> getSettings() {
        ArrayList<Setting<?>> settings = new ArrayList<>();
        // the only licensing one
        settings.add(Setting.groupSetting("license.", Setting.Property.NodeScope));

        //TODO split these settings up
        settings.addAll(XPackSettings.getAllSettings());

        settings.add(LicenseService.SELF_GENERATED_LICENSE_TYPE);

        // we add the `xpack.version` setting to all internal indices
        settings.add(Setting.simpleString("index.xpack.version", Setting.Property.IndexScope));

        return settings;
    }

    @Override
    public Settings additionalSettings() {
        return additionalSettings(settings, XPackSettings.SECURITY_ENABLED.get(settings), XPackPlugin.transportClientMode(settings));
    }

    static Settings additionalSettings(final Settings settings, final boolean enabled, final boolean transportClientMode) {
        if (enabled && transportClientMode) {
            return Settings.builder()
                    .put(SecuritySettings.addTransportSettings(settings))
                    .put(SecuritySettings.addUserSettings(settings))
                    .build();
        } else {
            return Settings.EMPTY;
        }
    }

    @Override
    public List<Action<? extends ActionResponse>> getClientActions() {
        return Arrays.asList(
                // deprecation
                DeprecationInfoAction.INSTANCE,
                // graph
                GraphExploreAction.INSTANCE,
                // ML
                GetJobsAction.INSTANCE,
                GetJobsStatsAction.INSTANCE,
                MlInfoAction.INSTANCE,
                PutJobAction.INSTANCE,
                UpdateJobAction.INSTANCE,
                DeleteJobAction.INSTANCE,
                OpenJobAction.INSTANCE,
                GetFiltersAction.INSTANCE,
                PutFilterAction.INSTANCE,
                UpdateFilterAction.INSTANCE,
                DeleteFilterAction.INSTANCE,
                KillProcessAction.INSTANCE,
                GetBucketsAction.INSTANCE,
                GetInfluencersAction.INSTANCE,
                GetOverallBucketsAction.INSTANCE,
                GetRecordsAction.INSTANCE,
                PostDataAction.INSTANCE,
                CloseJobAction.INSTANCE,
                FinalizeJobExecutionAction.INSTANCE,
                FlushJobAction.INSTANCE,
                ValidateDetectorAction.INSTANCE,
                ValidateJobConfigAction.INSTANCE,
                GetCategoriesAction.INSTANCE,
                GetModelSnapshotsAction.INSTANCE,
                RevertModelSnapshotAction.INSTANCE,
                UpdateModelSnapshotAction.INSTANCE,
                GetDatafeedsAction.INSTANCE,
                GetDatafeedsStatsAction.INSTANCE,
                PutDatafeedAction.INSTANCE,
                UpdateDatafeedAction.INSTANCE,
                DeleteDatafeedAction.INSTANCE,
                PreviewDatafeedAction.INSTANCE,
                StartDatafeedAction.INSTANCE,
                StopDatafeedAction.INSTANCE,
                IsolateDatafeedAction.INSTANCE,
                DeleteModelSnapshotAction.INSTANCE,
                UpdateProcessAction.INSTANCE,
                DeleteExpiredDataAction.INSTANCE,
                ForecastJobAction.INSTANCE,
                DeleteForecastAction.INSTANCE,
                GetCalendarsAction.INSTANCE,
                PutCalendarAction.INSTANCE,
                DeleteCalendarAction.INSTANCE,
                DeleteCalendarEventAction.INSTANCE,
                UpdateCalendarJobAction.INSTANCE,
                GetCalendarEventsAction.INSTANCE,
                PostCalendarEventsAction.INSTANCE,
                PersistJobAction.INSTANCE,
                FindFileStructureAction.INSTANCE,
<<<<<<< HEAD
                MlUpgradeAction.INSTANCE,
                SetUpgradeModeAction.INSTANCE,
=======
>>>>>>> 980c13d8
                // security
                ClearRealmCacheAction.INSTANCE,
                ClearRolesCacheAction.INSTANCE,
                GetUsersAction.INSTANCE,
                PutUserAction.INSTANCE,
                DeleteUserAction.INSTANCE,
                GetRolesAction.INSTANCE,
                PutRoleAction.INSTANCE,
                DeleteRoleAction.INSTANCE,
                ChangePasswordAction.INSTANCE,
                AuthenticateAction.INSTANCE,
                SetEnabledAction.INSTANCE,
                HasPrivilegesAction.INSTANCE,
                GetRoleMappingsAction.INSTANCE,
                PutRoleMappingAction.INSTANCE,
                DeleteRoleMappingAction.INSTANCE,
                CreateTokenAction.INSTANCE,
                InvalidateTokenAction.INSTANCE,
                GetCertificateInfoAction.INSTANCE,
                RefreshTokenAction.INSTANCE,
                // upgrade
                IndexUpgradeInfoAction.INSTANCE,
                IndexUpgradeAction.INSTANCE,
                // watcher
                PutWatchAction.INSTANCE,
                DeleteWatchAction.INSTANCE,
                GetWatchAction.INSTANCE,
                WatcherStatsAction.INSTANCE,
                AckWatchAction.INSTANCE,
                ActivateWatchAction.INSTANCE,
                WatcherServiceAction.INSTANCE,
                ExecuteWatchAction.INSTANCE,
                // license
                PutLicenseAction.INSTANCE,
                GetLicenseAction.INSTANCE,
                DeleteLicenseAction.INSTANCE,
                PostStartTrialAction.INSTANCE,
                GetTrialStatusAction.INSTANCE,
                PostStartBasicAction.INSTANCE,
                GetBasicStatusAction.INSTANCE,
                // x-pack
                XPackInfoAction.INSTANCE,
                XPackUsageAction.INSTANCE,
                // rollup
                RollupSearchAction.INSTANCE,
                PutRollupJobAction.INSTANCE,
                StartRollupJobAction.INSTANCE,
                StopRollupJobAction.INSTANCE,
                DeleteRollupJobAction.INSTANCE,
                GetRollupJobsAction.INSTANCE,
                GetRollupCapsAction.INSTANCE,
                // ILM
                DeleteLifecycleAction.INSTANCE,
                GetLifecycleAction.INSTANCE,
                PutLifecycleAction.INSTANCE,
                ExplainLifecycleAction.INSTANCE,
                RemoveIndexLifecyclePolicyAction.INSTANCE,
                MoveToStepAction.INSTANCE,
                RetryAction.INSTANCE,
                TransportFreezeIndexAction.FreezeIndexAction.INSTANCE
        );
    }

    @Override
    public List<NamedWriteableRegistry.Entry> getNamedWriteables() {
        return Arrays.asList(
                // graph
                new NamedWriteableRegistry.Entry(XPackFeatureSet.Usage.class, XPackField.GRAPH, GraphFeatureSetUsage::new),
                // logstash
                new NamedWriteableRegistry.Entry(XPackFeatureSet.Usage.class, XPackField.LOGSTASH, LogstashFeatureSetUsage::new),
                // beats
                new NamedWriteableRegistry.Entry(XPackFeatureSet.Usage.class, XPackField.BEATS, BeatsFeatureSetUsage::new),
                // ML - Custom metadata
                new NamedWriteableRegistry.Entry(MetaData.Custom.class, "ml", MlMetadata::new),
                new NamedWriteableRegistry.Entry(NamedDiff.class, "ml", MlMetadata.MlMetadataDiff::new),
                // ML - Persistent action requests
                new NamedWriteableRegistry.Entry(PersistentTaskParams.class, MlTasks.DATAFEED_TASK_NAME,
                        StartDatafeedAction.DatafeedParams::new),
                new NamedWriteableRegistry.Entry(PersistentTaskParams.class, MlTasks.JOB_TASK_NAME,
                        OpenJobAction.JobParams::new),
                // ML - Task states
                new NamedWriteableRegistry.Entry(PersistentTaskState.class, JobTaskState.NAME, JobTaskState::new),
                new NamedWriteableRegistry.Entry(PersistentTaskState.class, DatafeedState.NAME, DatafeedState::fromStream),
                new NamedWriteableRegistry.Entry(XPackFeatureSet.Usage.class, XPackField.MACHINE_LEARNING,
                        MachineLearningFeatureSetUsage::new),
                // monitoring
                new NamedWriteableRegistry.Entry(XPackFeatureSet.Usage.class, XPackField.MONITORING, MonitoringFeatureSetUsage::new),
                // security
                new NamedWriteableRegistry.Entry(ClusterState.Custom.class, TokenMetaData.TYPE, TokenMetaData::new),
                new NamedWriteableRegistry.Entry(NamedDiff.class, TokenMetaData.TYPE, TokenMetaData::readDiffFrom),
                new NamedWriteableRegistry.Entry(XPackFeatureSet.Usage.class, XPackField.SECURITY, SecurityFeatureSetUsage::new),
                // security : conditional privileges
                new NamedWriteableRegistry.Entry(ConditionalClusterPrivilege.class,
                    ConditionalClusterPrivileges.ManageApplicationPrivileges.WRITEABLE_NAME,
                    ConditionalClusterPrivileges.ManageApplicationPrivileges::createFrom),
                // security : role-mappings
                new NamedWriteableRegistry.Entry(RoleMapperExpression.class, AllExpression.NAME, AllExpression::new),
                new NamedWriteableRegistry.Entry(RoleMapperExpression.class, AnyExpression.NAME, AnyExpression::new),
                new NamedWriteableRegistry.Entry(RoleMapperExpression.class, FieldExpression.NAME, FieldExpression::new),
                new NamedWriteableRegistry.Entry(RoleMapperExpression.class, ExceptExpression.NAME, ExceptExpression::new),
                // sql
                new NamedWriteableRegistry.Entry(XPackFeatureSet.Usage.class, XPackField.SQL, SqlFeatureSetUsage::new),
                // watcher
                new NamedWriteableRegistry.Entry(MetaData.Custom.class, WatcherMetaData.TYPE, WatcherMetaData::new),
                new NamedWriteableRegistry.Entry(NamedDiff.class, WatcherMetaData.TYPE, WatcherMetaData::readDiffFrom),
                new NamedWriteableRegistry.Entry(XPackFeatureSet.Usage.class, XPackField.WATCHER, WatcherFeatureSetUsage::new),
                // licensing
                new NamedWriteableRegistry.Entry(MetaData.Custom.class, LicensesMetaData.TYPE, LicensesMetaData::new),
                new NamedWriteableRegistry.Entry(NamedDiff.class, LicensesMetaData.TYPE, LicensesMetaData::readDiffFrom),
                // rollup
                new NamedWriteableRegistry.Entry(XPackFeatureSet.Usage.class, XPackField.ROLLUP, RollupFeatureSetUsage::new),
                new NamedWriteableRegistry.Entry(PersistentTaskParams.class, RollupJob.NAME, RollupJob::new),
                new NamedWriteableRegistry.Entry(Task.Status.class, RollupJobStatus.NAME, RollupJobStatus::new),
                new NamedWriteableRegistry.Entry(PersistentTaskState.class, RollupJobStatus.NAME, RollupJobStatus::new),
                // ccr
                new NamedWriteableRegistry.Entry(AutoFollowMetadata.class, AutoFollowMetadata.TYPE, AutoFollowMetadata::new),
                new NamedWriteableRegistry.Entry(MetaData.Custom.class, AutoFollowMetadata.TYPE, AutoFollowMetadata::new),
                new NamedWriteableRegistry.Entry(NamedDiff.class, AutoFollowMetadata.TYPE,
                    in -> AutoFollowMetadata.readDiffFrom(MetaData.Custom.class, AutoFollowMetadata.TYPE, in)),
                // ILM
                new NamedWriteableRegistry.Entry(XPackFeatureSet.Usage.class, XPackField.INDEX_LIFECYCLE,
                    IndexLifecycleFeatureSetUsage::new),
                // ILM - Custom Metadata
                new NamedWriteableRegistry.Entry(MetaData.Custom.class, IndexLifecycleMetadata.TYPE, IndexLifecycleMetadata::new),
                new NamedWriteableRegistry.Entry(NamedDiff.class, IndexLifecycleMetadata.TYPE,
                    IndexLifecycleMetadata.IndexLifecycleMetadataDiff::new),
                // ILM - LifecycleTypes
                new NamedWriteableRegistry.Entry(LifecycleType.class, TimeseriesLifecycleType.TYPE,
                    (in) -> TimeseriesLifecycleType.INSTANCE),
                // ILM - Lifecycle Actions
                new NamedWriteableRegistry.Entry(LifecycleAction.class, AllocateAction.NAME, AllocateAction::new),
                new NamedWriteableRegistry.Entry(LifecycleAction.class, ForceMergeAction.NAME, ForceMergeAction::new),
                new NamedWriteableRegistry.Entry(LifecycleAction.class, ReadOnlyAction.NAME, ReadOnlyAction::new),
                new NamedWriteableRegistry.Entry(LifecycleAction.class, RolloverAction.NAME, RolloverAction::new),
                new NamedWriteableRegistry.Entry(LifecycleAction.class, ShrinkAction.NAME, ShrinkAction::new),
                new NamedWriteableRegistry.Entry(LifecycleAction.class, DeleteAction.NAME, DeleteAction::new),
                new NamedWriteableRegistry.Entry(LifecycleAction.class, FreezeAction.NAME, FreezeAction::new),
                new NamedWriteableRegistry.Entry(LifecycleAction.class, SetPriorityAction.NAME, SetPriorityAction::new),
                new NamedWriteableRegistry.Entry(LifecycleAction.class, UnfollowAction.NAME, UnfollowAction::new)
        );
    }

    @Override
    public List<NamedXContentRegistry.Entry> getNamedXContent() {
        return Arrays.asList(
                // ML - Custom metadata
                new NamedXContentRegistry.Entry(MetaData.Custom.class, new ParseField("ml"),
                        parser -> MlMetadata.LENIENT_PARSER.parse(parser, null).build()),
                // ML - Persistent action requests
                new NamedXContentRegistry.Entry(PersistentTaskParams.class, new ParseField(MlTasks.DATAFEED_TASK_NAME),
                        StartDatafeedAction.DatafeedParams::fromXContent),
                new NamedXContentRegistry.Entry(PersistentTaskParams.class, new ParseField(MlTasks.JOB_TASK_NAME),
                        OpenJobAction.JobParams::fromXContent),
                // ML - Task states
                new NamedXContentRegistry.Entry(PersistentTaskState.class, new ParseField(DatafeedState.NAME), DatafeedState::fromXContent),
                new NamedXContentRegistry.Entry(PersistentTaskState.class, new ParseField(JobTaskState.NAME), JobTaskState::fromXContent),
                // watcher
                new NamedXContentRegistry.Entry(MetaData.Custom.class, new ParseField(WatcherMetaData.TYPE),
                        WatcherMetaData::fromXContent),
                // licensing
                new NamedXContentRegistry.Entry(MetaData.Custom.class, new ParseField(LicensesMetaData.TYPE),
                        LicensesMetaData::fromXContent),
                //rollup
                new NamedXContentRegistry.Entry(PersistentTaskParams.class, new ParseField(RollupField.TASK_NAME),
                        RollupJob::fromXContent),
                new NamedXContentRegistry.Entry(Task.Status.class, new ParseField(RollupJobStatus.NAME),
                        RollupJobStatus::fromXContent),
                new NamedXContentRegistry.Entry(PersistentTaskState.class, new ParseField(RollupJobStatus.NAME),
                        RollupJobStatus::fromXContent)
            );
    }

    @Override
    public Map<String, Supplier<Transport>> getTransports(
            final Settings settings,
            final ThreadPool threadPool,
            final PageCacheRecycler pageCacheRecycler,
            final CircuitBreakerService circuitBreakerService,
            final NamedWriteableRegistry namedWriteableRegistry,
            final NetworkService networkService) {
        // this should only be used in the transport layer, so do not add it if it is not in transport mode or we are disabled
        if (XPackPlugin.transportClientMode(settings) == false || XPackSettings.SECURITY_ENABLED.get(settings) == false) {
            return Collections.emptyMap();
        }
        final SSLService sslService;
        try {
            sslService = new SSLService(settings, null);
        } catch (Exception e) {
            throw new RuntimeException(e);
        }
        return Collections.singletonMap(SecurityField.NAME4, () -> new SecurityNetty4Transport(settings, Version.CURRENT, threadPool,
                networkService, pageCacheRecycler, namedWriteableRegistry, circuitBreakerService, sslService));
    }

}<|MERGE_RESOLUTION|>--- conflicted
+++ resolved
@@ -292,11 +292,7 @@
                 PostCalendarEventsAction.INSTANCE,
                 PersistJobAction.INSTANCE,
                 FindFileStructureAction.INSTANCE,
-<<<<<<< HEAD
-                MlUpgradeAction.INSTANCE,
                 SetUpgradeModeAction.INSTANCE,
-=======
->>>>>>> 980c13d8
                 // security
                 ClearRealmCacheAction.INSTANCE,
                 ClearRolesCacheAction.INSTANCE,
