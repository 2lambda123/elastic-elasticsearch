/*
 * Copyright Elasticsearch B.V. and/or licensed to Elasticsearch B.V. under one
 * or more contributor license agreements. Licensed under the Elastic License
 * 2.0; you may not use this file except in compliance with the Elastic License
 * 2.0.
 */
package org.elasticsearch.xpack.core.security.action.role;

import org.elasticsearch.action.ActionRequest;
import org.elasticsearch.action.ActionRequestValidationException;
import org.elasticsearch.action.support.TransportAction;
import org.elasticsearch.action.support.WriteRequest;
import org.elasticsearch.common.Strings;
import org.elasticsearch.common.bytes.BytesReference;
import org.elasticsearch.common.io.stream.StreamOutput;
import org.elasticsearch.core.Nullable;
import org.elasticsearch.xpack.core.security.authz.RoleDescriptor;
import org.elasticsearch.xpack.core.security.authz.permission.RemoteClusterPermissions;
import org.elasticsearch.xpack.core.security.authz.privilege.ConfigurableClusterPrivilege;
import org.elasticsearch.xpack.core.security.authz.privilege.ConfigurableClusterPrivileges;
import org.elasticsearch.xpack.core.security.support.NativeRealmValidationUtil;
import org.elasticsearch.xpack.core.security.support.Validation;

import java.io.IOException;
import java.util.ArrayList;
import java.util.Arrays;
import java.util.Collections;
import java.util.List;
import java.util.Map;

import static org.elasticsearch.action.ValidateActions.addValidationError;

/**
 * Request object for adding a role to the security index
 */
public class PutRoleRequest extends ActionRequest {

    private String name;
    private String[] clusterPrivileges = Strings.EMPTY_ARRAY;
    private ConfigurableClusterPrivilege[] configurableClusterPrivileges = ConfigurableClusterPrivileges.EMPTY_ARRAY;
    private List<RoleDescriptor.IndicesPrivileges> indicesPrivileges = new ArrayList<>();
    private List<RoleDescriptor.ApplicationResourcePrivileges> applicationPrivileges = new ArrayList<>();
    private String[] runAs = Strings.EMPTY_ARRAY;
    private WriteRequest.RefreshPolicy refreshPolicy = WriteRequest.RefreshPolicy.IMMEDIATE;
    private Map<String, Object> metadata;
    private List<RoleDescriptor.RemoteIndicesPrivileges> remoteIndicesPrivileges = new ArrayList<>();
<<<<<<< HEAD
    private RemoteClusterPermissions remoteClusterPermissions = RemoteClusterPermissions.NONE;

    public PutRoleRequest(StreamInput in) throws IOException {
        super(in);
        name = in.readString();
        clusterPrivileges = in.readStringArray();
        int indicesSize = in.readVInt();
        indicesPrivileges = new ArrayList<>(indicesSize);
        for (int i = 0; i < indicesSize; i++) {
            indicesPrivileges.add(new RoleDescriptor.IndicesPrivileges(in));
        }
        applicationPrivileges = in.readCollectionAsList(RoleDescriptor.ApplicationResourcePrivileges::new);
        configurableClusterPrivileges = ConfigurableClusterPrivileges.readArray(in);
        runAs = in.readStringArray();
        refreshPolicy = RefreshPolicy.readFrom(in);
        metadata = in.readGenericMap();
        if (in.getTransportVersion().onOrAfter(TransportVersions.V_8_8_0)) {
            remoteIndicesPrivileges = in.readCollectionAsList(RoleDescriptor.RemoteIndicesPrivileges::new);
        }
        if (in.getTransportVersion().onOrAfter(TransportVersions.ROLE_REMOTE_CLUSTER_PRIVS)) {
            remoteClusterPermissions = new RemoteClusterPermissions(in);
        }
    }
=======
    private boolean restrictRequest = false;
>>>>>>> e28ecbb5

    public PutRoleRequest() {}

    @Override
    public ActionRequestValidationException validate() {
        ActionRequestValidationException validationException = null;
        Validation.Error error = NativeRealmValidationUtil.validateRoleName(this.name, false);
        if (error != null) {
            validationException = addValidationError(error.toString(), validationException);
        }
        return RoleDescriptorRequestValidator.validate(roleDescriptor(), validationException);
    }

    public void name(String name) {
        this.name = name;
    }

    public void cluster(String... clusterPrivilegesArray) {
        this.clusterPrivileges = clusterPrivilegesArray;
    }

    public void conditionalCluster(ConfigurableClusterPrivilege... configurableClusterPrivilegesArray) {
        this.configurableClusterPrivileges = configurableClusterPrivilegesArray;
    }

    public void addIndex(RoleDescriptor.IndicesPrivileges... privileges) {
        this.indicesPrivileges.addAll(Arrays.asList(privileges));
    }

    public void addRemoteIndex(RoleDescriptor.RemoteIndicesPrivileges... privileges) {
        remoteIndicesPrivileges.addAll(Arrays.asList(privileges));
    }

<<<<<<< HEAD
    public void addRemoteCluster(RemoteClusterPermissions remoteClusterPermissions) {
        this.remoteClusterPermissions = remoteClusterPermissions;
=======
    public void restrictRequest(boolean restrictRequest) {
        this.restrictRequest = restrictRequest;
    }

    public boolean restrictRequest() {
        return restrictRequest;
>>>>>>> e28ecbb5
    }

    public void addRemoteIndex(
        final String[] remoteClusters,
        final String[] indices,
        final String[] privileges,
        final String[] grantedFields,
        final String[] deniedFields,
        final @Nullable BytesReference query,
        final boolean allowRestrictedIndices
    ) {
        remoteIndicesPrivileges.add(
            RoleDescriptor.RemoteIndicesPrivileges.builder(remoteClusters)
                .indices(indices)
                .privileges(privileges)
                .grantedFields(grantedFields)
                .deniedFields(deniedFields)
                .query(query)
                .allowRestrictedIndices(allowRestrictedIndices)
                .build()
        );
    }

    // TODO: who calls this ?
    // public void addRemoteCluster(final String[] privileges, final String[] remoteClusters) {
    // remoteClusterPrivileges.add(new RoleDescriptor.RemoteClusterPrivileges(remoteClusters, privileges));
    // }

    public void addIndex(
        String[] indices,
        String[] privileges,
        String[] grantedFields,
        String[] deniedFields,
        @Nullable BytesReference query,
        boolean allowRestrictedIndices
    ) {
        this.indicesPrivileges.add(
            RoleDescriptor.IndicesPrivileges.builder()
                .indices(indices)
                .privileges(privileges)
                .grantedFields(grantedFields)
                .deniedFields(deniedFields)
                .query(query)
                .allowRestrictedIndices(allowRestrictedIndices)
                .build()
        );
    }

    public void addApplicationPrivileges(RoleDescriptor.ApplicationResourcePrivileges... privileges) {
        this.applicationPrivileges.addAll(Arrays.asList(privileges));
    }

    public void runAs(String... usernames) {
        this.runAs = usernames;
    }

    public PutRoleRequest setRefreshPolicy(@Nullable String refreshPolicy) {
        if (refreshPolicy != null) {
            setRefreshPolicy(WriteRequest.RefreshPolicy.parse(refreshPolicy));
        }
        return this;
    }

    public PutRoleRequest setRefreshPolicy(WriteRequest.RefreshPolicy refreshPolicy) {
        this.refreshPolicy = refreshPolicy;
        return this;
    }

    public WriteRequest.RefreshPolicy getRefreshPolicy() {
        return refreshPolicy;
    }

    public void metadata(Map<String, Object> metadata) {
        this.metadata = metadata;
    }

    public String name() {
        return name;
    }

    public String[] cluster() {
        return clusterPrivileges;
    }

    public RoleDescriptor.IndicesPrivileges[] indices() {
        return indicesPrivileges.toArray(new RoleDescriptor.IndicesPrivileges[indicesPrivileges.size()]);
    }

    public RoleDescriptor.RemoteIndicesPrivileges[] remoteIndices() {
        return remoteIndicesPrivileges.toArray(new RoleDescriptor.RemoteIndicesPrivileges[0]);
    }

    public boolean hasRemoteIndicesPrivileges() {
        return false == remoteIndicesPrivileges.isEmpty();
    }

    // TODO: who calls this ?
    // public boolean hasRemoteClusterPrivileges() {
    // return false == remoteClusterPrivileges.isEmpty();
    // }

    public List<RoleDescriptor.ApplicationResourcePrivileges> applicationPrivileges() {
        return Collections.unmodifiableList(applicationPrivileges);
    }

    public ConfigurableClusterPrivilege[] conditionalClusterPrivileges() {
        return configurableClusterPrivileges;
    }

    public String[] runAs() {
        return runAs;
    }

    public Map<String, Object> metadata() {
        return metadata;
    }

    @Override
    public void writeTo(StreamOutput out) throws IOException {
        TransportAction.localOnly();
    }

    public RoleDescriptor roleDescriptor() {
        return new RoleDescriptor(
            name,
            clusterPrivileges,
            indicesPrivileges.toArray(new RoleDescriptor.IndicesPrivileges[indicesPrivileges.size()]),
            applicationPrivileges.toArray(new RoleDescriptor.ApplicationResourcePrivileges[applicationPrivileges.size()]),
            configurableClusterPrivileges,
            runAs,
            metadata,
            Collections.emptyMap(),
            remoteIndicesPrivileges.toArray(new RoleDescriptor.RemoteIndicesPrivileges[0]),
            remoteClusterPermissions,
            null
        );
    }
}<|MERGE_RESOLUTION|>--- conflicted
+++ resolved
@@ -44,33 +44,7 @@
     private WriteRequest.RefreshPolicy refreshPolicy = WriteRequest.RefreshPolicy.IMMEDIATE;
     private Map<String, Object> metadata;
     private List<RoleDescriptor.RemoteIndicesPrivileges> remoteIndicesPrivileges = new ArrayList<>();
-<<<<<<< HEAD
-    private RemoteClusterPermissions remoteClusterPermissions = RemoteClusterPermissions.NONE;
-
-    public PutRoleRequest(StreamInput in) throws IOException {
-        super(in);
-        name = in.readString();
-        clusterPrivileges = in.readStringArray();
-        int indicesSize = in.readVInt();
-        indicesPrivileges = new ArrayList<>(indicesSize);
-        for (int i = 0; i < indicesSize; i++) {
-            indicesPrivileges.add(new RoleDescriptor.IndicesPrivileges(in));
-        }
-        applicationPrivileges = in.readCollectionAsList(RoleDescriptor.ApplicationResourcePrivileges::new);
-        configurableClusterPrivileges = ConfigurableClusterPrivileges.readArray(in);
-        runAs = in.readStringArray();
-        refreshPolicy = RefreshPolicy.readFrom(in);
-        metadata = in.readGenericMap();
-        if (in.getTransportVersion().onOrAfter(TransportVersions.V_8_8_0)) {
-            remoteIndicesPrivileges = in.readCollectionAsList(RoleDescriptor.RemoteIndicesPrivileges::new);
-        }
-        if (in.getTransportVersion().onOrAfter(TransportVersions.ROLE_REMOTE_CLUSTER_PRIVS)) {
-            remoteClusterPermissions = new RemoteClusterPermissions(in);
-        }
-    }
-=======
     private boolean restrictRequest = false;
->>>>>>> e28ecbb5
 
     public PutRoleRequest() {}
 
@@ -104,17 +78,16 @@
         remoteIndicesPrivileges.addAll(Arrays.asList(privileges));
     }
 
-<<<<<<< HEAD
+    public void restrictRequest(boolean restrictRequest) {
+        this.restrictRequest = restrictRequest;
+    }
+
+    public boolean restrictRequest() {
+        return restrictRequest;
+    }
+
     public void addRemoteCluster(RemoteClusterPermissions remoteClusterPermissions) {
         this.remoteClusterPermissions = remoteClusterPermissions;
-=======
-    public void restrictRequest(boolean restrictRequest) {
-        this.restrictRequest = restrictRequest;
-    }
-
-    public boolean restrictRequest() {
-        return restrictRequest;
->>>>>>> e28ecbb5
     }
 
     public void addRemoteIndex(
@@ -138,11 +111,6 @@
         );
     }
 
-    // TODO: who calls this ?
-    // public void addRemoteCluster(final String[] privileges, final String[] remoteClusters) {
-    // remoteClusterPrivileges.add(new RoleDescriptor.RemoteClusterPrivileges(remoteClusters, privileges));
-    // }
-
     public void addIndex(
         String[] indices,
         String[] privileges,
@@ -211,11 +179,6 @@
         return false == remoteIndicesPrivileges.isEmpty();
     }
 
-    // TODO: who calls this ?
-    // public boolean hasRemoteClusterPrivileges() {
-    // return false == remoteClusterPrivileges.isEmpty();
-    // }
-
     public List<RoleDescriptor.ApplicationResourcePrivileges> applicationPrivileges() {
         return Collections.unmodifiableList(applicationPrivileges);
     }
