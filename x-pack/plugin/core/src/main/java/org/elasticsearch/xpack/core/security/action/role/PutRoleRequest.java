/*
 * Copyright Elasticsearch B.V. and/or licensed to Elasticsearch B.V. under one
 * or more contributor license agreements. Licensed under the Elastic License;
 * you may not use this file except in compliance with the Elastic License.
 */
package org.elasticsearch.xpack.core.security.action.role;

import org.elasticsearch.Version;
import org.elasticsearch.action.ActionRequest;
import org.elasticsearch.action.ActionRequestValidationException;
import org.elasticsearch.action.support.WriteRequest;
import org.elasticsearch.common.Nullable;
import org.elasticsearch.common.Strings;
import org.elasticsearch.common.bytes.BytesReference;
import org.elasticsearch.common.io.stream.StreamInput;
import org.elasticsearch.common.io.stream.StreamOutput;
import org.elasticsearch.xpack.core.security.authz.RoleDescriptor;
import org.elasticsearch.xpack.core.security.authz.privilege.ApplicationPrivilege;
import org.elasticsearch.xpack.core.security.authz.privilege.ConditionalClusterPrivilege;
import org.elasticsearch.xpack.core.security.authz.privilege.ConditionalClusterPrivileges;
import org.elasticsearch.xpack.core.security.support.MetadataUtils;

import java.io.IOException;
import java.util.ArrayList;
import java.util.Arrays;
import java.util.Collections;
import java.util.List;
import java.util.Map;

import static org.elasticsearch.action.ValidateActions.addValidationError;

/**
 * Request object for adding a role to the security index
 */
public class PutRoleRequest extends ActionRequest implements WriteRequest<PutRoleRequest> {

    private String name;
    private String[] clusterPrivileges = Strings.EMPTY_ARRAY;
    private ConditionalClusterPrivilege[] conditionalClusterPrivileges = ConditionalClusterPrivileges.EMPTY_ARRAY;
    private List<RoleDescriptor.IndicesPrivileges> indicesPrivileges = new ArrayList<>();
    private List<RoleDescriptor.ApplicationResourcePrivileges> applicationPrivileges = new ArrayList<>();
    private String[] runAs = Strings.EMPTY_ARRAY;
    private RefreshPolicy refreshPolicy = RefreshPolicy.IMMEDIATE;
    private Map<String, Object> metadata;

    public PutRoleRequest() {
    }

    @Override
    public ActionRequestValidationException validate() {
        ActionRequestValidationException validationException = null;
        if (name == null) {
            validationException = addValidationError("role name is missing", validationException);
        }
        if(applicationPrivileges != null) {
            for (RoleDescriptor.ApplicationResourcePrivileges privilege : applicationPrivileges) {
                try {
                    ApplicationPrivilege.validateApplicationNameOrWildcard(privilege.getApplication());
                } catch (IllegalArgumentException e) {
                    validationException = addValidationError(e.getMessage(), validationException);
                }
                for (String name : privilege.getPrivileges()) {
                    try {
                        ApplicationPrivilege.validatePrivilegeOrActionName(name);
                    } catch (IllegalArgumentException e) {
                        validationException = addValidationError(e.getMessage(), validationException);
                    }
                }
            }
        }
        if (metadata != null && MetadataUtils.containsReservedMetadata(metadata)) {
            validationException =
                addValidationError("metadata keys may not start with [" + MetadataUtils.RESERVED_PREFIX + "]", validationException);
        }
        return validationException;
    }

    public void name(String name) {
        this.name = name;
    }

    public void cluster(String... clusterPrivileges) {
        this.clusterPrivileges = clusterPrivileges;
    }

    void conditionalCluster(ConditionalClusterPrivilege... conditionalClusterPrivileges) {
        this.conditionalClusterPrivileges = conditionalClusterPrivileges;
    }

    void addIndex(RoleDescriptor.IndicesPrivileges... privileges) {
        this.indicesPrivileges.addAll(Arrays.asList(privileges));
    }

    public void addIndex(String[] indices, String[] privileges, String[] grantedFields, String[] deniedFields,
                         @Nullable BytesReference query) {
        this.indicesPrivileges.add(RoleDescriptor.IndicesPrivileges.builder()
                .indices(indices)
                .privileges(privileges)
                .grantedFields(grantedFields)
                .deniedFields(deniedFields)
                .query(query)
                .build());
    }

    void addApplicationPrivileges(RoleDescriptor.ApplicationResourcePrivileges... privileges) {
        this.applicationPrivileges.addAll(Arrays.asList(privileges));
    }

    public void runAs(String... usernames) {
        this.runAs = usernames;
    }

    @Override
    public PutRoleRequest setRefreshPolicy(RefreshPolicy refreshPolicy) {
        this.refreshPolicy = refreshPolicy;
        return this;
    }

    /**
     * Should this request trigger a refresh ({@linkplain RefreshPolicy#IMMEDIATE}, the default), wait for a refresh (
     * {@linkplain RefreshPolicy#WAIT_UNTIL}), or proceed ignore refreshes entirely ({@linkplain RefreshPolicy#NONE}).
     */
    @Override
    public WriteRequest.RefreshPolicy getRefreshPolicy() {
        return refreshPolicy;
    }

    public void metadata(Map<String, Object> metadata) {
        this.metadata = metadata;
    }

    public String name() {
        return name;
    }

    public String[] cluster() {
        return clusterPrivileges;
    }

    public RoleDescriptor.IndicesPrivileges[] indices() {
        return indicesPrivileges.toArray(new RoleDescriptor.IndicesPrivileges[indicesPrivileges.size()]);
    }

    public List<RoleDescriptor.ApplicationResourcePrivileges> applicationPrivileges() {
        return Collections.unmodifiableList(applicationPrivileges);
    }

    public ConditionalClusterPrivilege[] conditionalClusterPrivileges() {
        return conditionalClusterPrivileges;
    }

    public String[] runAs() {
        return runAs;
    }

    public Map<String, Object> metadata() {
        return metadata;
    }

    @Override
    public void readFrom(StreamInput in) throws IOException {
        super.readFrom(in);
        name = in.readString();
        clusterPrivileges = in.readStringArray();
        int indicesSize = in.readVInt();
        indicesPrivileges = new ArrayList<>(indicesSize);
        for (int i = 0; i < indicesSize; i++) {
            indicesPrivileges.add(RoleDescriptor.IndicesPrivileges.createFrom(in));
        }
<<<<<<< HEAD
        if (in.getVersion().onOrAfter(Version.V_7_0_0)) {
=======
        if (in.getVersion().onOrAfter(Version.V_6_4_0)) {
>>>>>>> 9f588c95
            applicationPrivileges = in.readList(RoleDescriptor.ApplicationResourcePrivileges::createFrom);
            conditionalClusterPrivileges = ConditionalClusterPrivileges.readArray(in);
        }
        runAs = in.readStringArray();
        refreshPolicy = RefreshPolicy.readFrom(in);
        metadata = in.readMap();
    }

    @Override
    public void writeTo(StreamOutput out) throws IOException {
        super.writeTo(out);
        out.writeString(name);
        out.writeStringArray(clusterPrivileges);
        out.writeVInt(indicesPrivileges.size());
        for (RoleDescriptor.IndicesPrivileges index : indicesPrivileges) {
            index.writeTo(out);
        }
<<<<<<< HEAD
        if (out.getVersion().onOrAfter(Version.V_7_0_0)) {
=======
        if (out.getVersion().onOrAfter(Version.V_6_4_0)) {
>>>>>>> 9f588c95
            out.writeStreamableList(applicationPrivileges);
            ConditionalClusterPrivileges.writeArray(out, this.conditionalClusterPrivileges);
        }
        out.writeStringArray(runAs);
        refreshPolicy.writeTo(out);
        out.writeMap(metadata);
    }

    public RoleDescriptor roleDescriptor() {
        return new RoleDescriptor(name,
                clusterPrivileges,
                indicesPrivileges.toArray(new RoleDescriptor.IndicesPrivileges[indicesPrivileges.size()]),
                applicationPrivileges.toArray(new RoleDescriptor.ApplicationResourcePrivileges[applicationPrivileges.size()]),
                conditionalClusterPrivileges,
                runAs,
                metadata,
                Collections.emptyMap());
    }

}<|MERGE_RESOLUTION|>--- conflicted
+++ resolved
@@ -167,11 +167,7 @@
         for (int i = 0; i < indicesSize; i++) {
             indicesPrivileges.add(RoleDescriptor.IndicesPrivileges.createFrom(in));
         }
-<<<<<<< HEAD
-        if (in.getVersion().onOrAfter(Version.V_7_0_0)) {
-=======
         if (in.getVersion().onOrAfter(Version.V_6_4_0)) {
->>>>>>> 9f588c95
             applicationPrivileges = in.readList(RoleDescriptor.ApplicationResourcePrivileges::createFrom);
             conditionalClusterPrivileges = ConditionalClusterPrivileges.readArray(in);
         }
@@ -189,11 +185,8 @@
         for (RoleDescriptor.IndicesPrivileges index : indicesPrivileges) {
             index.writeTo(out);
         }
-<<<<<<< HEAD
-        if (out.getVersion().onOrAfter(Version.V_7_0_0)) {
-=======
+
         if (out.getVersion().onOrAfter(Version.V_6_4_0)) {
->>>>>>> 9f588c95
             out.writeStreamableList(applicationPrivileges);
             ConditionalClusterPrivileges.writeArray(out, this.conditionalClusterPrivileges);
         }
