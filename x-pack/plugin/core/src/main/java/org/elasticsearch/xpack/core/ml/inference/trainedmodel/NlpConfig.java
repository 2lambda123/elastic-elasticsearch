--- conflicted
+++ resolved
@@ -18,11 +18,8 @@
     ParseField RESULTS_FIELD = new ParseField("results_field");
     ParseField NUM_TOP_CLASSES = new ParseField("num_top_classes");
 
-<<<<<<< HEAD
-=======
     Version MINIMUM_NLP_SUPPORTED_VERSION = Version.V_8_0_0;
 
->>>>>>> d90fa4eb
     /**
      * @return the vocabulary configuration that allows retrieving it
      */
