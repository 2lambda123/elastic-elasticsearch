/*
 * Copyright Elasticsearch B.V. and/or licensed to Elasticsearch B.V. under one
 * or more contributor license agreements. Licensed under the Elastic License
 * 2.0; you may not use this file except in compliance with the Elastic License
 * 2.0.
 */
package org.elasticsearch.xpack.core.ilm;

import org.apache.logging.log4j.LogManager;
import org.apache.logging.log4j.Logger;
import org.elasticsearch.action.ActionListener;
import org.elasticsearch.action.admin.cluster.node.stats.NodeStats;
import org.elasticsearch.action.admin.cluster.node.stats.NodesStatsRequest;
import org.elasticsearch.action.admin.indices.settings.put.UpdateSettingsRequest;
import org.elasticsearch.action.admin.indices.stats.CommonStatsFlags;
import org.elasticsearch.action.admin.indices.stats.IndexShardStats;
import org.elasticsearch.client.Client;
import org.elasticsearch.client.transport.NoNodeAvailableException;
import org.elasticsearch.cluster.ClusterState;
import org.elasticsearch.cluster.ClusterStateObserver;
import org.elasticsearch.cluster.metadata.IndexMetadata;
import org.elasticsearch.cluster.routing.RoutingNode;
import org.elasticsearch.cluster.routing.RoutingNodes;
import org.elasticsearch.cluster.routing.ShardRouting;
import org.elasticsearch.cluster.routing.allocation.DiskThresholdSettings;
import org.elasticsearch.cluster.routing.allocation.RoutingAllocation;
import org.elasticsearch.cluster.routing.allocation.decider.AllocationDeciders;
import org.elasticsearch.cluster.routing.allocation.decider.Decision;
import org.elasticsearch.cluster.routing.allocation.decider.FilterAllocationDecider;
import org.elasticsearch.cluster.routing.allocation.decider.NodeShutdownAllocationDecider;
import org.elasticsearch.cluster.routing.allocation.decider.NodeVersionAllocationDecider;
import org.elasticsearch.cluster.routing.allocation.decider.ShardsLimitAllocationDecider;
import org.elasticsearch.common.Randomness;
import org.elasticsearch.common.settings.ClusterSettings;
import org.elasticsearch.common.settings.Settings;
import org.elasticsearch.core.TimeValue;
import org.elasticsearch.index.IndexNotFoundException;
import org.elasticsearch.index.shard.ShardId;
import org.elasticsearch.monitor.fs.FsInfo;
import org.elasticsearch.xpack.cluster.routing.allocation.DataTierAllocationDecider;

import java.util.ArrayList;
import java.util.Arrays;
import java.util.HashMap;
import java.util.HashSet;
import java.util.List;
import java.util.Map;
import java.util.Optional;
import java.util.Set;
import java.util.stream.Collectors;

/**
 * Allocates all shards in a single index to one node.
 * For example, as preparation for shrinking that index.
 */
public class SetSingleNodeAllocateStep extends AsyncActionStep {
    private static final Logger logger = LogManager.getLogger(SetSingleNodeAllocateStep.class);
    public static final String NAME = "set-single-node-allocation";

    public SetSingleNodeAllocateStep(StepKey key, StepKey nextStepKey, Client client) {
        super(key, nextStepKey, client);
    }

    @Override
    public boolean isRetryable() {
        return true;
    }

    @Override
    public void performAction(IndexMetadata indexMetadata, ClusterState clusterState,
                              ClusterStateObserver observer, ActionListener<Void> listener) {
        // These allocation deciders were chosen because these are the conditions that can prevent
        // allocation long-term, and that we can inspect in advance. Most other allocation deciders
        // will either only delay relocation (e.g. ThrottlingAllocationDecider), or don't work very
        // well when reallocating potentially many shards at once (e.g. DiskThresholdDecider)
        AllocationDeciders allocationDeciders = new AllocationDeciders(List.of(
            new FilterAllocationDecider(clusterState.getMetadata().settings(),
                new ClusterSettings(Settings.EMPTY, ClusterSettings.BUILT_IN_CLUSTER_SETTINGS)),
            new DataTierAllocationDecider(),
            new NodeVersionAllocationDecider(),
            new NodeShutdownAllocationDecider()
        ));
        DiskThresholdSettings diskThresholdSettings = new DiskThresholdSettings(clusterState.getMetadata().settings(),
            new ClusterSettings(Settings.EMPTY, ClusterSettings.BUILT_IN_CLUSTER_SETTINGS));
        final RoutingNodes routingNodes = clusterState.getRoutingNodes();
        RoutingAllocation allocation = new RoutingAllocation(allocationDeciders, routingNodes, clusterState, null,
            null, System.nanoTime());
        Set<String> validNodeIds = new HashSet<>();
        String indexName = indexMetadata.getIndex().getName();
        final Map<ShardId, List<ShardRouting>> routingsByShardId = clusterState.getRoutingTable()
            .allShards(indexName)
            .stream()
            .collect(Collectors.groupingBy(ShardRouting::shardId));


        if (routingsByShardId.isEmpty() == false) {
            List<String> allNodeIds = new ArrayList<>();
            for (RoutingNode node : routingNodes) {
                allNodeIds.add(node.node().getId());
            }
            NodesStatsRequest nodesStatsRequest = new NodesStatsRequest(allNodeIds.toArray(new String[0])).clear().
                addMetric(NodesStatsRequest.Metric.FS.metricName()).indices(new CommonStatsFlags(CommonStatsFlags.Flag.Store));
            getClient().admin().cluster().nodesStats(nodesStatsRequest, ActionListener.wrap((nodesStatsResponse) -> {
                List<RoutingNode> validRoutingNodes = new ArrayList<>();
                final Map<String, Long> nodeShardsStorageBytes = new HashMap<>();

                Map<String, NodeStats> nodeStatsMap = nodesStatsResponse.getNodesMap();
                for (String nodeId : allNodeIds) {
                    if (nodeStatsMap.get(nodeId) != null) {
                        List<IndexShardStats> indexShardStatsList = nodeStatsMap.get(nodeId).getIndices().
                            getShardStats(indexMetadata.getIndex());
                        long shardsOnCurrentNodeStorageBytes = indexShardStatsList.stream().mapToLong(indexShardStats ->
                            Arrays.stream(indexShardStats.getShards()).mapToLong(shardStats ->
                                shardStats.getStats().getStore().getSizeInBytes()).sum()).sum();
                        if (shardsOnCurrentNodeStorageBytes != 0) {
                            nodeShardsStorageBytes.put(nodeId, shardsOnCurrentNodeStorageBytes);
                        }
                    }
                }
                long indexPrimaryShardsStorageBytes = nodeShardsStorageBytes.values().stream().mapToLong(Long::longValue).sum();
                if (indexMetadata.getNumberOfReplicas() != 0) {
                    indexPrimaryShardsStorageBytes /= indexMetadata.getNumberOfReplicas();
                }
                for (RoutingNode node : routingNodes) {
                    if (nodeStatsMap.get(node.nodeId()) != null) {
                        FsInfo.Path totalFsInfo = nodeStatsMap.get(node.nodeId()).getFs().getTotal();
                        long nodeTotalBytes = totalFsInfo.getTotal().getBytes();
                        long nodeAvailableBytes = totalFsInfo.getAvailable().getBytes();
                        long freeBytesThresholdLow;
                        if (diskThresholdSettings.getFreeDiskThresholdLow() != 0) {
                            freeBytesThresholdLow = (long) Math.ceil(nodeTotalBytes *
                                diskThresholdSettings.getFreeDiskThresholdLow() * 0.01);
                        } else {
                            freeBytesThresholdLow = diskThresholdSettings.getFreeBytesThresholdLow().getBytes();
                        }
                        // we should make sure that allocating two copies of the index's primary shards to that node doesn't put the node
                        // above the low watermark, if not, the new shrunken index may not be initialized successfully
                        long shardsOnCurrentNodeStorageBytes = 0;
                        if (nodeShardsStorageBytes.containsKey(node.nodeId())) {
                            shardsOnCurrentNodeStorageBytes = nodeShardsStorageBytes.get(node.nodeId());
                        }
                        if (nodeAvailableBytes > freeBytesThresholdLow + 2 * indexPrimaryShardsStorageBytes -
                            shardsOnCurrentNodeStorageBytes) {
                            validRoutingNodes.add(node);
                        }
                    }
                }

                for (RoutingNode node : validRoutingNodes) {
                    boolean canAllocateOneCopyOfEachShard = routingsByShardId.values().stream()
                        .allMatch(shardRoutings -> shardRoutings.stream()
                            .map(shardRouting -> allocationDeciders.canAllocate(shardRouting, node, allocation).type())
                            .anyMatch(Decision.Type.YES::equals));
                    if (canAllocateOneCopyOfEachShard) {
                        validNodeIds.add(node.node().getId());
                    }
                }
                if (validNodeIds.size() == 0) {
                    logger.debug("could not find any nodes to allocate index [{}] onto prior to shrink", indexName);
                    listener.onFailure(new NoNodeAvailableException("could not find any nodes to allocate index [" +
                        indexName + "] onto prior to shrink"));
                    return;
                }

                List<Map.Entry<String, Long>> nodeShardsStorageList = new ArrayList<>(nodeShardsStorageBytes.entrySet());
                nodeShardsStorageList.sort((o1, o2) -> o2.getValue().compareTo(o1.getValue()));
                Optional<String> nodeId = Optional.empty();
                for (Map.Entry<String, Long> entry : nodeShardsStorageList) {
                    // we prefer to select the node which contains the maximum shards storage bytes of the index from the valid node list
                    if (validNodeIds.contains(entry.getKey())) {
                        nodeId = Optional.of(entry.getKey());
                        break;
                    }
                }

                // if we cannot find a node which contains any shard of the index,
                // shuffle the valid node list and select randomly
                if (nodeId.isEmpty()) {
                    List<String> list = new ArrayList<>(validNodeIds);
                    Randomness.shuffle(list);
                    nodeId = list.stream().findAny();
                }

<<<<<<< HEAD
                if (nodeId.isPresent()) {
                    Settings settings = Settings.builder()
                        .put(IndexMetadata.INDEX_ROUTING_REQUIRE_GROUP_SETTING.getKey() + "_id", nodeId.get()).build();
                    UpdateSettingsRequest updateSettingsRequest = new UpdateSettingsRequest(indexName)
                        .masterNodeTimeout(TimeValue.MAX_VALUE)
                        .settings(settings);
                    getClient().admin().indices().updateSettings(updateSettingsRequest,
                        ActionListener.wrap(response -> listener.onResponse(true), listener::onFailure));
                } else {
                    // No nodes currently match the allocation rules or have no enough disk bytes,
                    // so report this as an error and we'll retry
                    logger.debug("could not find any nodes to allocate index [{}] onto prior to shrink", indexName);
                    listener.onFailure(new NoNodeAvailableException("could not find any nodes to allocate index [" + indexName +
                        "] onto prior to shrink"));
                }
            }, listener::onFailure));
=======
            if (nodeId.isPresent()) {
                Settings settings = Settings.builder()
                        .put(IndexMetadata.INDEX_ROUTING_REQUIRE_GROUP_SETTING.getKey() + "_id", nodeId.get())
                        .putNull(ShardsLimitAllocationDecider.INDEX_TOTAL_SHARDS_PER_NODE_SETTING.getKey()).build();
                UpdateSettingsRequest updateSettingsRequest = new UpdateSettingsRequest(indexName)
                        .masterNodeTimeout(TimeValue.MAX_VALUE)
                        .settings(settings);
                getClient().admin().indices().updateSettings(updateSettingsRequest,
                        ActionListener.wrap(response -> listener.onResponse(null), listener::onFailure));
            } else {
                // No nodes currently match the allocation rules, so report this as an error and we'll retry
                logger.debug("could not find any nodes to allocate index [{}] onto prior to shrink", indexName);
                listener.onFailure(new NoNodeAvailableException("could not find any nodes to allocate index [" + indexName + "] onto" +
                    " prior to shrink"));
            }
>>>>>>> 9519e188
        } else {
            // There are no shards for the index, the index might be gone. Even though this is a retryable step ILM will not retry in
            // this case as we're using the periodic loop to trigger the retries and that is run over *existing* indices.
            listener.onFailure(new IndexNotFoundException(indexMetadata.getIndex()));
        }
    }
}<|MERGE_RESOLUTION|>--- conflicted
+++ resolved
@@ -181,15 +181,15 @@
                     nodeId = list.stream().findAny();
                 }
 
-<<<<<<< HEAD
                 if (nodeId.isPresent()) {
                     Settings settings = Settings.builder()
-                        .put(IndexMetadata.INDEX_ROUTING_REQUIRE_GROUP_SETTING.getKey() + "_id", nodeId.get()).build();
+                        .put(IndexMetadata.INDEX_ROUTING_REQUIRE_GROUP_SETTING.getKey() + "_id", nodeId.get())
+                        .putNull(ShardsLimitAllocationDecider.INDEX_TOTAL_SHARDS_PER_NODE_SETTING.getKey()).build();
                     UpdateSettingsRequest updateSettingsRequest = new UpdateSettingsRequest(indexName)
                         .masterNodeTimeout(TimeValue.MAX_VALUE)
                         .settings(settings);
                     getClient().admin().indices().updateSettings(updateSettingsRequest,
-                        ActionListener.wrap(response -> listener.onResponse(true), listener::onFailure));
+                        ActionListener.wrap(response -> listener.onResponse(null), listener::onFailure));
                 } else {
                     // No nodes currently match the allocation rules or have no enough disk bytes,
                     // so report this as an error and we'll retry
@@ -198,23 +198,6 @@
                         "] onto prior to shrink"));
                 }
             }, listener::onFailure));
-=======
-            if (nodeId.isPresent()) {
-                Settings settings = Settings.builder()
-                        .put(IndexMetadata.INDEX_ROUTING_REQUIRE_GROUP_SETTING.getKey() + "_id", nodeId.get())
-                        .putNull(ShardsLimitAllocationDecider.INDEX_TOTAL_SHARDS_PER_NODE_SETTING.getKey()).build();
-                UpdateSettingsRequest updateSettingsRequest = new UpdateSettingsRequest(indexName)
-                        .masterNodeTimeout(TimeValue.MAX_VALUE)
-                        .settings(settings);
-                getClient().admin().indices().updateSettings(updateSettingsRequest,
-                        ActionListener.wrap(response -> listener.onResponse(null), listener::onFailure));
-            } else {
-                // No nodes currently match the allocation rules, so report this as an error and we'll retry
-                logger.debug("could not find any nodes to allocate index [{}] onto prior to shrink", indexName);
-                listener.onFailure(new NoNodeAvailableException("could not find any nodes to allocate index [" + indexName + "] onto" +
-                    " prior to shrink"));
-            }
->>>>>>> 9519e188
         } else {
             // There are no shards for the index, the index might be gone. Even though this is a retryable step ILM will not retry in
             // this case as we're using the periodic loop to trigger the retries and that is run over *existing* indices.
