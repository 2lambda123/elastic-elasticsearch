/*
 * Copyright Elasticsearch B.V. and/or licensed to Elasticsearch B.V. under one
 * or more contributor license agreements. Licensed under the Elastic License;
 * you may not use this file except in compliance with the Elastic License.
 */
package org.elasticsearch.xpack.core.action;

import org.elasticsearch.action.StreamableResponseActionType;
import org.elasticsearch.xpack.core.XPackField;

import java.util.Arrays;
import java.util.List;

/**
 * A base action for info about a feature plugin.
 *
 * This action is implemented by each feature plugin, bound to the public constants here. The
 * {@link XPackInfoAction} implementation iterates over the {@link #ALL} list of actions to form
 * the complete info result.
 */
public class XPackInfoFeatureAction extends StreamableResponseActionType<XPackInfoFeatureResponse> {

    private static final String BASE_NAME = "cluster:monitor/xpack/info/";

    public static final XPackInfoFeatureAction SECURITY = new XPackInfoFeatureAction(XPackField.SECURITY);
    public static final XPackInfoFeatureAction MONITORING = new XPackInfoFeatureAction(XPackField.MONITORING);
    public static final XPackInfoFeatureAction WATCHER = new XPackInfoFeatureAction(XPackField.WATCHER);
    public static final XPackInfoFeatureAction GRAPH = new XPackInfoFeatureAction(XPackField.GRAPH);
    public static final XPackInfoFeatureAction MACHINE_LEARNING = new XPackInfoFeatureAction(XPackField.MACHINE_LEARNING);
    public static final XPackInfoFeatureAction LOGSTASH = new XPackInfoFeatureAction(XPackField.LOGSTASH);
    public static final XPackInfoFeatureAction SQL = new XPackInfoFeatureAction(XPackField.SQL);
    public static final XPackInfoFeatureAction ROLLUP = new XPackInfoFeatureAction(XPackField.ROLLUP);
    public static final XPackInfoFeatureAction INDEX_LIFECYCLE = new XPackInfoFeatureAction(XPackField.INDEX_LIFECYCLE);
    public static final XPackInfoFeatureAction CCR = new XPackInfoFeatureAction(XPackField.CCR);
    public static final XPackInfoFeatureAction DATA_FRAME = new XPackInfoFeatureAction(XPackField.DATA_FRAME);
    public static final XPackInfoFeatureAction FLATTENED = new XPackInfoFeatureAction(XPackField.FLATTENED);
    public static final XPackInfoFeatureAction VECTORS = new XPackInfoFeatureAction(XPackField.VECTORS);
    public static final XPackInfoFeatureAction VOTING_ONLY = new XPackInfoFeatureAction(XPackField.VOTING_ONLY);
<<<<<<< HEAD
    public static final XPackInfoFeatureAction SPATIAL = new XPackInfoFeatureAction(XPackField.SPATIAL);

    public static final List<XPackInfoFeatureAction> ALL = Arrays.asList(
        SECURITY, MONITORING, WATCHER, GRAPH, MACHINE_LEARNING, LOGSTASH, SQL, ROLLUP, INDEX_LIFECYCLE, CCR, DATA_FRAME, FLATTENED,
        VECTORS, VOTING_ONLY, SPATIAL
=======
    public static final XPackInfoFeatureAction FROZEN_INDICES = new XPackInfoFeatureAction(XPackField.FROZEN_INDICES);

    public static final List<XPackInfoFeatureAction> ALL = Arrays.asList(
        SECURITY, MONITORING, WATCHER, GRAPH, MACHINE_LEARNING, LOGSTASH, SQL, ROLLUP, INDEX_LIFECYCLE, CCR, DATA_FRAME, FLATTENED,
        VECTORS, VOTING_ONLY, FROZEN_INDICES
>>>>>>> 39d0355b
    );

    private XPackInfoFeatureAction(String name) {
        super(BASE_NAME + name);
    }

    @Override
    public XPackInfoFeatureResponse newResponse() {
        return new XPackInfoFeatureResponse();
    }

    @Override
    public String toString() {
        return "ActionType [" + name() + "]";
    }
}<|MERGE_RESOLUTION|>--- conflicted
+++ resolved
@@ -36,19 +36,12 @@
     public static final XPackInfoFeatureAction FLATTENED = new XPackInfoFeatureAction(XPackField.FLATTENED);
     public static final XPackInfoFeatureAction VECTORS = new XPackInfoFeatureAction(XPackField.VECTORS);
     public static final XPackInfoFeatureAction VOTING_ONLY = new XPackInfoFeatureAction(XPackField.VOTING_ONLY);
-<<<<<<< HEAD
+    public static final XPackInfoFeatureAction FROZEN_INDICES = new XPackInfoFeatureAction(XPackField.FROZEN_INDICES);
     public static final XPackInfoFeatureAction SPATIAL = new XPackInfoFeatureAction(XPackField.SPATIAL);
 
     public static final List<XPackInfoFeatureAction> ALL = Arrays.asList(
         SECURITY, MONITORING, WATCHER, GRAPH, MACHINE_LEARNING, LOGSTASH, SQL, ROLLUP, INDEX_LIFECYCLE, CCR, DATA_FRAME, FLATTENED,
-        VECTORS, VOTING_ONLY, SPATIAL
-=======
-    public static final XPackInfoFeatureAction FROZEN_INDICES = new XPackInfoFeatureAction(XPackField.FROZEN_INDICES);
-
-    public static final List<XPackInfoFeatureAction> ALL = Arrays.asList(
-        SECURITY, MONITORING, WATCHER, GRAPH, MACHINE_LEARNING, LOGSTASH, SQL, ROLLUP, INDEX_LIFECYCLE, CCR, DATA_FRAME, FLATTENED,
-        VECTORS, VOTING_ONLY, FROZEN_INDICES
->>>>>>> 39d0355b
+        VECTORS, VOTING_ONLY, FROZEN_INDICES, SPATIAL
     );
 
     private XPackInfoFeatureAction(String name) {
