--- conflicted
+++ resolved
@@ -193,29 +193,6 @@
             this.names = names;
         }
 
-<<<<<<< HEAD
-        private Builder(RoleDescriptor rd, @Nullable FieldPermissionsCache fieldPermissionsCache, RestrictedIndices restrictedIndices) {
-            // TODO handle this when we introduce remote index privileges for built-in users and roles. That's the only production code
-            // using this builder
-            assert rd.getRemoteIndicesPrivileges() == null;
-            this.names = new String[] { rd.getName() };
-            cluster(Sets.newHashSet(rd.getClusterPrivileges()), Arrays.asList(rd.getConditionalClusterPrivileges()));
-            groups.addAll(convertFromIndicesPrivileges(rd.getIndicesPrivileges(), fieldPermissionsCache));
-
-            final RoleDescriptor.ApplicationResourcePrivileges[] applicationPrivileges = rd.getApplicationPrivileges();
-            for (RoleDescriptor.ApplicationResourcePrivileges applicationPrivilege : applicationPrivileges) {
-                applicationPrivs.add(convertApplicationPrivilege(applicationPrivilege));
-            }
-
-            String[] rdRunAs = rd.getRunAs();
-            if (rdRunAs != null && rdRunAs.length > 0) {
-                this.runAs(new Privilege(Sets.newHashSet(rdRunAs), rdRunAs));
-            }
-            this.restrictedIndices = restrictedIndices;
-        }
-
-=======
->>>>>>> ecae2229
         public Builder cluster(Set<String> privilegeNames, Iterable<ConfigurableClusterPrivilege> configurableClusterPrivileges) {
             ClusterPermission.Builder builder = ClusterPermission.builder();
             if (privilegeNames.isEmpty() == false) {
@@ -251,13 +228,6 @@
             return this;
         }
 
-<<<<<<< HEAD
-        public Builder addRemoteGroup(final Set<String> remoteClusterAliases, final IndexPrivilege privilege, final String... indices) {
-            return addRemoteGroup(remoteClusterAliases, FieldPermissions.DEFAULT, null, privilege, false, indices);
-        }
-
-=======
->>>>>>> ecae2229
         public Builder addRemoteGroup(
             final Set<String> remoteClusterAliases,
             final FieldPermissions fieldPermissions,
@@ -293,7 +263,6 @@
                 }
                 indices = indicesBuilder.build();
             }
-<<<<<<< HEAD
 
             final RemoteIndicesPermission remoteIndices;
             if (remoteGroups.isEmpty()) {
@@ -321,35 +290,6 @@
                 : new ApplicationPermission(applicationPrivs);
             return new SimpleRole(names, cluster, indices, applicationPermission, runAs, remoteIndices);
         }
-=======
->>>>>>> ecae2229
-
-            final RemoteIndicesPermission remoteIndices;
-            if (remoteGroups.isEmpty()) {
-                remoteIndices = RemoteIndicesPermission.NONE;
-            } else {
-                final RemoteIndicesPermission.Builder remoteIndicesBuilder = new RemoteIndicesPermission.Builder();
-                for (final Map.Entry<Set<String>, List<IndicesPermissionGroupDefinition>> remoteGroupEntry : remoteGroups.entrySet()) {
-                    final var clusterAlias = remoteGroupEntry.getKey();
-                    for (IndicesPermissionGroupDefinition group : remoteGroupEntry.getValue()) {
-                        remoteIndicesBuilder.addGroup(
-                            clusterAlias,
-                            group.privilege,
-                            group.fieldPermissions,
-                            group.query,
-                            group.allowRestrictedIndices,
-                            group.indices
-                        );
-                    }
-                }
-                remoteIndices = remoteIndicesBuilder.build();
-            }
-
-            final ApplicationPermission applicationPermission = applicationPrivs.isEmpty()
-                ? ApplicationPermission.NONE
-                : new ApplicationPermission(applicationPrivs);
-            return new SimpleRole(names, cluster, indices, applicationPermission, runAs, remoteIndices);
-        }
 
         private static class IndicesPermissionGroupDefinition {
             private final IndexPrivilege privilege;
