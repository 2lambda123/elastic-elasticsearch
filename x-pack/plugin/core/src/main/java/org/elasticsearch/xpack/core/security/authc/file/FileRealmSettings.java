/*
 * Copyright Elasticsearch B.V. and/or licensed to Elasticsearch B.V. under one
 * or more contributor license agreements. Licensed under the Elastic License;
 * you may not use this file except in compliance with the Elastic License.
 */
package org.elasticsearch.xpack.core.security.authc.file;

import org.elasticsearch.common.settings.Setting;
import org.elasticsearch.xpack.core.security.authc.RealmSettings;
import org.elasticsearch.xpack.core.security.authc.support.CachingUsernamePasswordRealmSettings;

import java.util.HashSet;
import java.util.Set;

public final class FileRealmSettings {
    public static final String TYPE = "file";

    private FileRealmSettings() {}

    /**
     * @return The {@link Setting setting configuration} for this realm type
     */
<<<<<<< HEAD
    public static Set<Setting.AffixSetting<?>> getSettings() {
        final Set<Setting.AffixSetting<?>> set = new HashSet<>(CachingUsernamePasswordRealmSettings.getCachingSettings(TYPE));
        set.addAll(RealmSettings.getStandardSettings(TYPE));
        return set;
=======
    public static Set<Setting<?>> getSettings() {
        return CachingUsernamePasswordRealmSettings.getSettings();
>>>>>>> 4b7257d9
    }
}<|MERGE_RESOLUTION|>--- conflicted
+++ resolved
@@ -20,14 +20,9 @@
     /**
      * @return The {@link Setting setting configuration} for this realm type
      */
-<<<<<<< HEAD
     public static Set<Setting.AffixSetting<?>> getSettings() {
-        final Set<Setting.AffixSetting<?>> set = new HashSet<>(CachingUsernamePasswordRealmSettings.getCachingSettings(TYPE));
+        final Set<Setting.AffixSetting<?>> set = new HashSet<>(CachingUsernamePasswordRealmSettings.getSettings(TYPE));
         set.addAll(RealmSettings.getStandardSettings(TYPE));
         return set;
-=======
-    public static Set<Setting<?>> getSettings() {
-        return CachingUsernamePasswordRealmSettings.getSettings();
->>>>>>> 4b7257d9
     }
 }