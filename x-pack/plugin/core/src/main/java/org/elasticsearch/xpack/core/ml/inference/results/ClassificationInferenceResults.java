/*
 * Copyright Elasticsearch B.V. and/or licensed to Elasticsearch B.V. under one
 * or more contributor license agreements. Licensed under the Elastic License;
 * you may not use this file except in compliance with the Elastic License.
 */
package org.elasticsearch.xpack.core.ml.inference.results;

import org.elasticsearch.Version;
import org.elasticsearch.common.io.stream.StreamInput;
import org.elasticsearch.common.io.stream.StreamOutput;
import org.elasticsearch.common.xcontent.XContentBuilder;
import org.elasticsearch.ingest.IngestDocument;
import org.elasticsearch.xpack.core.ml.inference.trainedmodel.ClassificationConfig;
import org.elasticsearch.xpack.core.ml.inference.trainedmodel.InferenceConfig;
import org.elasticsearch.xpack.core.ml.inference.trainedmodel.PredictionFieldType;
import org.elasticsearch.xpack.core.ml.utils.ExceptionsHelper;

import java.io.IOException;
import java.util.Collections;
<<<<<<< HEAD
import java.util.HashMap;
import java.util.LinkedHashMap;
=======
>>>>>>> be4bc336
import java.util.List;
import java.util.Objects;
import java.util.stream.Collectors;

public class ClassificationInferenceResults extends SingleValueInferenceResults {

    public static final String NAME = "classification";

    private final String topNumClassesField;
    private final String resultsField;
    private final String classificationLabel;
    private final List<TopClassEntry> topClasses;
    private final PredictionFieldType predictionFieldType;

    public ClassificationInferenceResults(double value,
                                          String classificationLabel,
                                          List<TopClassEntry> topClasses,
                                          InferenceConfig config) {
        this(value, classificationLabel, topClasses, Collections.emptyList(), (ClassificationConfig)config);
    }

    public ClassificationInferenceResults(double value,
                                          String classificationLabel,
                                          List<TopClassEntry> topClasses,
                                          List<FeatureImportance> featureImportance,
                                          InferenceConfig config) {
        this(value, classificationLabel, topClasses, featureImportance, (ClassificationConfig)config);
    }

    private ClassificationInferenceResults(double value,
                                           String classificationLabel,
                                           List<TopClassEntry> topClasses,
                                           List<FeatureImportance> featureImportance,
                                           ClassificationConfig classificationConfig) {
        super(value,
            SingleValueInferenceResults.takeTopFeatureImportances(featureImportance,
                classificationConfig.getNumTopFeatureImportanceValues()));
        this.classificationLabel = classificationLabel;
        this.topClasses = topClasses == null ? Collections.emptyList() : Collections.unmodifiableList(topClasses);
        this.topNumClassesField = classificationConfig.getTopClassesResultsField();
        this.resultsField = classificationConfig.getResultsField();
        this.predictionFieldType = classificationConfig.getPredictionFieldType();
    }

    public ClassificationInferenceResults(StreamInput in) throws IOException {
        super(in);
        this.classificationLabel = in.readOptionalString();
        this.topClasses = Collections.unmodifiableList(in.readList(TopClassEntry::new));
        this.topNumClassesField = in.readString();
        this.resultsField = in.readString();
        if (in.getVersion().onOrAfter(Version.V_7_8_0)) {
            this.predictionFieldType = in.readEnum(PredictionFieldType.class);
        } else {
            this.predictionFieldType = PredictionFieldType.STRING;
        }
    }

    public String getClassificationLabel() {
        return classificationLabel;
    }

    public List<TopClassEntry> getTopClasses() {
        return topClasses;
    }

    public PredictionFieldType getPredictionFieldType() {
        return predictionFieldType;
    }

    @Override
    public void writeTo(StreamOutput out) throws IOException {
        super.writeTo(out);
        out.writeOptionalString(classificationLabel);
        out.writeCollection(topClasses);
        out.writeString(topNumClassesField);
        out.writeString(resultsField);
        if (out.getVersion().onOrAfter(Version.V_7_8_0)) {
            out.writeEnum(predictionFieldType);
        }
    }

    @Override
    public boolean equals(Object object) {
        if (object == this) { return true; }
        if (object == null || getClass() != object.getClass()) { return false; }
        ClassificationInferenceResults that = (ClassificationInferenceResults) object;
        return Objects.equals(value(), that.value())
            && Objects.equals(classificationLabel, that.classificationLabel)
            && Objects.equals(resultsField, that.resultsField)
            && Objects.equals(topNumClassesField, that.topNumClassesField)
            && Objects.equals(topClasses, that.topClasses)
            && Objects.equals(predictionFieldType, that.predictionFieldType)
            && Objects.equals(getFeatureImportance(), that.getFeatureImportance());
    }

    @Override
    public int hashCode() {
        return Objects.hash(value(),
            classificationLabel,
            topClasses,
            resultsField,
            topNumClassesField,
            getFeatureImportance(),
            predictionFieldType);
    }

    @Override
    public String valueAsString() {
        return classificationLabel == null ? super.valueAsString() : classificationLabel;
    }

    @Override
    public Object predictedValue() {
        return predictionFieldType.transformPredictedValue(value(), valueAsString());
    }

    @Override
    public void writeResult(IngestDocument document, String parentResultField) {
        ExceptionsHelper.requireNonNull(document, "document");
        ExceptionsHelper.requireNonNull(parentResultField, "parentResultField");
        document.setFieldValue(parentResultField, asMap());
    }

    @Override
    public Map<String, Object> asMap() {
        Map<String, Object> map = new LinkedHashMap<>();
        map.put(resultsField, predictionFieldType.transformPredictedValue(value(), valueAsString()));
        if (topClasses.isEmpty() == false) {
            map.put(topNumClassesField, topClasses.stream().map(TopClassEntry::asValueMap).collect(Collectors.toList()));
        }
<<<<<<< HEAD
        if (getFeatureImportance().isEmpty() == false) {
            map.put("feature_importance", getFeatureImportance().stream().map(FeatureImportance::toMap).collect(Collectors.toList()));
=======
        if (getFeatureImportance().size() > 0) {
            document.setFieldValue(parentResultField + "." + FEATURE_IMPORTANCE, getFeatureImportance()
                .stream()
                .map(FeatureImportance::toMap)
                .collect(Collectors.toList()));
>>>>>>> be4bc336
        }
        return map;
    }

    @Override
    public String getWriteableName() {
        return NAME;
    }

    @Override
    public XContentBuilder toXContent(XContentBuilder builder, Params params) throws IOException {
        builder.field(resultsField, predictionFieldType.transformPredictedValue(value(), valueAsString()));
        if (topClasses.size() > 0) {
            builder.field(topNumClassesField, topClasses);
        }
        if (getFeatureImportance().size() > 0) {
            builder.field(FEATURE_IMPORTANCE, getFeatureImportance());
        }
        return builder;
    }
}<|MERGE_RESOLUTION|>--- conflicted
+++ resolved
@@ -17,11 +17,8 @@
 
 import java.io.IOException;
 import java.util.Collections;
-<<<<<<< HEAD
-import java.util.HashMap;
+import java.util.Map;
 import java.util.LinkedHashMap;
-=======
->>>>>>> be4bc336
 import java.util.List;
 import java.util.Objects;
 import java.util.stream.Collectors;
@@ -152,16 +149,8 @@
         if (topClasses.isEmpty() == false) {
             map.put(topNumClassesField, topClasses.stream().map(TopClassEntry::asValueMap).collect(Collectors.toList()));
         }
-<<<<<<< HEAD
         if (getFeatureImportance().isEmpty() == false) {
-            map.put("feature_importance", getFeatureImportance().stream().map(FeatureImportance::toMap).collect(Collectors.toList()));
-=======
-        if (getFeatureImportance().size() > 0) {
-            document.setFieldValue(parentResultField + "." + FEATURE_IMPORTANCE, getFeatureImportance()
-                .stream()
-                .map(FeatureImportance::toMap)
-                .collect(Collectors.toList()));
->>>>>>> be4bc336
+            map.put(FEATURE_IMPORTANCE, getFeatureImportance().stream().map(FeatureImportance::toMap).collect(Collectors.toList()));
         }
         return map;
     }
