/*
 * Copyright Elasticsearch B.V. and/or licensed to Elasticsearch B.V. under one
 * or more contributor license agreements. Licensed under the Elastic License;
 * you may not use this file except in compliance with the Elastic License.
 */
package org.elasticsearch.xpack.core.ml.action;

import org.elasticsearch.Version;
import org.elasticsearch.action.ActionRequest;
import org.elasticsearch.action.ActionRequestBuilder;
import org.elasticsearch.action.ActionRequestValidationException;
import org.elasticsearch.action.ActionResponse;
import org.elasticsearch.action.ActionType;
import org.elasticsearch.client.ElasticsearchClient;
import org.elasticsearch.common.ParseField;
import org.elasticsearch.common.bytes.BytesReference;
import org.elasticsearch.common.io.stream.StreamInput;
import org.elasticsearch.common.io.stream.StreamOutput;
import org.elasticsearch.common.io.stream.Writeable;
import org.elasticsearch.common.unit.TimeValue;
import org.elasticsearch.common.xcontent.StatusToXContentObject;
import org.elasticsearch.common.xcontent.XContentBuilder;
import org.elasticsearch.rest.RestStatus;
import org.elasticsearch.xpack.core.ml.filestructurefinder.FileStructure;

import java.io.IOException;
import java.util.Arrays;
import java.util.List;
import java.util.Locale;
import java.util.Objects;

import static org.elasticsearch.action.ValidateActions.addValidationError;

public class FindFileStructureAction extends ActionType<FindFileStructureAction.Response> {

    public static final FindFileStructureAction INSTANCE = new FindFileStructureAction();
    public static final String NAME = "cluster:monitor/xpack/ml/findfilestructure";

    private FindFileStructureAction() {
        super(NAME, Response::new);
    }

    static class RequestBuilder extends ActionRequestBuilder<Request, Response> {

        RequestBuilder(ElasticsearchClient client, FindFileStructureAction action) {
            super(client, action, new Request());
        }
    }

    public static class Response extends ActionResponse implements StatusToXContentObject, Writeable {

        private FileStructure fileStructure;

        public Response(FileStructure fileStructure) {
            this.fileStructure = fileStructure;
        }

        Response(StreamInput in) throws IOException {
            super(in);
            fileStructure = new FileStructure(in);
        }

        @Override
        public void readFrom(StreamInput in) throws IOException {
            throw new UnsupportedOperationException("usage of Streamable is to be replaced by Writeable");
        }

        @Override
        public void writeTo(StreamOutput out) throws IOException {
            fileStructure.writeTo(out);
        }

        @Override
        public RestStatus status() {
            return RestStatus.OK;
        }

        @Override
        public XContentBuilder toXContent(XContentBuilder builder, Params params) throws IOException {
            fileStructure.toXContent(builder, params);
            return builder;
        }

        @Override
        public int hashCode() {
            return Objects.hash(fileStructure);
        }

        @Override
        public boolean equals(Object other) {

            if (this == other) {
                return true;
            }

            if (other == null || getClass() != other.getClass()) {
                return false;
            }

            FindFileStructureAction.Response that = (FindFileStructureAction.Response) other;
            return Objects.equals(fileStructure, that.fileStructure);
        }
    }

    public static class Request extends ActionRequest {

        public static final ParseField LINES_TO_SAMPLE = new ParseField("lines_to_sample");
        public static final ParseField LINE_MERGE_SIZE_LIMIT = new ParseField("line_merge_size_limit");
        public static final ParseField TIMEOUT = new ParseField("timeout");
        public static final ParseField CHARSET = FileStructure.CHARSET;
        public static final ParseField FORMAT = FileStructure.FORMAT;
        public static final ParseField COLUMN_NAMES = FileStructure.COLUMN_NAMES;
        public static final ParseField HAS_HEADER_ROW = FileStructure.HAS_HEADER_ROW;
        public static final ParseField DELIMITER = FileStructure.DELIMITER;
        public static final ParseField QUOTE = FileStructure.QUOTE;
        public static final ParseField SHOULD_TRIM_FIELDS = FileStructure.SHOULD_TRIM_FIELDS;
        public static final ParseField GROK_PATTERN = FileStructure.GROK_PATTERN;
        // This one is plural in FileStructure, but singular in FileStructureOverrides
        public static final ParseField TIMESTAMP_FORMAT = new ParseField("timestamp_format");
        public static final ParseField TIMESTAMP_FIELD = FileStructure.TIMESTAMP_FIELD;

        private static final String ARG_INCOMPATIBLE_WITH_FORMAT_TEMPLATE =
            "[%s] may only be specified if [" + FORMAT.getPreferredName() + "] is [%s]";

        private Integer linesToSample;
        private Integer lineMergeSizeLimit;
        private TimeValue timeout;
        private String charset;
        private FileStructure.Format format;
        private List<String> columnNames;
        private Boolean hasHeaderRow;
        private Character delimiter;
        private Character quote;
        private Boolean shouldTrimFields;
        private String grokPattern;
        private String timestampFormat;
        private String timestampField;
        private BytesReference sample;

        public Request() {
        }

        public Request(StreamInput in) throws IOException {
            super(in);
            linesToSample = in.readOptionalVInt();
            if (in.getVersion().onOrAfter(Version.CURRENT)) {
                lineMergeSizeLimit = in.readOptionalVInt();
            }
            timeout = in.readOptionalTimeValue();
            charset = in.readOptionalString();
            format = in.readBoolean() ? in.readEnum(FileStructure.Format.class) : null;
            columnNames = in.readBoolean() ? in.readStringList() : null;
            hasHeaderRow = in.readOptionalBoolean();
            delimiter = in.readBoolean() ? (char) in.readVInt() : null;
            quote = in.readBoolean() ? (char) in.readVInt() : null;
            shouldTrimFields = in.readOptionalBoolean();
            grokPattern = in.readOptionalString();
            timestampFormat = in.readOptionalString();
            timestampField = in.readOptionalString();
            sample = in.readBytesReference();
        }


        public Integer getLinesToSample() {
            return linesToSample;
        }

        public void setLinesToSample(Integer linesToSample) {
            this.linesToSample = linesToSample;
        }

        public Integer getLineMergeSizeLimit() {
            return lineMergeSizeLimit;
        }

        public void setLineMergeSizeLimit(Integer lineMergeSizeLimit) {
            this.lineMergeSizeLimit = lineMergeSizeLimit;
        }

        public TimeValue getTimeout() {
            return timeout;
        }

        public void setTimeout(TimeValue timeout) {
            this.timeout = timeout;
        }

        public String getCharset() {
            return charset;
        }

        public void setCharset(String charset) {
            this.charset = (charset == null || charset.isEmpty()) ? null : charset;
        }

        public FileStructure.Format getFormat() {
            return format;
        }

        public void setFormat(FileStructure.Format format) {
            this.format = format;
        }

        public void setFormat(String format) {
            this.format = (format == null || format.isEmpty()) ? null : FileStructure.Format.fromString(format);
        }

        public List<String> getColumnNames() {
            return columnNames;
        }

        public void setColumnNames(List<String> columnNames) {
            this.columnNames = (columnNames == null || columnNames.isEmpty()) ? null : columnNames;
        }

        public void setColumnNames(String[] columnNames) {
            this.columnNames = (columnNames == null || columnNames.length == 0) ? null : Arrays.asList(columnNames);
        }

        public Boolean getHasHeaderRow() {
            return hasHeaderRow;
        }

        public void setHasHeaderRow(Boolean hasHeaderRow) {
            this.hasHeaderRow = hasHeaderRow;
        }

        public Character getDelimiter() {
            return delimiter;
        }

        public void setDelimiter(Character delimiter) {
            this.delimiter = delimiter;
        }

        public void setDelimiter(String delimiter) {
            if (delimiter == null || delimiter.isEmpty()) {
                this.delimiter = null;
            } else if (delimiter.length() == 1) {
                this.delimiter = delimiter.charAt(0);
            } else {
                throw new IllegalArgumentException(DELIMITER.getPreferredName() + " must be a single character");
            }
        }

        public Character getQuote() {
            return quote;
        }

        public void setQuote(Character quote) {
            this.quote = quote;
        }

        public void setQuote(String quote) {
            if (quote == null || quote.isEmpty()) {
                this.quote = null;
            } else if (quote.length() == 1) {
                this.quote = quote.charAt(0);
            } else {
                throw new IllegalArgumentException(QUOTE.getPreferredName() + " must be a single character");
            }
        }

        public Boolean getShouldTrimFields() {
            return shouldTrimFields;
        }

        public void setShouldTrimFields(Boolean shouldTrimFields) {
            this.shouldTrimFields = shouldTrimFields;
        }

        public String getGrokPattern() {
            return grokPattern;
        }

        public void setGrokPattern(String grokPattern) {
            this.grokPattern = (grokPattern == null || grokPattern.isEmpty()) ? null : grokPattern;
        }

        public String getTimestampFormat() {
            return timestampFormat;
        }

        public void setTimestampFormat(String timestampFormat) {
            this.timestampFormat = (timestampFormat == null || timestampFormat.isEmpty()) ? null : timestampFormat;
        }

        public String getTimestampField() {
            return timestampField;
        }

        public void setTimestampField(String timestampField) {
            this.timestampField = (timestampField == null || timestampField.isEmpty()) ? null : timestampField;
        }

        public BytesReference getSample() {
            return sample;
        }

        public void setSample(BytesReference sample) {
            this.sample = sample;
        }

        private static ActionRequestValidationException addIncompatibleArgError(ParseField arg, FileStructure.Format format,
                                                                                ActionRequestValidationException validationException) {
            return addValidationError(String.format(Locale.ROOT, ARG_INCOMPATIBLE_WITH_FORMAT_TEMPLATE, arg.getPreferredName(), format),
                validationException);
        }

        @Override
        public ActionRequestValidationException validate() {
            ActionRequestValidationException validationException = null;
            if (linesToSample != null && linesToSample <= 0) {
                validationException =
                    addValidationError("[" + LINES_TO_SAMPLE.getPreferredName() + "] must be positive if specified", validationException);
            }
            if (lineMergeSizeLimit != null && lineMergeSizeLimit <= 0) {
                validationException = addValidationError("[" + LINE_MERGE_SIZE_LIMIT.getPreferredName() + "] must be positive if specified",
                    validationException);
            }
            if (format != FileStructure.Format.DELIMITED) {
                if (columnNames != null) {
                    validationException = addIncompatibleArgError(COLUMN_NAMES, FileStructure.Format.DELIMITED, validationException);
                }
                if (hasHeaderRow != null) {
                    validationException = addIncompatibleArgError(HAS_HEADER_ROW, FileStructure.Format.DELIMITED, validationException);
                }
                if (delimiter != null) {
                    validationException = addIncompatibleArgError(DELIMITER, FileStructure.Format.DELIMITED, validationException);
                }
                if (quote != null) {
                    validationException = addIncompatibleArgError(QUOTE, FileStructure.Format.DELIMITED, validationException);
                }
                if (shouldTrimFields != null) {
                    validationException = addIncompatibleArgError(SHOULD_TRIM_FIELDS, FileStructure.Format.DELIMITED, validationException);
                }
            }
            if (format != FileStructure.Format.SEMI_STRUCTURED_TEXT) {
                if (grokPattern != null) {
                    validationException =
                        addIncompatibleArgError(GROK_PATTERN, FileStructure.Format.SEMI_STRUCTURED_TEXT, validationException);
                }
            }
            if (sample == null || sample.length() == 0) {
                validationException = addValidationError("sample must be specified", validationException);
            }
            return validationException;
        }

        @Override
        public void readFrom(StreamInput in) throws IOException {
<<<<<<< HEAD
            throw new UnsupportedOperationException("usage of Streamable is to be replaced by Writeable");
=======
            super.readFrom(in);
            linesToSample = in.readOptionalVInt();
            if (in.getVersion().onOrAfter(Version.V_7_3_0)) {
                lineMergeSizeLimit = in.readOptionalVInt();
            }
            timeout = in.readOptionalTimeValue();
            charset = in.readOptionalString();
            format = in.readBoolean() ? in.readEnum(FileStructure.Format.class) : null;
            columnNames = in.readBoolean() ? in.readStringList() : null;
            hasHeaderRow = in.readOptionalBoolean();
            delimiter = in.readBoolean() ? (char) in.readVInt() : null;
            quote = in.readBoolean() ? (char) in.readVInt() : null;
            shouldTrimFields = in.readOptionalBoolean();
            grokPattern = in.readOptionalString();
            timestampFormat = in.readOptionalString();
            timestampField = in.readOptionalString();
            sample = in.readBytesReference();
>>>>>>> dfa40e60
        }

        @Override
        public void writeTo(StreamOutput out) throws IOException {
            super.writeTo(out);
            out.writeOptionalVInt(linesToSample);
            if (out.getVersion().onOrAfter(Version.V_7_3_0)) {
                out.writeOptionalVInt(lineMergeSizeLimit);
            }
            out.writeOptionalTimeValue(timeout);
            out.writeOptionalString(charset);
            if (format == null) {
                out.writeBoolean(false);
            } else {
                out.writeBoolean(true);
                out.writeEnum(format);
            }
            if (columnNames == null) {
                out.writeBoolean(false);
            } else {
                out.writeBoolean(true);
                out.writeCollection(columnNames, StreamOutput::writeString);
            }
            out.writeOptionalBoolean(hasHeaderRow);
            if (delimiter == null) {
                out.writeBoolean(false);
            } else {
                out.writeBoolean(true);
                out.writeVInt(delimiter);
            }
            if (quote == null) {
                out.writeBoolean(false);
            } else {
                out.writeBoolean(true);
                out.writeVInt(quote);
            }
            out.writeOptionalBoolean(shouldTrimFields);
            out.writeOptionalString(grokPattern);
            out.writeOptionalString(timestampFormat);
            out.writeOptionalString(timestampField);
            out.writeBytesReference(sample);
        }

        @Override
        public int hashCode() {
            return Objects.hash(linesToSample, lineMergeSizeLimit, timeout, charset, format, columnNames, hasHeaderRow, delimiter,
                grokPattern, timestampFormat, timestampField, sample);
        }

        @Override
        public boolean equals(Object other) {

            if (this == other) {
                return true;
            }

            if (other == null || getClass() != other.getClass()) {
                return false;
            }

            Request that = (Request) other;
            return Objects.equals(this.linesToSample, that.linesToSample) &&
                Objects.equals(this.lineMergeSizeLimit, that.lineMergeSizeLimit) &&
                Objects.equals(this.timeout, that.timeout) &&
                Objects.equals(this.charset, that.charset) &&
                Objects.equals(this.format, that.format) &&
                Objects.equals(this.columnNames, that.columnNames) &&
                Objects.equals(this.hasHeaderRow, that.hasHeaderRow) &&
                Objects.equals(this.delimiter, that.delimiter) &&
                Objects.equals(this.grokPattern, that.grokPattern) &&
                Objects.equals(this.timestampFormat, that.timestampFormat) &&
                Objects.equals(this.timestampField, that.timestampField) &&
                Objects.equals(this.sample, that.sample);
        }
    }
}<|MERGE_RESOLUTION|>--- conflicted
+++ resolved
@@ -143,7 +143,7 @@
         public Request(StreamInput in) throws IOException {
             super(in);
             linesToSample = in.readOptionalVInt();
-            if (in.getVersion().onOrAfter(Version.CURRENT)) {
+            if (in.getVersion().onOrAfter(Version.V_7_3_0)) {
                 lineMergeSizeLimit = in.readOptionalVInt();
             }
             timeout = in.readOptionalTimeValue();
@@ -349,27 +349,7 @@
 
         @Override
         public void readFrom(StreamInput in) throws IOException {
-<<<<<<< HEAD
             throw new UnsupportedOperationException("usage of Streamable is to be replaced by Writeable");
-=======
-            super.readFrom(in);
-            linesToSample = in.readOptionalVInt();
-            if (in.getVersion().onOrAfter(Version.V_7_3_0)) {
-                lineMergeSizeLimit = in.readOptionalVInt();
-            }
-            timeout = in.readOptionalTimeValue();
-            charset = in.readOptionalString();
-            format = in.readBoolean() ? in.readEnum(FileStructure.Format.class) : null;
-            columnNames = in.readBoolean() ? in.readStringList() : null;
-            hasHeaderRow = in.readOptionalBoolean();
-            delimiter = in.readBoolean() ? (char) in.readVInt() : null;
-            quote = in.readBoolean() ? (char) in.readVInt() : null;
-            shouldTrimFields = in.readOptionalBoolean();
-            grokPattern = in.readOptionalString();
-            timestampFormat = in.readOptionalString();
-            timestampField = in.readOptionalString();
-            sample = in.readBytesReference();
->>>>>>> dfa40e60
         }
 
         @Override
