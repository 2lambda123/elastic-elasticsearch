/*
 * Copyright Elasticsearch B.V. and/or licensed to Elasticsearch B.V. under one
 * or more contributor license agreements. Licensed under the Elastic License;
 * you may not use this file except in compliance with the Elastic License.
 */
package org.elasticsearch.xpack.core.security.authz.store;

import org.elasticsearch.action.ActionListener;
import org.elasticsearch.action.admin.cluster.repositories.get.GetRepositoriesAction;
import org.elasticsearch.action.admin.indices.get.GetIndexAction;
import org.elasticsearch.common.Nullable;
import org.elasticsearch.common.collect.MapBuilder;
import org.elasticsearch.xpack.core.monitoring.action.MonitoringBulkAction;
import org.elasticsearch.xpack.core.security.authz.RoleDescriptor;
import org.elasticsearch.xpack.core.security.authz.RoleDescriptor.ApplicationResourcePrivileges;
import org.elasticsearch.xpack.core.security.authz.RoleDescriptor.IndicesPrivileges;
import org.elasticsearch.xpack.core.security.authz.permission.Role;
import org.elasticsearch.xpack.core.security.authz.privilege.ConditionalClusterPrivilege;
import org.elasticsearch.xpack.core.security.authz.privilege.ConditionalClusterPrivileges.ManageApplicationPrivileges;
import org.elasticsearch.xpack.core.security.support.MetadataUtils;
import org.elasticsearch.xpack.core.security.user.KibanaUser;
import org.elasticsearch.xpack.core.security.user.UsernamesField;
import org.elasticsearch.xpack.core.watcher.execution.TriggeredWatchStoreField;
import org.elasticsearch.xpack.core.watcher.history.HistoryStoreField;
import org.elasticsearch.xpack.core.watcher.watch.Watch;

import java.util.Collection;
import java.util.Collections;
import java.util.Map;
import java.util.Objects;
import java.util.Set;
import java.util.function.BiConsumer;
import java.util.stream.Collectors;

public class ReservedRolesStore implements BiConsumer<Set<String>, ActionListener<RoleRetrievalResult>> {

    public static final RoleDescriptor SUPERUSER_ROLE_DESCRIPTOR = new RoleDescriptor("superuser",
            new String[] { "all" },
            new RoleDescriptor.IndicesPrivileges[] {
                    RoleDescriptor.IndicesPrivileges.builder().indices("*").privileges("all").allowRestrictedIndices(true).build()},
            new RoleDescriptor.ApplicationResourcePrivileges[] {
                RoleDescriptor.ApplicationResourcePrivileges.builder().application("*").privileges("*").resources("*").build()
            },
            null, new String[] { "*" },
            MetadataUtils.DEFAULT_RESERVED_METADATA, Collections.emptyMap());
    public static final Role SUPERUSER_ROLE = Role.builder(SUPERUSER_ROLE_DESCRIPTOR, null).build();
    private static final Map<String, RoleDescriptor> RESERVED_ROLES = initializeReservedRoles();

    private static Map<String, RoleDescriptor> initializeReservedRoles() {
        return MapBuilder.<String, RoleDescriptor>newMapBuilder()
                .put("superuser", SUPERUSER_ROLE_DESCRIPTOR)
                .put("transport_client", new RoleDescriptor("transport_client", new String[] { "transport_client" }, null, null,
                        MetadataUtils.DEFAULT_RESERVED_METADATA))
                .put("kibana_user", new RoleDescriptor("kibana_user", null, null, new RoleDescriptor.ApplicationResourcePrivileges[] {
                        RoleDescriptor.ApplicationResourcePrivileges.builder()
                            .application("kibana-.kibana").resources("*").privileges("all").build() },
                        null, null,
                        MetadataUtils.DEFAULT_RESERVED_METADATA, null))
                .put("monitoring_user", new RoleDescriptor("monitoring_user",
                        new String[] { "cluster:monitor/main" },
                        new RoleDescriptor.IndicesPrivileges[] {
                            RoleDescriptor.IndicesPrivileges.builder()
                                .indices(".monitoring-*").privileges("read", "read_cross_cluster").build()
                },
                        null, MetadataUtils.DEFAULT_RESERVED_METADATA))
                .put("remote_monitoring_agent", new RoleDescriptor("remote_monitoring_agent",
                        new String[] {
                                "manage_index_templates", "manage_ingest_pipelines", "monitor",
                                "cluster:monitor/xpack/watcher/watch/get",
                                "cluster:admin/xpack/watcher/watch/put",
                                "cluster:admin/xpack/watcher/watch/delete",
                        },
                        new RoleDescriptor.IndicesPrivileges[] {
                                RoleDescriptor.IndicesPrivileges.builder().indices(".monitoring-*").privileges("all").build(),
                                RoleDescriptor.IndicesPrivileges.builder()
                                    .indices("metricbeat-*").privileges("index", "create_index").build() },
                        null, MetadataUtils.DEFAULT_RESERVED_METADATA))
                .put("remote_monitoring_collector", new RoleDescriptor(
                        "remote_monitoring_collector",
                        new String[] {
                            "monitor"
                        },
                        new RoleDescriptor.IndicesPrivileges[] {
                            RoleDescriptor.IndicesPrivileges.builder()
                                .indices("*").privileges("monitor").allowRestrictedIndices(true).build(),
                            RoleDescriptor.IndicesPrivileges.builder()
                                .indices(".kibana*").privileges("read").build()
                        },
                        null,
                        null,
                        null,
                        MetadataUtils.DEFAULT_RESERVED_METADATA,
                        null
                ))
                .put("ingest_admin", new RoleDescriptor("ingest_admin", new String[] { "manage_index_templates", "manage_pipeline" },
                        null, null, MetadataUtils.DEFAULT_RESERVED_METADATA))
                // reporting_user doesn't have any privileges in Elasticsearch, and Kibana authorizes privileges based on this role
                .put("reporting_user", new RoleDescriptor("reporting_user", null, null,
                        null, MetadataUtils.DEFAULT_RESERVED_METADATA))
                .put("kibana_dashboard_only_user", new RoleDescriptor(
                        "kibana_dashboard_only_user",
                        null,
                        null,
                        new RoleDescriptor.ApplicationResourcePrivileges[] {
                            RoleDescriptor.ApplicationResourcePrivileges.builder()
                            .application("kibana-.kibana").resources("*").privileges("read").build() },
                        null, null,
                        MetadataUtils.DEFAULT_RESERVED_METADATA,
                        null))
                .put(KibanaUser.ROLE_NAME, new RoleDescriptor(KibanaUser.ROLE_NAME,
                        new String[] {
                            "monitor", "manage_index_templates", MonitoringBulkAction.NAME, "manage_saml", "manage_token"
                        },
                        new RoleDescriptor.IndicesPrivileges[] {
                                RoleDescriptor.IndicesPrivileges.builder()
                                        .indices(".kibana*", ".reporting-*").privileges("all").build(),
                                RoleDescriptor.IndicesPrivileges.builder()
                                        .indices(".monitoring-*").privileges("read", "read_cross_cluster").build(),
                                RoleDescriptor.IndicesPrivileges.builder()
                                        .indices(".management-beats").privileges("create_index", "read", "write").build(),
                                RoleDescriptor.IndicesPrivileges.builder()
                                        .indices(".code-*").privileges("all").build(),
                        },
                        null,
                        new ConditionalClusterPrivilege[] { new ManageApplicationPrivileges(Collections.singleton("kibana-*")) },
                        null, MetadataUtils.DEFAULT_RESERVED_METADATA, null))
                .put("logstash_system", new RoleDescriptor("logstash_system", new String[] { "monitor", MonitoringBulkAction.NAME},
                        null, null, MetadataUtils.DEFAULT_RESERVED_METADATA))
                .put("beats_admin", new RoleDescriptor("beats_admin",
                    null,
                    new RoleDescriptor.IndicesPrivileges[] {
                        RoleDescriptor.IndicesPrivileges.builder().indices(".management-beats").privileges("all").build()
                    },
                    null, MetadataUtils.DEFAULT_RESERVED_METADATA))
                .put(UsernamesField.BEATS_ROLE, new RoleDescriptor(UsernamesField.BEATS_ROLE,
                        new String[] { "monitor", MonitoringBulkAction.NAME}, null, null, MetadataUtils.DEFAULT_RESERVED_METADATA))
                .put(UsernamesField.APM_ROLE, new RoleDescriptor(UsernamesField.APM_ROLE,
                        new String[] { "monitor", MonitoringBulkAction.NAME}, null, null, MetadataUtils.DEFAULT_RESERVED_METADATA))
                .put("machine_learning_user", new RoleDescriptor("machine_learning_user", new String[] { "monitor_ml" },
                        new RoleDescriptor.IndicesPrivileges[] {
                                RoleDescriptor.IndicesPrivileges.builder().indices(".ml-anomalies*", ".ml-notifications*")
                                        .privileges("view_index_metadata", "read").build(),
                                RoleDescriptor.IndicesPrivileges.builder().indices(".ml-annotations*")
                                        .privileges("view_index_metadata", "read", "write").build()
                        },
                        null, MetadataUtils.DEFAULT_RESERVED_METADATA))
                .put("machine_learning_admin", new RoleDescriptor("machine_learning_admin", new String[] { "manage_ml" },
                        new RoleDescriptor.IndicesPrivileges[] {
                                RoleDescriptor.IndicesPrivileges.builder()
                                        .indices(".ml-anomalies*", ".ml-notifications*", ".ml-state*", ".ml-meta*")
                                        .privileges("view_index_metadata", "read").build(),
                                RoleDescriptor.IndicesPrivileges.builder().indices(".ml-annotations*")
                                        .privileges("view_index_metadata", "read", "write").build()
                        },
                        null, MetadataUtils.DEFAULT_RESERVED_METADATA))
                .put("watcher_admin", new RoleDescriptor("watcher_admin", new String[] { "manage_watcher" },
                        new RoleDescriptor.IndicesPrivileges[] {
                                RoleDescriptor.IndicesPrivileges.builder().indices(Watch.INDEX, TriggeredWatchStoreField.INDEX_NAME,
                                        HistoryStoreField.INDEX_PREFIX + "*").privileges("read").build() },
                        null, MetadataUtils.DEFAULT_RESERVED_METADATA))
                .put("watcher_user", new RoleDescriptor("watcher_user", new String[] { "monitor_watcher" },
                        new RoleDescriptor.IndicesPrivileges[] {
                                RoleDescriptor.IndicesPrivileges.builder().indices(Watch.INDEX)
                                        .privileges("read")
                                        .build(),
                                RoleDescriptor.IndicesPrivileges.builder().indices(HistoryStoreField.INDEX_PREFIX + "*")
                                        .privileges("read")
                                        .build() }, null, MetadataUtils.DEFAULT_RESERVED_METADATA))
                .put("logstash_admin", new RoleDescriptor("logstash_admin", null, new RoleDescriptor.IndicesPrivileges[] {
                        RoleDescriptor.IndicesPrivileges.builder().indices(".logstash*")
                                .privileges("create", "delete", "index", "manage", "read").build() },
                        null, MetadataUtils.DEFAULT_RESERVED_METADATA))
                .put("rollup_user", new RoleDescriptor("rollup_user", new String[] { "monitor_rollup" },
                        null, null, MetadataUtils.DEFAULT_RESERVED_METADATA))
                .put("rollup_admin", new RoleDescriptor("rollup_admin", new String[] { "manage_rollup" },
                        null, null, MetadataUtils.DEFAULT_RESERVED_METADATA))
<<<<<<< HEAD
                .put("snapshot_user", new RoleDescriptor("snapshot_user", new String[] { "create_snapshot", GetRepositoriesAction.NAME },
                        new RoleDescriptor.IndicesPrivileges[] { RoleDescriptor.IndicesPrivileges.builder()
                                .indices("*")
                                .privileges("view_index_metadata")
                                .allowRestrictedIndices(true)
                                .build() }, null, null, null, MetadataUtils.DEFAULT_RESERVED_METADATA, null))
=======
                .put("code_admin", new RoleDescriptor("code_admin", new String[] {},
                    new RoleDescriptor.IndicesPrivileges[] {
                        RoleDescriptor.IndicesPrivileges.builder()
                            .indices(".code-*").privileges("all").build()
                    }, null, MetadataUtils.DEFAULT_RESERVED_METADATA))
                .put("code_user", new RoleDescriptor("code_user", new String[] {},
                    new RoleDescriptor.IndicesPrivileges[] {
                        RoleDescriptor.IndicesPrivileges.builder()
                            .indices(".code-*").privileges("read").build()
                    }, null, MetadataUtils.DEFAULT_RESERVED_METADATA))
>>>>>>> 864e4655
                .immutableMap();
    }

    public static boolean isReserved(String role) {
        return RESERVED_ROLES.containsKey(role) || UsernamesField.SYSTEM_ROLE.equals(role) || UsernamesField.XPACK_ROLE.equals(role);
    }

    public Map<String, Object> usageStats() {
        return Collections.emptyMap();
    }

    public RoleDescriptor roleDescriptor(String role) {
        return RESERVED_ROLES.get(role);
    }

    public Collection<RoleDescriptor> roleDescriptors() {
        return RESERVED_ROLES.values();
    }

    public static Set<String> names() {
        return RESERVED_ROLES.keySet();
    }

    @Override
    public void accept(Set<String> roleNames, ActionListener<RoleRetrievalResult> listener) {
        final Set<RoleDescriptor> descriptors = roleNames.stream()
            .map(RESERVED_ROLES::get)
            .filter(Objects::nonNull)
            .collect(Collectors.toSet());
        listener.onResponse(RoleRetrievalResult.success(descriptors));
    }

    @Override
    public String toString() {
        return "reserved roles store";
    }
}<|MERGE_RESOLUTION|>--- conflicted
+++ resolved
@@ -174,14 +174,6 @@
                         null, null, MetadataUtils.DEFAULT_RESERVED_METADATA))
                 .put("rollup_admin", new RoleDescriptor("rollup_admin", new String[] { "manage_rollup" },
                         null, null, MetadataUtils.DEFAULT_RESERVED_METADATA))
-<<<<<<< HEAD
-                .put("snapshot_user", new RoleDescriptor("snapshot_user", new String[] { "create_snapshot", GetRepositoriesAction.NAME },
-                        new RoleDescriptor.IndicesPrivileges[] { RoleDescriptor.IndicesPrivileges.builder()
-                                .indices("*")
-                                .privileges("view_index_metadata")
-                                .allowRestrictedIndices(true)
-                                .build() }, null, null, null, MetadataUtils.DEFAULT_RESERVED_METADATA, null))
-=======
                 .put("code_admin", new RoleDescriptor("code_admin", new String[] {},
                     new RoleDescriptor.IndicesPrivileges[] {
                         RoleDescriptor.IndicesPrivileges.builder()
@@ -192,7 +184,12 @@
                         RoleDescriptor.IndicesPrivileges.builder()
                             .indices(".code-*").privileges("read").build()
                     }, null, MetadataUtils.DEFAULT_RESERVED_METADATA))
->>>>>>> 864e4655
+                .put("snapshot_user", new RoleDescriptor("snapshot_user", new String[] { "create_snapshot", GetRepositoriesAction.NAME },
+                        new RoleDescriptor.IndicesPrivileges[] { RoleDescriptor.IndicesPrivileges.builder()
+                                .indices("*")
+                                .privileges("view_index_metadata")
+                                .allowRestrictedIndices(true)
+                                .build() }, null, null, null, MetadataUtils.DEFAULT_RESERVED_METADATA, null))
                 .immutableMap();
     }
 
