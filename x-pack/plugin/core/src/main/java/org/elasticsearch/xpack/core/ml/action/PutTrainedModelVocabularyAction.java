--- conflicted
+++ resolved
@@ -86,13 +86,8 @@
             } else {
                 this.merges = List.of();
             }
-<<<<<<< HEAD
             if (in.getTransportVersion().onOrAfter(TransportVersion.V_8_500_020)) {
-                this.scores = in.readList(StreamInput::readDouble);
-=======
-            if (in.getTransportVersion().onOrAfter(TransportVersion.V_8_500_010)) {
                 this.scores = in.readCollectionAsList(StreamInput::readDouble);
->>>>>>> 840cf5a3
             } else {
                 this.scores = List.of();
             }
