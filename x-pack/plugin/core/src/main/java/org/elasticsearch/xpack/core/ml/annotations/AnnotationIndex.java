/*
 * Copyright Elasticsearch B.V. and/or licensed to Elasticsearch B.V. under one
 * or more contributor license agreements. Licensed under the Elastic License
 * 2.0; you may not use this file except in compliance with the Elastic License
 * 2.0.
 */
package org.elasticsearch.xpack.core.ml.annotations;

import org.apache.logging.log4j.LogManager;
import org.apache.logging.log4j.Logger;
import org.apache.logging.log4j.message.ParameterizedMessage;
import org.elasticsearch.ResourceAlreadyExistsException;
import org.elasticsearch.Version;
import org.elasticsearch.action.ActionListener;
import org.elasticsearch.action.admin.cluster.health.ClusterHealthAction;
import org.elasticsearch.action.admin.cluster.health.ClusterHealthRequest;
import org.elasticsearch.action.admin.indices.alias.IndicesAliasesRequest;
import org.elasticsearch.action.admin.indices.alias.IndicesAliasesRequestBuilder;
import org.elasticsearch.action.admin.indices.create.CreateIndexRequest;
import org.elasticsearch.action.admin.indices.create.CreateIndexResponse;
import org.elasticsearch.action.support.master.AcknowledgedResponse;
import org.elasticsearch.client.Client;
import org.elasticsearch.client.Requests;
import org.elasticsearch.cluster.ClusterState;
import org.elasticsearch.cluster.metadata.IndexAbstraction;
import org.elasticsearch.cluster.metadata.IndexMetadata;
import org.elasticsearch.common.settings.Settings;
import org.elasticsearch.core.TimeValue;
import org.elasticsearch.index.Index;
import org.elasticsearch.xpack.core.ml.MlMetadata;
import org.elasticsearch.xpack.core.ml.job.persistence.ElasticsearchMappings;
import org.elasticsearch.xpack.core.ml.utils.ExceptionsHelper;
import org.elasticsearch.xpack.core.template.TemplateUtils;

import java.util.List;
import java.util.SortedMap;

import static org.elasticsearch.xpack.core.ClientHelper.ML_ORIGIN;
import static org.elasticsearch.xpack.core.ClientHelper.executeAsyncWithOrigin;

public class AnnotationIndex {

    private static final Logger logger = LogManager.getLogger(AnnotationIndex.class);

    public static final String READ_ALIAS_NAME = ".ml-annotations-read";
    public static final String WRITE_ALIAS_NAME = ".ml-annotations-write";

    // Exposed for testing, but always use the aliases in non-test code.
    public static final String LATEST_INDEX_NAME = ".ml-annotations-000001";
    // Due to historical bugs this index may not have the correct mappings
    // in some production clusters. Therefore new annotations should be
    // written to the latest index. If we ever switch to another new annotations
    // index then this list should be adjusted to include the previous latest
    // index.
    public static final List<String> OLD_INDEX_NAMES = List.of(".ml-annotations-6");

    private static final String MAPPINGS_VERSION_VARIABLE = "xpack.ml.version";

    /**
     * Create the .ml-annotations-6 index with correct mappings if it does not already exist. This index is read and written by the UI
     * results views, so needs to exist when there might be ML results to view.  This method also waits for the index to be ready to search
     * before it returns.
     */
    public static void createAnnotationsIndexIfNecessaryAndWaitForYellow(
        Client client,
        ClusterState state,
        TimeValue masterNodeTimeout,
        final ActionListener<Boolean> finalListener
    ) {

        final ActionListener<Boolean> annotationsIndexCreatedListener = ActionListener.wrap(success -> {
            final ClusterHealthRequest request = Requests.clusterHealthRequest(READ_ALIAS_NAME)
                .waitForYellowStatus()
                .masterNodeTimeout(masterNodeTimeout);
            executeAsyncWithOrigin(
<<<<<<< HEAD
                client.threadPool().getThreadContext(),
                ML_ORIGIN,
                request,
                ActionListener.<ClusterHealthResponse>wrap(
                    r -> finalListener.onResponse(r.isTimedOut() == false),
                    finalListener::onFailure
                ),
                client.admin().cluster()::health
=======
                client,
                ML_ORIGIN,
                ClusterHealthAction.INSTANCE,
                request,
                ActionListener.wrap(r -> finalListener.onResponse(r.isTimedOut() == false), finalListener::onFailure)
>>>>>>> 30e15ba8
            );
        }, finalListener::onFailure);

        createAnnotationsIndexIfNecessary(client, state, masterNodeTimeout, annotationsIndexCreatedListener);
    }

    /**
     * Create the .ml-annotations-6 index with correct mappings if it does not already exist. This index is read and written by the UI
     * results views, so needs to exist when there might be ML results to view.
     */
    public static void createAnnotationsIndexIfNecessary(
        Client client,
        ClusterState state,
        TimeValue masterNodeTimeout,
        final ActionListener<Boolean> finalListener
    ) {

        final ActionListener<Boolean> checkMappingsListener = ActionListener.wrap(
            success -> ElasticsearchMappings.addDocMappingIfMissing(
                WRITE_ALIAS_NAME,
                AnnotationIndex::annotationsMapping,
                client,
                state,
                masterNodeTimeout,
                finalListener
            ),
            finalListener::onFailure
        );

        final ActionListener<Boolean> createAliasListener = ActionListener.wrap(success -> {
            final IndicesAliasesRequestBuilder requestBuilder = client.admin()
                .indices()
                .prepareAliases()
                .addAliasAction(IndicesAliasesRequest.AliasActions.add().index(LATEST_INDEX_NAME).alias(READ_ALIAS_NAME).isHidden(true))
                .addAliasAction(IndicesAliasesRequest.AliasActions.add().index(LATEST_INDEX_NAME).alias(WRITE_ALIAS_NAME).isHidden(true));
            for (String oldIndexName : OLD_INDEX_NAMES) {
                if (state.getMetadata().getIndicesLookup().containsKey(oldIndexName)) {
                    requestBuilder.removeAlias(oldIndexName, WRITE_ALIAS_NAME);
                }
            }
            executeAsyncWithOrigin(
                client.threadPool().getThreadContext(),
                ML_ORIGIN,
                requestBuilder.request(),
                ActionListener.<AcknowledgedResponse>wrap(
                    r -> checkMappingsListener.onResponse(r.isAcknowledged()),
                    finalListener::onFailure
                ),
                client.admin().indices()::aliases
            );
        }, finalListener::onFailure);

        // Only create the index or aliases if some other ML index exists - saves clutter if ML is never used.
        // Also, don't do this if there's a reset in progress or if ML upgrade mode is enabled.
        MlMetadata mlMetadata = MlMetadata.getMlMetadata(state);
        SortedMap<String, IndexAbstraction> mlLookup = state.getMetadata().getIndicesLookup().tailMap(".ml");
        if (mlMetadata.isResetMode() == false
            && mlMetadata.isUpgradeMode() == false
            && mlLookup.isEmpty() == false
            && mlLookup.firstKey().startsWith(".ml")) {

            // Create the annotations index if it doesn't exist already.
            if (mlLookup.containsKey(LATEST_INDEX_NAME) == false) {
                logger.debug(
                    () -> new ParameterizedMessage(
                        "Creating [{}] because [{}] exists; trace {}",
                        LATEST_INDEX_NAME,
                        mlLookup.firstKey(),
                        org.elasticsearch.ExceptionsHelper.formatStackTrace(Thread.currentThread().getStackTrace())
                    )
                );

                CreateIndexRequest createIndexRequest = new CreateIndexRequest(LATEST_INDEX_NAME).mapping(annotationsMapping())
                    .settings(
                        Settings.builder()
                            .put(IndexMetadata.SETTING_AUTO_EXPAND_REPLICAS, "0-1")
                            .put(IndexMetadata.SETTING_NUMBER_OF_SHARDS, "1")
                            .put(IndexMetadata.SETTING_INDEX_HIDDEN, true)
                    );

                executeAsyncWithOrigin(
                    client.threadPool().getThreadContext(),
                    ML_ORIGIN,
                    createIndexRequest,
                    ActionListener.<CreateIndexResponse>wrap(r -> createAliasListener.onResponse(r.isAcknowledged()), e -> {
                        // Possible that the index was created while the request was executing,
                        // so we need to handle that possibility
                        if (ExceptionsHelper.unwrapCause(e) instanceof ResourceAlreadyExistsException) {
                            // Create the alias
                            createAliasListener.onResponse(true);
                        } else {
                            finalListener.onFailure(e);
                        }
                    }),
                    client.admin().indices()::create
                );
                return;
            }

            // Recreate the aliases if they've gone even though the index still exists.
            IndexAbstraction writeAliasDefinition = mlLookup.get(WRITE_ALIAS_NAME);
            if (mlLookup.containsKey(READ_ALIAS_NAME) == false || writeAliasDefinition == null) {
                createAliasListener.onResponse(true);
                return;
            }

            List<Index> writeAliasIndices = writeAliasDefinition.getIndices();
            if (writeAliasIndices.size() != 1 || LATEST_INDEX_NAME.equals(writeAliasIndices.get(0).getName()) == false) {
                createAliasListener.onResponse(true);
                return;
            }

            // Check the mappings
            checkMappingsListener.onResponse(false);
            return;
        }

        // Nothing to do, but respond to the listener
        finalListener.onResponse(false);
    }

    public static String annotationsMapping() {
        return TemplateUtils.loadTemplate(
            "/org/elasticsearch/xpack/core/ml/annotations_index_mappings.json",
            Version.CURRENT.toString(),
            MAPPINGS_VERSION_VARIABLE
        );
    }
}<|MERGE_RESOLUTION|>--- conflicted
+++ resolved
@@ -73,22 +73,11 @@
                 .waitForYellowStatus()
                 .masterNodeTimeout(masterNodeTimeout);
             executeAsyncWithOrigin(
-<<<<<<< HEAD
-                client.threadPool().getThreadContext(),
-                ML_ORIGIN,
-                request,
-                ActionListener.<ClusterHealthResponse>wrap(
-                    r -> finalListener.onResponse(r.isTimedOut() == false),
-                    finalListener::onFailure
-                ),
-                client.admin().cluster()::health
-=======
                 client,
                 ML_ORIGIN,
                 ClusterHealthAction.INSTANCE,
                 request,
                 ActionListener.wrap(r -> finalListener.onResponse(r.isTimedOut() == false), finalListener::onFailure)
->>>>>>> 30e15ba8
             );
         }, finalListener::onFailure);
 
