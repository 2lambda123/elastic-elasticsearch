--- conflicted
+++ resolved
@@ -9,6 +9,7 @@
 import org.apache.logging.log4j.LogManager;
 import org.apache.logging.log4j.Logger;
 import org.elasticsearch.ResourceAlreadyExistsException;
+import org.elasticsearch.Version;
 import org.elasticsearch.action.ActionListener;
 import org.elasticsearch.action.admin.cluster.health.ClusterHealthAction;
 import org.elasticsearch.action.admin.cluster.health.ClusterHealthRequest;
@@ -24,7 +25,6 @@
 import org.elasticsearch.common.settings.Settings;
 import org.elasticsearch.core.TimeValue;
 import org.elasticsearch.index.Index;
-import org.elasticsearch.xpack.core.ml.MlConfigVersion;
 import org.elasticsearch.xpack.core.ml.MlMetadata;
 import org.elasticsearch.xpack.core.ml.job.persistence.ElasticsearchMappings;
 import org.elasticsearch.xpack.core.ml.utils.ExceptionsHelper;
@@ -208,14 +208,6 @@
     }
 
     public static String annotationsMapping() {
-<<<<<<< HEAD
-        return TemplateUtils.loadTemplate(
-            "/org/elasticsearch/xpack/core/ml/annotations_index_mappings.json",
-            MlConfigVersion.CURRENT.toString(),
-            MAPPINGS_VERSION_VARIABLE
-        );
-=======
         return TemplateUtils.loadTemplate("/ml/annotations_index_mappings.json", Version.CURRENT.toString(), MAPPINGS_VERSION_VARIABLE);
->>>>>>> f4e3113a
     }
 }