--- conflicted
+++ resolved
@@ -31,15 +31,9 @@
         private final String inferenceEntityId;
         private final TaskType taskType;
 
-<<<<<<< HEAD
-        public Request(String modelId, TaskType taskType) {
-            this.modelId = modelId;
+        public Request(String inferenceEntityId, TaskType taskType) {
+            this.inferenceEntityId = inferenceEntityId;
             this.taskType = taskType;
-=======
-        public Request(String inferenceEntityId, String taskType) {
-            this.inferenceEntityId = inferenceEntityId;
-            this.taskType = TaskType.fromStringOrStatusException(taskType);
->>>>>>> ff0f83f5
         }
 
         public Request(StreamInput in) throws IOException {
