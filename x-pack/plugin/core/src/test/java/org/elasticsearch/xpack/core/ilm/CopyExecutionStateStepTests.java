/*
 * Copyright Elasticsearch B.V. and/or licensed to Elasticsearch B.V. under one
 * or more contributor license agreements. Licensed under the Elastic License;
 * you may not use this file except in compliance with the Elastic License.
 */

package org.elasticsearch.xpack.core.ilm;

import org.elasticsearch.Version;
import org.elasticsearch.cluster.ClusterName;
import org.elasticsearch.cluster.ClusterState;
import org.elasticsearch.cluster.metadata.IndexMetadata;
import org.elasticsearch.cluster.metadata.Metadata;
import org.elasticsearch.xpack.core.ilm.Step.StepKey;

import java.util.Map;

import static org.elasticsearch.xpack.core.ilm.LifecycleExecutionState.ILM_CUSTOM_METADATA_KEY;
import static org.elasticsearch.xpack.core.ilm.LifecycleExecutionStateTests.createCustomMetadata;
import static org.hamcrest.Matchers.equalTo;

public class CopyExecutionStateStepTests extends AbstractStepTestCase<CopyExecutionStateStep> {
    @Override
    protected CopyExecutionStateStep createRandomInstance() {
        StepKey stepKey = randomStepKey();
        StepKey nextStepKey = randomStepKey();
        String shrunkIndexPrefix = randomAlphaOfLength(10);
        String nextStepName = randomStepKey().getName();
        return new CopyExecutionStateStep(stepKey, nextStepKey, shrunkIndexPrefix, nextStepName);
    }

    @Override
    protected CopyExecutionStateStep mutateInstance(CopyExecutionStateStep instance) {
        StepKey key = instance.getKey();
        StepKey nextKey = instance.getNextStepKey();
        String shrunkIndexPrefix = instance.getTargetIndexPrefix();
        String nextStepName = instance.getTargetNextStepName();

        switch (between(0, 2)) {
            case 0:
                key = new StepKey(key.getPhase(), key.getAction(), key.getName() + randomAlphaOfLength(5));
                break;
            case 1:
                nextKey = new StepKey(key.getPhase(), key.getAction(), key.getName() + randomAlphaOfLength(5));
                break;
            case 2:
                shrunkIndexPrefix += randomAlphaOfLength(5);
                break;
            case 3:
                nextStepName = randomAlphaOfLengthBetween(1, 10);
                break;
            default:
                throw new AssertionError("Illegal randomisation branch");
        }

        return new CopyExecutionStateStep(key, nextKey, shrunkIndexPrefix, nextStepName);
    }

    @Override
    protected CopyExecutionStateStep copyInstance(CopyExecutionStateStep instance) {
        return new CopyExecutionStateStep(instance.getKey(), instance.getNextStepKey(), instance.getTargetIndexPrefix(),
            instance.getTargetNextStepName());
    }

    public void testPerformAction() {
        CopyExecutionStateStep step = createRandomInstance();
        String indexName = randomAlphaOfLengthBetween(5, 20);
        Map<String, String> customMetadata = createCustomMetadata();

        IndexMetadata originalIndexMetadata = IndexMetadata.builder(indexName)
            .settings(settings(Version.CURRENT)).numberOfShards(randomIntBetween(1,5))
            .numberOfReplicas(randomIntBetween(1,5))
            .putCustom(ILM_CUSTOM_METADATA_KEY, customMetadata)
            .build();
<<<<<<< HEAD
        IndexMetaData shrunkIndexMetaData = IndexMetaData.builder(step.getTargetIndexPrefix() + indexName)
=======
        IndexMetadata shrunkIndexMetadata = IndexMetadata.builder(step.getShrunkIndexPrefix() + indexName)
>>>>>>> c495d220
            .settings(settings(Version.CURRENT)).numberOfShards(randomIntBetween(1,5))
            .numberOfReplicas(randomIntBetween(1,5))
            .build();
        ClusterState originalClusterState = ClusterState.builder(ClusterName.DEFAULT)
            .metadata(Metadata.builder()
                .put(originalIndexMetadata, false)
                .put(shrunkIndexMetadata, false))
            .build();

        ClusterState newClusterState = step.performAction(originalIndexMetadata.getIndex(), originalClusterState);

        LifecycleExecutionState oldIndexData = LifecycleExecutionState.fromIndexMetadata(originalIndexMetadata);
        LifecycleExecutionState newIndexData = LifecycleExecutionState
<<<<<<< HEAD
            .fromIndexMetadata(newClusterState.metaData().index(step.getTargetIndexPrefix() + indexName));

        assertEquals(newIndexData.getLifecycleDate(), oldIndexData.getLifecycleDate());
        assertEquals(newIndexData.getPhase(), oldIndexData.getPhase());
        assertEquals(newIndexData.getAction(), oldIndexData.getAction());
        assertEquals(newIndexData.getStep(), step.getTargetNextStepName());
        assertEquals(newIndexData.getSnapshotRepository(), oldIndexData.getSnapshotRepository());
        assertEquals(newIndexData.getSnapshotName(), oldIndexData.getSnapshotName());
=======
            .fromIndexMetadata(newClusterState.metadata().index(step.getShrunkIndexPrefix() + indexName));

        assertEquals(oldIndexData.getLifecycleDate(), newIndexData.getLifecycleDate());
        assertEquals(oldIndexData.getPhase(), newIndexData.getPhase());
        assertEquals(oldIndexData.getAction(), newIndexData.getAction());
        assertEquals(ShrunkenIndexCheckStep.NAME, newIndexData.getStep());
>>>>>>> c495d220
    }
    public void testPerformActionWithNoTarget() {
        CopyExecutionStateStep step = createRandomInstance();
        String indexName = randomAlphaOfLengthBetween(5, 20);
        Map<String, String> customMetadata = createCustomMetadata();

        IndexMetadata originalIndexMetadata = IndexMetadata.builder(indexName)
            .settings(settings(Version.CURRENT)).numberOfShards(randomIntBetween(1,5))
            .numberOfReplicas(randomIntBetween(1,5))
            .putCustom(ILM_CUSTOM_METADATA_KEY, customMetadata)
            .build();
        ClusterState originalClusterState = ClusterState.builder(ClusterName.DEFAULT)
            .metadata(Metadata.builder()
                .put(originalIndexMetadata, false))
            .build();

        IllegalStateException e = expectThrows(IllegalStateException.class,
            () -> step.performAction(originalIndexMetadata.getIndex(), originalClusterState));

        assertThat(e.getMessage(), equalTo("unable to copy execution state from [" +
            indexName + "] to [" + step.getTargetIndexPrefix() + indexName + "] as target index does not exist"));
    }
}<|MERGE_RESOLUTION|>--- conflicted
+++ resolved
@@ -72,11 +72,7 @@
             .numberOfReplicas(randomIntBetween(1,5))
             .putCustom(ILM_CUSTOM_METADATA_KEY, customMetadata)
             .build();
-<<<<<<< HEAD
-        IndexMetaData shrunkIndexMetaData = IndexMetaData.builder(step.getTargetIndexPrefix() + indexName)
-=======
-        IndexMetadata shrunkIndexMetadata = IndexMetadata.builder(step.getShrunkIndexPrefix() + indexName)
->>>>>>> c495d220
+        IndexMetadata shrunkIndexMetadata = IndexMetadata.builder(step.getTargetIndexPrefix() + indexName)
             .settings(settings(Version.CURRENT)).numberOfShards(randomIntBetween(1,5))
             .numberOfReplicas(randomIntBetween(1,5))
             .build();
@@ -90,8 +86,7 @@
 
         LifecycleExecutionState oldIndexData = LifecycleExecutionState.fromIndexMetadata(originalIndexMetadata);
         LifecycleExecutionState newIndexData = LifecycleExecutionState
-<<<<<<< HEAD
-            .fromIndexMetadata(newClusterState.metaData().index(step.getTargetIndexPrefix() + indexName));
+            .fromIndexMetadata(newClusterState.metadata().index(step.getTargetIndexPrefix() + indexName));
 
         assertEquals(newIndexData.getLifecycleDate(), oldIndexData.getLifecycleDate());
         assertEquals(newIndexData.getPhase(), oldIndexData.getPhase());
@@ -99,14 +94,6 @@
         assertEquals(newIndexData.getStep(), step.getTargetNextStepName());
         assertEquals(newIndexData.getSnapshotRepository(), oldIndexData.getSnapshotRepository());
         assertEquals(newIndexData.getSnapshotName(), oldIndexData.getSnapshotName());
-=======
-            .fromIndexMetadata(newClusterState.metadata().index(step.getShrunkIndexPrefix() + indexName));
-
-        assertEquals(oldIndexData.getLifecycleDate(), newIndexData.getLifecycleDate());
-        assertEquals(oldIndexData.getPhase(), newIndexData.getPhase());
-        assertEquals(oldIndexData.getAction(), newIndexData.getAction());
-        assertEquals(ShrunkenIndexCheckStep.NAME, newIndexData.getStep());
->>>>>>> c495d220
     }
     public void testPerformActionWithNoTarget() {
         CopyExecutionStateStep step = createRandomInstance();
