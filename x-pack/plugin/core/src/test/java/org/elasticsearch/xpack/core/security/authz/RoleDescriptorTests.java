--- conflicted
+++ resolved
@@ -414,19 +414,9 @@
         assertThat(serialized, equalTo(descriptor));
     }
 
-<<<<<<< HEAD
-    public void testSerializationExcludesRemoteIndicesOnUnsupportedVersions() throws IOException {
-        final TransportVersion versionBeforeRemoteIndices = TransportVersionUtils.getPreviousVersion(TransportVersion.V_8_6_0);
-        final TransportVersion version = TransportVersionUtils.randomVersionBetween(
-            random(),
-            versionBeforeRemoteIndices.calculateMinimumCompatVersion(),
-            versionBeforeRemoteIndices
-        );
-=======
     public void testSerializationWithRemoteIndicesThrowsOnUnsupportedVersions() throws IOException {
         final TransportVersion versionBeforeRemoteIndices = TransportVersionUtils.getPreviousVersion(RoleDescriptor.VERSION_REMOTE_INDICES);
         final TransportVersion version = TransportVersionUtils.randomPreviousCompatibleVersion(random(), versionBeforeRemoteIndices);
->>>>>>> 6c56c38c
         final BytesStreamOutput output = new BytesStreamOutput();
         output.setTransportVersion(version);
 
