--- conflicted
+++ resolved
@@ -155,24 +155,14 @@
         final BytesReference xContentValue = toShuffledXContent(descriptor, xContentType, ToXContent.EMPTY_PARAMS, false);
         final RoleDescriptor parsed = RoleDescriptor.parser()
             .allowRestriction(true)
-<<<<<<< HEAD
             .allowDescription(true)
-=======
->>>>>>> 621959b1
             .parse(descriptor.getName(), xContentValue, xContentType);
         assertThat(parsed, equalTo(descriptor));
     }
 
     public void testParse() throws Exception {
         String q = "{\"cluster\":[\"a\", \"b\"]}";
-<<<<<<< HEAD
-        RoleDescriptor rd = RoleDescriptor.parser()
-            .allowRestriction(true)
-            .allowDescription(true)
-            .parse("test", new BytesArray(q), XContentType.JSON);
-=======
         RoleDescriptor rd = RoleDescriptor.parser().parse("test", new BytesArray(q), XContentType.JSON);
->>>>>>> 621959b1
         assertEquals("test", rd.getName());
         assertArrayEquals(new String[] { "a", "b" }, rd.getClusterPrivileges());
         assertEquals(0, rd.getIndicesPrivileges().length);
@@ -183,11 +173,7 @@
               "cluster": [ "a", "b" ],
               "run_as": [ "m", "n" ]
             }""";
-<<<<<<< HEAD
-        rd = RoleDescriptor.parser().allowRestriction(true).allowDescription(true).parse("test", new BytesArray(q), XContentType.JSON);
-=======
         rd = RoleDescriptor.parser().parse("test", new BytesArray(q), XContentType.JSON);
->>>>>>> 621959b1
         assertEquals("test", rd.getName());
         assertArrayEquals(new String[] { "a", "b" }, rd.getClusterPrivileges());
         assertEquals(0, rd.getIndicesPrivileges().length);
@@ -255,11 +241,7 @@
               },
               "description": "Lorem ipsum dolor sit amet, consectetur adipiscing elit."
             }""";
-<<<<<<< HEAD
         rd = RoleDescriptor.parser().allowRestriction(true).allowDescription(true).parse("test", new BytesArray(q), XContentType.JSON);
-=======
-        rd = RoleDescriptor.parser().allowRestriction(true).parse("test", new BytesArray(q), XContentType.JSON);
->>>>>>> 621959b1
         assertEquals("test", rd.getName());
         assertArrayEquals(new String[] { "a", "b" }, rd.getClusterPrivileges());
         assertEquals(3, rd.getIndicesPrivileges().length);
@@ -287,11 +269,7 @@
                 }
               }
             }""";
-<<<<<<< HEAD
-        rd = RoleDescriptor.parser().allowRestriction(true).parse("test", new BytesArray(q), XContentType.JSON);
-=======
         rd = RoleDescriptor.parser().parse("test", new BytesArray(q), XContentType.JSON);
->>>>>>> 621959b1
         assertEquals("test", rd.getName());
         assertArrayEquals(new String[] { "a", "b" }, rd.getClusterPrivileges());
         assertEquals(1, rd.getIndicesPrivileges().length);
@@ -302,11 +280,7 @@
 
         q = """
             {"cluster":["a", "b"], "metadata":{"foo":"bar"}}""";
-<<<<<<< HEAD
-        rd = RoleDescriptor.parser().allowRestriction(true).parse("test", new BytesArray(q), XContentType.JSON);
-=======
         rd = RoleDescriptor.parser().parse("test", new BytesArray(q), XContentType.JSON);
->>>>>>> 621959b1
         assertEquals("test", rd.getName());
         assertArrayEquals(new String[] { "a", "b" }, rd.getClusterPrivileges());
         assertEquals(0, rd.getIndicesPrivileges().length);
@@ -348,11 +322,7 @@
                 }
               }
             }""";
-<<<<<<< HEAD
-        rd = RoleDescriptor.parser().allowRestriction(true).parse("test", new BytesArray(q), XContentType.JSON);
-=======
         rd = RoleDescriptor.parser().parse("test", new BytesArray(q), XContentType.JSON);
->>>>>>> 621959b1
         assertThat(rd.getName(), equalTo("test"));
         assertThat(rd.getClusterPrivileges(), arrayContaining("a", "b"));
         assertThat(rd.getIndicesPrivileges().length, equalTo(1));
@@ -393,11 +363,7 @@
                 }
               }
             }""";
-<<<<<<< HEAD
-        rd = RoleDescriptor.parser().allowRestriction(true).parse("testUpdateProfile", new BytesArray(q), XContentType.JSON);
-=======
         rd = RoleDescriptor.parser().parse("testUpdateProfile", new BytesArray(q), XContentType.JSON);
->>>>>>> 621959b1
         assertThat(rd.getName(), is("testUpdateProfile"));
         assertThat(rd.getClusterPrivileges(), arrayContaining("manage"));
         assertThat(rd.getIndicesPrivileges(), Matchers.emptyArray());
@@ -422,11 +388,7 @@
 
         q = """
             {"applications": [{"application": "myapp", "resources": ["*"], "privileges": ["login" ]}] }""";
-<<<<<<< HEAD
-        rd = RoleDescriptor.parser().allowRestriction(true).parse("test", new BytesArray(q), XContentType.JSON);
-=======
         rd = RoleDescriptor.parser().parse("test", new BytesArray(q), XContentType.JSON);
->>>>>>> 621959b1
         assertThat(rd.getName(), equalTo("test"));
         assertThat(rd.getClusterPrivileges(), emptyArray());
         assertThat(rd.getIndicesPrivileges(), emptyArray());
@@ -440,11 +402,7 @@
             {"applications":[{"not_supported": true, "resources": ["*"], "privileges": ["my-app:login" ]}] }""";
         final IllegalArgumentException ex = expectThrows(
             IllegalArgumentException.class,
-<<<<<<< HEAD
-            () -> RoleDescriptor.parser().allowRestriction(true).parse("test", new BytesArray(badJson), XContentType.JSON)
-=======
             () -> RoleDescriptor.parser().parse("test", new BytesArray(badJson), XContentType.JSON)
->>>>>>> 621959b1
         );
         assertThat(ex.getMessage(), containsString("not_supported"));
 
@@ -665,11 +623,6 @@
         final ElasticsearchParseException e = expectThrows(
             ElasticsearchParseException.class,
             () -> RoleDescriptor.parser()
-<<<<<<< HEAD
-                .allow2xFormat(randomBoolean())
-                .allowDescription(randomBoolean())
-=======
->>>>>>> 621959b1
                 .allowRestriction(false)
                 .parse(
                     "test_role_with_restriction",
@@ -692,11 +645,6 @@
               }
             }""";
         RoleDescriptor role = RoleDescriptor.parser()
-<<<<<<< HEAD
-            .allow2xFormat(randomBoolean())
-            .allowDescription(randomBoolean())
-=======
->>>>>>> 621959b1
             .allowRestriction(true)
             .parse(
                 "test_role_with_restriction",
@@ -1027,14 +975,7 @@
                 }
               }
             }""", profileNamesString, applicationNamesString);
-<<<<<<< HEAD
-        RoleDescriptor role3 = RoleDescriptor.parser()
-            .allowRestriction(randomBoolean())
-            .allowDescription(randomBoolean())
-            .parse(roleName, new BytesArray(json), XContentType.JSON);
-=======
         RoleDescriptor role3 = RoleDescriptor.parser().parse(roleName, new BytesArray(json), XContentType.JSON);
->>>>>>> 621959b1
         assertThat(role3, is(role1));
         json = Strings.format("""
             {
@@ -1051,14 +992,7 @@
                 }
               }
             }""", applicationNamesString, profileNamesString);
-<<<<<<< HEAD
-        RoleDescriptor role4 = RoleDescriptor.parser()
-            .allowRestriction(randomBoolean())
-            .allowDescription(randomBoolean())
-            .parse(roleName, new BytesArray(json), XContentType.JSON);
-=======
         RoleDescriptor role4 = RoleDescriptor.parser().parse(roleName, new BytesArray(json), XContentType.JSON);
->>>>>>> 621959b1
         assertThat(role4, is(role1));
     }
 
