/*
 * Copyright Elasticsearch B.V. and/or licensed to Elasticsearch B.V. under one
 * or more contributor license agreements. Licensed under the Elastic License;
 * you may not use this file except in compliance with the Elastic License.
 */
package org.elasticsearch.xpack.core.ilm;

import org.elasticsearch.cluster.health.ClusterHealthStatus;
import org.elasticsearch.common.io.stream.Writeable.Reader;
import org.elasticsearch.common.xcontent.XContentParser;
import org.elasticsearch.xpack.core.ilm.Step.StepKey;

import java.io.IOException;
import java.util.List;

import static org.hamcrest.Matchers.equalTo;
import static org.hamcrest.Matchers.is;
import static org.hamcrest.Matchers.notNullValue;

public class UnfollowActionTests extends AbstractActionTestCase<UnfollowAction> {

    @Override
    protected UnfollowAction doParseInstance(XContentParser parser) throws IOException {
        return UnfollowAction.parse(parser);
    }

    @Override
    protected UnfollowAction createTestInstance() {
        return new UnfollowAction();
    }

    @Override
    protected Reader<UnfollowAction> instanceReader() {
        return UnfollowAction::new;
    }

    public void testToSteps() {
        UnfollowAction action = createTestInstance();
        String phase = randomAlphaOfLengthBetween(1, 10);
        StepKey nextStepKey = new StepKey(randomAlphaOfLengthBetween(1, 10), randomAlphaOfLengthBetween(1, 10),
                randomAlphaOfLengthBetween(1, 10));
        List<Step> steps = action.toSteps(null, phase, nextStepKey);
        assertThat(steps, notNullValue());
        assertThat(steps.size(), equalTo(7));

        StepKey expectedFirstStepKey = new StepKey(phase, UnfollowAction.NAME, WaitForIndexingCompleteStep.NAME);
        StepKey expectedSecondStepKey = new StepKey(phase, UnfollowAction.NAME, WaitForFollowShardTasksStep.NAME);
        StepKey expectedThirdStepKey = new StepKey(phase, UnfollowAction.NAME, PauseFollowerIndexStep.NAME);
        StepKey expectedFourthStepKey = new StepKey(phase, UnfollowAction.NAME, CloseFollowerIndexStep.NAME);
<<<<<<< HEAD
        StepKey expectedFifthStepKey = new StepKey(phase, UnfollowAction.NAME, UnfollowFollowIndexStep.NAME);
        StepKey expectedSixthStepKey = new StepKey(phase, UnfollowAction.NAME, OpenIndexStep.NAME);
=======
        StepKey expectedFifthStepKey = new StepKey(phase, UnfollowAction.NAME, UnfollowFollowerIndexStep.NAME);
        StepKey expectedSixthStepKey = new StepKey(phase, UnfollowAction.NAME, OpenFollowerIndexStep.NAME);
>>>>>>> b3804671
        StepKey expectedSeventhStepKey = new StepKey(phase, UnfollowAction.NAME, WaitForIndexColorStep.NAME);

        WaitForIndexingCompleteStep firstStep = (WaitForIndexingCompleteStep) steps.get(0);
        assertThat(firstStep.getKey(), equalTo(expectedFirstStepKey));
        assertThat(firstStep.getNextStepKey(), equalTo(expectedSecondStepKey));

        WaitForFollowShardTasksStep secondStep = (WaitForFollowShardTasksStep) steps.get(1);
        assertThat(secondStep.getKey(), equalTo(expectedSecondStepKey));
        assertThat(secondStep.getNextStepKey(), equalTo(expectedThirdStepKey));

        PauseFollowerIndexStep thirdStep = (PauseFollowerIndexStep) steps.get(2);
        assertThat(thirdStep.getKey(), equalTo(expectedThirdStepKey));
        assertThat(thirdStep.getNextStepKey(), equalTo(expectedFourthStepKey));

        CloseFollowerIndexStep fourthStep = (CloseFollowerIndexStep) steps.get(3);
        assertThat(fourthStep.getKey(), equalTo(expectedFourthStepKey));
        assertThat(fourthStep.getNextStepKey(), equalTo(expectedFifthStepKey));

        UnfollowFollowerIndexStep fifthStep = (UnfollowFollowerIndexStep) steps.get(4);
        assertThat(fifthStep.getKey(), equalTo(expectedFifthStepKey));
        assertThat(fifthStep.getNextStepKey(), equalTo(expectedSixthStepKey));

        OpenIndexStep sixthStep = (OpenIndexStep) steps.get(5);
        assertThat(sixthStep.getKey(), equalTo(expectedSixthStepKey));
        assertThat(sixthStep.getNextStepKey(), equalTo(expectedSeventhStepKey));

        WaitForIndexColorStep seventhStep = (WaitForIndexColorStep) steps.get(6);
        assertThat(seventhStep.getColor(), is(ClusterHealthStatus.YELLOW));
        assertThat(seventhStep.getKey(), equalTo(expectedSeventhStepKey));
        assertThat(seventhStep.getNextStepKey(), equalTo(nextStepKey));
    }
}<|MERGE_RESOLUTION|>--- conflicted
+++ resolved
@@ -47,13 +47,8 @@
         StepKey expectedSecondStepKey = new StepKey(phase, UnfollowAction.NAME, WaitForFollowShardTasksStep.NAME);
         StepKey expectedThirdStepKey = new StepKey(phase, UnfollowAction.NAME, PauseFollowerIndexStep.NAME);
         StepKey expectedFourthStepKey = new StepKey(phase, UnfollowAction.NAME, CloseFollowerIndexStep.NAME);
-<<<<<<< HEAD
-        StepKey expectedFifthStepKey = new StepKey(phase, UnfollowAction.NAME, UnfollowFollowIndexStep.NAME);
+        StepKey expectedFifthStepKey = new StepKey(phase, UnfollowAction.NAME, UnfollowFollowerIndexStep.NAME);
         StepKey expectedSixthStepKey = new StepKey(phase, UnfollowAction.NAME, OpenIndexStep.NAME);
-=======
-        StepKey expectedFifthStepKey = new StepKey(phase, UnfollowAction.NAME, UnfollowFollowerIndexStep.NAME);
-        StepKey expectedSixthStepKey = new StepKey(phase, UnfollowAction.NAME, OpenFollowerIndexStep.NAME);
->>>>>>> b3804671
         StepKey expectedSeventhStepKey = new StepKey(phase, UnfollowAction.NAME, WaitForIndexColorStep.NAME);
 
         WaitForIndexingCompleteStep firstStep = (WaitForIndexingCompleteStep) steps.get(0);
