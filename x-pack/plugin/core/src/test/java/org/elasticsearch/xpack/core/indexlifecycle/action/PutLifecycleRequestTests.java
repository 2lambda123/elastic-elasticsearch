--- conflicted
+++ resolved
@@ -67,11 +67,8 @@
                 new NamedWriteableRegistry.Entry(LifecycleAction.class, ReadOnlyAction.NAME, ReadOnlyAction::new),
                 new NamedWriteableRegistry.Entry(LifecycleAction.class, RolloverAction.NAME, RolloverAction::new),
                 new NamedWriteableRegistry.Entry(LifecycleAction.class, ShrinkAction.NAME, ShrinkAction::new),
-<<<<<<< HEAD
+                new NamedWriteableRegistry.Entry(LifecycleAction.class, FreezeAction.NAME, FreezeAction::new),
                 new NamedWriteableRegistry.Entry(LifecycleAction.class, UnfollowAction.NAME, UnfollowAction::new)
-=======
-                new NamedWriteableRegistry.Entry(LifecycleAction.class, FreezeAction.NAME, FreezeAction::new)
->>>>>>> eaeccd84
             ));
     }
 
@@ -87,11 +84,8 @@
             new NamedXContentRegistry.Entry(LifecycleAction.class, new ParseField(ReadOnlyAction.NAME), ReadOnlyAction::parse),
             new NamedXContentRegistry.Entry(LifecycleAction.class, new ParseField(RolloverAction.NAME), RolloverAction::parse),
             new NamedXContentRegistry.Entry(LifecycleAction.class, new ParseField(ShrinkAction.NAME), ShrinkAction::parse),
-<<<<<<< HEAD
+            new NamedXContentRegistry.Entry(LifecycleAction.class, new ParseField(FreezeAction.NAME), FreezeAction::parse),
             new NamedXContentRegistry.Entry(LifecycleAction.class, new ParseField(UnfollowAction.NAME), UnfollowAction::parse)
-=======
-            new NamedXContentRegistry.Entry(LifecycleAction.class, new ParseField(FreezeAction.NAME), FreezeAction::parse)
->>>>>>> eaeccd84
         ));
         return new NamedXContentRegistry(entries);
     }
