--- conflicted
+++ resolved
@@ -69,11 +69,8 @@
                 new NamedWriteableRegistry.Entry(LifecycleAction.class, RolloverAction.NAME, RolloverAction::new),
                 new NamedWriteableRegistry.Entry(LifecycleAction.class, ShrinkAction.NAME, ShrinkAction::new),
                 new NamedWriteableRegistry.Entry(LifecycleAction.class, FreezeAction.NAME, FreezeAction::new),
-<<<<<<< HEAD
+                new NamedWriteableRegistry.Entry(LifecycleAction.class, SetPriorityAction.NAME, SetPriorityAction::new),
                 new NamedWriteableRegistry.Entry(LifecycleAction.class, UnfollowAction.NAME, UnfollowAction::new)
-=======
-                new NamedWriteableRegistry.Entry(LifecycleAction.class, SetPriorityAction.NAME, SetPriorityAction::new)
->>>>>>> 6d64a2a9
             ));
     }
 
@@ -90,11 +87,8 @@
             new NamedXContentRegistry.Entry(LifecycleAction.class, new ParseField(RolloverAction.NAME), RolloverAction::parse),
             new NamedXContentRegistry.Entry(LifecycleAction.class, new ParseField(ShrinkAction.NAME), ShrinkAction::parse),
             new NamedXContentRegistry.Entry(LifecycleAction.class, new ParseField(FreezeAction.NAME), FreezeAction::parse),
-<<<<<<< HEAD
+            new NamedXContentRegistry.Entry(LifecycleAction.class, new ParseField(SetPriorityAction.NAME), SetPriorityAction::parse),
             new NamedXContentRegistry.Entry(LifecycleAction.class, new ParseField(UnfollowAction.NAME), UnfollowAction::parse)
-=======
-            new NamedXContentRegistry.Entry(LifecycleAction.class, new ParseField(SetPriorityAction.NAME), SetPriorityAction::parse)
->>>>>>> 6d64a2a9
         ));
         return new NamedXContentRegistry(entries);
     }
