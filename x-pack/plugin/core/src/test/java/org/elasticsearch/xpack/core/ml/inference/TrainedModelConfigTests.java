/*
 * Copyright Elasticsearch B.V. and/or licensed to Elasticsearch B.V. under one
 * or more contributor license agreements. Licensed under the Elastic License;
 * you may not use this file except in compliance with the Elastic License.
 */
package org.elasticsearch.xpack.core.ml.inference;

import org.elasticsearch.Version;
import org.elasticsearch.action.ActionRequestValidationException;
import org.elasticsearch.common.bytes.BytesReference;
import org.elasticsearch.common.io.stream.NamedWriteableRegistry;
import org.elasticsearch.common.io.stream.Writeable;
import org.elasticsearch.common.settings.Settings;
import org.elasticsearch.common.xcontent.DeprecationHandler;
import org.elasticsearch.common.xcontent.NamedXContentRegistry;
import org.elasticsearch.common.xcontent.ToXContent;
import org.elasticsearch.common.xcontent.XContentBuilder;
import org.elasticsearch.common.xcontent.XContentFactory;
import org.elasticsearch.common.xcontent.XContentHelper;
import org.elasticsearch.common.xcontent.XContentParser;
import org.elasticsearch.common.xcontent.XContentType;
import org.elasticsearch.license.License;
import org.elasticsearch.search.SearchModule;
import org.elasticsearch.xpack.core.ml.AbstractBWCSerializationTestCase;
<<<<<<< HEAD
=======
import org.elasticsearch.xpack.core.ml.inference.trainedmodel.ClassificationConfigTests;
import org.elasticsearch.xpack.core.ml.inference.trainedmodel.RegressionConfigTests;
>>>>>>> 42f513c8
import org.elasticsearch.xpack.core.ml.job.messages.Messages;
import org.elasticsearch.xpack.core.ml.utils.MlStrings;
import org.elasticsearch.xpack.core.ml.utils.ToXContentParams;
import org.junit.Before;

import java.io.IOException;
import java.time.Instant;
import java.util.ArrayList;
import java.util.Arrays;
import java.util.Collections;
import java.util.List;
import java.util.Map;
import java.util.function.Function;
import java.util.function.Predicate;
import java.util.stream.Collectors;
import java.util.stream.IntStream;
import java.util.stream.Stream;

import static org.elasticsearch.test.AbstractXContentTestCase.xContentTester;
import static org.elasticsearch.xpack.core.ml.utils.ToXContentParams.FOR_INTERNAL_STORAGE;
import static org.hamcrest.Matchers.containsString;
import static org.hamcrest.Matchers.equalTo;
import static org.hamcrest.Matchers.not;

public class TrainedModelConfigTests extends AbstractBWCSerializationTestCase<TrainedModelConfig> {

    private boolean lenient;

    public static TrainedModelConfig.Builder createTestInstance(String modelId) {
        List<String> tags = Arrays.asList(generateRandomStringArray(randomIntBetween(0, 5), 15, false));
        return TrainedModelConfig.builder()
            .setInput(TrainedModelInputTests.createRandomInput())
            .setMetadata(randomBoolean() ? null : Collections.singletonMap(randomAlphaOfLength(10), randomAlphaOfLength(10)))
            .setCreateTime(Instant.ofEpochMilli(randomLongBetween(Instant.MIN.getEpochSecond(), Instant.MAX.getEpochSecond())))
            .setVersion(Version.CURRENT)
            .setModelId(modelId)
            .setCreatedBy(randomAlphaOfLength(10))
            .setDescription(randomBoolean() ? null : randomAlphaOfLength(100))
            .setEstimatedHeapMemory(randomNonNegativeLong())
            .setEstimatedOperations(randomNonNegativeLong())
            .setLicenseLevel(randomFrom(License.OperationMode.PLATINUM.description(),
                License.OperationMode.ENTERPRISE.description(),
                License.OperationMode.GOLD.description(),
                License.OperationMode.BASIC.description()))
            .setInferenceConfig(randomFrom(ClassificationConfigTests.randomClassificationConfig(),
                RegressionConfigTests.randomRegressionConfig()))
            .setTags(tags);
    }

    @Before
    public void chooseStrictOrLenient() {
        lenient = randomBoolean();
    }

    @Override
    protected TrainedModelConfig doParseInstance(XContentParser parser) throws IOException {
        return TrainedModelConfig.fromXContent(parser, lenient).build();
    }

    @Override
    protected boolean supportsUnknownFields() {
        return lenient;
    }

    @Override
    protected Predicate<String> getRandomFieldsExcludeFilter() {
        return field -> !field.isEmpty();
    }

    @Override
    protected TrainedModelConfig createTestInstance() {
        return createTestInstance(randomAlphaOfLength(10)).build();
    }

    @Override
    protected Writeable.Reader<TrainedModelConfig> instanceReader() {
        return TrainedModelConfig::new;
    }

    @Override
    protected NamedXContentRegistry xContentRegistry() {
        List<NamedXContentRegistry.Entry> namedXContent = new ArrayList<>();
        namedXContent.addAll(new MlInferenceNamedXContentProvider().getNamedXContentParsers());
        namedXContent.addAll(new SearchModule(Settings.EMPTY, Collections.emptyList()).getNamedXContents());
        return new NamedXContentRegistry(namedXContent);
    }

    @Override
    protected NamedWriteableRegistry getNamedWriteableRegistry() {
        List<NamedWriteableRegistry.Entry> entries = new ArrayList<>();
        entries.addAll(new MlInferenceNamedXContentProvider().getNamedWriteables());
        return new NamedWriteableRegistry(entries);
    }

    @Override
    protected ToXContent.Params getToXContentParams() {
        return lenient ? ToXContent.EMPTY_PARAMS : new ToXContent.MapParams(Collections.singletonMap(FOR_INTERNAL_STORAGE, "true"));
    }

    @Override
    protected boolean assertToXContentEquivalence() {
        return false;
    }

    public void testToXContentWithParams() throws IOException {
        TrainedModelConfig.LazyModelDefinition lazyModelDefinition = TrainedModelConfig.LazyModelDefinition
            .fromParsedDefinition(TrainedModelDefinitionTests.createRandomBuilder().build());
        TrainedModelConfig config = new TrainedModelConfig(
            randomAlphaOfLength(10),
            randomAlphaOfLength(10),
            Version.CURRENT,
            randomBoolean() ? null : randomAlphaOfLength(100),
            Instant.ofEpochMilli(randomNonNegativeLong()),
            lazyModelDefinition,
            Collections.emptyList(),
            randomBoolean() ? null : Collections.singletonMap(randomAlphaOfLength(10), randomAlphaOfLength(10)),
            TrainedModelInputTests.createRandomInput(),
            randomNonNegativeLong(),
            randomNonNegativeLong(),
            "platinum",
            randomBoolean() ? null :
                Stream.generate(() -> randomAlphaOfLength(10))
                    .limit(randomIntBetween(1, 10))
                    .collect(Collectors.toMap(Function.identity(), (k) -> randomAlphaOfLength(10))),
            randomFrom(ClassificationConfigTests.randomClassificationConfig(), RegressionConfigTests.randomRegressionConfig()));

        BytesReference reference = XContentHelper.toXContent(config, XContentType.JSON, ToXContent.EMPTY_PARAMS, false);
        assertThat(reference.utf8ToString(), containsString("\"compressed_definition\""));

        reference = XContentHelper.toXContent(config,
            XContentType.JSON,
            new ToXContent.MapParams(Collections.singletonMap(ToXContentParams.FOR_INTERNAL_STORAGE, "true")),
            false);
        assertThat(reference.utf8ToString(), not(containsString("definition")));
        assertThat(reference.utf8ToString(), not(containsString("compressed_definition")));

        reference = XContentHelper.toXContent(config,
            XContentType.JSON,
            new ToXContent.MapParams(Collections.singletonMap(TrainedModelConfig.DECOMPRESS_DEFINITION, "true")),
            false);
        assertThat(reference.utf8ToString(), containsString("\"definition\""));
        assertThat(reference.utf8ToString(), not(containsString("compressed_definition")));
    }

    public void testParseWithBothDefinitionAndCompressedSupplied() throws IOException {
        TrainedModelConfig.LazyModelDefinition lazyModelDefinition = TrainedModelConfig.LazyModelDefinition
            .fromParsedDefinition(TrainedModelDefinitionTests.createRandomBuilder().build());
        TrainedModelConfig config = new TrainedModelConfig(
            randomAlphaOfLength(10),
            randomAlphaOfLength(10),
            Version.CURRENT,
            randomBoolean() ? null : randomAlphaOfLength(100),
            Instant.ofEpochMilli(randomNonNegativeLong()),
            lazyModelDefinition,
            Collections.emptyList(),
            randomBoolean() ? null : Collections.singletonMap(randomAlphaOfLength(10), randomAlphaOfLength(10)),
            TrainedModelInputTests.createRandomInput(),
            randomNonNegativeLong(),
            randomNonNegativeLong(),
            "platinum",
            randomBoolean() ? null :
                Stream.generate(() -> randomAlphaOfLength(10))
                    .limit(randomIntBetween(1, 10))
                    .collect(Collectors.toMap(Function.identity(), (k) -> randomAlphaOfLength(10))),
            randomFrom(ClassificationConfigTests.randomClassificationConfig(), RegressionConfigTests.randomRegressionConfig()));

        BytesReference reference = XContentHelper.toXContent(config, XContentType.JSON, ToXContent.EMPTY_PARAMS, false);
        Map<String, Object> objectMap = XContentHelper.convertToMap(reference, true, XContentType.JSON).v2();

        objectMap.put(TrainedModelConfig.DEFINITION.getPreferredName(), config.getModelDefinition());

        try(XContentBuilder xContentBuilder = XContentFactory.jsonBuilder().map(objectMap);
            XContentParser parser = XContentType.JSON
                .xContent()
                .createParser(xContentRegistry(),
                    DeprecationHandler.THROW_UNSUPPORTED_OPERATION,
                    BytesReference.bytes(xContentBuilder).streamInput())) {
            IllegalArgumentException ex = expectThrows(IllegalArgumentException.class, () -> TrainedModelConfig.fromXContent(parser, true));
            assertThat(ex.getCause().getMessage(), equalTo("both [compressed_definition] and [definition] cannot be set."));
        }
    }

    public void testValidateWithNullDefinition() {
        ActionRequestValidationException ex = expectThrows(ActionRequestValidationException.class,
            () -> TrainedModelConfig.builder().validate());
        assertThat(ex.getMessage(), containsString("[definition] must not be null."));
    }

    public void testValidateWithInvalidID() {
        String modelId = "InvalidID-";
        ActionRequestValidationException ex = expectThrows(ActionRequestValidationException.class,
            () -> TrainedModelConfig.builder()
                .setParsedDefinition(TrainedModelDefinitionTests.createRandomBuilder())
                .setModelId(modelId).validate());
        assertThat(ex.getMessage(), containsString(Messages.getMessage(Messages.INVALID_ID, "model_id", modelId)));
    }

    public void testValidateWithLongID() {
        String modelId = IntStream.range(0, 100).mapToObj(x -> "a").collect(Collectors.joining());
        ActionRequestValidationException ex = expectThrows(ActionRequestValidationException.class,
            () -> TrainedModelConfig.builder()
                .setParsedDefinition(TrainedModelDefinitionTests.createRandomBuilder())
                .setModelId(modelId).validate());
        assertThat(ex.getMessage(),
            containsString(Messages.getMessage(Messages.ID_TOO_LONG, "model_id", modelId, MlStrings.ID_LENGTH_LIMIT)));
    }

    public void testValidateWithIllegallyUserProvidedFields() {
        String modelId = "simplemodel";
        ActionRequestValidationException ex = expectThrows(ActionRequestValidationException.class,
            () -> TrainedModelConfig.builder()
                .setParsedDefinition(TrainedModelDefinitionTests.createRandomBuilder())
                .setCreateTime(Instant.now())
                .setModelId(modelId).validate(true));
        assertThat(ex.getMessage(), containsString("illegal to set [create_time] at inference model creation"));

        ex = expectThrows(ActionRequestValidationException.class,
            () -> TrainedModelConfig.builder()
                .setParsedDefinition(TrainedModelDefinitionTests.createRandomBuilder())
                .setVersion(Version.CURRENT)
                .setModelId(modelId).validate(true));
        assertThat(ex.getMessage(), containsString("illegal to set [version] at inference model creation"));

        ex = expectThrows(ActionRequestValidationException.class,
            () -> TrainedModelConfig.builder()
                .setParsedDefinition(TrainedModelDefinitionTests.createRandomBuilder())
                .setCreatedBy("ml_user")
                .setModelId(modelId).validate(true));
        assertThat(ex.getMessage(), containsString("illegal to set [created_by] at inference model creation"));
    }

    public void testSerializationWithLazyDefinition() throws IOException {
        xContentTester(this::createParser,
            () -> {
            try {
                String compressedString = InferenceToXContentCompressor.deflate(TrainedModelDefinitionTests.createRandomBuilder().build());
                return createTestInstance(randomAlphaOfLength(10))
                    .setDefinitionFromString(compressedString)
                    .build();
            } catch (IOException ex) {
                fail(ex.getMessage());
                return null;
            }
            },
            ToXContent.EMPTY_PARAMS,
            (p) -> TrainedModelConfig.fromXContent(p, true).build())
            .numberOfTestRuns(NUMBER_OF_TEST_RUNS)
            .supportsUnknownFields(false)
            .shuffleFieldsExceptions(getShuffleFieldsExceptions())
            .randomFieldsExcludeFilter(getRandomFieldsExcludeFilter())
            .assertEqualsConsumer((def1, def2) -> {
                try {
                    assertThat(def1.ensureParsedDefinition(xContentRegistry()).getModelDefinition(),
                        equalTo(def2.ensureParsedDefinition(xContentRegistry()).getModelDefinition()));
                } catch(IOException ex) {
                    fail(ex.getMessage());
                }
            })
            .assertToXContentEquivalence(true)
            .test();
    }

    public void testSerializationWithCompressedLazyDefinition() throws IOException {
        xContentTester(this::createParser,
            () -> {
                try {
                    String compressedString =
                        InferenceToXContentCompressor.deflate(TrainedModelDefinitionTests.createRandomBuilder().build());
                    return createTestInstance(randomAlphaOfLength(10))
                        .setDefinitionFromString(compressedString)
                        .build();
                } catch (IOException ex) {
                    fail(ex.getMessage());
                    return null;
                }
            },
            new ToXContent.MapParams(Collections.singletonMap(TrainedModelConfig.DECOMPRESS_DEFINITION, "false")),
            (p) -> TrainedModelConfig.fromXContent(p, true).build())
            .numberOfTestRuns(NUMBER_OF_TEST_RUNS)
            .supportsUnknownFields(false)
            .shuffleFieldsExceptions(getShuffleFieldsExceptions())
            .randomFieldsExcludeFilter(getRandomFieldsExcludeFilter())
            .assertEqualsConsumer((def1, def2) -> {
                try {
                    assertThat(def1.ensureParsedDefinition(xContentRegistry()).getModelDefinition(),
                        equalTo(def2.ensureParsedDefinition(xContentRegistry()).getModelDefinition()));
                } catch(IOException ex) {
                    fail(ex.getMessage());
                }
            })
            .assertToXContentEquivalence(true)
            .test();
    }

    @Override
    protected TrainedModelConfig mutateInstanceForVersion(TrainedModelConfig instance, Version version) {
<<<<<<< HEAD
        if (version.before(Version.V_7_7_0)) {
            TrainedModelConfig.Builder builder = new TrainedModelConfig.Builder(instance);
            builder.setDefaultFieldMap(null);
            return builder.build();
=======
        if (version.before(Version.V_8_0_0)) {
            return new TrainedModelConfig.Builder(instance).setInferenceConfig(null).build();
>>>>>>> 42f513c8
        }
        return instance;
    }
}<|MERGE_RESOLUTION|>--- conflicted
+++ resolved
@@ -22,11 +22,8 @@
 import org.elasticsearch.license.License;
 import org.elasticsearch.search.SearchModule;
 import org.elasticsearch.xpack.core.ml.AbstractBWCSerializationTestCase;
-<<<<<<< HEAD
-=======
 import org.elasticsearch.xpack.core.ml.inference.trainedmodel.ClassificationConfigTests;
 import org.elasticsearch.xpack.core.ml.inference.trainedmodel.RegressionConfigTests;
->>>>>>> 42f513c8
 import org.elasticsearch.xpack.core.ml.job.messages.Messages;
 import org.elasticsearch.xpack.core.ml.utils.MlStrings;
 import org.elasticsearch.xpack.core.ml.utils.ToXContentParams;
@@ -323,16 +320,13 @@
 
     @Override
     protected TrainedModelConfig mutateInstanceForVersion(TrainedModelConfig instance, Version version) {
-<<<<<<< HEAD
+        TrainedModelConfig.Builder builder = new TrainedModelConfig.Builder(instance);
         if (version.before(Version.V_7_7_0)) {
-            TrainedModelConfig.Builder builder = new TrainedModelConfig.Builder(instance);
             builder.setDefaultFieldMap(null);
-            return builder.build();
-=======
+        }
         if (version.before(Version.V_8_0_0)) {
-            return new TrainedModelConfig.Builder(instance).setInferenceConfig(null).build();
->>>>>>> 42f513c8
+            builder.setInferenceConfig(null);
         }
-        return instance;
+        return builder.build();
     }
 }