--- conflicted
+++ resolved
@@ -320,17 +320,12 @@
 
     @Override
     protected TrainedModelConfig mutateInstanceForVersion(TrainedModelConfig instance, Version version) {
-<<<<<<< HEAD
         TrainedModelConfig.Builder builder = new TrainedModelConfig.Builder(instance);
         if (version.before(Version.V_7_7_0)) {
             builder.setDefaultFieldMap(null);
         }
-        if (version.before(Version.V_8_0_0)) {
+        if (version.before(Version.V_7_8_0)) {
             builder.setInferenceConfig(null);
-=======
-        if (version.before(Version.V_7_8_0)) {
-            return new TrainedModelConfig.Builder(instance).setInferenceConfig(null).build();
->>>>>>> f5759bb2
         }
         return builder.build();
     }
