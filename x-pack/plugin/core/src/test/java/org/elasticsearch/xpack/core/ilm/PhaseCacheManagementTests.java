--- conflicted
+++ resolved
@@ -253,11 +253,7 @@
                 "phase",
                 null
             ),
-<<<<<<< HEAD
-            contains(
-=======
             containsInAnyOrder(
->>>>>>> d90fa4eb
                 new Step.StepKey("phase", "rollover", WaitForRolloverReadyStep.NAME),
                 new Step.StepKey("phase", "rollover", RolloverStep.NAME),
                 new Step.StepKey("phase", "rollover", WaitForActiveShardsStep.NAME),
