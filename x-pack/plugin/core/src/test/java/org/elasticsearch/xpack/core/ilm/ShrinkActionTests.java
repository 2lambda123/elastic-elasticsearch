/*
 * Copyright Elasticsearch B.V. and/or licensed to Elasticsearch B.V. under one
 * or more contributor license agreements. Licensed under the Elastic License;
 * you may not use this file except in compliance with the Elastic License.
 */
package org.elasticsearch.xpack.core.ilm;

import org.elasticsearch.Version;
import org.elasticsearch.cluster.ClusterName;
import org.elasticsearch.cluster.ClusterState;
import org.elasticsearch.cluster.metadata.IndexMetadata;
import org.elasticsearch.cluster.metadata.Metadata;
import org.elasticsearch.common.io.stream.Writeable.Reader;
import org.elasticsearch.common.unit.TimeValue;
import org.elasticsearch.common.xcontent.XContentParser;
import org.elasticsearch.xpack.core.ilm.Step.StepKey;

import java.io.IOException;
import java.util.Collections;
import java.util.List;

<<<<<<< HEAD
import static org.elasticsearch.cluster.DataStreamTestHelper.createTimestampField;
import static org.elasticsearch.xpack.core.ilm.ShrinkAction.getSkipShrinkStepPredicate;
=======
>>>>>>> ce85e28d
import static org.hamcrest.Matchers.equalTo;

public class ShrinkActionTests extends AbstractActionTestCase<ShrinkAction> {

    @Override
    protected ShrinkAction doParseInstance(XContentParser parser) throws IOException {
        return ShrinkAction.parse(parser);
    }

    @Override
    protected ShrinkAction createTestInstance() {
        return randomInstance();
    }

    static ShrinkAction randomInstance() {
        return new ShrinkAction(randomIntBetween(1, 100));
    }

    @Override
    protected ShrinkAction mutateInstance(ShrinkAction action) {
        return new ShrinkAction(action.getNumberOfShards() + randomIntBetween(1, 2));
    }

    @Override
    protected Reader<ShrinkAction> instanceReader() {
        return ShrinkAction::new;
    }

    public void testNonPositiveShardNumber() {
        Exception e = expectThrows(Exception.class, () -> new ShrinkAction(randomIntBetween(-100, 0)));
        assertThat(e.getMessage(), equalTo("[number_of_shards] must be greater than 0"));
    }

    public void testPerformActionWithSkip() {
        String lifecycleName = randomAlphaOfLengthBetween(4, 10);
        int numberOfShards = randomIntBetween(1, 10);
        ShrinkAction action = new ShrinkAction(numberOfShards);
        String phase = randomAlphaOfLengthBetween(1, 10);
        StepKey nextStepKey = new StepKey(randomAlphaOfLengthBetween(1, 10), randomAlphaOfLengthBetween(1, 10),
            randomAlphaOfLengthBetween(1, 10));
        List<Step> steps = action.toSteps(null, phase, nextStepKey);
        BranchingStep step = ((BranchingStep) steps.get(0));

        LifecyclePolicy policy = new LifecyclePolicy(lifecycleName, Collections.singletonMap("warm",
                new Phase("warm", TimeValue.ZERO, Collections.singletonMap(action.getWriteableName(), action))));
        LifecyclePolicyMetadata policyMetadata = new LifecyclePolicyMetadata(policy, Collections.emptyMap(),
            randomNonNegativeLong(), randomNonNegativeLong());
        String indexName = randomAlphaOfLength(5);
        ClusterState state = ClusterState.builder(ClusterName.DEFAULT).metadata(Metadata.builder()
            .putCustom(IndexLifecycleMetadata.TYPE, new IndexLifecycleMetadata(
                Collections.singletonMap(policyMetadata.getName(), policyMetadata), OperationMode.RUNNING))
            .put(IndexMetadata.builder(indexName).settings(settings(Version.CURRENT).put(LifecycleSettings.LIFECYCLE_NAME, lifecycleName))
                .putCustom(LifecycleExecutionState.ILM_CUSTOM_METADATA_KEY,
                    LifecycleExecutionState.builder()
                        .setPhase(step.getKey().getPhase())
                        .setPhaseTime(0L)
                        .setAction(step.getKey().getAction())
                        .setActionTime(0L)
                        .setStep(step.getKey().getName())
                        .setStepTime(0L)
                        .build().asMap())
                .numberOfShards(numberOfShards).numberOfReplicas(0))).build();
        step.performAction(state.metadata().index(indexName).getIndex(), state);
        assertThat(step.getNextStepKey(), equalTo(nextStepKey));
    }

    public void testPerformActionWithoutSkip() {
        int numShards = 6;
        int divisor = randomFrom(2, 3, 6);
        int expectedFinalShards = numShards / divisor;
        String lifecycleName = randomAlphaOfLengthBetween(4, 10);
        ShrinkAction action = new ShrinkAction(expectedFinalShards);
        String phase = randomAlphaOfLengthBetween(1, 10);
        StepKey nextStepKey = new StepKey(randomAlphaOfLengthBetween(1, 10), randomAlphaOfLengthBetween(1, 10),
            randomAlphaOfLengthBetween(1, 10));
        List<Step> steps = action.toSteps(null, phase, nextStepKey);
        BranchingStep step = ((BranchingStep) steps.get(0));

        LifecyclePolicy policy = new LifecyclePolicy(lifecycleName, Collections.singletonMap("warm",
            new Phase("warm", TimeValue.ZERO, Collections.singletonMap(action.getWriteableName(), action))));
        LifecyclePolicyMetadata policyMetadata = new LifecyclePolicyMetadata(policy, Collections.emptyMap(),
            randomNonNegativeLong(), randomNonNegativeLong());
        String indexName = randomAlphaOfLength(5);
        ClusterState state = ClusterState.builder(ClusterName.DEFAULT).metadata(Metadata.builder()
            .putCustom(IndexLifecycleMetadata.TYPE, new IndexLifecycleMetadata(
                Collections.singletonMap(policyMetadata.getName(), policyMetadata), OperationMode.RUNNING))
            .put(IndexMetadata.builder(indexName).settings(settings(Version.CURRENT).put(LifecycleSettings.LIFECYCLE_NAME, lifecycleName))
                .putCustom(LifecycleExecutionState.ILM_CUSTOM_METADATA_KEY,
                    LifecycleExecutionState.builder()
                        .setPhase(step.getKey().getPhase())
                        .setPhaseTime(0L)
                        .setAction(step.getKey().getAction())
                        .setActionTime(0L)
                        .setStep(step.getKey().getName())
                        .setStepTime(0L)
                        .build().asMap())
                .numberOfShards(numShards).numberOfReplicas(0))).build();
        step.performAction(state.metadata().index(indexName).getIndex(), state);
        assertThat(step.getNextStepKey(), equalTo(steps.get(1).getKey()));
    }

<<<<<<< HEAD
    public void testNoOpShrinkDoesntFailOnDataStreamWriteIndex() {
        String dataStreamName = randomAlphaOfLength(10);
        String indexName = DataStream.getDefaultBackingIndexName(dataStreamName, 1);
        String policyName = "test-ilm-policy";
        IndexMetadata sourceIndexMetadata = IndexMetadata.builder(indexName)
            .settings(settings(Version.CURRENT).put(LifecycleSettings.LIFECYCLE_NAME, policyName))
            .numberOfShards(1).numberOfReplicas(1)
            .build();

        List<Index> backingIndices = List.of(sourceIndexMetadata.getIndex());
        ClusterState clusterState = ClusterState.builder(ClusterName.DEFAULT).metadata(
            Metadata.builder()
                .put(sourceIndexMetadata, true)
                .put(new DataStream(dataStreamName, createTimestampField("timestamp"), backingIndices))
                .build()
        ).build();

        boolean skipShrink = getSkipShrinkStepPredicate(1).test(sourceIndexMetadata.getIndex(), clusterState);
        assertThat("shrink is skipped even though it is applied to a data stream's write index because it would be a no-op",
            skipShrink, is(true));
    }

    public void testShrinkFailsOnDataStreamWriteIndex() {
        String dataStreamName = randomAlphaOfLength(10);
        String indexName = DataStream.getDefaultBackingIndexName(dataStreamName, 1);
        String policyName = "test-ilm-policy";
        IndexMetadata sourceIndexMetadata = IndexMetadata.builder(indexName)
            .settings(settings(Version.CURRENT).put(LifecycleSettings.LIFECYCLE_NAME, policyName))
            .numberOfShards(5).numberOfReplicas(1)
            .build();

        List<Index> backingIndices = List.of(sourceIndexMetadata.getIndex());
        ClusterState clusterState = ClusterState.builder(ClusterName.DEFAULT).metadata(
            Metadata.builder()
                .put(sourceIndexMetadata, true)
                .put(new DataStream(dataStreamName, createTimestampField("timestamp"), backingIndices))
                .build()
        ).build();

        expectThrows(IllegalStateException.class, () -> getSkipShrinkStepPredicate(1).test(sourceIndexMetadata.getIndex(), clusterState));
    }

    public void testShrinkSkipIfIndexIsDeleted() {
        ClusterState clusterState = ClusterState.builder(ClusterName.DEFAULT).build();
        Index missingIndex = new Index("missing", UUID.randomUUID().toString());
        assertThat(getSkipShrinkStepPredicate(1).test(missingIndex, clusterState), is(true));
    }

=======
>>>>>>> ce85e28d
    public void testToSteps() {
        ShrinkAction action = createTestInstance();
        String phase = randomAlphaOfLengthBetween(1, 10);
        StepKey nextStepKey = new StepKey(randomAlphaOfLengthBetween(1, 10), randomAlphaOfLengthBetween(1, 10),
            randomAlphaOfLengthBetween(1, 10));
        List<Step> steps = action.toSteps(null, phase, nextStepKey);
        assertThat(steps.size(), equalTo(14));
        StepKey expectedFirstKey = new StepKey(phase, ShrinkAction.NAME, ShrinkAction.CONDITIONAL_SKIP_SHRINK_STEP);
        StepKey expectedSecondKey = new StepKey(phase, ShrinkAction.NAME, CheckNotDataStreamWriteIndexStep.NAME);
        StepKey expectedThirdKey = new StepKey(phase, ShrinkAction.NAME, WaitForNoFollowersStep.NAME);
        StepKey expectedFourthKey = new StepKey(phase, ShrinkAction.NAME, ReadOnlyAction.NAME);
        StepKey expectedFifthKey = new StepKey(phase, ShrinkAction.NAME, SetSingleNodeAllocateStep.NAME);
        StepKey expectedSixthKey = new StepKey(phase, ShrinkAction.NAME, CheckShrinkReadyStep.NAME);
        StepKey expectedSeventhKey = new StepKey(phase, ShrinkAction.NAME, ShrinkStep.NAME);
        StepKey expectedEighthKey = new StepKey(phase, ShrinkAction.NAME, ShrunkShardsAllocatedStep.NAME);
        StepKey expectedNinthKey = new StepKey(phase, ShrinkAction.NAME, CopyExecutionStateStep.NAME);
        StepKey expectedTenthKey = new StepKey(phase, ShrinkAction.NAME, ShrinkAction.CONDITIONAL_DATASTREAM_CHECK_KEY);
        StepKey expectedEleventhKey = new StepKey(phase, ShrinkAction.NAME, ShrinkSetAliasStep.NAME);
        StepKey expectedTwelveKey = new StepKey(phase, ShrinkAction.NAME, ShrunkenIndexCheckStep.NAME);
        StepKey expectedThirteenKey = new StepKey(phase, ShrinkAction.NAME, ReplaceDataStreamBackingIndexStep.NAME);
        StepKey expectedFourteenKey = new StepKey(phase, ShrinkAction.NAME, DeleteStep.NAME);

        assertTrue(steps.get(0) instanceof BranchingStep);
        assertThat(steps.get(0).getKey(), equalTo(expectedFirstKey));
        expectThrows(IllegalStateException.class, () -> steps.get(0).getNextStepKey());
        assertThat(((BranchingStep) steps.get(0)).getNextStepKeyOnFalse(), equalTo(expectedSecondKey));
        assertThat(((BranchingStep) steps.get(0)).getNextStepKeyOnTrue(), equalTo(nextStepKey));

        assertTrue(steps.get(1) instanceof CheckNotDataStreamWriteIndexStep);
        assertThat(steps.get(1).getKey(), equalTo(expectedSecondKey));
        assertThat(steps.get(1).getNextStepKey(), equalTo(expectedThirdKey));

        assertTrue(steps.get(2) instanceof WaitForNoFollowersStep);
        assertThat(steps.get(2).getKey(), equalTo(expectedThirdKey));
        assertThat(steps.get(2).getNextStepKey(), equalTo(expectedFourthKey));

        assertTrue(steps.get(3) instanceof UpdateSettingsStep);
        assertThat(steps.get(3).getKey(), equalTo(expectedFourthKey));
        assertThat(steps.get(3).getNextStepKey(), equalTo(expectedFifthKey));
        assertTrue(IndexMetadata.INDEX_BLOCKS_WRITE_SETTING.get(((UpdateSettingsStep)steps.get(3)).getSettings()));

        assertTrue(steps.get(4) instanceof SetSingleNodeAllocateStep);
        assertThat(steps.get(4).getKey(), equalTo(expectedFifthKey));
        assertThat(steps.get(4).getNextStepKey(), equalTo(expectedSixthKey));

        assertTrue(steps.get(5) instanceof CheckShrinkReadyStep);
        assertThat(steps.get(5).getKey(), equalTo(expectedSixthKey));
        assertThat(steps.get(5).getNextStepKey(), equalTo(expectedSeventhKey));

        assertTrue(steps.get(6) instanceof ShrinkStep);
        assertThat(steps.get(6).getKey(), equalTo(expectedSeventhKey));
        assertThat(steps.get(6).getNextStepKey(), equalTo(expectedEighthKey));
        assertThat(((ShrinkStep) steps.get(6)).getShrunkIndexPrefix(), equalTo(ShrinkAction.SHRUNKEN_INDEX_PREFIX));

        assertTrue(steps.get(7) instanceof ShrunkShardsAllocatedStep);
        assertThat(steps.get(7).getKey(), equalTo(expectedEighthKey));
        assertThat(steps.get(7).getNextStepKey(), equalTo(expectedNinthKey));
        assertThat(((ShrunkShardsAllocatedStep) steps.get(7)).getShrunkIndexPrefix(), equalTo(ShrinkAction.SHRUNKEN_INDEX_PREFIX));

        assertTrue(steps.get(8) instanceof CopyExecutionStateStep);
        assertThat(steps.get(8).getKey(), equalTo(expectedNinthKey));
        assertThat(steps.get(8).getNextStepKey(), equalTo(expectedTenthKey));
        assertThat(((CopyExecutionStateStep) steps.get(8)).getTargetIndexPrefix(), equalTo(ShrinkAction.SHRUNKEN_INDEX_PREFIX));

        assertTrue(steps.get(9) instanceof BranchingStep);
        assertThat(steps.get(9).getKey(), equalTo(expectedTenthKey));
        expectThrows(IllegalStateException.class, () -> steps.get(9).getNextStepKey());
        assertThat(((BranchingStep) steps.get(9)).getNextStepKeyOnFalse(), equalTo(expectedEleventhKey));
        assertThat(((BranchingStep) steps.get(9)).getNextStepKeyOnTrue(), equalTo(expectedThirteenKey));

        assertTrue(steps.get(10) instanceof ShrinkSetAliasStep);
        assertThat(steps.get(10).getKey(), equalTo(expectedEleventhKey));
        assertThat(steps.get(10).getNextStepKey(), equalTo(expectedTwelveKey));
        assertThat(((ShrinkSetAliasStep) steps.get(10)).getShrunkIndexPrefix(), equalTo(ShrinkAction.SHRUNKEN_INDEX_PREFIX));

        assertTrue(steps.get(11) instanceof ShrunkenIndexCheckStep);
        assertThat(steps.get(11).getKey(), equalTo(expectedTwelveKey));
        assertThat(steps.get(11).getNextStepKey(), equalTo(nextStepKey));
        assertThat(((ShrunkenIndexCheckStep) steps.get(11)).getShrunkIndexPrefix(), equalTo(ShrinkAction.SHRUNKEN_INDEX_PREFIX));

        assertTrue(steps.get(12) instanceof ReplaceDataStreamBackingIndexStep);
        assertThat(steps.get(12).getKey(), equalTo(expectedThirteenKey));
        assertThat(steps.get(12).getNextStepKey(), equalTo(expectedFourteenKey));
        assertThat(((ReplaceDataStreamBackingIndexStep) steps.get(12)).getTargetIndexPrefix(), equalTo(ShrinkAction.SHRUNKEN_INDEX_PREFIX));

        assertTrue(steps.get(13) instanceof DeleteStep);
        assertThat(steps.get(13).getKey(), equalTo(expectedFourteenKey));
        assertThat(steps.get(13).getNextStepKey(), equalTo(expectedTwelveKey));
    }

    @Override
    protected boolean isSafeAction() {
        return false;
    }
}<|MERGE_RESOLUTION|>--- conflicted
+++ resolved
@@ -19,11 +19,6 @@
 import java.util.Collections;
 import java.util.List;
 
-<<<<<<< HEAD
-import static org.elasticsearch.cluster.DataStreamTestHelper.createTimestampField;
-import static org.elasticsearch.xpack.core.ilm.ShrinkAction.getSkipShrinkStepPredicate;
-=======
->>>>>>> ce85e28d
 import static org.hamcrest.Matchers.equalTo;
 
 public class ShrinkActionTests extends AbstractActionTestCase<ShrinkAction> {
@@ -125,57 +120,6 @@
         assertThat(step.getNextStepKey(), equalTo(steps.get(1).getKey()));
     }
 
-<<<<<<< HEAD
-    public void testNoOpShrinkDoesntFailOnDataStreamWriteIndex() {
-        String dataStreamName = randomAlphaOfLength(10);
-        String indexName = DataStream.getDefaultBackingIndexName(dataStreamName, 1);
-        String policyName = "test-ilm-policy";
-        IndexMetadata sourceIndexMetadata = IndexMetadata.builder(indexName)
-            .settings(settings(Version.CURRENT).put(LifecycleSettings.LIFECYCLE_NAME, policyName))
-            .numberOfShards(1).numberOfReplicas(1)
-            .build();
-
-        List<Index> backingIndices = List.of(sourceIndexMetadata.getIndex());
-        ClusterState clusterState = ClusterState.builder(ClusterName.DEFAULT).metadata(
-            Metadata.builder()
-                .put(sourceIndexMetadata, true)
-                .put(new DataStream(dataStreamName, createTimestampField("timestamp"), backingIndices))
-                .build()
-        ).build();
-
-        boolean skipShrink = getSkipShrinkStepPredicate(1).test(sourceIndexMetadata.getIndex(), clusterState);
-        assertThat("shrink is skipped even though it is applied to a data stream's write index because it would be a no-op",
-            skipShrink, is(true));
-    }
-
-    public void testShrinkFailsOnDataStreamWriteIndex() {
-        String dataStreamName = randomAlphaOfLength(10);
-        String indexName = DataStream.getDefaultBackingIndexName(dataStreamName, 1);
-        String policyName = "test-ilm-policy";
-        IndexMetadata sourceIndexMetadata = IndexMetadata.builder(indexName)
-            .settings(settings(Version.CURRENT).put(LifecycleSettings.LIFECYCLE_NAME, policyName))
-            .numberOfShards(5).numberOfReplicas(1)
-            .build();
-
-        List<Index> backingIndices = List.of(sourceIndexMetadata.getIndex());
-        ClusterState clusterState = ClusterState.builder(ClusterName.DEFAULT).metadata(
-            Metadata.builder()
-                .put(sourceIndexMetadata, true)
-                .put(new DataStream(dataStreamName, createTimestampField("timestamp"), backingIndices))
-                .build()
-        ).build();
-
-        expectThrows(IllegalStateException.class, () -> getSkipShrinkStepPredicate(1).test(sourceIndexMetadata.getIndex(), clusterState));
-    }
-
-    public void testShrinkSkipIfIndexIsDeleted() {
-        ClusterState clusterState = ClusterState.builder(ClusterName.DEFAULT).build();
-        Index missingIndex = new Index("missing", UUID.randomUUID().toString());
-        assertThat(getSkipShrinkStepPredicate(1).test(missingIndex, clusterState), is(true));
-    }
-
-=======
->>>>>>> ce85e28d
     public void testToSteps() {
         ShrinkAction action = createTestInstance();
         String phase = randomAlphaOfLengthBetween(1, 10);
