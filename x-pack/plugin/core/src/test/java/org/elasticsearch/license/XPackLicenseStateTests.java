--- conflicted
+++ resolved
@@ -86,24 +86,10 @@
         return randomFrom(BASIC, STANDARD, GOLD);
     }
 
-    public void testSecurityDefaults() {
-        XPackLicenseState licenseState = new XPackLicenseState(() -> 0);
-<<<<<<< HEAD
-        assertThat(licenseState.checkFeature(Feature.SECURITY_CUSTOM_ROLE_PROVIDERS), is(true));
-=======
-        assertThat(licenseState.checkFeature(Feature.SECURITY_AUDITING), is(true));
->>>>>>> bdf8ca9f
-    }
-
     public void testSecurityStandard() {
         XPackLicenseState licenseState = new XPackLicenseState(() -> 0);
         licenseState.update(STANDARD, true, null);
 
-<<<<<<< HEAD
-        assertThat(licenseState.checkFeature(Feature.SECURITY_CUSTOM_ROLE_PROVIDERS), is(false));
-=======
-        assertThat(licenseState.checkFeature(Feature.SECURITY_AUDITING), is(false));
->>>>>>> bdf8ca9f
         assertThat(licenseState.checkFeature(Feature.SECURITY_TOKEN_SERVICE), is(true));
     }
 
@@ -111,11 +97,6 @@
         XPackLicenseState licenseState = new XPackLicenseState( () -> 0);
         licenseState.update(STANDARD, false, null);
 
-<<<<<<< HEAD
-        assertThat(licenseState.checkFeature(Feature.SECURITY_CUSTOM_ROLE_PROVIDERS), is(false));
-=======
-        assertThat(licenseState.checkFeature(Feature.SECURITY_AUDITING), is(false));
->>>>>>> bdf8ca9f
         assertThat(licenseState.checkFeature(Feature.SECURITY_TOKEN_SERVICE), is(true));
     }
 
@@ -123,11 +104,6 @@
         XPackLicenseState licenseState = new XPackLicenseState( () -> 0);
         licenseState.update(BASIC, true, null);
 
-<<<<<<< HEAD
-        assertThat(licenseState.checkFeature(Feature.SECURITY_CUSTOM_ROLE_PROVIDERS), is(false));
-=======
-        assertThat(licenseState.checkFeature(Feature.SECURITY_AUDITING), is(false));
->>>>>>> bdf8ca9f
         assertThat(licenseState.checkFeature(Feature.SECURITY_TOKEN_SERVICE), is(false));
     }
 
@@ -135,11 +111,6 @@
         XPackLicenseState licenseState = new XPackLicenseState(() -> 0);
         licenseState.update(GOLD, true, null);
 
-<<<<<<< HEAD
-        assertThat(licenseState.checkFeature(Feature.SECURITY_CUSTOM_ROLE_PROVIDERS), is(false));
-=======
-        assertThat(licenseState.checkFeature(Feature.SECURITY_AUDITING), is(true));
->>>>>>> bdf8ca9f
         assertThat(licenseState.checkFeature(Feature.SECURITY_TOKEN_SERVICE), is(true));
     }
 
@@ -147,11 +118,6 @@
         XPackLicenseState licenseState = new XPackLicenseState(() -> 0);
         licenseState.update(GOLD, false, null);
 
-<<<<<<< HEAD
-        assertThat(licenseState.checkFeature(Feature.SECURITY_CUSTOM_ROLE_PROVIDERS), is(false));
-=======
-        assertThat(licenseState.checkFeature(Feature.SECURITY_AUDITING), is(true));
->>>>>>> bdf8ca9f
         assertThat(licenseState.checkFeature(Feature.SECURITY_TOKEN_SERVICE), is(true));
     }
 
@@ -159,11 +125,6 @@
         XPackLicenseState licenseState = new XPackLicenseState(() -> 0);
         licenseState.update(PLATINUM, true, null);
 
-<<<<<<< HEAD
-        assertThat(licenseState.checkFeature(Feature.SECURITY_CUSTOM_ROLE_PROVIDERS), is(true));
-=======
-        assertThat(licenseState.checkFeature(Feature.SECURITY_AUDITING), is(true));
->>>>>>> bdf8ca9f
         assertThat(licenseState.checkFeature(Feature.SECURITY_TOKEN_SERVICE), is(true));
     }
 
@@ -171,11 +132,6 @@
         XPackLicenseState licenseState = new XPackLicenseState(() -> 0);
         licenseState.update(PLATINUM, false, null);
 
-<<<<<<< HEAD
-        assertThat(licenseState.checkFeature(Feature.SECURITY_CUSTOM_ROLE_PROVIDERS), is(false));
-=======
-        assertThat(licenseState.checkFeature(Feature.SECURITY_AUDITING), is(true));
->>>>>>> bdf8ca9f
         assertThat(licenseState.checkFeature(Feature.SECURITY_TOKEN_SERVICE), is(true));
     }
 
