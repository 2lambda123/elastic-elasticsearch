--- conflicted
+++ resolved
@@ -175,81 +175,6 @@
                 containsInAnyOrder("datafeed_without_assignment", "datafeed_without_node"));
     }
 
-    public void testGetDataFrameAnalyticsState_GivenNullTask() {
-        DataFrameAnalyticsState state = MlTasks.getDataFrameAnalyticsState(null);
-        assertThat(state, equalTo(DataFrameAnalyticsState.STOPPED));
-    }
-
-    public void testGetDataFrameAnalyticsState_GivenTaskWithNullState() {
-        String jobId = "foo";
-        PersistentTasksCustomMetadata.PersistentTask<?> task = createDataFrameAnalyticsTask(jobId, "test_node", null, false);
-
-        DataFrameAnalyticsState state = MlTasks.getDataFrameAnalyticsState(task);
-
-        assertThat(state, equalTo(DataFrameAnalyticsState.STARTING));
-    }
-
-    public void testGetDataFrameAnalyticsState_GivenTaskWithStartedState() {
-        String jobId = "foo";
-        PersistentTasksCustomMetadata.PersistentTask<?> task = createDataFrameAnalyticsTask(jobId, "test_node",
-            DataFrameAnalyticsState.STARTED, false);
-
-        DataFrameAnalyticsState state = MlTasks.getDataFrameAnalyticsState(task);
-
-        assertThat(state, equalTo(DataFrameAnalyticsState.STARTED));
-    }
-
-    public void testGetDataFrameAnalyticsState_GivenStaleTaskWithStartedState() {
-        String jobId = "foo";
-        PersistentTasksCustomMetadata.PersistentTask<?> task = createDataFrameAnalyticsTask(jobId, "test_node",
-            DataFrameAnalyticsState.STARTED, true);
-
-        DataFrameAnalyticsState state = MlTasks.getDataFrameAnalyticsState(task);
-
-        assertThat(state, equalTo(DataFrameAnalyticsState.STARTING));
-    }
-
-    public void testGetDataFrameAnalyticsState_GivenTaskWithStoppingState() {
-        String jobId = "foo";
-        PersistentTasksCustomMetadata.PersistentTask<?> task = createDataFrameAnalyticsTask(jobId, "test_node",
-            DataFrameAnalyticsState.STOPPING, false);
-
-        DataFrameAnalyticsState state = MlTasks.getDataFrameAnalyticsState(task);
-
-        assertThat(state, equalTo(DataFrameAnalyticsState.STOPPING));
-    }
-
-    public void testGetDataFrameAnalyticsState_GivenStaleTaskWithStoppingState() {
-        String jobId = "foo";
-        PersistentTasksCustomMetadata.PersistentTask<?> task = createDataFrameAnalyticsTask(jobId, "test_node",
-            DataFrameAnalyticsState.STOPPING, true);
-
-        DataFrameAnalyticsState state = MlTasks.getDataFrameAnalyticsState(task);
-
-        assertThat(state, equalTo(DataFrameAnalyticsState.STOPPED));
-    }
-
-    public void testGetDataFrameAnalyticsState_GivenTaskWithFailedState() {
-        String jobId = "foo";
-        PersistentTasksCustomMetadata.PersistentTask<?> task = createDataFrameAnalyticsTask(jobId, "test_node",
-            DataFrameAnalyticsState.FAILED, false);
-
-        DataFrameAnalyticsState state = MlTasks.getDataFrameAnalyticsState(task);
-
-        assertThat(state, equalTo(DataFrameAnalyticsState.FAILED));
-    }
-
-    public void testGetDataFrameAnalyticsState_GivenStaleTaskWithFailedState() {
-        String jobId = "foo";
-        PersistentTasksCustomMetadata.PersistentTask<?> task = createDataFrameAnalyticsTask(jobId, "test_node",
-            DataFrameAnalyticsState.FAILED, true);
-
-        DataFrameAnalyticsState state = MlTasks.getDataFrameAnalyticsState(task);
-
-        assertThat(state, equalTo(DataFrameAnalyticsState.FAILED));
-    }
-
-<<<<<<< HEAD
     public void testDatafeedTasksOnNode() {
         PersistentTasksCustomMetadata.Builder tasksBuilder = PersistentTasksCustomMetadata.builder();
         assertThat(MlTasks.openJobIds(tasksBuilder.build()), empty());
@@ -307,7 +232,82 @@
 
         assertThat(MlTasks.nonFailedJobTasksOnNode(tasksBuilder.build(), "node-1"),
             contains(hasProperty("id", equalTo("job-job-2"))));
-=======
+    }
+
+    public void testGetDataFrameAnalyticsState_GivenNullTask() {
+        DataFrameAnalyticsState state = MlTasks.getDataFrameAnalyticsState(null);
+        assertThat(state, equalTo(DataFrameAnalyticsState.STOPPED));
+    }
+
+    public void testGetDataFrameAnalyticsState_GivenTaskWithNullState() {
+        String jobId = "foo";
+        PersistentTasksCustomMetadata.PersistentTask<?> task = createDataFrameAnalyticsTask(jobId, "test_node", null, false);
+
+        DataFrameAnalyticsState state = MlTasks.getDataFrameAnalyticsState(task);
+
+        assertThat(state, equalTo(DataFrameAnalyticsState.STARTING));
+    }
+
+    public void testGetDataFrameAnalyticsState_GivenTaskWithStartedState() {
+        String jobId = "foo";
+        PersistentTasksCustomMetadata.PersistentTask<?> task = createDataFrameAnalyticsTask(jobId, "test_node",
+            DataFrameAnalyticsState.STARTED, false);
+
+        DataFrameAnalyticsState state = MlTasks.getDataFrameAnalyticsState(task);
+
+        assertThat(state, equalTo(DataFrameAnalyticsState.STARTED));
+    }
+
+    public void testGetDataFrameAnalyticsState_GivenStaleTaskWithStartedState() {
+        String jobId = "foo";
+        PersistentTasksCustomMetadata.PersistentTask<?> task = createDataFrameAnalyticsTask(jobId, "test_node",
+            DataFrameAnalyticsState.STARTED, true);
+
+        DataFrameAnalyticsState state = MlTasks.getDataFrameAnalyticsState(task);
+
+        assertThat(state, equalTo(DataFrameAnalyticsState.STARTING));
+    }
+
+    public void testGetDataFrameAnalyticsState_GivenTaskWithStoppingState() {
+        String jobId = "foo";
+        PersistentTasksCustomMetadata.PersistentTask<?> task = createDataFrameAnalyticsTask(jobId, "test_node",
+            DataFrameAnalyticsState.STOPPING, false);
+
+        DataFrameAnalyticsState state = MlTasks.getDataFrameAnalyticsState(task);
+
+        assertThat(state, equalTo(DataFrameAnalyticsState.STOPPING));
+    }
+
+    public void testGetDataFrameAnalyticsState_GivenStaleTaskWithStoppingState() {
+        String jobId = "foo";
+        PersistentTasksCustomMetadata.PersistentTask<?> task = createDataFrameAnalyticsTask(jobId, "test_node",
+            DataFrameAnalyticsState.STOPPING, true);
+
+        DataFrameAnalyticsState state = MlTasks.getDataFrameAnalyticsState(task);
+
+        assertThat(state, equalTo(DataFrameAnalyticsState.STOPPED));
+    }
+
+    public void testGetDataFrameAnalyticsState_GivenTaskWithFailedState() {
+        String jobId = "foo";
+        PersistentTasksCustomMetadata.PersistentTask<?> task = createDataFrameAnalyticsTask(jobId, "test_node",
+            DataFrameAnalyticsState.FAILED, false);
+
+        DataFrameAnalyticsState state = MlTasks.getDataFrameAnalyticsState(task);
+
+        assertThat(state, equalTo(DataFrameAnalyticsState.FAILED));
+    }
+
+    public void testGetDataFrameAnalyticsState_GivenStaleTaskWithFailedState() {
+        String jobId = "foo";
+        PersistentTasksCustomMetadata.PersistentTask<?> task = createDataFrameAnalyticsTask(jobId, "test_node",
+            DataFrameAnalyticsState.FAILED, true);
+
+        DataFrameAnalyticsState state = MlTasks.getDataFrameAnalyticsState(task);
+
+        assertThat(state, equalTo(DataFrameAnalyticsState.FAILED));
+    }
+
     public void testGetTrainedModelDeploymentState_GivenNull() {
         assertThat(MlTasks.getTrainedModelDeploymentState(null), equalTo(TrainedModelDeploymentState.STOPPED));
     }
@@ -341,7 +341,6 @@
         );
         PersistentTasksCustomMetadata.PersistentTask<?> task = createTrainedModelTask(state, true);
         assertThat(MlTasks.getTrainedModelDeploymentState(task), equalTo(TrainedModelDeploymentState.STARTING));
->>>>>>> e7a66881
     }
 
     private static PersistentTasksCustomMetadata.PersistentTask<?> createDataFrameAnalyticsTask(String jobId, String nodeId,
