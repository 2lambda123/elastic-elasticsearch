--- conflicted
+++ resolved
@@ -54,11 +54,7 @@
      * @param templateNames     Names of the templates to wait for
      * @throws InterruptedException If the wait is interrupted
      */
-<<<<<<< HEAD
-    public static void waitForMlTemplates(RestClient client) throws Exception {
-=======
-    public static void waitForTemplates(RestClient client, List<String> templateNames) throws InterruptedException {
->>>>>>> d9b2ed61
+    public static void waitForTemplates(RestClient client, List<String> templateNames) throws Exception {
         AtomicReference<Version> masterNodeVersion = new AtomicReference<>();
         ESTestCase.assertBusy(() -> {
             String response;
