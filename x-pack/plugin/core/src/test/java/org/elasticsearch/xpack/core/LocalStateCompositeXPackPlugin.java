--- conflicted
+++ resolved
@@ -74,6 +74,7 @@
 import java.util.Map;
 import java.util.Objects;
 import java.util.Optional;
+import java.util.Optional;
 import java.util.function.BiConsumer;
 import java.util.function.Function;
 import java.util.function.Predicate;
@@ -398,7 +399,11 @@
     }
 
     @Override
-<<<<<<< HEAD
+    public void close() throws IOException {
+        IOUtils.close(plugins);
+    }
+
+    @Override
     public Optional<EngineFactory> getEngineFactory(IndexSettings indexSettings) {
         List<Optional<EngineFactory>> enginePlugins = filterPlugins(EnginePlugin.class).stream()
             .map(p -> p.getEngineFactory(indexSettings))
@@ -412,13 +417,6 @@
         }
     }
 
-
-=======
-    public void close() throws IOException {
-        IOUtils.close(plugins);
-    }
-
->>>>>>> 519768b5
     private <T> List<T> filterPlugins(Class<T> type) {
         return plugins.stream().filter(x -> type.isAssignableFrom(x.getClass())).map(p -> ((T)p))
                 .collect(Collectors.toList());
