--- conflicted
+++ resolved
@@ -95,41 +95,11 @@
             .indices()
             .prepareCreate(index)
             .setWaitForActiveShards(0)
-<<<<<<< HEAD
-            .setSettings(Settings.builder().putNull(DataTier.TIER_PREFERENCE))
-            .get();
-
-        Settings idxSettings = client().admin().indices().prepareGetIndex().addIndices(index).get().getSettings().get(index);
-        assertThat(DataTier.TIER_PREFERENCE_SETTING.get(idxSettings), equalTo(""));
-        // Even the key shouldn't exist if it has been nulled out
-        assertFalse(idxSettings.keySet().toString(), idxSettings.keySet().contains(DataTier.TIER_PREFERENCE));
-
-        // index should be yellow
-        logger.info("--> waiting for {} to be yellow", index);
-        ensureYellow(index);
-
-        client().admin().indices().prepareDelete(index).get();
-
-        // Now test it overriding the "require" setting, in which case the preference should be skipped
-        client().admin()
-            .indices()
-            .prepareCreate(index)
-            .setWaitForActiveShards(0)
-            .setSettings(Settings.builder().put(IndexMetadata.INDEX_ROUTING_REQUIRE_GROUP_PREFIX + ".box", "cold"))
-            .get();
-
-        idxSettings = client().admin().indices().prepareGetIndex().addIndices(index).get().getSettings().get(index);
-        assertThat(DataTier.TIER_PREFERENCE_SETTING.get(idxSettings), equalTo(""));
-        // The key should not be put in place since it was overridden
-        assertFalse(idxSettings.keySet().contains(DataTier.TIER_PREFERENCE));
-        assertThat(idxSettings.get(IndexMetadata.INDEX_ROUTING_REQUIRE_GROUP_PREFIX + ".box"), equalTo("cold"));
-=======
             .setSettings(Settings.builder().putNull(DataTier.TIER_PREFERENCE)) // will be overridden to data_content
             .get();
 
         Settings idxSettings = client().admin().indices().prepareGetIndex().addIndices(index).get().getSettings().get(index);
         assertThat(DataTier.TIER_PREFERENCE_SETTING.get(idxSettings), equalTo("data_content"));
->>>>>>> d90fa4eb
 
         // index should be yellow
         logger.info("--> waiting for {} to be yellow", index);
@@ -189,15 +159,7 @@
     public void testTemplateOverridden() {
         startContentOnlyNode();
 
-<<<<<<< HEAD
-        Template t = new Template(
-            Settings.builder().put(IndexMetadata.INDEX_ROUTING_REQUIRE_GROUP_PREFIX + ".box", "warm").build(),
-            null,
-            null
-        );
-=======
         Template t = new Template(Settings.builder().putNull(DataTier.TIER_PREFERENCE).build(), null, null);
->>>>>>> d90fa4eb
         ComposableIndexTemplate ct = new ComposableIndexTemplate.Builder().indexPatterns(Collections.singletonList(index))
             .template(t)
             .build();
@@ -213,25 +175,6 @@
 
         // index should be yellow
         ensureYellow(index);
-<<<<<<< HEAD
-
-        client().admin().indices().prepareDelete(index).get();
-
-        t = new Template(Settings.builder().putNull(DataTier.TIER_PREFERENCE).build(), null, null);
-        ct = new ComposableIndexTemplate.Builder().indexPatterns(Collections.singletonList(index)).template(t).build();
-        client().execute(
-            PutComposableIndexTemplateAction.INSTANCE,
-            new PutComposableIndexTemplateAction.Request("template").indexTemplate(ct)
-        ).actionGet();
-
-        client().admin().indices().prepareCreate(index).setWaitForActiveShards(0).get();
-
-        idxSettings = client().admin().indices().prepareGetIndex().addIndices(index).get().getSettings().get(index);
-        assertThat(idxSettings.keySet().contains(DataTier.TIER_PREFERENCE), equalTo(false));
-
-        ensureYellow(index);
-=======
->>>>>>> d90fa4eb
     }
 
     public void testDataTierTelemetry() {
