--- conflicted
+++ resolved
@@ -1,8 +1,6 @@
 setup:
   - skip:
       features: allowed_warnings
-      version: " - 7.9.99"
-      reason: "enable in 7.9+ when backported"
   - do:
       allowed_warnings:
         - "index template [my-template] has index patterns [simple-*] matching patterns from existing older templates [global] with patterns (global => [*]); this template [my-template] will take precedence during new index creation"
@@ -15,8 +13,8 @@
 ---
 "Delete backing index on data stream":
   - skip:
-      version: " - 7.9.99"
-      reason: "enable in 7.9+ when backported"
+      version: " - 7.8.99"
+      reason: "data streams only supported in 7.9+"
 
   - do:
       indices.create_data_stream:
@@ -67,13 +65,8 @@
 ---
 "Attempt to delete write index on data stream is rejected":
   - skip:
-<<<<<<< HEAD
       version: " - 7.8.99"
       reason:  "data streams available in 7.9+"
-=======
-      version: " - 7.9.99"
-      reason:  "enable in 7.9+ when backported9+"
->>>>>>> 909de777
 
   - do:
       indices.create_data_stream:
