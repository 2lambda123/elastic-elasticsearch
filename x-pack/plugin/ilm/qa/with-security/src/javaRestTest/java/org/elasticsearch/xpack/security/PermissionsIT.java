--- conflicted
+++ resolved
@@ -142,17 +142,6 @@
                 Map<String, Object> mapResponse = XContentHelper.convertToMap(XContentType.JSON.xContent(), is, true);
                 Map<String, Object> indexExplain = (Map<String, Object>) ((Map<String, Object>) mapResponse.get("indices")).get("not-ilm");
                 assertThat(indexExplain.get("managed"), equalTo(true));
-<<<<<<< HEAD
-                assertThat(indexExplain.get("step"), equalTo("ERROR"));
-                assertThat(indexExplain.get("failed_step"), equalTo("wait-for-shard-history-leases"));
-                Map<String, String> stepInfo = (Map<String, String>) indexExplain.get("step_info");
-                assertThat(stepInfo.get("type"), equalTo("security_exception"));
-                assertThat(stepInfo.get("reason"), equalTo("action [indices:monitor/stats] is unauthorized" +
-                    " for user [test_ilm]" +
-                    " with roles [ilm]" +
-                    " on indices [not-ilm]," +
-                    " this action is granted by the index privileges [monitor,manage,all]"));
-=======
                 assertThat((Integer) indexExplain.get("failed_step_retry_count"), greaterThanOrEqualTo(1));
 
                 // as `wait-for-shard-history-leases` is now retryable, when it fails ILM moves into ERROR and when it retries it moves back
@@ -165,10 +154,10 @@
                     assertThat(stepInfo.get("type"), equalTo("security_exception"));
                     assertThat(stepInfo.get("reason"), equalTo("action [indices:monitor/stats] is unauthorized" +
                         " for user [test_ilm]" +
+                        " with roles [ilm]" +
                         " on indices [not-ilm]," +
                         " this action is granted by the index privileges [monitor,manage,all]"));
                 }
->>>>>>> 8a9da1d9
             }
         }, 30, TimeUnit.SECONDS);
     }
