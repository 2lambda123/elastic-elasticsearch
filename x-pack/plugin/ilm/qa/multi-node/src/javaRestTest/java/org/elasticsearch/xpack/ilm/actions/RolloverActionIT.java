/*
 * Copyright Elasticsearch B.V. and/or licensed to Elasticsearch B.V. under one
 * or more contributor license agreements. Licensed under the Elastic License
 * 2.0; you may not use this file except in compliance with the Elastic License
 * 2.0.
 */

package org.elasticsearch.xpack.ilm.actions;

import org.elasticsearch.client.Request;
import org.elasticsearch.cluster.metadata.IndexMetadata;
import org.elasticsearch.common.settings.Settings;
import org.elasticsearch.common.unit.ByteSizeValue;
import org.elasticsearch.core.TimeValue;
import org.elasticsearch.rest.action.admin.indices.RestPutIndexTemplateAction;
import org.elasticsearch.test.rest.ESRestTestCase;
import org.elasticsearch.xpack.core.ilm.LifecycleSettings;
import org.elasticsearch.xpack.core.ilm.PhaseCompleteStep;
import org.elasticsearch.xpack.core.ilm.RolloverAction;
import org.elasticsearch.xpack.core.ilm.WaitForRolloverReadyStep;
import org.junit.Before;

import java.io.IOException;
import java.util.Locale;
import java.util.Map;
import java.util.concurrent.TimeUnit;

import static org.elasticsearch.xpack.TimeSeriesRestDriver.createIndexWithSettings;
import static org.elasticsearch.xpack.TimeSeriesRestDriver.createNewSingletonPolicy;
import static org.elasticsearch.xpack.TimeSeriesRestDriver.explainIndex;
import static org.elasticsearch.xpack.TimeSeriesRestDriver.getOnlyIndexSettings;
import static org.elasticsearch.xpack.TimeSeriesRestDriver.getStepKeyForIndex;
import static org.elasticsearch.xpack.TimeSeriesRestDriver.index;
import static org.elasticsearch.xpack.TimeSeriesRestDriver.rolloverMaxOneDocCondition;
import static org.elasticsearch.xpack.TimeSeriesRestDriver.updatePolicy;
import static org.hamcrest.Matchers.equalTo;
import static org.hamcrest.Matchers.greaterThanOrEqualTo;
import static org.hamcrest.Matchers.is;

public class RolloverActionIT extends ESRestTestCase {

    private static final String FAILED_STEP_RETRY_COUNT_FIELD = "failed_step_retry_count";

    private String index;
    private String policy;
    private String alias;

    @Before
    public void refreshIndex() {
        index = "index-" + randomAlphaOfLength(10).toLowerCase(Locale.ROOT);
        policy = "policy-" + randomAlphaOfLength(5);
        alias = "alias-" + randomAlphaOfLength(5);
        logger.info("--> running [{}] with index [{}], alias [{}] and policy [{}]", getTestName(), index, alias, policy);
    }

    public void testRolloverAction() throws Exception {
        String originalIndex = index + "-000001";
        String secondIndex = index + "-000002";
        createIndexWithSettings(
            client(),
            originalIndex,
            alias,
            Settings.builder()
                .put(IndexMetadata.SETTING_NUMBER_OF_SHARDS, 1)
                .put(IndexMetadata.SETTING_NUMBER_OF_REPLICAS, 0)
                .put(RolloverAction.LIFECYCLE_ROLLOVER_ALIAS, alias)
        );

        // create policy
<<<<<<< HEAD
        createNewSingletonPolicy(client(), policy, "hot", new RolloverAction(null, null, null, 1L, null, null, null));
=======
        createNewSingletonPolicy(client(), policy, "hot", new RolloverAction(null, null, null, 1L, null));
>>>>>>> 078bea2d
        // update policy on index
        updatePolicy(client(), originalIndex, policy);
        // index document {"foo": "bar"} to trigger rollover
        index(client(), originalIndex, "_id", "foo", "bar");

        assertBusy(() -> {
            assertThat(getStepKeyForIndex(client(), originalIndex), equalTo(PhaseCompleteStep.finalStep("hot").getKey()));
            assertTrue(indexExists(secondIndex));
            assertTrue(indexExists(originalIndex));
            assertEquals("true", getOnlyIndexSettings(client(), originalIndex).get(LifecycleSettings.LIFECYCLE_INDEXING_COMPLETE));
        }, 30, TimeUnit.SECONDS);
    }

    public void testRolloverActionWithIndexingComplete() throws Exception {
        String originalIndex = index + "-000001";
        String secondIndex = index + "-000002";
        createIndexWithSettings(
            client(),
            originalIndex,
            alias,
            Settings.builder()
                .put(IndexMetadata.SETTING_NUMBER_OF_SHARDS, 1)
                .put(IndexMetadata.SETTING_NUMBER_OF_REPLICAS, 0)
                .put(RolloverAction.LIFECYCLE_ROLLOVER_ALIAS, alias)
        );

        Request updateSettingsRequest = new Request("PUT", "/" + originalIndex + "/_settings");
        updateSettingsRequest.setJsonEntity("""
            {
              "settings": {
                "%s": true
              }
            }""".formatted(LifecycleSettings.LIFECYCLE_INDEXING_COMPLETE));
        client().performRequest(updateSettingsRequest);
        Request updateAliasRequest = new Request("POST", "/_aliases");
        updateAliasRequest.setJsonEntity("""
            {
              "actions": [
                {
                  "add": {
                    "index": "%s",
                    "alias": "%s",
                    "is_write_index": false
                  }
                }
              ]
            }""".formatted(originalIndex, alias));
        client().performRequest(updateAliasRequest);

        // create policy
<<<<<<< HEAD
        createNewSingletonPolicy(client(), policy, "hot", new RolloverAction(null, null, null, 1L, null, null, null));
=======
        createNewSingletonPolicy(client(), policy, "hot", new RolloverAction(null, null, null, 1L, null));
>>>>>>> 078bea2d
        // update policy on index
        updatePolicy(client(), originalIndex, policy);
        // index document {"foo": "bar"} to trigger rollover
        index(client(), originalIndex, "_id", "foo", "bar");

        assertBusy(() -> {
            assertThat(getStepKeyForIndex(client(), originalIndex), equalTo(PhaseCompleteStep.finalStep("hot").getKey()));
            assertTrue(indexExists(originalIndex));
            assertFalse(indexExists(secondIndex)); // careful, *assertFalse* not *assertTrue*
            assertEquals("true", getOnlyIndexSettings(client(), originalIndex).get(LifecycleSettings.LIFECYCLE_INDEXING_COMPLETE));
        }, 30, TimeUnit.SECONDS);
    }

    public void testRolloverActionWithMaxPrimaryShardSize() throws Exception {
        String originalIndex = index + "-000001";
        String secondIndex = index + "-000002";
        createIndexWithSettings(
            client(),
            originalIndex,
            alias,
            Settings.builder()
                .put(IndexMetadata.SETTING_NUMBER_OF_SHARDS, 3)
                .put(IndexMetadata.SETTING_NUMBER_OF_REPLICAS, 0)
                .put(RolloverAction.LIFECYCLE_ROLLOVER_ALIAS, alias)
        );

        index(client(), originalIndex, "_id", "foo", "bar");

        // create policy
<<<<<<< HEAD
        createNewSingletonPolicy(client(), policy, "hot", new RolloverAction(null, ByteSizeValue.ofBytes(1), null, null, null, null, null));
=======
        createNewSingletonPolicy(client(), policy, "hot", new RolloverAction(null, ByteSizeValue.ofBytes(1), null, null, null));
        // update policy on index
        updatePolicy(client(), originalIndex, policy);

        assertBusy(() -> {
            assertThat(getStepKeyForIndex(client(), originalIndex), equalTo(PhaseCompleteStep.finalStep("hot").getKey()));
            assertTrue(indexExists(secondIndex));
            assertTrue(indexExists(originalIndex));
            assertEquals("true", getOnlyIndexSettings(client(), originalIndex).get(LifecycleSettings.LIFECYCLE_INDEXING_COMPLETE));
        }, 30, TimeUnit.SECONDS);
    }

    public void testRolloverActionWithMaxPrimaryDocsSize() throws Exception {
        String originalIndex = index + "-000001";
        String secondIndex = index + "-000002";
        createIndexWithSettings(
            client(),
            originalIndex,
            alias,
            Settings.builder()
                .put(IndexMetadata.SETTING_NUMBER_OF_SHARDS, 3)
                .put(IndexMetadata.SETTING_NUMBER_OF_REPLICAS, 0)
                .put(RolloverAction.LIFECYCLE_ROLLOVER_ALIAS, alias)
        );

        index(client(), originalIndex, "_id", "foo", "bar");

        // create policy
        createNewSingletonPolicy(client(), policy, "hot", new RolloverAction(null, null, null, null, 1L));
>>>>>>> 078bea2d
        // update policy on index
        updatePolicy(client(), originalIndex, policy);

        assertBusy(() -> {
            assertThat(getStepKeyForIndex(client(), originalIndex), equalTo(PhaseCompleteStep.finalStep("hot").getKey()));
            assertTrue(indexExists(secondIndex));
            assertTrue(indexExists(originalIndex));
            assertEquals("true", getOnlyIndexSettings(client(), originalIndex).get(LifecycleSettings.LIFECYCLE_INDEXING_COMPLETE));
        }, 30, TimeUnit.SECONDS);
    }

    public void testILMRolloverRetriesOnReadOnlyBlock() throws Exception {
        String firstIndex = index + "-000001";

<<<<<<< HEAD
        createNewSingletonPolicy(
            client(),
            policy,
            "hot",
            new RolloverAction(null, null, TimeValue.timeValueSeconds(1), null, null, null, null)
        );
=======
        createNewSingletonPolicy(client(), policy, "hot", new RolloverAction(null, null, TimeValue.timeValueSeconds(1), null, null));
>>>>>>> 078bea2d

        // create the index as readonly and associate the ILM policy to it
        createIndexWithSettings(
            client(),
            firstIndex,
            alias,
            Settings.builder()
                .put(IndexMetadata.SETTING_NUMBER_OF_SHARDS, 1)
                .put(IndexMetadata.SETTING_NUMBER_OF_REPLICAS, 0)
                .put(LifecycleSettings.LIFECYCLE_NAME, policy)
                .put(RolloverAction.LIFECYCLE_ROLLOVER_ALIAS, alias)
                .put("index.blocks.read_only", true),
            true
        );

        // wait for ILM to start retrying the step
        assertBusy(
            () -> assertThat((Integer) explainIndex(client(), firstIndex).get(FAILED_STEP_RETRY_COUNT_FIELD), greaterThanOrEqualTo(1))
        );

        // remove the read only block
        Request allowWritesOnIndexSettingUpdate = new Request("PUT", firstIndex + "/_settings");
        allowWritesOnIndexSettingUpdate.setJsonEntity("""
            {  "index": {
                 "blocks.read_only" : "false"\s
              }
            }""");
        client().performRequest(allowWritesOnIndexSettingUpdate);

        // index is not readonly so the ILM should complete successfully
        assertBusy(() -> assertThat(getStepKeyForIndex(client(), firstIndex), equalTo(PhaseCompleteStep.finalStep("hot").getKey())));
    }

    public void testILMRolloverOnManuallyRolledIndex() throws Exception {
        String originalIndex = index + "-000001";
        String secondIndex = index + "-000002";
        String thirdIndex = index + "-000003";

        // Set up a policy with rollover
<<<<<<< HEAD
        createNewSingletonPolicy(client(), policy, "hot", new RolloverAction(null, null, null, 2L, null, null, null));
=======
        createNewSingletonPolicy(client(), policy, "hot", new RolloverAction(null, null, null, 2L, null));
>>>>>>> 078bea2d
        Request createIndexTemplate = new Request("PUT", "_template/rolling_indexes");
        createIndexTemplate.setJsonEntity("""
            {
              "index_patterns": ["%s-*"],
              "settings": {
                "number_of_shards": 1,
                "number_of_replicas": 0,
                "index.lifecycle.name": "%s",
                "index.lifecycle.rollover_alias": "%s"
              }
            }""".formatted(index, policy, alias));
        createIndexTemplate.setOptions(expectWarnings(RestPutIndexTemplateAction.DEPRECATION_WARNING));
        client().performRequest(createIndexTemplate);

        createIndexWithSettings(
            client(),
            originalIndex,
            alias,
            Settings.builder().put(IndexMetadata.SETTING_NUMBER_OF_SHARDS, 1).put(IndexMetadata.SETTING_NUMBER_OF_REPLICAS, 0),
            true
        );

        // Index a document
        index(client(), originalIndex, "1", "foo", "bar");
        Request refreshOriginalIndex = new Request("POST", "/" + originalIndex + "/_refresh");
        client().performRequest(refreshOriginalIndex);

        // Manual rollover
        rolloverMaxOneDocCondition(client(), alias);
        assertBusy(() -> assertTrue(indexExists(secondIndex)));

        // Index another document into the original index so the ILM rollover policy condition is met
        index(client(), originalIndex, "2", "foo", "bar");
        client().performRequest(refreshOriginalIndex);

        // Wait for the rollover policy to execute
        assertBusy(() -> assertThat(getStepKeyForIndex(client(), originalIndex), equalTo(PhaseCompleteStep.finalStep("hot").getKey())));

        // ILM should manage the second index after attempting (and skipping) rolling the original index
        assertBusy(() -> assertTrue((boolean) explainIndex(client(), secondIndex).getOrDefault("managed", true)));

        // index some documents to trigger an ILM rollover
        index(client(), alias, "1", "foo", "bar");
        index(client(), alias, "2", "foo", "bar");
        index(client(), alias, "3", "foo", "bar");
        Request refreshSecondIndex = new Request("POST", "/" + secondIndex + "/_refresh");
        client().performRequest(refreshSecondIndex).getStatusLine();

        // ILM should rollover the second index even though it skipped the first one
        assertBusy(() -> assertThat(getStepKeyForIndex(client(), secondIndex), equalTo(PhaseCompleteStep.finalStep("hot").getKey())));
        assertBusy(() -> assertTrue(indexExists(thirdIndex)));
    }

    public void testRolloverStepRetriesUntilRolledOverIndexIsDeleted() throws Exception {
        String index = this.index + "-000001";
        String rolledIndex = this.index + "-000002";

<<<<<<< HEAD
        createNewSingletonPolicy(
            client(),
            policy,
            "hot",
            new RolloverAction(null, null, TimeValue.timeValueSeconds(1), null, null, null, null)
        );
=======
        createNewSingletonPolicy(client(), policy, "hot", new RolloverAction(null, null, TimeValue.timeValueSeconds(1), null, null));
>>>>>>> 078bea2d

        // create the rolled index so the rollover of the first index fails
        createIndexWithSettings(
            client(),
            rolledIndex,
            alias,
            Settings.builder()
                .put(IndexMetadata.SETTING_NUMBER_OF_SHARDS, 1)
                .put(IndexMetadata.SETTING_NUMBER_OF_REPLICAS, 0)
                .put(RolloverAction.LIFECYCLE_ROLLOVER_ALIAS, alias),
            false
        );

        createIndexWithSettings(
            client(),
            index,
            alias,
            Settings.builder()
                .put(IndexMetadata.SETTING_NUMBER_OF_SHARDS, 1)
                .put(IndexMetadata.SETTING_NUMBER_OF_REPLICAS, 0)
                .put(LifecycleSettings.LIFECYCLE_NAME, policy)
                .put(RolloverAction.LIFECYCLE_ROLLOVER_ALIAS, alias),
            true
        );

        assertBusy(
            () -> assertThat((Integer) explainIndex(client(), index).get(FAILED_STEP_RETRY_COUNT_FIELD), greaterThanOrEqualTo(1)),
            30,
            TimeUnit.SECONDS
        );

        Request moveToStepRequest = new Request("POST", "_ilm/move/" + index);
        moveToStepRequest.setJsonEntity("""
            {
              "current_step": {
                "phase": "hot",
                "action": "rollover",
                "name": "check-rollover-ready"
              },
              "next_step": {
                "phase": "hot",
                "action": "rollover",
                "name": "attempt-rollover"
              }
            }""");

        // Using {@link #waitUntil} here as ILM moves back and forth between the {@link WaitForRolloverReadyStep} step and
        // {@link org.elasticsearch.xpack.core.ilm.ErrorStep} in order to retry the failing step. As {@link #assertBusy}
        // increases the wait time between calls exponentially, we might miss the window where the policy is on
        // {@link WaitForRolloverReadyStep} and the move to `attempt-rollover` request will not be successful.
        assertTrue(waitUntil(() -> {
            try {
                return client().performRequest(moveToStepRequest).getStatusLine().getStatusCode() == 200;
            } catch (IOException e) {
                return false;
            }
        }, 30, TimeUnit.SECONDS));

        // Similar to above, using {@link #waitUntil} as we want to make sure the `attempt-rollover` step started failing and is being
        // retried (which means ILM moves back and forth between the `attempt-rollover` step and the `error` step)
        assertTrue("ILM did not start retrying the attempt-rollover step", waitUntil(() -> {
            try {
                Map<String, Object> explainIndexResponse = explainIndex(client(), index);
                String failedStep = (String) explainIndexResponse.get("failed_step");
                Integer retryCount = (Integer) explainIndexResponse.get(FAILED_STEP_RETRY_COUNT_FIELD);
                return failedStep != null && failedStep.equals("attempt-rollover") && retryCount != null && retryCount >= 1;
            } catch (IOException e) {
                return false;
            }
        }, 30, TimeUnit.SECONDS));

        deleteIndex(rolledIndex);

        // the rollover step should eventually succeed
        assertBusy(() -> assertThat(indexExists(rolledIndex), is(true)));
        assertBusy(() -> assertThat(getStepKeyForIndex(client(), index), equalTo(PhaseCompleteStep.finalStep("hot").getKey())));
    }

    public void testUpdateRolloverLifecycleDateStepRetriesWhenRolloverInfoIsMissing() throws Exception {
        String index = this.index + "-000001";

<<<<<<< HEAD
        createNewSingletonPolicy(client(), policy, "hot", new RolloverAction(null, null, null, 1L, null, null, null));
=======
        createNewSingletonPolicy(client(), policy, "hot", new RolloverAction(null, null, null, 1L, null));
>>>>>>> 078bea2d

        createIndexWithSettings(
            client(),
            index,
            alias,
            Settings.builder()
                .put(IndexMetadata.SETTING_NUMBER_OF_SHARDS, 1)
                .put(IndexMetadata.SETTING_NUMBER_OF_REPLICAS, 0)
                .put(LifecycleSettings.LIFECYCLE_NAME, policy)
                .put(RolloverAction.LIFECYCLE_ROLLOVER_ALIAS, alias),
            true
        );

        assertBusy(() -> assertThat(getStepKeyForIndex(client(), index).getName(), is(WaitForRolloverReadyStep.NAME)));

        // moving ILM to the "update-rollover-lifecycle-date" without having gone through the actual rollover step
        // the "update-rollover-lifecycle-date" step will fail as the index has no rollover information
        Request moveToStepRequest = new Request("POST", "_ilm/move/" + index);
        moveToStepRequest.setJsonEntity("""
            {
              "current_step": {
                "phase": "hot",
                "action": "rollover",
                "name": "check-rollover-ready"
              },
              "next_step": {
                "phase": "hot",
                "action": "rollover",
                "name": "update-rollover-lifecycle-date"
              }
            }""");
        client().performRequest(moveToStepRequest);

        assertBusy(
            () -> assertThat((Integer) explainIndex(client(), index).get(FAILED_STEP_RETRY_COUNT_FIELD), greaterThanOrEqualTo(1)),
            30,
            TimeUnit.SECONDS
        );

        index(client(), index, "1", "foo", "bar");
        Request refreshIndex = new Request("POST", "/" + index + "/_refresh");
        client().performRequest(refreshIndex);

        // manual rollover the index so the "update-rollover-lifecycle-date" ILM step can continue and finish successfully as the index
        // will have rollover information now
        rolloverMaxOneDocCondition(client(), alias);
        assertBusy(() -> assertThat(getStepKeyForIndex(client(), index), equalTo(PhaseCompleteStep.finalStep("hot").getKey())));
    }

}<|MERGE_RESOLUTION|>--- conflicted
+++ resolved
@@ -67,11 +67,7 @@
         );
 
         // create policy
-<<<<<<< HEAD
-        createNewSingletonPolicy(client(), policy, "hot", new RolloverAction(null, null, null, 1L, null, null, null));
-=======
-        createNewSingletonPolicy(client(), policy, "hot", new RolloverAction(null, null, null, 1L, null));
->>>>>>> 078bea2d
+        createNewSingletonPolicy(client(), policy, "hot", new RolloverAction(null, null, null, 1L, null, null, null, null));
         // update policy on index
         updatePolicy(client(), originalIndex, policy);
         // index document {"foo": "bar"} to trigger rollover
@@ -122,11 +118,7 @@
         client().performRequest(updateAliasRequest);
 
         // create policy
-<<<<<<< HEAD
-        createNewSingletonPolicy(client(), policy, "hot", new RolloverAction(null, null, null, 1L, null, null, null));
-=======
-        createNewSingletonPolicy(client(), policy, "hot", new RolloverAction(null, null, null, 1L, null));
->>>>>>> 078bea2d
+        createNewSingletonPolicy(client(), policy, "hot", new RolloverAction(null, null, null, 1L, null, null, null, null));
         // update policy on index
         updatePolicy(client(), originalIndex, policy);
         // index document {"foo": "bar"} to trigger rollover
@@ -156,10 +148,8 @@
         index(client(), originalIndex, "_id", "foo", "bar");
 
         // create policy
-<<<<<<< HEAD
-        createNewSingletonPolicy(client(), policy, "hot", new RolloverAction(null, ByteSizeValue.ofBytes(1), null, null, null, null, null));
-=======
-        createNewSingletonPolicy(client(), policy, "hot", new RolloverAction(null, ByteSizeValue.ofBytes(1), null, null, null));
+        createNewSingletonPolicy(client(), policy, "hot", new RolloverAction(null, ByteSizeValue.ofBytes(1), null, null, null, null, null,
+            null));
         // update policy on index
         updatePolicy(client(), originalIndex, policy);
 
@@ -187,8 +177,7 @@
         index(client(), originalIndex, "_id", "foo", "bar");
 
         // create policy
-        createNewSingletonPolicy(client(), policy, "hot", new RolloverAction(null, null, null, null, 1L));
->>>>>>> 078bea2d
+        createNewSingletonPolicy(client(), policy, "hot", new RolloverAction(null, null, null, null, 1L, null, null, null));
         // update policy on index
         updatePolicy(client(), originalIndex, policy);
 
@@ -203,16 +192,8 @@
     public void testILMRolloverRetriesOnReadOnlyBlock() throws Exception {
         String firstIndex = index + "-000001";
 
-<<<<<<< HEAD
-        createNewSingletonPolicy(
-            client(),
-            policy,
-            "hot",
-            new RolloverAction(null, null, TimeValue.timeValueSeconds(1), null, null, null, null)
-        );
-=======
-        createNewSingletonPolicy(client(), policy, "hot", new RolloverAction(null, null, TimeValue.timeValueSeconds(1), null, null));
->>>>>>> 078bea2d
+        createNewSingletonPolicy(client(), policy, "hot", new RolloverAction(null, null, TimeValue.timeValueSeconds(1), null, null, null,
+            null, null));
 
         // create the index as readonly and associate the ILM policy to it
         createIndexWithSettings(
@@ -252,11 +233,7 @@
         String thirdIndex = index + "-000003";
 
         // Set up a policy with rollover
-<<<<<<< HEAD
-        createNewSingletonPolicy(client(), policy, "hot", new RolloverAction(null, null, null, 2L, null, null, null));
-=======
-        createNewSingletonPolicy(client(), policy, "hot", new RolloverAction(null, null, null, 2L, null));
->>>>>>> 078bea2d
+        createNewSingletonPolicy(client(), policy, "hot", new RolloverAction(null, null, null, 2L, null, null, null, null));
         Request createIndexTemplate = new Request("PUT", "_template/rolling_indexes");
         createIndexTemplate.setJsonEntity("""
             {
@@ -314,16 +291,8 @@
         String index = this.index + "-000001";
         String rolledIndex = this.index + "-000002";
 
-<<<<<<< HEAD
-        createNewSingletonPolicy(
-            client(),
-            policy,
-            "hot",
-            new RolloverAction(null, null, TimeValue.timeValueSeconds(1), null, null, null, null)
-        );
-=======
-        createNewSingletonPolicy(client(), policy, "hot", new RolloverAction(null, null, TimeValue.timeValueSeconds(1), null, null));
->>>>>>> 078bea2d
+        createNewSingletonPolicy(client(), policy, "hot", new RolloverAction(null, null, TimeValue.timeValueSeconds(1), null, null, null,
+            null, null));
 
         // create the rolled index so the rollover of the first index fails
         createIndexWithSettings(
@@ -405,11 +374,7 @@
     public void testUpdateRolloverLifecycleDateStepRetriesWhenRolloverInfoIsMissing() throws Exception {
         String index = this.index + "-000001";
 
-<<<<<<< HEAD
-        createNewSingletonPolicy(client(), policy, "hot", new RolloverAction(null, null, null, 1L, null, null, null));
-=======
-        createNewSingletonPolicy(client(), policy, "hot", new RolloverAction(null, null, null, 1L, null));
->>>>>>> 078bea2d
+        createNewSingletonPolicy(client(), policy, "hot", new RolloverAction(null, null, null, 1L, null, null, null, null));
 
         createIndexWithSettings(
             client(),
