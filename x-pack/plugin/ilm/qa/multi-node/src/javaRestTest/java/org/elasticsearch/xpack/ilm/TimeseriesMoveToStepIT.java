/*
 * Copyright Elasticsearch B.V. and/or licensed to Elasticsearch B.V. under one
 * or more contributor license agreements. Licensed under the Elastic License
 * 2.0; you may not use this file except in compliance with the Elastic License
 * 2.0.
 */

package org.elasticsearch.xpack.ilm;

import org.apache.http.util.EntityUtils;
import org.apache.logging.log4j.LogManager;
import org.apache.logging.log4j.Logger;
import org.elasticsearch.client.Request;
import org.elasticsearch.client.ResponseException;
import org.elasticsearch.cluster.metadata.IndexMetadata;
import org.elasticsearch.common.settings.Settings;
import org.elasticsearch.core.TimeValue;
import org.elasticsearch.test.rest.ESRestTestCase;
import org.elasticsearch.xpack.core.ilm.DeleteAction;
import org.elasticsearch.xpack.core.ilm.ForceMergeAction;
import org.elasticsearch.xpack.core.ilm.LifecycleSettings;
import org.elasticsearch.xpack.core.ilm.PhaseCompleteStep;
import org.elasticsearch.xpack.core.ilm.RolloverAction;
import org.elasticsearch.xpack.core.ilm.ShrinkAction;
import org.elasticsearch.xpack.core.ilm.Step.StepKey;
import org.junit.Before;

import java.util.Locale;
import java.util.concurrent.TimeUnit;

import static org.elasticsearch.xpack.TimeSeriesRestDriver.createFullPolicy;
import static org.elasticsearch.xpack.TimeSeriesRestDriver.createIndexWithSettings;
import static org.elasticsearch.xpack.TimeSeriesRestDriver.createNewSingletonPolicy;
import static org.elasticsearch.xpack.TimeSeriesRestDriver.getStepKeyForIndex;
import static org.elasticsearch.xpack.TimeSeriesRestDriver.index;
import static org.elasticsearch.xpack.TimeSeriesRestDriver.indexDocument;
import static org.elasticsearch.xpack.TimeSeriesRestDriver.waitAndGetShrinkIndexName;
import static org.elasticsearch.xpack.core.ilm.ShrinkIndexNameSupplier.SHRUNKEN_INDEX_PREFIX;
import static org.hamcrest.Matchers.containsStringIgnoringCase;
import static org.hamcrest.Matchers.equalTo;

public class TimeseriesMoveToStepIT extends ESRestTestCase {
    private static final Logger logger = LogManager.getLogger(TimeseriesMoveToStepIT.class);

    private String policy;
    private String index;
    private String alias;

    @Before
    public void refreshIndex() {
        index = "index-" + randomAlphaOfLength(10).toLowerCase(Locale.ROOT);
        policy = "policy-" + randomAlphaOfLength(5);
        alias = "alias-" + randomAlphaOfLength(5);
    }

    public void testMoveToAllocateStep() throws Exception {
        String originalIndex = index + "-000001";
        // create policy
        createFullPolicy(client(), policy, TimeValue.timeValueHours(10));
        createIndexWithSettings(
            client(),
            originalIndex,
            alias,
            Settings.builder()
                .put(IndexMetadata.SETTING_NUMBER_OF_SHARDS, 4)
                .put(IndexMetadata.SETTING_NUMBER_OF_REPLICAS, 0)
                .put("index.routing.allocation.include._name", "javaRestTest-0")
                .put(LifecycleSettings.LIFECYCLE_NAME, policy)
                .put(RolloverAction.LIFECYCLE_ROLLOVER_ALIAS, "alias")
        );

        // move to a step
        Request moveToStepRequest = new Request("POST", "_ilm/move/" + originalIndex);
        assertBusy(() -> assertTrue(getStepKeyForIndex(client(), originalIndex).equals(new StepKey("new", "complete", "complete"))));
        moveToStepRequest.setJsonEntity(
            "{\n"
                + "  \"current_step\": {\n"
                + "    \"phase\": \"new\",\n"
                + "    \"action\": \"complete\",\n"
                + "    \"name\": \"complete\"\n"
                + "  },\n"
                + "  \"next_step\": {\n"
                + "    \"phase\": \"cold\",\n"
                + "    \"action\": \"allocate\",\n"
                + "    \"name\": \"allocate\"\n"
                + "  }\n"
                + "}"
        );
        client().performRequest(moveToStepRequest);
        assertBusy(() -> assertFalse(indexExists(originalIndex)));
    }

    public void testMoveToRolloverStep() throws Exception {
        String originalIndex = index + "-000001";
        String shrunkenOriginalIndex = SHRUNKEN_INDEX_PREFIX + originalIndex;
        String secondIndex = index + "-000002";

        createFullPolicy(client(), policy, TimeValue.timeValueHours(10));
        createIndexWithSettings(
            client(),
            originalIndex,
            alias,
            Settings.builder()
                .put(IndexMetadata.SETTING_NUMBER_OF_SHARDS, 4)
                .put(IndexMetadata.SETTING_NUMBER_OF_REPLICAS, 0)
                .put("index.routing.allocation.include._name", "javaRestTest-0")
                .put(LifecycleSettings.LIFECYCLE_NAME, policy)
                .put(RolloverAction.LIFECYCLE_ROLLOVER_ALIAS, alias)
        );

        // move to a step
        Request moveToStepRequest = new Request("POST", "_ilm/move/" + originalIndex);
        // index document to trigger rollover
        index(client(), originalIndex, "_id", "foo", "bar");
        logger.info(getStepKeyForIndex(client(), originalIndex));
        moveToStepRequest.setJsonEntity(
            "{\n"
                + "  \"current_step\": {\n"
                + "    \"phase\": \"new\",\n"
                + "    \"action\": \"complete\",\n"
                + "    \"name\": \"complete\"\n"
                + "  },\n"
                + "  \"next_step\": {\n"
                + "    \"phase\": \"hot\",\n"
                + "    \"action\": \"rollover\",\n"
                + "    \"name\": \"attempt-rollover\"\n"
                + "  }\n"
                + "}"
        );
        client().performRequest(moveToStepRequest);

        /*
         * These asserts are in the order that they should be satisfied in, in
         * order to maximize the time for all operations to complete.
         * An "out of order" assert here may result in this test occasionally
         * timing out and failing inappropriately.
         */
        // asserts that rollover was called
        assertBusy(() -> assertTrue(indexExists(secondIndex)));
        // asserts that shrink deleted the original index
        assertBusy(() -> assertFalse(indexExists(originalIndex)), 30, TimeUnit.SECONDS);
        // asserts that the delete phase completed for the managed shrunken index
        assertBusy(() -> assertFalse(indexExists(shrunkenOriginalIndex)));
    }

    public void testMoveToInjectedStep() throws Exception {
        createNewSingletonPolicy(client(), policy, "warm", new ShrinkAction(1, null), TimeValue.timeValueHours(12));

        createIndexWithSettings(
            client(),
            index,
            alias,
            Settings.builder()
                .put(IndexMetadata.SETTING_NUMBER_OF_SHARDS, 3)
                .put(IndexMetadata.SETTING_NUMBER_OF_REPLICAS, 0)
                .put(LifecycleSettings.LIFECYCLE_NAME, policy)
                .put(RolloverAction.LIFECYCLE_ROLLOVER_ALIAS, alias)
        );

        assertBusy(() -> assertThat(getStepKeyForIndex(client(), index), equalTo(new StepKey("new", "complete", "complete"))));

        // Move to a step from the injected unfollow action
        Request moveToStepRequest = new Request("POST", "_ilm/move/" + index);
        moveToStepRequest.setJsonEntity(
            "{\n"
                + "  \"current_step\": { \n"
                + "    \"phase\": \"new\",\n"
                + "    \"action\": \"complete\",\n"
                + "    \"name\": \"complete\"\n"
                + "  },\n"
                + "  \"next_step\": { \n"
                + "    \"phase\": \"warm\",\n"
                + "    \"action\": \"unfollow\",\n"
                + "    \"name\": \"wait-for-indexing-complete\"\n"
                + "  }\n"
                + "}"
        );
        // If we get an OK on this request we have successfully moved to the injected step
        assertOK(client().performRequest(moveToStepRequest));

        // Make sure we actually move on to and execute the shrink action
        String shrunkenIndex = waitAndGetShrinkIndexName(client(), index);
        assertBusy(() -> {
            assertTrue(indexExists(shrunkenIndex));
            assertTrue(aliasExists(shrunkenIndex, index));
            assertThat(getStepKeyForIndex(client(), shrunkenIndex), equalTo(PhaseCompleteStep.finalStep("warm").getKey()));
        }, 30, TimeUnit.SECONDS);
    }

    public void testMoveToStepRereadsPolicy() throws Exception {
        createNewSingletonPolicy(
            client(),
            policy,
            "hot",
            new RolloverAction(null, null, TimeValue.timeValueHours(1), null),
            TimeValue.ZERO
        );

        createIndexWithSettings(
            client(),
            "test-1",
            alias,
            Settings.builder()
                .put(IndexMetadata.SETTING_NUMBER_OF_SHARDS, 1)
                .put(IndexMetadata.SETTING_NUMBER_OF_REPLICAS, 0)
                .put(LifecycleSettings.LIFECYCLE_NAME, policy)
                .put(RolloverAction.LIFECYCLE_ROLLOVER_ALIAS, alias),
            true
        );

        assertBusy(
            () -> assertThat(getStepKeyForIndex(client(), "test-1"), equalTo(new StepKey("hot", "rollover", "check-rollover-ready"))),
            30,
            TimeUnit.SECONDS
        );

        createNewSingletonPolicy(client(), policy, "hot", new RolloverAction(null, null, null, 1L), TimeValue.ZERO);

        // Move to the same step, which should re-read the policy
        Request moveToStepRequest = new Request("POST", "_ilm/move/test-1");
        moveToStepRequest.setJsonEntity(
            "{\n"
                + "  \"current_step\": { \n"
                + "    \"phase\": \"hot\",\n"
                + "    \"action\": \"rollover\",\n"
                + "    \"name\": \"check-rollover-ready\"\n"
                + "  },\n"
                + "  \"next_step\": { \n"
                + "    \"phase\": \"hot\",\n"
                + "    \"action\": \"rollover\",\n"
                + "    \"name\": \"check-rollover-ready\"\n"
                + "  }\n"
                + "}"
        );
        // busy asserting here as ILM moves the index from the `check-rollover-ready` step into the `error` step and back into the
        // `check-rollover-ready` when retrying. the `_ilm/move` api might fail when the as the `current_step` of the index might be
        // the `error` step at execution time.
        assertBusy(() -> client().performRequest(moveToStepRequest), 30, TimeUnit.SECONDS);

        indexDocument(client(), "test-1", true);

        // Make sure we actually rolled over
        assertBusy(() -> { indexExists("test-000002"); });
    }

    public void testMoveToStepWithInvalidNextStep() throws Exception {
<<<<<<< HEAD
        createNewSingletonPolicy(client(), policy, "delete", DeleteAction.WITH_SNAPSHOT_DELETE, TimeValue.timeValueDays(100));
        createIndexWithSettings(client(), index, alias, Settings.builder()
            .put(IndexMetadata.SETTING_NUMBER_OF_SHARDS, 1)
            .put(IndexMetadata.SETTING_NUMBER_OF_REPLICAS, 0)
            .put(LifecycleSettings.LIFECYCLE_NAME, policy));
=======
        createNewSingletonPolicy(client(), policy, "delete", new DeleteAction(), TimeValue.timeValueDays(100));
        createIndexWithSettings(
            client(),
            index,
            alias,
            Settings.builder()
                .put(IndexMetadata.SETTING_NUMBER_OF_SHARDS, 1)
                .put(IndexMetadata.SETTING_NUMBER_OF_REPLICAS, 0)
                .put(LifecycleSettings.LIFECYCLE_NAME, policy)
        );
>>>>>>> 499f84ae

        // move to a step
        Request moveToStepRequest = new Request("POST", "_ilm/move/" + index);
        moveToStepRequest.setJsonEntity(
            "{\n"
                + "  \"current_step\": {\n"
                + "    \"phase\": \"new\",\n"
                + "    \"action\": \"complete\",\n"
                + "    \"name\": \"complete\"\n"
                + "  },\n"
                + "  \"next_step\": {\n"
                + "    \"phase\": \"hot\",\n"
                + "    \"action\": \"rollover\",\n"
                + "    \"name\": \"attempt-rollover\"\n"
                + "  }\n"
                + "}"
        );
        assertBusy(() -> {
            ResponseException exception = expectThrows(ResponseException.class, () -> client().performRequest(moveToStepRequest));

            String responseEntityAsString = EntityUtils.toString(exception.getResponse().getEntity());
            String expectedErrorMessage = "step [{\\\"phase\\\":\\\"hot\\\",\\\"action\\\":\\\"rollover\\\",\\\"name\\\":"
                + "\\\"attempt-rollover\\\"}] for index ["
                + index
                + "] with policy ["
                + policy
                + "] does not exist";

            assertThat(responseEntityAsString, containsStringIgnoringCase(expectedErrorMessage));
        });
    }

    public void testMoveToStepWithoutStepName() throws Exception {
        createNewSingletonPolicy(client(), policy, "warm", new ForceMergeAction(1, null), TimeValue.timeValueHours(1));
        createIndexWithSettings(
            client(),
            index,
            alias,
            Settings.builder()
                .put(IndexMetadata.SETTING_NUMBER_OF_SHARDS, 1)
                .put(IndexMetadata.SETTING_NUMBER_OF_REPLICAS, 0)
                .put(LifecycleSettings.LIFECYCLE_NAME, policy)
        );

        // move to a step
        Request moveToStepRequest = new Request("POST", "_ilm/move/" + index);
        moveToStepRequest.setJsonEntity(
            "{\n"
                + "  \"current_step\": {\n"
                + "    \"phase\": \"new\",\n"
                + "    \"action\": \"complete\",\n"
                + "    \"name\": \"complete\"\n"
                + "  },\n"
                + "  \"next_step\": {\n"
                + "    \"phase\": \"warm\",\n"
                + "    \"action\": \"forcemerge\"\n"
                + "  }\n"
                + "}"
        );

        assertOK(client().performRequest(moveToStepRequest));

        // Make sure we actually move on to and execute the forcemerge action
        assertBusy(
            () -> { assertThat(getStepKeyForIndex(client(), index), equalTo(PhaseCompleteStep.finalStep("warm").getKey())); },
            30,
            TimeUnit.SECONDS
        );
    }

    public void testMoveToStepWithoutAction() throws Exception {
        createNewSingletonPolicy(client(), policy, "warm", new ForceMergeAction(1, null), TimeValue.timeValueHours(1));
        createIndexWithSettings(
            client(),
            index,
            alias,
            Settings.builder()
                .put(IndexMetadata.SETTING_NUMBER_OF_SHARDS, 1)
                .put(IndexMetadata.SETTING_NUMBER_OF_REPLICAS, 0)
                .put(LifecycleSettings.LIFECYCLE_NAME, policy)
        );

        // move to a step
        Request moveToStepRequest = new Request("POST", "_ilm/move/" + index);
        moveToStepRequest.setJsonEntity(
            "{\n"
                + "  \"current_step\": {\n"
                + "    \"phase\": \"new\",\n"
                + "    \"action\": \"complete\",\n"
                + "    \"name\": \"complete\"\n"
                + "  },\n"
                + "  \"next_step\": {\n"
                + "    \"phase\": \"warm\"\n"
                + "  }\n"
                + "}"
        );

        assertOK(client().performRequest(moveToStepRequest));

        // Make sure we actually move on to and execute the forcemerge action
        assertBusy(
            () -> { assertThat(getStepKeyForIndex(client(), index), equalTo(PhaseCompleteStep.finalStep("warm").getKey())); },
            30,
            TimeUnit.SECONDS
        );
    }

    public void testInvalidToMoveToStepWithoutActionButWithName() throws Exception {
        createNewSingletonPolicy(client(), policy, "warm", new ForceMergeAction(1, null), TimeValue.timeValueHours(1));
        createIndexWithSettings(
            client(),
            index,
            alias,
            Settings.builder()
                .put(IndexMetadata.SETTING_NUMBER_OF_SHARDS, 1)
                .put(IndexMetadata.SETTING_NUMBER_OF_REPLICAS, 0)
                .put(LifecycleSettings.LIFECYCLE_NAME, policy)
        );

        // move to a step with an invalid request
        Request moveToStepRequest = new Request("POST", "_ilm/move/" + index);
        moveToStepRequest.setJsonEntity(
            "{\n"
                + "  \"current_step\": {\n"
                + "    \"phase\": \"new\",\n"
                + "    \"action\": \"complete\",\n"
                + "    \"name\": \"complete\"\n"
                + "  },\n"
                + "  \"next_step\": {\n"
                + "    \"phase\": \"warm\",\n"
                + "    \"name\": \"forcemerge\"\n"
                + "  }\n"
                + "}"
        );

        assertBusy(() -> {
            ResponseException exception = expectThrows(ResponseException.class, () -> client().performRequest(moveToStepRequest));
            String responseEntityAsString = EntityUtils.toString(exception.getResponse().getEntity());
            String expectedErrorMessage = "phase; phase and action; or phase, action, and step must be provided, "
                + "but a step name was specified without a corresponding action";
            assertThat(responseEntityAsString, containsStringIgnoringCase(expectedErrorMessage));
        });
    }

    public void testResolveToNonexistentStep() throws Exception {
        createNewSingletonPolicy(client(), policy, "warm", new ForceMergeAction(1, null), TimeValue.timeValueHours(1));
        createIndexWithSettings(
            client(),
            index,
            alias,
            Settings.builder()
                .put(IndexMetadata.SETTING_NUMBER_OF_SHARDS, 1)
                .put(IndexMetadata.SETTING_NUMBER_OF_REPLICAS, 0)
                .put(LifecycleSettings.LIFECYCLE_NAME, policy)
        );

        // move to a step with an invalid request
        Request moveToStepRequest = new Request("POST", "_ilm/move/" + index);
        moveToStepRequest.setJsonEntity(
            "{\n"
                + "  \"current_step\": {\n"
                + "    \"phase\": \"new\",\n"
                + "    \"action\": \"complete\",\n"
                + "    \"name\": \"complete\"\n"
                + "  },\n"
                + "  \"next_step\": {\n"
                + "    \"phase\": \"warm\",\n"
                + "    \"action\": \"shrink\"\n"
                + "  }\n"
                + "}"
        );

        assertBusy(() -> {
            ResponseException exception = expectThrows(ResponseException.class, () -> client().performRequest(moveToStepRequest));
            String responseEntityAsString = EntityUtils.toString(exception.getResponse().getEntity());
            String expectedErrorMessage = "unable to determine concrete step key from target next step key: "
                + "{\\\"phase\\\":\\\"warm\\\",\\\"action\\\":\\\"shrink\\\"}";
            assertThat(responseEntityAsString, containsStringIgnoringCase(expectedErrorMessage));
        });
    }
}<|MERGE_RESOLUTION|>--- conflicted
+++ resolved
@@ -244,24 +244,16 @@
     }
 
     public void testMoveToStepWithInvalidNextStep() throws Exception {
-<<<<<<< HEAD
         createNewSingletonPolicy(client(), policy, "delete", DeleteAction.WITH_SNAPSHOT_DELETE, TimeValue.timeValueDays(100));
-        createIndexWithSettings(client(), index, alias, Settings.builder()
-            .put(IndexMetadata.SETTING_NUMBER_OF_SHARDS, 1)
-            .put(IndexMetadata.SETTING_NUMBER_OF_REPLICAS, 0)
-            .put(LifecycleSettings.LIFECYCLE_NAME, policy));
-=======
-        createNewSingletonPolicy(client(), policy, "delete", new DeleteAction(), TimeValue.timeValueDays(100));
-        createIndexWithSettings(
-            client(),
-            index,
-            alias,
-            Settings.builder()
-                .put(IndexMetadata.SETTING_NUMBER_OF_SHARDS, 1)
-                .put(IndexMetadata.SETTING_NUMBER_OF_REPLICAS, 0)
-                .put(LifecycleSettings.LIFECYCLE_NAME, policy)
-        );
->>>>>>> 499f84ae
+        createIndexWithSettings(
+            client(),
+            index,
+            alias,
+            Settings.builder()
+                .put(IndexMetadata.SETTING_NUMBER_OF_SHARDS, 1)
+                .put(IndexMetadata.SETTING_NUMBER_OF_REPLICAS, 0)
+                .put(LifecycleSettings.LIFECYCLE_NAME, policy)
+        );
 
         // move to a step
         Request moveToStepRequest = new Request("POST", "_ilm/move/" + index);
