--- conflicted
+++ resolved
@@ -76,13 +76,8 @@
             return createIndicator(
                 YELLOW,
                 "SLM is not running",
-<<<<<<< HEAD
-                createDetails(includeDetails, slmMetadata),
+                createDetails(explain, slmMetadata),
                 impacts,
-=======
-                createDetails(explain, slmMetadata),
-                Collections.emptyList(),
->>>>>>> cc007c13
                 Collections.emptyList()
             );
         } else {
