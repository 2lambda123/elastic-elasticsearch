/*
 * Copyright Elasticsearch B.V. and/or licensed to Elasticsearch B.V. under one
 * or more contributor license agreements. Licensed under the Elastic License
 * 2.0; you may not use this file except in compliance with the Elastic License
 * 2.0.
 */

package org.elasticsearch.xpack.ilm;

import org.elasticsearch.cluster.service.ClusterService;
import org.elasticsearch.health.HealthIndicatorDetails;
import org.elasticsearch.health.HealthIndicatorImpact;
import org.elasticsearch.health.HealthIndicatorResult;
import org.elasticsearch.health.HealthIndicatorService;
import org.elasticsearch.health.ImpactArea;
import org.elasticsearch.health.SimpleHealthIndicatorDetails;
import org.elasticsearch.xpack.core.ilm.IndexLifecycleMetadata;
import org.elasticsearch.xpack.core.ilm.OperationMode;

import java.util.Collections;
import java.util.List;
import java.util.Map;

import static org.elasticsearch.health.HealthStatus.GREEN;
import static org.elasticsearch.health.HealthStatus.YELLOW;
import static org.elasticsearch.health.ServerHealthComponents.DATA;

/**
 * This indicator reports health for index lifecycle management component.
 *
 * Indicator will report YELLOW status when ILM is not running and there are configured policies.
 * Constant indexing could eventually use entire disk space on hot topology in such cases.
 *
 * ILM must be running to fix warning reported by this indicator.
 */
public class IlmHealthIndicatorService implements HealthIndicatorService {

    public static final String NAME = "ilm";

    private final ClusterService clusterService;

    public IlmHealthIndicatorService(ClusterService clusterService) {
        this.clusterService = clusterService;
    }

    @Override
    public String name() {
        return NAME;
    }

    @Override
    public String component() {
        return DATA;
    }

    @Override
    public HealthIndicatorResult calculate(boolean includeDetails) {
        var ilmMetadata = clusterService.state().metadata().custom(IndexLifecycleMetadata.TYPE, IndexLifecycleMetadata.EMPTY);
        if (ilmMetadata.getPolicyMetadatas().isEmpty()) {
            return createIndicator(
                GREEN,
                "No policies configured",
                createDetails(includeDetails, ilmMetadata),
                Collections.emptyList(),
                Collections.emptyList()
            );
        } else if (ilmMetadata.getOperationMode() != OperationMode.RUNNING) {
<<<<<<< HEAD
            List<HealthIndicatorImpact> impacts = Collections.singletonList(
                new HealthIndicatorImpact(
                    3,
                    "Indices are not being rolled over, which could lead to future instability.",
                    List.of(ImpactArea.SEARCH)
                )
            );
            return createIndicator(YELLOW, "ILM is not running", createDetails(includeDetails, ilmMetadata), impacts);
=======
            return createIndicator(
                YELLOW,
                "ILM is not running",
                createDetails(includeDetails, ilmMetadata),
                Collections.emptyList(),
                Collections.emptyList()
            );
>>>>>>> e4df5fd4
        } else {
            return createIndicator(
                GREEN,
                "ILM is running",
                createDetails(includeDetails, ilmMetadata),
                Collections.emptyList(),
                Collections.emptyList()
            );
        }
    }

    private static HealthIndicatorDetails createDetails(boolean includeDetails, IndexLifecycleMetadata metadata) {
        if (includeDetails) {
            return new SimpleHealthIndicatorDetails(
                Map.of("ilm_status", metadata.getOperationMode(), "policies", metadata.getPolicies().size())
            );
        } else {
            return HealthIndicatorDetails.EMPTY;
        }
    }
}<|MERGE_RESOLUTION|>--- conflicted
+++ resolved
@@ -65,7 +65,6 @@
                 Collections.emptyList()
             );
         } else if (ilmMetadata.getOperationMode() != OperationMode.RUNNING) {
-<<<<<<< HEAD
             List<HealthIndicatorImpact> impacts = Collections.singletonList(
                 new HealthIndicatorImpact(
                     3,
@@ -73,16 +72,13 @@
                     List.of(ImpactArea.SEARCH)
                 )
             );
-            return createIndicator(YELLOW, "ILM is not running", createDetails(includeDetails, ilmMetadata), impacts);
-=======
             return createIndicator(
                 YELLOW,
                 "ILM is not running",
                 createDetails(includeDetails, ilmMetadata),
-                Collections.emptyList(),
+                impacts,
                 Collections.emptyList()
             );
->>>>>>> e4df5fd4
         } else {
             return createIndicator(
                 GREEN,
