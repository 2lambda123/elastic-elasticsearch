--- conflicted
+++ resolved
@@ -19,7 +19,6 @@
 import org.elasticsearch.cluster.service.ClusterService;
 import org.elasticsearch.common.Strings;
 import org.elasticsearch.common.unit.TimeValue;
-import org.elasticsearch.snapshots.SnapshotId;
 import org.elasticsearch.snapshots.SnapshotInfo;
 import org.elasticsearch.snapshots.SnapshotState;
 import org.elasticsearch.xpack.core.ClientHelper;
@@ -59,21 +58,15 @@
 
     private final Client client;
     private final ClusterService clusterService;
-<<<<<<< HEAD
+    private final LongSupplier nowNanoSupplier;
     private final SnapshotHistoryStore historyStore;
 
-    public SnapshotRetentionTask(Client client, ClusterService clusterService, SnapshotHistoryStore historyStore) {
-        this.client = new OriginSettingClient(client, ClientHelper.INDEX_LIFECYCLE_ORIGIN);
-        this.clusterService = clusterService;
-        this.historyStore = historyStore;
-=======
-    private final LongSupplier nowNanoSupplier;
-
-    public SnapshotRetentionTask(Client client, ClusterService clusterService, LongSupplier nowNanoSupplier) {
+    public SnapshotRetentionTask(Client client, ClusterService clusterService, LongSupplier nowNanoSupplier,
+                                 SnapshotHistoryStore historyStore) {
         this.client = new OriginSettingClient(client, ClientHelper.INDEX_LIFECYCLE_ORIGIN);
         this.clusterService = clusterService;
         this.nowNanoSupplier = nowNanoSupplier;
->>>>>>> 4be87258
+        this.historyStore = historyStore;
     }
 
     @Override
@@ -223,27 +216,50 @@
         }
 
         logger.info("starting snapshot retention deletion for [{}] snapshots", count);
-<<<<<<< HEAD
-        snapshotsToDelete.forEach((repo, snapshots) -> {
-            snapshots.forEach(info -> {
-                logger.info("[{}] snapshot retention deleting snapshot [{}]", repo, info.snapshotId());
-                CountDownLatch latch = new CountDownLatch(1);
-                String policyId = (String) info.userMetadata().get("policy"); // TODO: Make this less fragile
+        long startTime = nowNanoSupplier.getAsLong();
+        int deleted = 0;
+        for (Map.Entry<String, List<SnapshotInfo>> entry : snapshotsToDelete.entrySet()) {
+            String repo = entry.getKey();
+            List<SnapshotInfo> snapshots = entry.getValue();
+            for (SnapshotInfo info : snapshots) {
+                deleteSnapshot(repo, info);
+                deleted++;
+                // Check whether we have exceeded the maximum time allowed to spend deleting
+                // snapshots, if we have, short-circuit the rest of the deletions
+                TimeValue elapsedDeletionTime = TimeValue.timeValueNanos(nowNanoSupplier.getAsLong() - startTime);
+                logger.trace("elapsed time for deletion of [{}] snapshot: {}", info.snapshotId(), elapsedDeletionTime);
+                if (elapsedDeletionTime.compareTo(maximumTime) > 0) {
+                    logger.info("maximum snapshot retention deletion time reached, time spent: [{}]," +
+                            " maximum allowed time: [{}], deleted {} out of {} snapshots scheduled for deletion",
+                        elapsedDeletionTime, maximumTime, deleted, count);
+                    return;
+                }
+            }
+        }
+    }
+
+    /**
+     * Delete the given snapshot from the repository in blocking manner
+     */
+    void deleteSnapshot(String repo, SnapshotInfo info) {
+        logger.info("[{}] snapshot retention deleting snapshot [{}]", repo, info.snapshotId());
+        CountDownLatch latch = new CountDownLatch(1);
+        String policyId = (String) info.userMetadata().get("policy"); // TODO: Make this less fragile
                 client.admin().cluster().prepareDeleteSnapshot(repo, info.snapshotId().getName())
-                    .execute(new LatchedActionListener<>(new ActionListener<>() {
-                        @Override
-                        public void onResponse(AcknowledgedResponse acknowledgedResponse) {
-                            if (acknowledgedResponse.isAcknowledged()) {
-                                logger.debug("[{}] snapshot [{}] deleted successfully", repo, info.snapshotId());
+            .execute(new LatchedActionListener<>(new ActionListener<>() {
+                @Override
+                public void onResponse(AcknowledgedResponse acknowledgedResponse) {
+                    if (acknowledgedResponse.isAcknowledged()) {
+                        logger.debug("[{}] snapshot [{}] deleted successfully", repo, info.snapshotId());
                                 historyStore.putAsync(SnapshotHistoryItem.deletionSuccessRecord(Instant.now().toEpochMilli(),
                                     info.snapshotId().getName(), policyId, repo));
-                            }
-                        }
-
-                        @Override
-                        public void onFailure(Exception e) {
-                            logger.warn(new ParameterizedMessage("[{}] failed to delete snapshot [{}] for retention",
-                                repo, info.snapshotId()), e);
+                    }
+                }
+
+                @Override
+                public void onFailure(Exception e) {
+                    logger.warn(new ParameterizedMessage("[{}] failed to delete snapshot [{}] for retention",
+                        repo, info.snapshotId()), e);
                             try {
                                 historyStore.putAsync(SnapshotHistoryItem.deletionFailureRecord(Instant.now().toEpochMilli(),
                                     info.snapshotId().getName(), policyId, repo, e));
@@ -262,58 +278,6 @@
                 } catch (InterruptedException e) {
                     logger.error(new ParameterizedMessage("[{}] deletion of snapshot [{}] interrupted",
                         repo, info.snapshotId()), e);
-=======
-        long startTime = nowNanoSupplier.getAsLong();
-        int deleted = 0;
-        for (Map.Entry<String, List<SnapshotInfo>> entry : snapshotsToDelete.entrySet()) {
-            String repo = entry.getKey();
-            List<SnapshotInfo> snapshots = entry.getValue();
-            for (SnapshotInfo info : snapshots) {
-                deleteSnapshot(repo, info.snapshotId());
-                deleted++;
-                // Check whether we have exceeded the maximum time allowed to spend deleting
-                // snapshots, if we have, short-circuit the rest of the deletions
-                TimeValue elapsedDeletionTime = TimeValue.timeValueNanos(nowNanoSupplier.getAsLong() - startTime);
-                logger.trace("elapsed time for deletion of [{}] snapshot: {}", info.snapshotId(), elapsedDeletionTime);
-                if (elapsedDeletionTime.compareTo(maximumTime) > 0) {
-                    logger.info("maximum snapshot retention deletion time reached, time spent: [{}]," +
-                            " maximum allowed time: [{}], deleted {} out of {} snapshots scheduled for deletion",
-                        elapsedDeletionTime, maximumTime, deleted, count);
-                    return;
->>>>>>> 4be87258
-                }
-            }
-        }
-    }
-
-    /**
-     * Delete the given snapshot from the repository in blocking manner
-     */
-    void deleteSnapshot(String repo, SnapshotId snapshot) {
-        logger.info("[{}] snapshot retention deleting snapshot [{}]", repo, snapshot);
-        CountDownLatch latch = new CountDownLatch(1);
-        client.admin().cluster().prepareDeleteSnapshot(repo, snapshot.getName())
-            .execute(new LatchedActionListener<>(new ActionListener<>() {
-                @Override
-                public void onResponse(AcknowledgedResponse acknowledgedResponse) {
-                    if (acknowledgedResponse.isAcknowledged()) {
-                        logger.debug("[{}] snapshot [{}] deleted successfully", repo, snapshot);
-                    }
-                }
-
-                @Override
-                public void onFailure(Exception e) {
-                    logger.warn(new ParameterizedMessage("[{}] failed to delete snapshot [{}] for retention",
-                        repo, snapshot), e);
-                }
-            }, latch));
-        try {
-            // Deletes cannot occur simultaneously, so wait for this
-            // deletion to complete before attempting the next one
-            latch.await();
-        } catch (InterruptedException e) {
-            logger.error(new ParameterizedMessage("[{}] deletion of snapshot [{}] interrupted",
-                repo, snapshot), e);
         }
     }
 }