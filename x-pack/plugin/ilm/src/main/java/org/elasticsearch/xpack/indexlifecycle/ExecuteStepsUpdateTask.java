/*
 * Copyright Elasticsearch B.V. and/or licensed to Elasticsearch B.V. under one
 * or more contributor license agreements. Licensed under the Elastic License;
 * you may not use this file except in compliance with the Elastic License.
 */

package org.elasticsearch.xpack.indexlifecycle;

import org.apache.logging.log4j.LogManager;
import org.apache.logging.log4j.Logger;
import org.elasticsearch.ElasticsearchException;
import org.elasticsearch.cluster.ClusterState;
import org.elasticsearch.cluster.ClusterStateUpdateTask;
import org.elasticsearch.cluster.metadata.IndexMetaData;
import org.elasticsearch.common.xcontent.ToXContentObject;
import org.elasticsearch.index.Index;
import org.elasticsearch.xpack.core.indexlifecycle.ClusterStateActionStep;
import org.elasticsearch.xpack.core.indexlifecycle.ClusterStateWaitStep;
import org.elasticsearch.xpack.core.indexlifecycle.LifecycleExecutionState;
import org.elasticsearch.xpack.core.indexlifecycle.Step;

import java.io.IOException;
import java.util.function.LongSupplier;

public class ExecuteStepsUpdateTask extends ClusterStateUpdateTask {
    private static final Logger logger = LogManager.getLogger(ExecuteStepsUpdateTask.class);
    private final String policy;
    private final Index index;
    private final Step startStep;
    private final PolicyStepsRegistry policyStepsRegistry;
    private LongSupplier nowSupplier;

    public ExecuteStepsUpdateTask(String policy, Index index, Step startStep, PolicyStepsRegistry policyStepsRegistry,
            LongSupplier nowSupplier) {
        this.policy = policy;
        this.index = index;
        this.startStep = startStep;
        this.policyStepsRegistry = policyStepsRegistry;
        this.nowSupplier = nowSupplier;
    }

    String getPolicy() {
        return policy;
    }

    Index getIndex() {
        return index;
    }

    Step getStartStep() {
        return startStep;
    }


    /**
     * {@link Step}s for the current index and policy are executed in succession until the next step to be
     * executed is not a {@link ClusterStateActionStep}, or not a {@link ClusterStateWaitStep}, or does not
     * belong to the same phase as the executed step. All other types of steps are executed outside of this
     * {@link ClusterStateUpdateTask}, so they are of no concern here.
     *
     * @param currentState The current state to execute the <code>startStep</code> with
     * @return the new cluster state after cluster-state operations and step transitions are applied
     * @throws IOException if any exceptions occur
     */
    @Override
    public ClusterState execute(ClusterState currentState) throws IOException {
        Step currentStep = startStep;
        IndexMetaData indexMetaData = currentState.metaData().index(index);
        if (indexMetaData == null) {
            logger.debug("lifecycle for index [{}] executed but index no longer exists", index.getName());
            // This index doesn't exist any more, there's nothing to execute currently
            return currentState;
        }
<<<<<<< HEAD
        Step registeredCurrentStep = IndexLifecycleRunner.getCurrentStep(policyStepsRegistry, policy, index,
            LifecycleExecutionState.fromIndexMetadata(indexMetaData));
=======
        Step registeredCurrentStep = IndexLifecycleRunner.getCurrentStep(policyStepsRegistry, policy, indexMetaData,
            indexMetaData.getSettings());
>>>>>>> 27dd2585
        if (currentStep.equals(registeredCurrentStep)) {
            // We can do cluster state steps all together until we
            // either get to a step that isn't a cluster state step or a
            // cluster state wait step returns not completed
            while (currentStep instanceof ClusterStateActionStep || currentStep instanceof ClusterStateWaitStep) {
                if (currentStep instanceof ClusterStateActionStep) {
                    // cluster state action step so do the action and
                    // move
                    // the cluster state to the next step
                    logger.trace("[{}] performing cluster state action ({}) [{}], next: [{}]",
                        index.getName(), currentStep.getClass().getSimpleName(), currentStep.getKey(), currentStep.getNextStepKey());
                    currentState = ((ClusterStateActionStep) currentStep).performAction(index, currentState);
                    if (currentStep.getNextStepKey() == null) {
                        return currentState;
                    }
                    currentState = IndexLifecycleRunner.moveClusterStateToNextStep(index, currentState, currentStep.getKey(),
                            currentStep.getNextStepKey(), nowSupplier);
                } else {
                    // cluster state wait step so evaluate the
                    // condition, if the condition is met move to the
                    // next step, if its not met return the current
                    // cluster state so it can be applied and we will
                    // wait for the next trigger to evaluate the
                    // condition again
                    logger.trace("[{}] waiting for cluster state step condition ({}) [{}], next: [{}]",
                        index.getName(), currentStep.getClass().getSimpleName(), currentStep.getKey(), currentStep.getNextStepKey());
                    ClusterStateWaitStep.Result result = ((ClusterStateWaitStep) currentStep).isConditionMet(index, currentState);
                    if (result.isComplete()) {
                        if (currentStep.getNextStepKey() == null) {
                            return currentState;
                        }
                        currentState = IndexLifecycleRunner.moveClusterStateToNextStep(index, currentState, currentStep.getKey(),
                                currentStep.getNextStepKey(), nowSupplier);
                    } else {
                        logger.debug("condition not met, returning existing state");
                        ToXContentObject stepInfo = result.getInfomationContext();
                        if (stepInfo == null) {
                            return currentState;
                        } else {
                            return IndexLifecycleRunner.addStepInfoToClusterState(index, currentState, stepInfo);
                        }
                    }
                }
                if (currentStep.getKey().getPhase().equals(currentStep.getNextStepKey().getPhase()) == false) {
                    return currentState;
                }
                currentStep = policyStepsRegistry.getStep(indexMetaData, currentStep.getNextStepKey());
            }
            return currentState;
        } else {
            // either we are no longer the master or the step is now
            // not the same as when we submitted the update task. In
            // either case we don't want to do anything now
            return currentState;
        }
    }

    @Override
    public void onFailure(String source, Exception e) {
        throw new ElasticsearchException(
                "policy [" + policy + "] for index [" + index.getName() + "] failed on step [" + startStep.getKey() + "].", e);
    }
}<|MERGE_RESOLUTION|>--- conflicted
+++ resolved
@@ -71,13 +71,8 @@
             // This index doesn't exist any more, there's nothing to execute currently
             return currentState;
         }
-<<<<<<< HEAD
-        Step registeredCurrentStep = IndexLifecycleRunner.getCurrentStep(policyStepsRegistry, policy, index,
+        Step registeredCurrentStep = IndexLifecycleRunner.getCurrentStep(policyStepsRegistry, policy, indexMetaData,
             LifecycleExecutionState.fromIndexMetadata(indexMetaData));
-=======
-        Step registeredCurrentStep = IndexLifecycleRunner.getCurrentStep(policyStepsRegistry, policy, indexMetaData,
-            indexMetaData.getSettings());
->>>>>>> 27dd2585
         if (currentStep.equals(registeredCurrentStep)) {
             // We can do cluster state steps all together until we
             // either get to a step that isn't a cluster state step or a
