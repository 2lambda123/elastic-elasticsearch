--- conflicted
+++ resolved
@@ -19,6 +19,7 @@
 import org.elasticsearch.common.unit.TimeValue;
 import org.elasticsearch.common.xcontent.DeprecationHandler;
 import org.elasticsearch.common.xcontent.NamedXContentRegistry;
+import org.elasticsearch.common.xcontent.XContentParseException;
 import org.elasticsearch.common.xcontent.XContentParser;
 import org.elasticsearch.common.xcontent.json.JsonXContent;
 import org.elasticsearch.index.Index;
@@ -135,9 +136,8 @@
         }
     }
 
-<<<<<<< HEAD
     private List<Step> parseStepsFromPhase(String policy, String currentPhase, String phaseDef) throws IOException {
-        final Phase phase;
+        final PhaseExecutionInfo phaseExecutionInfo;
         LifecyclePolicy currentPolicy = lifecyclePolicyMap.get(policy).getPolicy();
         final LifecyclePolicy policyToExecute;
         if (InitializePolicyContextStep.INITIALIZATION_PHASE.equals(phaseDef)
@@ -148,70 +148,11 @@
             // if the current phase definition describes an internal step/phase, do not parse
             try (XContentParser parser = JsonXContent.jsonXContent.createParser(xContentRegistry,
                 DeprecationHandler.THROW_UNSUPPORTED_OPERATION, phaseDef)) {
-                phase = Phase.parse(parser, currentPhase);
+                phaseExecutionInfo = PhaseExecutionInfo.parse(parser, currentPhase);
             }
             Map<String, Phase> phaseMap = new HashMap<>(currentPolicy.getPhases());
-            if (phase != null) {
-                phaseMap.put(currentPhase, phase);
-=======
-        for (ObjectCursor<IndexMetaData> imd : clusterState.metaData().getIndices().values()) {
-            final Index index = imd.value.getIndex();
-            final String policy = imd.value.getSettings().get(LifecycleSettings.LIFECYCLE_NAME);
-            if (policy == null || lifecyclePolicyMap.containsKey(policy) == false) {
-                indexPhaseSteps.remove(index);
-            } else {
-                final List<Step> currentSteps = indexPhaseSteps.get(index);
-                // Get the current steps' phase, if there are steps stored
-                final String existingPhase = (currentSteps == null || currentSteps.size() == 0) ?
-                    "_none_" : currentSteps.get(0).getKey().getPhase();
-                // Retrieve the current phase, defaulting to "new" if no phase is set
-                final String currentPhase = imd.value.getSettings().get(LifecycleSettings.LIFECYCLE_PHASE,
-                    InitializePolicyContextStep.INITIALIZATION_PHASE);
-
-                if (existingPhase.equals(currentPhase) == false) {
-                    logger.debug("index [{}] has transitioned phases [{} -> {}], rebuilding step list",
-                        index, existingPhase, currentPhase);
-                    // parse existing phase steps from the phase definition in the index settings
-                    String phaseDef = imd.value.getSettings().get(LifecycleSettings.LIFECYCLE_PHASE_DEFINITION,
-                        InitializePolicyContextStep.INITIALIZATION_PHASE);
-                    final PhaseExecutionInfo phaseExecutionInfo;
-                    LifecyclePolicy currentPolicy = lifecyclePolicyMap.get(policy).getPolicy();
-                    final LifecyclePolicy policyToExecute;
-                    if (InitializePolicyContextStep.INITIALIZATION_PHASE.equals(phaseDef)
-                            || TerminalPolicyStep.COMPLETED_PHASE.equals(phaseDef)) {
-                        // It is ok to re-use potentially modified policy here since we are in an initialization or completed phase
-                        policyToExecute = currentPolicy;
-                    } else {
-                        // if the current phase definition describes an internal step/phase, do not parse
-                        try (XContentParser parser = JsonXContent.jsonXContent.createParser(xContentRegistry,
-                            DeprecationHandler.THROW_UNSUPPORTED_OPERATION, phaseDef)) {
-                            phaseExecutionInfo = PhaseExecutionInfo.parse(parser, currentPhase);
-                        } catch (IOException e) {
-                            logger.error("failed to configure phase [" + currentPhase + "] for index [" + index.getName() + "]", e);
-                            indexPhaseSteps.remove(index);
-                            continue;
-                        }
-                        Map<String, Phase> phaseMap = new HashMap<>(currentPolicy.getPhases());
-                        if (phaseExecutionInfo.getPhase() != null) {
-                            phaseMap.put(currentPhase, phaseExecutionInfo.getPhase());
-                        }
-                        policyToExecute = new LifecyclePolicy(currentPolicy.getType(), currentPolicy.getName(), phaseMap);
-                    }
-                    LifecyclePolicySecurityClient policyClient = new LifecyclePolicySecurityClient(client,
-                        ClientHelper.INDEX_LIFECYCLE_ORIGIN, lifecyclePolicyMap.get(policy).getHeaders());
-                    final List<Step> steps = policyToExecute.toSteps(policyClient);
-                    // Build a list of steps that correspond with the phase the index is currently in
-                    final List<Step> phaseSteps;
-                    if (steps == null) {
-                        phaseSteps = new ArrayList<>();
-                    } else {
-                        phaseSteps = steps.stream()
-                            .filter(e -> e.getKey().getPhase().equals(currentPhase))
-                            .collect(Collectors.toList());
-                    }
-                    indexPhaseSteps.put(index, phaseSteps);
-                }
->>>>>>> 94a66c55
+            if (phaseExecutionInfo.getPhase() != null) {
+                phaseMap.put(currentPhase, phaseExecutionInfo.getPhase());
             }
             policyToExecute = new LifecyclePolicy(currentPolicy.getType(), currentPolicy.getName(), phaseMap);
         }
@@ -256,6 +197,9 @@
             phaseSteps = parseStepsFromPhase(policyName, phase, phaseJson);
         } catch (IOException e) {
             throw new ElasticsearchException("failed to load cached steps for " + stepKey, e);
+        } catch (XContentParseException parseErr) {
+            throw new XContentParseException(parseErr.getLocation(),
+                "failed to load cached steps for " + stepKey + " from [" + phaseJson + "]", parseErr);
         }
 
         assert phaseSteps.stream().allMatch(step -> step.getKey().getPhase().equals(phase)) :
