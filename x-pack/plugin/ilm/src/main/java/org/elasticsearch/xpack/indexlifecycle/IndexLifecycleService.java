--- conflicted
+++ resolved
@@ -146,12 +146,7 @@
                 policyRegistry.removeIndices(event.indicesDeleted());
             }
             if (event.state().metaData().custom(IndexLifecycleMetadata.TYPE) != null) {
-<<<<<<< HEAD
-                // update policy steps registry
                 policyRegistry.update(event.state(), client);
-=======
-                policyRegistry.update(event.state(), client, nowSupplier);
->>>>>>> 0f8bc10b
             }
         }
     }
