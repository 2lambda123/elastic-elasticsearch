/*
 * Copyright Elasticsearch B.V. and/or licensed to Elasticsearch B.V. under one
 * or more contributor license agreements. Licensed under the Elastic License;
 * you may not use this file except in compliance with the Elastic License.
 */

package org.elasticsearch.xpack.slm;

import org.elasticsearch.action.ActionFuture;
import org.elasticsearch.action.admin.cluster.snapshots.get.GetSnapshotsResponse;
import org.elasticsearch.action.admin.cluster.snapshots.status.SnapshotStatus;
import org.elasticsearch.action.admin.cluster.snapshots.status.SnapshotsStatusResponse;
import org.elasticsearch.action.index.IndexRequestBuilder;
import org.elasticsearch.action.search.SearchResponse;
import org.elasticsearch.cluster.ClusterState;
import org.elasticsearch.cluster.SnapshotsInProgress;
import org.elasticsearch.cluster.health.ClusterHealthStatus;
import org.elasticsearch.common.Strings;
import org.elasticsearch.common.settings.Settings;
import org.elasticsearch.common.unit.TimeValue;
import org.elasticsearch.index.query.QueryBuilders;
import org.elasticsearch.plugins.Plugin;
import org.elasticsearch.repositories.RepositoriesService;
import org.elasticsearch.snapshots.ConcurrentSnapshotExecutionException;
import org.elasticsearch.snapshots.SnapshotInfo;
import org.elasticsearch.snapshots.SnapshotMissingException;
import org.elasticsearch.snapshots.SnapshotState;
import org.elasticsearch.snapshots.mockstore.MockRepository;
import org.elasticsearch.test.ESIntegTestCase;
import org.elasticsearch.test.junit.annotations.TestLogging;
import org.elasticsearch.xpack.core.LocalStateCompositeXPackPlugin;
import org.elasticsearch.xpack.core.XPackSettings;
import org.elasticsearch.xpack.core.slm.SnapshotLifecyclePolicy;
import org.elasticsearch.xpack.core.slm.SnapshotLifecyclePolicyItem;
import org.elasticsearch.xpack.core.slm.SnapshotRetentionConfiguration;
import org.elasticsearch.xpack.core.slm.action.ExecuteSnapshotLifecycleAction;
import org.elasticsearch.xpack.core.slm.action.ExecuteSnapshotRetentionAction;
import org.elasticsearch.xpack.core.slm.action.GetSnapshotLifecycleAction;
import org.elasticsearch.xpack.core.slm.action.PutSnapshotLifecycleAction;
import org.elasticsearch.xpack.ilm.IndexLifecycle;
<<<<<<< HEAD
=======
import org.junit.After;
import org.junit.Before;
>>>>>>> ee110c2d

import java.util.Arrays;
import java.util.Collection;
import java.util.Collections;
import java.util.HashMap;
import java.util.Map;
import java.util.concurrent.TimeUnit;
import java.util.concurrent.atomic.AtomicReference;

import static org.elasticsearch.index.mapper.MapperService.SINGLE_MAPPING_NAME;
import static org.elasticsearch.test.hamcrest.ElasticsearchAssertions.assertAcked;
import static org.hamcrest.Matchers.anyOf;
import static org.hamcrest.Matchers.empty;
import static org.hamcrest.Matchers.equalTo;
import static org.hamcrest.Matchers.greaterThan;

/**
 * Tests for Snapshot Lifecycle Management that require a slow or blocked snapshot repo (using {@link MockRepository}
 */
@TestLogging(value = "org.elasticsearch.snapshots.mockstore:DEBUG",
             reason = "https://github.com/elastic/elasticsearch/issues/46508")
@ESIntegTestCase.ClusterScope(scope = ESIntegTestCase.Scope.TEST, numDataNodes = 0)
public class SLMSnapshotBlockingIntegTests extends ESIntegTestCase {

    private static final String REPO = "repo-id";

<<<<<<< HEAD
=======
    @Before
    public void ensureClusterNodes() {
        logger.info("--> starting enough nodes to ensure we have enough to safely stop for tests");
        internalCluster().startMasterOnlyNodes(2);
        internalCluster().startDataOnlyNodes(2);
        ensureGreen();
    }

    @After
    public void resetSLMSettings() throws Exception {
        // Cancel/delete all snapshots
        assertBusy(() -> {
            logger.info("--> wiping all snapshots after test");
            client().admin().cluster().prepareGetSnapshots(REPO).get().getSnapshots()
                .forEach(snapshotInfo -> {
                    try {
                        client().admin().cluster().prepareDeleteSnapshot(REPO, snapshotInfo.snapshotId().getName()).get();
                    } catch (Exception e) {
                        logger.warn("exception cleaning up snapshot " + snapshotInfo.snapshotId().getName(), e);
                        fail("exception cleanup up snapshot");
                    }
                });
        });
    }

>>>>>>> ee110c2d
    @Override
    protected Collection<Class<? extends Plugin>> nodePlugins() {
        return Arrays.asList(MockRepository.Plugin.class, LocalStateCompositeXPackPlugin.class, IndexLifecycle.class);
    }

    @Override
    protected Settings nodeSettings(int nodeOrdinal) {
        Settings.Builder settings = Settings.builder().put(super.nodeSettings(nodeOrdinal));
        settings.put(XPackSettings.INDEX_LIFECYCLE_ENABLED.getKey(), true);
        settings.put(XPackSettings.MACHINE_LEARNING_ENABLED.getKey(), false);
        settings.put(XPackSettings.SECURITY_ENABLED.getKey(), false);
        settings.put(XPackSettings.WATCHER_ENABLED.getKey(), false);
        settings.put(XPackSettings.MONITORING_ENABLED.getKey(), false);
        settings.put(XPackSettings.GRAPH_ENABLED.getKey(), false);
        settings.put(XPackSettings.LOGSTASH_ENABLED.getKey(), false);
        return settings.build();
    }

    @Override
    protected Collection<Class<? extends Plugin>> transportClientPlugins() {
        return Arrays.asList(LocalStateCompositeXPackPlugin.class, IndexLifecycle.class);
    }

    @Override
    protected Settings transportClientSettings() {
        Settings.Builder settings = Settings.builder().put(super.transportClientSettings());
        settings.put(XPackSettings.INDEX_LIFECYCLE_ENABLED.getKey(), true);
        settings.put(XPackSettings.MACHINE_LEARNING_ENABLED.getKey(), false);
        settings.put(XPackSettings.SECURITY_ENABLED.getKey(), false);
        settings.put(XPackSettings.WATCHER_ENABLED.getKey(), false);
        settings.put(XPackSettings.MONITORING_ENABLED.getKey(), false);
        settings.put(XPackSettings.GRAPH_ENABLED.getKey(), false);
        settings.put(XPackSettings.LOGSTASH_ENABLED.getKey(), false);
        return settings.build();
    }

    @AwaitsFix(bugUrl = "https://github.com/elastic/elasticsearch/issues/47689")
    public void testSnapshotInProgress() throws Exception {
        final String indexName = "test";
        final String policyName = "test-policy";
        int docCount = 20;
        for (int i = 0; i < docCount; i++) {
            index(indexName, "_doc", i + "", Collections.singletonMap("foo", "bar"));
        }

        // Create a snapshot repo
        initializeRepo(REPO);

        logger.info("--> creating policy {}", policyName);
        createSnapshotPolicy(policyName, "snap", "1 2 3 4 5 ?", REPO, indexName, true);

        logger.info("--> blocking master from completing snapshot");
        blockAllDataNodes(REPO);
        blockMasterFromFinalizingSnapshotOnIndexFile(REPO);

        logger.info("--> executing snapshot lifecycle");
        final String snapshotName = executePolicy(policyName);

        // Check that the executed snapshot shows up in the SLM output
        assertBusy(() -> {
            GetSnapshotLifecycleAction.Response getResp =
                client().execute(GetSnapshotLifecycleAction.INSTANCE, new GetSnapshotLifecycleAction.Request(policyName)).get();
            logger.info("--> checking for in progress snapshot...");

            assertThat(getResp.getPolicies().size(), greaterThan(0));
            SnapshotLifecyclePolicyItem item = getResp.getPolicies().get(0);
            assertNotNull(item.getSnapshotInProgress());
            SnapshotLifecyclePolicyItem.SnapshotInProgress inProgress = item.getSnapshotInProgress();
            assertThat(inProgress.getSnapshotId().getName(), equalTo(snapshotName));
            assertThat(inProgress.getStartTime(), greaterThan(0L));
            assertThat(inProgress.getState(), anyOf(equalTo(SnapshotsInProgress.State.INIT), equalTo(SnapshotsInProgress.State.STARTED)));
            assertNull(inProgress.getFailure());
        });

        logger.info("--> unblocking snapshots");
        unblockAllDataNodes(REPO);
        unblockRepo(REPO);

        // Cancel/delete the snapshot
        try {
            client().admin().cluster().prepareDeleteSnapshot(REPO, snapshotName).get();
        } catch (SnapshotMissingException e) {
            // ignore
        }
    }

    public void testRetentionWhileSnapshotInProgress() throws Exception {
        final String indexName = "test";
        final String policyId = "slm-policy";
        int docCount = 20;
        for (int i = 0; i < docCount; i++) {
            index(indexName, "_doc", i + "", Collections.singletonMap("foo", "bar"));
        }

        initializeRepo(REPO);

        logger.info("--> creating policy {}", policyId);
        createSnapshotPolicy(policyId, "snap", "1 2 3 4 5 ?", REPO, indexName, true,
            false, new SnapshotRetentionConfiguration(TimeValue.timeValueSeconds(0), null, null));

        // Create a snapshot and wait for it to be complete (need something that can be deleted)
        final String completedSnapshotName = executePolicy(policyId);
        logger.info("--> kicked off snapshot {}", completedSnapshotName);
        assertBusy(() -> {
            try {
                SnapshotsStatusResponse s =
                    client().admin().cluster().prepareSnapshotStatus(REPO).setSnapshots(completedSnapshotName).get();
                assertThat("expected a snapshot but none were returned", s.getSnapshots().size(), equalTo(1));
                SnapshotStatus status = s.getSnapshots().get(0);
                logger.info("--> waiting for snapshot {} to be completed, got: {}", completedSnapshotName, status.getState());
                assertThat(status.getState(), equalTo(SnapshotsInProgress.State.SUCCESS));
            } catch (SnapshotMissingException e) {
                logger.error("expected a snapshot but it was missing", e);
                fail("expected a snapshot with name " + completedSnapshotName + " but it does not exist");
            }
        });

        // Wait for all running snapshots to be cleared from cluster state
        assertBusy(() -> {
            logger.info("--> waiting for cluster state to be clear of snapshots");
            ClusterState state = client().admin().cluster().prepareState().setCustoms(true).get().getState();
            assertTrue("cluster state was not ready for deletion " + state, SnapshotRetentionTask.okayToDeleteSnapshots(state));
        });

        // Take another snapshot, but before doing that, block it from completing
        logger.info("--> blocking nodes from completing snapshot");
        try {
            blockAllDataNodes(REPO);
            blockMasterFromFinalizingSnapshotOnIndexFile(REPO);
            final String secondSnapName = executePolicy(policyId);

            // Check that the executed snapshot shows up in the SLM output as in_progress
            assertBusy(() -> {
                GetSnapshotLifecycleAction.Response getResp =
                    client().execute(GetSnapshotLifecycleAction.INSTANCE, new GetSnapshotLifecycleAction.Request(policyId)).get();
                logger.info("--> checking for in progress snapshot...");

                assertThat(getResp.getPolicies().size(), greaterThan(0));
                SnapshotLifecyclePolicyItem item = getResp.getPolicies().get(0);
                assertNotNull(item.getSnapshotInProgress());
                SnapshotLifecyclePolicyItem.SnapshotInProgress inProgress = item.getSnapshotInProgress();
                assertThat(inProgress.getSnapshotId().getName(), equalTo(secondSnapName));
                assertThat(inProgress.getStartTime(), greaterThan(0L));
                assertThat(inProgress.getState(), anyOf(equalTo(SnapshotsInProgress.State.INIT),
                    equalTo(SnapshotsInProgress.State.STARTED)));
                assertNull(inProgress.getFailure());
            });

            // Run retention
            logger.info("--> triggering retention");
            assertTrue(client().execute(ExecuteSnapshotRetentionAction.INSTANCE,
                new ExecuteSnapshotRetentionAction.Request()).get().isAcknowledged());

            logger.info("--> unblocking snapshots");
            unblockRepo(REPO);
            unblockAllDataNodes(REPO);

            // Check that the snapshot created by the policy has been removed by retention
            assertBusy(() -> {
                // Trigger a cluster state update so that it re-checks for a snapshot in progress
                client().admin().cluster().prepareReroute().get();
                logger.info("--> waiting for snapshot to be deleted");
                try {
                    SnapshotsStatusResponse s =
                        client().admin().cluster().prepareSnapshotStatus(REPO).setSnapshots(completedSnapshotName).get();
                    assertNull("expected no snapshot but one was returned", s.getSnapshots().get(0));
                } catch (SnapshotMissingException e) {
                    // Great, we wanted it to be deleted!
                }
            });

            // Cancel the ongoing snapshot to cancel it
            assertBusy(() -> {
                try {
                    logger.info("--> cancelling snapshot {}", secondSnapName);
                    client().admin().cluster().prepareDeleteSnapshot(REPO, secondSnapName).get();
                } catch (ConcurrentSnapshotExecutionException e) {
                    logger.info("--> attempted to stop second snapshot", e);
                    // just wait and retry
                    fail("attempted to stop second snapshot but a snapshot or delete was in progress");
                }
            });

            // Assert that the history document has been written for taking the snapshot and deleting it
            assertBusy(() -> {
                SearchResponse resp = client().prepareSearch(".slm-history*")
                    .setQuery(QueryBuilders.matchQuery("snapshot_name", completedSnapshotName)).get();
                logger.info("--> checking history written for {}, got: {}",
                    completedSnapshotName, Strings.arrayToCommaDelimitedString(resp.getHits().getHits()));
                assertThat(resp.getHits().getTotalHits().value, equalTo(2L));
            });
        } finally {
            unblockRepo(REPO);
            unblockAllDataNodes(REPO);
        }
    }

    public void testBasicFailureRetention() throws Exception {
        testUnsuccessfulSnapshotRetention(false);

    }

    public void testBasicPartialRetention() throws Exception {
        testUnsuccessfulSnapshotRetention(true);
    }

    private void testUnsuccessfulSnapshotRetention(boolean partialSuccess) throws Exception {
        final String indexName = "test-idx";
        final String policyId = "test-policy";
        final SnapshotState expectedUnsuccessfulState = partialSuccess ? SnapshotState.PARTIAL : SnapshotState.FAILED;
        // Setup
        createAndPopulateIndex(indexName);

        // Create a snapshot repo
        initializeRepo(REPO);

        createSnapshotPolicy(policyId, "snap", "1 2 3 4 5 ?", REPO, indexName, true,
            partialSuccess, new SnapshotRetentionConfiguration(null, 1, 2));

        // Create a failed snapshot
        AtomicReference<String> failedSnapshotName = new AtomicReference<>();
        {
            logger.info("-->  stopping random data node, which should cause shards to go missing");
            internalCluster().stopRandomDataNode();
            assertBusy(() ->
                    assertEquals(ClusterHealthStatus.RED, client().admin().cluster().prepareHealth().get().getStatus()),
                30, TimeUnit.SECONDS);

            final String masterNode = blockMasterFromFinalizingSnapshotOnIndexFile(REPO);

            logger.info("-->  start snapshot");
            ActionFuture<ExecuteSnapshotLifecycleAction.Response> snapshotFuture = client()
                .execute(ExecuteSnapshotLifecycleAction.INSTANCE, new ExecuteSnapshotLifecycleAction.Request(policyId));

            logger.info("--> waiting for block to kick in on " + masterNode);
            waitForBlock(masterNode, REPO, TimeValue.timeValueSeconds(60));

            logger.info("-->  stopping master node");
            internalCluster().stopCurrentMasterNode();

            logger.info("-->  wait until the snapshot is done");
            failedSnapshotName.set(snapshotFuture.get().getSnapshotName());
            assertNotNull(failedSnapshotName.get());

            logger.info("-->  verify that snapshot [{}] is {}", failedSnapshotName.get(), expectedUnsuccessfulState);
            assertBusy(() -> {
                try {
                    GetSnapshotsResponse snapshotsStatusResponse = client().admin().cluster()
                        .prepareGetSnapshots(REPO).setSnapshots(failedSnapshotName.get()).get();
                    SnapshotInfo snapshotInfo = snapshotsStatusResponse.getSnapshots().get(0);
                    assertEquals(expectedUnsuccessfulState, snapshotInfo.state());
                } catch (SnapshotMissingException ex) {
                    logger.info("failed to find snapshot {}, retrying", failedSnapshotName);
                    throw new AssertionError(ex);
                }
            });
        }

        // Run retention - we'll check the results later to make sure it's had time to run.
        {
            logger.info("--> executing SLM retention");
            assertAcked(client().execute(ExecuteSnapshotRetentionAction.INSTANCE, new ExecuteSnapshotRetentionAction.Request()).get());
        }

        // Take a successful snapshot
        AtomicReference<String> successfulSnapshotName = new AtomicReference<>();
        {
            logger.info("--> deleting old index [{}], as it is now missing shards", indexName);
            assertAcked(client().admin().indices().prepareDelete(indexName).get());
            createAndPopulateIndex(indexName);

            logger.info("--> unblocking snapshots");
            unblockRepo(REPO);
            unblockAllDataNodes(REPO);

            logger.info("--> taking new snapshot");

            ActionFuture<ExecuteSnapshotLifecycleAction.Response> snapshotResponse = client()
                .execute(ExecuteSnapshotLifecycleAction.INSTANCE, new ExecuteSnapshotLifecycleAction.Request(policyId));
            logger.info("--> waiting for snapshot to complete");
            successfulSnapshotName.set(snapshotResponse.get().getSnapshotName());
            assertNotNull(successfulSnapshotName.get());
            Thread.sleep(TimeValue.timeValueSeconds(10).millis());
            logger.info("-->  verify that snapshot [{}] succeeded", successfulSnapshotName.get());
            assertBusy(() -> {
                GetSnapshotsResponse snapshotsStatusResponse = client().admin().cluster()
                    .prepareGetSnapshots(REPO).setSnapshots(successfulSnapshotName.get()).get();
                SnapshotInfo snapshotInfo = snapshotsStatusResponse.getSnapshots().get(0);
                assertEquals(SnapshotState.SUCCESS, snapshotInfo.state());
            });
        }

        // Check that the failed snapshot from before still exists, now that retention has run
        {
            logger.info("-->  verify that snapshot [{}] still exists", failedSnapshotName.get());
            GetSnapshotsResponse snapshotsStatusResponse = client().admin().cluster()
                .prepareGetSnapshots(REPO).setSnapshots(failedSnapshotName.get()).get();
            SnapshotInfo snapshotInfo = snapshotsStatusResponse.getSnapshots().get(0);
            assertEquals(expectedUnsuccessfulState, snapshotInfo.state());
        }

        // Run retention again and make sure the failure was deleted
        {
            logger.info("--> executing SLM retention");
            assertAcked(client().execute(ExecuteSnapshotRetentionAction.INSTANCE, new ExecuteSnapshotRetentionAction.Request()).get());
            logger.info("--> waiting for {} snapshot [{}] to be deleted", expectedUnsuccessfulState, failedSnapshotName.get());
            assertBusy(() -> {
                try {
                    GetSnapshotsResponse snapshotsStatusResponse = client().admin().cluster()
                        .prepareGetSnapshots(REPO).setSnapshots(failedSnapshotName.get()).get();
                    assertThat(snapshotsStatusResponse.getSnapshots(), empty());
                } catch (SnapshotMissingException e) {
                    // This is what we want to happen
                }
                logger.info("--> {} snapshot [{}] has been deleted, checking successful snapshot [{}] still exists",
                    expectedUnsuccessfulState, failedSnapshotName.get(), successfulSnapshotName.get());
                GetSnapshotsResponse snapshotsStatusResponse = client().admin().cluster()
                    .prepareGetSnapshots(REPO).setSnapshots(successfulSnapshotName.get()).get();
                SnapshotInfo snapshotInfo = snapshotsStatusResponse.getSnapshots().get(0);
                assertEquals(SnapshotState.SUCCESS, snapshotInfo.state());
            });
        }
    }

    private void createAndPopulateIndex(String indexName) throws InterruptedException {
        logger.info("--> creating and populating index [{}]", indexName);
        assertAcked(prepareCreate(indexName, 0, Settings.builder()
            .put("number_of_shards", 6).put("number_of_replicas", 0)));
        ensureGreen();

        final int numdocs = randomIntBetween(50, 100);
        IndexRequestBuilder[] builders = new IndexRequestBuilder[numdocs];
        for (int i = 0; i < builders.length; i++) {
            builders[i] = client().prepareIndex(indexName, SINGLE_MAPPING_NAME, Integer.toString(i)).setSource("field1", "bar " + i);
        }
        indexRandom(true, builders);
        flushAndRefresh();
    }

    private void initializeRepo(String repoName) {
        client().admin().cluster().preparePutRepository(repoName)
            .setType("mock")
            .setSettings(Settings.builder()
                .put("compress", randomBoolean())
                .put("location", randomAlphaOfLength(6))
                .build())
            .get();
    }

    private void createSnapshotPolicy(String policyName, String snapshotNamePattern, String schedule, String REPO,
                                      String indexPattern, boolean ignoreUnavailable) {
        createSnapshotPolicy(policyName, snapshotNamePattern, schedule, REPO, indexPattern,
            ignoreUnavailable, false, SnapshotRetentionConfiguration.EMPTY);
    }

    private void createSnapshotPolicy(String policyName, String snapshotNamePattern, String schedule, String REPO,
                                      String indexPattern, boolean ignoreUnavailable,
                                      boolean partialSnapsAllowed, SnapshotRetentionConfiguration retention) {
        Map<String, Object> snapConfig = new HashMap<>();
        snapConfig.put("indices", Collections.singletonList(indexPattern));
        snapConfig.put("ignore_unavailable", ignoreUnavailable);
        snapConfig.put("partial", partialSnapsAllowed);
        if (randomBoolean()) {
            Map<String, Object> metadata = new HashMap<>();
            int fieldCount = randomIntBetween(2,5);
            for (int i = 0; i < fieldCount; i++) {
                metadata.put(randomValueOtherThanMany(key -> "policy".equals(key) || metadata.containsKey(key),
                    () -> randomAlphaOfLength(5)), randomAlphaOfLength(4));
            }
        }
        SnapshotLifecyclePolicy policy = new SnapshotLifecyclePolicy(policyName, snapshotNamePattern, schedule,
            REPO, snapConfig, retention);

        PutSnapshotLifecycleAction.Request putLifecycle = new PutSnapshotLifecycleAction.Request(policyName, policy);
        try {
            client().execute(PutSnapshotLifecycleAction.INSTANCE, putLifecycle).get();
        } catch (Exception e) {
            logger.error("failed to create slm policy", e);
            fail("failed to create policy " + policy + " got: " + e);
        }
    }

    /**
     * Execute the given policy and return the generated snapshot name
     */
    private String executePolicy(String policyId) {
        ExecuteSnapshotLifecycleAction.Request executeReq = new ExecuteSnapshotLifecycleAction.Request(policyId);
        ExecuteSnapshotLifecycleAction.Response resp = null;
        try {
            resp = client().execute(ExecuteSnapshotLifecycleAction.INSTANCE, executeReq).get();
            return resp.getSnapshotName();
        } catch (Exception e) {
            logger.error("failed to execute policy", e);
            fail("failed to execute policy " + policyId + " got: " + e);
            return "bad";
        }
    }

    public static String blockMasterFromFinalizingSnapshotOnIndexFile(final String repositoryName) {
        final String masterName = internalCluster().getMasterName();
        ((MockRepository)internalCluster().getInstance(RepositoriesService.class, masterName)
            .repository(repositoryName)).setBlockOnWriteIndexFile(true);
        return masterName;
    }

    public static String unblockRepo(final String repositoryName) {
        final String masterName = internalCluster().getMasterName();
        ((MockRepository)internalCluster().getInstance(RepositoriesService.class, masterName)
            .repository(repositoryName)).unblock();
        return masterName;
    }

    public static void blockAllDataNodes(String repository) {
        for(RepositoriesService repositoriesService : internalCluster().getDataNodeInstances(RepositoriesService.class)) {
            ((MockRepository)repositoriesService.repository(repository)).blockOnDataFiles(true);
        }
    }

    public static void unblockAllDataNodes(String repository) {
        for(RepositoriesService repositoriesService : internalCluster().getDataNodeInstances(RepositoriesService.class)) {
            ((MockRepository)repositoriesService.repository(repository)).unblock();
        }
    }

    public void waitForBlock(String node, String repository, TimeValue timeout) throws InterruptedException {
        long start = System.currentTimeMillis();
        RepositoriesService repositoriesService = internalCluster().getInstance(RepositoriesService.class, node);
        MockRepository mockRepository = (MockRepository) repositoriesService.repository(repository);
        while (System.currentTimeMillis() - start < timeout.millis()) {
            if (mockRepository.blocked()) {
                return;
            }
            Thread.sleep(100);
        }
        fail("Timeout waiting for node [" + node + "] to be blocked");
    }
}<|MERGE_RESOLUTION|>--- conflicted
+++ resolved
@@ -38,11 +38,7 @@
 import org.elasticsearch.xpack.core.slm.action.GetSnapshotLifecycleAction;
 import org.elasticsearch.xpack.core.slm.action.PutSnapshotLifecycleAction;
 import org.elasticsearch.xpack.ilm.IndexLifecycle;
-<<<<<<< HEAD
-=======
-import org.junit.After;
 import org.junit.Before;
->>>>>>> ee110c2d
 
 import java.util.Arrays;
 import java.util.Collection;
@@ -69,8 +65,6 @@
 
     private static final String REPO = "repo-id";
 
-<<<<<<< HEAD
-=======
     @Before
     public void ensureClusterNodes() {
         logger.info("--> starting enough nodes to ensure we have enough to safely stop for tests");
@@ -79,24 +73,6 @@
         ensureGreen();
     }
 
-    @After
-    public void resetSLMSettings() throws Exception {
-        // Cancel/delete all snapshots
-        assertBusy(() -> {
-            logger.info("--> wiping all snapshots after test");
-            client().admin().cluster().prepareGetSnapshots(REPO).get().getSnapshots()
-                .forEach(snapshotInfo -> {
-                    try {
-                        client().admin().cluster().prepareDeleteSnapshot(REPO, snapshotInfo.snapshotId().getName()).get();
-                    } catch (Exception e) {
-                        logger.warn("exception cleaning up snapshot " + snapshotInfo.snapshotId().getName(), e);
-                        fail("exception cleanup up snapshot");
-                    }
-                });
-        });
-    }
-
->>>>>>> ee110c2d
     @Override
     protected Collection<Class<? extends Plugin>> nodePlugins() {
         return Arrays.asList(MockRepository.Plugin.class, LocalStateCompositeXPackPlugin.class, IndexLifecycle.class);
