--- conflicted
+++ resolved
@@ -209,19 +209,20 @@
             CountDownLatch latch = new CountDownLatch(2);
             AtomicLong nanos = new AtomicLong(System.nanoTime());
             OverrideDeleteSnapshotRetentionTask retentionTask = new OverrideDeleteSnapshotRetentionTask(noOpClient, clusterService,
+                null,
                 () -> {
                     List<SnapshotInfo> snaps = Arrays.asList(snap1, snap2, snap3, snap4, snap5);
                     logger.info("--> retrieving snapshots [{}]", snaps);
                     return Collections.singletonMap("repo", snaps);
                 },
-                (repo, snapshotId) -> {
-                    logger.info("--> deleting {}", snapshotId);
+                (repo, snapshotInfo) -> {
+                    logger.info("--> deleting {}", snapshotInfo.snapshotId());
                     // Don't pause until snapshot 2
-                    if (snapshotId.equals(snap2.snapshotId())) {
+                    if (snapshotInfo.snapshotId().equals(snap2.snapshotId())) {
                         logger.info("--> pausing for 501ms while deleting snap2 to simulate deletion past a threshold");
                         nanos.addAndGet(TimeValue.timeValueMillis(501).nanos());
                     }
-                    deleted.add(snapshotId);
+                    deleted.add(snapshotInfo.snapshotId());
                     latch.countDown();
                 },
                 nanos::get);
@@ -271,11 +272,7 @@
                                   SnapshotHistoryStore historyStore,
                                   Supplier<Map<String, List<SnapshotInfo>>> snapshotRetriever,
                                   Consumer<Map<String, List<SnapshotInfo>>> snapshotDeleter) {
-<<<<<<< HEAD
-            super(client, clusterService, historyStore);
-=======
-            super(client, clusterService, System::nanoTime);
->>>>>>> 4be87258
+            super(client, clusterService, System::nanoTime, historyStore);
             this.snapshotRetriever = snapshotRetriever;
             this.snapshotDeleter = snapshotDeleter;
         }
@@ -295,14 +292,15 @@
 
     private static class OverrideDeleteSnapshotRetentionTask extends SnapshotRetentionTask {
         private final Supplier<Map<String, List<SnapshotInfo>>> snapshotRetriever;
-        private final BiConsumer<String, SnapshotId> deleteRunner;
+        private final BiConsumer<String, SnapshotInfo> deleteRunner;
 
         OverrideDeleteSnapshotRetentionTask(Client client,
                                             ClusterService clusterService,
+                                            SnapshotHistoryStore historyStore,
                                             Supplier<Map<String, List<SnapshotInfo>>> snapshotRetriever,
-                                            BiConsumer<String, SnapshotId> deleteRunner,
+                                            BiConsumer<String, SnapshotInfo> deleteRunner,
                                             LongSupplier nanoSupplier) {
-            super(client, clusterService, nanoSupplier);
+            super(client, clusterService, nanoSupplier, historyStore);
             this.snapshotRetriever = snapshotRetriever;
             this.deleteRunner = deleteRunner;
         }
@@ -315,7 +313,7 @@
         }
 
         @Override
-        void deleteSnapshot(String repo, SnapshotId snapshot) {
+        void deleteSnapshot(String repo, SnapshotInfo snapshot) {
             deleteRunner.accept(repo, snapshot);
         }
     }
