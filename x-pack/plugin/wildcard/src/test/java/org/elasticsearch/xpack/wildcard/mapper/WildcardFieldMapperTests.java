--- conflicted
+++ resolved
@@ -59,7 +59,6 @@
 import org.elasticsearch.index.mapper.MappedFieldType;
 import org.elasticsearch.index.mapper.MapperBuilderContext;
 import org.elasticsearch.index.mapper.MapperTestCase;
-import org.elasticsearch.index.mapper.MappingLookup;
 import org.elasticsearch.index.mapper.ParsedDocument;
 import org.elasticsearch.index.query.SearchExecutionContext;
 import org.elasticsearch.plugins.Plugin;
@@ -1078,11 +1077,6 @@
             IndexFieldData.Builder builder = fieldType.fielddataBuilder(fieldIndexName, searchLookup);
             return builder.build(new IndexFieldDataCache.None(), null);
         };
-<<<<<<< HEAD
-        return new SearchExecutionContext(0, 0, idxSettings, bitsetFilterCache, indexFieldDataLookup,
-                null, MappingLookup.EMPTY, null, null, xContentRegistry(), null, null, null,
-                () -> randomNonNegativeLong(), null, null, () -> true, null, emptyMap()) {
-=======
         return new SearchExecutionContext(
             0,
             0,
@@ -1104,7 +1098,6 @@
             null,
             emptyMap()
         ) {
->>>>>>> 05ddae80
             @Override
             public MappedFieldType getFieldType(String name) {
                 return provideMappedFieldType(name);
