--- conflicted
+++ resolved
@@ -44,10 +44,6 @@
 import org.apache.lucene.util.automaton.RegExp;
 import org.elasticsearch.Version;
 import org.elasticsearch.cluster.metadata.IndexMetadata;
-<<<<<<< HEAD
-import org.elasticsearch.common.QuadFunction;
-=======
->>>>>>> 9b5cd671
 import org.elasticsearch.common.lucene.search.AutomatonQueries;
 import org.elasticsearch.common.settings.Settings;
 import org.elasticsearch.common.unit.Fuzziness;
@@ -1078,22 +1074,10 @@
             Settings.builder().put(IndexMetadata.SETTING_VERSION_CREATED, Version.CURRENT).build()
         );
         BitsetFilterCache bitsetFilterCache = new BitsetFilterCache(idxSettings, Mockito.mock(BitsetFilterCache.Listener.class));
-<<<<<<< HEAD
-        QuadFunction<
-            MappedFieldType,
-            String,
-            Supplier<SearchLookup>,
-            MappedFieldType.FielddataOperation,
-            IndexFieldData<?>> indexFieldDataLookup = (fieldType, fieldIndexName, searchLookup, fielddataType) -> {
-                IndexFieldData.Builder builder = fieldType.fielddataBuilder(fieldIndexName, searchLookup, fielddataType);
-                return builder.build(new IndexFieldDataCache.None(), null);
-            };
-=======
         BiFunction<MappedFieldType, FieldDataContext, IndexFieldData<?>> indexFieldDataLookup = (fieldType, fdc) -> {
             IndexFieldData.Builder builder = fieldType.fielddataBuilder(fdc);
             return builder.build(new IndexFieldDataCache.None(), null);
         };
->>>>>>> 9b5cd671
         return new SearchExecutionContext(
             0,
             0,
