--- conflicted
+++ resolved
@@ -184,36 +184,15 @@
         }
 
         try {
-<<<<<<< HEAD
-            store.storeFinalResponse(searchTask.getSearchId().getDocId(), response, ActionListener.wrap(
-                resp -> unregisterTaskAndMoveOn(searchTask, nextAction),
-                exc -> {
-                    if (exc.getCause() instanceof DocumentMissingException == false) {
-                        logger.error(() -> new ParameterizedMessage("failed to store async-search [{}]",
-                            searchTask.getSearchId().getEncoded()), exc);
-                    }
-                    unregisterTaskAndMoveOn(searchTask, nextAction);
-                }));
-=======
-            store.storeFinalResponse(searchTask.getSearchId().getDocId(), threadContext.getResponseHeaders(), response,
-                new ActionListener<>() {
-                    @Override
-                    public void onResponse(UpdateResponse updateResponse) {
-                        taskManager.unregister(searchTask);
-                        nextAction.run();
-                    }
-
-                    @Override
-                    public void onFailure(Exception exc) {
-                        if (exc.getCause() instanceof DocumentMissingException == false) {
-                            logger.error(() -> new ParameterizedMessage("failed to store async-search [{}]",
-                                searchTask.getSearchId().getEncoded()), exc);
-                        }
-                        taskManager.unregister(searchTask);
-                        nextAction.run();
-                    }
-                });
->>>>>>> 201adafb
+            store.storeFinalResponse(searchTask.getSearchId().getDocId(), threadContext.getResponseHeaders(),response,
+                ActionListener.wrap(resp -> unregisterTaskAndMoveOn(searchTask, nextAction),
+                                    exc -> {
+                                        if (exc.getCause() instanceof DocumentMissingException == false) {
+                                            logger.error(() -> new ParameterizedMessage("failed to store async-search [{}]",
+                                                searchTask.getSearchId().getEncoded()), exc);
+                                        }
+                                        unregisterTaskAndMoveOn(searchTask, nextAction);
+                                    }));
         } catch (Exception exc) {
             logger.error(() -> new ParameterizedMessage("failed to store async-search [{}]", searchTask.getSearchId().getEncoded()), exc);
             unregisterTaskAndMoveOn(searchTask, nextAction);
