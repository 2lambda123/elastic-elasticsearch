apply plugin: 'elasticsearch.esplugin'
apply plugin: 'elasticsearch.yaml-rest-test'

esplugin {
<<<<<<< HEAD
  name 'x-pack-test-deprecated-query'
=======
  name 'test-deprecated-query'
>>>>>>> 23232c13
  description 'Deprecated query plugin'
  classname 'org.elasticsearch.query.DeprecatedQueryPlugin'
}

restResources {
  restApi {
    includeCore '_common', 'indices', 'index'
    includeXpack 'async_search'
  }
}

testClusters.all {
  testDistribution = 'DEFAULT'
  setting 'xpack.security.enabled', 'false'
}

test.enabled = false<|MERGE_RESOLUTION|>--- conflicted
+++ resolved
@@ -2,11 +2,7 @@
 apply plugin: 'elasticsearch.yaml-rest-test'
 
 esplugin {
-<<<<<<< HEAD
-  name 'x-pack-test-deprecated-query'
-=======
   name 'test-deprecated-query'
->>>>>>> 23232c13
   description 'Deprecated query plugin'
   classname 'org.elasticsearch.query.DeprecatedQueryPlugin'
 }
