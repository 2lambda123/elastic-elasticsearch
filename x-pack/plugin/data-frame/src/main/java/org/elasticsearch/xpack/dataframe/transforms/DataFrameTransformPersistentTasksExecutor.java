--- conflicted
+++ resolved
@@ -62,6 +62,11 @@
         DataFrameTransformTask buildTask = (DataFrameTransformTask) task;
         SchedulerEngine.Job schedulerJob = new SchedulerEngine.Job(
                 DataFrameTransformTask.SCHEDULE_NAME + "_" + params.getId(), next());
+        DataFrameTransformState transformState = (DataFrameTransformState) state;
+        if (transformState != null && transformState.getTaskState() == DataFrameTransformTaskState.FAILED) {
+            logger.warn("Tried to start failed transform [" + params.getId() + "] failure reason: " + transformState.getReason());
+            return;
+        }
         transformsConfigManager.getTransformStats(params.getId(), ActionListener.wrap(
             stats -> {
                 // Initialize with the previously recorded stats
@@ -77,15 +82,7 @@
         ));
     }
 
-<<<<<<< HEAD
     private void scheduleTask(DataFrameTransformTask buildTask, SchedulerEngine.Job schedulerJob, String id) {
-=======
-        DataFrameTransformState transformState = (DataFrameTransformState) state;
-        if (transformState != null && transformState.getTaskState() == DataFrameTransformTaskState.FAILED) {
-            logger.warn("Tried to start failed transform [" + params.getId() + "] failure reason: " + transformState.getReason());
-            return;
-        }
->>>>>>> 4034f8f3
         // Note that while the task is added to the scheduler here, the internal state will prevent
         // it from doing any work until the task is "started" via the StartTransform api
         schedulerEngine.register(buildTask);
