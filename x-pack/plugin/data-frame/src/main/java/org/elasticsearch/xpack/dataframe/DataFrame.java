/*
 * Copyright Elasticsearch B.V. and/or licensed to Elasticsearch B.V. under one
 * or more contributor license agreements. Licensed under the Elastic License;
 * you may not use this file except in compliance with the Elastic License.
 */

package org.elasticsearch.xpack.dataframe;

import org.apache.logging.log4j.LogManager;
import org.apache.logging.log4j.Logger;
import org.apache.lucene.util.SetOnce;
import org.elasticsearch.action.ActionRequest;
import org.elasticsearch.action.ActionResponse;
import org.elasticsearch.client.Client;
import org.elasticsearch.cluster.metadata.IndexNameExpressionResolver;
import org.elasticsearch.cluster.metadata.IndexTemplateMetaData;
import org.elasticsearch.cluster.node.DiscoveryNodes;
import org.elasticsearch.cluster.service.ClusterService;
import org.elasticsearch.common.inject.Module;
import org.elasticsearch.common.io.stream.NamedWriteableRegistry;
import org.elasticsearch.common.settings.ClusterSettings;
import org.elasticsearch.common.settings.IndexScopedSettings;
import org.elasticsearch.common.settings.Settings;
import org.elasticsearch.common.settings.SettingsFilter;
import org.elasticsearch.common.settings.SettingsModule;
import org.elasticsearch.common.xcontent.NamedXContentRegistry;
import org.elasticsearch.env.Environment;
import org.elasticsearch.env.NodeEnvironment;
import org.elasticsearch.license.XPackLicenseState;
import org.elasticsearch.persistent.PersistentTasksExecutor;
import org.elasticsearch.plugins.ActionPlugin;
import org.elasticsearch.plugins.PersistentTaskPlugin;
import org.elasticsearch.plugins.Plugin;
import org.elasticsearch.rest.RestController;
import org.elasticsearch.rest.RestHandler;
import org.elasticsearch.script.ScriptService;
import org.elasticsearch.threadpool.ExecutorBuilder;
import org.elasticsearch.threadpool.FixedExecutorBuilder;
import org.elasticsearch.threadpool.ThreadPool;
import org.elasticsearch.watcher.ResourceWatcherService;
import org.elasticsearch.xpack.core.XPackPlugin;
import org.elasticsearch.xpack.core.XPackSettings;
import org.elasticsearch.xpack.core.common.notifications.Auditor;
import org.elasticsearch.xpack.core.dataframe.action.DeleteDataFrameTransformAction;
import org.elasticsearch.xpack.core.dataframe.action.GetDataFrameTransformsAction;
import org.elasticsearch.xpack.core.dataframe.action.GetDataFrameTransformsStatsAction;
import org.elasticsearch.xpack.core.dataframe.action.PreviewDataFrameTransformAction;
import org.elasticsearch.xpack.core.dataframe.action.PutDataFrameTransformAction;
import org.elasticsearch.xpack.core.dataframe.action.StartDataFrameTransformAction;
import org.elasticsearch.xpack.core.dataframe.action.StartDataFrameTransformTaskAction;
import org.elasticsearch.xpack.core.dataframe.action.StopDataFrameTransformAction;
import org.elasticsearch.xpack.core.dataframe.notifications.DataFrameAuditMessage;
import org.elasticsearch.xpack.core.scheduler.SchedulerEngine;
import org.elasticsearch.xpack.dataframe.action.TransportDeleteDataFrameTransformAction;
import org.elasticsearch.xpack.dataframe.action.TransportGetDataFrameTransformsAction;
import org.elasticsearch.xpack.dataframe.action.TransportGetDataFrameTransformsStatsAction;
import org.elasticsearch.xpack.dataframe.action.TransportPreviewDataFrameTransformAction;
import org.elasticsearch.xpack.dataframe.action.TransportPutDataFrameTransformAction;
import org.elasticsearch.xpack.dataframe.action.TransportStartDataFrameTransformAction;
import org.elasticsearch.xpack.dataframe.action.TransportStartDataFrameTransformTaskAction;
import org.elasticsearch.xpack.dataframe.action.TransportStopDataFrameTransformAction;
import org.elasticsearch.xpack.dataframe.checkpoint.DataFrameTransformsCheckpointService;
import org.elasticsearch.xpack.dataframe.persistence.DataFrameInternalIndex;
import org.elasticsearch.xpack.dataframe.persistence.DataFrameTransformsConfigManager;
import org.elasticsearch.xpack.dataframe.rest.action.RestDeleteDataFrameTransformAction;
import org.elasticsearch.xpack.dataframe.rest.action.RestGetDataFrameTransformsAction;
import org.elasticsearch.xpack.dataframe.rest.action.RestGetDataFrameTransformsStatsAction;
import org.elasticsearch.xpack.dataframe.rest.action.RestPreviewDataFrameTransformAction;
import org.elasticsearch.xpack.dataframe.rest.action.RestPutDataFrameTransformAction;
import org.elasticsearch.xpack.dataframe.rest.action.RestStartDataFrameTransformAction;
import org.elasticsearch.xpack.dataframe.rest.action.RestStopDataFrameTransformAction;
import org.elasticsearch.xpack.dataframe.transforms.DataFrameTransformPersistentTasksExecutor;

import java.io.IOException;
import java.time.Clock;
import java.util.ArrayList;
import java.util.Arrays;
import java.util.Collection;
import java.util.Collections;
import java.util.HashSet;
import java.util.List;
import java.util.Map;
import java.util.Set;
import java.util.function.Supplier;
import java.util.function.UnaryOperator;

import static java.util.Collections.emptyList;
import static org.elasticsearch.xpack.core.ClientHelper.DATA_FRAME_ORIGIN;

public class DataFrame extends Plugin implements ActionPlugin, PersistentTaskPlugin {

    public static final String NAME = "data_frame";
    public static final String TASK_THREAD_POOL_NAME = "data_frame_indexing";

    // list of headers that will be stored when a transform is created
    public static final Set<String> HEADER_FILTERS = new HashSet<>(
            Arrays.asList("es-security-runas-user", "_xpack_security_authentication"));

    private static final Logger logger = LogManager.getLogger(XPackPlugin.class);

    private final boolean enabled;
    private final Settings settings;
    private final boolean transportClientMode;
    private final SetOnce<DataFrameTransformsConfigManager> dataFrameTransformsConfigManager = new SetOnce<>();
<<<<<<< HEAD
    private final SetOnce<Auditor<DataFrameAuditMessage>> dataFrameAuditor = new SetOnce<>();
=======
    private final SetOnce<DataFrameTransformsCheckpointService> dataFrameTransformsCheckpointService = new SetOnce<>();
>>>>>>> 4b45c1f0
    private final SetOnce<SchedulerEngine> schedulerEngine = new SetOnce<>();

    public DataFrame(Settings settings) {
        this.settings = settings;

        this.enabled = XPackSettings.DATA_FRAME_ENABLED.get(settings);
        this.transportClientMode = XPackPlugin.transportClientMode(settings);
    }

    @Override
    public Collection<Module> createGuiceModules() {
        List<Module> modules = new ArrayList<>();

        if (transportClientMode) {
            return modules;
        }

        modules.add(b -> XPackPlugin.bindFeatureSet(b, DataFrameFeatureSet.class));
        return modules;
    }

    protected XPackLicenseState getLicenseState() { return XPackPlugin.getSharedLicenseState(); }

    @Override
    public List<RestHandler> getRestHandlers(final Settings settings, final RestController restController,
            final ClusterSettings clusterSettings, final IndexScopedSettings indexScopedSettings, final SettingsFilter settingsFilter,
            final IndexNameExpressionResolver indexNameExpressionResolver, final Supplier<DiscoveryNodes> nodesInCluster) {

        if (!enabled) {
            return emptyList();
        }

        return Arrays.asList(
                new RestPutDataFrameTransformAction(settings, restController),
                new RestStartDataFrameTransformAction(settings, restController),
                new RestStopDataFrameTransformAction(settings, restController),
                new RestDeleteDataFrameTransformAction(settings, restController),
                new RestGetDataFrameTransformsAction(settings, restController),
                new RestGetDataFrameTransformsStatsAction(settings, restController),
                new RestPreviewDataFrameTransformAction(settings, restController)
        );
    }

    @Override
    public List<ActionHandler<? extends ActionRequest, ? extends ActionResponse>> getActions() {
        if (!enabled) {
            return emptyList();
        }

        return Arrays.asList(
                new ActionHandler<>(PutDataFrameTransformAction.INSTANCE, TransportPutDataFrameTransformAction.class),
                new ActionHandler<>(StartDataFrameTransformAction.INSTANCE, TransportStartDataFrameTransformAction.class),
                new ActionHandler<>(StartDataFrameTransformTaskAction.INSTANCE, TransportStartDataFrameTransformTaskAction.class),
                new ActionHandler<>(StopDataFrameTransformAction.INSTANCE, TransportStopDataFrameTransformAction.class),
                new ActionHandler<>(DeleteDataFrameTransformAction.INSTANCE, TransportDeleteDataFrameTransformAction.class),
                new ActionHandler<>(GetDataFrameTransformsAction.INSTANCE, TransportGetDataFrameTransformsAction.class),
                new ActionHandler<>(GetDataFrameTransformsStatsAction.INSTANCE, TransportGetDataFrameTransformsStatsAction.class),
                new ActionHandler<>(PreviewDataFrameTransformAction.INSTANCE, TransportPreviewDataFrameTransformAction.class)
                );
    }

    @Override
    public List<ExecutorBuilder<?>> getExecutorBuilders(Settings settings) {
        if (false == enabled || transportClientMode) {
            return emptyList();
        }

        FixedExecutorBuilder indexing = new FixedExecutorBuilder(settings, TASK_THREAD_POOL_NAME, 4, 4,
                "data_frame.task_thread_pool");

        return Collections.singletonList(indexing);
    }

    @Override
    public Collection<Object> createComponents(Client client, ClusterService clusterService, ThreadPool threadPool,
            ResourceWatcherService resourceWatcherService, ScriptService scriptService, NamedXContentRegistry xContentRegistry,
            Environment environment, NodeEnvironment nodeEnvironment, NamedWriteableRegistry namedWriteableRegistry) {
        if (enabled == false || transportClientMode) {
            return emptyList();
        }
        dataFrameAuditor.set(new Auditor<>(client,
            clusterService.getNodeName(),
            DataFrameInternalIndex.AUDIT_INDEX,
            DATA_FRAME_ORIGIN,
            DataFrameAuditMessage.builder()));
        dataFrameTransformsConfigManager.set(new DataFrameTransformsConfigManager(client, xContentRegistry));
        dataFrameTransformsCheckpointService.set(new DataFrameTransformsCheckpointService(client));

<<<<<<< HEAD
        return Arrays.asList(dataFrameTransformsConfigManager.get(), dataFrameAuditor.get());
=======
        return Arrays.asList(dataFrameTransformsConfigManager.get(), dataFrameTransformsCheckpointService.get());
>>>>>>> 4b45c1f0
    }

    @Override
    public UnaryOperator<Map<String, IndexTemplateMetaData>> getIndexTemplateMetaDataUpgrader() {
        return templates -> {
            try {
                templates.put(DataFrameInternalIndex.INDEX_TEMPLATE_NAME, DataFrameInternalIndex.getIndexTemplateMetaData());
            } catch (IOException e) {
                logger.error("Error creating data frame index template", e);
            }
            try {
                templates.put(DataFrameInternalIndex.AUDIT_INDEX, DataFrameInternalIndex.getAuditIndexTemplateMetaData());
            } catch (IOException e) {
                logger.warn("Error creating data frame audit index", e);
            }
            return templates;
        };
    }

    @Override
    public List<PersistentTasksExecutor<?>> getPersistentTasksExecutor(ClusterService clusterService, ThreadPool threadPool,
            Client client, SettingsModule settingsModule) {
        if (enabled == false || transportClientMode) {
            return emptyList();
        }

        schedulerEngine.set(new SchedulerEngine(settings, Clock.systemUTC()));

        // the transforms config manager should have been created
        assert dataFrameTransformsConfigManager.get() != null;
<<<<<<< HEAD
        // the auditor should have been created
        assert dataFrameAuditor.get() != null;
        return Collections.singletonList(new DataFrameTransformPersistentTasksExecutor(client, dataFrameTransformsConfigManager.get(),
            schedulerEngine.get(), dataFrameAuditor.get(), threadPool));
=======
        assert dataFrameTransformsCheckpointService.get() != null;

        return Collections.singletonList(new DataFrameTransformPersistentTasksExecutor(client, dataFrameTransformsConfigManager.get(),
                dataFrameTransformsCheckpointService.get(), schedulerEngine.get(), threadPool));
>>>>>>> 4b45c1f0
    }

    @Override
    public void close() {
        if (schedulerEngine.get() != null) {
            schedulerEngine.get().stop();
        }
    }
}<|MERGE_RESOLUTION|>--- conflicted
+++ resolved
@@ -102,11 +102,8 @@
     private final Settings settings;
     private final boolean transportClientMode;
     private final SetOnce<DataFrameTransformsConfigManager> dataFrameTransformsConfigManager = new SetOnce<>();
-<<<<<<< HEAD
     private final SetOnce<Auditor<DataFrameAuditMessage>> dataFrameAuditor = new SetOnce<>();
-=======
     private final SetOnce<DataFrameTransformsCheckpointService> dataFrameTransformsCheckpointService = new SetOnce<>();
->>>>>>> 4b45c1f0
     private final SetOnce<SchedulerEngine> schedulerEngine = new SetOnce<>();
 
     public DataFrame(Settings settings) {
@@ -195,11 +192,7 @@
         dataFrameTransformsConfigManager.set(new DataFrameTransformsConfigManager(client, xContentRegistry));
         dataFrameTransformsCheckpointService.set(new DataFrameTransformsCheckpointService(client));
 
-<<<<<<< HEAD
-        return Arrays.asList(dataFrameTransformsConfigManager.get(), dataFrameAuditor.get());
-=======
-        return Arrays.asList(dataFrameTransformsConfigManager.get(), dataFrameTransformsCheckpointService.get());
->>>>>>> 4b45c1f0
+        return Arrays.asList(dataFrameTransformsConfigManager.get(), dataFrameAuditor.get(), dataFrameTransformsCheckpointService.get());
     }
 
     @Override
@@ -230,17 +223,12 @@
 
         // the transforms config manager should have been created
         assert dataFrameTransformsConfigManager.get() != null;
-<<<<<<< HEAD
         // the auditor should have been created
         assert dataFrameAuditor.get() != null;
+        assert dataFrameTransformsCheckpointService.get() != null;
+
         return Collections.singletonList(new DataFrameTransformPersistentTasksExecutor(client, dataFrameTransformsConfigManager.get(),
-            schedulerEngine.get(), dataFrameAuditor.get(), threadPool));
-=======
-        assert dataFrameTransformsCheckpointService.get() != null;
-
-        return Collections.singletonList(new DataFrameTransformPersistentTasksExecutor(client, dataFrameTransformsConfigManager.get(),
-                dataFrameTransformsCheckpointService.get(), schedulerEngine.get(), threadPool));
->>>>>>> 4b45c1f0
+                dataFrameTransformsCheckpointService.get(), schedulerEngine.get(), dataFrameAuditor.get(), threadPool));
     }
 
     @Override
