--- conflicted
+++ resolved
@@ -29,23 +29,17 @@
 import org.elasticsearch.tasks.TaskTracer;
 import org.elasticsearch.test.ESIntegTestCase;
 import org.elasticsearch.transport.TransportService;
-<<<<<<< HEAD
 import org.elasticsearch.xcontent.XContentType;
-=======
 import org.junit.After;
->>>>>>> 2f51e5f6
 
 import java.util.Collection;
 import java.util.Collections;
 import java.util.List;
 import java.util.concurrent.TimeUnit;
 
-<<<<<<< HEAD
+import static java.util.stream.Collectors.toList;
 import static org.elasticsearch.test.hamcrest.ElasticsearchAssertions.assertAcked;
-=======
-import static java.util.stream.Collectors.toList;
 import static org.hamcrest.Matchers.equalTo;
->>>>>>> 2f51e5f6
 import static org.hamcrest.Matchers.hasSize;
 import static org.hamcrest.Matchers.notNullValue;
 
@@ -96,7 +90,25 @@
         assertTrue(found);
     }
 
-<<<<<<< HEAD
+    public void testRecordsNestedSpans() {
+
+        APMTracer.CAPTURING_SPAN_EXPORTER.clear();// removing start related events
+
+        client().admin().cluster().prepareListTasks().get();
+
+        var parentTasks = APMTracer.CAPTURING_SPAN_EXPORTER.findSpanByName("cluster:monitor/tasks/lists").collect(toList());
+        assertThat(parentTasks, hasSize(1));
+        var parentTask = parentTasks.get(0);
+        assertThat(parentTask.getParentSpanId(), equalTo("0000000000000000"));
+
+        var childrenTasks = APMTracer.CAPTURING_SPAN_EXPORTER.findSpanByName("cluster:monitor/tasks/lists[n]").collect(toList());
+        assertThat(childrenTasks, hasSize(internalCluster().size()));
+        for (SpanData childrenTask : childrenTasks) {
+            assertThat(childrenTask.getParentSpanId(), equalTo(parentTask.getSpanId()));
+            assertThat(childrenTask.getTraceId(), equalTo(parentTask.getTraceId()));
+        }
+    }
+
     public void testSearch() throws Exception {
 
         internalCluster().ensureAtLeastNumDataNodes(2);
@@ -157,24 +169,5 @@
 
         assertTrue(spanExporter.findSpanByName(SearchAction.NAME).findAny().isPresent());
         assertTrue(spanExporter.findSpanByName(SearchTransportService.QUERY_CAN_MATCH_NODE_NAME).findAny().isPresent());
-=======
-    public void testRecordsNestedSpans() {
-
-        APMTracer.CAPTURING_SPAN_EXPORTER.clear();// removing start related events
-
-        client().admin().cluster().prepareListTasks().get();
-
-        var parentTasks = APMTracer.CAPTURING_SPAN_EXPORTER.findSpanByName("cluster:monitor/tasks/lists").collect(toList());
-        assertThat(parentTasks, hasSize(1));
-        var parentTask = parentTasks.get(0);
-        assertThat(parentTask.getParentSpanId(), equalTo("0000000000000000"));
-
-        var childrenTasks = APMTracer.CAPTURING_SPAN_EXPORTER.findSpanByName("cluster:monitor/tasks/lists[n]").collect(toList());
-        assertThat(childrenTasks, hasSize(internalCluster().size()));
-        for (SpanData childrenTask : childrenTasks) {
-            assertThat(childrenTask.getParentSpanId(), equalTo(parentTask.getSpanId()));
-            assertThat(childrenTask.getTraceId(), equalTo(parentTask.getTraceId()));
-        }
->>>>>>> 2f51e5f6
     }
 }