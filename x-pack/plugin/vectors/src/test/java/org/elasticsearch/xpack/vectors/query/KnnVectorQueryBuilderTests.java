/*
 * Copyright Elasticsearch B.V. and/or licensed to Elasticsearch B.V. under one
 * or more contributor license agreements. Licensed under the Elastic License
 * 2.0; you may not use this file except in compliance with the Elastic License
 * 2.0.
 */

package org.elasticsearch.xpack.vectors.query;

import org.apache.lucene.search.KnnVectorQuery;
import org.apache.lucene.search.Query;
import org.elasticsearch.common.Strings;
import org.elasticsearch.common.compress.CompressedXContent;
import org.elasticsearch.index.mapper.MapperService;
import org.elasticsearch.index.query.SearchExecutionContext;
import org.elasticsearch.plugins.Plugin;
import org.elasticsearch.test.AbstractBuilderTestCase;
import org.elasticsearch.test.AbstractQueryTestCase;
import org.elasticsearch.test.TestGeoShapeFieldMapperPlugin;
import org.elasticsearch.xcontent.XContentBuilder;
import org.elasticsearch.xcontent.XContentFactory;
import org.elasticsearch.xpack.vectors.DenseVectorPlugin;

import java.io.IOException;
import java.util.Arrays;
import java.util.Collection;

import static org.hamcrest.Matchers.containsString;
import static org.hamcrest.Matchers.equalTo;

public class KnnVectorQueryBuilderTests extends AbstractQueryTestCase<KnnVectorQueryBuilder> {
    private static final String VECTOR_FIELD = "vector";
    private static final String VECTOR_ALIAS_FIELD = "vector_alias";
    private static final int VECTOR_DIMENSION = 3;

    @Override
    protected Collection<Class<? extends Plugin>> getPlugins() {
        return Arrays.asList(DenseVectorPlugin.class, TestGeoShapeFieldMapperPlugin.class);
    }

    @Override
    protected void initializeAdditionalMappings(MapperService mapperService) throws IOException {
        XContentBuilder builder = XContentFactory.jsonBuilder()
            .startObject()
            .startObject("properties")
            .startObject(VECTOR_FIELD)
            .field("type", "dense_vector")
            .field("dims", VECTOR_DIMENSION)
            .field("index", true)
            .field("similarity", "l2_norm")
            .endObject()
            .startObject(VECTOR_ALIAS_FIELD)
            .field("type", "alias")
            .field("path", VECTOR_FIELD)
            .endObject()
<<<<<<< HEAD
            .startObject(UNINDEXED_VECTOR_FIELD)
            .field("type", "dense_vector")
            .field("dims", VECTOR_DIMENSION)
            .endObject()
=======
>>>>>>> 30e15ba8
            .endObject()
            .endObject();
        mapperService.merge(
            MapperService.SINGLE_MAPPING_NAME,
            new CompressedXContent(Strings.toString(builder)),
            MapperService.MergeReason.MAPPING_UPDATE
        );
    }

    @Override
    protected KnnVectorQueryBuilder doCreateTestQueryBuilder() {
        String fieldName = randomBoolean() ? VECTOR_FIELD : VECTOR_ALIAS_FIELD;

        float[] vector = new float[VECTOR_DIMENSION];
        for (int i = 0; i < vector.length; i++) {
            vector[i] = randomFloat();
        }
        int numCands = randomIntBetween(1, 1000);
        return new KnnVectorQueryBuilder(fieldName, vector, numCands);
    }

    @Override
    protected void doAssertLuceneQuery(KnnVectorQueryBuilder queryBuilder, Query query, SearchExecutionContext context) {
        assertTrue(query instanceof KnnVectorQuery);
        KnnVectorQuery knnVectorQuery = (KnnVectorQuery) query;

        // The field should always be resolved to the concrete field
        assertThat(knnVectorQuery, equalTo(new KnnVectorQuery(VECTOR_FIELD, queryBuilder.queryVector(), queryBuilder.numCands())));
    }

    public void testWrongDimension() {
        SearchExecutionContext context = createSearchExecutionContext();
        KnnVectorQueryBuilder query = new KnnVectorQueryBuilder(VECTOR_FIELD, new float[] { 1.0f, 2.0f }, 10);
        IllegalArgumentException e = expectThrows(IllegalArgumentException.class, () -> query.doToQuery(context));
        assertThat(e.getMessage(), containsString("the query vector has a different dimension [2] than the index vectors [3]"));
    }

    public void testNonexistentField() {
        SearchExecutionContext context = createSearchExecutionContext();
        KnnVectorQueryBuilder query = new KnnVectorQueryBuilder("nonexistent", new float[] { 1.0f, 1.0f, 1.0f }, 10);
        IllegalArgumentException e = expectThrows(IllegalArgumentException.class, () -> query.doToQuery(context));
        assertThat(e.getMessage(), containsString("field [nonexistent] does not exist in the mapping"));
    }

    public void testWrongFieldType() {
        SearchExecutionContext context = createSearchExecutionContext();
        KnnVectorQueryBuilder query = new KnnVectorQueryBuilder(
            AbstractBuilderTestCase.KEYWORD_FIELD_NAME,
            new float[] { 1.0f, 1.0f, 1.0f },
            10
        );
        IllegalArgumentException e = expectThrows(IllegalArgumentException.class, () -> query.doToQuery(context));
        assertThat(e.getMessage(), containsString("[knn] queries are only supported on [dense_vector] fields"));
    }

    @Override
    public void testValidOutput() {
        KnnVectorQueryBuilder query = new KnnVectorQueryBuilder(VECTOR_FIELD, new float[] { 1.0f, 2.0f, 3.0f }, 10);
        String expected = "{\n"
            + "  \"knn\" : {\n"
            + "    \"field\" : \"vector\",\n"
            + "    \"vector\" : [\n"
            + "      1.0,\n"
            + "      2.0,\n"
            + "      3.0\n"
            + "    ],\n"
            + "    \"num_candidates\" : 10\n"
            + "  }\n"
            + "}";
        assertEquals(expected, query.toString());
    }

    @Override
    public void testUnknownObjectException() throws IOException {
        // Test isn't relevant, since query is never parsed from xContent
    }

    @Override
    public void testFromXContent() throws IOException {
        // Test isn't relevant, since query is never parsed from xContent
    }

    @Override
    public void testUnknownField() throws IOException {
        // Test isn't relevant, since query is never parsed from xContent
    }
}<|MERGE_RESOLUTION|>--- conflicted
+++ resolved
@@ -53,13 +53,6 @@
             .field("type", "alias")
             .field("path", VECTOR_FIELD)
             .endObject()
-<<<<<<< HEAD
-            .startObject(UNINDEXED_VECTOR_FIELD)
-            .field("type", "dense_vector")
-            .field("dims", VECTOR_DIMENSION)
-            .endObject()
-=======
->>>>>>> 30e15ba8
             .endObject()
             .endObject();
         mapperService.merge(
