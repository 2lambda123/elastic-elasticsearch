/*
 * Copyright Elasticsearch B.V. and/or licensed to Elasticsearch B.V. under one
 * or more contributor license agreements. Licensed under the Elastic License
 * 2.0; you may not use this file except in compliance with the Elastic License
 * 2.0.
 */

package org.elasticsearch.xpack.autoscaling.storage;

import org.elasticsearch.TransportVersion;
import org.elasticsearch.cluster.ClusterInfo;
import org.elasticsearch.cluster.ClusterState;
import org.elasticsearch.cluster.DiskUsage;
import org.elasticsearch.cluster.metadata.DataStream;
import org.elasticsearch.cluster.metadata.DataStreamMetadata;
import org.elasticsearch.cluster.metadata.DesiredNodes;
import org.elasticsearch.cluster.metadata.IndexMetadata;
import org.elasticsearch.cluster.metadata.Metadata;
import org.elasticsearch.cluster.node.DiscoveryNode;
import org.elasticsearch.cluster.node.DiscoveryNodeFilters;
import org.elasticsearch.cluster.node.DiscoveryNodeRole;
import org.elasticsearch.cluster.node.DiscoveryNodes;
import org.elasticsearch.cluster.routing.IndexRoutingTable;
import org.elasticsearch.cluster.routing.RecoverySource;
import org.elasticsearch.cluster.routing.RoutingNode;
import org.elasticsearch.cluster.routing.RoutingNodes;
import org.elasticsearch.cluster.routing.RoutingTable;
import org.elasticsearch.cluster.routing.ShardRouting;
import org.elasticsearch.cluster.routing.ShardRoutingRoleStrategy;
import org.elasticsearch.cluster.routing.allocation.DataTier;
import org.elasticsearch.cluster.routing.allocation.DiskThresholdSettings;
import org.elasticsearch.cluster.routing.allocation.RoutingAllocation;
import org.elasticsearch.cluster.routing.allocation.decider.AllocationDeciders;
import org.elasticsearch.cluster.routing.allocation.decider.Decision;
import org.elasticsearch.cluster.routing.allocation.decider.DiskThresholdDecider;
import org.elasticsearch.cluster.routing.allocation.decider.FilterAllocationDecider;
import org.elasticsearch.cluster.routing.allocation.decider.ResizeAllocationDecider;
import org.elasticsearch.cluster.routing.allocation.decider.SameShardAllocationDecider;
import org.elasticsearch.common.Strings;
import org.elasticsearch.common.UUIDs;
import org.elasticsearch.common.io.stream.StreamInput;
import org.elasticsearch.common.io.stream.StreamOutput;
import org.elasticsearch.common.settings.ClusterSettings;
import org.elasticsearch.common.settings.Setting;
import org.elasticsearch.common.settings.Settings;
import org.elasticsearch.common.unit.ByteSizeUnit;
import org.elasticsearch.common.unit.ByteSizeValue;
import org.elasticsearch.core.Tuple;
import org.elasticsearch.index.Index;
import org.elasticsearch.index.shard.ShardId;
import org.elasticsearch.snapshots.SnapshotShardSizeInfo;
import org.elasticsearch.xcontent.XContentBuilder;
import org.elasticsearch.xpack.autoscaling.capacity.AutoscalingCapacity;
import org.elasticsearch.xpack.autoscaling.capacity.AutoscalingDeciderContext;
import org.elasticsearch.xpack.autoscaling.capacity.AutoscalingDeciderResult;
import org.elasticsearch.xpack.autoscaling.capacity.AutoscalingDeciderService;
import org.elasticsearch.xpack.cluster.routing.allocation.DataTierAllocationDecider;

import java.io.IOException;
import java.math.BigInteger;
import java.util.Collection;
import java.util.Collections;
import java.util.HashMap;
import java.util.LinkedList;
import java.util.List;
import java.util.Map;
import java.util.Objects;
import java.util.Optional;
import java.util.Set;
import java.util.SortedMap;
import java.util.SortedSet;
import java.util.TreeMap;
import java.util.TreeSet;
import java.util.function.Function;
import java.util.function.Predicate;
import java.util.function.Supplier;
import java.util.stream.Collector;
import java.util.stream.Collectors;
import java.util.stream.Stream;
import java.util.stream.StreamSupport;

import static java.util.stream.Collectors.toMap;

public class ReactiveStorageDeciderService implements AutoscalingDeciderService {
    public static final String NAME = "reactive_storage";
    /**
     * An estimate of what space other things than accounted for by shard sizes in ClusterInfo use on disk.
     * Set conservatively low for now.
     */
    static final long NODE_DISK_OVERHEAD = ByteSizeValue.ofMb(10).getBytes();

    private final DiskThresholdSettings diskThresholdSettings;
    private final AllocationDeciders allocationDeciders;
    private final ShardRoutingRoleStrategy shardRoutingRoleStrategy;

    private static final Predicate<String> REMOVE_NODE_LOCKED_FILTER_INITIAL = removeNodeLockedFilterPredicate(
        IndexMetadata.INDEX_ROUTING_INITIAL_RECOVERY_GROUP_SETTING.getKey()
    );

    private static final Predicate<String> REMOVE_NODE_LOCKED_FILTER_REQUIRE = removeNodeLockedFilterPredicate(
        IndexMetadata.INDEX_ROUTING_REQUIRE_GROUP_SETTING.getKey()
    );

    private static final Predicate<String> REMOVE_NODE_LOCKED_FILTER_INCLUDE = removeNodeLockedFilterPredicate(
        IndexMetadata.INDEX_ROUTING_INCLUDE_GROUP_SETTING.getKey()
    );

    private static Predicate<String> removeNodeLockedFilterPredicate(String settingPrefix) {
        return Predicate.not(
            DiscoveryNodeFilters.SINGLE_NODE_NAMES.stream().map(settingPrefix::concat).collect(Collectors.toSet())::contains
        );
    }

    public ReactiveStorageDeciderService(
        Settings settings,
        ClusterSettings clusterSettings,
        AllocationDeciders allocationDeciders,
        ShardRoutingRoleStrategy shardRoutingRoleStrategy
    ) {
        this.diskThresholdSettings = new DiskThresholdSettings(settings, clusterSettings);
        this.allocationDeciders = allocationDeciders;
        this.shardRoutingRoleStrategy = shardRoutingRoleStrategy;
    }

    @Override
    public String name() {
        return NAME;
    }

    @Override
    public List<Setting<?>> deciderSettings() {
        return List.of();
    }

    @Override
    public List<DiscoveryNodeRole> roles() {
        return List.of(
            DiscoveryNodeRole.DATA_ROLE,
            DiscoveryNodeRole.DATA_CONTENT_NODE_ROLE,
            DiscoveryNodeRole.DATA_HOT_NODE_ROLE,
            DiscoveryNodeRole.DATA_WARM_NODE_ROLE,
            DiscoveryNodeRole.DATA_COLD_NODE_ROLE
        );
    }

    @Override
    public AutoscalingDeciderResult scale(Settings configuration, AutoscalingDeciderContext context) {
        AutoscalingCapacity autoscalingCapacity = context.currentCapacity();
        if (autoscalingCapacity == null || autoscalingCapacity.total().storage() == null) {
            return new AutoscalingDeciderResult(null, new ReactiveReason("current capacity not available", -1, -1));
        }

        AllocationState allocationState = allocationState(context);
        var assignedBytesUnmovableShards = allocationState.storagePreventsRemainOrMove();
        long assignedBytes = assignedBytesUnmovableShards.sizeInBytes();
        var unassignedBytesUnassignedShards = allocationState.storagePreventsAllocation();
        long unassignedBytes = unassignedBytesUnassignedShards.sizeInBytes();
        long maxShardSize = allocationState.maxShardSize();
        long maxNodeLockedSize = allocationState.maxNodeLockedSize();
        assert assignedBytes >= 0;
        assert unassignedBytes >= 0;
        assert maxShardSize >= 0;
        String message = message(unassignedBytes, assignedBytes);
        long requiredTotalStorage = autoscalingCapacity.total().storage().getBytes() + unassignedBytes + assignedBytes;
        long minimumNodeSize = requiredTotalStorage > 0L
            ? nodeSizeForDataBelowLowWatermark(Math.max(maxShardSize, maxNodeLockedSize), diskThresholdSettings) + NODE_DISK_OVERHEAD
            : 0L;
        AutoscalingCapacity requiredCapacity = AutoscalingCapacity.builder()
            .total(requiredTotalStorage, null, null)
            .node(minimumNodeSize, null, null)
            .build();
        return new AutoscalingDeciderResult(
            requiredCapacity,
            new ReactiveReason(
                message,
                unassignedBytes,
                unassignedBytesUnassignedShards.shardIds(),
                assignedBytes,
                assignedBytesUnmovableShards.shardIds(),
                unassignedBytesUnassignedShards.shardNodeDecisions(),
                assignedBytesUnmovableShards.shardNodeDecisions()
            )
        );
    }

    AllocationState allocationState(AutoscalingDeciderContext context) {
        return new AllocationState(context, diskThresholdSettings, allocationDeciders, shardRoutingRoleStrategy);
    }

    static String message(long unassignedBytes, long assignedBytes) {
        return unassignedBytes > 0 || assignedBytes > 0
            ? "not enough storage available, needs " + ByteSizeValue.ofBytes(unassignedBytes + assignedBytes)
            : "storage ok";
    }

    static boolean isDiskOnlyNoDecision(Decision decision) {
        return singleNoDecision(decision, single -> true).map(DiskThresholdDecider.NAME::equals).orElse(false);
    }

    static boolean isResizeOnlyNoDecision(Decision decision) {
        return singleNoDecision(decision, single -> true).map(ResizeAllocationDecider.NAME::equals).orElse(false);
    }

    static boolean isFilterTierOnlyDecision(Decision decision, IndexMetadata indexMetadata) {
        // only primary shards are handled here, allowing us to disregard same shard allocation decider.
        return singleNoDecision(decision, single -> SameShardAllocationDecider.NAME.equals(single.label()) == false).filter(
            FilterAllocationDecider.NAME::equals
        ).map(d -> filterLooksLikeTier(indexMetadata)).orElse(false);
    }

    static boolean filterLooksLikeTier(IndexMetadata indexMetadata) {
        return isOnlyAttributeValueFilter(indexMetadata.requireFilters())
            && isOnlyAttributeValueFilter(indexMetadata.includeFilters())
            && isOnlyAttributeValueFilter(indexMetadata.excludeFilters());
    }

    private static boolean isOnlyAttributeValueFilter(DiscoveryNodeFilters filters) {
        if (filters == null) {
            return true;
        } else {
            return DiscoveryNodeFilters.trimTier(filters).isOnlyAttributeValueFilter();
        }
    }

    static Optional<String> singleNoDecision(Decision decision, Predicate<Decision> predicate) {
        List<Decision> nos = decision.getDecisions()
            .stream()
            .filter(single -> single.type() == Decision.Type.NO)
            .filter(predicate)
            .toList();

        if (nos.size() == 1) {
            return Optional.ofNullable(nos.get(0).label());
        } else {
            return Optional.empty();
        }
    }

    static long nodeSizeForDataBelowLowWatermark(long neededBytes, DiskThresholdSettings thresholdSettings) {
        return thresholdSettings.getMinimumTotalSizeForBelowLowWatermark(ByteSizeValue.ofBytes(neededBytes)).getBytes();
    }

    // todo: move this to top level class.
    public static class AllocationState {

        static final int MAX_AMOUNT_OF_SHARD_DECISIONS = 5;

        private final ClusterState state;
        private final ClusterState originalState;
        private final AllocationDeciders allocationDeciders;
        private final ShardRoutingRoleStrategy shardRoutingRoleStrategy;
        private final DiskThresholdSettings diskThresholdSettings;
        private final ClusterInfo info;
        private final SnapshotShardSizeInfo shardSizeInfo;
        private final Predicate<DiscoveryNode> nodeTierPredicate;
        private final Set<DiscoveryNode> nodes;
        private final Set<String> nodeIds;
        private final Set<DiscoveryNodeRole> roles;

        AllocationState(
            AutoscalingDeciderContext context,
            DiskThresholdSettings diskThresholdSettings,
            AllocationDeciders allocationDeciders,
            ShardRoutingRoleStrategy shardRoutingRoleStrategy
        ) {
            this(
                context.state(),
                allocationDeciders,
                shardRoutingRoleStrategy,
                diskThresholdSettings,
                context.info(),
                context.snapshotShardSizeInfo(),
                context.nodes(),
                context.roles()
            );
        }

        AllocationState(
            ClusterState state,
            AllocationDeciders allocationDeciders,
            ShardRoutingRoleStrategy shardRoutingRoleStrategy,
            DiskThresholdSettings diskThresholdSettings,
            ClusterInfo info,
            SnapshotShardSizeInfo shardSizeInfo,
            Set<DiscoveryNode> nodes,
            Set<DiscoveryNodeRole> roles
        ) {
            this.state = removeNodeLockFilters(state);
            this.originalState = state;
            this.allocationDeciders = allocationDeciders;
            this.shardRoutingRoleStrategy = shardRoutingRoleStrategy;
            this.diskThresholdSettings = diskThresholdSettings;
            this.info = info;
            this.shardSizeInfo = shardSizeInfo;
            this.nodes = nodes;
            this.nodeIds = nodes.stream().map(DiscoveryNode::getId).collect(Collectors.toSet());
            this.nodeTierPredicate = nodes::contains;
            this.roles = roles;
        }

        private interface ShardNodeDecision {
            ShardRouting shard();
        }

        record ShardNodeAllocationDecision(ShardRouting shard, List<NodeDecision> nodeDecisions) implements ShardNodeDecision {}

        record ShardNodeRemainDecision(ShardRouting shard, NodeDecision nodeDecision) implements ShardNodeDecision {}

        static <T extends ShardNodeDecision> T preferPrimary(T snd1, T snd2) {
            return snd1.shard().primary() ? snd1 : snd2;
        }

        public ShardsAllocationResults storagePreventsAllocation() {
            RoutingAllocation allocation = new RoutingAllocation(allocationDeciders, state, info, shardSizeInfo, System.nanoTime());
<<<<<<< HEAD
            List<ShardNodeAllocationDecision> unassignedShards = StreamSupport.stream(
                state.getRoutingNodes().unassigned().spliterator(),
                false
            )
=======
            List<ShardRouting> unassignedShards = state.getRoutingNodes()
                .unassigned()
                .stream()
>>>>>>> 9c95fca7
                .filter(shard -> canAllocate(shard, allocation) == false)
                .flatMap(shard -> cannotAllocateDueToStorage(shard, allocation).stream())
                .toList();
            return new ShardsAllocationResults(
                unassignedShards.stream().map(e -> e.shard).mapToLong(this::sizeOf).sum(),
                unassignedShards.stream().map(e -> e.shard.shardId()).collect(Collectors.toCollection(TreeSet::new)),
                unassignedShards.stream()
                    .filter(shardNodeDecisions -> shardNodeDecisions.nodeDecisions.size() > 0)
                    .collect(toSortedMap(snd -> snd.shard.shardId(), snd -> new NodeDecisions(snd.nodeDecisions, null)))
                    .entrySet()
                    .stream()
                    .limit(MAX_AMOUNT_OF_SHARD_DECISIONS)
                    .collect(toSortedMap(Map.Entry::getKey, Map.Entry::getValue))
            );
        }

        public ShardsAllocationResults storagePreventsRemainOrMove() {
            RoutingAllocation allocation = new RoutingAllocation(allocationDeciders, state, info, shardSizeInfo, System.nanoTime());

            List<ShardRouting> candidates = new LinkedList<>();
            for (RoutingNode routingNode : state.getRoutingNodes()) {
                for (ShardRouting shard : routingNode) {
                    if (shard.started()
                        && canRemainOnlyHighestTierPreference(shard, allocation) == false
                        && canAllocate(shard, allocation) == false) {
                        candidates.add(shard);
                    }
                }
            }

            // track these to ensure we do not double account if they both cannot remain and allocated due to storage.
            List<ShardNodeRemainDecision> unmovableShardNodeDecisions = candidates.stream()
                .filter(s -> allocatedToTier(s, allocation))
                .flatMap(shard -> cannotRemainDueToStorage(shard, allocation).stream())
                .toList();
            Map<ShardId, ShardNodeRemainDecision> perShardIdUnmovable = unmovableShardNodeDecisions.stream()
                .collect(toMap(snd -> snd.shard().shardId(), Function.identity(), AllocationState::preferPrimary, TreeMap::new));
            Map<ShardId, NodeDecisions> otherNodesOnTierAllocationDecisions = perShardIdUnmovable.values()
                .stream()
                .limit(MAX_AMOUNT_OF_SHARD_DECISIONS)
                .collect(
                    toMap(
                        snd -> snd.shard().shardId(),
                        snd -> new NodeDecisions(canAllocateDecisions(allocation, snd.shard()), snd.nodeDecision())
                    )
                );
            Set<ShardRouting> unmovableShards = unmovableShardNodeDecisions.stream().map(e -> e.shard).collect(Collectors.toSet());

            long unmovableBytes = unmovableShards.stream()
                .collect(Collectors.groupingBy(ShardRouting::currentNodeId))
                .entrySet()
                .stream()
                .mapToLong(e -> unmovableSize(e.getKey(), e.getValue()))
                .sum();

            List<ShardNodeAllocationDecision> unallocatedShardNodeDecisions = candidates.stream()
                .filter(Predicate.not(unmovableShards::contains))
                .flatMap(shard -> cannotAllocateDueToStorage(shard, allocation).stream())
                .toList();
            Map<ShardId, ShardNodeAllocationDecision> perShardIdUnallocated = unallocatedShardNodeDecisions.stream()
                .collect(toMap(snd -> snd.shard().shardId(), Function.identity(), AllocationState::preferPrimary, TreeMap::new));
            Map<ShardId, NodeDecisions> canRemainDecisionsForUnallocatedShards = perShardIdUnallocated.values()
                .stream()
                .limit(MAX_AMOUNT_OF_SHARD_DECISIONS)
                .collect(
                    toMap(
                        snd -> snd.shard().shardId(),
                        snd -> new NodeDecisions(snd.nodeDecisions(), canRemainDecision(allocation, snd.shard()))
                    )
                );
            long unallocatableBytes = unallocatedShardNodeDecisions.stream().map(e -> e.shard).mapToLong(this::sizeOf).sum();

            Map<ShardId, NodeDecisions> shardDecisions = Stream.concat(
                canRemainDecisionsForUnallocatedShards.entrySet().stream(),
                otherNodesOnTierAllocationDecisions.entrySet().stream()
            )
                .collect(toSortedMap(Map.Entry::getKey, Map.Entry::getValue))
                .entrySet()
                .stream()
                .limit(MAX_AMOUNT_OF_SHARD_DECISIONS)
                .collect(toSortedMap(Map.Entry::getKey, Map.Entry::getValue));
            return new ShardsAllocationResults(
                unallocatableBytes + unmovableBytes,
                Stream.concat(unmovableShardNodeDecisions.stream(), unallocatedShardNodeDecisions.stream())
                    .map(e -> e.shard().shardId())
                    .collect(Collectors.toCollection(TreeSet::new)),
                shardDecisions
            );
        }

        private List<NodeDecision> canAllocateDecisions(RoutingAllocation allocation, ShardRouting shardRouting) {
            return state.getRoutingNodes()
                .stream()
                .filter(n -> nodeTierPredicate.test(n.node()))
                .filter(n -> shardRouting.currentNodeId().equals(n.nodeId()) == false)
                .map(
                    n -> new NodeDecision(
                        n.node(),
                        withAllocationDebugEnabled(allocation, () -> allocationDeciders.canAllocate(shardRouting, n, allocation))
                    )
                )
                .toList();
        }

        private NodeDecision canRemainDecision(RoutingAllocation allocation, ShardRouting shard) {
            return new NodeDecision(
                allocation.routingNodes().node(shard.currentNodeId()).node(),
                withAllocationDebugEnabled(
                    allocation,
                    () -> allocationDeciders.canRemain(shard, allocation.routingNodes().node(shard.currentNodeId()), allocation)
                )
            );
        }

        private static <T extends Decision> T withAllocationDebugEnabled(RoutingAllocation allocation, Supplier<T> supplier) {
            assert allocation.debugDecision() == false;
            allocation.debugDecision(true);
            try {
                return supplier.get();
            } finally {
                allocation.debugDecision(false);
            }
        }

        private static <T> Collector<T, ?, SortedMap<ShardId, NodeDecisions>> toSortedMap(
            Function<T, ShardId> keyMapper,
            Function<T, NodeDecisions> valueMapper
        ) {
            return toMap(keyMapper, valueMapper, (a, b) -> b, TreeMap::new);
        }

        /**
         * Check if shard can remain where it is, with the additional check that the DataTierAllocationDecider did not allow it to stay
         * on a node in a lower preference tier.
         */
        public boolean canRemainOnlyHighestTierPreference(ShardRouting shard, RoutingAllocation allocation) {
            boolean result = allocationDeciders.canRemain(
                shard,
                allocation.routingNodes().node(shard.currentNodeId()),
                allocation
            ) != Decision.NO;
            if (result
                && nodes.isEmpty()
                && Strings.hasText(DataTier.TIER_PREFERENCE_SETTING.get(indexMetadata(shard, allocation).getSettings()))) {
                // The data tier decider allows a shard to remain on a lower preference tier when no nodes exists on higher preference
                // tiers.
                // Here we ensure that if our policy governs the highest preference tier, we assume the shard needs to move to that tier
                // once a node is started for it.
                // In the case of overlapping policies, this is consistent with double accounting of unassigned.
                return isAssignedToTier(shard, allocation) == false;
            }
            return result;
        }

        private boolean allocatedToTier(ShardRouting s, RoutingAllocation allocation) {
            return nodeTierPredicate.test(allocation.routingNodes().node(s.currentNodeId()).node());
        }

        /**
         * Check that disk decider is only decider for a node preventing allocation of the shard.
         * @return Non-empty {@link ShardNodeAllocationDecision} if and only if a node exists in the tier
         *         where only disk decider prevents allocation
         */
        private Optional<ShardNodeAllocationDecision> cannotAllocateDueToStorage(ShardRouting shard, RoutingAllocation allocation) {
            if (nodeIds.isEmpty() && needsThisTier(shard, allocation)) {
                return Optional.of(new ShardNodeAllocationDecision(shard, List.of()));
            }
            assert allocation.debugDecision() == false;
            // enable debug decisions to see all decisions and preserve the allocation decision label
            allocation.debugDecision(true);
            try {
                List<NodeDecision> nodeDecisions = nodesInTier(allocation.routingNodes()).map(
                    node -> new NodeDecision(node.node(), allocationDeciders.canAllocate(shard, node, allocation))
                ).toList();
                List<NodeDecision> diskOnly = nodeDecisions.stream()
                    .filter(nar -> ReactiveStorageDeciderService.isDiskOnlyNoDecision(nar.decision()))
                    .toList();
                if (diskOnly.size() > 0 && shard.unassigned() && shard.recoverySource().getType() == RecoverySource.Type.LOCAL_SHARDS) {
                    // For resize shards only allow autoscaling if there is no other node where the shard could fit had it not been
                    // a resize shard. Notice that we already removed any initial_recovery filters.
                    boolean hasResizeOnly = nodesInTier(allocation.routingNodes()).map(
                        node -> allocationDeciders.canAllocate(shard, node, allocation)
                    ).anyMatch(ReactiveStorageDeciderService::isResizeOnlyNoDecision);
                    if (hasResizeOnly) {
                        return Optional.empty();
                    }
                }
                return diskOnly.size() > 0 ? Optional.of(new ShardNodeAllocationDecision(shard, nodeDecisions)) : Optional.empty();
            } finally {
                allocation.debugDecision(false);
            }
        }

        /**
         * Check that the disk decider is only decider that says NO to let shard remain on current node.
         * @return Non-empty {@link ShardNodeAllocationDecision} if and only if disk decider is only decider that says NO to canRemain.
         */
        private Optional<ShardNodeRemainDecision> cannotRemainDueToStorage(ShardRouting shard, RoutingAllocation allocation) {
            assert allocation.debugDecision() == false;
            // enable debug decisions to see all decisions and preserve the allocation decision label
            allocation.debugDecision(true);
            try {
                RoutingNode node = allocation.routingNodes().node(shard.currentNodeId());
                Decision decision = allocationDeciders.canRemain(shard, node, allocation);
                return isDiskOnlyNoDecision(decision)
                    ? Optional.of(new ShardNodeRemainDecision(shard, new NodeDecision(node.node(), decision)))
                    : Optional.empty();
            } finally {
                allocation.debugDecision(false);
            }
        }

        private boolean canAllocate(ShardRouting shard, RoutingAllocation allocation) {
            return nodesInTier(allocation.routingNodes()).anyMatch(
                node -> allocationDeciders.canAllocate(shard, node, allocation) != Decision.NO
            );
        }

        boolean needsThisTier(ShardRouting shard, RoutingAllocation allocation) {
            if (isAssignedToTier(shard, allocation) == false) {
                return false;
            }
            IndexMetadata indexMetadata = indexMetadata(shard, allocation);
            Set<Decision.Type> decisionTypes = allocation.routingNodes()
                .stream()
                .map(node -> DataTierAllocationDecider.shouldFilter(indexMetadata, node.node(), this::highestPreferenceTier, allocation))
                .map(Decision::type)
                .collect(Collectors.toSet());
            if (decisionTypes.contains(Decision.Type.NO)) {
                // we know we have some filter and can respond. Only need this tier if ALL responses where NO.
                return decisionTypes.size() == 1;
            }

            // check for using allocation filters for data tiers. For simplicity, only scale up new tier based on primary shard
            if (shard.primary() == false) {
                return false;
            }
            assert allocation.debugDecision() == false;
            // enable debug decisions to see all decisions and preserve the allocation decision label
            allocation.debugDecision(true);
            try {
                // check that it does not belong on any existing node, i.e., there must be only a tier like reason it cannot be allocated
                return allocation.routingNodes()
                    .stream()
                    .anyMatch(node -> isFilterTierOnlyDecision(allocationDeciders.canAllocate(shard, node, allocation), indexMetadata));
            } finally {
                allocation.debugDecision(false);
            }
        }

        private boolean isAssignedToTier(ShardRouting shard, RoutingAllocation allocation) {
            IndexMetadata indexMetadata = indexMetadata(shard, allocation);
            return isAssignedToTier(indexMetadata, roles);
        }

        private static boolean isAssignedToTier(IndexMetadata indexMetadata, Set<DiscoveryNodeRole> roles) {
            List<String> tierPreference = indexMetadata.getTierPreference();
            return tierPreference.isEmpty() || DataTierAllocationDecider.allocationAllowed(highestPreferenceTier(tierPreference), roles);
        }

        private IndexMetadata indexMetadata(ShardRouting shard, RoutingAllocation allocation) {
            return allocation.metadata().getIndexSafe(shard.index());
        }

        private Optional<String> highestPreferenceTier(List<String> preferredTiers, DiscoveryNodes unused, DesiredNodes desiredNodes) {
            return Optional.of(highestPreferenceTier(preferredTiers));
        }

        private static String highestPreferenceTier(List<String> preferredTiers) {
            assert preferredTiers.isEmpty() == false;
            return preferredTiers.get(0);
        }

        public long maxShardSize() {
            return nodesInTier(state.getRoutingNodes()).flatMap(rn -> StreamSupport.stream(rn.spliterator(), false))
                .mapToLong(this::sizeOf)
                .max()
                .orElse(0L);
        }

        public long maxNodeLockedSize() {
            Metadata metadata = originalState.getMetadata();
            return metadata.indices().values().stream().mapToLong(imd -> nodeLockedSize(imd, metadata)).max().orElse(0L);
        }

        private long nodeLockedSize(IndexMetadata indexMetadata, Metadata metadata) {
            if (isNodeLocked(indexMetadata)) {
                IndexRoutingTable indexRoutingTable = state.getRoutingTable().index(indexMetadata.getIndex());
                long sum = 0;
                for (int s = 0; s < indexMetadata.getNumberOfShards(); ++s) {
                    ShardRouting shard = indexRoutingTable.shard(s).primaryShard();
                    long size = sizeOf(shard);
                    sum += size;
                }
                if (indexMetadata.getResizeSourceIndex() != null) {
                    // since we only report the max size for an index, count a shrink/clone/split 2x if it is node locked.
                    sum = sum * 2;
                }
                return sum;
            } else {
                Index resizeSourceIndex = indexMetadata.getResizeSourceIndex();
                if (resizeSourceIndex != null) {
                    IndexMetadata sourceIndexMetadata = metadata.index(resizeSourceIndex);
                    // source indicators stay on the index even after started and also after source is deleted.
                    if (sourceIndexMetadata != null) {
                        // ResizeAllocationDecider only handles clone or split, do the same here.
                        if (indexMetadata.getNumberOfShards() >= sourceIndexMetadata.getNumberOfShards()) {
                            IndexRoutingTable indexRoutingTable = state.getRoutingTable().index(resizeSourceIndex);
                            long max = 0;
                            for (int s = 0; s < sourceIndexMetadata.getNumberOfShards(); ++s) {
                                ShardRouting shard = indexRoutingTable.shard(s).primaryShard();
                                long size = sizeOf(shard);
                                max = Math.max(max, size);
                            }

                            // 2x to account for the extra copy residing on the same node
                            return max * 2;
                        }
                    }
                }
            }

            return 0;
        }

        long sizeOf(ShardRouting shard) {
            long expectedShardSize = getExpectedShardSize(shard);
            if (expectedShardSize == 0L && shard.primary() == false) {
                ShardRouting primary = state.getRoutingNodes().activePrimary(shard.shardId());
                if (primary != null) {
                    expectedShardSize = getExpectedShardSize(primary);
                }
            }
            assert expectedShardSize >= 0;
            // todo: we should ideally not have the level of uncertainty we have here.
            return expectedShardSize == 0L ? ByteSizeUnit.KB.toBytes(1) : expectedShardSize;
        }

        private long getExpectedShardSize(ShardRouting shard) {
            return DiskThresholdDecider.getExpectedShardSize(shard, 0L, info, shardSizeInfo, state.metadata(), state.routingTable());
        }

        long unmovableSize(String nodeId, Collection<ShardRouting> shards) {
            DiskUsage diskUsage = this.info.getNodeMostAvailableDiskUsages().get(nodeId);
            if (diskUsage == null) {
                // do not want to scale up then, since this should only happen when node has just joined (clearly edge case).
                return 0;
            }

            long threshold = diskThresholdSettings.getFreeBytesThresholdHighStage(ByteSizeValue.ofBytes(diskUsage.getTotalBytes()))
                .getBytes();
            long missing = threshold - diskUsage.getFreeBytes();
            return Math.max(missing, shards.stream().mapToLong(this::sizeOf).min().orElseThrow());
        }

        Stream<RoutingNode> nodesInTier(RoutingNodes routingNodes) {
            return nodeIds.stream().map(routingNodes::node);
        }

        private static class SingleForecast {
            private final Map<IndexMetadata, Long> additionalIndices;
            private final DataStream updatedDataStream;

            private SingleForecast(Map<IndexMetadata, Long> additionalIndices, DataStream updatedDataStream) {
                this.additionalIndices = additionalIndices;
                this.updatedDataStream = updatedDataStream;
            }

            public void applyRouting(RoutingTable.Builder routing) {
                additionalIndices.keySet().forEach(indexMetadata -> routing.addAsNew(indexMetadata));
            }

            public void applyMetadata(Metadata.Builder metadataBuilder) {
                additionalIndices.keySet().forEach(imd -> metadataBuilder.put(imd, false));
                metadataBuilder.put(updatedDataStream);
            }

            public void applySize(Map<String, Long> builder, RoutingTable updatedRoutingTable) {
                for (Map.Entry<IndexMetadata, Long> entry : additionalIndices.entrySet()) {
                    List<ShardRouting> shardRoutings = updatedRoutingTable.allShards(entry.getKey().getIndex().getName());
                    long size = entry.getValue() / shardRoutings.size();
                    shardRoutings.forEach(s -> builder.put(ClusterInfo.shardIdentifierFromRouting(s), size));
                }
            }
        }

        public AllocationState forecast(long forecastWindow, long now) {
            if (forecastWindow == 0) {
                return this;
            }
            // for now we only look at data-streams. We might want to also detect alias based time-based indices.
            DataStreamMetadata dataStreamMetadata = state.metadata().custom(DataStreamMetadata.TYPE);
            if (dataStreamMetadata == null) {
                return this;
            }
            List<SingleForecast> singleForecasts = dataStreamMetadata.dataStreams()
                .keySet()
                .stream()
                .map(state.metadata().getIndicesLookup()::get)
                .map(DataStream.class::cast)
                .map(ds -> forecast(state.metadata(), ds, forecastWindow, now))
                .filter(Objects::nonNull)
                .toList();
            if (singleForecasts.isEmpty()) {
                return this;
            }
            Metadata.Builder metadataBuilder = Metadata.builder(state.metadata());
            RoutingTable.Builder routingTableBuilder = RoutingTable.builder(shardRoutingRoleStrategy, state.routingTable());
            Map<String, Long> sizeBuilder = new HashMap<>();
            singleForecasts.forEach(p -> p.applyMetadata(metadataBuilder));
            singleForecasts.forEach(p -> p.applyRouting(routingTableBuilder));
            RoutingTable routingTable = routingTableBuilder.build();
            singleForecasts.forEach(p -> p.applySize(sizeBuilder, routingTable));
            ClusterState forecastClusterState = ClusterState.builder(state).metadata(metadataBuilder).routingTable(routingTable).build();
            ClusterInfo forecastInfo = new ExtendedClusterInfo(Collections.unmodifiableMap(sizeBuilder), AllocationState.this.info);

            return new AllocationState(
                forecastClusterState,
                allocationDeciders,
                shardRoutingRoleStrategy,
                diskThresholdSettings,
                forecastInfo,
                shardSizeInfo,
                nodes,
                roles
            );
        }

        private SingleForecast forecast(Metadata metadata, DataStream stream, long forecastWindow, long now) {
            List<Index> indices = stream.getIndices();
            if (dataStreamAllocatedToNodes(metadata, indices) == false) return null;
            long minCreationDate = Long.MAX_VALUE;
            long totalSize = 0;
            int count = 0;
            while (count < indices.size()) {
                ++count;
                IndexMetadata indexMetadata = metadata.index(indices.get(indices.size() - count));
                long creationDate = indexMetadata.getCreationDate();
                if (creationDate < 0) {
                    return null;
                }
                minCreationDate = Math.min(minCreationDate, creationDate);
                totalSize += state.getRoutingTable().allShards(indexMetadata.getIndex().getName()).stream().mapToLong(this::sizeOf).sum();
                // we terminate loop after collecting data to ensure we consider at least the forecast window (and likely some more).
                if (creationDate <= now - forecastWindow) {
                    break;
                }
            }

            if (totalSize == 0) {
                return null;
            }

            // round up
            long avgSizeCeil = (totalSize - 1) / count + 1;

            long actualWindow = now - minCreationDate;
            if (actualWindow == 0) {
                return null;
            }

            // rather than simulate rollover, we copy the index meta data and do minimal adjustments.
            long scaledTotalSize;
            int numberNewIndices;
            if (actualWindow > forecastWindow) {
                scaledTotalSize = BigInteger.valueOf(totalSize)
                    .multiply(BigInteger.valueOf(forecastWindow))
                    .divide(BigInteger.valueOf(actualWindow))
                    .longValueExact();
                // round up
                numberNewIndices = (int) Math.min((scaledTotalSize - 1) / avgSizeCeil + 1, indices.size());
                if (scaledTotalSize == 0) {
                    return null;
                }
            } else {
                numberNewIndices = count;
                scaledTotalSize = totalSize;
            }

            IndexMetadata writeIndex = metadata.index(stream.getWriteIndex());

            Map<IndexMetadata, Long> newIndices = new HashMap<>();
            for (int i = 0; i < numberNewIndices; ++i) {
                final String uuid = UUIDs.randomBase64UUID();
                final Tuple<String, Long> rolledDataStreamInfo = stream.unsafeNextWriteIndexAndGeneration(state.metadata());
                stream = stream.unsafeRollover(new Index(rolledDataStreamInfo.v1(), uuid), rolledDataStreamInfo.v2(), false);

                // this unintentionally copies the in-sync allocation ids too. This has the fortunate effect of these indices
                // not being regarded new by the disk threshold decider, thereby respecting the low watermark threshold even for primaries.
                // This is highly desirable so fixing this to clear the in-sync allocation ids will require a more elaborate solution,
                // ensuring at least that when replicas are involved, we still respect the low watermark. This is therefore left as is
                // for now with the intention to fix in a follow-up.
                IndexMetadata newIndex = IndexMetadata.builder(writeIndex)
                    .index(stream.getWriteIndex().getName())
                    .settings(Settings.builder().put(writeIndex.getSettings()).put(IndexMetadata.SETTING_INDEX_UUID, uuid))
                    .build();
                long size = Math.min(avgSizeCeil, scaledTotalSize - (avgSizeCeil * i));
                assert size > 0;
                newIndices.put(newIndex, size);
            }

            return new SingleForecast(newIndices, stream);
        }

        /**
         * Check that at least one shard is on the set of nodes. If they are all unallocated, we do not want to make any prediction to not
         * hit the wrong policy.
         * @param indices the indices of the data stream, in original order from data stream meta.
         * @return true if the first allocated index is allocated only to the set of nodes.
         */
        private boolean dataStreamAllocatedToNodes(Metadata metadata, List<Index> indices) {
            for (int i = 0; i < indices.size(); ++i) {
                IndexMetadata indexMetadata = metadata.index(indices.get(indices.size() - i - 1));
                Set<Boolean> inNodes = state.getRoutingTable()
                    .allShards(indexMetadata.getIndex().getName())
                    .stream()
                    .map(ShardRouting::currentNodeId)
                    .filter(Objects::nonNull)
                    .map(nodeIds::contains)
                    .collect(Collectors.toSet());
                if (inNodes.contains(false)) {
                    return false;
                }
                if (inNodes.contains(true)) {
                    return true;
                }
            }
            return false;
        }

        // for tests
        ClusterState state() {
            return state;
        }

        ClusterInfo info() {
            return info;
        }

        private static ClusterState removeNodeLockFilters(ClusterState state) {
            ClusterState.Builder builder = ClusterState.builder(state);
            builder.metadata(removeNodeLockFilters(state.metadata()));
            return builder.build();
        }

        private static Metadata removeNodeLockFilters(Metadata metadata) {
            Metadata.Builder builder = Metadata.builder(metadata);
            metadata.stream()
                .filter(AllocationState::isNodeLocked)
                .map(AllocationState::removeNodeLockFilters)
                .forEach(imd -> builder.put(imd, false));
            return builder.build();
        }

        private static IndexMetadata removeNodeLockFilters(IndexMetadata indexMetadata) {
            Settings settings = indexMetadata.getSettings();
            settings = removeNodeLockFilters(settings, REMOVE_NODE_LOCKED_FILTER_INITIAL, indexMetadata.getInitialRecoveryFilters());
            settings = removeNodeLockFilters(settings, REMOVE_NODE_LOCKED_FILTER_REQUIRE, indexMetadata.requireFilters());
            settings = removeNodeLockFilters(settings, REMOVE_NODE_LOCKED_FILTER_INCLUDE, indexMetadata.includeFilters());
            return IndexMetadata.builder(indexMetadata).settings(settings).build();
        }

        private static Settings removeNodeLockFilters(Settings settings, Predicate<String> predicate, DiscoveryNodeFilters filters) {
            // only filter if it is a single node filter - otherwise removing it risks narrowing legal nodes for OR filters.
            if (filters != null && filters.isSingleNodeFilter()) {
                return settings.filter(predicate);
            } else {
                return settings;
            }
        }

        private static boolean isNodeLocked(IndexMetadata indexMetadata) {
            return isNodeLocked(indexMetadata.requireFilters())
                || isNodeLocked(indexMetadata.includeFilters())
                || isNodeLocked(indexMetadata.getInitialRecoveryFilters());
        }

        private static boolean isNodeLocked(DiscoveryNodeFilters filters) {
            return filters != null && filters.isSingleNodeFilter();
        }

        private static class ExtendedClusterInfo extends ClusterInfo {
            private final ClusterInfo delegate;

            private ExtendedClusterInfo(Map<String, Long> extraShardSizes, ClusterInfo info) {
                super(
                    info.getNodeLeastAvailableDiskUsages(),
                    info.getNodeMostAvailableDiskUsages(),
                    extraShardSizes,
                    Map.of(),
                    Map.of(),
                    Map.of()
                );
                this.delegate = info;
            }

            @Override
            public Long getShardSize(ShardRouting shardRouting) {
                Long shardSize = super.getShardSize(shardRouting);
                if (shardSize != null) {
                    return shardSize;
                } else {
                    return delegate.getShardSize(shardRouting);
                }
            }

            @Override
            public long getShardSize(ShardRouting shardRouting, long defaultValue) {
                Long shardSize = super.getShardSize(shardRouting);
                if (shardSize != null) {
                    return shardSize;
                } else {
                    return delegate.getShardSize(shardRouting, defaultValue);
                }
            }

            @Override
            public Optional<Long> getShardDataSetSize(ShardId shardId) {
                return delegate.getShardDataSetSize(shardId);
            }

            @Override
            public String getDataPath(ShardRouting shardRouting) {
                return delegate.getDataPath(shardRouting);
            }

            @Override
            public ReservedSpace getReservedSpace(String nodeId, String dataPath) {
                return delegate.getReservedSpace(nodeId, dataPath);
            }

            @Override
            public void writeTo(StreamOutput out) throws IOException {
                throw new UnsupportedOperationException();
            }

            @Override
            public XContentBuilder toXContent(XContentBuilder builder, Params params) throws IOException {
                throw new UnsupportedOperationException();
            }
        }

    }

    public static class ReactiveReason implements AutoscalingDeciderResult.Reason {

        static final int MAX_AMOUNT_OF_SHARDS = 512;
        private static final TransportVersion SHARD_IDS_OUTPUT_VERSION = TransportVersion.V_8_4_0;
        private static final TransportVersion UNASSIGNED_NODE_DECISIONS_OUTPUT_VERSION = TransportVersion.V_8_6_0;

        private final String reason;
        private final long unassigned;
        private final long assigned;
        private final SortedSet<ShardId> unassignedShardIds;
        private final SortedSet<ShardId> assignedShardIds;
        private final Map<ShardId, NodeDecisions> unassignedNodeDecisions;
        private final Map<ShardId, NodeDecisions> assignedNodeDecisions;

        public ReactiveReason(String reason, long unassigned, long assigned) {
            this(reason, unassigned, Collections.emptySortedSet(), assigned, Collections.emptySortedSet(), Map.of(), Map.of());
        }

        ReactiveReason(
            String reason,
            long unassigned,
            SortedSet<ShardId> unassignedShardIds,
            long assigned,
            SortedSet<ShardId> assignedShardIds,
            Map<ShardId, NodeDecisions> unassignedNodeDecisions,
            Map<ShardId, NodeDecisions> assignedNodeDecisions
        ) {
            this.reason = reason;
            this.unassigned = unassigned;
            this.assigned = assigned;
            this.unassignedShardIds = unassignedShardIds;
            this.assignedShardIds = assignedShardIds;
            this.unassignedNodeDecisions = Objects.requireNonNull(unassignedNodeDecisions);
            this.assignedNodeDecisions = Objects.requireNonNull(assignedNodeDecisions);
        }

        public ReactiveReason(StreamInput in) throws IOException {
            this.reason = in.readString();
            this.unassigned = in.readLong();
            this.assigned = in.readLong();
            if (in.getTransportVersion().onOrAfter(SHARD_IDS_OUTPUT_VERSION)) {
                unassignedShardIds = Collections.unmodifiableSortedSet(new TreeSet<>(in.readSet(ShardId::new)));
                assignedShardIds = Collections.unmodifiableSortedSet(new TreeSet<>(in.readSet(ShardId::new)));
            } else {
                unassignedShardIds = Collections.emptySortedSet();
                assignedShardIds = Collections.emptySortedSet();
            }
            if (in.getTransportVersion().onOrAfter(UNASSIGNED_NODE_DECISIONS_OUTPUT_VERSION)) {
                unassignedNodeDecisions = in.readMap(ShardId::new, NodeDecisions::new);
                assignedNodeDecisions = in.readMap(ShardId::new, NodeDecisions::new);
            } else {
                unassignedNodeDecisions = Map.of();
                assignedNodeDecisions = Map.of();
            }
        }

        @Override
        public String summary() {
            return reason;
        }

        public long unassigned() {
            return unassigned;
        }

        public long assigned() {
            return assigned;
        }

        public SortedSet<ShardId> unassignedShardIds() {
            return unassignedShardIds;
        }

        public SortedSet<ShardId> assignedShardIds() {
            return assignedShardIds;
        }

        public Map<ShardId, NodeDecisions> unassignedNodeDecisions() {
            return unassignedNodeDecisions;
        }

        public Map<ShardId, NodeDecisions> assignedNodeDecisions() {
            return assignedNodeDecisions;
        }

        @Override
        public String getWriteableName() {
            return ReactiveStorageDeciderService.NAME;
        }

        @Override
        public void writeTo(StreamOutput out) throws IOException {
            out.writeString(reason);
            out.writeLong(unassigned);
            out.writeLong(assigned);
            if (out.getTransportVersion().onOrAfter(SHARD_IDS_OUTPUT_VERSION)) {
                out.writeCollection(unassignedShardIds);
                out.writeCollection(assignedShardIds);
            }
            if (out.getTransportVersion().onOrAfter(UNASSIGNED_NODE_DECISIONS_OUTPUT_VERSION)) {
                out.writeMap(unassignedNodeDecisions);
                out.writeMap(assignedNodeDecisions);
            }
        }

        @Override
        public XContentBuilder toXContent(XContentBuilder builder, Params params) throws IOException {
            builder.startObject();
            builder.field("reason", reason);
            builder.field("unassigned", unassigned);
            builder.field("unassigned_shards", unassignedShardIds.stream().limit(MAX_AMOUNT_OF_SHARDS).toList());
            builder.field("unassigned_shards_count", unassignedShardIds.size());
            builder.field("assigned", assigned);
            builder.field("assigned_shards", assignedShardIds.stream().limit(MAX_AMOUNT_OF_SHARDS).toList());
            builder.field("assigned_shards_count", assignedShardIds.size());
            builder.xContentValuesMap(
                "unassigned_node_decisions",
                unassignedNodeDecisions.entrySet().stream().collect(toMap(e -> e.getKey().toString(), Map.Entry::getValue))
            );
            builder.xContentValuesMap(
                "assigned_node_decisions",
                assignedNodeDecisions.entrySet().stream().collect(toMap(e -> e.getKey().toString(), Map.Entry::getValue))
            );
            builder.endObject();
            return builder;
        }

        @Override
        public boolean equals(Object o) {
            if (this == o) return true;
            if (o == null || getClass() != o.getClass()) return false;
            ReactiveReason that = (ReactiveReason) o;
            return unassigned == that.unassigned
                && assigned == that.assigned
                && reason.equals(that.reason)
                && unassignedShardIds.equals(that.unassignedShardIds)
                && assignedShardIds.equals(that.assignedShardIds)
                && Objects.equals(unassignedNodeDecisions, that.unassignedNodeDecisions)
                && Objects.equals(assignedNodeDecisions, that.assignedNodeDecisions);
        }

        @Override
        public int hashCode() {
            return Objects.hash(
                reason,
                unassigned,
                assigned,
                unassignedShardIds,
                assignedShardIds,
                unassignedNodeDecisions,
                assignedNodeDecisions
            );
        }
    }
}<|MERGE_RESOLUTION|>--- conflicted
+++ resolved
@@ -312,16 +312,9 @@
 
         public ShardsAllocationResults storagePreventsAllocation() {
             RoutingAllocation allocation = new RoutingAllocation(allocationDeciders, state, info, shardSizeInfo, System.nanoTime());
-<<<<<<< HEAD
-            List<ShardNodeAllocationDecision> unassignedShards = StreamSupport.stream(
-                state.getRoutingNodes().unassigned().spliterator(),
-                false
-            )
-=======
             List<ShardRouting> unassignedShards = state.getRoutingNodes()
                 .unassigned()
                 .stream()
->>>>>>> 9c95fca7
                 .filter(shard -> canAllocate(shard, allocation) == false)
                 .flatMap(shard -> cannotAllocateDueToStorage(shard, allocation).stream())
                 .toList();
