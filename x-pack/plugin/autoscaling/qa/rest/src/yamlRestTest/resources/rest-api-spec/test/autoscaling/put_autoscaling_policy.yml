--- conflicted
+++ resolved
@@ -62,6 +62,24 @@
   - do:
       autoscaling.delete_autoscaling_policy:
         name: my_autoscaling_policy
+
+---
+"Test put autoscaling policy with non-existent roles":
+  - do:
+      catch: bad_request
+      autoscaling.put_autoscaling_policy:
+        name: my_autoscaling_policy
+        body:
+          roles: [ non-existing ]
+
+---
+"Test add autoscaling policy with no roles":
+  - do:
+      catch: bad_request
+      autoscaling.put_autoscaling_policy:
+        name: my_autoscaling_policy
+        body: {}
+
 ---
 "Test put autoscaling policy with non-existent decider":
   - do:
@@ -69,50 +87,28 @@
       autoscaling.put_autoscaling_policy:
         name: my_autoscaling_policy
         body:
-<<<<<<< HEAD
-          policy:
-            deciders:
-              does_not_exist: {}
-
----
-"Test put autoscaling policy with non-existent decider setting":
-=======
           roles: [ master ]
           deciders:
             does_not_exist: {}
 
 ---
-"Test put autoscaling policy with non-existent roles":
->>>>>>> 54911ace
+"Test put autoscaling policy with non-existent decider setting":
   - do:
       catch: bad_request
       autoscaling.put_autoscaling_policy:
         name: my_autoscaling_policy
         body:
-<<<<<<< HEAD
-          policy:
-            deciders:
-              fixed:
-                does_not_exist: 0
+          deciders:
+            fixed:
+              does_not_exist: 0
 
 ---
 "Test put autoscaling policy with bad setting value":
-=======
-          roles: [ non-existing ]
-
----
-"Test add autoscaling policy with no roles":
->>>>>>> 54911ace
   - do:
       catch: bad_request
       autoscaling.put_autoscaling_policy:
         name: my_autoscaling_policy
-<<<<<<< HEAD
         body:
           policy:
-            deciders:
-              fixed:
-                storage: bad
-=======
-        body: {}
->>>>>>> 54911ace
+            fixed:
+              storage: bad