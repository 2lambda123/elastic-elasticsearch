/*
 * Copyright Elasticsearch B.V. and/or licensed to Elasticsearch B.V. under one
 * or more contributor license agreements. Licensed under the Elastic License
 * 2.0; you may not use this file except in compliance with the Elastic License
 * 2.0.
 */
package org.elasticsearch.xpack.monitoring.test;

import org.elasticsearch.analysis.common.CommonAnalysisPlugin;
import org.elasticsearch.cluster.metadata.IndexTemplateMetadata;
import org.elasticsearch.cluster.service.ClusterService;
import org.elasticsearch.common.Strings;
import org.elasticsearch.core.Tuple;
import org.elasticsearch.common.regex.Regex;
import org.elasticsearch.common.settings.Settings;
import org.elasticsearch.common.util.concurrent.CountDown;
import org.elasticsearch.index.IndexNotFoundException;
import org.elasticsearch.plugins.Plugin;
import org.elasticsearch.test.ESIntegTestCase;
import org.elasticsearch.test.store.MockFSIndexStore;
import org.elasticsearch.test.transport.MockTransportService;
import org.elasticsearch.xpack.monitoring.LocalStateMonitoring;
import org.elasticsearch.xpack.monitoring.MonitoringService;
import org.elasticsearch.xpack.monitoring.MonitoringTemplateRegistry;
import org.elasticsearch.xpack.monitoring.exporter.ClusterAlertsUtil;
import org.junit.After;
import org.junit.Before;

import java.util.Arrays;
import java.util.Collection;
import java.util.HashSet;
import java.util.List;
import java.util.Set;
import java.util.concurrent.TimeUnit;
import java.util.stream.Collectors;

import static org.elasticsearch.test.hamcrest.ElasticsearchAssertions.assertAcked;
import static org.hamcrest.Matchers.is;

public abstract class MonitoringIntegTestCase extends ESIntegTestCase {

    protected static final String MONITORING_INDICES_PREFIX = ".monitoring-";
    protected static final String ALL_MONITORING_INDICES = MONITORING_INDICES_PREFIX + "*";

    @Override
    protected Settings nodeSettings(int nodeOrdinal, Settings otherSettings) {
        Settings.Builder builder = Settings.builder()
                .put(super.nodeSettings(nodeOrdinal, otherSettings))
                .put(MonitoringService.INTERVAL.getKey(), MonitoringService.MIN_INTERVAL)
//                .put(XPackSettings.SECURITY_ENABLED.getKey(), false)
//                .put(XPackSettings.WATCHER_ENABLED.getKey(), false)
                // Disable native ML autodetect_process as the c++ controller won't be available
//                .put(MachineLearningField.AUTODETECT_PROCESS.getKey(), false)
//                .put(XPackSettings.MACHINE_LEARNING_ENABLED.getKey(), false)
                // we do this by default in core, but for monitoring this isn't needed and only adds noise.
                .put("indices.lifecycle.history_index_enabled", false)
                .put("index.store.mock.check_index_on_close", false);

        return builder.build();
    }

    @Override
    protected Collection<Class<? extends Plugin>> getMockPlugins() {
        Set<Class<? extends Plugin>> plugins = new HashSet<>(super.getMockPlugins());
        plugins.remove(MockTransportService.TestPlugin.class); // security has its own transport service
        plugins.add(MockFSIndexStore.TestPlugin.class);
        return plugins;
    }

    @Override
    protected Collection<Class<? extends Plugin>> nodePlugins() {
        return Arrays.asList(LocalStateMonitoring.class, MockClusterAlertScriptEngine.TestPlugin.class,
                MockIngestPlugin.class, CommonAnalysisPlugin.class);
    }

    @Override
    protected Set<String> excludeTemplates() {
<<<<<<< HEAD
        Set<String> allExcludes = new HashSet<>();
        allExcludes.addAll(super.excludeTemplates());
        allExcludes.addAll(monitoringTemplateNames());
        return allExcludes;
=======
        return new HashSet<>(Arrays.asList(MonitoringTemplateRegistry.TEMPLATE_NAMES));
>>>>>>> b2e4639d
    }

    @Before
    public void setUp() throws Exception {
        super.setUp();
        startMonitoringService();
    }

    @After
    public void tearDown() throws Exception {
        stopMonitoringService();
        super.tearDown();
    }

    protected void startMonitoringService() {
        internalCluster().getInstances(MonitoringService.class).forEach(MonitoringService::start);
    }

    protected void stopMonitoringService() {
        internalCluster().getInstances(MonitoringService.class).forEach(MonitoringService::stop);
    }

    protected void wipeMonitoringIndices() throws Exception {
        CountDown retries = new CountDown(3);
        assertBusy(() -> {
            try {
                if (indexExists(ALL_MONITORING_INDICES)) {
                    deleteMonitoringIndices();
                } else {
                    retries.countDown();
                }
            } catch (IndexNotFoundException e) {
                retries.countDown();
            }
            assertThat(retries.isCountedDown(), is(true));
        });
    }

    protected void deleteMonitoringIndices() {
        assertAcked(client().admin().indices().prepareDelete(ALL_MONITORING_INDICES));
    }

    protected void ensureMonitoringIndicesYellow() {
        ensureYellowAndNoInitializingShards(".monitoring-es-*");
    }

    protected List<Tuple<String, String>> monitoringWatches() {
        final ClusterService clusterService = clusterService();

        return Arrays.stream(ClusterAlertsUtil.WATCH_IDS)
                .map(id -> new Tuple<>(id, ClusterAlertsUtil.loadWatch(clusterService, id)))
                .collect(Collectors.toList());
    }

    protected void assertTemplateInstalled(String name) {
        boolean found = false;
        for (IndexTemplateMetadata template : client().admin().indices().prepareGetTemplates().get().getIndexTemplates()) {
            if (Regex.simpleMatch(name, template.getName())) {
                found =  true;
            }
        }
        assertTrue("failed to find a template matching [" + name + "]", found);
    }

    protected void waitForMonitoringIndices() throws Exception {
        awaitIndexExists(ALL_MONITORING_INDICES);
        assertBusy(this::ensureMonitoringIndicesYellow);
    }

    protected void awaitIndexExists(final String index) throws Exception {
        assertBusy(() -> assertIndicesExists(index), 30, TimeUnit.SECONDS);
    }

    private void assertIndicesExists(String... indices) {
        logger.trace("checking if index exists [{}]", Strings.arrayToCommaDelimitedString(indices));
        for (String index : indices) {
            assertThat(indexExists(index), is(true));
        }
    }

    protected void enableMonitoringCollection() {
        assertAcked(client().admin().cluster().prepareUpdateSettings().setTransientSettings(
                    Settings.builder().put(MonitoringService.ENABLED.getKey(), true)));
    }

    protected void disableMonitoringCollection() {
        assertAcked(client().admin().cluster().prepareUpdateSettings().setTransientSettings(
                    Settings.builder().putNull(MonitoringService.ENABLED.getKey())));
    }
}<|MERGE_RESOLUTION|>--- conflicted
+++ resolved
@@ -75,14 +75,10 @@
 
     @Override
     protected Set<String> excludeTemplates() {
-<<<<<<< HEAD
         Set<String> allExcludes = new HashSet<>();
         allExcludes.addAll(super.excludeTemplates());
-        allExcludes.addAll(monitoringTemplateNames());
+        allExcludes.addAll(MonitoringTemplateRegistry.TEMPLATE_NAMES);
         return allExcludes;
-=======
-        return new HashSet<>(Arrays.asList(MonitoringTemplateRegistry.TEMPLATE_NAMES));
->>>>>>> b2e4639d
     }
 
     @Before
