--- conflicted
+++ resolved
@@ -429,9 +429,6 @@
             Version.CURRENT
         );
 
-<<<<<<< HEAD
-        return new NodeStats(discoveryNode, no, indices, os, process, jvm, threadPool, fs, null, null, null, null, null, null, null, null);
-=======
         return new NodeStats(
             discoveryNode,
             no,
@@ -451,6 +448,5 @@
             null,
             null
         );
->>>>>>> d90fa4eb
     }
 }