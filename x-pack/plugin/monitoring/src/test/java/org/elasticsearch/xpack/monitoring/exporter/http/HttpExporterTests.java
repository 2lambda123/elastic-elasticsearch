--- conflicted
+++ resolved
@@ -312,10 +312,7 @@
         final Settings.Builder builder = Settings.builder()
             .put("xpack.monitoring.exporters._http.type", HttpExporter.TYPE)
             .put("xpack.monitoring.exporters._http.host", "http://localhost:9200")
-<<<<<<< HEAD
-=======
             .put("xpack.monitoring.exporters._http.cluster_alerts.management.enabled", true)
->>>>>>> 30e15ba8
             .putList("xpack.monitoring.exporters._http.cluster_alerts.management.blacklist", blacklist);
 
         final Config config = createConfig(builder.build());
@@ -335,11 +332,8 @@
         );
         assertWarnings(
             "[xpack.monitoring.exporters._http.cluster_alerts.management.blacklist] setting was deprecated in Elasticsearch"
-<<<<<<< HEAD
-=======
                 + " and will be removed in a future release! See the breaking changes documentation for the next major version.",
             "[xpack.monitoring.exporters._http.cluster_alerts.management.enabled] setting was deprecated in Elasticsearch"
->>>>>>> 30e15ba8
                 + " and will be removed in a future release! See the breaking changes documentation for the next major version."
         );
     }
@@ -509,13 +503,8 @@
         final Settings.Builder builder = Settings.builder().put("xpack.monitoring.exporters._http.type", "http");
         List<String> warningsExpected = new ArrayList<>();
 
-<<<<<<< HEAD
-        if (clusterAlertManagement == false) {
-            builder.put("xpack.monitoring.exporters._http.cluster_alerts.management.enabled", false);
-=======
         if (clusterAlertManagement) {
             builder.put("xpack.monitoring.exporters._http.cluster_alerts.management.enabled", true);
->>>>>>> 30e15ba8
             warningsExpected.add(
                 "[xpack.monitoring.exporters._http.cluster_alerts.management.enabled] setting was deprecated in "
                     + "Elasticsearch and will be removed in a future release! See the breaking changes documentation for the next major "
