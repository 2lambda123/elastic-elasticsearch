--- conflicted
+++ resolved
@@ -312,10 +312,7 @@
         final Settings.Builder builder = Settings.builder()
             .put("xpack.monitoring.exporters._http.type", HttpExporter.TYPE)
             .put("xpack.monitoring.exporters._http.host", "http://localhost:9200")
-<<<<<<< HEAD
-=======
             .put("xpack.monitoring.exporters._http.cluster_alerts.management.enabled", true)
->>>>>>> d90fa4eb
             .putList("xpack.monitoring.exporters._http.cluster_alerts.management.blacklist", blacklist);
 
         final Config config = createConfig(builder.build());
@@ -333,15 +330,12 @@
                     + "Alert IDs [does_not_exist]"
             )
         );
-<<<<<<< HEAD
-=======
         assertWarnings(
             "[xpack.monitoring.exporters._http.cluster_alerts.management.blacklist] setting was deprecated in Elasticsearch"
                 + " and will be removed in a future release! See the breaking changes documentation for the next major version.",
             "[xpack.monitoring.exporters._http.cluster_alerts.management.enabled] setting was deprecated in Elasticsearch"
                 + " and will be removed in a future release! See the breaking changes documentation for the next major version."
         );
->>>>>>> d90fa4eb
     }
 
     public void testExporterWithHostOnly() throws Exception {
@@ -401,8 +395,6 @@
         final Settings.Builder builder = Settings.builder()
             .put("xpack.monitoring.exporters._http.type", "http")
             .put("xpack.monitoring.exporters._http.host", "http://localhost:9200");
-<<<<<<< HEAD
-=======
         expectedWarnings.add(
             "[xpack.monitoring.exporters._http.host] setting was deprecated in Elasticsearch and will be removed in "
                 + "a future release! See the breaking changes documentation for the next major version."
@@ -411,7 +403,6 @@
             "[xpack.monitoring.exporters._http.type] setting was deprecated in Elasticsearch and will be removed in "
                 + "a future release! See the breaking changes documentation for the next major version."
         );
->>>>>>> d90fa4eb
 
         // use basic auth
         final boolean useBasicAuth = randomBoolean();
@@ -510,10 +501,7 @@
         final TimeValue templateTimeout = randomFrom(TimeValue.timeValueSeconds(30), null);
 
         final Settings.Builder builder = Settings.builder().put("xpack.monitoring.exporters._http.type", "http");
-<<<<<<< HEAD
-=======
         List<String> warningsExpected = new ArrayList<>();
->>>>>>> d90fa4eb
 
         if (clusterAlertManagement) {
             builder.put("xpack.monitoring.exporters._http.cluster_alerts.management.enabled", true);
