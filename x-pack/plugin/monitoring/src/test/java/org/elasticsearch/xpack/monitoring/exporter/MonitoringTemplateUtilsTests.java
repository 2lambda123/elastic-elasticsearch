--- conflicted
+++ resolved
@@ -9,86 +9,15 @@
 import org.elasticsearch.common.time.DateFormatter;
 import org.elasticsearch.test.ESTestCase;
 import org.elasticsearch.xpack.core.monitoring.MonitoredSystem;
-import org.elasticsearch.xpack.core.monitoring.exporter.MonitoringTemplateUtils;
 
-import java.io.IOException;
 import java.time.ZoneOffset;
 import java.time.ZonedDateTime;
 
-import static org.elasticsearch.xpack.core.monitoring.exporter.MonitoringTemplateUtils.LAST_UPDATED_VERSION;
-import static org.elasticsearch.xpack.core.monitoring.exporter.MonitoringTemplateUtils.OLD_TEMPLATE_VERSION;
 import static org.elasticsearch.xpack.core.monitoring.exporter.MonitoringTemplateUtils.TEMPLATE_VERSION;
 import static org.elasticsearch.xpack.core.monitoring.exporter.MonitoringTemplateUtils.indexName;
-<<<<<<< HEAD
-import static org.elasticsearch.xpack.core.monitoring.exporter.MonitoringTemplateUtils.pipelineName;
-=======
-import static org.elasticsearch.xpack.core.monitoring.exporter.MonitoringTemplateUtils.oldTemplateName;
-import static org.elasticsearch.xpack.core.monitoring.exporter.MonitoringTemplateUtils.templateName;
-import static org.elasticsearch.xpack.core.template.TemplateUtilsTests.assertTemplate;
->>>>>>> eafbd336
-import static org.hamcrest.Matchers.containsString;
 import static org.hamcrest.Matchers.equalTo;
 
 public class MonitoringTemplateUtilsTests extends ESTestCase {
-
-<<<<<<< HEAD
-    public void testPipelineName() {
-        assertThat(pipelineName("aBc123"), equalTo("xpack_monitoring_aBc123"));
-        assertThat(pipelineName(TEMPLATE_VERSION), equalTo("xpack_monitoring_" + TEMPLATE_VERSION));
-        assertThat(pipelineName(OLD_TEMPLATE_VERSION), equalTo("xpack_monitoring_" + OLD_TEMPLATE_VERSION));
-    }
-
-    public void testEmptyPipeline() throws IOException {
-        final String json = Strings.toString(MonitoringTemplateUtils.emptyPipeline(XContentType.JSON));
-
-        // ensure the description contains the API version
-        assertThat(json, containsString("Monitoring API version " + MonitoringTemplateUtils.TEMPLATE_VERSION));
-        assertThat(json, containsString("\"processors\":[]"));
-=======
-    public void testTemplateName() {
-        assertThat(templateName("abc"), equalTo(".monitoring-abc"));
-        assertThat(templateName("XYZ"), equalTo(".monitoring-XYZ"));
-        assertThat(templateName("es"), equalTo(".monitoring-es"));
-        assertThat(templateName("kibana"), equalTo(".monitoring-kibana"));
-        assertThat(templateName("logstash"), equalTo(".monitoring-logstash"));
-        assertThat(templateName("beats"), equalTo(".monitoring-beats"));
-    }
-
-    public void testOldTemplateName() {
-        assertThat(oldTemplateName("abc"), equalTo(".monitoring-abc-" + OLD_TEMPLATE_VERSION));
-        assertThat(oldTemplateName("XYZ"), equalTo(".monitoring-XYZ-" + OLD_TEMPLATE_VERSION));
-        assertThat(oldTemplateName("es"), equalTo(".monitoring-es-" + OLD_TEMPLATE_VERSION));
-        assertThat(oldTemplateName("kibana"), equalTo(".monitoring-kibana-" + OLD_TEMPLATE_VERSION));
-        assertThat(oldTemplateName("logstash"), equalTo(".monitoring-logstash-" + OLD_TEMPLATE_VERSION));
-        assertThat(oldTemplateName("beats"), equalTo(".monitoring-beats-" + OLD_TEMPLATE_VERSION));
-    }
-
-    public void testLoadTemplate() throws IOException {
-        String source = MonitoringTemplateUtils.loadTemplate("test");
-
-        assertThat(source, notNullValue());
-        assertThat(source.length(), greaterThan(0));
-        assertTemplate(source, equalTo("{\n" +
-                "  \"index_patterns\": \".monitoring-data-" + TEMPLATE_VERSION + "\",\n" +
-                "  \"mappings\": {\n" +
-                "    \"_doc\": {\n" +
-                "      \"_meta\": {\n" +
-                "        \"template.version\": \"" + TEMPLATE_VERSION + "\"\n" +
-                "      }\n" +
-                "    }\n" +
-                "  }\n" +
-                "}\n"));
-    }
-
-    public void testCreateEmptyTemplate() throws IOException {
-        final String id = randomFrom(OLD_TEMPLATE_IDS);
-        final String json = MonitoringTemplateUtils.createEmptyTemplate(id);
-
-        // ensure that the index is created with the proper ID
-        assertThat(json, containsString("\".monitoring-" + id + "-" + OLD_TEMPLATE_VERSION + "*\""));
->>>>>>> eafbd336
-        assertThat(json, containsString("\"version\":" + LAST_UPDATED_VERSION));
-    }
 
     public void testIndexName() {
         final long timestamp = ZonedDateTime.of(2017, 8, 3, 13, 47, 58,
