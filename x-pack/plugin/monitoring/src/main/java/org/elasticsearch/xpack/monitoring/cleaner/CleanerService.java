/*
 * Copyright Elasticsearch B.V. and/or licensed to Elasticsearch B.V. under one
 * or more contributor license agreements. Licensed under the Elastic License;
 * you may not use this file except in compliance with the Elastic License.
 */
package org.elasticsearch.xpack.monitoring.cleaner;

import org.apache.logging.log4j.LogManager;
import org.apache.logging.log4j.Logger;
import org.elasticsearch.common.component.AbstractLifecycleComponent;
import org.elasticsearch.common.settings.ClusterSettings;
import org.elasticsearch.common.settings.Settings;
import org.elasticsearch.common.unit.TimeValue;
import org.elasticsearch.common.util.concurrent.AbstractLifecycleRunnable;
import org.elasticsearch.common.util.concurrent.EsRejectedExecutionException;
import org.elasticsearch.license.XPackLicenseState;
import org.elasticsearch.threadpool.Scheduler;
import org.elasticsearch.threadpool.ThreadPool;
import org.elasticsearch.xpack.core.monitoring.MonitoringField;

import java.time.Clock;
import java.time.ZonedDateTime;
import java.util.List;
import java.util.concurrent.CopyOnWriteArrayList;

/**
 * {@code CleanerService} takes care of deleting old monitoring indices.
 */
public class CleanerService extends AbstractLifecycleComponent {
    private static final Logger logger = LogManager.getLogger(CleanerService.class);

    private final XPackLicenseState licenseState;
    private final ThreadPool threadPool;
    private final ExecutionScheduler executionScheduler;
    private final List<Listener> listeners = new CopyOnWriteArrayList<>();
    private final IndicesCleaner runnable;

    private volatile TimeValue globalRetention;

    CleanerService(Settings settings, ClusterSettings clusterSettings, XPackLicenseState licenseState, ThreadPool threadPool,
                   ExecutionScheduler executionScheduler) {
        this.licenseState = licenseState;
        this.threadPool = threadPool;
        this.executionScheduler = executionScheduler;
        this.globalRetention = MonitoringField.HISTORY_DURATION.get(settings);
        this.runnable = new IndicesCleaner();

        // the validation is performed by the setting's object itself
        clusterSettings.addSettingsUpdateConsumer(MonitoringField.HISTORY_DURATION, this::setGlobalRetention);
    }

    public CleanerService(Settings settings, ClusterSettings clusterSettings, ThreadPool threadPool, XPackLicenseState licenseState) {
        this(settings, clusterSettings, licenseState, threadPool, new DefaultExecutionScheduler());
    }

    @Override
    protected void doStart() {
        logger.debug("starting cleaning service");
<<<<<<< HEAD
        threadPool.schedule(executionScheduler.nextExecutionDelay(ZonedDateTime.now(Clock.systemDefaultZone())),
            executorName(),
            runnable);
=======
        threadPool.schedule(runnable, executionScheduler.nextExecutionDelay(new DateTime(ISOChronology.getInstance())), executorName());
>>>>>>> 68ed72b9
        logger.debug("cleaning service started");
    }

    @Override
    protected void doStop() {
        logger.debug("stopping cleaning service");
        listeners.clear();
        logger.debug("cleaning service stopped");
    }

    @Override
    protected void doClose() {
        logger.debug("closing cleaning service");
        runnable.cancel();
        logger.debug("cleaning service closed");
    }

    private String executorName() {
        return ThreadPool.Names.GENERIC;
    }

    /**
     * Get the retention that can be used.
     * <p>
     * This will ignore the global retention if the license does not allow retention updates.
     *
     * @return Never {@code null}
     * @see XPackLicenseState#isUpdateRetentionAllowed()
     */
    public TimeValue getRetention() {
        // we only care about their value if they are allowed to set it
        if (licenseState.isUpdateRetentionAllowed() && globalRetention != null) {
            return globalRetention;
        }
        else {
            return MonitoringField.HISTORY_DURATION.getDefault(Settings.EMPTY);
        }
    }

    /**
     * Set the global retention. This is expected to be used by the cluster settings to dynamically control the global retention time.
     * <p>
     * Even if the current license prevents retention updates, it will accept the change so that they do not need to re-set it if they
     * upgrade their license (they can always unset it).
     *
     * @param globalRetention The global retention to use dynamically.
     */
    public void setGlobalRetention(TimeValue globalRetention) {
        // notify the user that their setting will be ignored until they get the right license
        if (licenseState.isUpdateRetentionAllowed() == false) {
            logger.warn("[{}] setting will be ignored until an appropriate license is applied", MonitoringField.HISTORY_DURATION.getKey());
        }

        this.globalRetention = globalRetention;
    }

    /**
     * Add a {@code listener} that is executed by the internal {@code IndicesCleaner} given the {@link #getRetention() retention} time.
     *
     * @param listener A listener used to control retention
     */
    public void add(Listener listener) {
        listeners.add(listener);
    }

    /**
     * Remove a {@code listener}.
     *
     * @param listener A listener used to control retention
     * @see #add(Listener)
     */
    public void remove(Listener listener) {
        listeners.remove(listener);
    }

    /**
     * Listener that get called when indices must be cleaned
     */
    public interface Listener {

        /**
         * This method is called on listeners so that they can
         * clean indices.
         *
         * @param retention global retention value, it can be overridden at exporter level
         */
        void onCleanUpIndices(TimeValue retention);
    }

    /**
     * {@code IndicesCleaner} runs and reschedules itself in order to automatically clean (delete) indices that are outside of the
     * {@link #getRetention() retention} period.
     */
    class IndicesCleaner extends AbstractLifecycleRunnable {

        private volatile Scheduler.Cancellable cancellable;

        /**
         * Enable automatic logging and stopping of the runnable based on the {@link #lifecycle}.
         */
        IndicesCleaner() {
            super(lifecycle, logger);
        }

        @Override
        protected void doRunInLifecycle() throws Exception {
            if (licenseState.isMonitoringAllowed() == false) {
                logger.debug("cleaning service is disabled due to invalid license");
                return;
            }

            // fetch the retention, which is depends on a bunch of rules
            TimeValue retention = getRetention();

            logger.trace("cleaning up indices with retention [{}]", retention);

            // Note: listeners are free to override the retention
            for (Listener listener : listeners) {
                try {
                    listener.onCleanUpIndices(retention);
                } catch (Exception e) {
                    logger.error("listener failed to clean indices", e);
                }
            }

            logger.trace("done cleaning up indices");
        }

        /**
         * Reschedule the cleaner if the service is not stopped.
         */
        @Override
        protected void onAfterInLifecycle() {
            ZonedDateTime start = ZonedDateTime.now(Clock.systemUTC());
            TimeValue delay = executionScheduler.nextExecutionDelay(start);

            logger.debug("scheduling next execution in [{}] seconds", delay.seconds());

            try {
                cancellable = threadPool.schedule(this, delay, executorName());
            } catch (EsRejectedExecutionException e) {
                if (e.isExecutorShutdown()) {
                    logger.debug("couldn't schedule new execution of the cleaner, executor is shutting down", e);
                } else {
                    throw e;
                }
            }
        }

        @Override
        public void onFailure(Exception e) {
            logger.error("failed to clean indices", e);
        }

        /**
         * Cancel/stop the cleaning service.
         * <p>
         * This will kill any scheduled {@link #cancellable} from running. It's possible that this will be executed concurrently with the
         * {@link #onAfter() rescheduling code}, at which point it will be stopped during the next execution <em>if</em> the service is
         * stopped.
         */
        public void cancel() {
            if (cancellable != null && cancellable.isCancelled() == false) {
                cancellable.cancel();
            }
        }
    }

    interface ExecutionScheduler {

        /**
         * Calculates the delay in millis between "now" and the next execution.
         *
         * @param now the current time
         * @return the delay in millis
         */
        TimeValue nextExecutionDelay(ZonedDateTime now);
    }

    /**
     * Schedule task so that it will be executed everyday at the next 01:00 AM.
     */
    static class DefaultExecutionScheduler implements ExecutionScheduler {

        @Override
        public TimeValue nextExecutionDelay(ZonedDateTime now) {
            // Runs at 01:00 AM today or the next day if it's too late
            ZonedDateTime next = now.toLocalDate()
                .atStartOfDay(now.getZone())
                .plusHours(1);
            // if it's not after now, then it needs to be the next day!
            if (next.isAfter(now) == false) {
                next = next.plusDays(1);
            }
            return TimeValue.timeValueMillis(next.toInstant().toEpochMilli() - now.toInstant().toEpochMilli());
        }
    }
}<|MERGE_RESOLUTION|>--- conflicted
+++ resolved
@@ -56,13 +56,8 @@
     @Override
     protected void doStart() {
         logger.debug("starting cleaning service");
-<<<<<<< HEAD
-        threadPool.schedule(executionScheduler.nextExecutionDelay(ZonedDateTime.now(Clock.systemDefaultZone())),
-            executorName(),
-            runnable);
-=======
-        threadPool.schedule(runnable, executionScheduler.nextExecutionDelay(new DateTime(ISOChronology.getInstance())), executorName());
->>>>>>> 68ed72b9
+        threadPool.schedule(runnable, executionScheduler.nextExecutionDelay(ZonedDateTime.now(Clock.systemDefaultZone())),
+            executorName());
         logger.debug("cleaning service started");
     }
 
