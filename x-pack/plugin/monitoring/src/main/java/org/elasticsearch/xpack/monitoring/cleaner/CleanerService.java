--- conflicted
+++ resolved
@@ -91,16 +91,7 @@
      * @return Never {@code null}
      */
     public TimeValue getRetention() {
-<<<<<<< HEAD
-        // we only care about their value if they are allowed to set it
-        if (licenseState.checkFeature(Feature.MONITORING_UPDATE_RETENTION) && globalRetention != null) {
-            return globalRetention;
-        } else {
-            return MonitoringField.HISTORY_DURATION.getDefault(Settings.EMPTY);
-        }
-=======
         return globalRetention;
->>>>>>> d90fa4eb
     }
 
     /**
