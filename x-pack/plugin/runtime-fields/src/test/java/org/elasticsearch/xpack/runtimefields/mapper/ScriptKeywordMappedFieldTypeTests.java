/*
 * Copyright Elasticsearch B.V. and/or licensed to Elasticsearch B.V. under one
 * or more contributor license agreements. Licensed under the Elastic License;
 * you may not use this file except in compliance with the Elastic License.
 */

package org.elasticsearch.xpack.runtimefields.mapper;

import org.apache.lucene.document.StoredField;
import org.apache.lucene.index.DirectoryReader;
import org.apache.lucene.index.LeafReaderContext;
import org.apache.lucene.index.RandomIndexWriter;
import org.apache.lucene.search.Collector;
import org.apache.lucene.search.IndexSearcher;
import org.apache.lucene.search.LeafCollector;
import org.apache.lucene.search.MatchAllDocsQuery;
import org.apache.lucene.search.Query;
import org.apache.lucene.search.Scorable;
import org.apache.lucene.search.ScoreMode;
import org.apache.lucene.search.Sort;
import org.apache.lucene.search.SortField;
import org.apache.lucene.search.TopFieldDocs;
import org.apache.lucene.store.Directory;
import org.apache.lucene.util.BytesRef;
import org.apache.lucene.util.automaton.Operations;
import org.elasticsearch.ElasticsearchException;
import org.elasticsearch.Version;
import org.elasticsearch.common.lucene.search.function.ScriptScoreQuery;
import org.elasticsearch.common.settings.Settings;
import org.elasticsearch.common.unit.Fuzziness;
import org.elasticsearch.index.fielddata.ScriptDocValues;
import org.elasticsearch.index.fielddata.SortedBinaryDocValues;
import org.elasticsearch.index.query.MatchQueryBuilder;
import org.elasticsearch.index.query.QueryShardContext;
import org.elasticsearch.painless.PainlessPlugin;
import org.elasticsearch.painless.PainlessScriptEngine;
import org.elasticsearch.plugins.ExtensiblePlugin.ExtensionLoader;
import org.elasticsearch.script.ScoreScript;
import org.elasticsearch.script.Script;
import org.elasticsearch.script.ScriptModule;
import org.elasticsearch.script.ScriptService;
import org.elasticsearch.script.ScriptType;
import org.elasticsearch.search.MultiValueMode;
import org.elasticsearch.xpack.runtimefields.RuntimeFields;
import org.elasticsearch.xpack.runtimefields.RuntimeFieldsPainlessExtension;
import org.elasticsearch.xpack.runtimefields.StringScriptFieldScript;
import org.elasticsearch.xpack.runtimefields.fielddata.ScriptBinaryFieldData;

import java.io.IOException;
import java.util.ArrayList;
import java.util.List;
import java.util.Map;
import java.util.function.BiConsumer;

import static java.util.Collections.emptyMap;
import static org.hamcrest.Matchers.equalTo;

public class ScriptKeywordMappedFieldTypeTests extends AbstractScriptMappedFieldTypeTestCase {
    @Override
    public void testDocValues() throws IOException {
        try (Directory directory = newDirectory(); RandomIndexWriter iw = new RandomIndexWriter(random(), directory)) {
            iw.addDocument(List.of(new StoredField("_source", new BytesRef("{\"foo\": [1]}"))));
            iw.addDocument(List.of(new StoredField("_source", new BytesRef("{\"foo\": [2, 1]}"))));
            List<String> results = new ArrayList<>();
            try (DirectoryReader reader = iw.getReader()) {
                IndexSearcher searcher = newSearcher(reader);
                ScriptKeywordMappedFieldType ft = build(
                    "for (def v : source.foo) {value(v.toString() + params.param)}",
                    Map.of("param", "-suffix")
                );
                ScriptBinaryFieldData ifd = ft.fielddataBuilder("test").build(null, null, null);
                ifd.setSearchLookup(mockContext().lookup());
                searcher.search(new MatchAllDocsQuery(), new Collector() {
                    @Override
                    public ScoreMode scoreMode() {
                        return ScoreMode.COMPLETE_NO_SCORES;
                    }

                    @Override
                    public LeafCollector getLeafCollector(LeafReaderContext context) {
                        SortedBinaryDocValues dv = ifd.load(context).getBytesValues();
                        return new LeafCollector() {
                            @Override
                            public void setScorer(Scorable scorer) {}

                            @Override
                            public void collect(int doc) throws IOException {
                                if (dv.advanceExact(doc)) {
                                    for (int i = 0; i < dv.docValueCount(); i++) {
                                        results.add(dv.nextValue().utf8ToString());
                                    }
                                }
                            }
                        };
                    }
                });
                assertThat(results, equalTo(List.of("1-suffix", "1-suffix", "2-suffix")));
            }
        }
    }

    @Override
    public void testSort() throws IOException {
        try (Directory directory = newDirectory(); RandomIndexWriter iw = new RandomIndexWriter(random(), directory)) {
            iw.addDocument(List.of(new StoredField("_source", new BytesRef("{\"foo\": [\"a\"]}"))));
            iw.addDocument(List.of(new StoredField("_source", new BytesRef("{\"foo\": [\"d\"]}"))));
            iw.addDocument(List.of(new StoredField("_source", new BytesRef("{\"foo\": [\"b\"]}"))));
            try (DirectoryReader reader = iw.getReader()) {
                IndexSearcher searcher = newSearcher(reader);
                ScriptKeywordMappedFieldType ft = build("for (def v : source.foo) { value(v.toString())}");
                ScriptBinaryFieldData ifd = ft.fielddataBuilder("test").build(null, null, null);
                ifd.setSearchLookup(mockContext().lookup());
                SortField sf = ifd.sortField(null, MultiValueMode.MIN, null, false);
                TopFieldDocs docs = searcher.search(new MatchAllDocsQuery(), 3, new Sort(sf));
                assertThat(reader.document(docs.scoreDocs[0].doc).getBinaryValue("_source").utf8ToString(), equalTo("{\"foo\": [\"a\"]}"));
                assertThat(reader.document(docs.scoreDocs[1].doc).getBinaryValue("_source").utf8ToString(), equalTo("{\"foo\": [\"b\"]}"));
                assertThat(reader.document(docs.scoreDocs[2].doc).getBinaryValue("_source").utf8ToString(), equalTo("{\"foo\": [\"d\"]}"));
            }
        }
    }

    @Override
    public void testUsedInScript() throws IOException {
        try (Directory directory = newDirectory(); RandomIndexWriter iw = new RandomIndexWriter(random(), directory)) {
            iw.addDocument(List.of(new StoredField("_source", new BytesRef("{\"foo\": [\"a\"]}"))));
            iw.addDocument(List.of(new StoredField("_source", new BytesRef("{\"foo\": [\"aaa\"]}"))));
            iw.addDocument(List.of(new StoredField("_source", new BytesRef("{\"foo\": [\"aa\"]}"))));
            try (DirectoryReader reader = iw.getReader()) {
                IndexSearcher searcher = newSearcher(reader);
                QueryShardContext qsc = mockContext(true, build("for (def v : source.foo) { value(v.toString())}"));
                assertThat(searcher.count(new ScriptScoreQuery(new MatchAllDocsQuery(), new Script("test"), new ScoreScript.LeafFactory() {
                    @Override
                    public boolean needs_score() {
                        return false;
                    }

                    @Override
                    public ScoreScript newInstance(LeafReaderContext ctx) throws IOException {
                        return new ScoreScript(Map.of(), qsc.lookup(), ctx) {
                            @Override
                            public double execute(ExplanationHolder explanation) {
                                ScriptDocValues.Strings bytes = (ScriptDocValues.Strings) getDoc().get("test");
                                return bytes.get(0).length();
                            }
                        };
                    }
                }, 2.5f, "test", 0, Version.CURRENT)), equalTo(1));
            }
        }
    }

    @Override
    public void testExistsQuery() throws IOException {
        try (Directory directory = newDirectory(); RandomIndexWriter iw = new RandomIndexWriter(random(), directory)) {
            iw.addDocument(List.of(new StoredField("_source", new BytesRef("{\"foo\": [1]}"))));
            iw.addDocument(List.of(new StoredField("_source", new BytesRef("{\"foo\": []}"))));
            try (DirectoryReader reader = iw.getReader()) {
                IndexSearcher searcher = newSearcher(reader);
                assertThat(searcher.count(build("for (def v : source.foo) { value(v.toString())}").existsQuery(mockContext())), equalTo(1));
            }
        }
    }

    @Override
    public void testExistsQueryIsExpensive() throws IOException {
        checkExpensiveQuery(ScriptKeywordMappedFieldType::existsQuery);
    }

    public void testFuzzyQuery() throws IOException {
        try (Directory directory = newDirectory(); RandomIndexWriter iw = new RandomIndexWriter(random(), directory)) {
            iw.addDocument(List.of(new StoredField("_source", new BytesRef("{\"foo\": \"cat\"}"))));   // No edits, matches
            iw.addDocument(List.of(new StoredField("_source", new BytesRef("{\"foo\": \"caat\"}"))));  // Single insertion, matches
            iw.addDocument(List.of(new StoredField("_source", new BytesRef("{\"foo\": \"cta\"}"))));   // Single transposition, matches
            iw.addDocument(List.of(new StoredField("_source", new BytesRef("{\"foo\": \"caaat\"}")))); // Two insertions, no match
            iw.addDocument(List.of(new StoredField("_source", new BytesRef("{\"foo\": \"dog\"}"))));   // Totally wrong, no match
            try (DirectoryReader reader = iw.getReader()) {
                IndexSearcher searcher = newSearcher(reader);
                assertThat(
                    searcher.count(build("value(source.foo)").fuzzyQuery("cat", Fuzziness.AUTO, 0, 1, true, mockContext())),
                    equalTo(3)
                );
            }
        }
    }

    public void testFuzzyQueryIsExpensive() throws IOException {
        checkExpensiveQuery(
            (ft, ctx) -> ft.fuzzyQuery(
                randomAlphaOfLengthBetween(1, 1000),
                randomFrom(Fuzziness.AUTO, Fuzziness.ZERO, Fuzziness.ONE, Fuzziness.TWO),
                randomInt(),
                randomInt(),
                randomBoolean(),
                ctx
            )
        );
    }

    public void testPrefixQuery() throws IOException {
        try (Directory directory = newDirectory(); RandomIndexWriter iw = new RandomIndexWriter(random(), directory)) {
            iw.addDocument(List.of(new StoredField("_source", new BytesRef("{\"foo\": \"cat\"}"))));
            iw.addDocument(List.of(new StoredField("_source", new BytesRef("{\"foo\": \"cata\"}"))));
            iw.addDocument(List.of(new StoredField("_source", new BytesRef("{\"foo\": \"dog\"}"))));
            try (DirectoryReader reader = iw.getReader()) {
                IndexSearcher searcher = newSearcher(reader);
                assertThat(searcher.count(build("value(source.foo)").prefixQuery("cat", null, mockContext())), equalTo(2));
            }
        }
    }

    public void testPrefixQueryIsExpensive() throws IOException {
        checkExpensiveQuery((ft, ctx) -> ft.prefixQuery(randomAlphaOfLengthBetween(1, 1000), null, ctx));
    }

    @Override
    public void testRangeQuery() throws IOException {
        try (Directory directory = newDirectory(); RandomIndexWriter iw = new RandomIndexWriter(random(), directory)) {
            iw.addDocument(List.of(new StoredField("_source", new BytesRef("{\"foo\": \"cat\"}"))));
            iw.addDocument(List.of(new StoredField("_source", new BytesRef("{\"foo\": \"cata\"}"))));
            iw.addDocument(List.of(new StoredField("_source", new BytesRef("{\"foo\": \"dog\"}"))));
            try (DirectoryReader reader = iw.getReader()) {
                IndexSearcher searcher = newSearcher(reader);
                assertThat(
                    searcher.count(build("value(source.foo)").rangeQuery("cat", "d", false, false, null, null, null, mockContext())),
                    equalTo(1)
                );
            }
        }
    }

    @Override
    public void testRangeQueryIsExpensive() throws IOException {
        checkExpensiveQuery(
            (ft, ctx) -> ft.rangeQuery(
                "a" + randomAlphaOfLengthBetween(0, 1000),
                "b" + randomAlphaOfLengthBetween(0, 1000),
                randomBoolean(),
                randomBoolean(),
                null,
                null,
                null,
                ctx
            )
        );
    }

    public void testRegexpQuery() throws IOException {
        try (Directory directory = newDirectory(); RandomIndexWriter iw = new RandomIndexWriter(random(), directory)) {
            iw.addDocument(List.of(new StoredField("_source", new BytesRef("{\"foo\": \"cat\"}"))));
            iw.addDocument(List.of(new StoredField("_source", new BytesRef("{\"foo\": \"cata\"}"))));
            iw.addDocument(List.of(new StoredField("_source", new BytesRef("{\"foo\": \"dog\"}"))));
            try (DirectoryReader reader = iw.getReader()) {
                IndexSearcher searcher = newSearcher(reader);
                assertThat(
                    searcher.count(
                        build("value(source.foo)").regexpQuery("ca.+", 0, Operations.DEFAULT_MAX_DETERMINIZED_STATES, null, mockContext())
                    ),
                    equalTo(2)
                );
            }
        }
    }

    public void testRegexpQueryIsExpensive() throws IOException {
        checkExpensiveQuery((ft, ctx) -> ft.regexpQuery(randomAlphaOfLengthBetween(1, 1000), randomInt(0xFFFF), randomInt(), null, ctx));
    }

    @Override
    public void testTermQuery() throws IOException {
        try (Directory directory = newDirectory(); RandomIndexWriter iw = new RandomIndexWriter(random(), directory)) {
            iw.addDocument(List.of(new StoredField("_source", new BytesRef("{\"foo\": 1}"))));
            iw.addDocument(List.of(new StoredField("_source", new BytesRef("{\"foo\": 2}"))));
            try (DirectoryReader reader = iw.getReader()) {
                IndexSearcher searcher = newSearcher(reader);
                ScriptKeywordMappedFieldType fieldType = build("value(source.foo.toString() + params.param)", Map.of("param", "-suffix"));
                assertThat(searcher.count(fieldType.termQuery("1-suffix", mockContext())), equalTo(1));
            }
        }
    }

    @Override
    public void testTermQueryIsExpensive() throws IOException {
        checkExpensiveQuery((ft, ctx) -> ft.termQuery(randomAlphaOfLengthBetween(1, 1000), ctx));
    }

    @Override
    public void testTermsQuery() throws IOException {
        try (Directory directory = newDirectory(); RandomIndexWriter iw = new RandomIndexWriter(random(), directory)) {
            iw.addDocument(List.of(new StoredField("_source", new BytesRef("{\"foo\": 1}"))));
            iw.addDocument(List.of(new StoredField("_source", new BytesRef("{\"foo\": 2}"))));
            iw.addDocument(List.of(new StoredField("_source", new BytesRef("{\"foo\": 3}"))));
            iw.addDocument(List.of(new StoredField("_source", new BytesRef("{\"foo\": 4}"))));
            try (DirectoryReader reader = iw.getReader()) {
                IndexSearcher searcher = newSearcher(reader);
                assertThat(searcher.count(build("value(source.foo.toString())").termsQuery(List.of("1", "2"), mockContext())), equalTo(2));
            }
        }
    }

    @Override
    public void testTermsQueryIsExpensive() throws IOException {
        checkExpensiveQuery((ft, ctx) -> ft.termsQuery(randomList(100, () -> randomAlphaOfLengthBetween(1, 1000)), ctx));
    }

    public void testWildcardQuery() throws IOException {
        try (Directory directory = newDirectory(); RandomIndexWriter iw = new RandomIndexWriter(random(), directory)) {
            iw.addDocument(List.of(new StoredField("_source", new BytesRef("{\"foo\": \"aab\"}"))));
            iw.addDocument(List.of(new StoredField("_source", new BytesRef("{\"foo\": \"b\"}"))));
            try (DirectoryReader reader = iw.getReader()) {
                IndexSearcher searcher = newSearcher(reader);
                assertThat(searcher.count(build("value(source.foo)").wildcardQuery("a*b", null, mockContext())), equalTo(1));
            }
        }
    }

    public void testWildcardQueryIsExpensive() throws IOException {
        checkExpensiveQuery((ft, ctx) -> ft.wildcardQuery(randomAlphaOfLengthBetween(1, 1000), null, ctx));
    }

<<<<<<< HEAD
=======
    public void testMatchQuery() throws IOException {
        try (Directory directory = newDirectory(); RandomIndexWriter iw = new RandomIndexWriter(random(), directory)) {
            iw.addDocument(List.of(new StoredField("_source", new BytesRef("{\"foo\": 1}"))));
            iw.addDocument(List.of(new StoredField("_source", new BytesRef("{\"foo\": 2}"))));
            try (DirectoryReader reader = iw.getReader()) {
                IndexSearcher searcher = newSearcher(reader);
                ScriptKeywordMappedFieldType fieldType = build("value(source.foo.toString() + params.param)", Map.of("param", "-Suffix"));
                QueryShardContext queryShardContext = mockContext(true, fieldType);
                Query query = new MatchQueryBuilder("test", "1-Suffix").toQuery(queryShardContext);
                assertThat(searcher.count(query), equalTo(1));
            }
        }
    }

>>>>>>> bc3267b5
    private static ScriptKeywordMappedFieldType build(String code) throws IOException {
        return build(new Script(code));
    }

    private static ScriptKeywordMappedFieldType build(String code, Map<String, Object> params) throws IOException {
        return build(new Script(ScriptType.INLINE, PainlessScriptEngine.NAME, code, params));
    }

    private static ScriptKeywordMappedFieldType build(Script script) throws IOException {
        PainlessPlugin painlessPlugin = new PainlessPlugin();
        painlessPlugin.loadExtensions(new ExtensionLoader() {
            @Override
            @SuppressWarnings("unchecked") // We only ever load painless extensions here so it is fairly safe.
            public <T> List<T> loadExtensions(Class<T> extensionPointType) {
                return (List<T>) List.of(new RuntimeFieldsPainlessExtension());
            }
        });
        ScriptModule scriptModule = new ScriptModule(Settings.EMPTY, List.of(painlessPlugin, new RuntimeFields()));
        try (ScriptService scriptService = new ScriptService(Settings.EMPTY, scriptModule.engines, scriptModule.contexts)) {
            StringScriptFieldScript.Factory factory = scriptService.compile(script, StringScriptFieldScript.CONTEXT);
            return new ScriptKeywordMappedFieldType("test", script, factory, emptyMap());
        }
    }

    private static void checkExpensiveQuery(BiConsumer<ScriptKeywordMappedFieldType, QueryShardContext> queryBuilder) throws IOException {
        ScriptKeywordMappedFieldType ft = build("value('cat')");
        Exception e = expectThrows(ElasticsearchException.class, () -> queryBuilder.accept(ft, mockContext(false)));
        assertThat(
            e.getMessage(),
            equalTo("queries cannot be executed against [script] fields while [search.allow_expensive_queries] is set to [false].")
        );
    }
}<|MERGE_RESOLUTION|>--- conflicted
+++ resolved
@@ -317,8 +317,6 @@
         checkExpensiveQuery((ft, ctx) -> ft.wildcardQuery(randomAlphaOfLengthBetween(1, 1000), null, ctx));
     }
 
-<<<<<<< HEAD
-=======
     public void testMatchQuery() throws IOException {
         try (Directory directory = newDirectory(); RandomIndexWriter iw = new RandomIndexWriter(random(), directory)) {
             iw.addDocument(List.of(new StoredField("_source", new BytesRef("{\"foo\": 1}"))));
@@ -333,7 +331,6 @@
         }
     }
 
->>>>>>> bc3267b5
     private static ScriptKeywordMappedFieldType build(String code) throws IOException {
         return build(new Script(code));
     }
