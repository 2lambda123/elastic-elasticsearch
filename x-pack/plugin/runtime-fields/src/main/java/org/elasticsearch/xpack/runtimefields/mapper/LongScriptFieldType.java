/*
 * Copyright Elasticsearch B.V. and/or licensed to Elasticsearch B.V. under one
 * or more contributor license agreements. Licensed under the Elastic License;
 * you may not use this file except in compliance with the Elastic License.
 */

package org.elasticsearch.xpack.runtimefields.mapper;

import com.carrotsearch.hppc.LongHashSet;
import com.carrotsearch.hppc.LongSet;
import org.apache.lucene.search.Query;
import org.elasticsearch.common.CheckedBiConsumer;
import org.elasticsearch.common.lucene.search.Queries;
import org.elasticsearch.common.time.DateMathParser;
import org.elasticsearch.common.xcontent.XContentBuilder;
import org.elasticsearch.index.mapper.NumberFieldMapper.NumberType;
import org.elasticsearch.index.mapper.RuntimeFieldType;
import org.elasticsearch.index.query.SearchExecutionContext;
import org.elasticsearch.script.Script;
import org.elasticsearch.search.DocValueFormat;
import org.elasticsearch.search.lookup.SearchLookup;
import org.elasticsearch.xpack.runtimefields.fielddata.LongScriptFieldData;
import org.elasticsearch.xpack.runtimefields.query.LongScriptFieldExistsQuery;
import org.elasticsearch.xpack.runtimefields.query.LongScriptFieldRangeQuery;
import org.elasticsearch.xpack.runtimefields.query.LongScriptFieldTermQuery;
import org.elasticsearch.xpack.runtimefields.query.LongScriptFieldTermsQuery;

import java.io.IOException;
import java.time.ZoneId;
import java.util.Collection;
import java.util.Collections;
import java.util.Map;
import java.util.function.Supplier;

public final class LongScriptFieldType extends AbstractScriptFieldType<LongFieldScript.LeafFactory> {

    public static final RuntimeFieldType.Parser PARSER = new RuntimeFieldTypeParser((name, parserContext) -> new Builder(name) {
        @Override
        protected AbstractScriptFieldType<?> buildFieldType() {
            if (script.get() == null) {
                return new LongScriptFieldType(name, LongFieldScript.PARSE_FROM_SOURCE, this);
            }
            LongFieldScript.Factory factory = parserContext.scriptService().compile(script.getValue(), LongFieldScript.CONTEXT);
            return new LongScriptFieldType(name, factory, this);
        }
    });

    LongScriptFieldType(String name) {
        this(name, LongFieldScript.PARSE_FROM_SOURCE, null, Collections.emptyMap(), (builder, includeDefaults) -> {});
    }

    private LongScriptFieldType(String name, LongFieldScript.Factory scriptFactory, Builder builder) {
        super(name, scriptFactory::newFactory, builder);
    }

    LongScriptFieldType(
        String name,
        LongFieldScript.Factory scriptFactory,
        Script script,
        Map<String, String> meta,
        CheckedBiConsumer<XContentBuilder, Boolean, IOException> toXContent
    ) {
        super(name, scriptFactory::newFactory, script, meta, toXContent);
    }

    @Override
    public String typeName() {
        return NumberType.LONG.typeName();
    }

    @Override
    public Object valueForDisplay(Object value) {
        return value; // These should come back as a Long
    }

    @Override
    public DocValueFormat docValueFormat(String format, ZoneId timeZone) {
        if (timeZone != null) {
            throw new IllegalArgumentException("Field [" + name() + "] of type [" + typeName() + "] does not support custom time zones");
        }
        if (format == null) {
            return DocValueFormat.RAW;
        }
        return new DocValueFormat.Decimal(format);
    }

    @Override
    public LongScriptFieldData.Builder fielddataBuilder(String fullyQualifiedIndexName, Supplier<SearchLookup> searchLookup) {
        return new LongScriptFieldData.Builder(name(), leafFactory(searchLookup.get()));
    }

    @Override
    public Query existsQuery(SearchExecutionContext context) {
        checkAllowExpensiveQueries(context);
        return new LongScriptFieldExistsQuery(script, leafFactory(context)::newInstance, name());
    }

    @Override
    public Query rangeQuery(
        Object lowerTerm,
        Object upperTerm,
        boolean includeLower,
        boolean includeUpper,
        ZoneId timeZone,
        DateMathParser parser,
        SearchExecutionContext context
    ) {
        checkAllowExpensiveQueries(context);
        return NumberType.longRangeQuery(
            lowerTerm,
            upperTerm,
            includeLower,
            includeUpper,
            (l, u) -> new LongScriptFieldRangeQuery(script, leafFactory(context)::newInstance, name(), l, u)
        );
    }

    @Override
    public Query termQuery(Object value, SearchExecutionContext context) {
        if (NumberType.hasDecimalPart(value)) {
            return Queries.newMatchNoDocsQuery("Value [" + value + "] has a decimal part");
        }
        checkAllowExpensiveQueries(context);
        return new LongScriptFieldTermQuery(script, leafFactory(context)::newInstance, name(), NumberType.objectToLong(value, true));
    }

    @Override
<<<<<<< HEAD
    public Query termsQuery(Collection<?> values, QueryShardContext context) {
=======
    public Query termsQuery(List<?> values, SearchExecutionContext context) {
>>>>>>> 3798d7ef
        if (values.isEmpty()) {
            return Queries.newMatchAllQuery();
        }
        LongSet terms = new LongHashSet(values.size());
        for (Object value : values) {
            if (NumberType.hasDecimalPart(value)) {
                continue;
            }
            terms.add(NumberType.objectToLong(value, true));
        }
        if (terms.isEmpty()) {
            return Queries.newMatchNoDocsQuery("All values have a decimal part");
        }
        checkAllowExpensiveQueries(context);
        return new LongScriptFieldTermsQuery(script, leafFactory(context)::newInstance, name(), terms);
    }
}<|MERGE_RESOLUTION|>--- conflicted
+++ resolved
@@ -125,11 +125,7 @@
     }
 
     @Override
-<<<<<<< HEAD
-    public Query termsQuery(Collection<?> values, QueryShardContext context) {
-=======
-    public Query termsQuery(List<?> values, SearchExecutionContext context) {
->>>>>>> 3798d7ef
+    public Query termsQuery(Collection<?> values, SearchExecutionContext context) {
         if (values.isEmpty()) {
             return Queries.newMatchAllQuery();
         }
