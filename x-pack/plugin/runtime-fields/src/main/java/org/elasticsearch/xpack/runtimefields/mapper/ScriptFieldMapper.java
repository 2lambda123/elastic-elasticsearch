/*
 * Copyright Elasticsearch B.V. and/or licensed to Elasticsearch B.V. under one
 * or more contributor license agreements. Licensed under the Elastic License;
 * you may not use this file except in compliance with the Elastic License.
 */

package org.elasticsearch.xpack.runtimefields.mapper;

import org.elasticsearch.common.xcontent.XContentBuilder;
import org.elasticsearch.index.mapper.FieldMapper;
import org.elasticsearch.index.mapper.KeywordFieldMapper;
import org.elasticsearch.index.mapper.MappedFieldType;
import org.elasticsearch.index.mapper.Mapper;
import org.elasticsearch.index.mapper.MapperParsingException;
import org.elasticsearch.index.mapper.ParametrizedFieldMapper;
import org.elasticsearch.index.mapper.ParseContext;
import org.elasticsearch.script.Script;
import org.elasticsearch.script.ScriptContext;
import org.elasticsearch.script.ScriptType;
import org.elasticsearch.xpack.runtimefields.LongScriptFieldScript;
import org.elasticsearch.xpack.runtimefields.StringScriptFieldScript;

import java.io.IOException;
import java.util.List;
import java.util.Map;
import java.util.function.BiFunction;

public final class ScriptFieldMapper extends ParametrizedFieldMapper {

    public static final String CONTENT_TYPE = "script";

    private final String runtimeType;
    private final Script script;
    private final ScriptCompiler scriptCompiler;

    protected ScriptFieldMapper(
        String simpleName,
        MappedFieldType mappedFieldType,
        MultiFields multiFields,
        CopyTo copyTo,
        String runtimeType,
        Script script,
        ScriptCompiler scriptCompiler
    ) {
        super(simpleName, mappedFieldType, multiFields, copyTo);
        this.runtimeType = runtimeType;
        this.script = script;
        this.scriptCompiler = scriptCompiler;
    }

    @Override
    public ParametrizedFieldMapper.Builder getMergeBuilder() {
        return new ScriptFieldMapper.Builder(simpleName(), scriptCompiler).init(this);
    }

    @Override
    protected void parseCreateField(ParseContext context) {
        // there is no lucene field
    }

    @Override
    protected void doXContentBody(XContentBuilder builder, boolean includeDefaults, Params params) throws IOException {
        super.doXContentBody(builder, includeDefaults, params);
        AbstractScriptMappedFieldType fieldType = (AbstractScriptMappedFieldType) fieldType();
        fieldType.mapperXContentBody(builder, params);
    }

    @Override
    protected String contentType() {
        return CONTENT_TYPE;
    }

    public static class Builder extends ParametrizedFieldMapper.Builder {

        static final Map<String, BiFunction<Builder, BuilderContext, MappedFieldType>> FIELD_TYPE_RESOLVER = Map.of(
            KeywordFieldMapper.CONTENT_TYPE,
            (builder, context) -> {
                StringScriptFieldScript.Factory factory = builder.scriptCompiler.compile(
                    builder.script.getValue(),
                    StringScriptFieldScript.CONTEXT
                );
                return new RuntimeKeywordMappedFieldType(
                    builder.buildFullName(context),
                    builder.script.getValue(),
                    factory,
                    builder.meta.getValue()
                );
            }
        );

        private static ScriptFieldMapper toType(FieldMapper in) {
            return (ScriptFieldMapper) in;
        }

        private final Parameter<Map<String, String>> meta = Parameter.metaParam();
        private final Parameter<String> runtimeType = Parameter.stringParam(
            "runtime_type",
            true,
            mapper -> toType(mapper).runtimeType,
            null
        ).setValidator(runtimeType -> {
            if (runtimeType == null) {
                throw new IllegalArgumentException("runtime_type must be specified for script field [" + name + "]");
            }
        });
        // TODO script and runtime_type can be updated: what happens to the currently running queries when they get updated?
        // do all the shards get a consistent view?
        private final Parameter<Script> script = new Parameter<>(
            "script",
            true,
            () -> null,
            Builder::parseScript,
            mapper -> toType(mapper).script
        ).setValidator(script -> {
            if (script == null) {
                throw new IllegalArgumentException("script must be specified for script field [" + name + "]");
            }
        });

        private final ScriptCompiler scriptCompiler;

        protected Builder(String name, ScriptCompiler scriptCompiler) {
            super(name);
            this.scriptCompiler = scriptCompiler;
        }

        @Override
        protected List<Parameter<?>> getParameters() {
            return List.of(meta, runtimeType, script);
        }

        @Override
        public ScriptFieldMapper build(BuilderContext context) {
<<<<<<< HEAD
=======
            BiFunction<Builder, BuilderContext, MappedFieldType> fieldTypeResolver = Builder.FIELD_TYPE_RESOLVER.get(
                runtimeType.getValue()
            );
            if (fieldTypeResolver == null) {
                throw new IllegalArgumentException("runtime_type [" + runtimeType.getValue() + "] not supported");
            }
            MappedFieldType mappedFieldType = fieldTypeResolver.apply(this, context);
>>>>>>> 45d0dc54
            // TODO copy to and multi_fields should not be supported, parametrized field mapper needs to be adapted
            return new ScriptFieldMapper(
                name,
                buildType(buildFullName(context)),
                multiFieldsBuilder.build(this, context),
                copyTo.build(),
                runtimeType.getValue(),
                script.getValue(),
                scriptCompiler
            );
        }

        private MappedFieldType buildType(String fullName) {
            switch (runtimeType.getValue()) {
                case "keyword":
                    return new ScriptKeywordMappedFieldType(
                        fullName,
                        script.getValue(),
                        scriptCompiler.compile(script.getValue(), StringScriptFieldScript.CONTEXT),
                        meta.getValue()
                    );
                case "long":
                    return new ScriptLongMappedFieldType(
                        fullName,
                        script.getValue(),
                        scriptCompiler.compile(script.getValue(), LongScriptFieldScript.CONTEXT),
                        meta.getValue()
                    );
                default:
                    throw new IllegalArgumentException("runtime_type [" + runtimeType.getValue() + "] not supported");
            }
        }

        static Script parseScript(String name, Mapper.TypeParser.ParserContext parserContext, Object scriptObject) {
            Script script = Script.parse(scriptObject);
            if (script.getType() == ScriptType.STORED) {
                throw new IllegalArgumentException("stored scripts specified but not supported when defining script field [" + name + "]");
            }
            return script;
        }
    }

    public static class TypeParser implements Mapper.TypeParser {

        @Override
        public ScriptFieldMapper.Builder parse(String name, Map<String, Object> node, ParserContext parserContext)
            throws MapperParsingException {

            ScriptFieldMapper.Builder builder = new ScriptFieldMapper.Builder(name, new ScriptCompiler() {
                @Override
                public <FactoryType> FactoryType compile(Script script, ScriptContext<FactoryType> context) {
                    return parserContext.queryShardContextSupplier().get().compile(script, context);
                }
            });
            builder.parse(name, parserContext, node);
            return builder;
        }
    }

    @FunctionalInterface
    private interface ScriptCompiler {
        <FactoryType> FactoryType compile(Script script, ScriptContext<FactoryType> context);
    }
}<|MERGE_RESOLUTION|>--- conflicted
+++ resolved
@@ -12,6 +12,7 @@
 import org.elasticsearch.index.mapper.MappedFieldType;
 import org.elasticsearch.index.mapper.Mapper;
 import org.elasticsearch.index.mapper.MapperParsingException;
+import org.elasticsearch.index.mapper.NumberFieldMapper.NumberType;
 import org.elasticsearch.index.mapper.ParametrizedFieldMapper;
 import org.elasticsearch.index.mapper.ParseContext;
 import org.elasticsearch.script.Script;
@@ -79,7 +80,20 @@
                     builder.script.getValue(),
                     StringScriptFieldScript.CONTEXT
                 );
-                return new RuntimeKeywordMappedFieldType(
+                return new ScriptKeywordMappedFieldType(
+                    builder.buildFullName(context),
+                    builder.script.getValue(),
+                    factory,
+                    builder.meta.getValue()
+                );
+            },
+            NumberType.LONG.typeName(),
+            (builder, context) -> {
+                LongScriptFieldScript.Factory factory = builder.scriptCompiler.compile(
+                    builder.script.getValue(),
+                    LongScriptFieldScript.CONTEXT
+                );
+                return new ScriptLongMappedFieldType(
                     builder.buildFullName(context),
                     builder.script.getValue(),
                     factory,
@@ -131,47 +145,22 @@
 
         @Override
         public ScriptFieldMapper build(BuilderContext context) {
-<<<<<<< HEAD
-=======
             BiFunction<Builder, BuilderContext, MappedFieldType> fieldTypeResolver = Builder.FIELD_TYPE_RESOLVER.get(
                 runtimeType.getValue()
             );
             if (fieldTypeResolver == null) {
                 throw new IllegalArgumentException("runtime_type [" + runtimeType.getValue() + "] not supported");
             }
-            MappedFieldType mappedFieldType = fieldTypeResolver.apply(this, context);
->>>>>>> 45d0dc54
             // TODO copy to and multi_fields should not be supported, parametrized field mapper needs to be adapted
             return new ScriptFieldMapper(
                 name,
-                buildType(buildFullName(context)),
+                fieldTypeResolver.apply(this, context),
                 multiFieldsBuilder.build(this, context),
                 copyTo.build(),
                 runtimeType.getValue(),
                 script.getValue(),
                 scriptCompiler
             );
-        }
-
-        private MappedFieldType buildType(String fullName) {
-            switch (runtimeType.getValue()) {
-                case "keyword":
-                    return new ScriptKeywordMappedFieldType(
-                        fullName,
-                        script.getValue(),
-                        scriptCompiler.compile(script.getValue(), StringScriptFieldScript.CONTEXT),
-                        meta.getValue()
-                    );
-                case "long":
-                    return new ScriptLongMappedFieldType(
-                        fullName,
-                        script.getValue(),
-                        scriptCompiler.compile(script.getValue(), LongScriptFieldScript.CONTEXT),
-                        meta.getValue()
-                    );
-                default:
-                    throw new IllegalArgumentException("runtime_type [" + runtimeType.getValue() + "] not supported");
-            }
         }
 
         static Script parseScript(String name, Mapper.TypeParser.ParserContext parserContext, Object scriptObject) {
