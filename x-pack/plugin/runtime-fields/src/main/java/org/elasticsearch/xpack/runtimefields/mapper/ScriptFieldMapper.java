--- conflicted
+++ resolved
@@ -56,16 +56,12 @@
         return CONTENT_TYPE;
     }
 
-<<<<<<< HEAD
     @Override
-    public List<MappedFieldType> convertToSearchTimeMappings() {
-        return List.of(fieldType());
+    public boolean isRuntimeField() {
+        return true;
     }
 
-    public static class Builder extends FieldMapper.Builder<BooleanFieldMapper.Builder> {
-=======
     public static class Builder extends FieldMapper.Builder<Builder> {
->>>>>>> 26596486
 
         private final ScriptService scriptService;
 
