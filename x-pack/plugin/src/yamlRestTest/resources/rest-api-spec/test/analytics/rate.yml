--- conflicted
+++ resolved
@@ -218,10 +218,6 @@
         index: test-rate
         body:
           settings:
-<<<<<<< HEAD
-            number_of_shards: 3
-=======
->>>>>>> b12fa23b
             index:
               mode: time_series
               routing_path: [ host ]
@@ -235,11 +231,6 @@
               host:
                 type: keyword
                 time_series_dimension: true
-<<<<<<< HEAD
-              counter:
-                type : long
-                time_series_metric: counter
-=======
               bytes_gauge:
                 type : long
                 time_series_metric: gauge
@@ -248,35 +239,13 @@
                 time_series_metric: counter
               byes:
                 type: long
->>>>>>> b12fa23b
-
-  - do:
-      bulk:
-        refresh: true
-        index: test-rate
-        body:
-          - '{"index": {}}'
-<<<<<<< HEAD
-          - '{"@timestamp": "2021-04-28T12:00:00.000Z", "host": "one", "counter": 100000 }'
-          - '{"index": {}}'
-          - '{"@timestamp": "2021-04-28T13:00:00.000Z", "host": "one", "counter": 210000 }'
-          - '{"index": {}}'
-          - '{"@timestamp": "2021-04-28T14:00:00.000Z", "host": "one", "counter": 270000 }'
-          - '{"index": {}}'
-          - '{"@timestamp": "2021-04-28T15:00:00.000Z", "host": "one", "counter": 395000 }'
-          - '{"index": {}}'
-          - '{"@timestamp": "2021-04-28T16:00:00.000Z", "host": "one", "counter": 444000 }'
-          - '{"index": {}}'
-          - '{"@timestamp": "2021-04-28T17:00:00.000Z", "host": "one", "counter": 499000 }'
-          - '{"index": {}}'
-          - '{"@timestamp": "2021-04-28T18:00:00.000Z", "host": "one", "counter": 587000 }'
-          - '{"index": {}}'
-          - '{"@timestamp": "2021-04-28T19:00:00.000Z", "host": "one", "counter": 712000 }'
-          - '{"index": {}}'
-          - '{"@timestamp": "2021-04-28T20:00:00.000Z", "host": "one", "counter": 801000 }'
-          - '{"index": {}}'
-          - '{"@timestamp": "2021-04-28T21:00:00.000Z", "host": "one", "counter": 888000 }'
-=======
+
+  - do:
+      bulk:
+        refresh: true
+        index: test-rate
+        body:
+          - '{"index": {}}'
           - '{"@timestamp": "2021-04-28T18:50:00.000Z", "host": "one", "bytes_counter": 1000, "bytes_gauge": 1000, "bytes": 1000 }'
           - '{"index": {}}'
           - '{"@timestamp": "2021-04-28T18:50:01.000Z", "host": "one", "bytes_counter": 1100, "bytes_gauge": 100, "bytes": 100 }'
@@ -296,67 +265,12 @@
           - '{"@timestamp": "2021-04-28T18:50:08.000Z", "host": "one", "bytes_counter": 1520, "bytes_gauge": 20, "bytes": 20 }'
           - '{"index": {}}'
           - '{"@timestamp": "2021-04-28T18:50:09.000Z", "host": "one", "bytes_counter": 1550, "bytes_gauge": 30, "bytes": 30 }'
->>>>>>> b12fa23b
 
   - do:
       search:
         index: test-rate
         body:
           size: 0
-<<<<<<< HEAD
-          aggs:
-            ts:
-              time_series:
-                keyed: false
-              aggs:
-                rate-without-unit:
-                  rate:
-                    field: counter
-                rate-second:
-                  rate:
-                    field: counter
-                    unit: second
-                rate-minute:
-                  rate:
-                    field: counter
-                    unit: minute
-                rate-hour:
-                  rate:
-                    field: counter
-                    unit: hour
-                rate-day:
-                  rate:
-                    field: counter
-                    unit: day
-                rate-week:
-                  rate:
-                    field: counter
-                    unit: week
-                rate-month:
-                  rate:
-                    field: counter
-                    unit: month
-                rate-quarter:
-                  rate:
-                    field: counter
-                    unit: quarter
-                rate-year:
-                  rate:
-                    field: counter
-                    unit: year
-
-  - match: { hits.total.value: 10 }
-  - length: { aggregations.ts.buckets: 1 }
-  - close_to: { aggregations.ts.buckets.0.rate-without-unit.value: { value: 0.0243, error: 0.0001 }}
-  - close_to: { aggregations.ts.buckets.0.rate-second.value: { value: 0.0243, error: 0.0001 }}
-  - close_to: { aggregations.ts.buckets.0.rate-minute.value: { value: 1.4592, error: 0.0001 }}
-  - close_to: { aggregations.ts.buckets.0.rate-hour.value: { value: 87.5555, error: 0.0001 }}
-  - close_to: { aggregations.ts.buckets.0.rate-day.value: { value: 2101.3333, error: 0.0001 }}
-  - close_to: { aggregations.ts.buckets.0.rate-week.value: { value: 14709.3333, error: 0.0001 }}
-  - close_to: { aggregations.ts.buckets.0.rate-month.value: { value: 63958.02, error: 0.0001 }}
-  - close_to: { aggregations.ts.buckets.0.rate-quarter.value: { value: 191874.06, error: 0.0001 }}
-  - close_to: { aggregations.ts.buckets.0.rate-year.value: { value: 767496.24, error: 0.0001 }}
-=======
           query:
             bool:
               filter:
@@ -414,4 +328,117 @@
   - close_to: { aggregations.date_histogram.buckets.0.8.value: { value: 25.83, error: 0.01 } }
   # Rate aggregation on counters uses the actual bucket time interval instead of the parent date histogram calendar interval
   - close_to: { aggregations.date_histogram.buckets.0.9.value: { value: 0.06, error: 0.01 } }
->>>>>>> b12fa23b
+
+---
+"rate aggregation on counter field with unit":
+  - skip:
+      version: " - 8.6.99"
+      reason: "counter field support added in 8.7"
+      features: close_to
+
+  - do:
+      indices.create:
+        index: test-rate
+        body:
+          settings:
+            number_of_shards: 3
+            index:
+              mode: time_series
+              routing_path: [ host ]
+              time_series:
+                start_time: 2021-04-28T00:00:00Z
+                end_time: 2021-04-29T00:00:00Z
+          mappings:
+            properties:
+              "@timestamp":
+                type: date
+              host:
+                type: keyword
+                time_series_dimension: true
+              counter:
+                type : long
+                time_series_metric: counter
+
+  - do:
+      bulk:
+        refresh: true
+        index: test-rate
+        body:
+          - '{"index": {}}'
+          - '{"@timestamp": "2021-04-28T12:00:00.000Z", "host": "one", "counter": 100000 }'
+          - '{"index": {}}'
+          - '{"@timestamp": "2021-04-28T13:00:00.000Z", "host": "one", "counter": 210000 }'
+          - '{"index": {}}'
+          - '{"@timestamp": "2021-04-28T14:00:00.000Z", "host": "one", "counter": 270000 }'
+          - '{"index": {}}'
+          - '{"@timestamp": "2021-04-28T15:00:00.000Z", "host": "one", "counter": 395000 }'
+          - '{"index": {}}'
+          - '{"@timestamp": "2021-04-28T16:00:00.000Z", "host": "one", "counter": 444000 }'
+          - '{"index": {}}'
+          - '{"@timestamp": "2021-04-28T17:00:00.000Z", "host": "one", "counter": 499000 }'
+          - '{"index": {}}'
+          - '{"@timestamp": "2021-04-28T18:00:00.000Z", "host": "one", "counter": 587000 }'
+          - '{"index": {}}'
+          - '{"@timestamp": "2021-04-28T19:00:00.000Z", "host": "one", "counter": 712000 }'
+          - '{"index": {}}'
+          - '{"@timestamp": "2021-04-28T20:00:00.000Z", "host": "one", "counter": 801000 }'
+          - '{"index": {}}'
+          - '{"@timestamp": "2021-04-28T21:00:00.000Z", "host": "one", "counter": 888000 }'
+
+  - do:
+      search:
+        index: test-rate
+        body:
+          size: 0
+          aggs:
+            ts:
+              time_series:
+                keyed: false
+              aggs:
+                rate-without-unit:
+                  rate:
+                    field: counter
+                rate-second:
+                  rate:
+                    field: counter
+                    unit: second
+                rate-minute:
+                  rate:
+                    field: counter
+                    unit: minute
+                rate-hour:
+                  rate:
+                    field: counter
+                    unit: hour
+                rate-day:
+                  rate:
+                    field: counter
+                    unit: day
+                rate-week:
+                  rate:
+                    field: counter
+                    unit: week
+                rate-month:
+                  rate:
+                    field: counter
+                    unit: month
+                rate-quarter:
+                  rate:
+                    field: counter
+                    unit: quarter
+                rate-year:
+                  rate:
+                    field: counter
+                    unit: year
+
+  - match: { hits.total.value: 10 }
+  - length: { aggregations.ts.buckets: 1 }
+  - close_to: { aggregations.ts.buckets.0.rate-without-unit.value: { value: 0.0243, error: 0.0001 }}
+  - close_to: { aggregations.ts.buckets.0.rate-second.value: { value: 0.0243, error: 0.0001 }}
+  - close_to: { aggregations.ts.buckets.0.rate-minute.value: { value: 1.4592, error: 0.0001 }}
+  - close_to: { aggregations.ts.buckets.0.rate-hour.value: { value: 87.5555, error: 0.0001 }}
+  - close_to: { aggregations.ts.buckets.0.rate-day.value: { value: 2101.3333, error: 0.0001 }}
+  - close_to: { aggregations.ts.buckets.0.rate-week.value: { value: 14709.3333, error: 0.0001 }}
+  - close_to: { aggregations.ts.buckets.0.rate-month.value: { value: 63958.02, error: 0.0001 }}
+  - close_to: { aggregations.ts.buckets.0.rate-quarter.value: { value: 191874.06, error: 0.0001 }}
+  - close_to: { aggregations.ts.buckets.0.rate-year.value: { value: 767496.24, error: 0.0001 }}