--- conflicted
+++ resolved
@@ -1,12 +1,8 @@
 {
   "eql.search":{
     "documentation":{
-<<<<<<< HEAD
-      "url":"https://www.elastic.co/guide/en/elasticsearch/reference/current/eql-search-api.html"
-=======
-      "url":"https://www.elastic.co/guide/en/elasticsearch/reference/current/eql.html",
+      "url":"https://www.elastic.co/guide/en/elasticsearch/reference/current/eql-search-api.html",
       "description": "Returns results matching a query expressed in Event Query Language (EQL)"
->>>>>>> bb9dbcb4
     },
     "stability": "beta",
     "url":{
