--- conflicted
+++ resolved
@@ -181,7 +181,133 @@
   - is_true: acknowledged
 
 ---
-<<<<<<< HEAD
+"Test that create data stream is limited to authorized namespace":
+  - skip:
+      version: " - 7.99.99"
+      reason: "change to 7.8.99 after backport"
+
+  - do:
+      headers: { Authorization: "Basic dGVzdF91c2VyOngtcGFjay10ZXN0LXBhc3N3b3Jk" } # test_user
+      indices.create_data_stream:
+        name: simple-data-stream1
+  - is_true: acknowledged
+
+  - do: # superuser
+      indices.delete_data_stream:
+        name: simple-data-stream1
+  - is_true: acknowledged
+
+  - do:
+      catch: forbidden
+      headers: { Authorization: "Basic dGVzdF91c2VyOngtcGFjay10ZXN0LXBhc3N3b3Jk" } # test_user
+      indices.create_data_stream:
+        name: outside_of_namespace
+
+---
+"Test that get data stream is limited to authorized namespace":
+  - skip:
+      version: " - 7.99.99"
+      reason: "change to 7.8.99 after backport"
+
+  - do: # superuser
+      indices.create_data_stream:
+        name: simple-data-stream1
+  - is_true: acknowledged
+
+  - do: # superuser
+      indices.create_data_stream:
+        name: s-outside-of-authed-namespace
+  - is_true: acknowledged
+
+  - do:
+      headers: { Authorization: "Basic dGVzdF91c2VyOngtcGFjay10ZXN0LXBhc3N3b3Jk" } # test_user
+      indices.get_data_stream:
+        name: simple-data-stream1
+
+  - length: { data_streams: 1 }
+  - match: { data_streams.0.name: simple-data-stream1 }
+
+  - do: # superuser
+      indices.get_data_stream:
+        name: "*"
+
+  # superuser should be authorized for both data streams
+  - length: { data_streams: 2 }
+  - match: { data_streams.0.name: s-outside-of-authed-namespace }
+  - match: { data_streams.1.name: simple-data-stream1 }
+
+  - do:
+      headers: { Authorization: "Basic dGVzdF91c2VyOngtcGFjay10ZXN0LXBhc3N3b3Jk" } # test_user
+      indices.get_data_stream:
+        name: "*"
+
+  # test_user should be authorized for only one data stream
+  - length: { data_streams: 1 }
+  - match: { data_streams.0.name: simple-data-stream1 }
+
+  - do:
+      catch: forbidden
+      headers: { Authorization: "Basic dGVzdF91c2VyOngtcGFjay10ZXN0LXBhc3N3b3Jk" } # test_user
+      indices.get_data_stream:
+        name: outside_of_namespace
+
+  - do:
+      headers: { Authorization: "Basic bm9fYXV0aHpfdXNlcjp4LXBhY2stdGVzdC1wYXNzd29yZA==" } # no_authz_user
+      indices.get_data_stream: {}
+
+  # no_authz_user should not be authorized for any data streams
+  - length: { data_streams: 0 }
+
+  - do: # superuser
+      indices.delete_data_stream:
+        name: simple-data-stream1
+  - is_true: acknowledged
+
+  - do: # superuser
+      indices.delete_data_stream:
+        name: s-outside-of-authed-namespace
+  - is_true: acknowledged
+
+---
+"Test that delete data stream is limited to authorized namespace":
+  - skip:
+      version: " - 7.99.99"
+      reason: "change to 7.8.99 after backport"
+
+  - do: # superuser
+      indices.create_data_stream:
+        name: simple-data-stream1
+  - is_true: acknowledged
+
+  - do: # superuser
+      indices.create_data_stream:
+        name: s-outside-of-authed-namespace
+  - is_true: acknowledged
+
+  - do:
+      headers: { Authorization: "Basic dGVzdF91c2VyOngtcGFjay10ZXN0LXBhc3N3b3Jk" } # test_user
+      indices.delete_data_stream:
+        name: simple-data-stream1
+  - is_true: acknowledged
+
+  - do:
+      catch: forbidden
+      headers: { Authorization: "Basic dGVzdF91c2VyOngtcGFjay10ZXN0LXBhc3N3b3Jk" } # test_user
+      indices.delete_data_stream:
+        name: s-outside-of-authed-namespace
+
+  - do:
+      catch: forbidden
+      headers: { Authorization: "Basic bm9fYXV0aHpfdXNlcjp4LXBhY2stdGVzdC1wYXNzd29yZA==" } # no_authz_user
+      indices.delete_data_stream:
+        name: simple-data-stream1
+
+  - do: # superuser
+      indices.delete_data_stream:
+        name: s-outside-of-authed-namespace
+  - is_true: acknowledged
+  
+---
 "Managed_admin_ops permits auto-create of data streams":
   - skip:
       version: " - 7.99.99"
@@ -287,107 +413,12 @@
   - do:
       security.clear_cached_roles:
         name: "data_stream_role"
-=======
-"Test that create data stream is limited to authorized namespace":
-  - skip:
-      version: " - 7.99.99"
-      reason: "change to 7.8.99 after backport"
-
-  - do:
-      headers: { Authorization: "Basic dGVzdF91c2VyOngtcGFjay10ZXN0LXBhc3N3b3Jk" } # test_user
-      indices.create_data_stream:
-        name: simple-data-stream1
-  - is_true: acknowledged
-
-  - do: # superuser
-      indices.delete_data_stream:
-        name: simple-data-stream1
-  - is_true: acknowledged
-
-  - do:
-      catch: forbidden
-      headers: { Authorization: "Basic dGVzdF91c2VyOngtcGFjay10ZXN0LXBhc3N3b3Jk" } # test_user
-      indices.create_data_stream:
-        name: outside_of_namespace
-
----
-"Test that get data stream is limited to authorized namespace":
-  - skip:
-      version: " - 7.99.99"
-      reason: "change to 7.8.99 after backport"
-
-  - do: # superuser
-      indices.create_data_stream:
-        name: simple-data-stream1
-  - is_true: acknowledged
-
-  - do: # superuser
-      indices.create_data_stream:
-        name: s-outside-of-authed-namespace
-  - is_true: acknowledged
-
-  - do:
-      headers: { Authorization: "Basic dGVzdF91c2VyOngtcGFjay10ZXN0LXBhc3N3b3Jk" } # test_user
-      indices.get_data_stream:
-        name: simple-data-stream1
-
-  - length: { data_streams: 1 }
-  - match: { data_streams.0.name: simple-data-stream1 }
-
-  - do: # superuser
-      indices.get_data_stream:
-        name: "*"
-
-  # superuser should be authorized for both data streams
-  - length: { data_streams: 2 }
-  - match: { data_streams.0.name: s-outside-of-authed-namespace }
-  - match: { data_streams.1.name: simple-data-stream1 }
-
-  - do:
-      headers: { Authorization: "Basic dGVzdF91c2VyOngtcGFjay10ZXN0LXBhc3N3b3Jk" } # test_user
-      indices.get_data_stream:
-        name: "*"
-
-  # test_user should be authorized for only one data stream
-  - length: { data_streams: 1 }
-  - match: { data_streams.0.name: simple-data-stream1 }
-
-  - do:
-      catch: forbidden
-      headers: { Authorization: "Basic dGVzdF91c2VyOngtcGFjay10ZXN0LXBhc3N3b3Jk" } # test_user
-      indices.get_data_stream:
-        name: outside_of_namespace
-
-  - do:
-      headers: { Authorization: "Basic bm9fYXV0aHpfdXNlcjp4LXBhY2stdGVzdC1wYXNzd29yZA==" } # no_authz_user
-      indices.get_data_stream: {}
-
-  # no_authz_user should not be authorized for any data streams
-  - length: { data_streams: 0 }
-
-  - do: # superuser
-      indices.delete_data_stream:
-        name: simple-data-stream1
-  - is_true: acknowledged
-
-  - do: # superuser
-      indices.delete_data_stream:
-        name: s-outside-of-authed-namespace
-  - is_true: acknowledged
-
----
-"Test that delete data stream is limited to authorized namespace":
-  - skip:
-      version: " - 7.99.99"
-      reason: "change to 7.8.99 after backport"
->>>>>>> 198b4253
-
-  - do: # superuser
-      indices.create_data_stream:
-        name: simple-data-stream1
-  - is_true: acknowledged
-
-<<<<<<< HEAD
+
+  - do: # superuser
+      indices.create_data_stream:
+        name: simple-data-stream1
+  - is_true: acknowledged
+
   # should succeed because data stream already exists and no mappings are being changed
   - do:
       headers: { Authorization: "Basic dGVzdF91c2VyOngtcGFjay10ZXN0LXBhc3N3b3Jk" } # test_user
@@ -410,32 +441,4 @@
   - do: # superuser
       indices.delete_data_stream:
         name: "*"
-=======
-  - do: # superuser
-      indices.create_data_stream:
-        name: s-outside-of-authed-namespace
-  - is_true: acknowledged
-
-  - do:
-      headers: { Authorization: "Basic dGVzdF91c2VyOngtcGFjay10ZXN0LXBhc3N3b3Jk" } # test_user
-      indices.delete_data_stream:
-        name: simple-data-stream1
-  - is_true: acknowledged
-
-  - do:
-      catch: forbidden
-      headers: { Authorization: "Basic dGVzdF91c2VyOngtcGFjay10ZXN0LXBhc3N3b3Jk" } # test_user
-      indices.delete_data_stream:
-        name: s-outside-of-authed-namespace
-
-  - do:
-      catch: forbidden
-      headers: { Authorization: "Basic bm9fYXV0aHpfdXNlcjp4LXBhY2stdGVzdC1wYXNzd29yZA==" } # no_authz_user
-      indices.delete_data_stream:
-        name: simple-data-stream1
-
-  - do: # superuser
-      indices.delete_data_stream:
-        name: s-outside-of-authed-namespace
->>>>>>> 198b4253
-  - is_true: acknowledged+  - is_true: acknowledged
