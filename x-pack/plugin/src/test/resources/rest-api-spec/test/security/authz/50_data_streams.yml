---
setup:
  - skip:
      features: ["headers", "allowed_warnings"]
      version: " - 7.99.99"
      reason: "change to 7.8.99 after backport"

  - do:
      cluster.health:
        wait_for_status: yellow

  - do:
      security.put_role:
        name: "data_stream_role"
        body:  >
          {
            "indices": [
              { "names": ["simple*"], "privileges": ["read", "write", "create_index", "view_index_metadata", "monitor", "delete_index"] }
            ]
          }

  - do:
      security.put_role:
        name: "data_stream_role2"
        body:  >
          {
            "indices": [
              { "names": ["matches_none"], "privileges": ["read", "write", "create_index", "view_index_metadata", "monitor", "delete_index"] }
            ]
          }

  - do:
      security.put_user:
        username: "test_user"
        body:  >
          {
            "password" : "x-pack-test-password",
            "roles" : [ "data_stream_role" ],
            "full_name" : "user with privileges on some data streams"
          }

  - do:
      security.put_user:
        username: "no_authz_user"
        body:  >
          {
            "password" : "x-pack-test-password",
            "roles" : [ "data_stream_role2" ],
            "full_name" : "user with privileges on no data streams"
          }

  - do:
      allowed_warnings:
        - "index template [my-template1] has index patterns [s*] matching patterns from existing older templates [global] with patterns (global => [*]); this template [my-template1] will take precedence during new index creation"
      indices.put_index_template:
        name: my-template1
        body:
          index_patterns: [s*]
          template:
            mappings:
              properties:
                '@timestamp':
                  type: date
          data_stream:
            timestamp_field: '@timestamp'

---
teardown:
  - do:
      security.delete_user:
        username: "test_user"
        ignore: 404

  - do:
      security.delete_user:
        username: "test_user2"
        ignore: 404

  - do:
      security.delete_role:
        name: "data_stream_role"
        ignore: 404

  - do:
      security.delete_role:
        name: "data_stream_role2"
        ignore: 404

---
"Test backing indices inherit parent data stream privileges":
  - skip:
      version: " - 7.99.99"
      reason: "change to 7.8.99 after backport"
      features: ["headers"]

  - do: # superuser
      indices.create_data_stream:
        name: simple-data-stream1
  - is_true: acknowledged

  - do: # superuser
      index:
        index:  simple-data-stream1
        id:       1
        op_type:  create
        body:   { foo: bar, "@timestamp": "2020-12-12" }

  - set: { _seq_no: seqno }
  - set: { _primary_term: primary_term }

  - do: # superuser
      indices.refresh:
        index: simple-data-stream1

  # should succeed since the search request is on the data stream itself
  - do:
      headers: { Authorization: "Basic dGVzdF91c2VyOngtcGFjay10ZXN0LXBhc3N3b3Jk" } # test_user
      search:
        rest_total_hits_as_int: true
        index: simple-data-stream1

  - match: { hits.total: 1 }

  # should succeed since the backing index inherits the data stream's privileges
  - do:
      headers: { Authorization: "Basic dGVzdF91c2VyOngtcGFjay10ZXN0LXBhc3N3b3Jk" } # test_user
      search:
        rest_total_hits_as_int: true
        index: .ds-simple-data-stream1-000001

  - match: { hits.total: 1 }

  # should succeed since the backing index inherits the data stream's privileges
  - do:
      headers: { Authorization: "Basic dGVzdF91c2VyOngtcGFjay10ZXN0LXBhc3N3b3Jk" } # test_user
      index:
        index:  .ds-simple-data-stream1-000001
        id: 1
        if_seq_no: $seqno
        if_primary_term: $primary_term
        op_type:  index
        body:   { foo: bar2, "@timestamp": "2020-12-12" }

  - match: { _version: 2 }

  - do: # superuser
      indices.delete_data_stream:
        name: simple-data-stream1
  - is_true: acknowledged

---
"Test that requests not supporting data streams do not include data streams among authorized indices":
  - skip:
      version: " - 7.99.99"
      reason: "change to 7.8.99 after backport"
      features: ["headers"]

  - do: # superuser
      indices.create_data_stream:
        name: simple-data-stream1
  - is_true: acknowledged

  - do: # superuser
      indices.create:
        index: simple-index
        body:
          aliases:
            simple-alias: {}

  - do:
      headers: { Authorization: "Basic dGVzdF91c2VyOngtcGFjay10ZXN0LXBhc3N3b3Jk" } # test_user
      indices.get_alias:
        name: simple*

  - match: {simple-index.aliases.simple-alias: {}}
  - is_false: simple-data-stream1

  - do: # superuser
      indices.delete_data_stream:
        name: simple-data-stream1
  - is_true: acknowledged

---
"Test that create data stream is limited to authorized namespace":
  - skip:
      version: " - 7.99.99"
      reason: "change to 7.8.99 after backport"

  - do:
      headers: { Authorization: "Basic dGVzdF91c2VyOngtcGFjay10ZXN0LXBhc3N3b3Jk" } # test_user
      indices.create_data_stream:
        name: simple-data-stream1
  - is_true: acknowledged

  - do: # superuser
      indices.delete_data_stream:
        name: simple-data-stream1
  - is_true: acknowledged

  - do:
      catch: forbidden
      headers: { Authorization: "Basic dGVzdF91c2VyOngtcGFjay10ZXN0LXBhc3N3b3Jk" } # test_user
      indices.create_data_stream:
        name: outside_of_namespace

---
"Test that get data stream is limited to authorized namespace":
  - skip:
      version: " - 7.99.99"
      reason: "change to 7.8.99 after backport"

  - do: # superuser
      indices.create_data_stream:
        name: simple-data-stream1
  - is_true: acknowledged

  - do: # superuser
      indices.create_data_stream:
        name: s-outside-of-authed-namespace
  - is_true: acknowledged

  - do:
      headers: { Authorization: "Basic dGVzdF91c2VyOngtcGFjay10ZXN0LXBhc3N3b3Jk" } # test_user
      indices.get_data_stream:
        name: simple-data-stream1

  - length: { data_streams: 1 }
  - match: { data_streams.0.name: simple-data-stream1 }

  - do: # superuser
      indices.get_data_stream:
        name: "*"

  # superuser should be authorized for both data streams
  - length: { data_streams: 2 }
  - match: { data_streams.0.name: s-outside-of-authed-namespace }
  - match: { data_streams.1.name: simple-data-stream1 }

  - do:
      headers: { Authorization: "Basic dGVzdF91c2VyOngtcGFjay10ZXN0LXBhc3N3b3Jk" } # test_user
      indices.get_data_stream:
        name: "*"

  # test_user should be authorized for only one data stream
  - length: { data_streams: 1 }
  - match: { data_streams.0.name: simple-data-stream1 }

  - do:
      catch: forbidden
      headers: { Authorization: "Basic dGVzdF91c2VyOngtcGFjay10ZXN0LXBhc3N3b3Jk" } # test_user
      indices.get_data_stream:
        name: outside_of_namespace

  - do:
      headers: { Authorization: "Basic bm9fYXV0aHpfdXNlcjp4LXBhY2stdGVzdC1wYXNzd29yZA==" } # no_authz_user
      indices.get_data_stream: {}

  # no_authz_user should not be authorized for any data streams
  - length: { data_streams: 0 }

  - do: # superuser
      indices.delete_data_stream:
        name: simple-data-stream1
  - is_true: acknowledged

  - do: # superuser
      indices.delete_data_stream:
        name: s-outside-of-authed-namespace
  - is_true: acknowledged

---
"Test that delete data stream is limited to authorized namespace":
  - skip:
      version: " - 7.99.99"
      reason: "change to 7.8.99 after backport"

  - do: # superuser
      indices.create_data_stream:
        name: simple-data-stream1
  - is_true: acknowledged

  - do: # superuser
      indices.create_data_stream:
        name: s-outside-of-authed-namespace
  - is_true: acknowledged

  - do:
      headers: { Authorization: "Basic dGVzdF91c2VyOngtcGFjay10ZXN0LXBhc3N3b3Jk" } # test_user
      indices.delete_data_stream:
        name: simple-data-stream1
  - is_true: acknowledged

  - do:
      catch: forbidden
      headers: { Authorization: "Basic dGVzdF91c2VyOngtcGFjay10ZXN0LXBhc3N3b3Jk" } # test_user
      indices.delete_data_stream:
        name: s-outside-of-authed-namespace

  - do:
      catch: forbidden
      headers: { Authorization: "Basic bm9fYXV0aHpfdXNlcjp4LXBhY2stdGVzdC1wYXNzd29yZA==" } # no_authz_user
      indices.delete_data_stream:
        name: simple-data-stream1

  - do: # superuser
      indices.delete_data_stream:
        name: s-outside-of-authed-namespace
  - is_true: acknowledged

---
<<<<<<< HEAD
"Test that data streams stats is limited to authorized namespace":
  - skip:
      version: " - 7.99.99"
      reason: "change to 7.8.99 after backport"

  - do: # superuser
      indices.create_data_stream:
        name: simple-data-stream1
  - is_true: acknowledged

  - do: # superuser
      indices.create_data_stream:
        name: s-outside-of-authed-namespace
  - is_true: acknowledged

  - do: # superuser
      indices.data_streams_stats: {}
  - match: { data_stream_count: 2 }
  - match: { backing_indices: 2 }
  - length: { data_streams: 2 }
  - match: { data_streams.0.data_stream: 'simple-data-stream1' }
  - match: { data_streams.0.backing_indices: 1 }
  - match: { data_streams.0.maximum_timestamp: 0 }
  - match: { data_streams.1.data_stream: 's-outside-of-authed-namespace' }
  - match: { data_streams.1.backing_indices: 1 }
  - match: { data_streams.1.maximum_timestamp: 0 }

  - do:
      headers: { Authorization: "Basic dGVzdF91c2VyOngtcGFjay10ZXN0LXBhc3N3b3Jk" } # test_user
      indices.data_streams_stats: {}
  - match: { data_stream_count: 1 }
  - match: { backing_indices: 1 }
  - length: { data_streams: 1 }
  - match: { data_streams.0.data_stream: 'simple-data-stream1' }
  - match: { data_streams.0.backing_indices: 1 }
  - match: { data_streams.0.maximum_timestamp: 0 }

  - do:
      headers: { Authorization: "Basic bm9fYXV0aHpfdXNlcjp4LXBhY2stdGVzdC1wYXNzd29yZA==" } # no_authz_user
      indices.data_streams_stats: {}
  - match: { data_stream_count: 0 }
  - match: { backing_indices: 0 }
  - length: { data_streams: 0 }

  - do: # superuser
      indices.delete_data_stream:
        name: simple-data-stream1
  - is_true: acknowledged

  - do: # superuser
      indices.delete_data_stream:
        name: restricted-data-stream1
=======
"auto_configure privilege permits auto-create of data streams":
  - skip:
      version: " - 7.99.99"
      reason: "change to 7.8.99 after backport"
      features: ["headers", "allowed_warnings"]

  - do:
      allowed_warnings:
        - "index template [my-template1] has index patterns [simple*] matching patterns from existing older templates [global] with patterns (global => [*]); this template [my-template1] will take precedence during new index creation"
      indices.put_index_template:
        name: my-template1
        body:
          index_patterns: [simple*]
          template:
            mappings:
              properties:
                '@timestamp':
                  type: date
          data_stream:
            timestamp_field: '@timestamp'

  - do:
      security.put_role:
        name: "data_stream_role"
        body:  >
          {
            "indices": [
              { "names": ["simple-allows-auto-configure"], "privileges": ["create_doc", "auto_configure"] },
              { "names": ["simple-data-stream1"], "privileges": ["create_doc"] }
            ]
          }

  - do:
      security.clear_cached_roles:
        name: "data_stream_role"

  # should succeed because test_user is authorized for auto_configure on simple-allows-auto-configure
  - do:
      headers: { Authorization: "Basic dGVzdF91c2VyOngtcGFjay10ZXN0LXBhc3N3b3Jk" } # test_user
      index:
        index:  simple-allows-auto-configure
        id:       1
        op_type:  create
        body:   { foo: bar, "@timestamp": "2020-12-12" }

  # should fail because test_user is not authorized for auto_configure on simple-data-stream1
  - do:
      catch: forbidden
      headers: { Authorization: "Basic dGVzdF91c2VyOngtcGFjay10ZXN0LXBhc3N3b3Jk" } # test_user
      index:
        index:  simple-data-stream1
        id:       1
        op_type:  create
        body:   { foo: bar, "@timestamp": "2020-12-12" }

  - do: # superuser
      indices.delete_data_stream:
        name: simple-allows-auto-configure
>>>>>>> 45da8df7
  - is_true: acknowledged<|MERGE_RESOLUTION|>--- conflicted
+++ resolved
@@ -308,7 +308,6 @@
   - is_true: acknowledged
 
 ---
-<<<<<<< HEAD
 "Test that data streams stats is limited to authorized namespace":
   - skip:
       version: " - 7.99.99"
@@ -361,7 +360,9 @@
   - do: # superuser
       indices.delete_data_stream:
         name: restricted-data-stream1
-=======
+  - is_true: acknowledged
+
+---
 "auto_configure privilege permits auto-create of data streams":
   - skip:
       version: " - 7.99.99"
@@ -420,5 +421,4 @@
   - do: # superuser
       indices.delete_data_stream:
         name: simple-allows-auto-configure
->>>>>>> 45da8df7
   - is_true: acknowledged