setup:
  - do:
      indices.create:
        index: airline-data
        body:
          mappings:
            properties:
              time:
                type: date
              airline:
                type: keyword
              responsetime:
                type: float
              event_rate:
                type: integer

---
"Test get all transforms when there are none":
  - do:
      data_frame.get_data_frame_transform:
        transform_id: "*"
  - match: { count: 0 }
  - match: { transforms: [] }

---
"Test get transform when it does not exist":
  - do:
      catch: /Transform with id \[missing-transform-id\] could not be found/
      data_frame.get_data_frame_transform:
        transform_id: "missing-transform-id"

---
"Test delete transform when it does not exist":
  - do:
      catch: missing
      data_frame.delete_data_frame_transform:
        transform_id: "missing transform"

---
"Test put transform with invalid source index":
  - do:
      catch: /Source index \[missing-index\] does not exist/
      data_frame.put_data_frame_transform:
        transform_id: "missing-source-transform"
        body: >
          {
            "source": "missing-index",
            "dest": "missing-source-dest",
            "pivot": {
              "group_by": { "airline": {"terms": {"field": "airline"}}},
              "aggs": {"avg_response": {"avg": {"field": "responsetime"}}}
            }
          }
---
"Test basic transform crud":
  - do:
      data_frame.put_data_frame_transform:
        transform_id: "airline-transform"
        body: >
          {
            "source": "airline-data",
            "dest": "airline-data-by-airline",
            "pivot": {
              "group_by": { "airline": {"terms": {"field": "airline"}}},
              "aggs": {"avg_response": {"avg": {"field": "responsetime"}}}
            }
          }
  - match: { acknowledged: true }

  - do:
      data_frame.put_data_frame_transform:
        transform_id: "airline-transform-dos"
        body: >
          {
            "source": "airline-data",
            "dest": "airline-data-by-airline-again",
            "pivot": {
              "group_by": { "airline": {"terms": {"field": "airline"}}},
              "aggs": {"avg_response": {"avg": {"field": "responsetime"}}}
            }
          }
  - match: { acknowledged: true }

  - do:
      data_frame.get_data_frame_transform:
        transform_id: "airline-transform"
  - match: { count: 1 }
  - match: { transforms.0.id: "airline-transform" }
  - match: { transforms.0.source: "airline-data" }
  - match: { transforms.0.dest: "airline-data-by-airline" }
  - is_true: transforms.0.query.match_all
  - match: { transforms.0.pivot.group_by.airline.terms.field: "airline" }
  - match: { transforms.0.pivot.aggregations.avg_response.avg.field: "responsetime" }

  - do:
      data_frame.get_data_frame_transform:
        transform_id: "*"
  - match: { count: 2 }
  - match: { transforms.0.id: "airline-transform" }
  - match: { transforms.1.id: "airline-transform-dos" }

  - do:
      data_frame.get_data_frame_transform:
        transform_id: "_all"
  - match: { count: 2 }
  - match: { transforms.0.id: "airline-transform" }
  - match: { transforms.1.id: "airline-transform-dos" }
<<<<<<< HEAD
---
"Verify put transform creates destination index with appropriate mapping":
  - do:
      data_frame.put_data_frame_transform:
        transform_id: "airline-transform"
        body: >
          {
            "source": "airline-data",
            "dest": "airline-data-by-airline",
            "pivot": {
              "group_by": { "airline": {"terms": {"field": "airline"}}},
              "aggs": {"avg_response": {"avg": {"field": "responsetime"}}, "time": {"max": {"field": "time"}}}
            }
          }
  - match: { acknowledged: true }
  - do:
      indices.get_mapping:
        index: airline-data-by-airline
  - match: { airline-data-by-airline.mappings.properties.airline.type: keyword }
  - match: { airline-data-by-airline.mappings.properties.avg_response.type: double }
  - match: { airline-data-by-airline.mappings.properties.time.type: date }

  - do:
      data_frame.put_data_frame_transform:
        transform_id: "airline-transform-with-string-avg"
        body: >
          {
            "source": "airline-data",
            "dest": "airline-data-by-airline-string-avg",
            "pivot": {
              "group_by": { "airline": {"terms": {"field": "airline"}}},
              "aggs": {"avg_response": {"avg": {"field": "responsetime"}}, "time": {"max": {"field": "time"}}}
            },
            "mapping_override": { "avg_response": "keyword" }
          }
  - match: { acknowledged: true }
  - do:
      indices.get_mapping:
        index: airline-data-by-airline-string-avg
  - match: { airline-data-by-airline-string-avg.mappings.properties.airline.type: keyword }
  - match: { airline-data-by-airline-string-avg.mappings.properties.avg_response.type: keyword }
  - match: { airline-data-by-airline-string-avg.mappings.properties.time.type: date }
=======

  - do:
      data_frame.get_data_frame_transform:
        transform_id: "airline-transform,airline-transform-dos"
  - match: { count: 2 }
  - match: { transforms.0.id: "airline-transform" }
  - match: { transforms.1.id: "airline-transform-dos" }

  - do:
      data_frame.get_data_frame_transform:
        transform_id: "airline-transform*"
  - match: { count: 2 }
  - match: { transforms.0.id: "airline-transform" }
  - match: { transforms.1.id: "airline-transform-dos" }

  - do:
      data_frame.get_data_frame_transform:
        transform_id: "airline-transform*"
        from: 0
        size: 1
  - match: { count: 1 }
  - match: { transforms.0.id: "airline-transform" }

  - do:
      data_frame.get_data_frame_transform:
        transform_id: "airline-transform*"
        from: 1
        size: 1
  - match: { count: 1 }
  - match: { transforms.0.id: "airline-transform-dos" }
---
"Test transform with invalid page parameter":
  - do:
      catch: /Param \[size\] has a max acceptable value of \[1000\]/
      data_frame.get_data_frame_transform:
        transform_id: "_all"
        from: 0
        size: 10000
>>>>>>> 70615dd3
<|MERGE_RESOLUTION|>--- conflicted
+++ resolved
@@ -105,7 +105,45 @@
   - match: { count: 2 }
   - match: { transforms.0.id: "airline-transform" }
   - match: { transforms.1.id: "airline-transform-dos" }
-<<<<<<< HEAD
+  - do:
+      data_frame.get_data_frame_transform:
+        transform_id: "airline-transform,airline-transform-dos"
+  - match: { count: 2 }
+  - match: { transforms.0.id: "airline-transform" }
+  - match: { transforms.1.id: "airline-transform-dos" }
+
+  - do:
+      data_frame.get_data_frame_transform:
+        transform_id: "airline-transform*"
+  - match: { count: 2 }
+  - match: { transforms.0.id: "airline-transform" }
+  - match: { transforms.1.id: "airline-transform-dos" }
+
+  - do:
+      data_frame.get_data_frame_transform:
+        transform_id: "airline-transform*"
+        from: 0
+        size: 1
+  - match: { count: 1 }
+  - match: { transforms.0.id: "airline-transform" }
+
+  - do:
+      data_frame.get_data_frame_transform:
+        transform_id: "airline-transform*"
+        from: 1
+        size: 1
+  - match: { count: 1 }
+  - match: { transforms.0.id: "airline-transform-dos" }
+
+---
+"Test transform with invalid page parameter":
+  - do:
+      catch: /Param \[size\] has a max acceptable value of \[1000\]/
+      data_frame.get_data_frame_transform:
+        transform_id: "_all"
+        from: 0
+        size: 10000
+
 ---
 "Verify put transform creates destination index with appropriate mapping":
   - do:
@@ -147,44 +185,4 @@
         index: airline-data-by-airline-string-avg
   - match: { airline-data-by-airline-string-avg.mappings.properties.airline.type: keyword }
   - match: { airline-data-by-airline-string-avg.mappings.properties.avg_response.type: keyword }
-  - match: { airline-data-by-airline-string-avg.mappings.properties.time.type: date }
-=======
-
-  - do:
-      data_frame.get_data_frame_transform:
-        transform_id: "airline-transform,airline-transform-dos"
-  - match: { count: 2 }
-  - match: { transforms.0.id: "airline-transform" }
-  - match: { transforms.1.id: "airline-transform-dos" }
-
-  - do:
-      data_frame.get_data_frame_transform:
-        transform_id: "airline-transform*"
-  - match: { count: 2 }
-  - match: { transforms.0.id: "airline-transform" }
-  - match: { transforms.1.id: "airline-transform-dos" }
-
-  - do:
-      data_frame.get_data_frame_transform:
-        transform_id: "airline-transform*"
-        from: 0
-        size: 1
-  - match: { count: 1 }
-  - match: { transforms.0.id: "airline-transform" }
-
-  - do:
-      data_frame.get_data_frame_transform:
-        transform_id: "airline-transform*"
-        from: 1
-        size: 1
-  - match: { count: 1 }
-  - match: { transforms.0.id: "airline-transform-dos" }
----
-"Test transform with invalid page parameter":
-  - do:
-      catch: /Param \[size\] has a max acceptable value of \[1000\]/
-      data_frame.get_data_frame_transform:
-        transform_id: "_all"
-        from: 0
-        size: 10000
->>>>>>> 70615dd3
+  - match: { airline-data-by-airline-string-avg.mappings.properties.time.type: date }