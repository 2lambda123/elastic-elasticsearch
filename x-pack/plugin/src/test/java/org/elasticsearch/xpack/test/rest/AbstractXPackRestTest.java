/*
 * Copyright Elasticsearch B.V. and/or licensed to Elasticsearch B.V. under one
 * or more contributor license agreements. Licensed under the Elastic License
 * 2.0; you may not use this file except in compliance with the Elastic License
 * 2.0.
 */
package org.elasticsearch.xpack.test.rest;

import com.carrotsearch.randomizedtesting.annotations.ParametersFactory;
import com.carrotsearch.randomizedtesting.annotations.TimeoutSuite;

import org.apache.http.HttpStatus;
import org.apache.lucene.util.TimeUnits;
<<<<<<< HEAD
import org.elasticsearch.ElasticsearchException;
import org.elasticsearch.common.settings.Settings;
import org.elasticsearch.common.util.concurrent.ThreadContext;
import org.elasticsearch.common.xcontent.support.XContentMapValues;
=======
import org.elasticsearch.common.settings.Settings;
import org.elasticsearch.common.util.concurrent.ThreadContext;
>>>>>>> d90fa4eb
import org.elasticsearch.core.CheckedFunction;
import org.elasticsearch.plugins.MetadataUpgrader;
import org.elasticsearch.test.SecuritySettingsSourceField;
import org.elasticsearch.test.rest.yaml.ClientYamlTestCandidate;
import org.elasticsearch.test.rest.yaml.ClientYamlTestResponse;
import org.elasticsearch.test.rest.yaml.ESClientYamlSuiteTestCase;
import org.elasticsearch.xpack.core.ml.integration.MlRestTestStateCleaner;
import org.elasticsearch.xpack.core.ml.job.persistence.AnomalyDetectorsIndex;
import org.elasticsearch.xpack.core.ml.job.persistence.AnomalyDetectorsIndexFields;
import org.elasticsearch.xpack.core.ml.notifications.NotificationsIndex;
import org.elasticsearch.xpack.core.rollup.job.RollupJob;
import org.junit.After;
import org.junit.Before;

import java.io.IOException;
import java.util.Arrays;
import java.util.Collections;
import java.util.List;
import java.util.Map;
import java.util.concurrent.atomic.AtomicReference;
import java.util.function.Supplier;

import static java.util.Collections.emptyList;
import static java.util.Collections.singletonMap;

/** Runs rest tests against external cluster */
// TODO: Remove this timeout increase once this test suite is broken up
@TimeoutSuite(millis = 60 * TimeUnits.MINUTE)
public class AbstractXPackRestTest extends ESClientYamlSuiteTestCase {
    private static final String BASIC_AUTH_VALUE = basicAuthHeaderValue(
        "x_pack_rest_user",
        SecuritySettingsSourceField.TEST_PASSWORD_SECURE_STRING
    );

    public AbstractXPackRestTest(ClientYamlTestCandidate testCandidate) {
        super(testCandidate);
    }

    @ParametersFactory
    public static Iterable<Object[]> parameters() throws Exception {
        return createParameters();
    }

    @Override
    protected Settings restClientSettings() {
        return Settings.builder().put(ThreadContext.PREFIX + ".Authorization", BASIC_AUTH_VALUE).build();
    }

    @Before
    public void setupForTests() throws Exception {
        waitForTemplates();
    }

    /**
     * Waits for Machine Learning templates to be created by the {@link MetadataUpgrader}
     */
    private void waitForTemplates() {
        if (installTemplates()) {
            List<String> templates = Arrays.asList(
                NotificationsIndex.NOTIFICATIONS_INDEX,
                AnomalyDetectorsIndexFields.STATE_INDEX_PREFIX,
                AnomalyDetectorsIndex.jobResultsIndexPrefix()
            );

            for (String template : templates) {
                awaitCallApi(
                    "indices.exists_index_template",
                    singletonMap("name", template),
                    emptyList(),
                    response -> true,
                    () -> "Exception when waiting for [" + template + "] template to be created"
                );
            }
<<<<<<< HEAD

            List<String> legacyTemplates = Collections.singletonList(TransformInternalIndexConstants.AUDIT_INDEX);

            for (String legacyTemplate : legacyTemplates) {
                awaitCallApi(
                    "indices.exists_template",
                    singletonMap("name", legacyTemplate),
                    emptyList(),
                    response -> true,
                    () -> "Exception when waiting for [" + legacyTemplate + "] legacy template to be created"
                );
            }
        }
    }

    /**
     * Enable monitoring and waits for monitoring documents to be collected and indexed in
     * monitoring indices.This is the signal that the local exporter is started and ready
     * for the tests.
     */
    private void enableMonitoring() throws Exception {
        if (isMonitoringTest()) {
            final ClientYamlTestResponse xpackUsage = callApi(
                "xpack.usage",
                singletonMap("filter_path", "monitoring.enabled_exporters"),
                emptyList(),
                getApiCallHeaders()
            );

            @SuppressWarnings("unchecked")
            final Map<String, Object> exporters = (Map<String, Object>) xpackUsage.evaluate("monitoring.enabled_exporters");
            assertNotNull("List of monitoring exporters must not be null", exporters);
            assertThat(
                "List of enabled exporters must be empty before enabling monitoring",
                XContentMapValues.extractRawValues("monitoring.enabled_exporters", exporters),
                hasSize(0)
            );

            final Map<String, Object> settings = new HashMap<>();
            settings.put("xpack.monitoring.collection.enabled", true);
            settings.put("xpack.monitoring.collection.interval", "1s");
            settings.put("xpack.monitoring.exporters._local.type", "local");
            settings.put("xpack.monitoring.exporters._local.enabled", true);

            awaitCallApi("cluster.put_settings", emptyMap(), singletonList(singletonMap("persistent", settings)), response -> {
                Object acknowledged = response.evaluate("acknowledged");
                return acknowledged != null && (Boolean) acknowledged;
            }, () -> "Exception when enabling monitoring");
            Map<String, String> searchParams = new HashMap<>();
            searchParams.put("index", ".monitoring-*");
            searchParams.put(TOTAL_HITS_AS_INT_PARAM, "true");
            awaitCallApi(
                "search",
                searchParams,
                emptyList(),
                response -> ((Number) response.evaluate("hits.total")).intValue() > 0,
                () -> "Exception when waiting for monitoring documents to be indexed"
            );
        }
    }

    /**
     * Disable monitoring
     */
    private void disableMonitoring() throws Exception {
        if (isMonitoringTest()) {
            final Map<String, Object> settings = new HashMap<>();
            settings.put("xpack.monitoring.collection.enabled", null);
            settings.put("xpack.monitoring.collection.interval", null);
            settings.put("xpack.monitoring.exporters._local.enabled", null);

            awaitCallApi("cluster.put_settings", emptyMap(), singletonList(singletonMap("persistent", settings)), response -> {
                Object acknowledged = response.evaluate("acknowledged");
                return acknowledged != null && (Boolean) acknowledged;
            }, () -> "Exception when disabling monitoring");

            assertBusy(() -> {
                try {
                    ClientYamlTestResponse response = callApi(
                        "xpack.usage",
                        singletonMap("filter_path", "monitoring.enabled_exporters"),
                        emptyList(),
                        getApiCallHeaders()
                    );

                    @SuppressWarnings("unchecked")
                    final Map<String, ?> exporters = (Map<String, ?>) response.evaluate("monitoring.enabled_exporters");
                    if (exporters.isEmpty() == false) {
                        fail("Exporters were not found");
                    }

                    final Map<String, String> params = new HashMap<>();
                    params.put("node_id", "_local");
                    params.put("metric", "thread_pool");
                    params.put("filter_path", "nodes.*.thread_pool.write.active");
                    response = callApi("nodes.stats", params, emptyList(), getApiCallHeaders());

                    @SuppressWarnings("unchecked")
                    final Map<String, Object> nodes = (Map<String, Object>) response.evaluate("nodes");
                    @SuppressWarnings("unchecked")
                    final Map<String, Object> node = (Map<String, Object>) nodes.values().iterator().next();

                    final Number activeWrites = (Number) extractValue("thread_pool.write.active", node);
                    assertNotNull(activeWrites);
                    assertThat(activeWrites, equalTo(0));
                } catch (Exception e) {
                    throw new ElasticsearchException("Failed to wait for monitoring exporters to stop:", e);
                }
            });
=======
>>>>>>> d90fa4eb
        }
    }

    /**
     * Cleanup after tests.
     *
     * Feature-specific cleanup methods should be called from here rather than using
     * separate @After annotated methods to ensure there is a well-defined cleanup order.
     */
    @After
    public void cleanup() throws Exception {
        clearMlState();
        if (isWaitForPendingTasks()) {
            // This waits for pending tasks to complete, so must go last (otherwise
            // it could be waiting for pending tasks while monitoring is still running).
            waitForPendingTasks(adminClient(), task -> {
                // Don't check rollup jobs because we clear them in the superclass.
                return task.contains(RollupJob.NAME);
            });
        }
    }

    /**
     * Delete any left over machine learning datafeeds and jobs.
     */
    private void clearMlState() throws Exception {
        if (isMachineLearningTest()) {
            new MlRestTestStateCleaner(logger, adminClient()).resetFeatures();
        }
    }

    /**
     * Executes an API call using the admin context, waiting for it to succeed.
     */
    private void awaitCallApi(
        String apiName,
        Map<String, String> params,
        List<Map<String, Object>> bodies,
        CheckedFunction<ClientYamlTestResponse, Boolean, IOException> success,
        Supplier<String> error
    ) {
        try {
            final AtomicReference<ClientYamlTestResponse> response = new AtomicReference<>();
            assertBusy(() -> {
                // The actual method call that sends the API requests returns a Future, but we immediately
                // call .get() on it so there's no need for this method to do any other awaiting.
                response.set(callApi(apiName, params, bodies, getApiCallHeaders()));
                assertEquals(HttpStatus.SC_OK, response.get().getStatusCode());
            });
            success.apply(response.get());
        } catch (Exception e) {
            throw new IllegalStateException(error.get(), e);
        }
    }

    private ClientYamlTestResponse callApi(
        String apiName,
        Map<String, String> params,
        List<Map<String, Object>> bodies,
        Map<String, String> headers
    ) throws IOException {
        return getAdminExecutionContext().callApi(apiName, params, bodies, headers);
    }

    protected Map<String, String> getApiCallHeaders() {
        return Collections.emptyMap();
    }

    protected boolean installTemplates() {
        return true;
    }

    protected boolean isMachineLearningTest() {
        String testName = getTestName();
        return testName != null && (testName.contains("=ml/") || testName.contains("=ml\\"));
    }

    /**
     * Should each test wait for pending tasks to finish after execution?
     * @return Wait for pending tasks
     */
    protected boolean isWaitForPendingTasks() {
        return true;
    }

}<|MERGE_RESOLUTION|>--- conflicted
+++ resolved
@@ -11,15 +11,8 @@
 
 import org.apache.http.HttpStatus;
 import org.apache.lucene.util.TimeUnits;
-<<<<<<< HEAD
-import org.elasticsearch.ElasticsearchException;
 import org.elasticsearch.common.settings.Settings;
 import org.elasticsearch.common.util.concurrent.ThreadContext;
-import org.elasticsearch.common.xcontent.support.XContentMapValues;
-=======
-import org.elasticsearch.common.settings.Settings;
-import org.elasticsearch.common.util.concurrent.ThreadContext;
->>>>>>> d90fa4eb
 import org.elasticsearch.core.CheckedFunction;
 import org.elasticsearch.plugins.MetadataUpgrader;
 import org.elasticsearch.test.SecuritySettingsSourceField;
@@ -93,118 +86,6 @@
                     () -> "Exception when waiting for [" + template + "] template to be created"
                 );
             }
-<<<<<<< HEAD
-
-            List<String> legacyTemplates = Collections.singletonList(TransformInternalIndexConstants.AUDIT_INDEX);
-
-            for (String legacyTemplate : legacyTemplates) {
-                awaitCallApi(
-                    "indices.exists_template",
-                    singletonMap("name", legacyTemplate),
-                    emptyList(),
-                    response -> true,
-                    () -> "Exception when waiting for [" + legacyTemplate + "] legacy template to be created"
-                );
-            }
-        }
-    }
-
-    /**
-     * Enable monitoring and waits for monitoring documents to be collected and indexed in
-     * monitoring indices.This is the signal that the local exporter is started and ready
-     * for the tests.
-     */
-    private void enableMonitoring() throws Exception {
-        if (isMonitoringTest()) {
-            final ClientYamlTestResponse xpackUsage = callApi(
-                "xpack.usage",
-                singletonMap("filter_path", "monitoring.enabled_exporters"),
-                emptyList(),
-                getApiCallHeaders()
-            );
-
-            @SuppressWarnings("unchecked")
-            final Map<String, Object> exporters = (Map<String, Object>) xpackUsage.evaluate("monitoring.enabled_exporters");
-            assertNotNull("List of monitoring exporters must not be null", exporters);
-            assertThat(
-                "List of enabled exporters must be empty before enabling monitoring",
-                XContentMapValues.extractRawValues("monitoring.enabled_exporters", exporters),
-                hasSize(0)
-            );
-
-            final Map<String, Object> settings = new HashMap<>();
-            settings.put("xpack.monitoring.collection.enabled", true);
-            settings.put("xpack.monitoring.collection.interval", "1s");
-            settings.put("xpack.monitoring.exporters._local.type", "local");
-            settings.put("xpack.monitoring.exporters._local.enabled", true);
-
-            awaitCallApi("cluster.put_settings", emptyMap(), singletonList(singletonMap("persistent", settings)), response -> {
-                Object acknowledged = response.evaluate("acknowledged");
-                return acknowledged != null && (Boolean) acknowledged;
-            }, () -> "Exception when enabling monitoring");
-            Map<String, String> searchParams = new HashMap<>();
-            searchParams.put("index", ".monitoring-*");
-            searchParams.put(TOTAL_HITS_AS_INT_PARAM, "true");
-            awaitCallApi(
-                "search",
-                searchParams,
-                emptyList(),
-                response -> ((Number) response.evaluate("hits.total")).intValue() > 0,
-                () -> "Exception when waiting for monitoring documents to be indexed"
-            );
-        }
-    }
-
-    /**
-     * Disable monitoring
-     */
-    private void disableMonitoring() throws Exception {
-        if (isMonitoringTest()) {
-            final Map<String, Object> settings = new HashMap<>();
-            settings.put("xpack.monitoring.collection.enabled", null);
-            settings.put("xpack.monitoring.collection.interval", null);
-            settings.put("xpack.monitoring.exporters._local.enabled", null);
-
-            awaitCallApi("cluster.put_settings", emptyMap(), singletonList(singletonMap("persistent", settings)), response -> {
-                Object acknowledged = response.evaluate("acknowledged");
-                return acknowledged != null && (Boolean) acknowledged;
-            }, () -> "Exception when disabling monitoring");
-
-            assertBusy(() -> {
-                try {
-                    ClientYamlTestResponse response = callApi(
-                        "xpack.usage",
-                        singletonMap("filter_path", "monitoring.enabled_exporters"),
-                        emptyList(),
-                        getApiCallHeaders()
-                    );
-
-                    @SuppressWarnings("unchecked")
-                    final Map<String, ?> exporters = (Map<String, ?>) response.evaluate("monitoring.enabled_exporters");
-                    if (exporters.isEmpty() == false) {
-                        fail("Exporters were not found");
-                    }
-
-                    final Map<String, String> params = new HashMap<>();
-                    params.put("node_id", "_local");
-                    params.put("metric", "thread_pool");
-                    params.put("filter_path", "nodes.*.thread_pool.write.active");
-                    response = callApi("nodes.stats", params, emptyList(), getApiCallHeaders());
-
-                    @SuppressWarnings("unchecked")
-                    final Map<String, Object> nodes = (Map<String, Object>) response.evaluate("nodes");
-                    @SuppressWarnings("unchecked")
-                    final Map<String, Object> node = (Map<String, Object>) nodes.values().iterator().next();
-
-                    final Number activeWrites = (Number) extractValue("thread_pool.write.active", node);
-                    assertNotNull(activeWrites);
-                    assertThat(activeWrites, equalTo(0));
-                } catch (Exception e) {
-                    throw new ElasticsearchException("Failed to wait for monitoring exporters to stop:", e);
-                }
-            });
-=======
->>>>>>> d90fa4eb
         }
     }
 
