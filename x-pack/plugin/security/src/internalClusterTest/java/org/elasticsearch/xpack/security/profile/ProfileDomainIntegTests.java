--- conflicted
+++ resolved
@@ -21,11 +21,7 @@
 import org.elasticsearch.xpack.core.security.action.user.PutUserAction;
 import org.elasticsearch.xpack.core.security.action.user.PutUserRequest;
 import org.elasticsearch.xpack.core.security.authc.Authentication;
-<<<<<<< HEAD
-=======
-import org.elasticsearch.xpack.core.security.authc.AuthenticationContext;
 import org.elasticsearch.xpack.core.security.authc.AuthenticationTestHelper;
->>>>>>> a74f4b56
 import org.elasticsearch.xpack.core.security.authc.AuthenticationTests;
 import org.elasticsearch.xpack.core.security.authc.RealmConfig;
 import org.elasticsearch.xpack.core.security.authc.RealmDomain;
@@ -137,19 +133,6 @@
 
         final RealmConfig.RealmIdentifier authenticationRealmIdentifier = randomFrom(domainRealms);
 
-<<<<<<< HEAD
-        final Authentication authentication = new Authentication(
-            new User("Foo"),
-            new Authentication.RealmRef(
-                authenticationRealmIdentifier.getName(),
-                authenticationRealmIdentifier.getType(),
-                nodeName,
-                realmDomain
-            ),
-            null
-        );
-        final Subject subject = authentication.getEffectiveSubject();
-=======
         final Authentication authentication = AuthenticationTestHelper.builder()
             .user(new User("Foo"))
             .realmRef(
@@ -161,8 +144,7 @@
                 )
             )
             .build(false);
-        final Subject subject = AuthenticationContext.fromAuthentication(authentication).getEffectiveSubject();
->>>>>>> a74f4b56
+        final Subject subject = authentication.getEffectiveSubject();
 
         // Profile does not exist yet
         final PlainActionFuture<ProfileService.VersionedDocument> future1 = new PlainActionFuture<>();
@@ -203,20 +185,11 @@
         // Scenario 1
         // The recorded realm_name_1 is no longer part of a domain.
         // Authentication for this realm still works for retrieving the same profile document
-<<<<<<< HEAD
-        final Authentication authentication1 = new Authentication(
-            new User("Foo"),
-            new Authentication.RealmRef(realmIdentifier1.getName(), realmIdentifier1.getType(), nodeName),
-            null
-        );
-        final Subject subject1 = authentication1.getEffectiveSubject();
-=======
         final Authentication authentication1 = AuthenticationTestHelper.builder()
             .user(new User("Foo"))
             .realmRef(new Authentication.RealmRef(realmIdentifier1.getName(), realmIdentifier1.getType(), nodeName))
             .build(false);
-        final Subject subject1 = AuthenticationContext.fromAuthentication(authentication1).getEffectiveSubject();
->>>>>>> a74f4b56
+        final Subject subject1 = authentication1.getEffectiveSubject();
 
         final PlainActionFuture<ProfileService.VersionedDocument> future1 = new PlainActionFuture<>();
         profileService.searchVersionedDocumentForSubject(subject1, future1);
@@ -228,20 +201,11 @@
         // The recorded realm_name_1 is no longer part of a domain.
         // Authentication for realm_name_2 (which is still part of domainA) does not work for retrieving the profile document
         final RealmDomain realmDomain1 = new RealmDomain("domainA", Set.of(realmIdentifier2));
-<<<<<<< HEAD
-        final Authentication authentication2 = new Authentication(
-            new User("Foo"),
-            new Authentication.RealmRef(realmIdentifier2.getName(), realmIdentifier2.getType(), nodeName, realmDomain1),
-            null
-        );
-        final Subject subject2 = authentication2.getEffectiveSubject();
-=======
         final Authentication authentication2 = AuthenticationTestHelper.builder()
             .user(new User("Foo"))
             .realmRef(new Authentication.RealmRef(realmIdentifier2.getName(), realmIdentifier2.getType(), nodeName, realmDomain1))
             .build(false);
-        final Subject subject2 = AuthenticationContext.fromAuthentication(authentication2).getEffectiveSubject();
->>>>>>> a74f4b56
+        final Subject subject2 = authentication2.getEffectiveSubject();
 
         final PlainActionFuture<ProfileService.VersionedDocument> future2 = new PlainActionFuture<>();
         profileService.searchVersionedDocumentForSubject(subject2, future2);
@@ -249,20 +213,11 @@
 
         // Scenario 3
         // Both recorded realm_name_1 and the authentication realm_name_2 are no longer part of a domain.
-<<<<<<< HEAD
-        final Authentication authentication3 = new Authentication(
-            new User("Foo"),
-            new Authentication.RealmRef(realmIdentifier2.getName(), realmIdentifier2.getType(), nodeName),
-            null
-        );
-        final Subject subject3 = authentication3.getEffectiveSubject();
-=======
         final Authentication authentication3 = AuthenticationTestHelper.builder()
             .user(new User("Foo"))
             .realmRef(new Authentication.RealmRef(realmIdentifier2.getName(), realmIdentifier2.getType(), nodeName))
             .build(false);
-        final Subject subject3 = AuthenticationContext.fromAuthentication(authentication3).getEffectiveSubject();
->>>>>>> a74f4b56
+        final Subject subject3 = authentication3.getEffectiveSubject();
 
         final PlainActionFuture<ProfileService.VersionedDocument> future3 = new PlainActionFuture<>();
         profileService.searchVersionedDocumentForSubject(subject3, future3);
