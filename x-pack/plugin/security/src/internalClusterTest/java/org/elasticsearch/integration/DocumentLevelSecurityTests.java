--- conflicted
+++ resolved
@@ -66,10 +66,7 @@
 import org.elasticsearch.test.SecurityIntegTestCase;
 import org.elasticsearch.test.SecuritySettingsSourceField;
 import org.elasticsearch.xcontent.XContentBuilder;
-<<<<<<< HEAD
-=======
 import org.elasticsearch.xcontent.XContentFactory;
->>>>>>> 30e15ba8
 import org.elasticsearch.xcontent.XContentType;
 import org.elasticsearch.xpack.core.XPackSettings;
 import org.elasticsearch.xpack.security.LocalStateSecurity;
@@ -117,10 +114,7 @@
             CommonAnalysisPlugin.class,
             ParentJoinPlugin.class,
             InternalSettingsPlugin.class,
-<<<<<<< HEAD
-=======
             DenseVectorPlugin.class,
->>>>>>> 30e15ba8
             SpatialPlugin.class,
             PercolatorPlugin.class
         );
