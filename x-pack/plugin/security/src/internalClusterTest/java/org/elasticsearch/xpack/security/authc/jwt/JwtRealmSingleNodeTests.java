/*
 * Copyright Elasticsearch B.V. and/or licensed to Elasticsearch B.V. under one
 * or more contributor license agreements. Licensed under the Elastic License
 * 2.0; you may not use this file except in compliance with the Elastic License
 * 2.0.
 */

package org.elasticsearch.xpack.security.authc.jwt;

import com.nimbusds.jose.JWSAlgorithm;
import com.nimbusds.jose.JWSHeader;
import com.nimbusds.jose.crypto.MACSigner;
import com.nimbusds.jose.jwk.OctetSequenceKey;
import com.nimbusds.jose.util.Base64URL;
import com.nimbusds.jwt.JWTClaimsSet;
import com.nimbusds.jwt.SignedJWT;

import org.apache.http.HttpEntity;
import org.elasticsearch.client.Request;
import org.elasticsearch.client.RequestOptions;
import org.elasticsearch.client.Response;
import org.elasticsearch.client.ResponseException;
import org.elasticsearch.client.RestClient;
import org.elasticsearch.common.settings.MockSecureSettings;
import org.elasticsearch.common.settings.Settings;
import org.elasticsearch.common.util.concurrent.ThreadContext;
import org.elasticsearch.common.xcontent.XContentHelper;
import org.elasticsearch.core.Strings;
import org.elasticsearch.core.TimeValue;
import org.elasticsearch.plugins.Plugin;
import org.elasticsearch.plugins.PluginsService;
import org.elasticsearch.test.SecuritySettingsSource;
import org.elasticsearch.test.SecuritySingleNodeTestCase;
import org.elasticsearch.test.junit.annotations.TestLogging;
import org.elasticsearch.xcontent.XContentType;
import org.elasticsearch.xpack.core.XPackSettings;
import org.elasticsearch.xpack.core.security.authc.Realm;
import org.elasticsearch.xpack.security.LocalStateSecurity;
import org.elasticsearch.xpack.security.Security;
import org.elasticsearch.xpack.security.authc.Realms;

import java.io.InputStream;
import java.nio.charset.StandardCharsets;
import java.text.ParseException;
import java.time.Instant;
import java.time.temporal.ChronoUnit;
import java.util.Date;
import java.util.HashMap;
import java.util.List;
import java.util.Map;
import java.util.stream.Collectors;

import static org.elasticsearch.xpack.core.security.authc.jwt.JwtRealmSettings.CLIENT_AUTH_SHARED_SECRET_ROTATION_GRACE_PERIOD;
import static org.hamcrest.Matchers.contains;
import static org.hamcrest.Matchers.equalTo;
import static org.hamcrest.Matchers.instanceOf;
import static org.hamcrest.Matchers.is;
import static org.hamcrest.Matchers.nullValue;

public class JwtRealmSingleNodeTests extends SecuritySingleNodeTestCase {

    private final String jwt0SharedSecret = "jwt0_shared_secret";
    private final String jwt1SharedSecret = "jwt1_shared_secret";
    private final String jwt2SharedSecret = "jwt2_shared_secret";
    private final String jwtHmacKey = "test-HMAC/secret passphrase-value";

    @Override
    protected Settings nodeSettings() {
        final Settings.Builder builder = Settings.builder()
            .put(super.nodeSettings())
            // for testing invalid bearer JWTs
            .put("xpack.security.authc.anonymous.roles", "anonymous")
            .put(XPackSettings.TOKEN_SERVICE_ENABLED_SETTING.getKey(), randomBoolean())
            // 1st JWT realm
            .put("xpack.security.authc.realms.jwt.jwt0.order", 10)
            .put(
                randomBoolean()
                    ? Settings.builder().put("xpack.security.authc.realms.jwt.jwt0.token_type", "id_token").build()
                    : Settings.EMPTY
            )
            .put("xpack.security.authc.realms.jwt.jwt0.allowed_issuer", "my-issuer-01")
            .put("xpack.security.authc.realms.jwt.jwt0.allowed_audiences", "es-01")
            .put("xpack.security.authc.realms.jwt.jwt0.claims.principal", "sub")
            .put("xpack.security.authc.realms.jwt.jwt0.claims.groups", "groups")
            .put("xpack.security.authc.realms.jwt.jwt0.client_authentication.type", "shared_secret")
            .putList("xpack.security.authc.realms.jwt.jwt0.allowed_signature_algorithms", "HS256", "HS384")
            // 2nd JWT realm
            .put("xpack.security.authc.realms.jwt.jwt1.order", 20)
            .put("xpack.security.authc.realms.jwt.jwt1.token_type", "access_token")
            .put("xpack.security.authc.realms.jwt.jwt1.allowed_issuer", "my-issuer-02")
            .put("xpack.security.authc.realms.jwt.jwt1.allowed_subjects", "user-02")
            .put("xpack.security.authc.realms.jwt.jwt1.allowed_audiences", "es-02")
            .put("xpack.security.authc.realms.jwt.jwt1.fallback_claims.sub", "client_id")
            .put("xpack.security.authc.realms.jwt.jwt1.claims.principal", "appid")
            .put("xpack.security.authc.realms.jwt.jwt1.claims.groups", "groups")
            .put("xpack.security.authc.realms.jwt.jwt1.client_authentication.type", "shared_secret")
            .put("xpack.security.authc.realms.jwt.jwt1.client_authentication.rotation_grace_period", "10m")
            .putList("xpack.security.authc.realms.jwt.jwt1.allowed_signature_algorithms", "HS256", "HS384")
            // 3rd JWT realm
            .put("xpack.security.authc.realms.jwt.jwt2.order", 30)
            .put("xpack.security.authc.realms.jwt.jwt2.token_type", "access_token")
            .put("xpack.security.authc.realms.jwt.jwt2.allowed_issuer", "my-issuer-03")
            .put("xpack.security.authc.realms.jwt.jwt2.allowed_subjects", "user-03")
            .put("xpack.security.authc.realms.jwt.jwt2.allowed_audiences", "es-03")
            .put("xpack.security.authc.realms.jwt.jwt2.fallback_claims.sub", "oid")
            .put("xpack.security.authc.realms.jwt.jwt2.claims.principal", "email")
            .put("xpack.security.authc.realms.jwt.jwt2.claims.groups", "groups")
            .put("xpack.security.authc.realms.jwt.jwt2.client_authentication.type", "shared_secret")
            .put("xpack.security.authc.realms.jwt.jwt2.client_authentication.rotation_grace_period", "0s")
            .putList("xpack.security.authc.realms.jwt.jwt2.allowed_signature_algorithms", "HS256", "HS384");

        SecuritySettingsSource.addSecureSettings(builder, secureSettings -> {
            secureSettings.setString("xpack.security.authc.realms.jwt.jwt0.hmac_key", jwtHmacKey);
            secureSettings.setString("xpack.security.authc.realms.jwt.jwt0.client_authentication.shared_secret", jwt0SharedSecret);
            secureSettings.setString("xpack.security.authc.realms.jwt.jwt1.hmac_key", jwtHmacKey);
            secureSettings.setString("xpack.security.authc.realms.jwt.jwt1.client_authentication.shared_secret", jwt1SharedSecret);
            secureSettings.setString("xpack.security.authc.realms.jwt.jwt2.hmac_key", jwtHmacKey);
            secureSettings.setString("xpack.security.authc.realms.jwt.jwt2.client_authentication.shared_secret", jwt2SharedSecret);
        });

        return builder.build();
    }

    @Override
    protected String configRoles() {
        return super.configRoles() + "\n" + """
            anonymous:
              cluster:
                - monitor
            """;
    }

    protected boolean addMockHttpTransport() {
        return false;
    }

    @SuppressWarnings("unchecked")
    public void testInvalidJWTDoesNotFallbackToAnonymousAccess() throws Exception {
        // anonymous access works when no valid Bearer
        {
            Request request = new Request("GET", "/_security/_authenticate");
            RequestOptions.Builder options = RequestOptions.DEFAULT.toBuilder();
            // "Bearer" token missing or blank
            if (randomBoolean()) {
                options.addHeader("Authorization", "Bearer    ");
            }
            if (randomBoolean()) {
                options.addHeader(
                    "ES-Client-Authentication",
                    "SharedSecret " + randomFrom(jwt0SharedSecret, jwt1SharedSecret, jwt2SharedSecret)
                );
            }
            request.setOptions(options);
            Response response = getRestClient().performRequest(request);
            if (response.getStatusLine().getStatusCode() == 200) {
                HttpEntity entity = response.getEntity();
                try (InputStream content = entity.getContent()) {
                    XContentType xContentType = XContentType.fromMediaType(entity.getContentType().getValue());
                    Map<String, Object> result = XContentHelper.convertToMap(xContentType.xContent(), content, false);
                    assertThat(result.get("username"), is("_anonymous"));
                    assertThat(result.get("roles"), instanceOf(Iterable.class));
                    assertThat((Iterable<String>) result.get("roles"), contains("anonymous"));
                }
            } else {
                throw new AssertionError(
                    "Unexpected _authenticate response status code [" + response.getStatusLine().getStatusCode() + "]"
                );
            }
        }
        // but invalid bearer JWT doesn't permit anonymous access
        {
            Request request = new Request("GET", "/_security/_authenticate");
            RequestOptions.Builder options = RequestOptions.DEFAULT.toBuilder();
            options.addHeader("Authorization", "Bearer obviously not a valid JWT token");
            if (randomBoolean()) {
                options.addHeader(
                    "ES-Client-Authentication",
                    "SharedSecret " + randomFrom(jwt0SharedSecret, jwt1SharedSecret, jwt2SharedSecret)
                );
            }
            request.setOptions(options);
            ResponseException exception = expectThrows(
                ResponseException.class,
                () -> getRestClient().performRequest(request).getStatusLine().getStatusCode()
            );
            assertEquals(401, exception.getResponse().getStatusLine().getStatusCode());
        }
    }

    public void testAnyJwtRealmWillExtractTheToken() throws ParseException {
        for (JwtRealm jwtRealm : getJwtRealms()) {
            final String sharedSecret = randomBoolean() ? randomAlphaOfLengthBetween(10, 20) : null;
            final String iss = randomAlphaOfLengthBetween(5, 18);
            final List<String> aud = List.of(randomAlphaOfLengthBetween(5, 18), randomAlphaOfLengthBetween(5, 18));
            final String sub = randomAlphaOfLengthBetween(5, 18);

            // JWT1 has all iss, sub, aud, principal claims.
            final SignedJWT signedJWT1 = getSignedJWT(Map.of("iss", iss, "aud", aud, "sub", sub));
            final ThreadContext threadContext1 = prepareThreadContext(signedJWT1, sharedSecret);
            final var token1 = (JwtAuthenticationToken) jwtRealm.token(threadContext1);
            final String principal1 = Strings.format("'aud:%s,%s' 'iss:%s' 'sub:%s'", aud.get(0), aud.get(1), iss, sub);
            assertJwtToken(token1, principal1, sharedSecret, signedJWT1);

            // JWT2, JWT3, and JWT4 don't have the sub claim.
            // Some realms define fallback claims for the sub claim (which themselves might not exist),
            // but that is not relevant for token building (it's used for user principal assembling).
            final String appId = randomAlphaOfLengthBetween(5, 18);
            final SignedJWT signedJWT2 = getSignedJWT(Map.of("iss", iss, "aud", aud, "client_id", sub, "appid", appId));
            final ThreadContext threadContext2 = prepareThreadContext(signedJWT2, sharedSecret);
            final var token2 = (JwtAuthenticationToken) jwtRealm.token(threadContext2);
            final String principal2 = Strings.format(
                "'appid:%s' 'aud:%s,%s' 'client_id:%s' 'iss:%s'",
                appId,
                aud.get(0),
                aud.get(1),
                sub,
                iss
            );
            assertJwtToken(token2, principal2, sharedSecret, signedJWT2);

            final String email = randomAlphaOfLengthBetween(5, 18) + "@example.com";
            final SignedJWT signedJWT3 = getSignedJWT(Map.of("iss", iss, "aud", aud, "oid", sub, "email", email));
            final ThreadContext threadContext3 = prepareThreadContext(signedJWT3, sharedSecret);
            final var token3 = (JwtAuthenticationToken) jwtRealm.token(threadContext3);
            final String principal3 = Strings.format("'aud:%s,%s' 'email:%s' 'iss:%s' 'oid:%s'", aud.get(0), aud.get(1), email, iss, sub);
            assertJwtToken(token3, principal3, sharedSecret, signedJWT3);

            final SignedJWT signedJWT4 = getSignedJWT(Map.of("iss", iss, "aud", aud, "azp", sub, "email", email));
            final ThreadContext threadContext4 = prepareThreadContext(signedJWT4, sharedSecret);
            final var token4 = (JwtAuthenticationToken) jwtRealm.token(threadContext4);
            final String principal4 = Strings.format("'aud:%s,%s' 'azp:%s' 'email:%s' 'iss:%s'", aud.get(0), aud.get(1), sub, email, iss);
            assertJwtToken(token4, principal4, sharedSecret, signedJWT4);

            // JWT5 does not have an issuer.
            final SignedJWT signedJWT5 = getSignedJWT(Map.of("aud", aud, "sub", sub));
            final ThreadContext threadContext5 = prepareThreadContext(signedJWT5, sharedSecret);
            final var token5 = (JwtAuthenticationToken) jwtRealm.token(threadContext5);
            final String principal5 = Strings.format("'aud:%s,%s' 'sub:%s'", aud.get(0), aud.get(1), sub);
            assertJwtToken(token5, principal5, sharedSecret, signedJWT5);
        }
    }

    public void testJwtRealmReturnsNullTokenWhenJwtCredentialIsAbsent() {
        final List<JwtRealm> jwtRealms = getJwtRealms();
        final JwtRealm jwtRealm = randomFrom(jwtRealms);
        final String sharedSecret = randomBoolean() ? randomAlphaOfLengthBetween(10, 20) : null;

        // Authorization header is absent
        final ThreadContext threadContext1 = prepareThreadContext(null, sharedSecret);
        assertThat(jwtRealm.token(threadContext1), nullValue());

        // Scheme is not Bearer
        final ThreadContext threadContext2 = prepareThreadContext(null, sharedSecret);
        threadContext2.putHeader("Authorization", "Basic foobar");
        assertThat(jwtRealm.token(threadContext2), nullValue());
    }

    public void testJwtRealmThrowsErrorOnJwtParsingFailure() throws ParseException {
        final List<JwtRealm> jwtRealms = getJwtRealms();
        final JwtRealm jwtRealm = randomFrom(jwtRealms);
        final String sharedSecret = randomBoolean() ? randomAlphaOfLengthBetween(10, 20) : null;

        // Not a JWT
        final ThreadContext threadContext1 = prepareThreadContext(null, sharedSecret);
        threadContext1.putHeader("Authorization", "Bearer " + randomAlphaOfLengthBetween(40, 60));
        assertThat(jwtRealm.token(threadContext1), nullValue());

        // Payload is not JSON
        final SignedJWT signedJWT2 = new SignedJWT(
            JWSHeader.parse(Map.of("alg", randomAlphaOfLengthBetween(5, 10))).toBase64URL(),
            Base64URL.encode("payload"),
            Base64URL.encode("signature")
        );
        final ThreadContext threadContext2 = prepareThreadContext(null, sharedSecret);
        threadContext2.putHeader("Authorization", "Bearer " + signedJWT2.serialize());
<<<<<<< HEAD
        final IllegalArgumentException e2 = expectThrows(IllegalArgumentException.class, () -> jwtRealm.token(threadContext2));
        assertThat(e2.getMessage(), containsString("Failed to parse JWT bearer token"));
=======
        assertThat(jwtRealm.token(threadContext2), nullValue());
>>>>>>> 4dff9cd5
    }

    @TestLogging(value = "org.elasticsearch.xpack.security.authc.jwt:DEBUG", reason = "failures can be very difficult to troubleshoot")
    public void testClientSecretRotation() throws Exception {
        final List<JwtRealm> jwtRealms = getJwtRealms();
        Map<String, JwtRealm> realmsByName = jwtRealms.stream().collect(Collectors.toMap(Realm::name, r -> r));
        JwtRealm realm0 = realmsByName.get("jwt0");
        JwtRealm realm1 = realmsByName.get("jwt1");
        JwtRealm realm2 = realmsByName.get("jwt2");
        // sanity check
        assertThat(getGracePeriod(realm0), equalTo(CLIENT_AUTH_SHARED_SECRET_ROTATION_GRACE_PERIOD.getDefault(Settings.EMPTY)));
        assertThat(getGracePeriod(realm1), equalTo(TimeValue.timeValueMinutes(10)));
        assertThat(getGracePeriod(realm2), equalTo(TimeValue.timeValueSeconds(0)));
        // create claims and test before rotation
        RestClient client = getRestClient();
        // valid jwt for realm0
        JWTClaimsSet.Builder jwt0Claims = new JWTClaimsSet.Builder();
        jwt0Claims.audience("es-01")
            .issuer("my-issuer-01")
            .subject("me")
            .claim("groups", "admin")
            .issueTime(Date.from(Instant.now()))
            .expirationTime(Date.from(Instant.now().plusSeconds(600)));
        assertEquals(
            200,
            client.performRequest(getRequest(getSignedJWT(jwt0Claims.build()), jwt0SharedSecret)).getStatusLine().getStatusCode()
        );
        // valid jwt for realm1
        JWTClaimsSet.Builder jwt1Claims = new JWTClaimsSet.Builder();
        jwt1Claims.audience("es-02")
            .issuer("my-issuer-02")
            .subject("user-02")
            .claim("groups", "admin")
            .claim("appid", "X")
            .issueTime(Date.from(Instant.now()))
            .expirationTime(Date.from(Instant.now().plusSeconds(300)));
        assertEquals(
            200,
            client.performRequest(getRequest(getSignedJWT(jwt1Claims.build()), jwt1SharedSecret)).getStatusLine().getStatusCode()
        );
        // valid jwt for realm2
        JWTClaimsSet.Builder jwt2Claims = new JWTClaimsSet.Builder();
        jwt2Claims.audience("es-03")
            .issuer("my-issuer-03")
            .subject("user-03")
            .claim("groups", "admin")
            .claim("email", "me@example.com")
            .issueTime(Date.from(Instant.now()))
            .expirationTime(Date.from(Instant.now().plusSeconds(300)));
        assertEquals(
            200,
            client.performRequest(getRequest(getSignedJWT(jwt2Claims.build()), jwt2SharedSecret)).getStatusLine().getStatusCode()
        );
        // update the secret in the secure settings
        final MockSecureSettings newSecureSettings = new MockSecureSettings();
        newSecureSettings.setString(
            "xpack.security.authc.realms.jwt." + realm0.name() + ".client_authentication.shared_secret",
            "realm0updatedSecret"
        );
        newSecureSettings.setString(
            "xpack.security.authc.realms.jwt." + realm1.name() + ".client_authentication.shared_secret",
            "realm1updatedSecret"
        );
        newSecureSettings.setString(
            "xpack.security.authc.realms.jwt." + realm2.name() + ".client_authentication.shared_secret",
            "realm2updatedSecret"
        );
        // reload settings
        final PluginsService plugins = getInstanceFromNode(PluginsService.class);
        final LocalStateSecurity localStateSecurity = plugins.filterPlugins(LocalStateSecurity.class).findFirst().get();
        for (Plugin p : localStateSecurity.plugins()) {
            if (p instanceof Security securityPlugin) {
                Settings.Builder newSettingsBuilder = Settings.builder().setSecureSettings(newSecureSettings);
                securityPlugin.reload(newSettingsBuilder.build());
            }
        }
        // ensure the old value still works for realm 0 (default grace period)
        assertEquals(
            200,
            client.performRequest(getRequest(getSignedJWT(jwt0Claims.build()), jwt0SharedSecret)).getStatusLine().getStatusCode()
        );
        assertEquals(
            200,
            client.performRequest(getRequest(getSignedJWT(jwt0Claims.build()), "realm0updatedSecret")).getStatusLine().getStatusCode()
        );
        // ensure the old value still works for realm 1 (explicit grace period)
        assertEquals(
            200,
            client.performRequest(getRequest(getSignedJWT(jwt1Claims.build()), jwt1SharedSecret)).getStatusLine().getStatusCode()
        );
        assertEquals(
            200,
            client.performRequest(getRequest(getSignedJWT(jwt1Claims.build()), "realm1updatedSecret")).getStatusLine().getStatusCode()
        );
        // ensure the old value does not work for realm 2 (no grace period)
        ResponseException exception = expectThrows(
            ResponseException.class,
            () -> client.performRequest(getRequest(getSignedJWT(jwt2Claims.build()), jwt2SharedSecret)).getStatusLine().getStatusCode()
        );
        assertEquals(401, exception.getResponse().getStatusLine().getStatusCode());
        assertEquals(
            200,
            client.performRequest(getRequest(getSignedJWT(jwt2Claims.build()), "realm2updatedSecret")).getStatusLine().getStatusCode()
        );
    }

    private SignedJWT getSignedJWT(JWTClaimsSet claimsSet) throws Exception {
        JWSHeader jwtHeader = new JWSHeader.Builder(JWSAlgorithm.HS256).build();
        OctetSequenceKey.Builder jwt0signer = new OctetSequenceKey.Builder(jwtHmacKey.getBytes(StandardCharsets.UTF_8));
        jwt0signer.algorithm(JWSAlgorithm.HS256);
        SignedJWT jwt = new SignedJWT(jwtHeader, claimsSet);
        jwt.sign(new MACSigner(jwt0signer.build()));
        return jwt;
    }

    private Request getRequest(SignedJWT jwt, String shardSecret) {
        Request request = new Request("GET", "/_security/_authenticate");
        RequestOptions.Builder options = RequestOptions.DEFAULT.toBuilder();
        options.addHeader("Authorization", "Bearer  " + jwt.serialize());
        options.addHeader("ES-Client-Authentication", "SharedSecret " + shardSecret);
        request.setOptions(options);
        return request;
    }

    private TimeValue getGracePeriod(JwtRealm realm) {
        return realm.getConfig().getConcreteSetting(CLIENT_AUTH_SHARED_SECRET_ROTATION_GRACE_PERIOD).get(realm.getConfig().settings());
    }

    private void assertJwtToken(JwtAuthenticationToken token, String tokenPrincipal, String sharedSecret, SignedJWT signedJWT)
        throws ParseException {
        assertThat(token.principal(), equalTo(tokenPrincipal));
        assertThat(token.getClientAuthenticationSharedSecret(), equalTo(sharedSecret));
        assertThat(token.getJWTClaimsSet(), equalTo(signedJWT.getJWTClaimsSet()));
        assertThat(token.getSignedJWT().getHeader().toJSONObject(), equalTo(signedJWT.getHeader().toJSONObject()));
        assertThat(token.getSignedJWT().getSignature(), equalTo(signedJWT.getSignature()));
        assertThat(token.getSignedJWT().getJWTClaimsSet(), equalTo(token.getJWTClaimsSet()));
    }

    private List<JwtRealm> getJwtRealms() {
        final Realms realms = getInstanceFromNode(Realms.class);
        final List<JwtRealm> jwtRealms = realms.getActiveRealms()
            .stream()
            .filter(realm -> realm instanceof JwtRealm)
            .map(JwtRealm.class::cast)
            .toList();
        return jwtRealms;
    }

    private SignedJWT getSignedJWT(Map<String, Object> m) throws ParseException {
        final HashMap<String, Object> claimsMap = new HashMap<>(m);
        final Instant now = Instant.now();
        // timestamp does not matter for tokenExtraction
        claimsMap.put("iat", now.minus(randomIntBetween(-1, 1), ChronoUnit.DAYS).getEpochSecond());
        claimsMap.put("exp", now.plus(randomIntBetween(-1, 1), ChronoUnit.DAYS).getEpochSecond());

        final JWTClaimsSet claimsSet = JWTClaimsSet.parse(claimsMap);
        final SignedJWT signedJWT = new SignedJWT(
            JWSHeader.parse(Map.of("alg", randomAlphaOfLengthBetween(5, 10))).toBase64URL(),
            claimsSet.toPayload().toBase64URL(),
            Base64URL.encode("signature")
        );
        return signedJWT;
    }

    private ThreadContext prepareThreadContext(SignedJWT signedJWT, String clientSecret) {
        final ThreadContext threadContext = new ThreadContext(Settings.EMPTY);
        if (signedJWT != null) {
            threadContext.putHeader("Authorization", "Bearer " + signedJWT.serialize());
        }
        if (clientSecret != null) {
            threadContext.putHeader(
                JwtRealm.HEADER_CLIENT_AUTHENTICATION,
                JwtRealm.HEADER_SHARED_SECRET_AUTHENTICATION_SCHEME + " " + clientSecret
            );
        }
        return threadContext;
    }
}<|MERGE_RESOLUTION|>--- conflicted
+++ resolved
@@ -273,12 +273,7 @@
         );
         final ThreadContext threadContext2 = prepareThreadContext(null, sharedSecret);
         threadContext2.putHeader("Authorization", "Bearer " + signedJWT2.serialize());
-<<<<<<< HEAD
-        final IllegalArgumentException e2 = expectThrows(IllegalArgumentException.class, () -> jwtRealm.token(threadContext2));
-        assertThat(e2.getMessage(), containsString("Failed to parse JWT bearer token"));
-=======
         assertThat(jwtRealm.token(threadContext2), nullValue());
->>>>>>> 4dff9cd5
     }
 
     @TestLogging(value = "org.elasticsearch.xpack.security.authc.jwt:DEBUG", reason = "failures can be very difficult to troubleshoot")
