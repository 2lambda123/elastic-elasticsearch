--- conflicted
+++ resolved
@@ -35,7 +35,6 @@
     private final AuditTrailService auditTrailService;
     private final boolean enabled;
     private final ThreadContext threadContext;
-    private final WorkflowService workflowService;
     private final OperatorPrivileges.OperatorPrivilegesService operatorPrivilegesService;
 
     public SecurityRestFilter(
@@ -43,7 +42,6 @@
         ThreadContext threadContext,
         SecondaryAuthenticator secondaryAuthenticator,
         AuditTrailService auditTrailService,
-        WorkflowService workflowService,
         RestHandler restHandler,
         OperatorPrivileges.OperatorPrivilegesService operatorPrivilegesService
     ) {
@@ -52,7 +50,6 @@
         this.threadContext = threadContext;
         this.secondaryAuthenticator = secondaryAuthenticator;
         this.auditTrailService = auditTrailService;
-        this.workflowService = workflowService;
         // can be null if security is not enabled
         this.operatorPrivilegesService = operatorPrivilegesService == null
             ? OperatorPrivileges.NOOP_OPERATOR_PRIVILEGES_SERVICE
@@ -83,11 +80,8 @@
             if (secondaryAuthentication != null) {
                 logger.trace("Found secondary authentication {} in REST request [{}]", secondaryAuthentication, request.uri());
             }
-<<<<<<< HEAD
-            WorkflowService.resolveWorkflowAndStoreInThreadContext(restHandler, threadContext);
-=======
-            workflowService.resolveWorkflowAndStoreInThreadContext(getConcreteRestHandler(), threadContext);
->>>>>>> 0ef4da2b
+            WorkflowService.resolveWorkflowAndStoreInThreadContext(getConcreteRestHandler(), threadContext);
+
             doHandleRequest(request, channel, client);
         }, e -> handleException(request, channel, e)));
     }
