--- conflicted
+++ resolved
@@ -151,7 +151,8 @@
         final Authentication authentication = remoteAccessAuthentication.getAuthentication();
         authentication.checkConsistency();
         final Subject effectiveSubject = authentication.getEffectiveSubject();
-        if (false == effectiveSubject.getType().equals(Subject.Type.USER)) {
+        if (false == effectiveSubject.getType().equals(Subject.Type.USER)
+            && false == effectiveSubject.getType().equals(Subject.Type.SERVICE_ACCOUNT)) {
             throw new IllegalArgumentException(
                 "subject ["
                     + effectiveSubject.getUser().principal()
@@ -179,19 +180,6 @@
                 }
             }
         }
-<<<<<<< HEAD
-        if (false == effectiveSubject.getType().equals(Subject.Type.USER)
-            && false == effectiveSubject.getType().equals(Subject.Type.SERVICE_ACCOUNT)) {
-            throw new IllegalArgumentException(
-                "subject ["
-                    + effectiveSubject.getUser().principal()
-                    + "] has type ["
-                    + effectiveSubject.getType()
-                    + "] which is not supported for remote access"
-            );
-        }
-=======
->>>>>>> 45a9252e
     }
 
     private Version getMinNodeVersion() {
