/*
 * Copyright Elasticsearch B.V. and/or licensed to Elasticsearch B.V. under one
 * or more contributor license agreements. Licensed under the Elastic License;
 * you may not use this file except in compliance with the Elastic License.
 */
package org.elasticsearch.xpack.security.authc.support.mapper;

import org.apache.logging.log4j.LogManager;
import org.apache.logging.log4j.Logger;
import org.apache.logging.log4j.message.ParameterizedMessage;
import org.elasticsearch.action.ActionListener;
import org.elasticsearch.action.delete.DeleteResponse;
import org.elasticsearch.action.index.IndexResponse;
import org.elasticsearch.action.search.SearchRequest;
import org.elasticsearch.action.support.ContextPreservingActionListener;
import org.elasticsearch.client.Client;
import org.elasticsearch.common.CheckedBiConsumer;
import org.elasticsearch.common.bytes.BytesReference;
import org.elasticsearch.common.settings.Settings;
import org.elasticsearch.common.util.concurrent.ThreadContext;
import org.elasticsearch.common.xcontent.LoggingDeprecationHandler;
import org.elasticsearch.common.xcontent.NamedXContentRegistry;
import org.elasticsearch.common.xcontent.ToXContent;
import org.elasticsearch.common.xcontent.XContentBuilder;
import org.elasticsearch.common.xcontent.XContentParser;
import org.elasticsearch.common.xcontent.XContentType;
import org.elasticsearch.index.query.QueryBuilder;
import org.elasticsearch.index.query.QueryBuilders;
import org.elasticsearch.script.ScriptService;
import org.elasticsearch.xpack.core.security.ScrollHelper;
import org.elasticsearch.xpack.core.security.action.realm.ClearRealmCacheAction;
import org.elasticsearch.xpack.core.security.action.realm.ClearRealmCacheResponse;
import org.elasticsearch.xpack.core.security.action.rolemapping.DeleteRoleMappingRequest;
import org.elasticsearch.xpack.core.security.action.rolemapping.PutRoleMappingRequest;
import org.elasticsearch.xpack.core.security.authc.support.mapper.ExpressionRoleMapping;
import org.elasticsearch.xpack.core.security.authc.support.mapper.expressiondsl.ExpressionModel;
import org.elasticsearch.xpack.core.security.client.SecurityClient;
import org.elasticsearch.xpack.core.security.index.RestrictedIndicesNames;
import org.elasticsearch.xpack.security.authc.support.CachingRealm;
import org.elasticsearch.xpack.security.authc.support.UserRoleMapper;
import org.elasticsearch.xpack.security.support.SecurityIndexManager;

import java.io.IOException;
import java.io.InputStream;
import java.util.Arrays;
import java.util.Collection;
import java.util.Collections;
import java.util.HashMap;
import java.util.List;
import java.util.Map;
import java.util.Objects;
import java.util.Set;
import java.util.concurrent.CopyOnWriteArrayList;
import java.util.function.Supplier;
import java.util.stream.Collectors;

import static org.elasticsearch.action.DocWriteResponse.Result.CREATED;
import static org.elasticsearch.action.DocWriteResponse.Result.DELETED;
import static org.elasticsearch.common.xcontent.XContentFactory.jsonBuilder;
import static org.elasticsearch.index.mapper.MapperService.SINGLE_MAPPING_NAME;
import static org.elasticsearch.search.SearchService.DEFAULT_KEEPALIVE_SETTING;
import static org.elasticsearch.xpack.core.ClientHelper.SECURITY_ORIGIN;
import static org.elasticsearch.xpack.core.ClientHelper.executeAsyncWithOrigin;
<<<<<<< HEAD
import static org.elasticsearch.xpack.core.ClientHelper.stashWithOrigin;
import static org.elasticsearch.xpack.core.security.index.RestrictedIndicesNames.SECURITY_MAIN_ALIAS;
=======
import static org.elasticsearch.xpack.security.support.SecurityIndexManager.SECURITY_INDEX_NAME;
>>>>>>> a8b68110
import static org.elasticsearch.xpack.security.support.SecurityIndexManager.isIndexDeleted;
import static org.elasticsearch.xpack.security.support.SecurityIndexManager.isMoveFromRedToNonRed;

/**
 * This store reads + writes {@link ExpressionRoleMapping role mappings} in an Elasticsearch
 * {@link RestrictedIndicesNames#SECURITY_MAIN_ALIAS index}.
 * <br>
 * The store is responsible for all read and write operations as well as
 * {@link #resolveRoles(UserData, ActionListener) resolving roles}.
 * <p>
 * No caching is done by this class, it is handled at a higher level and no polling for changes
 * is done by this class. Modification operations make a best effort attempt to clear the cache
 * on all nodes for the user that was modified.
 */
public class NativeRoleMappingStore implements UserRoleMapper {

    private static final Logger logger = LogManager.getLogger(NativeRoleMappingStore.class);
    static final String DOC_TYPE_FIELD = "doc_type";
    static final String DOC_TYPE_ROLE_MAPPING = "role-mapping";

    private static final String ID_PREFIX = DOC_TYPE_ROLE_MAPPING + "_";

    private static final ActionListener<Object> NO_OP_ACTION_LISTENER = new ActionListener<Object>() {
        @Override
        public void onResponse(Object o) {
            // nothing
        }

        @Override
        public void onFailure(Exception e) {
            // nothing
        }
    };

    private final Settings settings;
    private final Client client;
    private final SecurityIndexManager securityIndex;
    private final ScriptService scriptService;
    private final List<String> realmsToRefresh = new CopyOnWriteArrayList<>();

    public NativeRoleMappingStore(Settings settings, Client client, SecurityIndexManager securityIndex, ScriptService scriptService) {
        this.settings = settings;
        this.client = client;
        this.securityIndex = securityIndex;
        this.scriptService = scriptService;
    }

    private String getNameFromId(String id) {
        assert id.startsWith(ID_PREFIX);
        return id.substring(ID_PREFIX.length());
    }

    private String getIdForName(String name) {
        return ID_PREFIX + name;
    }

    /**
     * Loads all mappings from the index.
     * <em>package private</em> for unit testing
     */
    protected void loadMappings(ActionListener<List<ExpressionRoleMapping>> listener) {
        if (securityIndex.isIndexUpToDate() == false) {
            listener.onFailure(new IllegalStateException(
                "Security index is not on the current version - the native realm will not be operational until " +
                "the upgrade API is run on the security index"));
            return;
        }
        final QueryBuilder query = QueryBuilders.termQuery(DOC_TYPE_FIELD, DOC_TYPE_ROLE_MAPPING);
        final Supplier<ThreadContext.StoredContext> supplier = client.threadPool().getThreadContext().newRestorableContext(false);
<<<<<<< HEAD
        try (ThreadContext.StoredContext ignore = stashWithOrigin(client.threadPool().getThreadContext(), SECURITY_ORIGIN)) {
            SearchRequest request = client.prepareSearch(SECURITY_MAIN_ALIAS)
=======
        try (ThreadContext.StoredContext ignore = client.threadPool().getThreadContext().stashWithOrigin(SECURITY_ORIGIN)) {
            SearchRequest request = client.prepareSearch(SECURITY_INDEX_NAME)
>>>>>>> a8b68110
                    .setScroll(DEFAULT_KEEPALIVE_SETTING.get(settings))
                    .setQuery(query)
                    .setSize(1000)
                    .setFetchSource(true)
                    .request();
            request.indicesOptions().ignoreUnavailable();
            ScrollHelper.fetchAllByEntity(client, request,
                    new ContextPreservingActionListener<>(supplier, ActionListener.wrap((Collection<ExpressionRoleMapping> mappings) ->
                            listener.onResponse(mappings.stream().filter(Objects::nonNull).collect(Collectors.toList())),
                    ex -> {
                        logger.error(new ParameterizedMessage("failed to load role mappings from index [{}] skipping all mappings.",
                                SECURITY_MAIN_ALIAS), ex);
                        listener.onResponse(Collections.emptyList());
                    })),
                    doc -> buildMapping(getNameFromId(doc.getId()), doc.getSourceRef()));
        }
    }

    protected ExpressionRoleMapping buildMapping(String id, BytesReference source) {
        try (InputStream stream = source.streamInput();
             XContentParser parser = XContentType.JSON.xContent()
                     .createParser(NamedXContentRegistry.EMPTY, LoggingDeprecationHandler.INSTANCE, stream)) {
            return ExpressionRoleMapping.parse(id, parser);
        } catch (Exception e) {
            logger.warn(new ParameterizedMessage("Role mapping [{}] cannot be parsed and will be skipped", id), e);
            return null;
        }
    }

    /**
     * Stores (create or update) a single mapping in the index
     */
    public void putRoleMapping(PutRoleMappingRequest request, ActionListener<Boolean> listener) {
        modifyMapping(request.getName(), this::innerPutMapping, request, listener);
    }

    /**
     * Deletes a named mapping from the index
     */
    public void deleteRoleMapping(DeleteRoleMappingRequest request, ActionListener<Boolean> listener) {
        modifyMapping(request.getName(), this::innerDeleteMapping, request, listener);
    }

    private <Request, Result> void modifyMapping(String name, CheckedBiConsumer<Request, ActionListener<Result>, Exception> inner,
                                                 Request request, ActionListener<Result> listener) {
        if (securityIndex.isIndexUpToDate() == false) {
            listener.onFailure(new IllegalStateException(
                "Security index is not on the current version - the native realm will not be operational until " +
                "the upgrade API is run on the security index"));
        } else {
            try {
                inner.accept(request, ActionListener.wrap(r -> refreshRealms(listener, r), listener::onFailure));
            } catch (Exception e) {
                logger.error(new ParameterizedMessage("failed to modify role-mapping [{}]", name), e);
                listener.onFailure(e);
            }
        }
    }

    private void innerPutMapping(PutRoleMappingRequest request, ActionListener<Boolean> listener) {
        final ExpressionRoleMapping mapping = request.getMapping();
        securityIndex.prepareIndexIfNeededThenExecute(listener::onFailure, () -> {
            final XContentBuilder xContentBuilder;
            try {
                xContentBuilder = mapping.toXContent(jsonBuilder(), ToXContent.EMPTY_PARAMS, true);
            } catch (IOException e) {
                listener.onFailure(e);
                return;
            }
            executeAsyncWithOrigin(client.threadPool().getThreadContext(), SECURITY_ORIGIN,
                    client.prepareIndex(SECURITY_MAIN_ALIAS, SINGLE_MAPPING_NAME, getIdForName(mapping.getName()))
                            .setSource(xContentBuilder)
                            .setRefreshPolicy(request.getRefreshPolicy())
                            .request(),
                    new ActionListener<IndexResponse>() {
                        @Override
                        public void onResponse(IndexResponse indexResponse) {
                            boolean created = indexResponse.getResult() == CREATED;
                            listener.onResponse(created);
                        }

                        @Override
                        public void onFailure(Exception e) {
                            logger.error(new ParameterizedMessage("failed to put role-mapping [{}]", mapping.getName()), e);
                            listener.onFailure(e);
                        }
                    }, client::index);
        });
    }

    private void innerDeleteMapping(DeleteRoleMappingRequest request, ActionListener<Boolean> listener) {
        final SecurityIndexManager frozenSecurityIndex = securityIndex.freeze();
        if (frozenSecurityIndex.indexExists() == false) {
            listener.onResponse(false);
        } else if (securityIndex.isAvailable() == false) {
            listener.onFailure(frozenSecurityIndex.getUnavailableReason());
        } else {
            securityIndex.checkIndexVersionThenExecute(listener::onFailure, () -> {
                executeAsyncWithOrigin(client.threadPool().getThreadContext(), SECURITY_ORIGIN,
                        client.prepareDelete(SECURITY_MAIN_ALIAS, SINGLE_MAPPING_NAME, getIdForName(request.getName()))
                        .setRefreshPolicy(request.getRefreshPolicy())
                        .request(),
                    new ActionListener<DeleteResponse>() {

                        @Override
                        public void onResponse(DeleteResponse deleteResponse) {
                            boolean deleted = deleteResponse.getResult() == DELETED;
                            listener.onResponse(deleted);
                        }

                        @Override
                        public void onFailure(Exception e) {
                            logger.error(new ParameterizedMessage("failed to delete role-mapping [{}]", request.getName()), e);
                            listener.onFailure(e);

                        }
                    }, client::delete);
            });
        }
    }

    /**
     * Retrieves one or more mappings from the index.
     * If <code>names</code> is <code>null</code> or {@link Set#isEmpty empty}, then this retrieves all mappings.
     * Otherwise it retrieves the specified mappings by name.
     */
    public void getRoleMappings(Set<String> names, ActionListener<List<ExpressionRoleMapping>> listener) {
        if (names == null || names.isEmpty()) {
            getMappings(listener);
        } else {
            getMappings(new ActionListener<List<ExpressionRoleMapping>>() {
                @Override
                public void onResponse(List<ExpressionRoleMapping> mappings) {
                    final List<ExpressionRoleMapping> filtered = mappings.stream()
                            .filter(m -> names.contains(m.getName()))
                            .collect(Collectors.toList());
                    listener.onResponse(filtered);
                }

                @Override
                public void onFailure(Exception e) {
                    listener.onFailure(e);
                }
            });
        }
    }

    private void getMappings(ActionListener<List<ExpressionRoleMapping>> listener) {
        if (securityIndex.isAvailable()) {
            loadMappings(listener);
        } else {
            logger.info("The security index is not yet available - no role mappings can be loaded");
            if (logger.isDebugEnabled()) {
                logger.debug("Security Index [{}] [exists: {}] [available: {}] [mapping up to date: {}]",
                        SECURITY_MAIN_ALIAS,
                        securityIndex.indexExists(),
                        securityIndex.isAvailable(),
                        securityIndex.isMappingUpToDate()
                );
            }
            listener.onResponse(Collections.emptyList());
        }
    }

    /**
     * Provides usage statistics for this store.
     * The resulting map contains the keys
     * <ul>
     * <li><code>size</code> - The total number of mappings stored in the index</li>
     * <li><code>enabled</code> - The number of mappings that are
     * {@link ExpressionRoleMapping#isEnabled() enabled}</li>
     * </ul>
     */
    public void usageStats(ActionListener<Map<String, Object>> listener) {
        if (securityIndex.isAvailable() == false) {
            reportStats(listener, Collections.emptyList());
        } else {
            getMappings(ActionListener.wrap(mappings -> reportStats(listener, mappings), listener::onFailure));
        }
    }

    private void reportStats(ActionListener<Map<String, Object>> listener, List<ExpressionRoleMapping> mappings) {
        Map<String, Object> usageStats = new HashMap<>();
        usageStats.put("size", mappings.size());
        usageStats.put("enabled", mappings.stream().filter(ExpressionRoleMapping::isEnabled).count());
        listener.onResponse(usageStats);
    }

    public void onSecurityIndexStateChange(SecurityIndexManager.State previousState, SecurityIndexManager.State currentState) {
        if (isMoveFromRedToNonRed(previousState, currentState) || isIndexDeleted(previousState, currentState) ||
            previousState.isIndexUpToDate != currentState.isIndexUpToDate) {
            refreshRealms(NO_OP_ACTION_LISTENER, null);
        }
    }

    private <Result> void refreshRealms(ActionListener<Result> listener, Result result) {
        String[] realmNames = this.realmsToRefresh.toArray(new String[realmsToRefresh.size()]);
        final SecurityClient securityClient = new SecurityClient(client);
        executeAsyncWithOrigin(client.threadPool().getThreadContext(), SECURITY_ORIGIN,
                securityClient.prepareClearRealmCache().realms(realmNames).request(),
                ActionListener.<ClearRealmCacheResponse>wrap(
                        response -> {
                            logger.debug((org.apache.logging.log4j.util.Supplier<?>) () -> new ParameterizedMessage(
                                    "Cleared cached in realms [{}] due to role mapping change", Arrays.toString(realmNames)));
                            listener.onResponse(result);
                        },
                        ex -> {
                            logger.warn("Failed to clear cache for realms [{}]", Arrays.toString(realmNames));
                            listener.onFailure(ex);
                        }),
                securityClient::clearRealmCache);
    }

    @Override
    public void resolveRoles(UserData user, ActionListener<Set<String>> listener) {
        getRoleMappings(null, ActionListener.wrap(
                mappings -> {
                    final ExpressionModel model = user.asModel();
                    final Set<String> roles = mappings.stream()
                        .filter(ExpressionRoleMapping::isEnabled)
                        .filter(m -> m.getExpression().match(model))
                        .flatMap(m -> {
                            final Set<String> roleNames = m.getRoleNames(scriptService, model);
                            logger.trace("Applying role-mapping [{}] to user-model [{}] produced role-names [{}]",
                                m.getName(), model, roleNames);
                            return roleNames.stream();
                        })
                        .collect(Collectors.toSet());
                    logger.debug("Mapping user [{}] to roles [{}]", user, roles);
                    listener.onResponse(roles);
                }, listener::onFailure
        ));
    }

    /**
     * Indicates that the provided realm should have its cache cleared if this store is updated
     * (that is, {@link #putRoleMapping(PutRoleMappingRequest, ActionListener)} or
     * {@link #deleteRoleMapping(DeleteRoleMappingRequest, ActionListener)} are called).
     * @see ClearRealmCacheAction
     */
    @Override
    public void refreshRealmOnChange(CachingRealm realm) {
        realmsToRefresh.add(realm.name());
    }
}<|MERGE_RESOLUTION|>--- conflicted
+++ resolved
@@ -61,12 +61,7 @@
 import static org.elasticsearch.search.SearchService.DEFAULT_KEEPALIVE_SETTING;
 import static org.elasticsearch.xpack.core.ClientHelper.SECURITY_ORIGIN;
 import static org.elasticsearch.xpack.core.ClientHelper.executeAsyncWithOrigin;
-<<<<<<< HEAD
-import static org.elasticsearch.xpack.core.ClientHelper.stashWithOrigin;
 import static org.elasticsearch.xpack.core.security.index.RestrictedIndicesNames.SECURITY_MAIN_ALIAS;
-=======
-import static org.elasticsearch.xpack.security.support.SecurityIndexManager.SECURITY_INDEX_NAME;
->>>>>>> a8b68110
 import static org.elasticsearch.xpack.security.support.SecurityIndexManager.isIndexDeleted;
 import static org.elasticsearch.xpack.security.support.SecurityIndexManager.isMoveFromRedToNonRed;
 
@@ -136,13 +131,8 @@
         }
         final QueryBuilder query = QueryBuilders.termQuery(DOC_TYPE_FIELD, DOC_TYPE_ROLE_MAPPING);
         final Supplier<ThreadContext.StoredContext> supplier = client.threadPool().getThreadContext().newRestorableContext(false);
-<<<<<<< HEAD
-        try (ThreadContext.StoredContext ignore = stashWithOrigin(client.threadPool().getThreadContext(), SECURITY_ORIGIN)) {
+        try (ThreadContext.StoredContext ignore = client.threadPool().getThreadContext().stashWithOrigin(SECURITY_ORIGIN)) {
             SearchRequest request = client.prepareSearch(SECURITY_MAIN_ALIAS)
-=======
-        try (ThreadContext.StoredContext ignore = client.threadPool().getThreadContext().stashWithOrigin(SECURITY_ORIGIN)) {
-            SearchRequest request = client.prepareSearch(SECURITY_INDEX_NAME)
->>>>>>> a8b68110
                     .setScroll(DEFAULT_KEEPALIVE_SETTING.get(settings))
                     .setQuery(query)
                     .setSize(1000)
