/*
 * Copyright Elasticsearch B.V. and/or licensed to Elasticsearch B.V. under one
 * or more contributor license agreements. Licensed under the Elastic License
 * 2.0; you may not use this file except in compliance with the Elastic License
 * 2.0.
 */
package org.elasticsearch.xpack.security.authc.file.tool;

import joptsimple.OptionSet;
import joptsimple.OptionSpec;

import org.elasticsearch.ElasticsearchException;
import org.elasticsearch.cli.ExitCodes;
import org.elasticsearch.cli.MultiCommand;
import org.elasticsearch.cli.Terminal;
import org.elasticsearch.cli.UserException;
import org.elasticsearch.common.Strings;
import org.elasticsearch.common.cli.EnvironmentAwareCommand;
import org.elasticsearch.common.settings.SecureString;
import org.elasticsearch.common.settings.Settings;
import org.elasticsearch.common.util.Maps;
import org.elasticsearch.common.util.set.Sets;
import org.elasticsearch.env.Environment;
import org.elasticsearch.xpack.core.XPackSettings;
import org.elasticsearch.xpack.core.security.authc.support.Hasher;
import org.elasticsearch.xpack.core.security.authz.store.ReservedRolesStore;
import org.elasticsearch.xpack.core.security.support.Validation;
import org.elasticsearch.xpack.core.security.support.Validation.Users;
import org.elasticsearch.xpack.security.authc.file.FileUserPasswdStore;
import org.elasticsearch.xpack.security.authc.file.FileUserRolesStore;
import org.elasticsearch.xpack.security.authz.store.FileRolesStore;
import org.elasticsearch.xpack.security.support.FileAttributesChecker;

import java.nio.file.Files;
import java.nio.file.Path;
import java.util.ArrayList;
import java.util.Arrays;
import java.util.HashMap;
import java.util.LinkedHashSet;
import java.util.List;
import java.util.Locale;
import java.util.Map;
import java.util.Set;
import java.util.stream.Collectors;

<<<<<<< HEAD
public class UsersTool extends MultiCommand {
=======
class UsersTool extends MultiCommand {
>>>>>>> ef357672

    UsersTool() {
        super("Manages elasticsearch file users");
        subcommands.put("useradd", newAddUserCommand());
        subcommands.put("userdel", newDeleteUserCommand());
        subcommands.put("passwd", newPasswordCommand());
        subcommands.put("roles", newRolesCommand());
        subcommands.put("list", newListCommand());
    }

    protected AddUserCommand newAddUserCommand() {
        return new AddUserCommand();
    }

    protected DeleteUserCommand newDeleteUserCommand() {
        return new DeleteUserCommand();
    }

    protected PasswordCommand newPasswordCommand() {
        return new PasswordCommand();
    }

    protected RolesCommand newRolesCommand() {
        return new RolesCommand();
    }

    protected ListCommand newListCommand() {
        return new ListCommand();
    }

    static class AddUserCommand extends EnvironmentAwareCommand {

        private final OptionSpec<String> passwordOption;
        private final OptionSpec<String> rolesOption;
        private final OptionSpec<String> arguments;

        AddUserCommand() {
            super("Adds a file user");

            this.passwordOption = parser.acceptsAll(Arrays.asList("p", "password"), "The user password").withRequiredArg();
            this.rolesOption = parser.acceptsAll(Arrays.asList("r", "roles"), "Comma-separated list of the roles of the user")
                .withRequiredArg()
                .defaultsTo("");
            this.arguments = parser.nonOptions("username");
        }

        @Override
        protected void printAdditionalHelp(Terminal terminal) {
            terminal.println("Adds a file based user to elasticsearch (via internal realm). The user will");
            terminal.println("be added to the \"users\" file and its roles will be added to the");
            terminal.println("\"users_roles\" file in the elasticsearch config directory.");
            terminal.println("");
        }

        @Override
        protected void execute(Terminal terminal, OptionSet options, Environment env) throws Exception {

            String username = parseUsername(arguments.values(options), env.settings());
            final boolean allowReserved = XPackSettings.RESERVED_REALM_ENABLED_SETTING.get(env.settings()) == false;
            Validation.Error validationError = Users.validateUsername(username, allowReserved, env.settings());
            if (validationError != null) {
                throw new UserException(ExitCodes.DATA_ERROR, "Invalid username [" + username + "]... " + validationError);
            }

            final char[] passwordHash = getPasswordHash(terminal, env, passwordOption.value(options));
            String[] roles = parseRoles(terminal, env, rolesOption.value(options));

            Path passwordFile = FileUserPasswdStore.resolveFile(env);
            Path rolesFile = FileUserRolesStore.resolveFile(env);
            FileAttributesChecker attributesChecker = new FileAttributesChecker(passwordFile, rolesFile);

            Map<String, char[]> users = FileUserPasswdStore.parseFile(passwordFile, null, env.settings());
            if (users == null) {
                throw new UserException(ExitCodes.CONFIG, "Configuration file [" + passwordFile + "] is missing");
            }
            if (users.containsKey(username)) {
                throw new UserException(ExitCodes.CODE_ERROR, "User [" + username + "] already exists");
            }
            users = new HashMap<>(users); // make modifiable
            users.put(username, passwordHash);
            FileUserPasswdStore.writeFile(users, passwordFile);

            if (roles.length > 0) {
                Map<String, String[]> userRoles = new HashMap<>(FileUserRolesStore.parseFile(rolesFile, null));
                userRoles.put(username, roles);
                FileUserRolesStore.writeFile(userRoles, rolesFile);
            }

            attributesChecker.check(terminal);
        }
    }

    static class DeleteUserCommand extends EnvironmentAwareCommand {

        private final OptionSpec<String> arguments;

        DeleteUserCommand() {
            super("Deletes a file based user");
            this.arguments = parser.nonOptions("username");
        }

        @Override
        protected void printAdditionalHelp(Terminal terminal) {
            terminal.println("Removes an existing file based user from elasticsearch. The user will be");
            terminal.println("removed from the \"users\" file and its roles will be removed from the");
            terminal.println("\"users_roles\" file in the elasticsearch config directory.");
            terminal.println("");
        }

        @Override
        protected void execute(Terminal terminal, OptionSet options, Environment env) throws Exception {

            String username = parseUsername(arguments.values(options), env.settings());
            Path passwordFile = FileUserPasswdStore.resolveFile(env);
            Path rolesFile = FileUserRolesStore.resolveFile(env);
            FileAttributesChecker attributesChecker = new FileAttributesChecker(passwordFile, rolesFile);

            Map<String, char[]> users = FileUserPasswdStore.parseFile(passwordFile, null, env.settings());
            if (users == null) {
                throw new UserException(ExitCodes.CONFIG, "Configuration file [" + passwordFile + "] is missing");
            }
            if (users.containsKey(username) == false) {
                throw new UserException(ExitCodes.NO_USER, "User [" + username + "] doesn't exist");
            }
            if (Files.exists(passwordFile)) {
                users = new HashMap<>(users);
                char[] passwd = users.remove(username);
                if (passwd != null) {
                    FileUserPasswdStore.writeFile(users, passwordFile);
                }
            }

            Map<String, String[]> userRoles = new HashMap<>(FileUserRolesStore.parseFile(rolesFile, null));
            if (Files.exists(rolesFile)) {
                String[] roles = userRoles.remove(username);
                if (roles != null) {
                    FileUserRolesStore.writeFile(userRoles, rolesFile);
                }
            }

            attributesChecker.check(terminal);
        }
    }

    static class PasswordCommand extends EnvironmentAwareCommand {

        private final OptionSpec<String> passwordOption;
        private final OptionSpec<String> arguments;

        PasswordCommand() {
            super("Changes the password of an existing file based user");
            this.passwordOption = parser.acceptsAll(Arrays.asList("p", "password"), "The user password").withRequiredArg();
            this.arguments = parser.nonOptions("username");
        }

        @Override
        protected void printAdditionalHelp(Terminal terminal) {
            terminal.println("The passwd command changes passwords for file based users. The tool");
            terminal.println("prompts twice for a replacement password. The second entry is compared");
            terminal.println("against the first and both are required to match in order for the");
            terminal.println("password to be changed.");
            terminal.println("");
        }

        @Override
        protected void execute(Terminal terminal, OptionSet options, Environment env) throws Exception {

            String username = parseUsername(arguments.values(options), env.settings());
            char[] passwordHash = getPasswordHash(terminal, env, passwordOption.value(options));

            Path file = FileUserPasswdStore.resolveFile(env);
            FileAttributesChecker attributesChecker = new FileAttributesChecker(file);
            Map<String, char[]> users = FileUserPasswdStore.parseFile(file, null, env.settings());
            if (users == null) {
                throw new UserException(ExitCodes.CONFIG, "Configuration file [" + file + "] is missing");
            }
            if (users.containsKey(username) == false) {
                throw new UserException(ExitCodes.NO_USER, "User [" + username + "] doesn't exist");
            }
            users = new HashMap<>(users); // make modifiable
            users.put(username, passwordHash);
            FileUserPasswdStore.writeFile(users, file);

            attributesChecker.check(terminal);
        }
    }

    static class RolesCommand extends EnvironmentAwareCommand {

        private final OptionSpec<String> addOption;
        private final OptionSpec<String> removeOption;
        private final OptionSpec<String> arguments;

        RolesCommand() {
            super("Edit roles of an existing user");
            this.addOption = parser.acceptsAll(Arrays.asList("a", "add"), "Adds supplied roles to the specified user")
                .withRequiredArg()
                .defaultsTo("");
            this.removeOption = parser.acceptsAll(Arrays.asList("r", "remove"), "Remove supplied roles from the specified user")
                .withRequiredArg()
                .defaultsTo("");
            this.arguments = parser.nonOptions("username");
        }

        @Override
        protected void printAdditionalHelp(Terminal terminal) {
            terminal.println("The roles command allows editing roles for file based users.");
            terminal.println("You can also list a user's roles by omitting the -a and -r");
            terminal.println("parameters.");
            terminal.println("");
        }

        @Override
        protected void execute(Terminal terminal, OptionSet options, Environment env) throws Exception {

            String username = parseUsername(arguments.values(options), env.settings());
            String[] addRoles = parseRoles(terminal, env, addOption.value(options));
            String[] removeRoles = parseRoles(terminal, env, removeOption.value(options));

            // check if just need to return data as no write operation happens
            // Nothing to add, just list the data for a username
            boolean readOnlyUserListing = removeRoles.length == 0 && addRoles.length == 0;
            if (readOnlyUserListing) {
                listUsersAndRoles(terminal, env, username);
                return;
            }

            Path usersFile = FileUserPasswdStore.resolveFile(env);
            Path rolesFile = FileUserRolesStore.resolveFile(env);
            FileAttributesChecker attributesChecker = new FileAttributesChecker(usersFile, rolesFile);

            Map<String, char[]> usersMap = FileUserPasswdStore.parseFile(usersFile, null, env.settings());
            if (usersMap.containsKey(username) == false) {
                throw new UserException(ExitCodes.NO_USER, "User [" + username + "] doesn't exist");
            }

            Map<String, String[]> userRoles = FileUserRolesStore.parseFile(rolesFile, null);
            List<String> roles = new ArrayList<>();
            if (userRoles.get(username) != null) {
                roles.addAll(Arrays.asList(userRoles.get(username)));
            }
            roles.addAll(Arrays.asList(addRoles));
            roles.removeAll(Arrays.asList(removeRoles));

            Map<String, String[]> userRolesToWrite = Maps.newMapWithExpectedSize(userRoles.size());
            userRolesToWrite.putAll(userRoles);
            if (roles.isEmpty()) {
                userRolesToWrite.remove(username);
            } else {
                userRolesToWrite.put(username, new LinkedHashSet<>(roles).toArray(new String[] {}));
            }
            FileUserRolesStore.writeFile(userRolesToWrite, rolesFile);

            attributesChecker.check(terminal);
        }
    }

    static class ListCommand extends EnvironmentAwareCommand {

        private final OptionSpec<String> arguments;

        ListCommand() {
            super("List existing file based users and their corresponding roles");
            this.arguments = parser.nonOptions("username");
        }

        @Override
        protected void printAdditionalHelp(Terminal terminal) {
            terminal.println("");
            terminal.println("");
        }

        @Override
        protected void execute(Terminal terminal, OptionSet options, Environment env) throws Exception {

            String username = null;
            if (options.has(arguments)) {
                username = arguments.value(options);
            }
            listUsersAndRoles(terminal, env, username);
        }
    }

    // pkg private for tests
    static void listUsersAndRoles(Terminal terminal, Environment env, String username) throws Exception {
        Path userRolesFilePath = FileUserRolesStore.resolveFile(env);
        Map<String, String[]> userRoles = FileUserRolesStore.parseFile(userRolesFilePath, null);
        if (userRoles == null) {
            throw new UserException(ExitCodes.CONFIG, "Configuration file [" + userRolesFilePath + "] is missing");
        }

        Path userFilePath = FileUserPasswdStore.resolveFile(env);
        Map<String, char[]> users = FileUserPasswdStore.parseFile(userFilePath, null, env.settings());
        if (users == null) {
            throw new UserException(ExitCodes.CONFIG, "Configuration file [" + userFilePath + "] is missing");
        }

        Path rolesFilePath = FileRolesStore.resolveFile(env);
        Set<String> knownRoles = Sets.union(FileRolesStore.parseFileForRoleNames(rolesFilePath, null), ReservedRolesStore.names());
        if (knownRoles == null) {
            throw new UserException(ExitCodes.CONFIG, "Configuration file [" + rolesFilePath + "] is missing");
        }

        if (username != null) {
            if (users.containsKey(username) == false) {
                throw new UserException(ExitCodes.NO_USER, "User [" + username + "] doesn't exist");
            }

            if (userRoles.containsKey(username)) {
                String[] roles = userRoles.get(username);
                Set<String> unknownRoles = Sets.difference(Sets.newHashSet(roles), knownRoles);
                String[] markedRoles = markUnknownRoles(roles, unknownRoles);
                terminal.println(
                    String.format(
                        Locale.ROOT,
                        "%-15s: %s",
                        username,
                        Arrays.stream(markedRoles).map(s -> s == null ? "-" : s).collect(Collectors.joining(","))
                    )
                );
                if (unknownRoles.isEmpty() == false) {
                    // at least one role is marked... so printing the legend
                    Path rolesFile = FileRolesStore.resolveFile(env).toAbsolutePath();
                    terminal.println("");
                    terminal.println(
                        " [*]   Role is not in the ["
                            + rolesFile.toAbsolutePath()
                            + "] file. If the role has been created "
                            + "using the API, please disregard this message."
                    );
                }
            } else {
                terminal.println(String.format(Locale.ROOT, "%-15s: -", username));
            }
        } else {
            boolean unknownRolesFound = false;
            boolean usersExist = false;
            for (Map.Entry<String, String[]> entry : userRoles.entrySet()) {
                String[] roles = entry.getValue();
                Set<String> unknownRoles = Sets.difference(Sets.newHashSet(roles), knownRoles);
                String[] markedRoles = markUnknownRoles(roles, unknownRoles);
                terminal.println(String.format(Locale.ROOT, "%-15s: %s", entry.getKey(), String.join(",", markedRoles)));
                unknownRolesFound = unknownRolesFound || unknownRoles.isEmpty() == false;
                usersExist = true;
            }
            // list users without roles
            Set<String> usersWithoutRoles = Sets.newHashSet(users.keySet());
            usersWithoutRoles.removeAll(userRoles.keySet());
            for (String user : usersWithoutRoles) {
                terminal.println(String.format(Locale.ROOT, "%-15s: -", user));
                usersExist = true;
            }

            if (usersExist == false) {
                terminal.println("No users found");
                return;
            }

            if (unknownRolesFound) {
                // at least one role is marked... so printing the legend
                Path rolesFile = FileRolesStore.resolveFile(env).toAbsolutePath();
                terminal.println("");
                terminal.println(
                    " [*]   Role is not in the ["
                        + rolesFile.toAbsolutePath()
                        + "] file. If the role has been created "
                        + "using the API, please disregard this message."
                );
            }
        }
    }

    private static String[] markUnknownRoles(String[] roles, Set<String> unknownRoles) {
        if (unknownRoles.isEmpty()) {
            return roles;
        }
        String[] marked = new String[roles.length];
        for (int i = 0; i < roles.length; i++) {
            if (unknownRoles.contains(roles[i])) {
                marked[i] = roles[i] + "*";
            } else {
                marked[i] = roles[i];
            }
        }
        return marked;
    }

    // pkg private for testing
    static String parseUsername(List<String> args, Settings settings) throws UserException {
        if (args.isEmpty()) {
            throw new UserException(ExitCodes.USAGE, "Missing username argument");
        } else if (args.size() > 1) {
            throw new UserException(ExitCodes.USAGE, "Expected a single username argument, found extra: " + args.toString());
        }
        String username = args.get(0);
        final boolean allowReserved = XPackSettings.RESERVED_REALM_ENABLED_SETTING.get(settings) == false;
        Validation.Error validationError = Users.validateUsername(username, allowReserved, settings);
        if (validationError != null) {
            throw new UserException(ExitCodes.DATA_ERROR, "Invalid username [" + username + "]... " + validationError);
        }
        return username;
    }

    private static char[] getPasswordHash(Terminal terminal, Environment env, String cliPasswordValue) throws UserException {
        final Hasher hasher = Hasher.resolve(XPackSettings.PASSWORD_HASHING_ALGORITHM.get(env.settings()));
        if (XPackSettings.FIPS_MODE_ENABLED.get(env.settings()) && hasher.name().toLowerCase(Locale.ROOT).startsWith("pbkdf2") == false) {
            throw new UserException(
                ExitCodes.CONFIG,
                "Only PBKDF2 is allowed for password hashing in a FIPS 140 JVM. Please set the "
                    + "appropriate value for [ "
                    + XPackSettings.PASSWORD_HASHING_ALGORITHM.getKey()
                    + " ] setting."
            );
        }
        final char[] passwordHash;
        try (SecureString password = parsePassword(terminal, cliPasswordValue)) {
            passwordHash = hasher.hash(password);
        } catch (ElasticsearchException e) {
            throw new UserException(ExitCodes.DATA_ERROR, "Error storing the password for the new user", e);
        }

        return passwordHash;
    }

    // pkg private for testing
    static SecureString parsePassword(Terminal terminal, String passwordStr) throws UserException {
        SecureString password;
        if (passwordStr != null) {
            password = new SecureString(passwordStr.toCharArray());
            Validation.Error validationError = Users.validatePassword(password);
            if (validationError != null) {
                throw new UserException(ExitCodes.DATA_ERROR, "Invalid password..." + validationError);
            }
        } else {
            password = new SecureString(terminal.readSecret("Enter new password: "));
            Validation.Error validationError = Users.validatePassword(password);
            if (validationError != null) {
                throw new UserException(ExitCodes.DATA_ERROR, "Invalid password..." + validationError);
            }
            char[] retyped = terminal.readSecret("Retype new password: ");
            if (Arrays.equals(password.getChars(), retyped) == false) {
                throw new UserException(ExitCodes.DATA_ERROR, "Password mismatch");
            }
        }
        return password;
    }

    private static void verifyRoles(Terminal terminal, Environment env, String[] roles) {
        Path rolesFile = FileRolesStore.resolveFile(env);
        assert Files.exists(rolesFile);
        Set<String> knownRoles = Sets.union(FileRolesStore.parseFileForRoleNames(rolesFile, null), ReservedRolesStore.names());
        Set<String> unknownRoles = Sets.difference(Sets.newHashSet(roles), knownRoles);
        if (unknownRoles.isEmpty() == false) {
            terminal.errorPrintln(
                String.format(
                    Locale.ROOT,
                    "Warning: The following roles [%s] are not in the [%s] file. "
                        + "Make sure the names are correct. If the names are correct and the roles were created using the API please "
                        + "disregard this message. Nonetheless the user will still be associated with all specified roles",
                    Strings.collectionToCommaDelimitedString(unknownRoles),
                    rolesFile.toAbsolutePath()
                )
            );
            terminal.errorPrintln("Known roles: " + knownRoles.toString());
        }
    }

    // pkg private for testing
    static String[] parseRoles(Terminal terminal, Environment env, String rolesStr) throws UserException {
        if (rolesStr.isEmpty()) {
            return Strings.EMPTY_ARRAY;
        }
        String[] roles = rolesStr.split(",");
        for (String role : roles) {
            Validation.Error validationError = Validation.Roles.validateRoleName(role, true);
            if (validationError != null) {
                throw new UserException(ExitCodes.DATA_ERROR, "Invalid role [" + role + "]... " + validationError);
            }
        }

        verifyRoles(terminal, env, roles);

        return roles;
    }
}<|MERGE_RESOLUTION|>--- conflicted
+++ resolved
@@ -43,11 +43,7 @@
 import java.util.Set;
 import java.util.stream.Collectors;
 
-<<<<<<< HEAD
-public class UsersTool extends MultiCommand {
-=======
 class UsersTool extends MultiCommand {
->>>>>>> ef357672
 
     UsersTool() {
         super("Manages elasticsearch file users");
