--- conflicted
+++ resolved
@@ -139,11 +139,7 @@
     ) {
         final Set<RoleDescriptor> roleDescriptors = crossClusterAccessRoleReference.getRoleDescriptorsBytes().toRoleDescriptors();
         for (RoleDescriptor roleDescriptor : roleDescriptors) {
-<<<<<<< HEAD
             if (roleDescriptor.hasPrivilegesOtherThanIndex()) {
-=======
-            if (hasPrivilegesOtherThanIndex(roleDescriptor)) {
->>>>>>> b2225da0
                 final String message = "Role descriptor for cross cluster access can only contain index privileges "
                     + "but other privileges found for subject ["
                     + crossClusterAccessRoleReference.getUserPrincipal()
