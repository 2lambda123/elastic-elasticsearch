/*
 * Copyright Elasticsearch B.V. and/or licensed to Elasticsearch B.V. under one
 * or more contributor license agreements. Licensed under the Elastic License
 * 2.0; you may not use this file except in compliance with the Elastic License
 * 2.0.
 */
package org.elasticsearch.xpack.security.action.oidc;

import com.nimbusds.oauth2.sdk.id.State;
import com.nimbusds.openid.connect.sdk.Nonce;

import org.apache.logging.log4j.LogManager;
import org.apache.logging.log4j.Logger;
import org.apache.logging.log4j.message.ParameterizedMessage;
import org.elasticsearch.action.ActionListener;
import org.elasticsearch.action.support.ActionFilters;
import org.elasticsearch.action.support.HandledTransportAction;
import org.elasticsearch.common.inject.Inject;
import org.elasticsearch.common.io.stream.Writeable;
import org.elasticsearch.common.util.concurrent.ThreadContext;
import org.elasticsearch.core.TimeValue;
import org.elasticsearch.tasks.Task;
import org.elasticsearch.threadpool.ThreadPool;
import org.elasticsearch.transport.TransportService;
import org.elasticsearch.xpack.core.security.SecurityContext;
import org.elasticsearch.xpack.core.security.action.oidc.OpenIdConnectAuthenticateAction;
import org.elasticsearch.xpack.core.security.action.oidc.OpenIdConnectAuthenticateRequest;
import org.elasticsearch.xpack.core.security.action.oidc.OpenIdConnectAuthenticateResponse;
import org.elasticsearch.xpack.core.security.authc.Authentication;
import org.elasticsearch.xpack.core.security.authc.AuthenticationResult;
import org.elasticsearch.xpack.core.security.user.User;
import org.elasticsearch.xpack.security.authc.AuthenticationService;
import org.elasticsearch.xpack.security.authc.TokenService;
import org.elasticsearch.xpack.security.authc.oidc.OpenIdConnectRealm;
import org.elasticsearch.xpack.security.authc.oidc.OpenIdConnectToken;

import java.util.Map;

public class TransportOpenIdConnectAuthenticateAction extends HandledTransportAction<
    OpenIdConnectAuthenticateRequest,
    OpenIdConnectAuthenticateResponse> {

    private final ThreadPool threadPool;
    private final AuthenticationService authenticationService;
    private final TokenService tokenService;
    private final SecurityContext securityContext;
    private static final Logger logger = LogManager.getLogger(TransportOpenIdConnectAuthenticateAction.class);

    @Inject
    public TransportOpenIdConnectAuthenticateAction(
        ThreadPool threadPool,
        TransportService transportService,
        ActionFilters actionFilters,
        AuthenticationService authenticationService,
        TokenService tokenService,
        SecurityContext securityContext
    ) {
        super(
            OpenIdConnectAuthenticateAction.NAME,
            transportService,
            actionFilters,
            (Writeable.Reader<OpenIdConnectAuthenticateRequest>) OpenIdConnectAuthenticateRequest::new
        );
        this.threadPool = threadPool;
        this.authenticationService = authenticationService;
        this.tokenService = tokenService;
        this.securityContext = securityContext;
    }

    @Override
    protected void doExecute(
        Task task,
        OpenIdConnectAuthenticateRequest request,
        ActionListener<OpenIdConnectAuthenticateResponse> listener
    ) {
        final OpenIdConnectToken token = new OpenIdConnectToken(
            request.getRedirectUri(),
            new State(request.getState()),
            new Nonce(request.getNonce()),
            request.getRealm()
        );
        final ThreadContext threadContext = threadPool.getThreadContext();
        Authentication originatingAuthentication = securityContext.getAuthentication();
        try (ThreadContext.StoredContext ignore = threadContext.stashContext()) {
            authenticationService.authenticate(OpenIdConnectAuthenticateAction.NAME, request, token, ActionListener.wrap(authentication -> {
<<<<<<< HEAD
                AuthenticationResult result = threadContext.getTransient(AuthenticationResult.THREAD_CONTEXT_KEY);
                if (result == null) {
                    listener.onFailure(new IllegalStateException("Cannot find AuthenticationResult on thread context"));
=======
                AuthenticationResult<User> result = threadContext.getTransient(AuthenticationResult.THREAD_CONTEXT_KEY);
                if (result == null) {
                    listener.onFailure(new IllegalStateException("Cannot find User AuthenticationResult on thread context"));
>>>>>>> d90fa4eb
                    return;
                }
                @SuppressWarnings("unchecked")
                final Map<String, Object> tokenMetadata = (Map<String, Object>) result.getMetadata()
                    .get(OpenIdConnectRealm.CONTEXT_TOKEN_DATA);
                tokenService.createOAuth2Tokens(
                    authentication,
                    originatingAuthentication,
                    tokenMetadata,
                    true,
                    ActionListener.wrap(tokenResult -> {
                        final TimeValue expiresIn = tokenService.getExpirationDelay();
                        listener.onResponse(
                            new OpenIdConnectAuthenticateResponse(
                                authentication,
                                tokenResult.getAccessToken(),
                                tokenResult.getRefreshToken(),
                                expiresIn
                            )
                        );
                    }, listener::onFailure)
                );
            }, e -> {
                logger.debug(() -> new ParameterizedMessage("OpenIDConnectToken [{}] could not be authenticated", token), e);
                listener.onFailure(e);
            }));
        }
    }
}<|MERGE_RESOLUTION|>--- conflicted
+++ resolved
@@ -83,15 +83,9 @@
         Authentication originatingAuthentication = securityContext.getAuthentication();
         try (ThreadContext.StoredContext ignore = threadContext.stashContext()) {
             authenticationService.authenticate(OpenIdConnectAuthenticateAction.NAME, request, token, ActionListener.wrap(authentication -> {
-<<<<<<< HEAD
-                AuthenticationResult result = threadContext.getTransient(AuthenticationResult.THREAD_CONTEXT_KEY);
-                if (result == null) {
-                    listener.onFailure(new IllegalStateException("Cannot find AuthenticationResult on thread context"));
-=======
                 AuthenticationResult<User> result = threadContext.getTransient(AuthenticationResult.THREAD_CONTEXT_KEY);
                 if (result == null) {
                     listener.onFailure(new IllegalStateException("Cannot find User AuthenticationResult on thread context"));
->>>>>>> d90fa4eb
                     return;
                 }
                 @SuppressWarnings("unchecked")
