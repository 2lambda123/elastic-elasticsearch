--- conflicted
+++ resolved
@@ -105,12 +105,6 @@
                 return;
             }
 
-<<<<<<< HEAD
-            serviceAccountTokenStore.authenticate(serviceAccountToken, ActionListener.wrap(storeAuthenticationResult -> {
-                if (storeAuthenticationResult.isSuccess()) {
-                    listener.onResponse(
-                        createAuthentication(account, serviceAccountToken, storeAuthenticationResult.getTokenSource() , nodeName));
-=======
             if (serviceAccountToken.getSecret().length() < MIN_TOKEN_SECRET_LENGTH) {
                 logger.debug("failing authentication for service account token [{}],"
                         + " the provided credential has length [{}]"
@@ -122,10 +116,10 @@
                 return;
             }
 
-            serviceAccountTokenStore.authenticate(serviceAccountToken, ActionListener.wrap(success -> {
-                if (success) {
-                    listener.onResponse(createAuthentication(account, serviceAccountToken, nodeName));
->>>>>>> dfa59037
+            serviceAccountTokenStore.authenticate(serviceAccountToken, ActionListener.wrap(storeAuthenticationResult -> {
+                if (storeAuthenticationResult.isSuccess()) {
+                    listener.onResponse(
+                        createAuthentication(account, serviceAccountToken, storeAuthenticationResult.getTokenSource() , nodeName));
                 } else {
                     final ElasticsearchSecurityException e = createAuthenticationException(serviceAccountToken);
                     logger.debug(e.getMessage());
