/*
 * Copyright Elasticsearch B.V. and/or licensed to Elasticsearch B.V. under one
 * or more contributor license agreements. Licensed under the Elastic License
 * 2.0; you may not use this file except in compliance with the Elastic License
 * 2.0.
 */
package org.elasticsearch.xpack.security.authc;

import org.apache.logging.log4j.LogManager;
import org.apache.logging.log4j.Logger;
import org.elasticsearch.action.ActionListener;
import org.elasticsearch.common.Strings;
import org.elasticsearch.common.collect.MapBuilder;
import org.elasticsearch.common.logging.DeprecationCategory;
import org.elasticsearch.common.logging.DeprecationLogger;
import org.elasticsearch.common.settings.Settings;
import org.elasticsearch.common.util.concurrent.CountDown;
import org.elasticsearch.common.util.concurrent.ThreadContext;
import org.elasticsearch.core.Nullable;
import org.elasticsearch.env.Environment;
import org.elasticsearch.license.LicensedFeature;
import org.elasticsearch.license.XPackLicenseState;
import org.elasticsearch.xpack.core.XPackSettings;
import org.elasticsearch.xpack.core.security.authc.Realm;
import org.elasticsearch.xpack.core.security.authc.RealmConfig;
import org.elasticsearch.xpack.core.security.authc.RealmSettings;
import org.elasticsearch.xpack.core.security.authc.esnative.NativeRealmSettings;
import org.elasticsearch.xpack.core.security.authc.file.FileRealmSettings;
import org.elasticsearch.xpack.core.security.authc.kerberos.KerberosRealmSettings;
import org.elasticsearch.xpack.security.Security;
import org.elasticsearch.xpack.security.authc.esnative.ReservedRealm;

import java.util.ArrayList;
import java.util.Collections;
import java.util.HashMap;
import java.util.HashSet;
import java.util.Iterator;
import java.util.List;
import java.util.Map;
import java.util.Map.Entry;
import java.util.Set;
import java.util.concurrent.atomic.AtomicBoolean;
import java.util.stream.Collectors;
import java.util.stream.Stream;
import java.util.stream.StreamSupport;

/**
 * Serves as a realms registry (also responsible for ordering the realms appropriately)
 */
public class Realms implements Iterable<Realm> {

    private static final Logger logger = LogManager.getLogger(Realms.class);
    private static final DeprecationLogger deprecationLogger = DeprecationLogger.getLogger(logger.getName());

    private final Settings settings;
    private final Environment env;
    private final Map<String, Realm.Factory> factories;
    private final XPackLicenseState licenseState;
    private final ThreadContext threadContext;
    private final ReservedRealm reservedRealm;

    // All realms that were configured from the node settings, some of these may not be enabled due to licensing
    private final List<Realm> allConfiguredRealms;

    // the realms in current use. This list will change dynamically as the license changes
    private volatile List<Realm> activeRealms;

    public Realms(
        Settings settings,
        Environment env,
        Map<String, Realm.Factory> factories,
        XPackLicenseState licenseState,
        ThreadContext threadContext,
        ReservedRealm reservedRealm
    ) throws Exception {
        this.settings = settings;
        this.env = env;
        this.factories = factories;
        this.licenseState = licenseState;
        this.threadContext = threadContext;
        this.reservedRealm = reservedRealm;

        assert XPackSettings.SECURITY_ENABLED.get(settings) : "security must be enabled";
        assert factories.get(ReservedRealm.TYPE) == null;

        final List<RealmConfig> realmConfigs = buildRealmConfigs();
        final List<Realm> initialRealms = initRealms(realmConfigs);
        this.allConfiguredRealms = initialRealms;
        this.allConfiguredRealms.forEach(r -> r.initialize(this.allConfiguredRealms, licenseState));
        assert this.allConfiguredRealms.get(0) == reservedRealm : "the first realm must be reserved realm";

        recomputeActiveRealms();
        licenseState.addListener(this::recomputeActiveRealms);
    }

    protected void recomputeActiveRealms() {
        final XPackLicenseState licenseStateSnapshot = licenseState.copyCurrentLicenseState();
        final List<Realm> licensedRealms = calculateLicensedRealms(licenseStateSnapshot);
        logger.info(
            "license mode is [{}], currently licensed security realms are [{}]",
            licenseStateSnapshot.getOperationMode().description(),
            Strings.collectionToCommaDelimitedString(licensedRealms)
        );

        // Stop license-tracking for any previously-active realms that are no longer allowed
        if (activeRealms != null) {
            activeRealms.stream()
                .filter(r -> licensedRealms.contains(r) == false)
                .forEach(realm -> { handleDisabledRealmDueToLicenseChange(realm, licenseStateSnapshot); });
        }

        activeRealms = licensedRealms;
    }

    // Can be overridden in testing
    protected void handleDisabledRealmDueToLicenseChange(Realm realm, XPackLicenseState licenseStateSnapshot) {
        final LicensedFeature.Persistent feature = getLicensedFeatureForRealm(realm.type());
        assert feature != null
            : "Realm ["
                + realm
                + "] with no licensed feature became inactive due to change to license mode ["
                + licenseStateSnapshot.getOperationMode()
                + "]";
        feature.stopTracking(licenseStateSnapshot, realm.name());
        logger.warn(
            "The [{}.{}] realm has been automatically disabled due to a change in license [{}]",
            realm.type(),
            realm.name(),
            licenseStateSnapshot.statusDescription()
        );
    }

    @Override
    public Iterator<Realm> iterator() {
        return getActiveRealms().iterator();
    }

    /**
     * Returns a list of realms that are configured, but are not permitted under the current license.
     */
    public List<Realm> getUnlicensedRealms() {
        final List<Realm> activeSnapshot = activeRealms;
        if (activeSnapshot.equals(allConfiguredRealms)) {
            return Collections.emptyList();
        }

        // Otherwise, we return anything in "all realms" that is not in the allowed realm list
        return allConfiguredRealms.stream().filter(r -> activeSnapshot.contains(r) == false).collect(Collectors.toUnmodifiableList());
    }

    public Stream<Realm> stream() {
        return StreamSupport.stream(this.spliterator(), false);
    }

    public List<Realm> getActiveRealms() {
        assert activeRealms != null : "Active realms not configured";
        return activeRealms;
    }

    // Protected for testing
    protected List<Realm> calculateLicensedRealms(XPackLicenseState licenseStateSnapshot) {
        return allConfiguredRealms.stream().filter(r -> checkLicense(r, licenseStateSnapshot)).collect(Collectors.toUnmodifiableList());
    }

    private static boolean checkLicense(Realm realm, XPackLicenseState licenseState) {
        final LicensedFeature.Persistent feature = getLicensedFeatureForRealm(realm.type());
        if (feature == null) {
            return true;
        }
        return feature.checkAndStartTracking(licenseState, realm.name());
    }

    public static boolean isRealmTypeAvailable(XPackLicenseState licenseState, String type) {
        final LicensedFeature.Persistent feature = getLicensedFeatureForRealm(type);
        if (feature == null) {
            return true;
        }
        return feature.checkWithoutTracking(licenseState);
    }

    @Nullable
    private static LicensedFeature.Persistent getLicensedFeatureForRealm(String realmType) {
        assert Strings.hasText(realmType) : "Realm type must be provided (received [" + realmType + "])";
        if (InternalRealms.isInternalRealm(realmType)) {
            return InternalRealms.getLicensedFeature(realmType);
        } else {
            return Security.CUSTOM_REALMS_FEATURE;
        }
    }

    public Realm realm(String name) {
        for (Realm realm : activeRealms) {
            if (name.equals(realm.name())) {
                return realm;
            }
        }
        return null;
    }

    public Realm.Factory realmFactory(String type) {
        return factories.get(type);
    }

    protected List<Realm> initRealms(List<RealmConfig> realmConfigs) throws Exception {
        List<Realm> realms = new ArrayList<>();
        Map<String, Set<String>> nameToRealmIdentifier = new HashMap<>();
        Map<Integer, Set<String>> orderToRealmName = new HashMap<>();
        List<RealmConfig.RealmIdentifier> reservedPrefixedRealmIdentifiers = new ArrayList<>();
        for (RealmConfig config : realmConfigs) {
            Realm.Factory factory = factories.get(config.identifier().getType());
            assert factory != null : "unknown realm type [" + config.identifier().getType() + "]";
            if (config.identifier().getName().startsWith(RealmSettings.RESERVED_REALM_NAME_PREFIX)) {
                reservedPrefixedRealmIdentifiers.add(config.identifier());
            }
            if (config.enabled() == false) {
                if (logger.isDebugEnabled()) {
                    logger.debug("realm [{}] is disabled", config.identifier());
                }
                continue;
            }
            Realm realm = factory.create(config);
            nameToRealmIdentifier.computeIfAbsent(realm.name(), k -> new HashSet<>())
                .add(RealmSettings.realmSettingPrefix(realm.type()) + realm.name());
            orderToRealmName.computeIfAbsent(realm.order(), k -> new HashSet<>()).add(realm.name());
            realms.add(realm);
        }

        checkUniqueOrders(orderToRealmName);
        Collections.sort(realms);

        maybeAddBasicRealms(realms, findDisabledBasicRealmTypes(realmConfigs));
        // always add built in first!
        realms.add(0, reservedRealm);
        String duplicateRealms = nameToRealmIdentifier.entrySet()
            .stream()
            .filter(entry -> entry.getValue().size() > 1)
            .map(entry -> entry.getKey() + ": " + entry.getValue())
            .collect(Collectors.joining("; "));
        if (Strings.hasText(duplicateRealms)) {
            throw new IllegalArgumentException("Found multiple realms configured with the same name: " + duplicateRealms + "");
        }
        logDeprecationForReservedPrefixedRealmNames(reservedPrefixedRealmIdentifiers);
        return Collections.unmodifiableList(realms);
    }

    @SuppressWarnings("unchecked")
    public void usageStats(ActionListener<Map<String, Object>> listener) {
        final XPackLicenseState licenseStateSnapshot = licenseState.copyCurrentLicenseState();
        Map<String, Object> realmMap = new HashMap<>();
        final AtomicBoolean failed = new AtomicBoolean(false);
        final List<Realm> realmList = getActiveRealms().stream()
            .filter(r -> ReservedRealm.TYPE.equals(r.type()) == false)
            .collect(Collectors.toList());
        final Set<String> realmTypes = realmList.stream().map(Realm::type).collect(Collectors.toSet());
        final CountDown countDown = new CountDown(realmList.size());
        final Runnable doCountDown = () -> {
            if ((realmList.isEmpty() || countDown.countDown()) && failed.get() == false) {
                // iterate over the factories so we can add enabled & available info
                for (String type : factories.keySet()) {
                    assert ReservedRealm.TYPE.equals(type) == false;
                    realmMap.compute(type, (key, value) -> {
                        if (value == null) {
                            return MapBuilder.<String, Object>newMapBuilder()
                                .put("enabled", false)
                                .put("available", isRealmTypeAvailable(licenseStateSnapshot, type))
                                .map();
                        }

                        assert value instanceof Map;
                        @SuppressWarnings("unchecked")
                        Map<String, Object> realmTypeUsage = (Map<String, Object>) value;
                        realmTypeUsage.put("enabled", true);
                        realmTypeUsage.put("available", true);
                        return value;
                    });
                }
                listener.onResponse(realmMap);
            }
        };

        if (realmList.isEmpty()) {
            doCountDown.run();
        } else {
            for (Realm realm : realmList) {
                realm.usageStats(ActionListener.wrap(stats -> {
                    if (failed.get() == false) {
                        synchronized (realmMap) {
                            realmMap.compute(realm.type(), (key, value) -> {
                                if (value == null) {
                                    Object realmTypeUsage = convertToMapOfLists(stats);
                                    return realmTypeUsage;
                                }
                                assert value instanceof Map;
                                combineMaps((Map<String, Object>) value, stats);
                                return value;
                            });
                        }
                        doCountDown.run();
                    }
                }, e -> {
                    if (failed.compareAndSet(false, true)) {
                        listener.onFailure(e);
                    }
                }));
            }
        }
    }

    private void maybeAddBasicRealms(List<Realm> realms, Set<String> disabledBasicRealmTypes) throws Exception {
        final Set<String> realmTypes = realms.stream().map(Realm::type).collect(Collectors.toUnmodifiableSet());
        // Add native realm first so that file realm will be in the beginning
        if (false == disabledBasicRealmTypes.contains(NativeRealmSettings.TYPE) && false == realmTypes.contains(NativeRealmSettings.TYPE)) {
            var nativeRealmId = new RealmConfig.RealmIdentifier(NativeRealmSettings.TYPE, NativeRealmSettings.DEFAULT_NAME);
            realms.add(
                0,
                factories.get(NativeRealmSettings.TYPE)
                    .create(
                        new RealmConfig(nativeRealmId, ensureOrderSetting(settings, nativeRealmId, Integer.MIN_VALUE), env, threadContext)
                    )
            );
        }
        if (false == disabledBasicRealmTypes.contains(FileRealmSettings.TYPE) && false == realmTypes.contains(FileRealmSettings.TYPE)) {
            var fileRealmId = new RealmConfig.RealmIdentifier(FileRealmSettings.TYPE, FileRealmSettings.DEFAULT_NAME);
            realms.add(
                0,
                factories.get(FileRealmSettings.TYPE)
                    .create(new RealmConfig(fileRealmId, ensureOrderSetting(settings, fileRealmId, Integer.MIN_VALUE), env, threadContext))
            );
        }
    }

    private Settings ensureOrderSetting(Settings settings, RealmConfig.RealmIdentifier realmIdentifier, int order) {
        String orderSettingKey = RealmSettings.realmSettingPrefix(realmIdentifier) + "order";
        return Settings.builder().put(settings).put(orderSettingKey, order).build();
    }

    private void checkUniqueOrders(Map<Integer, Set<String>> orderToRealmName) {
        String duplicateOrders = orderToRealmName.entrySet()
            .stream()
            .filter(entry -> entry.getValue().size() > 1)
            .map(entry -> entry.getKey() + ": " + entry.getValue())
            .collect(Collectors.joining("; "));
        if (Strings.hasText(duplicateOrders)) {
            throw new IllegalArgumentException("Found multiple realms configured with the same order: " + duplicateOrders);
        }
    }

    private List<RealmConfig> buildRealmConfigs() {
        final Map<RealmConfig.RealmIdentifier, Settings> realmsSettings = RealmSettings.getRealmSettings(settings);
        final Set<String> internalTypes = new HashSet<>();
        final List<String> kerberosRealmNames = new ArrayList<>();
        final List<RealmConfig> realmConfigs = new ArrayList<>();
        for (RealmConfig.RealmIdentifier identifier : realmsSettings.keySet()) {
            Realm.Factory factory = factories.get(identifier.getType());
            if (factory == null) {
                throw new IllegalArgumentException("unknown realm type [" + identifier.getType() + "] for realm [" + identifier + "]");
            }
            RealmConfig config = new RealmConfig(identifier, settings, env, threadContext);
            if (InternalRealms.isBuiltinRealm(identifier.getType())) {
                // this is an internal realm factory, let's make sure we didn't already registered one
                // (there can only be one instance of an internal realm)
                if (internalTypes.contains(identifier.getType())) {
                    throw new IllegalArgumentException(
                        "multiple ["
                            + identifier.getType()
                            + "] realms are configured. ["
                            + identifier.getType()
                            + "] is an internal realm and therefore there can only be one such realm configured"
                    );
                }
                internalTypes.add(identifier.getType());
            }
            if (KerberosRealmSettings.TYPE.equals(identifier.getType())) {
                kerberosRealmNames.add(identifier.getName());
                if (kerberosRealmNames.size() > 1) {
                    throw new IllegalArgumentException(
                        "multiple realms "
                            + kerberosRealmNames.toString()
                            + " configured of type ["
                            + identifier.getType()
                            + "], ["
                            + identifier.getType()
                            + "] can only have one such realm "
                            + "configured"
                    );
                }
            }
            realmConfigs.add(config);
        }
        return realmConfigs;
    }

    private Set<String> findDisabledBasicRealmTypes(List<RealmConfig> realmConfigs) {
        return realmConfigs.stream()
            .filter(rc -> InternalRealms.isBuiltinRealm(rc.type()))
            .filter(rc -> false == rc.enabled())
            .map(RealmConfig::type)
            .collect(Collectors.toUnmodifiableSet());
    }

    private void logDeprecationForReservedPrefixedRealmNames(List<RealmConfig.RealmIdentifier> realmIdentifiers) {
        if (false == realmIdentifiers.isEmpty()) {
<<<<<<< HEAD
            deprecationLogger.critical(
=======
            deprecationLogger.warn(
>>>>>>> d90fa4eb
                DeprecationCategory.SECURITY,
                "realm_name_with_reserved_prefix",
                "Found realm "
                    + (realmIdentifiers.size() == 1 ? "name" : "names")
                    + " with reserved prefix [{}]: [{}]. "
                    + "In a future major release, node will fail to start if any realm names start with reserved prefix.",
                RealmSettings.RESERVED_REALM_NAME_PREFIX,
                realmIdentifiers.stream()
                    .map(rid -> RealmSettings.PREFIX + rid.getType() + "." + rid.getName())
                    .sorted()
                    .collect(Collectors.joining("; "))
            );
        }
    }

    @SuppressWarnings({ "unchecked", "rawtypes" })
    private static void combineMaps(Map<String, Object> mapA, Map<String, Object> mapB) {
        for (Entry<String, Object> entry : mapB.entrySet()) {
            mapA.compute(entry.getKey(), (key, value) -> {
                if (value == null) {
                    return new ArrayList<>(Collections.singletonList(entry.getValue()));
                }

                assert value instanceof List;
                ((List) value).add(entry.getValue());
                return value;
            });
        }
    }

    private static Map<String, Object> convertToMapOfLists(Map<String, Object> map) {
        Map<String, Object> converted = new HashMap<>(map.size());
        for (Entry<String, Object> entry : map.entrySet()) {
            converted.put(entry.getKey(), new ArrayList<>(Collections.singletonList(entry.getValue())));
        }
        return converted;
    }
}<|MERGE_RESOLUTION|>--- conflicted
+++ resolved
@@ -400,11 +400,7 @@
 
     private void logDeprecationForReservedPrefixedRealmNames(List<RealmConfig.RealmIdentifier> realmIdentifiers) {
         if (false == realmIdentifiers.isEmpty()) {
-<<<<<<< HEAD
-            deprecationLogger.critical(
-=======
             deprecationLogger.warn(
->>>>>>> d90fa4eb
                 DeprecationCategory.SECURITY,
                 "realm_name_with_reserved_prefix",
                 "Found realm "
