/*
 * Copyright Elasticsearch B.V. and/or licensed to Elasticsearch B.V. under one
 * or more contributor license agreements. Licensed under the Elastic License;
 * you may not use this file except in compliance with the Elastic License.
 */

package org.elasticsearch.xpack.security.authz;

import org.apache.logging.log4j.LogManager;
import org.apache.logging.log4j.Logger;
import org.elasticsearch.action.ActionListener;
import org.elasticsearch.action.CompositeIndicesRequest;
import org.elasticsearch.action.IndicesRequest;
import org.elasticsearch.action.admin.indices.alias.IndicesAliasesRequest;
import org.elasticsearch.action.bulk.BulkAction;
import org.elasticsearch.action.bulk.BulkShardRequest;
import org.elasticsearch.action.delete.DeleteAction;
import org.elasticsearch.action.get.MultiGetAction;
import org.elasticsearch.action.index.IndexAction;
import org.elasticsearch.action.search.ClearScrollAction;
import org.elasticsearch.action.search.MultiSearchAction;
import org.elasticsearch.action.search.SearchScrollAction;
import org.elasticsearch.action.search.SearchTransportService;
import org.elasticsearch.action.termvectors.MultiTermVectorsAction;
import org.elasticsearch.cluster.metadata.AliasOrIndex;
import org.elasticsearch.common.settings.Settings;
import org.elasticsearch.common.util.set.Sets;
import org.elasticsearch.transport.TransportActionProxy;
import org.elasticsearch.transport.TransportRequest;
import org.elasticsearch.xpack.core.security.action.user.AuthenticateAction;
import org.elasticsearch.xpack.core.security.action.user.ChangePasswordAction;
import org.elasticsearch.xpack.core.security.action.user.GetUserPrivilegesAction;
import org.elasticsearch.xpack.core.security.action.user.HasPrivilegesAction;
import org.elasticsearch.xpack.core.security.action.user.UserRequest;
import org.elasticsearch.xpack.core.security.authc.Authentication;
import org.elasticsearch.xpack.core.security.authc.esnative.NativeRealmSettings;
import org.elasticsearch.xpack.core.security.authz.accesscontrol.IndicesAccessControl;
import org.elasticsearch.xpack.core.security.authz.permission.FieldPermissionsCache;
import org.elasticsearch.xpack.core.security.authz.permission.Role;
import org.elasticsearch.xpack.core.security.authz.privilege.IndexPrivilege;
import org.elasticsearch.xpack.core.security.authz.store.ReservedRolesStore;
import org.elasticsearch.xpack.core.security.support.Automatons;
import org.elasticsearch.xpack.core.security.user.User;
import org.elasticsearch.xpack.security.authc.esnative.ReservedRealm;
import org.elasticsearch.xpack.security.authz.IndicesAndAliasesResolver.ResolvedIndices;
import org.elasticsearch.xpack.security.authz.store.CompositeRolesStore;
import org.elasticsearch.xpack.security.support.SecurityIndexManager;

import java.util.ArrayList;
import java.util.Arrays;
import java.util.Collections;
import java.util.List;
import java.util.Map;
import java.util.Set;
import java.util.function.Function;
import java.util.function.Predicate;

import static org.elasticsearch.xpack.security.audit.logfile.LoggingAuditTrail.PRINCIPAL_ROLES_FIELD_NAME;

public class RBACEngine implements AuthorizationEngine {

    private static final Predicate<String> SAME_USER_PRIVILEGE = Automatons.predicate(
        ChangePasswordAction.NAME, AuthenticateAction.NAME, HasPrivilegesAction.NAME, GetUserPrivilegesAction.NAME);
    private static final Predicate<String> MONITOR_INDEX_PREDICATE = IndexPrivilege.MONITOR.predicate();
    private static final String INDEX_SUB_REQUEST_PRIMARY = IndexAction.NAME + "[p]";
    private static final String INDEX_SUB_REQUEST_REPLICA = IndexAction.NAME + "[r]";
    private static final String DELETE_SUB_REQUEST_PRIMARY = DeleteAction.NAME + "[p]";
    private static final String DELETE_SUB_REQUEST_REPLICA = DeleteAction.NAME + "[r]";

    private static final Logger logger = LogManager.getLogger(RBACEngine.class);

    private final CompositeRolesStore rolesStore;
    private final FieldPermissionsCache fieldPermissionsCache;

    RBACEngine(Settings settings, CompositeRolesStore rolesStore) {
        this.rolesStore = rolesStore;
        this.fieldPermissionsCache = new FieldPermissionsCache(settings);
    }

    @Override
    public void resolveAuthorizationInfo(RequestInfo requestInfo, ActionListener<AuthorizationInfo> listener) {
        final Authentication authentication = requestInfo.getAuthentication();
        getRoles(authentication.getUser(), ActionListener.wrap(role -> {
            if (authentication.getUser().isRunAs()) {
                getRoles(authentication.getUser().authenticatedUser(), ActionListener.wrap(
                    authenticatedUserRole -> listener.onResponse(new RBACAuthorizationInfo(role, authenticatedUserRole)),
                    listener::onFailure));
            } else {
                listener.onResponse(new RBACAuthorizationInfo(role, role));
            }
        }, listener::onFailure));
    }

    private void getRoles(User user, ActionListener<Role> listener) {
        rolesStore.getRoles(user, fieldPermissionsCache, listener);
    }

    @Override
    public void authorizeRunAs(RequestInfo requestInfo, AuthorizationInfo authorizationInfo, ActionListener<AuthorizationResult> listener) {
        if (authorizationInfo instanceof RBACAuthorizationInfo) {
            final Role role = ((RBACAuthorizationInfo) authorizationInfo).getAuthenticatedUserAuthorizationInfo().getRole();
            listener.onResponse(
                new AuthorizationResult(role.runAs().check(requestInfo.getAuthentication().getUser().principal())));
        } else {
            listener.onFailure(new IllegalArgumentException("unsupported authorization info:" +
                authorizationInfo.getClass().getSimpleName()));
        }
    }

    @Override
    public void authorizeClusterAction(RequestInfo requestInfo, AuthorizationInfo authorizationInfo,
                                       ActionListener<AuthorizationResult> listener) {
        if (authorizationInfo instanceof RBACAuthorizationInfo) {
            final Role role = ((RBACAuthorizationInfo) authorizationInfo).getRole();
            if (role.cluster().check(requestInfo.getAction(), requestInfo.getRequest())) {
                listener.onResponse(AuthorizationResult.granted());
            } else if (checkSameUserPermissions(requestInfo.getAction(), requestInfo.getRequest(), requestInfo.getAuthentication())) {
                listener.onResponse(AuthorizationResult.granted());
            } else {
                listener.onResponse(AuthorizationResult.deny());
            }
        } else {
            listener.onFailure(new IllegalArgumentException("unsupported authorization info:" +
                authorizationInfo.getClass().getSimpleName()));
        }
    }

    // pkg private for testing
    boolean checkSameUserPermissions(String action, TransportRequest request, Authentication authentication) {
        final boolean actionAllowed = SAME_USER_PRIVILEGE.test(action);
        if (actionAllowed) {
            if (request instanceof UserRequest == false) {
                assert false : "right now only a user request should be allowed";
                return false;
            }
            UserRequest userRequest = (UserRequest) request;
            String[] usernames = userRequest.usernames();
            if (usernames == null || usernames.length != 1 || usernames[0] == null) {
                assert false : "this role should only be used for actions to apply to a single user";
                return false;
            }
            final String username = usernames[0];
            final boolean sameUsername = authentication.getUser().principal().equals(username);
            if (sameUsername && ChangePasswordAction.NAME.equals(action)) {
                return checkChangePasswordAction(authentication);
            }

            assert AuthenticateAction.NAME.equals(action) || HasPrivilegesAction.NAME.equals(action)
                || GetUserPrivilegesAction.NAME.equals(action) || sameUsername == false
                : "Action '" + action + "' should not be possible when sameUsername=" + sameUsername;
            return sameUsername;
        }
        return false;
    }

    private static boolean shouldAuthorizeIndexActionNameOnly(String action, TransportRequest request) {
        switch (action) {
            case BulkAction.NAME:
            case IndexAction.NAME:
            case DeleteAction.NAME:
            case INDEX_SUB_REQUEST_PRIMARY:
            case INDEX_SUB_REQUEST_REPLICA:
            case DELETE_SUB_REQUEST_PRIMARY:
            case DELETE_SUB_REQUEST_REPLICA:
            case MultiGetAction.NAME:
            case MultiTermVectorsAction.NAME:
            case MultiSearchAction.NAME:
            case "indices:data/read/mpercolate":
            case "indices:data/read/msearch/template":
            case "indices:data/read/search/template":
            case "indices:data/write/reindex":
            case "indices:data/read/sql":
            case "indices:data/read/sql/translate":
                if (request instanceof BulkShardRequest) {
                    return false;
                }
                if (request instanceof CompositeIndicesRequest == false) {
                    throw new IllegalStateException("Composite and bulk actions must implement " +
                        CompositeIndicesRequest.class.getSimpleName() + ", " + request.getClass().getSimpleName() + " doesn't. Action " +
                        action);
                }
                return true;
            default:
                return false;
        }
    }

    @Override
    public void authorizeIndexAction(RequestInfo requestInfo, AuthorizationInfo authorizationInfo,
                                     AsyncSupplier<ResolvedIndices> indicesAsyncSupplier,
                                     Function<String, AliasOrIndex> aliasOrIndexFunction,
                                     ActionListener<IndexAuthorizationResult> listener) {
        final String action = requestInfo.getAction();
        final TransportRequest request = requestInfo.getRequest();
        final Authentication authentication = requestInfo.getAuthentication();
        if (TransportActionProxy.isProxyAction(action) || shouldAuthorizeIndexActionNameOnly(action, request)) {
            // we've already validated that the request is a proxy request so we can skip that but we still
            // need to validate that the action is allowed and then move on
            authorizeIndexActionName(action, authorizationInfo, null, listener);
        } else if (request instanceof IndicesRequest == false && request instanceof IndicesAliasesRequest == false) {
            // scroll is special
            // some APIs are indices requests that are not actually associated with indices. For example,
            // search scroll request, is categorized under the indices context, but doesn't hold indices names
            // (in this case, the security check on the indices was done on the search request that initialized
            // the scroll. Given that scroll is implemented using a context on the node holding the shard, we
            // piggyback on it and enhance the context with the original authentication. This serves as our method
            // to validate the scroll id only stays with the same user!
            // note that clear scroll shard level actions can originate from a clear scroll all, which doesn't require any
            // indices permission as it's categorized under cluster. This is why the scroll check is performed
            // even before checking if the user has any indices permission.
            if (isScrollRelatedAction(action)) {
                // if the action is a search scroll action, we first authorize that the user can execute the action for some
                // index and if they cannot, we can fail the request early before we allow the execution of the action and in
                // turn the shard actions
                if (SearchScrollAction.NAME.equals(action)) {
                    authorizeIndexActionName(action, authorizationInfo, null, listener);
                } else {
                    // we store the request as a transient in the ThreadContext in case of a authorization failure at the shard
                    // level. If authorization fails we will audit a access_denied message and will use the request to retrieve
                    // information such as the index and the incoming address of the request
                    listener.onResponse(new IndexAuthorizationResult(true, IndicesAccessControl.ALLOW_NO_INDICES));
                }
            } else {
                assert false :
                    "only scroll related requests are known indices api that don't support retrieving the indices they relate to";
                listener.onFailure(new IllegalStateException("only scroll related requests are known indices api that don't support " +
                    "retrieving the indices they relate to"));
            }
        } else if (request instanceof IndicesRequest &&
            IndicesAndAliasesResolver.allowsRemoteIndices((IndicesRequest) request)) {
            // remote indices are allowed
            indicesAsyncSupplier.get(ActionListener.wrap(resolvedIndices -> {
                assert !resolvedIndices.isEmpty()
                    : "every indices request needs to have its indices set thus the resolved indices must not be empty";
                //all wildcard expressions have been resolved and only the security plugin could have set '-*' here.
                //'-*' matches no indices so we allow the request to go through, which will yield an empty response
                if (resolvedIndices.isNoIndicesPlaceholder()) {
                    // check action name
                    authorizeIndexActionName(action, authorizationInfo, IndicesAccessControl.ALLOW_NO_INDICES, listener);
                } else {
                    buildIndicesAccessControl(authentication, action, authorizationInfo,
                        Sets.newHashSet(resolvedIndices.getLocal()), aliasOrIndexFunction, listener);
                }
            }, listener::onFailure));
        } else {
            authorizeIndexActionName(action, authorizationInfo, IndicesAccessControl.ALLOW_NO_INDICES,
                ActionListener.wrap(indexAuthorizationResult -> {
                    if (indexAuthorizationResult.isGranted()) {
                        indicesAsyncSupplier.get(ActionListener.wrap(resolvedIndices -> {
                            assert !resolvedIndices.isEmpty()
                                : "every indices request needs to have its indices set thus the resolved indices must not be empty";
                            //all wildcard expressions have been resolved and only the security plugin could have set '-*' here.
                            //'-*' matches no indices so we allow the request to go through, which will yield an empty response
                            if (resolvedIndices.isNoIndicesPlaceholder()) {
                                listener.onResponse(new IndexAuthorizationResult(true, IndicesAccessControl.ALLOW_NO_INDICES));
                            } else {
                                buildIndicesAccessControl(authentication, action, authorizationInfo,
                                    Sets.newHashSet(resolvedIndices.getLocal()), aliasOrIndexFunction, listener);
                            }
                        }, listener::onFailure));
                    } else {
                        listener.onResponse(indexAuthorizationResult);
                    }
                }, listener::onFailure));
        }
    }

    private void authorizeIndexActionName(String action, AuthorizationInfo authorizationInfo, IndicesAccessControl grantedValue,
                                          ActionListener<IndexAuthorizationResult> listener) {
        if (authorizationInfo instanceof RBACAuthorizationInfo) {
            final Role role = ((RBACAuthorizationInfo) authorizationInfo).getRole();
            if (role.indices().check(action)) {
                listener.onResponse(new IndexAuthorizationResult(true, grantedValue));
            } else {
                listener.onResponse(new IndexAuthorizationResult(true, IndicesAccessControl.DENIED));
            }
        } else {
            listener.onFailure(new IllegalArgumentException("unsupported authorization info:" +
                authorizationInfo.getClass().getSimpleName()));
        }
    }

    @Override
<<<<<<< HEAD
    public List<String> loadAuthorizedIndices(RequestInfo requestInfo, AuthorizationInfo authorizationInfo,
                                              Map<String, AliasOrIndex> aliasAndIndexLookup) {
        if (authorizationInfo instanceof RBACAuthorizationInfo) {
            final Role role = ((RBACAuthorizationInfo) authorizationInfo).getRole();
            return resolveAuthorizedIndicesFromRole(role, requestInfo.getAction(), aliasAndIndexLookup);
=======
    public void loadAuthorizedIndices(Authentication authentication, String action, AuthorizationInfo authorizationInfo,
                                      Map<String, AliasOrIndex> aliasAndIndexLookup, ActionListener<List<String>> listener) {
        if (authorizationInfo instanceof RBACAuthorizationInfo) {
            final Role role = ((RBACAuthorizationInfo) authorizationInfo).getRole();
            listener.onResponse(resolveAuthorizedIndicesFromRole(role, action, aliasAndIndexLookup));
>>>>>>> c555a443
        } else {
            listener.onFailure(
                new IllegalArgumentException("unsupported authorization info:" + authorizationInfo.getClass().getSimpleName()));
        }
    }

    static List<String> resolveAuthorizedIndicesFromRole(Role role, String action, Map<String, AliasOrIndex> aliasAndIndexLookup) {
        Predicate<String> predicate = role.indices().allowedIndicesMatcher(action);

        List<String> indicesAndAliases = new ArrayList<>();
        // TODO: can this be done smarter? I think there are usually more indices/aliases in the cluster then indices defined a roles?
        for (Map.Entry<String, AliasOrIndex> entry : aliasAndIndexLookup.entrySet()) {
            String aliasOrIndex = entry.getKey();
            if (predicate.test(aliasOrIndex)) {
                indicesAndAliases.add(aliasOrIndex);
            }
        }

        if (Arrays.asList(role.names()).contains(ReservedRolesStore.SUPERUSER_ROLE_DESCRIPTOR.getName()) == false) {
            // we should filter out all of the security indices from wildcards
            indicesAndAliases.removeAll(SecurityIndexManager.indexNames());
        }
        return Collections.unmodifiableList(indicesAndAliases);
    }

    private void buildIndicesAccessControl(Authentication authentication, String action,
                                          AuthorizationInfo authorizationInfo, Set<String> indices,
                                          Function<String, AliasOrIndex> aliasAndIndexLookup,
                                          ActionListener<IndexAuthorizationResult> listener) {
        if (authorizationInfo instanceof RBACAuthorizationInfo) {
            final Role role = ((RBACAuthorizationInfo) authorizationInfo).getRole();
            final IndicesAccessControl accessControl = role.authorize(action, indices, aliasAndIndexLookup, fieldPermissionsCache);
            if (accessControl.isGranted() && hasSecurityIndexAccess(accessControl) && MONITOR_INDEX_PREDICATE.test(action) == false
                && isSuperuser(authentication.getUser()) == false) {
                // only superusers are allowed to work with this index, but we should allow indices monitoring actions through
                // for debugging
                // purposes. These monitor requests also sometimes resolve indices concretely and then requests them
                logger.debug("user [{}] attempted to directly perform [{}] against the security index [{}]",
                    authentication.getUser().principal(), action, SecurityIndexManager.SECURITY_INDEX_NAME);
                listener.onResponse(new IndexAuthorizationResult(true, new IndicesAccessControl(false, Collections.emptyMap())));
            } else {
                listener.onResponse(new IndexAuthorizationResult(true, accessControl));
            }
        } else {
            listener.onFailure(new IllegalArgumentException("unsupported authorization info:" +
                authorizationInfo.getClass().getSimpleName()));
        }
    }

    private static boolean hasSecurityIndexAccess(IndicesAccessControl indicesAccessControl) {
        for (String index : SecurityIndexManager.indexNames()) {
            final IndicesAccessControl.IndexAccessControl indexPermissions = indicesAccessControl.getIndexPermissions(index);
            if (indexPermissions != null && indexPermissions.isGranted()) {
                return true;
            }
        }
        return false;
    }

    private static boolean isSuperuser(User user) {
        return Arrays.asList(user.roles()).contains(ReservedRolesStore.SUPERUSER_ROLE_DESCRIPTOR.getName());
    }

    private static boolean checkChangePasswordAction(Authentication authentication) {
        // we need to verify that this user was authenticated by or looked up by a realm type that support password changes
        // otherwise we open ourselves up to issues where a user in a different realm could be created with the same username
        // and do malicious things
        final boolean isRunAs = authentication.getUser().isRunAs();
        final String realmType;
        if (isRunAs) {
            realmType = authentication.getLookedUpBy().getType();
        } else {
            realmType = authentication.getAuthenticatedBy().getType();
        }

        assert realmType != null;
        // ensure the user was authenticated by a realm that we can change a password for. The native realm is an internal realm and
        // right now only one can exist in the realm configuration - if this changes we should update this check
        return ReservedRealm.TYPE.equals(realmType) || NativeRealmSettings.TYPE.equals(realmType);
    }

    // FIXME make this pkg private!
    public static class RBACAuthorizationInfo implements AuthorizationInfo {

        private final Role role;
        private final Map<String, Object> info;
        private final RBACAuthorizationInfo authenticatedUserAuthorizationInfo;

        RBACAuthorizationInfo(Role role, Role authenticatedUserRole) {
            this.role = role;
            this.info = Collections.singletonMap(PRINCIPAL_ROLES_FIELD_NAME, role.names());
            this.authenticatedUserAuthorizationInfo =
                authenticatedUserRole == null ? this : new RBACAuthorizationInfo(authenticatedUserRole, null);
        }

        // FIXME make this pkg private!
        public Role getRole() {
            return role;
        }

        @Override
        public Map<String, Object> asMap() {
            return info;
        }

        @Override
        public RBACAuthorizationInfo getAuthenticatedUserAuthorizationInfo() {
            return authenticatedUserAuthorizationInfo;
        }
    }

    private static boolean isScrollRelatedAction(String action) {
        return action.equals(SearchScrollAction.NAME) ||
            action.equals(SearchTransportService.FETCH_ID_SCROLL_ACTION_NAME) ||
            action.equals(SearchTransportService.QUERY_FETCH_SCROLL_ACTION_NAME) ||
            action.equals(SearchTransportService.QUERY_SCROLL_ACTION_NAME) ||
            action.equals(SearchTransportService.FREE_CONTEXT_SCROLL_ACTION_NAME) ||
            action.equals(ClearScrollAction.NAME) ||
            action.equals("indices:data/read/sql/close_cursor") ||
            action.equals(SearchTransportService.CLEAR_SCROLL_CONTEXTS_ACTION_NAME);
    }
}<|MERGE_RESOLUTION|>--- conflicted
+++ resolved
@@ -281,19 +281,11 @@
     }
 
     @Override
-<<<<<<< HEAD
-    public List<String> loadAuthorizedIndices(RequestInfo requestInfo, AuthorizationInfo authorizationInfo,
-                                              Map<String, AliasOrIndex> aliasAndIndexLookup) {
-        if (authorizationInfo instanceof RBACAuthorizationInfo) {
-            final Role role = ((RBACAuthorizationInfo) authorizationInfo).getRole();
-            return resolveAuthorizedIndicesFromRole(role, requestInfo.getAction(), aliasAndIndexLookup);
-=======
-    public void loadAuthorizedIndices(Authentication authentication, String action, AuthorizationInfo authorizationInfo,
+    public void loadAuthorizedIndices(RequestInfo requestInfo, AuthorizationInfo authorizationInfo,
                                       Map<String, AliasOrIndex> aliasAndIndexLookup, ActionListener<List<String>> listener) {
         if (authorizationInfo instanceof RBACAuthorizationInfo) {
             final Role role = ((RBACAuthorizationInfo) authorizationInfo).getRole();
-            listener.onResponse(resolveAuthorizedIndicesFromRole(role, action, aliasAndIndexLookup));
->>>>>>> c555a443
+            listener.onResponse(resolveAuthorizedIndicesFromRole(role, requestInfo.getAction(), aliasAndIndexLookup));
         } else {
             listener.onFailure(
                 new IllegalArgumentException("unsupported authorization info:" + authorizationInfo.getClass().getSimpleName()));
