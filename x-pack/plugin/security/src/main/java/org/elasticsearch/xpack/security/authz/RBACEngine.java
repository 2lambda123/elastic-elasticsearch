--- conflicted
+++ resolved
@@ -722,15 +722,6 @@
 
         final Set<GetUserPrivilegesResponse.Indices> indices = new LinkedHashSet<>();
         for (IndicesPermission.Group group : userRole.indices().groups()) {
-<<<<<<< HEAD
-            indices.add(toIndices(group));
-        }
-
-        final Set<GetUserPrivilegesResponse.RemoteIndices> remoteIndices = new LinkedHashSet<>();
-        for (RemoteIndicesPermission.RemoteIndicesGroup remoteIndicesGroup : userRole.remoteIndices().remoteIndicesGroups()) {
-            for (IndicesPermission.Group group : remoteIndicesGroup.indicesPermissionGroups()) {
-                remoteIndices.add(new GetUserPrivilegesResponse.RemoteIndices(toIndices(group), remoteIndicesGroup.remoteClusterAliases()));
-=======
             final Set<BytesReference> queries = group.getQuery() == null ? Collections.emptySet() : group.getQuery();
             final Set<FieldPermissionsDefinition.FieldGrantExcludeGroup> fieldSecurity;
             if (group.getFieldPermissions().hasFieldLevelSecurity()) {
@@ -742,7 +733,6 @@
                 fieldSecurity = definition.getFieldGrantExcludeGroups();
             } else {
                 fieldSecurity = Collections.emptySet();
->>>>>>> ecae2229
             }
         }
 
