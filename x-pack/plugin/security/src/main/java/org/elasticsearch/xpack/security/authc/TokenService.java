--- conflicted
+++ resolved
@@ -188,17 +188,9 @@
     static final int MINIMUM_BYTES = VERSION_BYTES + TOKEN_LENGTH + 1;
     static final int LEGACY_MINIMUM_BASE64_BYTES = Double.valueOf(Math.ceil((4 * LEGACY_MINIMUM_BYTES) / 3)).intValue();
     static final int MINIMUM_BASE64_BYTES = Double.valueOf(Math.ceil((4 * MINIMUM_BYTES) / 3)).intValue();
-<<<<<<< HEAD
-    static final Version VERSION_TOKENS_INDEX_INTRODUCED = Version.V_7_1_0;
-    static final Version VERSION_ACCESS_TOKENS_AS_UUIDS = Version.V_7_1_0;
-    static final Version VERSION_MULTIPLE_CONCURRENT_REFRESHES = Version.V_7_1_0;
-=======
     static final Version VERSION_TOKENS_INDEX_INTRODUCED = Version.V_7_2_0;
     static final Version VERSION_ACCESS_TOKENS_AS_UUIDS = Version.V_7_2_0;
     static final Version VERSION_MULTIPLE_CONCURRENT_REFRESHES = Version.V_7_2_0;
-    // UUIDs are 16 bytes encoded base64 without padding, therefore the length is (16 / 3) * 4 + ((16 % 3) * 8 + 5) / 6 chars
-    private static final int TOKEN_ID_LENGTH = 22;
->>>>>>> ee51702e
     private static final Logger logger = LogManager.getLogger(TokenService.class);
 
     private final SecureRandom secureRandom = new SecureRandom();
