--- conflicted
+++ resolved
@@ -304,16 +304,9 @@
 
                     token = parser.nextToken();
                     if (token == XContentParser.Token.START_OBJECT) {
-<<<<<<< HEAD
                         // we do not want to reject files if field permissions are given in 2.x syntax, hence why we allow2xFormat
                         RoleDescriptor descriptor = RoleDescriptor.parser().allow2xFormat(true).parse(roleName, parser);
-                        return checkDescriptor(descriptor, path, logger, settings, xContentRegistry);
-=======
-                        // we pass true as last parameter because we do not want to reject files if field permissions
-                        // are given in 2.x syntax
-                        RoleDescriptor descriptor = RoleDescriptor.parse(roleName, parser, true, false);
                         return checkDescriptor(descriptor, path, logger, settings, xContentRegistry, roleValidator);
->>>>>>> d3e0ec15
                     } else {
                         logger.error("invalid role definition [{}] in roles file [{}]. skipping role...", roleName, path.toAbsolutePath());
                         return null;
