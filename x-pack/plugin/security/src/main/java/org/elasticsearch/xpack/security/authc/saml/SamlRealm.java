--- conflicted
+++ resolved
@@ -27,7 +27,6 @@
 import org.elasticsearch.common.lease.Releasable;
 import org.elasticsearch.common.lease.Releasables;
 import org.elasticsearch.common.settings.Setting;
-import org.elasticsearch.common.settings.Settings;
 import org.elasticsearch.common.settings.SettingsException;
 import org.elasticsearch.common.unit.TimeValue;
 import org.elasticsearch.common.util.CollectionUtils;
@@ -500,14 +499,9 @@
 
         HttpClientBuilder builder = HttpClientBuilder.create();
         // ssl setup
-<<<<<<< HEAD
-        Settings sslSettings = config.getSettingsByPrefix("ssl.");
-        boolean isHostnameVerificationEnabled = sslService.getVerificationMode(sslSettings, Settings.EMPTY).isHostnameVerificationEnabled();
-=======
-        final String sslKey = RealmSettings.getFullSettingKey(config, SamlRealmSettings.SSL_PREFIX);
+        final String sslKey = RealmSettings.realmSslPrefix(config.identifier());
         final SSLConfiguration sslConfiguration = sslService.getSSLConfiguration(sslKey);
         boolean isHostnameVerificationEnabled = sslConfiguration.verificationMode().isHostnameVerificationEnabled();
->>>>>>> 33e3822c
         HostnameVerifier verifier = isHostnameVerificationEnabled ? new DefaultHostnameVerifier() : NoopHostnameVerifier.INSTANCE;
         SSLConnectionSocketFactory factory = new SSLConnectionSocketFactory(sslService.sslSocketFactory(sslConfiguration), verifier);
         builder.setSSLSocketFactory(factory);
