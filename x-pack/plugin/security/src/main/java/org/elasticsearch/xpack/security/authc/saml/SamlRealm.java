/*
 * Copyright Elasticsearch B.V. and/or licensed to Elasticsearch B.V. under one
 * or more contributor license agreements. Licensed under the Elastic License;
 * you may not use this file except in compliance with the Elastic License.
 */
package org.elasticsearch.xpack.security.authc.saml;

import net.shibboleth.utilities.java.support.component.ComponentInitializationException;
import net.shibboleth.utilities.java.support.resolver.CriteriaSet;
import net.shibboleth.utilities.java.support.resolver.ResolverException;
import net.shibboleth.utilities.java.support.xml.BasicParserPool;
import org.apache.http.client.HttpClient;
import org.apache.http.conn.ssl.DefaultHostnameVerifier;
import org.apache.http.conn.ssl.NoopHostnameVerifier;
import org.apache.http.conn.ssl.SSLConnectionSocketFactory;
import org.apache.http.impl.client.HttpClientBuilder;
import org.apache.logging.log4j.Logger;
import org.apache.logging.log4j.message.ParameterizedMessage;
import org.elasticsearch.ElasticsearchSecurityException;
import org.elasticsearch.ExceptionsHelper;
import org.elasticsearch.SpecialPermission;
import org.elasticsearch.action.ActionListener;
import org.elasticsearch.common.CheckedRunnable;
import org.elasticsearch.common.Strings;
import org.elasticsearch.common.SuppressForbidden;
import org.elasticsearch.common.collect.Tuple;
import org.elasticsearch.common.lease.Releasable;
import org.elasticsearch.common.lease.Releasables;
import org.elasticsearch.common.settings.Setting;
import org.elasticsearch.common.settings.Settings;
import org.elasticsearch.common.settings.SettingsException;
import org.elasticsearch.common.unit.TimeValue;
import org.elasticsearch.common.util.CollectionUtils;
import org.elasticsearch.common.util.concurrent.ThreadContext;
import org.elasticsearch.common.util.set.Sets;
import org.elasticsearch.watcher.FileChangesListener;
import org.elasticsearch.watcher.FileWatcher;
import org.elasticsearch.watcher.ResourceWatcherService;
import org.elasticsearch.xpack.core.XPackSettings;
import org.elasticsearch.xpack.core.security.authc.AuthenticationResult;
import org.elasticsearch.xpack.core.security.authc.AuthenticationToken;
import org.elasticsearch.xpack.core.security.authc.Realm;
import org.elasticsearch.xpack.core.security.authc.RealmConfig;
import org.elasticsearch.xpack.core.security.authc.RealmSettings;
import org.elasticsearch.xpack.core.security.authc.saml.SamlRealmSettings;
import org.elasticsearch.xpack.core.security.user.User;
import org.elasticsearch.xpack.core.ssl.CertParsingUtils;
import org.elasticsearch.xpack.core.ssl.SSLService;
import org.elasticsearch.xpack.core.ssl.X509KeyPairSettings;
import org.elasticsearch.xpack.security.authc.Realms;
import org.elasticsearch.xpack.security.authc.TokenService;
import org.elasticsearch.xpack.security.authc.support.UserRoleMapper;
import org.opensaml.core.criterion.EntityIdCriterion;
import org.opensaml.saml.common.xml.SAMLConstants;
import org.opensaml.saml.criterion.EntityRoleCriterion;
import org.opensaml.saml.metadata.resolver.MetadataResolver;
import org.opensaml.saml.metadata.resolver.impl.AbstractReloadingMetadataResolver;
import org.opensaml.saml.metadata.resolver.impl.FilesystemMetadataResolver;
import org.opensaml.saml.metadata.resolver.impl.HTTPMetadataResolver;
import org.opensaml.saml.metadata.resolver.impl.PredicateRoleDescriptorResolver;
import org.opensaml.saml.saml2.core.AuthnRequest;
import org.opensaml.saml.saml2.core.LogoutRequest;
import org.opensaml.saml.saml2.core.LogoutResponse;
import org.opensaml.saml.saml2.core.NameID;
import org.opensaml.saml.saml2.core.StatusCode;
import org.opensaml.saml.saml2.metadata.EntityDescriptor;
import org.opensaml.saml.saml2.metadata.IDPSSODescriptor;
import org.opensaml.saml.security.impl.MetadataCredentialResolver;
import org.opensaml.security.credential.Credential;
import org.opensaml.security.credential.UsageType;
import org.opensaml.security.criteria.UsageCriterion;
import org.opensaml.security.x509.X509Credential;
import org.opensaml.security.x509.impl.X509KeyManagerX509CredentialAdapter;
import org.opensaml.xmlsec.keyinfo.impl.BasicProviderKeyInfoCredentialResolver;
import org.opensaml.xmlsec.keyinfo.impl.provider.InlineX509DataProvider;

import javax.net.ssl.HostnameVerifier;
import javax.net.ssl.X509KeyManager;
import java.io.IOException;
import java.nio.file.Path;
import java.security.AccessController;
import java.security.GeneralSecurityException;
import java.security.PrivilegedActionException;
import java.security.PrivilegedExceptionAction;
import java.time.Clock;
import java.util.ArrayList;
import java.util.Arrays;
import java.util.Collections;
import java.util.HashMap;
import java.util.HashSet;
import java.util.List;
import java.util.Map;
import java.util.Objects;
import java.util.Set;
import java.util.function.Function;
import java.util.function.Supplier;
import java.util.regex.Matcher;
import java.util.regex.Pattern;
import java.util.stream.Collectors;
import java.util.stream.Stream;

import static org.elasticsearch.xpack.core.security.authc.saml.SamlRealmSettings.CLOCK_SKEW;
import static org.elasticsearch.xpack.core.security.authc.saml.SamlRealmSettings.DN_ATTRIBUTE;
import static org.elasticsearch.xpack.core.security.authc.saml.SamlRealmSettings.ENCRYPTION_KEY_ALIAS;
import static org.elasticsearch.xpack.core.security.authc.saml.SamlRealmSettings.ENCRYPTION_SETTING_KEY;
import static org.elasticsearch.xpack.core.security.authc.saml.SamlRealmSettings.FORCE_AUTHN;
import static org.elasticsearch.xpack.core.security.authc.saml.SamlRealmSettings.GROUPS_ATTRIBUTE;
import static org.elasticsearch.xpack.core.security.authc.saml.SamlRealmSettings.IDP_ENTITY_ID;
import static org.elasticsearch.xpack.core.security.authc.saml.SamlRealmSettings.IDP_METADATA_HTTP_REFRESH;
import static org.elasticsearch.xpack.core.security.authc.saml.SamlRealmSettings.IDP_METADATA_PATH;
import static org.elasticsearch.xpack.core.security.authc.saml.SamlRealmSettings.IDP_SINGLE_LOGOUT;
import static org.elasticsearch.xpack.core.security.authc.saml.SamlRealmSettings.MAIL_ATTRIBUTE;
import static org.elasticsearch.xpack.core.security.authc.saml.SamlRealmSettings.NAMEID_ALLOW_CREATE;
import static org.elasticsearch.xpack.core.security.authc.saml.SamlRealmSettings.NAMEID_FORMAT;
import static org.elasticsearch.xpack.core.security.authc.saml.SamlRealmSettings.NAMEID_SP_QUALIFIER;
import static org.elasticsearch.xpack.core.security.authc.saml.SamlRealmSettings.NAME_ATTRIBUTE;
import static org.elasticsearch.xpack.core.security.authc.saml.SamlRealmSettings.POPULATE_USER_METADATA;
import static org.elasticsearch.xpack.core.security.authc.saml.SamlRealmSettings.PRINCIPAL_ATTRIBUTE;
import static org.elasticsearch.xpack.core.security.authc.saml.SamlRealmSettings.SIGNING_KEY_ALIAS;
import static org.elasticsearch.xpack.core.security.authc.saml.SamlRealmSettings.SIGNING_MESSAGE_TYPES;
import static org.elasticsearch.xpack.core.security.authc.saml.SamlRealmSettings.SIGNING_SETTING_KEY;
import static org.elasticsearch.xpack.core.security.authc.saml.SamlRealmSettings.SP_ACS;
import static org.elasticsearch.xpack.core.security.authc.saml.SamlRealmSettings.SP_ENTITY_ID;
import static org.elasticsearch.xpack.core.security.authc.saml.SamlRealmSettings.SP_LOGOUT;
<<<<<<< HEAD
=======
import static org.elasticsearch.xpack.core.security.authc.saml.SamlRealmSettings.TYPE;
import static org.elasticsearch.xpack.core.security.authc.saml.SamlRealmSettings.REQUESTED_AUTHN_CONTEXT_CLASS_REF;
>>>>>>> 16fa6b27

/**
 * This class is {@link Releasable} because it uses a library that thinks timers and timer tasks
 * are still cool and no chance to opt out
 */
public final class SamlRealm extends Realm implements Releasable {

    public static final String USER_METADATA_NAMEID_VALUE = "saml_" + SamlAttributes.NAMEID_SYNTHENTIC_ATTRIBUTE;
    public static final String USER_METADATA_NAMEID_FORMAT = USER_METADATA_NAMEID_VALUE + "_format";

    public static final String CONTEXT_TOKEN_DATA = "_xpack_saml_tokendata";
    public static final String TOKEN_METADATA_NAMEID_VALUE = "saml_nameid_val";
    public static final String TOKEN_METADATA_NAMEID_FORMAT = "saml_nameid_fmt";
    public static final String TOKEN_METADATA_NAMEID_QUALIFIER = "saml_nameid_qual";
    public static final String TOKEN_METADATA_NAMEID_SP_QUALIFIER = "saml_nameid_sp_qual";
    public static final String TOKEN_METADATA_NAMEID_SP_PROVIDED_ID = "saml_nameid_sp_id";
    public static final String TOKEN_METADATA_SESSION = "saml_session";
    public static final String TOKEN_METADATA_REALM = "saml_realm";
    // Although we only use this for IDP metadata loading, the SSLServer only loads configurations where "ssl." is a top-level element
    // in the realm group configuration, so it has to have this name.

    private final List<Releasable> releasables;

    private final SamlAuthenticator authenticator;
    private final SamlLogoutRequestHandler logoutHandler;
    private final UserRoleMapper roleMapper;

    private final Supplier<EntityDescriptor> idpDescriptor;

    private final SpConfiguration serviceProvider;
    private final SamlAuthnRequestBuilder.NameIDPolicySettings nameIdPolicy;
    private final Boolean forceAuthn;
    private final boolean useSingleLogout;
    private final Boolean populateUserMetadata;

    private final AttributeParser principalAttribute;
    private final AttributeParser groupsAttribute;
    private final AttributeParser dnAttribute;
    private final AttributeParser nameAttribute;
    private final AttributeParser mailAttribute;


    /**
     * Factory for SAML realm.
     * This is not a constructor as it needs to initialise a number of components before delegating to
     * {@link #SamlRealm}
     */
    public static SamlRealm create(RealmConfig config, SSLService sslService, ResourceWatcherService watcherService,
                                   UserRoleMapper roleMapper) throws Exception {
        final Logger logger = config.logger(SamlRealm.class);
        SamlUtils.initialize(logger);

        if (TokenService.isTokenServiceEnabled(config.globalSettings()) == false) {
            throw new IllegalStateException("SAML requires that the token service be enabled ("
                    + XPackSettings.TOKEN_SERVICE_ENABLED_SETTING.getKey() + ")");
        }

        final Tuple<AbstractReloadingMetadataResolver, Supplier<EntityDescriptor>> tuple
                = initializeResolver(logger, config, sslService, watcherService);
        final AbstractReloadingMetadataResolver metadataResolver = tuple.v1();
        final Supplier<EntityDescriptor> idpDescriptor = tuple.v2();

        final SpConfiguration serviceProvider = getSpConfiguration(config);

        final Clock clock = Clock.systemUTC();
        final IdpConfiguration idpConfiguration = getIdpConfiguration(config, metadataResolver, idpDescriptor);
        final TimeValue maxSkew = config.getSetting(CLOCK_SKEW);
        final SamlAuthenticator authenticator = new SamlAuthenticator(config, clock, idpConfiguration, serviceProvider, maxSkew);
        final SamlLogoutRequestHandler logoutHandler =
                new SamlLogoutRequestHandler(config, clock, idpConfiguration, serviceProvider, maxSkew);

        final SamlRealm realm = new SamlRealm(config, roleMapper, authenticator, logoutHandler, idpDescriptor, serviceProvider);

        // the metadata resolver needs to be destroyed since it runs a timer task in the background and destroying stops it!
        realm.releasables.add(() -> metadataResolver.destroy());

        return realm;
    }

    // For testing
    SamlRealm(RealmConfig config, UserRoleMapper roleMapper, SamlAuthenticator authenticator, SamlLogoutRequestHandler logoutHandler,
              Supplier<EntityDescriptor> idpDescriptor, SpConfiguration spConfiguration) throws Exception {
        super(config);

        this.roleMapper = roleMapper;
        this.authenticator = authenticator;
        this.logoutHandler = logoutHandler;

        this.idpDescriptor = idpDescriptor;
        this.serviceProvider = spConfiguration;

        this.nameIdPolicy = new SamlAuthnRequestBuilder.NameIDPolicySettings(require(config, NAMEID_FORMAT),
                config.getSetting(NAMEID_ALLOW_CREATE), config.getSetting(NAMEID_SP_QUALIFIER));
        this.forceAuthn = config.getSetting(FORCE_AUTHN, () -> null);
        this.useSingleLogout = config.getSetting(IDP_SINGLE_LOGOUT);
        this.populateUserMetadata = config.getSetting(POPULATE_USER_METADATA);
        this.principalAttribute = AttributeParser.forSetting(logger, PRINCIPAL_ATTRIBUTE, config, true);

        this.groupsAttribute = AttributeParser.forSetting(logger, GROUPS_ATTRIBUTE, config, false);
        this.dnAttribute = AttributeParser.forSetting(logger, DN_ATTRIBUTE, config, false);
        this.nameAttribute = AttributeParser.forSetting(logger, NAME_ATTRIBUTE, config, false);
        this.mailAttribute = AttributeParser.forSetting(logger, MAIL_ATTRIBUTE, config, false);

        this.releasables = new ArrayList<>();
    }

    static String require(RealmConfig config, Setting.AffixSetting<String> setting) {
        final String value = config.getSetting(setting);
        if (value.isEmpty()) {
            throw new IllegalArgumentException("The configuration setting [" + RealmSettings.getFullSettingKey(config, setting)
                    + "] is required");
        }
        return value;
    }

    private static IdpConfiguration getIdpConfiguration(RealmConfig config, MetadataResolver metadataResolver,
                                                        Supplier<EntityDescriptor> idpDescriptor) {
        final MetadataCredentialResolver resolver = new MetadataCredentialResolver();

        final PredicateRoleDescriptorResolver roleDescriptorResolver = new PredicateRoleDescriptorResolver(metadataResolver);
        resolver.setRoleDescriptorResolver(roleDescriptorResolver);

        final InlineX509DataProvider keyInfoProvider = new InlineX509DataProvider();
        resolver.setKeyInfoCredentialResolver(new BasicProviderKeyInfoCredentialResolver(Collections.singletonList(keyInfoProvider)));

        try {
            roleDescriptorResolver.initialize();
            resolver.initialize();
        } catch (ComponentInitializationException e) {
            throw new IllegalStateException("Cannot initialise SAML IDP resolvers for realm " + config.name(), e);
        }

        final String entityID = idpDescriptor.get().getEntityID();
        return new IdpConfiguration(entityID, () -> {
            try {
                final Iterable<Credential> credentials = resolver.resolve(new CriteriaSet(
                        new EntityIdCriterion(entityID),
                        new EntityRoleCriterion(IDPSSODescriptor.DEFAULT_ELEMENT_NAME),
                        new UsageCriterion(UsageType.SIGNING)));
                return CollectionUtils.iterableAsArrayList(credentials);
            } catch (ResolverException e) {
                throw new IllegalStateException("Cannot resolve SAML IDP credentials resolver for realm " + config.name(), e);
            }
        });
    }

    static SpConfiguration getSpConfiguration(RealmConfig config) throws IOException, GeneralSecurityException {
        final String serviceProviderId = require(config, SP_ENTITY_ID);
        final String assertionConsumerServiceURL = require(config, SP_ACS);
<<<<<<< HEAD
        final String logoutUrl = config.getSetting(SP_LOGOUT);
=======
        final String logoutUrl = SP_LOGOUT.get(config.settings());
        final List<String> reqAuthnCtxClassRef = REQUESTED_AUTHN_CONTEXT_CLASS_REF.get(config.settings());
>>>>>>> 16fa6b27
        return new SpConfiguration(serviceProviderId, assertionConsumerServiceURL,
            logoutUrl, buildSigningConfiguration(config), buildEncryptionCredential(config), reqAuthnCtxClassRef);
    }


    // Package-private for testing
    static List<X509Credential> buildEncryptionCredential(RealmConfig config) throws IOException, GeneralSecurityException {
        return buildCredential(config,
                RealmSettings.realmSettingPrefix(config.identifier()) + ENCRYPTION_SETTING_KEY,
                ENCRYPTION_KEY_ALIAS, true);
    }

    static SigningConfiguration buildSigningConfiguration(RealmConfig config) throws IOException, GeneralSecurityException {
        final List<X509Credential> credentials = buildCredential(config,
                RealmSettings.realmSettingPrefix(config.identifier()) + SIGNING_SETTING_KEY, SIGNING_KEY_ALIAS, false);
        if (credentials == null || credentials.isEmpty()) {
            if (config.hasSetting(SIGNING_MESSAGE_TYPES)) {
                throw new IllegalArgumentException("The setting [" + RealmSettings.getFullSettingKey(config, SIGNING_MESSAGE_TYPES)
                        + "] cannot be specified if there are no signing credentials");
            } else {
                return new SigningConfiguration(Collections.emptySet(), null);
            }
        } else {
            final List<String> types = config.getSetting(SIGNING_MESSAGE_TYPES);
            return new SigningConfiguration(Sets.newHashSet(types), credentials.get(0));
        }
    }

    private static List<X509Credential> buildCredential(RealmConfig config, String prefix, Setting.AffixSetting<String> aliasSetting,
                                                        boolean allowMultiple) {
        final X509KeyPairSettings keyPairSettings = X509KeyPairSettings.withPrefix(prefix, false);
        final X509KeyManager keyManager = CertParsingUtils.getKeyManager(keyPairSettings, config.globalSettings(), null, config.env());
        if (keyManager == null) {
            return null;
        }

        final Set<String> aliases = new HashSet<>();
        final String configuredAlias = config.getSetting(aliasSetting);
        if (Strings.isNullOrEmpty(configuredAlias)) {

            final String[] serverAliases = keyManager.getServerAliases("RSA", null);
            if (serverAliases != null) {
                aliases.addAll(Arrays.asList(serverAliases));
            }

            if (aliases.isEmpty()) {
                throw new IllegalArgumentException(
                        "The configured key store for " + prefix
                                + " does not contain any RSA key pairs");
            } else if (allowMultiple == false && aliases.size() > 1) {
                throw new IllegalArgumentException(
                        "The configured key store for " + prefix
                                + " has multiple keys but no alias has been specified (from setting "
                                + RealmSettings.getFullSettingKey(config, aliasSetting) + ")");
            }
        } else {
            aliases.add(configuredAlias);
        }

        final List<X509Credential> credentials = new ArrayList<>();
        for (String alias : aliases) {
            if (keyManager.getPrivateKey(alias) == null) {
                throw new IllegalArgumentException(
                        "The configured key store for " + prefix
                                + " does not have a key associated with alias [" + alias + "] "
                                + ((Strings.isNullOrEmpty(configuredAlias) == false)
                                        ? "(from setting " + RealmSettings.getFullSettingKey(config, aliasSetting) + ")"
                                        : ""));
            }

            final String keyType = keyManager.getPrivateKey(alias).getAlgorithm();
            if (keyType.equals("RSA") == false) {
                throw new IllegalArgumentException("The key associated with alias [" + alias + "] " + "(from setting "
                        + RealmSettings.getFullSettingKey(config, aliasSetting) + ") uses unsupported key algorithm type [" + keyType
                        + "], only RSA is supported");
            }
            credentials.add(new X509KeyManagerX509CredentialAdapter(keyManager, alias));
        }

        return credentials;
    }

    public static List<SamlRealm> findSamlRealms(Realms realms, String realmName, String acsUrl) {
        Stream<SamlRealm> stream = realms.stream().filter(r -> r instanceof SamlRealm).map(r -> (SamlRealm) r);
        if (Strings.hasText(realmName)) {
            stream = stream.filter(r -> realmName.equals(r.name()));
        }
        if (Strings.hasText(acsUrl)) {
            stream = stream.filter(r -> acsUrl.equals(r.assertionConsumerServiceURL()));
        }
        return stream.collect(Collectors.toList());
    }

    @Override
    public boolean supports(AuthenticationToken token) {
        return token instanceof SamlToken;
    }

    /**
     * Always returns {@code null} as there is no support for reading a SAML token out of a request
     *
     * @see org.elasticsearch.xpack.security.action.saml.TransportSamlAuthenticateAction
     */
    @Override
    public AuthenticationToken token(ThreadContext threadContext) {
        return null;
    }

    @Override
    public void authenticate(AuthenticationToken authenticationToken, ActionListener<AuthenticationResult> listener) {
        if (authenticationToken instanceof SamlToken) {
            try {
                final SamlToken token = (SamlToken) authenticationToken;
                final SamlAttributes attributes = authenticator.authenticate(token);
                logger.debug("Parsed token [{}] to attributes [{}]", token, attributes);
                buildUser(attributes, listener);
            } catch (ElasticsearchSecurityException e) {
                if (SamlUtils.isSamlException(e)) {
                    listener.onResponse(AuthenticationResult.unsuccessful("Provided SAML response is not valid for realm " + this, e));
                } else {
                    listener.onFailure(e);
                }
            }
        } else {
            listener.onResponse(AuthenticationResult.notHandled());
        }
    }

    private void buildUser(SamlAttributes attributes, ActionListener<AuthenticationResult> listener) {
        final String principal = resolveSingleValueAttribute(attributes, principalAttribute, PRINCIPAL_ATTRIBUTE.name(config));
        if (Strings.isNullOrEmpty(principal)) {
            listener.onResponse(AuthenticationResult.unsuccessful(
                    principalAttribute + " not found in " + attributes.attributes(), null));
            return;
        }

        final Map<String, Object> userMeta = new HashMap<>();
        if (populateUserMetadata) {
            for (SamlAttributes.SamlAttribute a : attributes.attributes()) {
                userMeta.put("saml(" + a.name + ")", a.values);
                if (Strings.hasText(a.friendlyName)) {
                    userMeta.put("saml_" + a.friendlyName, a.values);
                }
            }
        }
        if (attributes.name() != null) {
            userMeta.put(USER_METADATA_NAMEID_VALUE, attributes.name().value);
            userMeta.put(USER_METADATA_NAMEID_FORMAT, attributes.name().format);
        }

        final Map<String, Object> tokenMetadata = createTokenMetadata(attributes.name(), attributes.session());

        final List<String> groups = groupsAttribute.getAttribute(attributes);
        final String dn = resolveSingleValueAttribute(attributes, dnAttribute, DN_ATTRIBUTE.name(config));
        final String name = resolveSingleValueAttribute(attributes, nameAttribute, NAME_ATTRIBUTE.name(config));
        final String mail = resolveSingleValueAttribute(attributes, mailAttribute, MAIL_ATTRIBUTE.name(config));
        UserRoleMapper.UserData userData = new UserRoleMapper.UserData(principal, dn, groups, userMeta, config);
        roleMapper.resolveRoles(userData, ActionListener.wrap(roles -> {
            final User user = new User(principal, roles.toArray(new String[roles.size()]), name, mail, userMeta, true);
            config.threadContext().putTransient(CONTEXT_TOKEN_DATA, tokenMetadata);
            listener.onResponse(AuthenticationResult.success(user));
        }, listener::onFailure));
    }

    public Map<String, Object> createTokenMetadata(SamlNameId nameId, String session) {
        final Map<String, Object> tokenMeta = new HashMap<>();
        if (nameId != null) {
            tokenMeta.put(TOKEN_METADATA_NAMEID_VALUE, nameId.value);
            tokenMeta.put(TOKEN_METADATA_NAMEID_FORMAT, nameId.format);
            tokenMeta.put(TOKEN_METADATA_NAMEID_QUALIFIER, nameId.idpNameQualifier);
            tokenMeta.put(TOKEN_METADATA_NAMEID_SP_QUALIFIER, nameId.spNameQualifier);
            tokenMeta.put(TOKEN_METADATA_NAMEID_SP_PROVIDED_ID, nameId.spProvidedId);
        } else {
            tokenMeta.put(TOKEN_METADATA_NAMEID_VALUE, null);
            tokenMeta.put(TOKEN_METADATA_NAMEID_FORMAT, null);
            tokenMeta.put(TOKEN_METADATA_NAMEID_QUALIFIER, null);
            tokenMeta.put(TOKEN_METADATA_NAMEID_SP_QUALIFIER, null);
            tokenMeta.put(TOKEN_METADATA_NAMEID_SP_PROVIDED_ID, null);
        }
        tokenMeta.put(TOKEN_METADATA_SESSION, session);
        tokenMeta.put(TOKEN_METADATA_REALM, name());
        return tokenMeta;
    }

    private String resolveSingleValueAttribute(SamlAttributes attributes, AttributeParser parser, String name) {
        final List<String> list = parser.getAttribute(attributes);
        switch (list.size()) {
            case 0:
                return null;
            case 1:
                return list.get(0);
            default:
                logger.info("SAML assertion contains multiple values for attribute [{}] returning first one", name);
                return list.get(0);
        }
    }

    @Override
    public void lookupUser(String username, ActionListener<User> listener) {
        // saml will not support user lookup initially
        listener.onResponse(null);
    }

    static Tuple<AbstractReloadingMetadataResolver, Supplier<EntityDescriptor>> initializeResolver(Logger logger, RealmConfig config,
                                                                                                   SSLService sslService,
                                                                                                   ResourceWatcherService watcherService)
            throws ResolverException, ComponentInitializationException, PrivilegedActionException, IOException {
        final String metadataUrl = require(config, IDP_METADATA_PATH);
        if (metadataUrl.startsWith("http://")) {
            throw new IllegalArgumentException("The [http] protocol is not supported as it is insecure. Use [https] instead");
        } else if (metadataUrl.startsWith("https://")) {
            return parseHttpMetadata(metadataUrl, config, sslService);
        } else {
            return parseFileSystemMetadata(logger, metadataUrl, config, watcherService);
        }
    }

    private static Tuple<AbstractReloadingMetadataResolver, Supplier<EntityDescriptor>> parseHttpMetadata(String metadataUrl,
                                                                                                          RealmConfig config,
                                                                                                          SSLService sslService)
            throws ResolverException, ComponentInitializationException, PrivilegedActionException {
        final String entityId = require(config, IDP_ENTITY_ID);

        HttpClientBuilder builder = HttpClientBuilder.create();
        // ssl setup
        Settings sslSettings = config.getSettingsByPrefix("ssl.");
        boolean isHostnameVerificationEnabled = sslService.getVerificationMode(sslSettings, Settings.EMPTY).isHostnameVerificationEnabled();
        HostnameVerifier verifier = isHostnameVerificationEnabled ? new DefaultHostnameVerifier() : NoopHostnameVerifier.INSTANCE;
        SSLConnectionSocketFactory factory = new SSLConnectionSocketFactory(sslService.sslSocketFactory(sslSettings), verifier);
        builder.setSSLSocketFactory(factory);

        HTTPMetadataResolver resolver = new PrivilegedHTTPMetadataResolver(builder.build(), metadataUrl);
        TimeValue refresh = config.getSetting(IDP_METADATA_HTTP_REFRESH);
        resolver.setMinRefreshDelay(refresh.millis());
        resolver.setMaxRefreshDelay(refresh.millis());
        initialiseResolver(resolver, config);

        return new Tuple<>(resolver, () -> {
            // for some reason the resolver supports its own trust engine and custom socket factories.
            // we do not use these as we'd rather rely on the JDK versions for TLS security!
            SpecialPermission.check();
            try {
                return AccessController.doPrivileged((PrivilegedExceptionAction<EntityDescriptor>)
                        () -> resolveEntityDescriptor(resolver, entityId, metadataUrl));
            } catch (PrivilegedActionException e) {
                throw ExceptionsHelper.convertToRuntime((Exception) ExceptionsHelper.unwrapCause(e));
            }
        });
    }

    private static final class PrivilegedHTTPMetadataResolver extends HTTPMetadataResolver {

        PrivilegedHTTPMetadataResolver(final HttpClient client, final String metadataURL) throws ResolverException {
            super(client, metadataURL);
        }

        @Override
        protected byte[] fetchMetadata() throws ResolverException {
            try {
                return AccessController.doPrivileged(
                        (PrivilegedExceptionAction<byte[]>) () -> PrivilegedHTTPMetadataResolver.super.fetchMetadata());
            } catch (final PrivilegedActionException e) {
                throw (ResolverException) e.getCause();
            }
        }

    }

    @SuppressForbidden(reason = "uses toFile")
    private static Tuple<AbstractReloadingMetadataResolver, Supplier<EntityDescriptor>> parseFileSystemMetadata(
            Logger logger, String metadataPath, RealmConfig config, ResourceWatcherService watcherService)
            throws ResolverException, ComponentInitializationException, IOException, PrivilegedActionException {

        final String entityId = require(config, IDP_ENTITY_ID);
        final Path path = config.env().configFile().resolve(metadataPath);
        final FilesystemMetadataResolver resolver = new FilesystemMetadataResolver(path.toFile());

        if (config.hasSetting(IDP_METADATA_HTTP_REFRESH)) {
            logger.info("Ignoring setting [{}] because the IdP metadata is being loaded from a file",
                    RealmSettings.getFullSettingKey(config, IDP_METADATA_HTTP_REFRESH));
        }

        // We don't want to rely on the internal OpenSAML refresh timer, but we can't turn it off, so just set it to run once a day.
        // @TODO : Submit a patch to OpenSAML to optionally disable the timer
        final long oneDayMs = TimeValue.timeValueHours(24).millis();
        resolver.setMinRefreshDelay(oneDayMs);
        resolver.setMaxRefreshDelay(oneDayMs);
        initialiseResolver(resolver, config);

        FileWatcher watcher = new FileWatcher(path);
        watcher.addListener(new FileListener(logger, resolver::refresh));
        watcherService.add(watcher, ResourceWatcherService.Frequency.MEDIUM);
        return new Tuple<>(resolver, () -> resolveEntityDescriptor(resolver, entityId, path.toString()));
    }

    private static EntityDescriptor resolveEntityDescriptor(AbstractReloadingMetadataResolver resolver, String entityId,
                                                            String sourceLocation) {
        try {
            final EntityDescriptor descriptor = resolver.resolveSingle(new CriteriaSet(new EntityIdCriterion(entityId)));
            if (descriptor == null) {
                throw SamlUtils.samlException("Cannot find metadata for entity [{}] in [{}]", entityId, sourceLocation);
            }
            return descriptor;
        } catch (ResolverException e) {
            throw SamlUtils.samlException("Cannot resolve entity metadata", e);
        }
    }


    @Override
    public void close() {
        Releasables.close(releasables);
    }

    private static void initialiseResolver(AbstractReloadingMetadataResolver resolver, RealmConfig config)
            throws ComponentInitializationException, PrivilegedActionException {
        resolver.setRequireValidMetadata(true);
        BasicParserPool pool = new BasicParserPool();
        pool.initialize();
        resolver.setParserPool(pool);
        resolver.setId(config.name());
        SpecialPermission.check();
        AccessController.doPrivileged((PrivilegedExceptionAction<Object>) () -> {
            resolver.initialize();
            return null;
        });
    }

    public String serviceProviderEntityId() {
        return this.serviceProvider.getEntityId();
    }

    public String assertionConsumerServiceURL() {
        return this.serviceProvider.getAscUrl();
    }

    public AuthnRequest buildAuthenticationRequest() {
        final AuthnRequest authnRequest = new SamlAuthnRequestBuilder(
                serviceProvider,
                SAMLConstants.SAML2_POST_BINDING_URI,
                idpDescriptor.get(),
                SAMLConstants.SAML2_REDIRECT_BINDING_URI,
                Clock.systemUTC())
                .nameIDPolicy(nameIdPolicy)
                .forceAuthn(forceAuthn)
                .build();
        if (logger.isTraceEnabled()) {
            logger.trace("Constructed SAML Authentication Request: {}", SamlUtils.samlObjectToString(authnRequest));
        }
        return authnRequest;
    }

    /**
     * Creates a SAML {@link LogoutRequest Single LogOut request} for the provided session, if the
     * realm and IdP configuration support SLO. Otherwise returns {@code null}
     *
     * @see SamlRealmSettings#IDP_SINGLE_LOGOUT
     */
    public LogoutRequest buildLogoutRequest(NameID nameId, String session) {
        if (useSingleLogout) {
            final LogoutRequest logoutRequest = new SamlLogoutRequestMessageBuilder(
                    Clock.systemUTC(), serviceProvider, idpDescriptor.get(), nameId, session).build();
            if (logoutRequest != null && logger.isTraceEnabled()) {
                logger.trace("Constructed SAML Logout Request: {}", SamlUtils.samlObjectToString(logoutRequest));
            }
            return logoutRequest;
        } else {
            return null;
        }

    }

    /**
     * Creates a SAML {@link org.opensaml.saml.saml2.core.LogoutResponse} to the provided requestID
     */
    public LogoutResponse buildLogoutResponse(String inResponseTo) {
        final LogoutResponse logoutResponse = new SamlLogoutResponseBuilder(
                Clock.systemUTC(), serviceProvider, idpDescriptor.get(), inResponseTo, StatusCode.SUCCESS).build();
        if (logoutResponse != null && logger.isTraceEnabled()) {
            logger.trace("Constructed SAML Logout Response: {}", SamlUtils.samlObjectToString(logoutResponse));
        }
        return logoutResponse;
    }

    public SigningConfiguration getSigningConfiguration() {
        return serviceProvider.getSigningConfiguration();
    }

    public SamlLogoutRequestHandler getLogoutHandler() {
        return this.logoutHandler;
    }

    private static class FileListener implements FileChangesListener {

        private final Logger logger;
        private final CheckedRunnable<Exception> onChange;

        private FileListener(Logger logger, CheckedRunnable<Exception> onChange) {
            this.logger = logger;
            this.onChange = onChange;
        }

        @Override
        public void onFileCreated(Path file) {
            onFileChanged(file);
        }

        @Override
        public void onFileDeleted(Path file) {
            onFileChanged(file);
        }

        @Override
        public void onFileChanged(Path file) {
            try {
                onChange.run();
            } catch (Exception e) {
                logger.warn(new ParameterizedMessage("An error occurred while reloading file {}", file), e);
            }
        }
    }

    static final class AttributeParser {
        private final String name;
        private final Function<SamlAttributes, List<String>> parser;

        AttributeParser(String name, Function<SamlAttributes, List<String>> parser) {
            this.name = name;
            this.parser = parser;
        }

        List<String> getAttribute(SamlAttributes attributes) {
            return parser.apply(attributes);
        }

        @Override
        public String toString() {
            return name;
        }

        static AttributeParser forSetting(Logger logger, SamlRealmSettings.AttributeSetting setting, RealmConfig realmConfig,
                                          boolean required) {
            if (realmConfig.hasSetting(setting.getAttribute())) {
                String attributeName = realmConfig.getSetting(setting.getAttribute());
                if (realmConfig.hasSetting(setting.getPattern())) {
                    Pattern regex = Pattern.compile(realmConfig.getSetting(setting.getPattern()));
                    return new AttributeParser(
                            "SAML Attribute [" + attributeName + "] with pattern [" + regex.pattern() + "] for ["
                                    + setting.name(realmConfig) + "]",
                            attributes -> attributes.getAttributeValues(attributeName).stream().map(s -> {
                                final Matcher matcher = regex.matcher(s);
                                if (matcher.find() == false) {
                                    logger.debug("Attribute [{}] is [{}], which does not match [{}]", attributeName, s, regex.pattern());
                                    return null;
                                }
                                final String value = matcher.group(1);
                                if (Strings.isNullOrEmpty(value)) {
                                    logger.debug("Attribute [{}] is [{}], which does match [{}] but group(1) is empty",
                                            attributeName, s, regex.pattern());
                                    return null;
                                }
                                return value;
                            }).filter(Objects::nonNull).collect(Collectors.toList())
                    );
                } else {
                    return new AttributeParser(
                            "SAML Attribute [" + attributeName + "] for [" + setting.name(realmConfig) + "]",
                            attributes -> attributes.getAttributeValues(attributeName));
                }
            } else if (required) {
                throw new SettingsException("Setting [" + RealmSettings.getFullSettingKey(realmConfig, setting.getAttribute())
                        + "] is required");
            } else if (realmConfig.hasSetting(setting.getPattern())) {
                throw new SettingsException("Setting [" + RealmSettings.getFullSettingKey(realmConfig, setting.getPattern())
                        + "] cannot be set unless [" + RealmSettings.getFullSettingKey(realmConfig, setting.getAttribute())
                        + "] is also set");
            } else {
                return new AttributeParser("No SAML attribute for [" + setting.name(realmConfig) + "]",
                        attributes -> Collections.emptyList());
            }
        }

    }
}<|MERGE_RESOLUTION|>--- conflicted
+++ resolved
@@ -122,11 +122,8 @@
 import static org.elasticsearch.xpack.core.security.authc.saml.SamlRealmSettings.SP_ACS;
 import static org.elasticsearch.xpack.core.security.authc.saml.SamlRealmSettings.SP_ENTITY_ID;
 import static org.elasticsearch.xpack.core.security.authc.saml.SamlRealmSettings.SP_LOGOUT;
-<<<<<<< HEAD
-=======
 import static org.elasticsearch.xpack.core.security.authc.saml.SamlRealmSettings.TYPE;
 import static org.elasticsearch.xpack.core.security.authc.saml.SamlRealmSettings.REQUESTED_AUTHN_CONTEXT_CLASS_REF;
->>>>>>> 16fa6b27
 
 /**
  * This class is {@link Releasable} because it uses a library that thinks timers and timer tasks
@@ -276,12 +273,8 @@
     static SpConfiguration getSpConfiguration(RealmConfig config) throws IOException, GeneralSecurityException {
         final String serviceProviderId = require(config, SP_ENTITY_ID);
         final String assertionConsumerServiceURL = require(config, SP_ACS);
-<<<<<<< HEAD
         final String logoutUrl = config.getSetting(SP_LOGOUT);
-=======
-        final String logoutUrl = SP_LOGOUT.get(config.settings());
         final List<String> reqAuthnCtxClassRef = REQUESTED_AUTHN_CONTEXT_CLASS_REF.get(config.settings());
->>>>>>> 16fa6b27
         return new SpConfiguration(serviceProviderId, assertionConsumerServiceURL,
             logoutUrl, buildSigningConfiguration(config), buildEncryptionCredential(config), reqAuthnCtxClassRef);
     }
