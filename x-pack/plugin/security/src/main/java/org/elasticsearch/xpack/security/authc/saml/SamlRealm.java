--- conflicted
+++ resolved
@@ -193,13 +193,8 @@
 
         final Clock clock = Clock.systemUTC();
         final IdpConfiguration idpConfiguration = getIdpConfiguration(config, metadataResolver, idpDescriptor);
-<<<<<<< HEAD
         final TimeValue maxSkew = config.getSetting(CLOCK_SKEW);
-        final SamlAuthenticator authenticator = new SamlAuthenticator(config, clock, idpConfiguration, serviceProvider, maxSkew);
-=======
-        final TimeValue maxSkew = CLOCK_SKEW.get(config.settings());
         final SamlAuthenticator authenticator = new SamlAuthenticator(clock, idpConfiguration, serviceProvider, maxSkew);
->>>>>>> 4b7257d9
         final SamlLogoutRequestHandler logoutHandler =
                 new SamlLogoutRequestHandler(clock, idpConfiguration, serviceProvider, maxSkew);
 
