/*
 * Copyright Elasticsearch B.V. and/or licensed to Elasticsearch B.V. under one
 * or more contributor license agreements. Licensed under the Elastic License;
 * you may not use this file except in compliance with the Elastic License.
 */
package org.elasticsearch.xpack.security.support;

import org.apache.logging.log4j.LogManager;
import org.apache.logging.log4j.Logger;
import org.apache.logging.log4j.message.ParameterizedMessage;
import org.elasticsearch.ElasticsearchException;
import org.elasticsearch.ElasticsearchParseException;
import org.elasticsearch.ElasticsearchStatusException;
import org.elasticsearch.ExceptionsHelper;
import org.elasticsearch.ResourceAlreadyExistsException;
import org.elasticsearch.Version;
import org.elasticsearch.action.ActionListener;
import org.elasticsearch.action.UnavailableShardsException;
import org.elasticsearch.action.admin.indices.alias.Alias;
import org.elasticsearch.action.admin.indices.create.CreateIndexRequest;
import org.elasticsearch.action.admin.indices.create.CreateIndexResponse;
import org.elasticsearch.action.admin.indices.mapping.put.PutMappingRequest;
import org.elasticsearch.action.admin.indices.template.put.PutIndexTemplateRequest;
import org.elasticsearch.action.support.ActiveShardCount;
import org.elasticsearch.action.support.master.AcknowledgedResponse;
import org.elasticsearch.client.Client;
import org.elasticsearch.cluster.ClusterChangedEvent;
import org.elasticsearch.cluster.ClusterState;
import org.elasticsearch.cluster.ClusterStateListener;
import org.elasticsearch.cluster.health.ClusterHealthStatus;
import org.elasticsearch.cluster.health.ClusterIndexHealth;
import org.elasticsearch.cluster.metadata.AliasOrIndex;
import org.elasticsearch.cluster.metadata.IndexMetaData;
import org.elasticsearch.cluster.metadata.MappingMetaData;
import org.elasticsearch.cluster.metadata.MetaData;
import org.elasticsearch.cluster.routing.IndexRoutingTable;
import org.elasticsearch.cluster.service.ClusterService;
import org.elasticsearch.common.Strings;
import org.elasticsearch.common.collect.Tuple;
import org.elasticsearch.common.settings.Settings;
import org.elasticsearch.common.xcontent.DeprecationHandler;
import org.elasticsearch.common.xcontent.NamedXContentRegistry;
import org.elasticsearch.common.xcontent.XContentBuilder;
import org.elasticsearch.common.xcontent.XContentParser;
import org.elasticsearch.common.xcontent.XContentType;
import org.elasticsearch.common.xcontent.json.JsonXContent;
import org.elasticsearch.gateway.GatewayService;
import org.elasticsearch.index.IndexNotFoundException;
import org.elasticsearch.index.mapper.MapperService;
import org.elasticsearch.rest.RestStatus;
import org.elasticsearch.xpack.core.security.index.RestrictedIndicesNames;
import org.elasticsearch.xpack.core.template.TemplateUtils;

import java.io.IOException;
import java.nio.charset.StandardCharsets;
import java.util.HashSet;
import java.util.List;
import java.util.Map;
import java.util.Objects;
import java.util.Set;
import java.util.concurrent.CopyOnWriteArrayList;
import java.util.function.BiConsumer;
import java.util.function.Consumer;
import java.util.function.Predicate;
import java.util.function.Supplier;
import java.util.regex.Pattern;
import java.util.stream.Collectors;

import static org.elasticsearch.cluster.metadata.IndexMetaData.INDEX_FORMAT_SETTING;
import static org.elasticsearch.common.xcontent.XContentParserUtils.ensureExpectedToken;
import static org.elasticsearch.common.xcontent.XContentParserUtils.ensureFieldName;
import static org.elasticsearch.xpack.core.ClientHelper.SECURITY_ORIGIN;
import static org.elasticsearch.xpack.core.ClientHelper.executeAsyncWithOrigin;

/**
<<<<<<< HEAD
 * Manages the lifecycle of a single index, its template, mapping and data upgrades/migrations.
=======
 * Manages the lifecycle of a single index, mapping and and data upgrades/migrations.
>>>>>>> 78a590f6
 */
public class SecurityIndexManager implements ClusterStateListener {

    public static final String INTERNAL_SECURITY_INDEX = RestrictedIndicesNames.INTERNAL_SECURITY_INDEX_7;
    public static final int INTERNAL_INDEX_FORMAT = 6;
    public static final String SECURITY_VERSION_STRING = "security-version";
    public static final String TEMPLATE_VERSION_PATTERN = Pattern.quote("${security.template.version}");
    public static final String SECURITY_TEMPLATE_NAME = "security-index-template";
    public static final String SECURITY_INDEX_NAME = ".security";
    private static final Logger logger = LogManager.getLogger(SecurityIndexManager.class);

    private final String aliasName;
    private final String internalIndexName;
    private final int internalIndexFormat;
    private final Supplier<byte[]> mappingSourceSupplier;
    private final Client client;

    private final List<BiConsumer<State, State>> stateChangeListeners = new CopyOnWriteArrayList<>();

    private volatile State indexState;

    public static SecurityIndexManager buildSecurityIndexManager(Client client, ClusterService clusterService) {
        return new SecurityIndexManager(client, SECURITY_INDEX_NAME, INTERNAL_SECURITY_INDEX, INTERNAL_INDEX_FORMAT,
                SecurityIndexManager::readSecurityTemplateAsBytes, clusterService);
    }

    private SecurityIndexManager(Client client, String aliasName, String internalIndexName, int internalIndexFormat,
            Supplier<byte[]> mappingSourceSupplier, ClusterService clusterService) {
        this(client, aliasName, internalIndexName, internalIndexFormat, mappingSourceSupplier, State.UNRECOVERED_STATE);
        clusterService.addListener(this);
    }

    private SecurityIndexManager(Client client, String aliasName, String internalIndexName, int internalIndexFormat,
            Supplier<byte[]> mappingSourceSupplier, State indexState) {
        this.aliasName = aliasName;
        this.internalIndexName = internalIndexName;
        this.internalIndexFormat = internalIndexFormat;
        this.mappingSourceSupplier = mappingSourceSupplier;
        this.indexState = indexState;
        this.client = client;
    }

    public SecurityIndexManager freeze() {
        return new SecurityIndexManager(null, aliasName, internalIndexName, internalIndexFormat, mappingSourceSupplier, indexState);
    }

    public boolean checkMappingVersion(Predicate<Version> requiredVersion) {
        // pull value into local variable for consistent view
        final State currentIndexState = this.indexState;
        return currentIndexState.mappingVersion == null || requiredVersion.test(currentIndexState.mappingVersion);
    }

    public boolean indexExists() {
        return this.indexState.indexExists;
    }

    /**
     * Returns whether the index is on the current format if it exists. If the index does not exist
     * we treat the index as up to date as we expect it to be created with the current format.
     */
    public boolean isIndexUpToDate() {
        return this.indexState.isIndexUpToDate;
    }

    public boolean isAvailable() {
        return this.indexState.indexAvailable;
    }

    public boolean isMappingUpToDate() {
        return this.indexState.mappingUpToDate;
    }

    public boolean isStateRecovered() {
        return this.indexState != State.UNRECOVERED_STATE;
    }

    public ElasticsearchException getUnavailableReason() {
        final State localState = this.indexState;
        if (localState.indexAvailable) {
            throw new IllegalStateException("caller must make sure to use a frozen state and check indexAvailable");
        }

        if (localState.indexExists) {
            return new UnavailableShardsException(null,
                    "at least one primary shard for the index [" + localState.concreteIndexName + "] is unavailable");
        } else {
            return new IndexNotFoundException(localState.concreteIndexName);
        }
    }

    /**
     * Add a listener for notifications on state changes to the configured index.
     *
     * The previous and current state are provided.
     */
    public void addIndexStateListener(BiConsumer<State, State> listener) {
        stateChangeListeners.add(listener);
    }

    @Override
    public void clusterChanged(ClusterChangedEvent event) {
        if (event.state().blocks().hasGlobalBlock(GatewayService.STATE_NOT_RECOVERED_BLOCK)) {
            // wait until the gateway has recovered from disk, otherwise we think we don't have the
            // .security index but they may not have been restored from the cluster state on disk
            logger.debug("security index manager waiting until state has been recovered");
            return;
        }
        final State previousState = indexState;
        final IndexMetaData indexMetaData = resolveConcreteIndex(aliasName, event.state().metaData());
        final boolean indexExists = indexMetaData != null;
        final boolean isIndexUpToDate = indexExists == false ||
            INDEX_FORMAT_SETTING.get(indexMetaData.getSettings()).intValue() == internalIndexFormat;
        final boolean indexAvailable = checkIndexAvailable(event.state());
        final boolean mappingIsUpToDate = indexExists == false || checkIndexMappingUpToDate(event.state());
        final Version mappingVersion = oldestIndexMappingVersion(event.state());
        final ClusterHealthStatus indexStatus = indexMetaData == null ? null :
            new ClusterIndexHealth(indexMetaData, event.state().getRoutingTable().index(indexMetaData.getIndex())).getStatus();
        final String concreteIndexName = indexMetaData == null ? internalIndexName : indexMetaData.getIndex().getName();
        final State newState = new State(indexExists, isIndexUpToDate, indexAvailable, mappingIsUpToDate, mappingVersion, concreteIndexName,
            indexStatus);
        this.indexState = newState;

        if (newState.equals(previousState) == false) {
            for (BiConsumer<State, State> listener : stateChangeListeners) {
                listener.accept(previousState, newState);
            }
        }
    }

    private boolean checkIndexAvailable(ClusterState state) {
        final IndexRoutingTable routingTable = getIndexRoutingTable(state);
        if (routingTable != null && routingTable.allPrimaryShardsActive()) {
            return true;
        }
        logger.debug("Index [{}] is not yet active", aliasName);
        return false;
    }

    /**
     * Returns the routing-table for this index, or <code>null</code> if the index does not exist.
     */
    private IndexRoutingTable getIndexRoutingTable(ClusterState clusterState) {
        IndexMetaData metaData = resolveConcreteIndex(aliasName, clusterState.metaData());
        if (metaData == null) {
            return null;
        } else {
            return clusterState.routingTable().index(metaData.getIndex());
        }
    }

    public static boolean checkTemplateExistsAndVersionMatches(String templateName, ClusterState state, Logger logger,
                                                               Predicate<Version> predicate) {
        return TemplateUtils.checkTemplateExistsAndVersionMatches(templateName, SECURITY_VERSION_STRING, state, logger, predicate);
    }

    private boolean checkIndexMappingUpToDate(ClusterState clusterState) {
        return checkIndexMappingVersionMatches(clusterState, Version.CURRENT::equals);
    }

    private boolean checkIndexMappingVersionMatches(ClusterState clusterState, Predicate<Version> predicate) {
        return checkIndexMappingVersionMatches(aliasName, clusterState, logger, predicate);
    }

    public static boolean checkIndexMappingVersionMatches(String indexName, ClusterState clusterState, Logger logger,
                                                          Predicate<Version> predicate) {
        return loadIndexMappingVersions(indexName, clusterState, logger).stream().allMatch(predicate);
    }

    private Version oldestIndexMappingVersion(ClusterState clusterState) {
        final Set<Version> versions = loadIndexMappingVersions(aliasName, clusterState, logger);
        return versions.stream().min(Version::compareTo).orElse(null);
    }

    private static Set<Version> loadIndexMappingVersions(String aliasName, ClusterState clusterState, Logger logger) {
        Set<Version> versions = new HashSet<>();
        IndexMetaData indexMetaData = resolveConcreteIndex(aliasName, clusterState.metaData());
        if (indexMetaData != null) {
            for (Object object : indexMetaData.getMappings().values().toArray()) {
                MappingMetaData mappingMetaData = (MappingMetaData) object;
                if (mappingMetaData.type().equals(MapperService.DEFAULT_MAPPING)) {
                    continue;
                }
                versions.add(readMappingVersion(aliasName, mappingMetaData, logger));
            }
        }
        return versions;
    }

    /**
     * Resolves a concrete index name or alias to a {@link IndexMetaData} instance.  Requires
     * that if supplied with an alias, the alias resolves to at most one concrete index.
     */
    private static IndexMetaData resolveConcreteIndex(final String indexOrAliasName, final MetaData metaData) {
        final AliasOrIndex aliasOrIndex = metaData.getAliasAndIndexLookup().get(indexOrAliasName);
        if (aliasOrIndex != null) {
            final List<IndexMetaData> indices = aliasOrIndex.getIndices();
            if (aliasOrIndex.isAlias() && indices.size() > 1) {
                throw new IllegalStateException("Alias [" + indexOrAliasName + "] points to more than one index: " +
                        indices.stream().map(imd -> imd.getIndex().getName()).collect(Collectors.toList()));
            }
            return indices.get(0);
        }
        return null;
    }

    private static Version readMappingVersion(String indexName, MappingMetaData mappingMetaData, Logger logger) {
        try {
            Map<String, Object> meta =
                    (Map<String, Object>) mappingMetaData.sourceAsMap().get("_meta");
            if (meta == null) {
                logger.info("Missing _meta field in mapping [{}] of index [{}]", mappingMetaData.type(), indexName);
                throw new IllegalStateException("Cannot read security-version string in index " + indexName);
            }
            return Version.fromString((String) meta.get(SECURITY_VERSION_STRING));
        } catch (ElasticsearchParseException e) {
            logger.error(new ParameterizedMessage(
                    "Cannot parse the mapping for index [{}]", indexName), e);
            throw new ElasticsearchException(
                    "Cannot parse the mapping for index [{}]", e, indexName);
        }
    }

    /**
     * Validates that the index is up to date and does not need to be migrated. If it is not, the
     * consumer is called with an exception. If the index is up to date, the runnable will
     * be executed. <b>NOTE:</b> this method does not check the availability of the index; this check
     * is left to the caller so that this condition can be handled appropriately.
     */
    public void checkIndexVersionThenExecute(final Consumer<Exception> consumer, final Runnable andThen) {
        final State indexState = this.indexState; // use a local copy so all checks execute against the same state!
        if (indexState.indexExists && indexState.isIndexUpToDate == false) {
            consumer.accept(new IllegalStateException(
                    "Index [" + indexState.concreteIndexName + "] is not on the current version. Security features relying on the index"
                            + " will not be available until the upgrade API is run on the index"));
        } else {
            andThen.run();
        }
    }

    /**
     * Prepares the index by creating it if it doesn't exist or updating the mappings if the mappings are
     * out of date. After any tasks have been executed, the runnable is then executed.
     */
    public void prepareIndexIfNeededThenExecute(final Consumer<Exception> consumer, final Runnable andThen) {
        final State indexState = this.indexState; // use a local copy so all checks execute against the same state!
        // TODO we should improve this so we don't fire off a bunch of requests to do the same thing (create or update mappings)
        if (indexState == State.UNRECOVERED_STATE) {
            consumer.accept(new ElasticsearchStatusException(
                    "Cluster state has not been recovered yet, cannot write to the [" + indexState.concreteIndexName + "] index",
                    RestStatus.SERVICE_UNAVAILABLE));
        } else if (indexState.indexExists && indexState.isIndexUpToDate == false) {
            consumer.accept(new IllegalStateException(
                    "Index [" + indexState.concreteIndexName + "] is not on the current version."
                            + "Security features relying on the index will not be available until the upgrade API is run on the index"));
        } else if (indexState.indexExists == false) {
            assert indexState.concreteIndexName != null;
            logger.info("security index does not exist. Creating [{}] with alias [{}]", indexState.concreteIndexName, this.aliasName);
            final byte[] mappingSource = mappingSourceSupplier.get();
            final Tuple<String, Settings> mappingAndSettings = parseMappingAndSettingsFromTemplateBytes(mappingSource);
            CreateIndexRequest request = new CreateIndexRequest(indexState.concreteIndexName)
                    .alias(new Alias(this.aliasName))
                    .mapping(MapperService.SINGLE_MAPPING_NAME, mappingAndSettings.v1(), XContentType.JSON)
                    .waitForActiveShards(ActiveShardCount.ALL)
                    .settings(mappingAndSettings.v2());
            executeAsyncWithOrigin(client.threadPool().getThreadContext(), SECURITY_ORIGIN, request,
                    new ActionListener<CreateIndexResponse>() {
                        @Override
                        public void onResponse(CreateIndexResponse createIndexResponse) {
                            if (createIndexResponse.isAcknowledged()) {
                                andThen.run();
                            } else {
                                consumer.accept(new ElasticsearchException("Failed to create security index"));
                            }
                        }

                        @Override
                        public void onFailure(Exception e) {
                            final Throwable cause = ExceptionsHelper.unwrapCause(e);
                            if (cause instanceof ResourceAlreadyExistsException) {
                                // the index already exists - it was probably just created so this
                                // node hasn't yet received the cluster state update with the index
                                andThen.run();
                            } else {
                                consumer.accept(e);
                            }
                        }
                    }, client.admin().indices()::create);
        } else if (indexState.mappingUpToDate == false) {
            logger.info("Index [{}] (alias [{}]) is not up to date. Updating mapping", indexState.concreteIndexName, this.aliasName);
            final byte[] mappingSource = mappingSourceSupplier.get();
            final Tuple<String, Settings> mappingAndSettings = parseMappingAndSettingsFromTemplateBytes(mappingSource);
            PutMappingRequest request = new PutMappingRequest(indexState.concreteIndexName)
                    .source(mappingAndSettings.v1(), XContentType.JSON)
                    .type(MapperService.SINGLE_MAPPING_NAME);
            executeAsyncWithOrigin(client.threadPool().getThreadContext(), SECURITY_ORIGIN, request,
                    ActionListener.<AcknowledgedResponse>wrap(putMappingResponse -> {
                        if (putMappingResponse.isAcknowledged()) {
                            andThen.run();
                        } else {
                            consumer.accept(new IllegalStateException("put mapping request was not acknowledged"));
                        }
                    }, consumer), client.admin().indices()::putMapping);
        } else {
            andThen.run();
        }
    }

    /**
     * Return true if the state moves from an unhealthy ("RED") index state to a healthy ("non-RED") state.
     */
    public static boolean isMoveFromRedToNonRed(State previousState, State currentState) {
        return (previousState.indexStatus == null || previousState.indexStatus == ClusterHealthStatus.RED)
                && currentState.indexStatus != null && currentState.indexStatus != ClusterHealthStatus.RED;
    }

    /**
     * Return true if the state moves from the index existing to the index not existing.
     */
    public static boolean isIndexDeleted(State previousState, State currentState) {
        return previousState.indexStatus != null && currentState.indexStatus == null;
    }

    private static byte[] readSecurityTemplateAsBytes() {
        return TemplateUtils.loadTemplate("/" + SECURITY_TEMPLATE_NAME + ".json", Version.CURRENT.toString(),
                SecurityIndexManager.TEMPLATE_VERSION_PATTERN).getBytes(StandardCharsets.UTF_8);
    }

    private static Tuple<String, Settings> parseMappingAndSettingsFromTemplateBytes(byte[] template) {
        final PutIndexTemplateRequest request = new PutIndexTemplateRequest("name_is_not_important").source(template, XContentType.JSON);
        final String mappingSource = request.mappings().get(MapperService.SINGLE_MAPPING_NAME);
        try (XContentParser parser = XContentType.JSON.xContent().createParser(NamedXContentRegistry.EMPTY,
                DeprecationHandler.THROW_UNSUPPORTED_OPERATION, mappingSource)) {
            // remove the type wrapping to get the mapping
            ensureExpectedToken(XContentParser.Token.START_OBJECT, parser.nextToken(), parser::getTokenLocation); // {
            ensureFieldName(parser, parser.nextToken(), MapperService.SINGLE_MAPPING_NAME); // _doc
            ensureExpectedToken(XContentParser.Token.START_OBJECT, parser.nextToken(), parser::getTokenLocation); // {

            XContentBuilder builder = JsonXContent.contentBuilder();
            builder.generator().copyCurrentStructure(parser);
            return new Tuple<>(Strings.toString(builder), request.settings());
        } catch (IOException e) {
            throw ExceptionsHelper.convertToRuntime(e);
        }
    }

    /**
     * State of the security index.
     */
    public static class State {
        public static final State UNRECOVERED_STATE = new State(false, false, false, false, null, null, null);
        public final boolean indexExists;
        public final boolean isIndexUpToDate;
        public final boolean indexAvailable;
        public final boolean mappingUpToDate;
        public final Version mappingVersion;
        public final String concreteIndexName;
        public final ClusterHealthStatus indexStatus;

        public State(boolean indexExists, boolean isIndexUpToDate, boolean indexAvailable,
                     boolean mappingUpToDate, Version mappingVersion, String concreteIndexName, ClusterHealthStatus indexStatus) {
            this.indexExists = indexExists;
            this.isIndexUpToDate = isIndexUpToDate;
            this.indexAvailable = indexAvailable;
            this.mappingUpToDate = mappingUpToDate;
            this.mappingVersion = mappingVersion;
            this.concreteIndexName = concreteIndexName;
            this.indexStatus = indexStatus;
        }

        @Override
        public boolean equals(Object o) {
            if (this == o) return true;
            if (o == null || getClass() != o.getClass()) return false;
            State state = (State) o;
            return indexExists == state.indexExists &&
                isIndexUpToDate == state.isIndexUpToDate &&
                indexAvailable == state.indexAvailable &&
                mappingUpToDate == state.mappingUpToDate &&
                Objects.equals(mappingVersion, state.mappingVersion) &&
                Objects.equals(concreteIndexName, state.concreteIndexName) &&
                indexStatus == state.indexStatus;
        }

        @Override
        public int hashCode() {
            return Objects.hash(indexExists, isIndexUpToDate, indexAvailable, mappingUpToDate, mappingVersion, concreteIndexName,
                indexStatus);
        }
    }
}<|MERGE_RESOLUTION|>--- conflicted
+++ resolved
@@ -73,11 +73,7 @@
 import static org.elasticsearch.xpack.core.ClientHelper.executeAsyncWithOrigin;
 
 /**
-<<<<<<< HEAD
- * Manages the lifecycle of a single index, its template, mapping and data upgrades/migrations.
-=======
- * Manages the lifecycle of a single index, mapping and and data upgrades/migrations.
->>>>>>> 78a590f6
+ * Manages the lifecycle of a single index, mapping and data upgrades/migrations.
  */
 public class SecurityIndexManager implements ClusterStateListener {
 
