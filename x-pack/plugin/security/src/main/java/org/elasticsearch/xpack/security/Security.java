--- conflicted
+++ resolved
@@ -367,20 +367,12 @@
         "security-ip-filtering",
         License.OperationMode.GOLD
     );
-<<<<<<< HEAD
-    public static final LicensedFeature.Momentary AUDITING_FEATURE = LicensedFeature.momentaryLenient(
-=======
     public static final LicensedFeature.Momentary AUDITING_FEATURE = LicensedFeature.momentary(
->>>>>>> 30e15ba8
         null,
         "security-auditing",
         License.OperationMode.GOLD
     );
-<<<<<<< HEAD
-    public static final LicensedFeature.Momentary TOKEN_SERVICE_FEATURE = LicensedFeature.momentaryLenient(
-=======
     public static final LicensedFeature.Momentary TOKEN_SERVICE_FEATURE = LicensedFeature.momentary(
->>>>>>> 30e15ba8
         null,
         "security-token-service",
         License.OperationMode.STANDARD
@@ -389,67 +381,39 @@
     private static final String REALMS_FEATURE_FAMILY = "security-realms";
     // Builtin realms (file/native) realms are Basic licensed, so don't need to be checked or tracked
     // Some realms (LDAP, AD, PKI) are Gold+
-<<<<<<< HEAD
-    public static final LicensedFeature.Persistent LDAP_REALM_FEATURE = LicensedFeature.persistentLenient(
-=======
     public static final LicensedFeature.Persistent LDAP_REALM_FEATURE = LicensedFeature.persistent(
->>>>>>> 30e15ba8
         REALMS_FEATURE_FAMILY,
         "ldap",
         License.OperationMode.GOLD
     );
-<<<<<<< HEAD
-    public static final LicensedFeature.Persistent AD_REALM_FEATURE = LicensedFeature.persistentLenient(
-=======
     public static final LicensedFeature.Persistent AD_REALM_FEATURE = LicensedFeature.persistent(
->>>>>>> 30e15ba8
         REALMS_FEATURE_FAMILY,
         "active-directory",
         License.OperationMode.GOLD
     );
-<<<<<<< HEAD
-    public static final LicensedFeature.Persistent PKI_REALM_FEATURE = LicensedFeature.persistentLenient(
-=======
     public static final LicensedFeature.Persistent PKI_REALM_FEATURE = LicensedFeature.persistent(
->>>>>>> 30e15ba8
         REALMS_FEATURE_FAMILY,
         "pki",
         License.OperationMode.GOLD
     );
     // SSO realms are Platinum+
-<<<<<<< HEAD
-    public static final LicensedFeature.Persistent SAML_REALM_FEATURE = LicensedFeature.persistentLenient(
-=======
     public static final LicensedFeature.Persistent SAML_REALM_FEATURE = LicensedFeature.persistent(
->>>>>>> 30e15ba8
         REALMS_FEATURE_FAMILY,
         "saml",
         License.OperationMode.PLATINUM
     );
-<<<<<<< HEAD
-    public static final LicensedFeature.Persistent OIDC_REALM_FEATURE = LicensedFeature.persistentLenient(
-=======
     public static final LicensedFeature.Persistent OIDC_REALM_FEATURE = LicensedFeature.persistent(
->>>>>>> 30e15ba8
         REALMS_FEATURE_FAMILY,
         "oidc",
         License.OperationMode.PLATINUM
     );
-<<<<<<< HEAD
-    public static final LicensedFeature.Persistent KERBEROS_REALM_FEATURE = LicensedFeature.persistentLenient(
-=======
     public static final LicensedFeature.Persistent KERBEROS_REALM_FEATURE = LicensedFeature.persistent(
->>>>>>> 30e15ba8
         REALMS_FEATURE_FAMILY,
         "kerberos",
         License.OperationMode.PLATINUM
     );
     // Custom realms are Platinum+
-<<<<<<< HEAD
-    public static final LicensedFeature.Persistent CUSTOM_REALMS_FEATURE = LicensedFeature.persistentLenient(
-=======
     public static final LicensedFeature.Persistent CUSTOM_REALMS_FEATURE = LicensedFeature.persistent(
->>>>>>> 30e15ba8
         REALMS_FEATURE_FAMILY,
         "custom",
         License.OperationMode.PLATINUM
@@ -568,10 +532,7 @@
                 scriptService,
                 xContentRegistry,
                 environment,
-<<<<<<< HEAD
-=======
                 nodeEnvironment.nodeMetadata(),
->>>>>>> 30e15ba8
                 expressionResolver
             );
         } catch (final Exception e) {
@@ -588,10 +549,7 @@
         ScriptService scriptService,
         NamedXContentRegistry xContentRegistry,
         Environment environment,
-<<<<<<< HEAD
-=======
         NodeMetadata nodeMetadata,
->>>>>>> 30e15ba8
         IndexNameExpressionResolver expressionResolver
     ) throws Exception {
         logger.info("Security is {}", enabled ? "enabled" : "disabled");
@@ -604,16 +562,12 @@
         // If we wait until #getBoostrapChecks the secure settings will have been cleared/closed.
         final List<BootstrapCheck> checks = new ArrayList<>();
         checks.addAll(
-<<<<<<< HEAD
-            Arrays.asList(new TokenSSLBootstrapCheck(), new PkiRealmBootstrapCheck(getSslService()), new TLSLicenseBootstrapCheck())
-=======
             Arrays.asList(
                 new TokenSSLBootstrapCheck(),
                 new PkiRealmBootstrapCheck(getSslService()),
                 new SecurityImplicitBehaviorBootstrapCheck(nodeMetadata),
                 new TransportTLSBootstrapCheck()
             )
->>>>>>> 30e15ba8
         );
         checks.addAll(InternalRealms.getBootstrapChecks(settings, environment));
         this.bootstrapChecks.set(Collections.unmodifiableList(checks));
@@ -648,10 +602,6 @@
 
         // realms construction
         final NativeUsersStore nativeUsersStore = new NativeUsersStore(settings, client, securityIndex.get());
-<<<<<<< HEAD
-
-=======
->>>>>>> 30e15ba8
         final NativeRoleMappingStore nativeRoleMappingStore = new NativeRoleMappingStore(
             settings,
             client,
