--- conflicted
+++ resolved
@@ -115,12 +115,8 @@
 
     @Override
     public void authenticate(AuthenticationToken authToken, ActionListener<AuthenticationResult> listener) {
-<<<<<<< HEAD
+        assert delegatedRealms != null : "Realm has not been initialized correctly";
         X509AuthenticationToken token = (X509AuthenticationToken) authToken;
-=======
-        assert delegatedRealms != null : "Realm has not been initialized correctly";
-        X509AuthenticationToken token = (X509AuthenticationToken)authToken;
->>>>>>> 273c82d7
         try {
             final BytesKey fingerprint = computeFingerprint(token.credentials()[0]);
             User user = cache.get(fingerprint);
