/*
 * Copyright Elasticsearch B.V. and/or licensed to Elasticsearch B.V. under one
 * or more contributor license agreements. Licensed under the Elastic License
 * 2.0; you may not use this file except in compliance with the Elastic License
 * 2.0.
 */
package org.elasticsearch.xpack.security.authz;

import org.elasticsearch.action.AliasesRequest;
import org.elasticsearch.action.IndicesRequest;
import org.elasticsearch.action.admin.indices.alias.IndicesAliasesRequest;
import org.elasticsearch.action.admin.indices.alias.get.GetAliasesRequest;
import org.elasticsearch.action.admin.indices.mapping.put.PutMappingRequest;
import org.elasticsearch.action.support.IndicesOptions;
import org.elasticsearch.cluster.metadata.AliasMetadata;
import org.elasticsearch.cluster.metadata.IndexAbstraction;
import org.elasticsearch.cluster.metadata.IndexAbstractionResolver;
import org.elasticsearch.cluster.metadata.IndexNameExpressionResolver;
import org.elasticsearch.cluster.metadata.Metadata;
import org.elasticsearch.cluster.service.ClusterService;
import org.elasticsearch.common.Strings;
import org.elasticsearch.common.collect.ImmutableOpenMap;
import org.elasticsearch.common.regex.Regex;
import org.elasticsearch.common.settings.ClusterSettings;
import org.elasticsearch.common.settings.Settings;
import org.elasticsearch.core.Nullable;
import org.elasticsearch.index.Index;
import org.elasticsearch.index.IndexNotFoundException;
import org.elasticsearch.transport.RemoteClusterAware;
import org.elasticsearch.transport.RemoteConnectionStrategy;
import org.elasticsearch.transport.TransportRequest;
import org.elasticsearch.xpack.core.security.authz.ResolvedIndices;

import java.util.ArrayList;
import java.util.Arrays;
import java.util.Collections;
import java.util.HashSet;
import java.util.List;
import java.util.Map;
import java.util.Optional;
import java.util.Set;
import java.util.SortedMap;
import java.util.concurrent.CopyOnWriteArraySet;
import java.util.stream.Collectors;
import java.util.stream.Stream;

import static org.elasticsearch.xpack.core.security.authz.IndicesAndAliasesResolverField.NO_INDEX_PLACEHOLDER;

class IndicesAndAliasesResolver {

    // `*,-*` what we replace indices and aliases with if we need Elasticsearch to return empty responses without throwing exception
    static final String[] NO_INDICES_OR_ALIASES_ARRAY = new String[] { "*", "-*" };
    static final List<String> NO_INDICES_OR_ALIASES_LIST = Arrays.asList(NO_INDICES_OR_ALIASES_ARRAY);

    private final IndexNameExpressionResolver nameExpressionResolver;
    private final IndexAbstractionResolver indexAbstractionResolver;
    private final RemoteClusterResolver remoteClusterResolver;

    IndicesAndAliasesResolver(Settings settings, ClusterService clusterService, IndexNameExpressionResolver resolver) {
        this.nameExpressionResolver = resolver;
        this.indexAbstractionResolver = new IndexAbstractionResolver(resolver);
        this.remoteClusterResolver = new RemoteClusterResolver(settings, clusterService.getClusterSettings());
    }

    /**
     * Resolves, and if necessary updates, the list of index names in the provided <code>request</code> in accordance with the user's
     * <code>authorizedIndices</code>.
     * <p>
     * Wildcards are expanded at this phase to ensure that all security and execution decisions are made against a fixed set of index names
     * that is consistent and does not change during the life of the request.
     * </p>
     * <p>
     * If the provided <code>request</code> is of a type that
     * {@link IndicesRequest.Replaceable#allowsRemoteIndices() allows remote indices},
     * then the index names will be categorized into those that refer to {@link ResolvedIndices#getLocal() local indices}, and those that
     * refer to {@link ResolvedIndices#getRemote() remote indices}. This categorization follows the standard
     * {@link RemoteClusterAware#buildRemoteIndexName(String, String) remote index-name format} and also respects the currently defined
     * remote clusters}.
     * </p><br>
     * Thus an index name <em>N</em> will considered to be <em>remote</em> if-and-only-if all of the following are true
     * <ul>
     * <li><code>request</code> supports remote indices</li>
     * <li>
     * <em>N</em> is in the format <i>cluster</i><code>:</code><i>index</i>.
     * It is allowable for <i>cluster</i> and <i>index</i> to contain wildcards, but the separator (<code>:</code>) must be explicit.
     * </li>
     * <li><i>cluster</i> matches one or more remote cluster names that are registered within this cluster.</li>
     * </ul>
     * In which case, any wildcards in the <i>cluster</i> portion of the name will be expanded and the resulting remote-index-name(s) will
     * be added to the <em>remote</em> index list.
     * <br>
     * Otherwise, <em>N</em> will be added to the <em>local</em> index list.
     */

    ResolvedIndices resolve(String action, TransportRequest request, Metadata metadata, Set<String> authorizedIndices) {
        if (request instanceof IndicesAliasesRequest) {
            ResolvedIndices.Builder resolvedIndicesBuilder = new ResolvedIndices.Builder();
            IndicesAliasesRequest indicesAliasesRequest = (IndicesAliasesRequest) request;
            for (IndicesRequest indicesRequest : indicesAliasesRequest.getAliasActions()) {
                final ResolvedIndices resolved = resolveIndicesAndAliases(action, indicesRequest, metadata, authorizedIndices);
                resolvedIndicesBuilder.addLocal(resolved.getLocal());
                resolvedIndicesBuilder.addRemote(resolved.getRemote());
            }
            return resolvedIndicesBuilder.build();
        }

        // if for some reason we are missing an action... just for safety we'll reject
        if (request instanceof IndicesRequest == false) {
            throw new IllegalStateException("Request [" + request + "] is not an Indices request, but should be.");
        }
        return resolveIndicesAndAliases(action, (IndicesRequest) request, metadata, authorizedIndices);
    }

    /**
     * Attempt to resolve requested indices without expanding any wildcards.
     * @return The {@link ResolvedIndices} or null if wildcard expansion must be performed.
     */
    @Nullable
    ResolvedIndices tryResolveWithoutWildcards(String action, TransportRequest transportRequest) {
        // We only take care of IndicesRequest
        if (false == transportRequest instanceof IndicesRequest) {
            return null;
        }
        final IndicesRequest indicesRequest = (IndicesRequest) transportRequest;
        if (requiresWildcardExpansion(indicesRequest)) {
            return null;
        }
        // It's safe to cast IndicesRequest since the above test guarantees it
        return resolveIndicesAndAliasesWithoutWildcards(action, indicesRequest);
    }

    private boolean requiresWildcardExpansion(IndicesRequest indicesRequest) {
        // IndicesAliasesRequest requires special handling because it can have wildcards in request body
        if (indicesRequest instanceof IndicesAliasesRequest) {
            return true;
        }
        // Replaceable requests always require wildcard expansion
        if (indicesRequest instanceof IndicesRequest.Replaceable) {
            return true;
        }
        return false;
    }

    ResolvedIndices resolveIndicesAndAliasesWithoutWildcards(String action, IndicesRequest indicesRequest) {
        assert false == requiresWildcardExpansion(indicesRequest) : "request must not require wildcard expansion";
        final String[] indices = indicesRequest.indices();
        if (indices == null || indices.length == 0) {
            throw new IllegalArgumentException("the action " + action + " requires explicit index names, but none were provided");
        }
        if (IndexNameExpressionResolver.isAllIndices(Arrays.asList(indices))) {
            throw new IllegalArgumentException(
                "the action "
                    + action
                    + " does not support accessing all indices;"
                    + " the provided index expression ["
                    + Strings.arrayToCommaDelimitedString(indices)
                    + "] is not allowed"
            );
        }

        // TODO: Shard level requests have wildcard expanded already and do not need go through this check
        final List<String> wildcards = Stream.of(indices).filter(Regex::isSimpleMatchPattern).collect(Collectors.toList());
        if (wildcards.isEmpty() == false) {
            throw new IllegalArgumentException(
                "the action "
                    + action
                    + " does not support wildcards;"
                    + " the provided index expression(s) ["
                    + Strings.collectionToCommaDelimitedString(wildcards)
                    + "] are not allowed"
            );
        }

        // NOTE: shard level requests do support wildcards (as they hold the original indices options) but don't support
        // replacing their indices.
        // That is fine though because they never contain wildcards, as they get replaced as part of the authorization of their
        // corresponding parent request on the coordinating node. Hence wildcards don't need to get replaced nor exploded for
        // shard level requests.
        final List<String> localIndices = new ArrayList<>(indices.length);
        for (String name : indices) {
            localIndices.add(nameExpressionResolver.resolveDateMathExpression(name));
        }
        return new ResolvedIndices(localIndices, List.of());
    }

    ResolvedIndices resolveIndicesAndAliases(
        String action,
        IndicesRequest indicesRequest,
        Metadata metadata,
        Set<String> authorizedIndices
    ) {
        final ResolvedIndices.Builder resolvedIndicesBuilder = new ResolvedIndices.Builder();
        boolean indicesReplacedWithNoIndices = false;
        if (indicesRequest instanceof PutMappingRequest && ((PutMappingRequest) indicesRequest).getConcreteIndex() != null) {
            /*
             * This is a special case since PutMappingRequests from dynamic mapping updates have a concrete index
             * if this index is set and it's in the list of authorized indices we are good and don't need to put
             * the list of indices in there, if we do so it will result in an invalid request and the update will fail.
             */
            assert indicesRequest.indices() == null || indicesRequest.indices().length == 0
                : "indices are: " + Arrays.toString(indicesRequest.indices()); // Arrays.toString() can handle null values - all good
            resolvedIndicesBuilder.addLocal(getPutMappingIndexOrAlias((PutMappingRequest) indicesRequest, authorizedIndices, metadata));
        } else if (indicesRequest instanceof IndicesRequest.Replaceable) {
            final IndicesRequest.Replaceable replaceable = (IndicesRequest.Replaceable) indicesRequest;
            final IndicesOptions indicesOptions = indicesRequest.indicesOptions();
            final boolean replaceWildcards = indicesOptions.expandWildcardsOpen() || indicesOptions.expandWildcardsClosed();

            // check for all and return list of authorized indices
            if (IndexNameExpressionResolver.isAllIndices(indicesList(indicesRequest.indices()))) {
                if (replaceWildcards) {
                    for (String authorizedIndex : authorizedIndices) {
                        if (IndexAbstractionResolver.isIndexVisible(
                            "*",
                            authorizedIndex,
                            indicesOptions,
                            metadata,
                            nameExpressionResolver,
                            indicesRequest.includeDataStreams()
                        )) {
                            resolvedIndicesBuilder.addLocal(authorizedIndex);
                        }
                    }
                }
                // if we cannot replace wildcards the indices list stays empty. Same if there are no authorized indices.
                // we honour allow_no_indices like es core does.
            } else {
                final ResolvedIndices split;
                if (replaceable.allowsRemoteIndices()) {
                    split = remoteClusterResolver.splitLocalAndRemoteIndexNames(indicesRequest.indices());
                } else {
                    split = new ResolvedIndices(Arrays.asList(indicesRequest.indices()), Collections.emptyList());
                }
                List<String> replaced = indexAbstractionResolver.resolveIndexAbstractions(
                    split.getLocal(),
                    indicesOptions,
                    metadata,
                    authorizedIndices,
                    replaceWildcards,
                    indicesRequest.includeDataStreams()
                );
<<<<<<< HEAD
                if (indicesOptions.ignoreUnavailable()) {
                    // out of all the explicit names (expanded from wildcards and original ones that were left untouched)
                    // remove all the ones that the current user is not authorized for and ignore them
                    replaced = replaced.stream().filter(authorizedIndices::contains).collect(Collectors.toList());
                }
=======
>>>>>>> d90fa4eb
                resolvedIndicesBuilder.addLocal(replaced);
                resolvedIndicesBuilder.addRemote(split.getRemote());
            }

            if (resolvedIndicesBuilder.isEmpty()) {
                if (indicesOptions.allowNoIndices()) {
                    // this is how we tell es core to return an empty response, we can let the request through being sure
                    // that the '-*' wildcard expression will be resolved to no indices. We can't let empty indices through
                    // as that would be resolved to _all by es core.
                    replaceable.indices(NO_INDICES_OR_ALIASES_ARRAY);
                    indicesReplacedWithNoIndices = true;
                    resolvedIndicesBuilder.addLocal(NO_INDEX_PLACEHOLDER);
                } else {
                    throw new IndexNotFoundException(Arrays.toString(indicesRequest.indices()));
                }
            } else {
                replaceable.indices(resolvedIndicesBuilder.build().toArray());
            }
        } else {
            // For performance reasons, non-replaceable requests should be directly handled by
            // resolveIndicesAndAliasesWithoutWildcards instead of being delegated here.
            // That's why an assertion error is triggered here so that we can catch the erroneous usage in testing.
            // But we still delegate in production to avoid our (potential) programing error becoming an end-user problem.
            assert false : "Request [" + indicesRequest + "] is not a replaceable request, but should be.";
            return resolveIndicesAndAliasesWithoutWildcards(action, indicesRequest);
        }

        if (indicesRequest instanceof AliasesRequest) {
            // special treatment for AliasesRequest since we need to replace wildcards among the specified aliases too.
            // AliasesRequest extends IndicesRequest.Replaceable, hence its indices have already been properly replaced.
            AliasesRequest aliasesRequest = (AliasesRequest) indicesRequest;
            if (aliasesRequest.expandAliasesWildcards()) {
                List<String> aliases = replaceWildcardsWithAuthorizedAliases(
                    aliasesRequest.aliases(),
                    loadAuthorizedAliases(authorizedIndices, metadata)
                );
                aliasesRequest.replaceAliases(aliases.toArray(new String[aliases.size()]));
            }
            if (indicesReplacedWithNoIndices) {
                if (indicesRequest instanceof GetAliasesRequest == false) {
                    throw new IllegalStateException(
                        GetAliasesRequest.class.getSimpleName()
                            + " is the only known "
                            + "request implementing "
                            + AliasesRequest.class.getSimpleName()
                            + " that may allow no indices. Found ["
                            + indicesRequest.getClass().getName()
                            + "] which ended up with an empty set of indices."
                    );
                }
                // if we replaced the indices with '-*' we shouldn't be adding the aliases to the list otherwise the request will
                // not get authorized. Leave only '-*' and ignore the rest, result will anyway be empty.
            } else {
                resolvedIndicesBuilder.addLocal(aliasesRequest.aliases());
            }
            /*
             * If no aliases are authorized, then fill in an expression that Metadata#findAliases evaluates to an
             * empty alias list. We can not put an empty list here because core resolves this as _all. For other
             * request types, this replacement is not needed and can trigger issues when we rewrite the request
             * on the coordinating node. For example, for a remove index request, if we did this replacement,
             * the request would be rewritten to include "*","-*" and for a user that does not have permissions
             * on "*", the master node would not authorize the request.
             */
            if (aliasesRequest.expandAliasesWildcards() && aliasesRequest.aliases().length == 0) {
                aliasesRequest.replaceAliases(NO_INDICES_OR_ALIASES_ARRAY);
            }
        }
        return resolvedIndicesBuilder.build();
    }

    /**
     * Special handling of the value to authorize for a put mapping request. Dynamic put mapping
     * requests use a concrete index, but we allow permissions to be defined on aliases so if the
     * request's concrete index is not in the list of authorized indices, then we need to look to
     * see if this can be authorized against an alias
     */
    static String getPutMappingIndexOrAlias(PutMappingRequest request, Set<String> authorizedIndicesList, Metadata metadata) {
        final String concreteIndexName = request.getConcreteIndex().getName();

        // validate that the concrete index exists, otherwise there is no remapping that we could do
        final IndexAbstraction indexAbstraction = metadata.getIndicesLookup().get(concreteIndexName);
        final String resolvedAliasOrIndex;
        if (indexAbstraction == null) {
            resolvedAliasOrIndex = concreteIndexName;
        } else if (indexAbstraction.getType() != IndexAbstraction.Type.CONCRETE_INDEX) {
            throw new IllegalStateException(
                "concrete index ["
                    + concreteIndexName
                    + "] is a ["
                    + indexAbstraction.getType().getDisplayName()
                    + "], but a concrete index is expected"
            );
        } else if (authorizedIndicesList.contains(concreteIndexName)) {
            // user is authorized to put mappings for this index
            resolvedAliasOrIndex = concreteIndexName;
        } else {
            // the user is not authorized to put mappings for this index, but could have been
            // authorized for a write using an alias that triggered a dynamic mapping update
            ImmutableOpenMap<String, List<AliasMetadata>> foundAliases = metadata.findAllAliases(new String[] { concreteIndexName });
            List<AliasMetadata> aliasMetadata = foundAliases.get(concreteIndexName);
            if (aliasMetadata != null) {
                Optional<String> foundAlias = aliasMetadata.stream()
                    .map(AliasMetadata::alias)
                    .filter(authorizedIndicesList::contains)
                    .filter(aliasName -> {
                        IndexAbstraction alias = metadata.getIndicesLookup().get(aliasName);
                        List<Index> indices = alias.getIndices();
                        if (indices.size() == 1) {
                            return true;
                        } else {
                            assert alias.getType() == IndexAbstraction.Type.ALIAS;
                            Index writeIndex = alias.getWriteIndex();
                            return writeIndex != null && writeIndex.getName().equals(concreteIndexName);
                        }
                    })
                    .findFirst();
                resolvedAliasOrIndex = foundAlias.orElse(concreteIndexName);
            } else {
                resolvedAliasOrIndex = concreteIndexName;
            }
        }

        return resolvedAliasOrIndex;
    }

    private List<String> loadAuthorizedAliases(Set<String> authorizedIndices, Metadata metadata) {
        List<String> authorizedAliases = new ArrayList<>();
        SortedMap<String, IndexAbstraction> existingAliases = metadata.getIndicesLookup();
        for (String authorizedIndex : authorizedIndices) {
            IndexAbstraction indexAbstraction = existingAliases.get(authorizedIndex);
            if (indexAbstraction != null && indexAbstraction.getType() == IndexAbstraction.Type.ALIAS) {
                authorizedAliases.add(authorizedIndex);
            }
        }
        return authorizedAliases;
    }

    private List<String> replaceWildcardsWithAuthorizedAliases(String[] aliases, List<String> authorizedAliases) {
        final List<String> finalAliases = new ArrayList<>();

        // IndicesAliasesRequest doesn't support empty aliases (validation fails) but
        // GetAliasesRequest does (in which case empty means _all)
        if (aliases.length == 0) {
            finalAliases.addAll(authorizedAliases);
        }

        for (String aliasExpression : aliases) {
            boolean include = true;
            if (aliasExpression.charAt(0) == '-') {
                include = false;
                aliasExpression = aliasExpression.substring(1);
            }
            if (Metadata.ALL.equals(aliasExpression) || Regex.isSimpleMatchPattern(aliasExpression)) {
                final Set<String> resolvedAliases = new HashSet<>();
                for (final String authorizedAlias : authorizedAliases) {
                    if (Metadata.ALL.equals(aliasExpression) || Regex.simpleMatch(aliasExpression, authorizedAlias)) {
                        resolvedAliases.add(authorizedAlias);
                    }
                }
                if (include) {
                    finalAliases.addAll(resolvedAliases);
                } else {
                    finalAliases.removeAll(resolvedAliases);
                }
            } else if (include) {
                finalAliases.add(aliasExpression);
            } else {
                finalAliases.remove(aliasExpression);
            }
        }

        return finalAliases;
    }

    private static List<String> indicesList(String[] list) {
        return (list == null) ? null : Arrays.asList(list);
    }

    private static class RemoteClusterResolver extends RemoteClusterAware {

        private final CopyOnWriteArraySet<String> clusters;

        private RemoteClusterResolver(Settings settings, ClusterSettings clusterSettings) {
            super(settings);
            clusters = new CopyOnWriteArraySet<>(getEnabledRemoteClusters(settings));
            listenForUpdates(clusterSettings);
        }

        @Override
        protected void updateRemoteCluster(String clusterAlias, Settings settings) {
            if (RemoteConnectionStrategy.isConnectionEnabled(clusterAlias, settings)) {
                clusters.add(clusterAlias);
            } else {
                clusters.remove(clusterAlias);
            }
        }

        ResolvedIndices splitLocalAndRemoteIndexNames(String... indices) {
            final Map<String, List<String>> map = super.groupClusterIndices(clusters, indices);
            final List<String> local = map.remove(LOCAL_CLUSTER_GROUP_KEY);
            final List<String> remote = map.entrySet()
                .stream()
                .flatMap(e -> e.getValue().stream().map(v -> e.getKey() + REMOTE_CLUSTER_INDEX_SEPARATOR + v))
                .collect(Collectors.toList());
            return new ResolvedIndices(local == null ? Collections.emptyList() : local, remote);
        }
    }

}<|MERGE_RESOLUTION|>--- conflicted
+++ resolved
@@ -238,14 +238,6 @@
                     replaceWildcards,
                     indicesRequest.includeDataStreams()
                 );
-<<<<<<< HEAD
-                if (indicesOptions.ignoreUnavailable()) {
-                    // out of all the explicit names (expanded from wildcards and original ones that were left untouched)
-                    // remove all the ones that the current user is not authorized for and ignore them
-                    replaced = replaced.stream().filter(authorizedIndices::contains).collect(Collectors.toList());
-                }
-=======
->>>>>>> d90fa4eb
                 resolvedIndicesBuilder.addLocal(replaced);
                 resolvedIndicesBuilder.addRemote(split.getRemote());
             }
