--- conflicted
+++ resolved
@@ -57,15 +57,10 @@
 
     @Inject
     public TransportHasPrivilegesAction(Settings settings, ThreadPool threadPool, TransportService transportService,
-<<<<<<< HEAD
                                         ActionFilters actionFilters, AuthorizationService authorizationService,
                                         NativePrivilegeStore privilegeStore) {
-        super(settings, HasPrivilegesAction.NAME, threadPool, transportService, actionFilters, HasPrivilegesRequest::new);
-=======
-                                        ActionFilters actionFilters, AuthorizationService authorizationService) {
         super(settings, HasPrivilegesAction.NAME, transportService, actionFilters, HasPrivilegesRequest::new);
         this.threadPool = threadPool;
->>>>>>> 8b698f0b
         this.authorizationService = authorizationService;
         this.privilegeStore = privilegeStore;
     }
