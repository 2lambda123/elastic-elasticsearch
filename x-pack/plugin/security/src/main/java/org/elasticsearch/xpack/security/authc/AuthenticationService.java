--- conflicted
+++ resolved
@@ -46,10 +46,7 @@
 import org.elasticsearch.xpack.security.authc.support.RealmUserLookup;
 import org.elasticsearch.xpack.security.support.SecurityIndexManager;
 
-<<<<<<< HEAD
-=======
 import java.util.ArrayList;
->>>>>>> 822626da
 import java.util.Collections;
 import java.util.LinkedHashMap;
 import java.util.List;
@@ -84,12 +81,9 @@
     private final String nodeName;
     private final AnonymousUser anonymousUser;
     private final TokenService tokenService;
-<<<<<<< HEAD
-    private final ApiKeyService apiKeyService;
-=======
     private final Cache<String, Realm> lastSuccessfulAuthCache;
     private final AtomicLong numInvalidation = new AtomicLong();
->>>>>>> 822626da
+    private final ApiKeyService apiKeyService;
     private final boolean runAsEnabled;
     private final boolean isAnonymousUserEnabled;
 
@@ -105,9 +99,6 @@
         this.runAsEnabled = AuthenticationServiceField.RUN_AS_ENABLED.get(settings);
         this.isAnonymousUserEnabled = AnonymousUser.isAnonymousEnabled(settings);
         this.tokenService = tokenService;
-<<<<<<< HEAD
-        this.apiKeyService = apiKeyService;
-=======
         if (SUCCESS_AUTH_CACHE_ENABLED.get(settings)) {
             this.lastSuccessfulAuthCache = CacheBuilder.<String, Realm>builder()
                 .setMaximumWeight(Integer.toUnsignedLong(SUCCESS_AUTH_CACHE_MAX_SIZE.get(settings)))
@@ -116,7 +107,7 @@
         } else {
             this.lastSuccessfulAuthCache = null;
         }
->>>>>>> 822626da
+        this.apiKeyService = apiKeyService;
     }
 
     /**
