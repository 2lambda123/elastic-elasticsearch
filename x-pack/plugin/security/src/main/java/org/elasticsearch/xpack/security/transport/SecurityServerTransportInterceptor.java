--- conflicted
+++ resolved
@@ -457,11 +457,6 @@
         for (Map.Entry<String, SslConfiguration> entry : profileConfigurations.entrySet()) {
             final SslConfiguration profileConfiguration = entry.getValue();
             final String profileName = entry.getKey();
-<<<<<<< HEAD
-            final boolean extractClientCert;
-            if (remoteClusterPortEnabled && REMOTE_CLUSTER_PROFILE.equals(profileName)) {
-                extractClientCert = remoteClusterServerSSLEnabled && SSLService.isSSLClientAuthEnabled(profileConfiguration);
-=======
             final boolean useRemoteClusterProfile = remoteClusterPortEnabled && profileName.equals(REMOTE_CLUSTER_PROFILE);
             if (useRemoteClusterProfile) {
                 profileFilters.put(
@@ -470,12 +465,11 @@
                         remoteAccessAuthcService,
                         authzService,
                         threadPool.getThreadContext(),
-                        remoteClusterSSLEnabled && SSLService.isSSLClientAuthEnabled(profileConfiguration),
+                        remoteClusterServerSSLEnabled && SSLService.isSSLClientAuthEnabled(profileConfiguration),
                         destructiveOperations,
                         securityContext
                     )
                 );
->>>>>>> 9a3d2af1
             } else {
                 profileFilters.put(
                     profileName,
