/*
 * Copyright Elasticsearch B.V. and/or licensed to Elasticsearch B.V. under one
 * or more contributor license agreements. Licensed under the Elastic License
 * 2.0; you may not use this file except in compliance with the Elastic License
 * 2.0.
 */

package org.elasticsearch.xpack.security.authc;

import org.apache.logging.log4j.LogManager;
import org.apache.logging.log4j.Logger;
import org.apache.logging.log4j.message.ParameterizedMessage;
import org.elasticsearch.ElasticsearchException;
import org.elasticsearch.ElasticsearchSecurityException;
import org.elasticsearch.ExceptionsHelper;
import org.elasticsearch.Version;
import org.elasticsearch.action.ActionListener;
import org.elasticsearch.action.ActionRunnable;
import org.elasticsearch.action.DocWriteResponse;
import org.elasticsearch.action.bulk.BulkAction;
import org.elasticsearch.action.bulk.BulkItemResponse;
import org.elasticsearch.action.bulk.BulkRequest;
import org.elasticsearch.action.bulk.BulkRequestBuilder;
import org.elasticsearch.action.bulk.BulkResponse;
import org.elasticsearch.action.bulk.TransportSingleItemBulkWriteAction;
import org.elasticsearch.action.get.GetRequest;
import org.elasticsearch.action.get.GetResponse;
import org.elasticsearch.action.index.IndexRequest;
import org.elasticsearch.action.index.IndexResponse;
import org.elasticsearch.action.search.SearchAction;
import org.elasticsearch.action.search.SearchRequest;
import org.elasticsearch.action.support.ContextPreservingActionListener;
import org.elasticsearch.action.support.WriteRequest.RefreshPolicy;
import org.elasticsearch.action.update.UpdateRequest;
import org.elasticsearch.action.update.UpdateResponse;
import org.elasticsearch.client.Client;
import org.elasticsearch.cluster.service.ClusterService;
import org.elasticsearch.common.Strings;
import org.elasticsearch.common.UUIDs;
import org.elasticsearch.common.bytes.BytesArray;
import org.elasticsearch.common.bytes.BytesReference;
import org.elasticsearch.common.cache.Cache;
import org.elasticsearch.common.cache.CacheBuilder;
import org.elasticsearch.common.cache.RemovalListener;
import org.elasticsearch.common.cache.RemovalNotification.RemovalReason;
import org.elasticsearch.common.hash.MessageDigests;
import org.elasticsearch.common.logging.DeprecationCategory;
import org.elasticsearch.common.logging.DeprecationLogger;
import org.elasticsearch.common.settings.SecureString;
import org.elasticsearch.common.settings.Setting;
import org.elasticsearch.common.settings.Setting.Property;
import org.elasticsearch.common.settings.Settings;
import org.elasticsearch.common.util.concurrent.EsRejectedExecutionException;
import org.elasticsearch.common.util.concurrent.FutureUtils;
import org.elasticsearch.common.util.concurrent.ListenableFuture;
import org.elasticsearch.common.util.concurrent.ThreadContext;
import org.elasticsearch.common.xcontent.LoggingDeprecationHandler;
import org.elasticsearch.common.xcontent.ObjectParserHelper;
import org.elasticsearch.common.xcontent.XContentHelper;
import org.elasticsearch.core.CharArrays;
import org.elasticsearch.core.Nullable;
import org.elasticsearch.core.TimeValue;
import org.elasticsearch.core.Tuple;
import org.elasticsearch.index.query.BoolQueryBuilder;
import org.elasticsearch.index.query.QueryBuilders;
import org.elasticsearch.search.SearchHit;
import org.elasticsearch.threadpool.ThreadPool;
import org.elasticsearch.xcontent.DeprecationHandler;
import org.elasticsearch.xcontent.InstantiatingObjectParser;
import org.elasticsearch.xcontent.NamedXContentRegistry;
import org.elasticsearch.xcontent.ParseField;
import org.elasticsearch.xcontent.XContentBuilder;
import org.elasticsearch.xcontent.XContentFactory;
import org.elasticsearch.xcontent.XContentLocation;
import org.elasticsearch.xcontent.XContentParser;
import org.elasticsearch.xcontent.XContentType;
import org.elasticsearch.xpack.core.XPackSettings;
import org.elasticsearch.xpack.core.security.ScrollHelper;
import org.elasticsearch.xpack.core.security.action.ApiKey;
import org.elasticsearch.xpack.core.security.action.ClearSecurityCacheAction;
import org.elasticsearch.xpack.core.security.action.ClearSecurityCacheRequest;
import org.elasticsearch.xpack.core.security.action.ClearSecurityCacheResponse;
import org.elasticsearch.xpack.core.security.action.CreateApiKeyRequest;
import org.elasticsearch.xpack.core.security.action.CreateApiKeyResponse;
import org.elasticsearch.xpack.core.security.action.GetApiKeyResponse;
import org.elasticsearch.xpack.core.security.action.InvalidateApiKeyResponse;
import org.elasticsearch.xpack.core.security.action.apikey.QueryApiKeyResponse;
import org.elasticsearch.xpack.core.security.authc.Authentication;
import org.elasticsearch.xpack.core.security.authc.Authentication.RealmRef;
import org.elasticsearch.xpack.core.security.authc.AuthenticationField;
import org.elasticsearch.xpack.core.security.authc.AuthenticationResult;
import org.elasticsearch.xpack.core.security.authc.AuthenticationToken;
import org.elasticsearch.xpack.core.security.authc.service.ServiceAccountSettings;
import org.elasticsearch.xpack.core.security.authc.support.Hasher;
import org.elasticsearch.xpack.core.security.authz.RoleDescriptor;
import org.elasticsearch.xpack.core.security.user.User;
import org.elasticsearch.xpack.security.support.CacheInvalidatorRegistry;
import org.elasticsearch.xpack.security.support.FeatureNotEnabledException;
import org.elasticsearch.xpack.security.support.FeatureNotEnabledException.Feature;
import org.elasticsearch.xpack.security.support.LockingAtomicCounter;
import org.elasticsearch.xpack.security.support.SecurityIndexManager;

import java.io.Closeable;
import java.io.IOException;
import java.io.UncheckedIOException;
import java.security.MessageDigest;
import java.security.NoSuchAlgorithmException;
import java.time.Clock;
import java.time.Instant;
import java.util.ArrayList;
import java.util.Arrays;
import java.util.Base64;
import java.util.Collection;
import java.util.Collections;
import java.util.HashMap;
import java.util.List;
import java.util.Locale;
import java.util.Map;
import java.util.Objects;
import java.util.Set;
import java.util.concurrent.ExecutionException;
import java.util.concurrent.TimeUnit;
import java.util.concurrent.atomic.AtomicBoolean;
import java.util.concurrent.atomic.AtomicLong;
import java.util.concurrent.atomic.LongAdder;
import java.util.function.Consumer;
import java.util.function.Function;
import java.util.function.Supplier;
import java.util.stream.Collectors;

import javax.crypto.SecretKeyFactory;

import static org.elasticsearch.action.bulk.TransportSingleItemBulkWriteAction.toSingleItemBulkRequest;
import static org.elasticsearch.search.SearchService.DEFAULT_KEEPALIVE_SETTING;
import static org.elasticsearch.xcontent.ConstructingObjectParser.constructorArg;
import static org.elasticsearch.xcontent.ConstructingObjectParser.optionalConstructorArg;
import static org.elasticsearch.xpack.core.ClientHelper.SECURITY_ORIGIN;
import static org.elasticsearch.xpack.core.ClientHelper.executeAsyncWithOrigin;
import static org.elasticsearch.xpack.core.security.authc.Authentication.AuthenticationType;
import static org.elasticsearch.xpack.core.security.authc.Authentication.VERSION_API_KEY_ROLES_AS_BYTES;
import static org.elasticsearch.xpack.core.security.index.RestrictedIndicesNames.SECURITY_MAIN_ALIAS;
import static org.elasticsearch.xpack.security.Security.SECURITY_CRYPTO_THREAD_POOL_NAME;

public class ApiKeyService {

    private static final Logger logger = LogManager.getLogger(ApiKeyService.class);
    private static final DeprecationLogger deprecationLogger = DeprecationLogger.getLogger(ApiKeyService.class);

    public static final Setting<String> PASSWORD_HASHING_ALGORITHM = new Setting<>(
        "xpack.security.authc.api_key.hashing.algorithm",
        "pbkdf2",
        Function.identity(),
        v -> {
            if (Hasher.getAvailableAlgoStoredHash().contains(v.toLowerCase(Locale.ROOT)) == false) {
                throw new IllegalArgumentException(
                    "Invalid algorithm: " + v + ". Valid values for password hashing are " + Hasher.getAvailableAlgoStoredHash().toString()
                );
            } else if (v.regionMatches(true, 0, "pbkdf2", 0, "pbkdf2".length())) {
                try {
                    SecretKeyFactory.getInstance("PBKDF2withHMACSHA512");
                } catch (NoSuchAlgorithmException e) {
                    throw new IllegalArgumentException(
                        "Support for PBKDF2WithHMACSHA512 must be available in order to use any of the "
                            + "PBKDF2 algorithms for the [xpack.security.authc.api_key.hashing.algorithm] setting.",
                        e
                    );
                }
            }
        },
        Setting.Property.NodeScope
    );
    public static final Setting<TimeValue> DELETE_TIMEOUT = Setting.timeSetting(
        "xpack.security.authc.api_key.delete.timeout",
        TimeValue.MINUS_ONE,
        Property.NodeScope
    );
    public static final Setting<TimeValue> DELETE_INTERVAL = Setting.timeSetting(
        "xpack.security.authc.api_key.delete.interval",
        TimeValue.timeValueHours(24L),
        Property.NodeScope
    );
    public static final Setting<String> CACHE_HASH_ALGO_SETTING = Setting.simpleString(
        "xpack.security.authc.api_key.cache.hash_algo",
        "ssha256",
        Setting.Property.NodeScope
    );
    public static final Setting<TimeValue> CACHE_TTL_SETTING = Setting.timeSetting(
        "xpack.security.authc.api_key.cache.ttl",
        TimeValue.timeValueHours(24L),
        Property.NodeScope
    );
    public static final Setting<Integer> CACHE_MAX_KEYS_SETTING = Setting.intSetting(
        "xpack.security.authc.api_key.cache.max_keys",
        25000,
        Property.NodeScope
    );
    public static final Setting<TimeValue> DOC_CACHE_TTL_SETTING = Setting.timeSetting(
        "xpack.security.authc.api_key.doc_cache.ttl",
        TimeValue.timeValueMinutes(5),
        TimeValue.timeValueMinutes(0),
        TimeValue.timeValueMinutes(15),
        Property.NodeScope
    );

    // This following fixed role descriptor is for fleet-server BWC on and before 7.14.
    // It is fixed and must NOT be updated when the fleet-server service account updates.
    private static final BytesArray FLEET_SERVER_ROLE_DESCRIPTOR_BYTES_V_7_14 = new BytesArray(
        "{\"elastic/fleet-server\":{\"cluster\":[\"monitor\",\"manage_own_api_key\"],"
            + "\"indices\":[{\"names\":[\"logs-*\",\"metrics-*\",\"traces-*\",\"synthetics-*\","
            + "\".logs-endpoint.diagnostic.collection-*\"],"
            + "\"privileges\":[\"write\",\"create_index\",\"auto_configure\"],\"allow_restricted_indices\":false},"
            + "{\"names\":[\".fleet-*\"],\"privileges\":[\"read\",\"write\",\"monitor\",\"create_index\",\"auto_configure\"],"
            + "\"allow_restricted_indices\":false}],\"applications\":[],\"run_as\":[],\"metadata\":{},"
            + "\"transient_metadata\":{\"enabled\":true}}}"
    );

    private final Clock clock;
    private final Client client;
    private final SecurityIndexManager securityIndex;
    private final ClusterService clusterService;
    private final Hasher hasher;
    private final boolean enabled;
    private final Settings settings;
    private final ExpiredApiKeysRemover expiredApiKeysRemover;
    private final TimeValue deleteInterval;
    private final Cache<String, ListenableFuture<CachedApiKeyHashResult>> apiKeyAuthCache;
    private final Hasher cacheHasher;
    private final ThreadPool threadPool;
    private final ApiKeyDocCache apiKeyDocCache;

    private volatile long lastExpirationRunMs;

    private static final long EVICTION_MONITOR_INTERVAL_SECONDS = 300L; // 5 minutes
    private static final long EVICTION_MONITOR_INTERVAL_NANOS = EVICTION_MONITOR_INTERVAL_SECONDS * 1_000_000_000L;
    private static final long EVICTION_WARNING_THRESHOLD = 15L * EVICTION_MONITOR_INTERVAL_SECONDS; // 15 eviction per sec = 4500 in 5 min
    private final AtomicLong lastEvictionCheckedAt = new AtomicLong(0);
    private final LongAdder evictionCounter = new LongAdder();

    public ApiKeyService(
        Settings settings,
        Clock clock,
        Client client,
        SecurityIndexManager securityIndex,
        ClusterService clusterService,
        CacheInvalidatorRegistry cacheInvalidatorRegistry,
        ThreadPool threadPool
    ) {
        this.clock = clock;
        this.client = client;
        this.securityIndex = securityIndex;
        this.clusterService = clusterService;
        this.enabled = XPackSettings.API_KEY_SERVICE_ENABLED_SETTING.get(settings);
        this.hasher = Hasher.resolve(PASSWORD_HASHING_ALGORITHM.get(settings));
        this.settings = settings;
        this.deleteInterval = DELETE_INTERVAL.get(settings);
        this.expiredApiKeysRemover = new ExpiredApiKeysRemover(settings, client);
        this.threadPool = threadPool;
        this.cacheHasher = Hasher.resolve(CACHE_HASH_ALGO_SETTING.get(settings));
        final TimeValue ttl = CACHE_TTL_SETTING.get(settings);
        final int maximumWeight = CACHE_MAX_KEYS_SETTING.get(settings);
        if (ttl.getNanos() > 0) {
            this.apiKeyAuthCache = CacheBuilder.<String, ListenableFuture<CachedApiKeyHashResult>>builder()
                .setExpireAfterAccess(ttl)
                .setMaximumWeight(maximumWeight)
                .removalListener(getAuthCacheRemovalListener(maximumWeight))
                .build();
            final TimeValue doc_ttl = DOC_CACHE_TTL_SETTING.get(settings);
            this.apiKeyDocCache = doc_ttl.getNanos() == 0 ? null : new ApiKeyDocCache(doc_ttl, maximumWeight);
            cacheInvalidatorRegistry.registerCacheInvalidator("api_key", new CacheInvalidatorRegistry.CacheInvalidator() {
                @Override
                public void invalidate(Collection<String> keys) {
                    if (apiKeyDocCache != null) {
                        apiKeyDocCache.invalidate(keys);
                    }
                    keys.forEach(apiKeyAuthCache::invalidate);
                }

                @Override
                public void invalidateAll() {
                    if (apiKeyDocCache != null) {
                        apiKeyDocCache.invalidateAll();
                    }
                    apiKeyAuthCache.invalidateAll();
                }
            });
        } else {
            this.apiKeyAuthCache = null;
            this.apiKeyDocCache = null;
        }
    }

    /**
     * Asynchronously creates a new API key based off of the request and authentication
     * @param authentication the authentication that this api key should be based off of
     * @param request the request to create the api key included any permission restrictions
     * @param userRoles the user's actual roles that we always enforce
     * @param listener the listener that will be used to notify of completion
     */
    public void createApiKey(
        Authentication authentication,
        CreateApiKeyRequest request,
        Set<RoleDescriptor> userRoles,
        ActionListener<CreateApiKeyResponse> listener
    ) {
        ensureEnabled();
        if (authentication == null) {
            listener.onFailure(new IllegalArgumentException("authentication must be provided"));
        } else {
            createApiKeyAndIndexIt(authentication, request, userRoles, listener);
        }
    }

    private void createApiKeyAndIndexIt(
        Authentication authentication,
        CreateApiKeyRequest request,
        Set<RoleDescriptor> roleDescriptorSet,
        ActionListener<CreateApiKeyResponse> listener
    ) {
        final Instant created = clock.instant();
        final Instant expiration = getApiKeyExpiration(created, request);
        final SecureString apiKey = UUIDs.randomBase64UUIDSecureString();
        final Version version = clusterService.state().nodes().getMinNodeVersion();

        computeHashForApiKey(apiKey, listener.delegateFailure((l, apiKeyHashChars) -> {
            try (
                XContentBuilder builder = newDocument(
                    apiKeyHashChars,
                    request.getName(),
                    authentication,
                    roleDescriptorSet,
                    created,
                    expiration,
                    request.getRoleDescriptors(),
                    version,
                    request.getMetadata()
                )
            ) {

                final IndexRequest indexRequest = client.prepareIndex(SECURITY_MAIN_ALIAS)
                    .setSource(builder)
                    .setId(request.getId())
                    .setRefreshPolicy(request.getRefreshPolicy())
                    .request();
                final BulkRequest bulkRequest = toSingleItemBulkRequest(indexRequest);

                securityIndex.prepareIndexIfNeededThenExecute(
                    listener::onFailure,
                    () -> executeAsyncWithOrigin(
                        client,
                        SECURITY_ORIGIN,
                        BulkAction.INSTANCE,
                        bulkRequest,
                        TransportSingleItemBulkWriteAction.<IndexResponse>wrapBulkResponse(ActionListener.wrap(indexResponse -> {
                            assert request.getId().equals(indexResponse.getId());
                            final ListenableFuture<CachedApiKeyHashResult> listenableFuture = new ListenableFuture<>();
                            listenableFuture.onResponse(new CachedApiKeyHashResult(true, apiKey));
                            apiKeyAuthCache.put(request.getId(), listenableFuture);
                            listener.onResponse(new CreateApiKeyResponse(request.getName(), request.getId(), apiKey, expiration));
                        }, listener::onFailure))
                    )
                );
            } catch (IOException e) {
                listener.onFailure(e);
            } finally {
                Arrays.fill(apiKeyHashChars, (char) 0);
            }
        }));
    }

    /**
     * package-private for testing
     */
    XContentBuilder newDocument(
        char[] apiKeyHashChars,
        String name,
        Authentication authentication,
        Set<RoleDescriptor> userRoles,
        Instant created,
        Instant expiration,
        List<RoleDescriptor> keyRoles,
        Version version,
        @Nullable Map<String, Object> metadata
    ) throws IOException {
        XContentBuilder builder = XContentFactory.jsonBuilder();
        builder.startObject()
            .field("doc_type", "api_key")
            .field("creation_time", created.toEpochMilli())
            .field("expiration_time", expiration == null ? null : expiration.toEpochMilli())
            .field("api_key_invalidated", false);

        byte[] utf8Bytes = null;
        try {
            utf8Bytes = CharArrays.toUtf8Bytes(apiKeyHashChars);
            builder.field("api_key_hash").utf8Value(utf8Bytes, 0, utf8Bytes.length);
        } finally {
            if (utf8Bytes != null) {
                Arrays.fill(utf8Bytes, (byte) 0);
            }
        }

        // Save role_descriptors
        builder.startObject("role_descriptors");
        if (keyRoles != null && keyRoles.isEmpty() == false) {
            for (RoleDescriptor descriptor : keyRoles) {
                builder.field(descriptor.getName(), (contentBuilder, params) -> descriptor.toXContent(contentBuilder, params, true));
            }
        }
        builder.endObject();

        // Save limited_by_role_descriptors
        builder.startObject("limited_by_role_descriptors");
        for (RoleDescriptor descriptor : userRoles) {
            builder.field(descriptor.getName(), (contentBuilder, params) -> descriptor.toXContent(contentBuilder, params, true));
        }
        builder.endObject();

        builder.field("name", name)
            .field("version", version.id)
            .field("metadata_flattened", metadata)
            .startObject("creator")
            .field("principal", authentication.getUser().principal())
            .field("full_name", authentication.getUser().fullName())
            .field("email", authentication.getUser().email())
            .field("metadata", authentication.getUser().metadata())
            .field("realm", authentication.getSourceRealm().getName())
            .field("realm_type", authentication.getSourceRealm().getType())
            .endObject()
            .endObject();

        return builder;
    }

    void tryAuthenticate(ThreadContext ctx, ApiKeyCredentials credentials, ActionListener<AuthenticationResult<User>> listener) {
        if (false == isEnabled()) {
            listener.onResponse(AuthenticationResult.notHandled());
        }
        assert credentials != null : "api key credentials must not be null";
        loadApiKeyAndValidateCredentials(ctx, credentials, ActionListener.wrap(response -> {
            credentials.close();
            listener.onResponse(response);
        }, e -> {
            credentials.close();
            listener.onFailure(e);
        }));
    }

    public Authentication createApiKeyAuthentication(AuthenticationResult<User> authResult, String nodeName) {
        if (false == authResult.isAuthenticated()) {
            throw new IllegalArgumentException("API Key authn result must be successful");
        }
<<<<<<< HEAD
        final User user = authResult.getUser();
        final RealmRef authenticatedBy = new RealmRef(AuthenticationField.API_KEY_REALM_NAME, AuthenticationField.API_KEY_REALM_TYPE,
            nodeName);
        return new Authentication(user, authenticatedBy, null, Version.CURRENT, Authentication.AuthenticationType.API_KEY,
            authResult.getMetadata());
=======
        final User user = authResult.getValue();
        final RealmRef authenticatedBy = new RealmRef(ApiKeyService.API_KEY_REALM_NAME, ApiKeyService.API_KEY_REALM_TYPE, nodeName);
        return new Authentication(
            user,
            authenticatedBy,
            null,
            Version.CURRENT,
            Authentication.AuthenticationType.API_KEY,
            authResult.getMetadata()
        );
>>>>>>> 12ad399c
    }

    void loadApiKeyAndValidateCredentials(
        ThreadContext ctx,
        ApiKeyCredentials credentials,
        ActionListener<AuthenticationResult<User>> listener
    ) {
        final String docId = credentials.getId();

        Consumer<ApiKeyDoc> validator = apiKeyDoc -> validateApiKeyCredentials(
            docId,
            apiKeyDoc,
            credentials,
            clock,
            listener.delegateResponse((l, e) -> {
                if (ExceptionsHelper.unwrapCause(e) instanceof EsRejectedExecutionException) {
                    l.onResponse(AuthenticationResult.terminate("server is too busy to respond", e));
                } else {
                    l.onFailure(e);
                }
            })
        );

        final long invalidationCount;
        if (apiKeyDocCache != null) {
            ApiKeyDoc existing = apiKeyDocCache.get(docId);
            if (existing != null) {
                validator.accept(existing);
                return;
            }
            // API key doc not found in cache, take a record of the current invalidation count to prepare for caching
            invalidationCount = apiKeyDocCache.getInvalidationCount();
        } else {
            invalidationCount = -1;
        }

        final GetRequest getRequest = client.prepareGet(SECURITY_MAIN_ALIAS, docId).setFetchSource(true).request();
        executeAsyncWithOrigin(ctx, SECURITY_ORIGIN, getRequest, ActionListener.<GetResponse>wrap(response -> {
            if (response.isExists()) {
                final ApiKeyDoc apiKeyDoc;
                try (
                    XContentParser parser = XContentHelper.createParser(
                        NamedXContentRegistry.EMPTY,
                        LoggingDeprecationHandler.INSTANCE,
                        response.getSourceAsBytesRef(),
                        XContentType.JSON
                    )
                ) {
                    apiKeyDoc = ApiKeyDoc.fromXContent(parser);
                }
                if (invalidationCount != -1) {
                    apiKeyDocCache.putIfNoInvalidationSince(docId, apiKeyDoc, invalidationCount);
                }
                validator.accept(apiKeyDoc);
            } else {
                if (apiKeyAuthCache != null) {
                    apiKeyAuthCache.invalidate(docId);
                }
                listener.onResponse(AuthenticationResult.unsuccessful("unable to find apikey with id " + credentials.getId(), null));
            }
        }, e -> {
            if (ExceptionsHelper.unwrapCause(e) instanceof EsRejectedExecutionException) {
                listener.onResponse(AuthenticationResult.terminate("server is too busy to respond", e));
            } else {
                listener.onResponse(
                    AuthenticationResult.unsuccessful("apikey authentication for id " + credentials.getId() + " encountered a failure", e)
                );
            }
        }), client::get);
    }

    /**
     * This method is kept for BWC and should only be used for authentication objects created before v7.9.0.
     * For authentication of newer versions, use {@link #getApiKeyIdAndRoleBytes}
     *
     * The current request has been authenticated by an API key and this method enables the
     * retrieval of role descriptors that are associated with the api key
     */
    public void getRoleForApiKey(Authentication authentication, ActionListener<ApiKeyRoleDescriptors> listener) {
        if (authentication.getAuthenticationType() != AuthenticationType.API_KEY) {
            throw new IllegalStateException("authentication type must be api key but is " + authentication.getAuthenticationType());
        }
        assert authentication.getVersion().before(VERSION_API_KEY_ROLES_AS_BYTES)
            : "This method only applies to authentication objects created before v7.9.0";

        final Map<String, Object> metadata = authentication.getMetadata();
        final String apiKeyId = (String) metadata.get(AuthenticationField.API_KEY_ID_KEY);
        @SuppressWarnings("unchecked") final Map<String, Object> roleDescriptors =
            (Map<String, Object>) metadata.get(AuthenticationField.API_KEY_ROLE_DESCRIPTORS_KEY);
        @SuppressWarnings("unchecked") final Map<String, Object> authnRoleDescriptors =
            (Map<String, Object>) metadata.get(AuthenticationField.API_KEY_LIMITED_ROLE_DESCRIPTORS_KEY);

        if (roleDescriptors == null && authnRoleDescriptors == null) {
            listener.onFailure(new ElasticsearchSecurityException("no role descriptors found for API key"));
        } else if (roleDescriptors == null || roleDescriptors.isEmpty()) {
            final List<RoleDescriptor> authnRoleDescriptorsList = parseRoleDescriptors(apiKeyId, authnRoleDescriptors);
            listener.onResponse(new ApiKeyRoleDescriptors(apiKeyId, authnRoleDescriptorsList, null));
        } else {
            final List<RoleDescriptor> roleDescriptorList = parseRoleDescriptors(apiKeyId, roleDescriptors);
            final List<RoleDescriptor> authnRoleDescriptorsList = parseRoleDescriptors(apiKeyId, authnRoleDescriptors);
            listener.onResponse(new ApiKeyRoleDescriptors(apiKeyId, roleDescriptorList, authnRoleDescriptorsList));
        }
    }

    public Tuple<String, BytesReference> getApiKeyIdAndRoleBytes(Authentication authentication, boolean limitedBy) {
        if (authentication.getAuthenticationType() != AuthenticationType.API_KEY) {
            throw new IllegalStateException("authentication type must be api key but is " + authentication.getAuthenticationType());
        }
        assert authentication.getVersion().onOrAfter(VERSION_API_KEY_ROLES_AS_BYTES)
            : "This method only applies to authentication objects created on or after v7.9.0";

        final Map<String, Object> metadata = authentication.getMetadata();
<<<<<<< HEAD
        final BytesReference bytesReference = (BytesReference) metadata.get(limitedBy
            ? AuthenticationField.API_KEY_LIMITED_ROLE_DESCRIPTORS_KEY : AuthenticationField.API_KEY_ROLE_DESCRIPTORS_KEY);
=======
        final BytesReference bytesReference = (BytesReference) metadata.get(
            limitedBy ? API_KEY_LIMITED_ROLE_DESCRIPTORS_KEY : API_KEY_ROLE_DESCRIPTORS_KEY
        );
>>>>>>> 12ad399c
        if (limitedBy && bytesReference.length() == 2 && "{}".equals(bytesReference.utf8ToString())) {
            if (ServiceAccountSettings.REALM_NAME.equals(metadata.get(AuthenticationField.API_KEY_CREATOR_REALM_NAME))
                && "elastic/fleet-server".equals(authentication.getUser().principal())) {
                return new Tuple<>((String) metadata.get(AuthenticationField.API_KEY_ID_KEY), FLEET_SERVER_ROLE_DESCRIPTOR_BYTES_V_7_14);
            }
        }
        return new Tuple<>((String) metadata.get(AuthenticationField.API_KEY_ID_KEY), bytesReference);
    }

    public static class ApiKeyRoleDescriptors {

        private final String apiKeyId;
        private final List<RoleDescriptor> roleDescriptors;
        private final List<RoleDescriptor> limitedByRoleDescriptors;

        public ApiKeyRoleDescriptors(String apiKeyId, List<RoleDescriptor> roleDescriptors, List<RoleDescriptor> limitedByDescriptors) {
            this.apiKeyId = apiKeyId;
            this.roleDescriptors = roleDescriptors;
            this.limitedByRoleDescriptors = limitedByDescriptors;
        }

        public String getApiKeyId() {
            return apiKeyId;
        }

        public List<RoleDescriptor> getRoleDescriptors() {
            return roleDescriptors;
        }

        public List<RoleDescriptor> getLimitedByRoleDescriptors() {
            return limitedByRoleDescriptors;
        }
    }

    private List<RoleDescriptor> parseRoleDescriptors(final String apiKeyId, final Map<String, Object> roleDescriptors) {
        if (roleDescriptors == null) {
            return null;
        }
        return roleDescriptors.entrySet().stream().map(entry -> {
            final String name = entry.getKey();
            @SuppressWarnings("unchecked")
            final Map<String, Object> rdMap = (Map<String, Object>) entry.getValue();
            try (XContentBuilder builder = XContentBuilder.builder(XContentType.JSON.xContent())) {
                builder.map(rdMap);
                try (
                    XContentParser parser = XContentType.JSON.xContent()
                        .createParser(
                            NamedXContentRegistry.EMPTY,
                            new ApiKeyLoggingDeprecationHandler(deprecationLogger, apiKeyId),
                            BytesReference.bytes(builder).streamInput()
                        )
                ) {
                    return RoleDescriptor.parse(name, parser, false);
                }
            } catch (IOException e) {
                throw new UncheckedIOException(e);
            }
        }).collect(Collectors.toList());
    }

    public List<RoleDescriptor> parseRoleDescriptors(final String apiKeyId, BytesReference bytesReference) {
        if (bytesReference == null) {
            return Collections.emptyList();
        }

        List<RoleDescriptor> roleDescriptors = new ArrayList<>();
        try (
            XContentParser parser = XContentHelper.createParser(
                NamedXContentRegistry.EMPTY,
                new ApiKeyLoggingDeprecationHandler(deprecationLogger, apiKeyId),
                bytesReference,
                XContentType.JSON
            )
        ) {
            parser.nextToken(); // skip outer start object
            while (parser.nextToken() != XContentParser.Token.END_OBJECT) {
                parser.nextToken(); // role name
                String roleName = parser.currentName();
                roleDescriptors.add(RoleDescriptor.parse(roleName, parser, false));
            }
        } catch (IOException e) {
            throw new UncheckedIOException(e);
        }
        return Collections.unmodifiableList(roleDescriptors);
    }

    /**
     * Validates the ApiKey using the source map
     * @param docId the identifier of the document that was retrieved from the security index
     * @param apiKeyDoc the partially deserialized API key document
     * @param credentials the credentials provided by the user
     * @param listener the listener to notify after verification
     */
    void validateApiKeyCredentials(
        String docId,
        ApiKeyDoc apiKeyDoc,
        ApiKeyCredentials credentials,
        Clock clock,
        ActionListener<AuthenticationResult<User>> listener
    ) {
        if ("api_key".equals(apiKeyDoc.docType) == false) {
            listener.onResponse(
                AuthenticationResult.unsuccessful("document [" + docId + "] is [" + apiKeyDoc.docType + "] not an api key", null)
            );
        } else if (apiKeyDoc.invalidated == null) {
            listener.onResponse(AuthenticationResult.unsuccessful("api key document is missing invalidated field", null));
        } else if (apiKeyDoc.invalidated) {
            if (apiKeyAuthCache != null) {
                apiKeyAuthCache.invalidate(docId);
            }
            listener.onResponse(AuthenticationResult.unsuccessful("api key has been invalidated", null));
        } else {
            if (apiKeyDoc.hash == null) {
                throw new IllegalStateException("api key hash is missing");
            }

            if (apiKeyAuthCache != null) {
                final AtomicBoolean valueAlreadyInCache = new AtomicBoolean(true);
                final ListenableFuture<CachedApiKeyHashResult> listenableCacheEntry;
                try {
                    listenableCacheEntry = apiKeyAuthCache.computeIfAbsent(credentials.getId(), k -> {
                        valueAlreadyInCache.set(false);
                        return new ListenableFuture<>();
                    });
                } catch (ExecutionException e) {
                    listener.onFailure(e);
                    return;
                }

                if (valueAlreadyInCache.get()) {
                    listenableCacheEntry.addListener(ActionListener.wrap(result -> {
                        if (result.success) {
                            if (result.verify(credentials.getKey())) {
                                // move on
                                validateApiKeyExpiration(apiKeyDoc, credentials, clock, listener);
                            } else {
                                listener.onResponse(AuthenticationResult.unsuccessful("invalid credentials", null));
                            }
                        } else if (result.verify(credentials.getKey())) { // same key, pass the same result
                            listener.onResponse(AuthenticationResult.unsuccessful("invalid credentials", null));
                        } else {
                            apiKeyAuthCache.invalidate(credentials.getId(), listenableCacheEntry);
                            validateApiKeyCredentials(docId, apiKeyDoc, credentials, clock, listener);
                        }
                    }, listener::onFailure), threadPool.generic(), threadPool.getThreadContext());
                } else {
                    verifyKeyAgainstHash(apiKeyDoc.hash, credentials, ActionListener.wrap(verified -> {
                        listenableCacheEntry.onResponse(new CachedApiKeyHashResult(verified, credentials.getKey()));
                        if (verified) {
                            // move on
                            validateApiKeyExpiration(apiKeyDoc, credentials, clock, listener);
                        } else {
                            listener.onResponse(AuthenticationResult.unsuccessful("invalid credentials", null));
                        }
                    }, listener::onFailure));
                }
            } else {
                verifyKeyAgainstHash(apiKeyDoc.hash, credentials, ActionListener.wrap(verified -> {
                    if (verified) {
                        // move on
                        validateApiKeyExpiration(apiKeyDoc, credentials, clock, listener);
                    } else {
                        listener.onResponse(AuthenticationResult.unsuccessful("invalid credentials", null));
                    }
                }, listener::onFailure));
            }
        }
    }

    // pkg private for testing
    CachedApiKeyHashResult getFromCache(String id) {
        return apiKeyAuthCache == null ? null : FutureUtils.get(apiKeyAuthCache.get(id), 0L, TimeUnit.MILLISECONDS);
    }

    // pkg private for testing
    Cache<String, ListenableFuture<CachedApiKeyHashResult>> getApiKeyAuthCache() {
        return apiKeyAuthCache;
    }

    // pkg private for testing
    Cache<String, CachedApiKeyDoc> getDocCache() {
        return apiKeyDocCache == null ? null : apiKeyDocCache.docCache;
    }

    // pkg private for testing
    Cache<String, BytesReference> getRoleDescriptorsBytesCache() {
        return apiKeyDocCache == null ? null : apiKeyDocCache.roleDescriptorsBytesCache;
    }

    // package-private for testing
    void validateApiKeyExpiration(
        ApiKeyDoc apiKeyDoc,
        ApiKeyCredentials credentials,
        Clock clock,
        ActionListener<AuthenticationResult<User>> listener
    ) {
        if (apiKeyDoc.expirationTime == -1 || Instant.ofEpochMilli(apiKeyDoc.expirationTime).isAfter(clock.instant())) {
            final String principal = Objects.requireNonNull((String) apiKeyDoc.creator.get("principal"));
            final String fullName = (String) apiKeyDoc.creator.get("full_name");
            final String email = (String) apiKeyDoc.creator.get("email");
            @SuppressWarnings("unchecked")
            Map<String, Object> metadata = (Map<String, Object>) apiKeyDoc.creator.get("metadata");
            final User apiKeyUser = new User(principal, Strings.EMPTY_ARRAY, fullName, email, metadata, true);
            final Map<String, Object> authResultMetadata = new HashMap<>();
            authResultMetadata.put(AuthenticationField.API_KEY_CREATOR_REALM_NAME, apiKeyDoc.creator.get("realm"));
            authResultMetadata.put(AuthenticationField.API_KEY_CREATOR_REALM_TYPE, apiKeyDoc.creator.get("realm_type"));
            authResultMetadata.put(AuthenticationField.API_KEY_ROLE_DESCRIPTORS_KEY, apiKeyDoc.roleDescriptorsBytes);
            authResultMetadata.put(AuthenticationField.API_KEY_LIMITED_ROLE_DESCRIPTORS_KEY, apiKeyDoc.limitedByRoleDescriptorsBytes);
            authResultMetadata.put(AuthenticationField.API_KEY_ID_KEY, credentials.getId());
            authResultMetadata.put(AuthenticationField.API_KEY_NAME_KEY, apiKeyDoc.name);
            if (apiKeyDoc.metadataFlattened != null) {
                authResultMetadata.put(AuthenticationField.API_KEY_METADATA_KEY, apiKeyDoc.metadataFlattened);
            }
            listener.onResponse(AuthenticationResult.success(apiKeyUser, authResultMetadata));
        } else {
            listener.onResponse(AuthenticationResult.unsuccessful("api key is expired", null));
        }
    }

    /**
     * Gets the API Key from the <code>Authorization</code> header if the header begins with
     * <code>ApiKey </code>
     */
    ApiKeyCredentials getCredentialsFromHeader(ThreadContext threadContext) {
        if (false == isEnabled()) {
            return null;
        }
        final SecureString apiKeyString = Authenticator.extractCredentialFromAuthorizationHeader(threadContext, "ApiKey");
        if (apiKeyString != null) {
            final byte[] decodedApiKeyCredBytes = Base64.getDecoder().decode(CharArrays.toUtf8Bytes(apiKeyString.getChars()));
            char[] apiKeyCredChars = null;
            try {
                apiKeyCredChars = CharArrays.utf8BytesToChars(decodedApiKeyCredBytes);
                int colonIndex = -1;
                for (int i = 0; i < apiKeyCredChars.length; i++) {
                    if (apiKeyCredChars[i] == ':') {
                        colonIndex = i;
                        break;
                    }
                }

                if (colonIndex < 1) {
                    throw new IllegalArgumentException("invalid ApiKey value");
                }
                return new ApiKeyCredentials(
                    new String(Arrays.copyOfRange(apiKeyCredChars, 0, colonIndex)),
                    new SecureString(Arrays.copyOfRange(apiKeyCredChars, colonIndex + 1, apiKeyCredChars.length))
                );
            } finally {
                if (apiKeyCredChars != null) {
                    Arrays.fill(apiKeyCredChars, (char) 0);
                }
            }
        }
        return null;
    }

    public static boolean isApiKeyAuthentication(Authentication authentication) {
        final Authentication.AuthenticationType authType = authentication.getAuthenticationType();
        if (Authentication.AuthenticationType.API_KEY == authType) {
            assert AuthenticationField.API_KEY_REALM_TYPE.equals(authentication.getAuthenticatedBy().getType())
                : "API key authentication must have API key realm type";
            return true;
        } else {
            return false;
        }
    }

    void computeHashForApiKey(SecureString apiKey, ActionListener<char[]> listener) {
        threadPool.executor(SECURITY_CRYPTO_THREAD_POOL_NAME).execute(ActionRunnable.supply(listener, () -> hasher.hash(apiKey)));
    }

    // Protected instance method so this can be mocked
    protected void verifyKeyAgainstHash(String apiKeyHash, ApiKeyCredentials credentials, ActionListener<Boolean> listener) {
        threadPool.executor(SECURITY_CRYPTO_THREAD_POOL_NAME).execute(ActionRunnable.supply(listener, () -> {
            Hasher hasher = Hasher.resolveFromHash(apiKeyHash.toCharArray());
            final char[] apiKeyHashChars = apiKeyHash.toCharArray();
            try {
                return hasher.verify(credentials.getKey(), apiKeyHashChars);
            } finally {
                Arrays.fill(apiKeyHashChars, (char) 0);
            }
        }));
    }

    private Instant getApiKeyExpiration(Instant now, CreateApiKeyRequest request) {
        if (request.getExpiration() != null) {
            return now.plusSeconds(request.getExpiration().getSeconds());
        } else {
            return null;
        }
    }

    private boolean isEnabled() {
        return enabled;
    }

    public void ensureEnabled() {
        if (enabled == false) {
            throw new FeatureNotEnabledException(Feature.API_KEY_SERVICE, "api keys are not enabled");
        }
    }

    // public class for testing
    public static final class ApiKeyCredentials implements AuthenticationToken, Closeable {
        private final String id;
        private final SecureString key;

        public ApiKeyCredentials(String id, SecureString key) {
            this.id = id;
            this.key = key;
        }

        String getId() {
            return id;
        }

        SecureString getKey() {
            return key;
        }

        @Override
        public void close() {
            key.close();
        }

        @Override
        public String principal() {
            return id;
        }

        @Override
        public Object credentials() {
            return key;
        }

        @Override
        public void clearCredentials() {
            close();
        }
    }

    private static class ApiKeyLoggingDeprecationHandler implements DeprecationHandler {

        private final DeprecationLogger deprecationLogger;
        private final String apiKeyId;

        private ApiKeyLoggingDeprecationHandler(DeprecationLogger logger, String apiKeyId) {
            this.deprecationLogger = logger;
            this.apiKeyId = apiKeyId;
        }

        @Override
        public void logRenamedField(String parserName, Supplier<XContentLocation> location, String oldName, String currentName) {
            String prefix = parserName == null ? "" : "[" + parserName + "][" + location.get() + "] ";
            deprecationLogger.critical(
                DeprecationCategory.API,
                "api_key_field",
                "{}Deprecated field [{}] used in api key [{}], expected [{}] instead",
                prefix,
                oldName,
                apiKeyId,
                currentName
            );
        }

        @Override
        public void logReplacedField(String parserName, Supplier<XContentLocation> location, String oldName, String replacedName) {
            String prefix = parserName == null ? "" : "[" + parserName + "][" + location.get() + "] ";
            deprecationLogger.critical(
                DeprecationCategory.API,
                "api_key_field",
                "{}Deprecated field [{}] used in api key [{}], replaced by [{}]",
                prefix,
                oldName,
                apiKeyId,
                replacedName
            );
        }

        @Override
        public void logRemovedField(String parserName, Supplier<XContentLocation> location, String removedName) {
            String prefix = parserName == null ? "" : "[" + parserName + "][" + location.get() + "] ";
            deprecationLogger.critical(
                DeprecationCategory.API,
                "api_key_field",
                "{}Deprecated field [{}] used in api key [{}], which is unused and will be removed entirely",
                prefix,
                removedName,
                apiKeyId
            );
        }
    }

    /**
     * Invalidate API keys for given realm, user name, API key name and id.
     * @param realmName realm name
     * @param username user name
     * @param apiKeyName API key name
     * @param apiKeyIds API key id
     * @param invalidateListener listener for {@link InvalidateApiKeyResponse}
     */
    public void invalidateApiKeys(
        String realmName,
        String username,
        String apiKeyName,
        String[] apiKeyIds,
        ActionListener<InvalidateApiKeyResponse> invalidateListener
    ) {
        ensureEnabled();
        if (Strings.hasText(realmName) == false
            && Strings.hasText(username) == false
            && Strings.hasText(apiKeyName) == false
            && (apiKeyIds == null || apiKeyIds.length == 0)) {
            logger.trace("none of the parameters [api key id, api key name, username, realm name] were specified for invalidation");
            invalidateListener.onFailure(
                new IllegalArgumentException("One of [api key id, api key name, username, realm name] must be specified")
            );
        } else {
            findApiKeysForUserRealmApiKeyIdAndNameCombination(
                realmName,
                username,
                apiKeyName,
                apiKeyIds,
                true,
                false,
                ActionListener.wrap(apiKeys -> {
                    if (apiKeys.isEmpty()) {
                        logger.debug(
                            "No active api keys to invalidate for realm [{}], username [{}], api key name [{}] and api key id [{}]",
                            realmName,
                            username,
                            apiKeyName,
                            Arrays.toString(apiKeyIds)
                        );
                        invalidateListener.onResponse(InvalidateApiKeyResponse.emptyResponse());
                    } else {
                        invalidateAllApiKeys(
                            apiKeys.stream().map(apiKey -> apiKey.getId()).collect(Collectors.toSet()),
                            invalidateListener
                        );
                    }
                }, invalidateListener::onFailure)
            );
        }
    }

    private void invalidateAllApiKeys(Collection<String> apiKeyIds, ActionListener<InvalidateApiKeyResponse> invalidateListener) {
        indexInvalidation(apiKeyIds, invalidateListener, null);
    }

    private void findApiKeys(
        final BoolQueryBuilder boolQuery,
        boolean filterOutInvalidatedKeys,
        boolean filterOutExpiredKeys,
        ActionListener<Collection<ApiKey>> listener
    ) {
        if (filterOutInvalidatedKeys) {
            boolQuery.filter(QueryBuilders.termQuery("api_key_invalidated", false));
        }
        if (filterOutExpiredKeys) {
            final BoolQueryBuilder expiredQuery = QueryBuilders.boolQuery();
            expiredQuery.should(QueryBuilders.rangeQuery("expiration_time").gt(Instant.now().toEpochMilli()));
            expiredQuery.should(QueryBuilders.boolQuery().mustNot(QueryBuilders.existsQuery("expiration_time")));
            boolQuery.filter(expiredQuery);
        }
        final Supplier<ThreadContext.StoredContext> supplier = client.threadPool().getThreadContext().newRestorableContext(false);
        try (ThreadContext.StoredContext ignore = client.threadPool().getThreadContext().stashWithOrigin(SECURITY_ORIGIN)) {
            final SearchRequest request = client.prepareSearch(SECURITY_MAIN_ALIAS)
                .setScroll(DEFAULT_KEEPALIVE_SETTING.get(settings))
                .setQuery(boolQuery)
                .setVersion(false)
                .setSize(1000)
                .setFetchSource(true)
                .request();
            securityIndex.checkIndexVersionThenExecute(
                listener::onFailure,
                () -> ScrollHelper.fetchAllByEntity(
                    client,
                    request,
                    new ContextPreservingActionListener<>(supplier, listener),
                    ApiKeyService::convertSearchHitToApiKeyInfo
                )
            );
        }
    }

    private void findApiKeysForUserRealmApiKeyIdAndNameCombination(
        String realmName,
        String userName,
        String apiKeyName,
        String[] apiKeyIds,
        boolean filterOutInvalidatedKeys,
        boolean filterOutExpiredKeys,
        ActionListener<Collection<ApiKey>> listener
    ) {
        final SecurityIndexManager frozenSecurityIndex = securityIndex.freeze();
        if (frozenSecurityIndex.indexExists() == false) {
            listener.onResponse(Collections.emptyList());
        } else if (frozenSecurityIndex.isAvailable() == false) {
            listener.onFailure(frozenSecurityIndex.getUnavailableReason());
        } else {
            final BoolQueryBuilder boolQuery = QueryBuilders.boolQuery().filter(QueryBuilders.termQuery("doc_type", "api_key"));
            if (Strings.hasText(realmName)) {
                boolQuery.filter(QueryBuilders.termQuery("creator.realm", realmName));
            }
            if (Strings.hasText(userName)) {
                boolQuery.filter(QueryBuilders.termQuery("creator.principal", userName));
            }
            if (Strings.hasText(apiKeyName) && "*".equals(apiKeyName) == false) {
                if (apiKeyName.endsWith("*")) {
                    boolQuery.filter(QueryBuilders.prefixQuery("name", apiKeyName.substring(0, apiKeyName.length() - 1)));
                } else {
                    boolQuery.filter(QueryBuilders.termQuery("name", apiKeyName));
                }
            }
            if (apiKeyIds != null && apiKeyIds.length > 0) {
                boolQuery.filter(QueryBuilders.idsQuery().addIds(apiKeyIds));
            }

            findApiKeys(boolQuery, filterOutInvalidatedKeys, filterOutExpiredKeys, listener);
        }
    }

    /**
     * Performs the actual invalidation of a collection of api keys
     *
     * @param apiKeyIds       the api keys to invalidate
     * @param listener        the listener to notify upon completion
     * @param previousResult  if this not the initial attempt for invalidation, it contains the result of invalidating
     *                        api keys up to the point of the retry. This result is added to the result of the current attempt
     */
    private void indexInvalidation(
        Collection<String> apiKeyIds,
        ActionListener<InvalidateApiKeyResponse> listener,
        @Nullable InvalidateApiKeyResponse previousResult
    ) {
        maybeStartApiKeyRemover();
        if (apiKeyIds.isEmpty()) {
            listener.onFailure(new ElasticsearchSecurityException("No api key ids provided for invalidation"));
        } else {
            BulkRequestBuilder bulkRequestBuilder = client.prepareBulk();
            for (String apiKeyId : apiKeyIds) {
                UpdateRequest request = client.prepareUpdate(SECURITY_MAIN_ALIAS, apiKeyId)
                    .setDoc(Collections.singletonMap("api_key_invalidated", true))
                    .request();
                bulkRequestBuilder.add(request);
            }
            bulkRequestBuilder.setRefreshPolicy(RefreshPolicy.WAIT_UNTIL);
            securityIndex.prepareIndexIfNeededThenExecute(
                ex -> listener.onFailure(traceLog("prepare security index", ex)),
                () -> executeAsyncWithOrigin(
                    client.threadPool().getThreadContext(),
                    SECURITY_ORIGIN,
                    bulkRequestBuilder.request(),
                    ActionListener.<BulkResponse>wrap(bulkResponse -> {
                        ArrayList<ElasticsearchException> failedRequestResponses = new ArrayList<>();
                        ArrayList<String> previouslyInvalidated = new ArrayList<>();
                        ArrayList<String> invalidated = new ArrayList<>();
                        if (null != previousResult) {
                            failedRequestResponses.addAll((previousResult.getErrors()));
                            previouslyInvalidated.addAll(previousResult.getPreviouslyInvalidatedApiKeys());
                            invalidated.addAll(previousResult.getInvalidatedApiKeys());
                        }
                        for (BulkItemResponse bulkItemResponse : bulkResponse.getItems()) {
                            if (bulkItemResponse.isFailed()) {
                                Throwable cause = bulkItemResponse.getFailure().getCause();
                                final String failedApiKeyId = bulkItemResponse.getFailure().getId();
                                traceLog("invalidate api key", failedApiKeyId, cause);
                                failedRequestResponses.add(new ElasticsearchException("Error invalidating api key", cause));
                            } else {
                                UpdateResponse updateResponse = bulkItemResponse.getResponse();
                                if (updateResponse.getResult() == DocWriteResponse.Result.UPDATED) {
                                    logger.debug("Invalidated api key for doc [{}]", updateResponse.getId());
                                    invalidated.add(updateResponse.getId());
                                } else if (updateResponse.getResult() == DocWriteResponse.Result.NOOP) {
                                    previouslyInvalidated.add(updateResponse.getId());
                                }
                            }
                        }
                        InvalidateApiKeyResponse result = new InvalidateApiKeyResponse(
                            invalidated,
                            previouslyInvalidated,
                            failedRequestResponses
                        );
                        clearCache(result, listener);
                    }, e -> {
                        Throwable cause = ExceptionsHelper.unwrapCause(e);
                        traceLog("invalidate api keys", cause);
                        listener.onFailure(e);
                    }),
                    client::bulk
                )
            );
        }
    }

    private void clearCache(InvalidateApiKeyResponse result, ActionListener<InvalidateApiKeyResponse> listener) {
        final ClearSecurityCacheRequest clearApiKeyCacheRequest = new ClearSecurityCacheRequest().cacheName("api_key")
            .keys(result.getInvalidatedApiKeys().toArray(String[]::new));
        executeAsyncWithOrigin(client, SECURITY_ORIGIN, ClearSecurityCacheAction.INSTANCE, clearApiKeyCacheRequest, new ActionListener<>() {
            @Override
            public void onResponse(ClearSecurityCacheResponse nodes) {
                listener.onResponse(result);
            }

            @Override
            public void onFailure(Exception e) {
                logger.error("unable to clear API key cache", e);
                listener.onFailure(new ElasticsearchException("clearing the API key cache failed; please clear the caches manually", e));
            }
        });
    }

    /**
     * Logs an exception concerning a specific api key at TRACE level (if enabled)
     */
    private <E extends Throwable> E traceLog(String action, String identifier, E exception) {
        if (logger.isTraceEnabled()) {
            if (exception instanceof ElasticsearchException) {
                final ElasticsearchException esEx = (ElasticsearchException) exception;
                final Object detail = esEx.getHeader("error_description");
                if (detail != null) {
                    logger.trace(() -> new ParameterizedMessage("Failure in [{}] for id [{}] - [{}]", action, identifier, detail), esEx);
                } else {
                    logger.trace(() -> new ParameterizedMessage("Failure in [{}] for id [{}]", action, identifier), esEx);
                }
            } else {
                logger.trace(() -> new ParameterizedMessage("Failure in [{}] for id [{}]", action, identifier), exception);
            }
        }
        return exception;
    }

    /**
     * Logs an exception at TRACE level (if enabled)
     */
    private <E extends Throwable> E traceLog(String action, E exception) {
        if (logger.isTraceEnabled()) {
            if (exception instanceof ElasticsearchException) {
                final ElasticsearchException esEx = (ElasticsearchException) exception;
                final Object detail = esEx.getHeader("error_description");
                if (detail != null) {
                    logger.trace(() -> new ParameterizedMessage("Failure in [{}] - [{}]", action, detail), esEx);
                } else {
                    logger.trace(() -> new ParameterizedMessage("Failure in [{}]", action), esEx);
                }
            } else {
                logger.trace(() -> new ParameterizedMessage("Failure in [{}]", action), exception);
            }
        }
        return exception;
    }

    // pkg scoped for testing
    boolean isExpirationInProgress() {
        return expiredApiKeysRemover.isExpirationInProgress();
    }

    // pkg scoped for testing
    long lastTimeWhenApiKeysRemoverWasTriggered() {
        return lastExpirationRunMs;
    }

    private void maybeStartApiKeyRemover() {
        if (securityIndex.isAvailable()) {
            if (client.threadPool().relativeTimeInMillis() - lastExpirationRunMs > deleteInterval.getMillis()) {
                expiredApiKeysRemover.submit(client.threadPool());
                lastExpirationRunMs = client.threadPool().relativeTimeInMillis();
            }
        }
    }

    /**
     * Get API key information for given realm, user, API key name and id combination
     * @param realmName realm name
     * @param username user name
     * @param apiKeyName API key name
     * @param apiKeyId API key id
     * @param listener listener for {@link GetApiKeyResponse}
     */
    public void getApiKeys(
        String realmName,
        String username,
        String apiKeyName,
        String apiKeyId,
        ActionListener<GetApiKeyResponse> listener
    ) {
        ensureEnabled();
        final String[] apiKeyIds = Strings.hasText(apiKeyId) == false ? null : new String[] { apiKeyId };
        findApiKeysForUserRealmApiKeyIdAndNameCombination(
            realmName,
            username,
            apiKeyName,
            apiKeyIds,
            false,
            false,
            ActionListener.wrap(apiKeyInfos -> {
                if (apiKeyInfos.isEmpty()) {
                    logger.debug(
                        "No active api keys found for realm [{}], user [{}], api key name [{}] and api key id [{}]",
                        realmName,
                        username,
                        apiKeyName,
                        apiKeyId
                    );
                    listener.onResponse(GetApiKeyResponse.emptyResponse());
                } else {
                    listener.onResponse(new GetApiKeyResponse(apiKeyInfos));
                }
            }, listener::onFailure)
        );
    }

    public void queryApiKeys(SearchRequest searchRequest, ActionListener<QueryApiKeyResponse> listener) {
        ensureEnabled();

        final SecurityIndexManager frozenSecurityIndex = securityIndex.freeze();
        if (frozenSecurityIndex.indexExists() == false) {
            logger.debug("security index does not exist");
            listener.onResponse(QueryApiKeyResponse.emptyResponse());
        } else if (frozenSecurityIndex.isAvailable() == false) {
            listener.onFailure(frozenSecurityIndex.getUnavailableReason());
        } else {
            securityIndex.checkIndexVersionThenExecute(
                listener::onFailure,
                () -> executeAsyncWithOrigin(
                    client,
                    SECURITY_ORIGIN,
                    SearchAction.INSTANCE,
                    searchRequest,
                    ActionListener.wrap(searchResponse -> {
                        final long total = searchResponse.getHits().getTotalHits().value;
                        if (total == 0) {
                            logger.debug("No api keys found for query [{}]", searchRequest.source().query());
                            listener.onResponse(QueryApiKeyResponse.emptyResponse());
                            return;
                        }
                        final List<QueryApiKeyResponse.Item> apiKeyItem = Arrays.stream(searchResponse.getHits().getHits())
                            .map(ApiKeyService::convertSearchHitToQueryItem)
                            .collect(Collectors.toUnmodifiableList());
                        listener.onResponse(new QueryApiKeyResponse(total, apiKeyItem));
                    }, listener::onFailure)
                )
            );
        }
    }

    private static QueryApiKeyResponse.Item convertSearchHitToQueryItem(SearchHit hit) {
        return new QueryApiKeyResponse.Item(convertSearchHitToApiKeyInfo(hit), hit.getSortValues());
    }

    private static ApiKey convertSearchHitToApiKeyInfo(SearchHit hit) {
        Map<String, Object> source = hit.getSourceAsMap();
        String name = (String) source.get("name");
        String id = hit.getId();
        Long creation = (Long) source.get("creation_time");
        Long expiration = (Long) source.get("expiration_time");
        Boolean invalidated = (Boolean) source.get("api_key_invalidated");
        @SuppressWarnings("unchecked")
        String username = (String) ((Map<String, Object>) source.get("creator")).get("principal");
        @SuppressWarnings("unchecked")
        String realm = (String) ((Map<String, Object>) source.get("creator")).get("realm");
        @SuppressWarnings("unchecked")
        Map<String, Object> metadata = (Map<String, Object>) source.get("metadata_flattened");

        return new ApiKey(
            name,
            id,
            Instant.ofEpochMilli(creation),
            (expiration != null) ? Instant.ofEpochMilli(expiration) : null,
            invalidated,
            username,
            realm,
            metadata
        );
    }

    private RemovalListener<String, ListenableFuture<CachedApiKeyHashResult>> getAuthCacheRemovalListener(int maximumWeight) {
        return notification -> {
            if (RemovalReason.EVICTED == notification.getRemovalReason() && getApiKeyAuthCache().count() >= maximumWeight) {
                evictionCounter.increment();
                logger.trace(
                    "API key with ID [{}] was evicted from the authentication cache, " + "possibly due to cache size limit",
                    notification.getKey()
                );
                final long last = lastEvictionCheckedAt.get();
                final long now = System.nanoTime();
                if (now - last >= EVICTION_MONITOR_INTERVAL_NANOS && lastEvictionCheckedAt.compareAndSet(last, now)) {
                    final long sum = evictionCounter.sum();
                    evictionCounter.add(-sum); // reset by decrease
                    if (sum >= EVICTION_WARNING_THRESHOLD) {
                        logger.warn(
                            "Possible thrashing for API key authentication cache, "
                                + "[{}] eviction due to cache size within last [{}] seconds",
                            sum,
                            EVICTION_MONITOR_INTERVAL_SECONDS
                        );
                    }
                }
            }
        };
    }

    // package private for test
    LongAdder getEvictionCounter() {
        return evictionCounter;
    }

    // package private for test
    AtomicLong getLastEvictionCheckedAt() {
        return lastEvictionCheckedAt;
    }

    /**
     * Returns realm name for the authenticated user.
     * If the user is authenticated by realm type {@value AuthenticationField#API_KEY_REALM_TYPE}
     * then it will return the realm name of user who created this API key.
     *
     * @param authentication {@link Authentication}
     * @return realm name
     */
    public static String getCreatorRealmName(final Authentication authentication) {
        if (AuthenticationType.API_KEY == authentication.getAuthenticationType()) {
            return (String) authentication.getMetadata().get(AuthenticationField.API_KEY_CREATOR_REALM_NAME);
        } else {
            return authentication.getSourceRealm().getName();
        }
    }

    /**
     * Returns realm type for the authenticated user.
     * If the user is authenticated by realm type {@value AuthenticationField#API_KEY_REALM_TYPE}
     * then it will return the realm name of user who created this API key.
     *
     * @param authentication {@link Authentication}
     * @return realm type
     */
    public static String getCreatorRealmType(final Authentication authentication) {
        if (AuthenticationType.API_KEY == authentication.getAuthenticationType()) {
            return (String) authentication.getMetadata().get(AuthenticationField.API_KEY_CREATOR_REALM_TYPE);
        } else {
            return authentication.getSourceRealm().getType();
        }
    }

    /**
     * If the authentication has type of api_key, returns the metadata associated to the
     * API key.
     * @param authentication {@link Authentication}
     * @return A map for the metadata or an empty map if no metadata is found.
     */
    public static Map<String, Object> getApiKeyMetadata(Authentication authentication) {
        if (AuthenticationType.API_KEY != authentication.getAuthenticationType()) {
            throw new IllegalArgumentException(
                "authentication type must be [api_key], got ["
                    + authentication.getAuthenticationType().name().toLowerCase(Locale.ROOT)
                    + "]"
            );
        }
        final Object apiKeyMetadata = authentication.getMetadata().get(AuthenticationField.API_KEY_METADATA_KEY);
        if (apiKeyMetadata != null) {
            final Tuple<XContentType, Map<String, Object>> tuple = XContentHelper.convertToMap(
                (BytesReference) apiKeyMetadata,
                false,
                XContentType.JSON
            );
            return tuple.v2();
        } else {
            return Map.of();
        }
    }

    final class CachedApiKeyHashResult {
        final boolean success;
        final char[] hash;

        CachedApiKeyHashResult(boolean success, SecureString apiKey) {
            this.success = success;
            this.hash = cacheHasher.hash(apiKey);
        }

        boolean verify(SecureString password) {
            return hash != null && cacheHasher.verify(password, hash);
        }
    }

    public static final class ApiKeyDoc {

        private static final BytesReference NULL_BYTES = new BytesArray("null");
        static final InstantiatingObjectParser<ApiKeyDoc, Void> PARSER;
        static {
            InstantiatingObjectParser.Builder<ApiKeyDoc, Void> builder = InstantiatingObjectParser.builder(
                "api_key_doc",
                true,
                ApiKeyDoc.class
            );
            builder.declareString(constructorArg(), new ParseField("doc_type"));
            builder.declareLong(constructorArg(), new ParseField("creation_time"));
            builder.declareLongOrNull(constructorArg(), -1, new ParseField("expiration_time"));
            builder.declareBoolean(constructorArg(), new ParseField("api_key_invalidated"));
            builder.declareString(constructorArg(), new ParseField("api_key_hash"));
            builder.declareStringOrNull(optionalConstructorArg(), new ParseField("name"));
            builder.declareInt(constructorArg(), new ParseField("version"));
            ObjectParserHelper<ApiKeyDoc, Void> parserHelper = new ObjectParserHelper<>();
            parserHelper.declareRawObject(builder, constructorArg(), new ParseField("role_descriptors"));
            parserHelper.declareRawObject(builder, constructorArg(), new ParseField("limited_by_role_descriptors"));
            builder.declareObject(constructorArg(), (p, c) -> p.map(), new ParseField("creator"));
            parserHelper.declareRawObjectOrNull(builder, optionalConstructorArg(), new ParseField("metadata_flattened"));
            PARSER = builder.build();
        }

        final String docType;
        final long creationTime;
        final long expirationTime;
        final Boolean invalidated;
        final String hash;
        @Nullable
        final String name;
        final int version;
        final BytesReference roleDescriptorsBytes;
        final BytesReference limitedByRoleDescriptorsBytes;
        final Map<String, Object> creator;
        @Nullable
        final BytesReference metadataFlattened;

        public ApiKeyDoc(
            String docType,
            long creationTime,
            long expirationTime,
            Boolean invalidated,
            String hash,
            @Nullable String name,
            int version,
            BytesReference roleDescriptorsBytes,
            BytesReference limitedByRoleDescriptorsBytes,
            Map<String, Object> creator,
            @Nullable BytesReference metadataFlattened
        ) {

            this.docType = docType;
            this.creationTime = creationTime;
            this.expirationTime = expirationTime;
            this.invalidated = invalidated;
            this.hash = hash;
            this.name = name;
            this.version = version;
            this.roleDescriptorsBytes = roleDescriptorsBytes;
            this.limitedByRoleDescriptorsBytes = limitedByRoleDescriptorsBytes;
            this.creator = creator;
            this.metadataFlattened = NULL_BYTES.equals(metadataFlattened) ? null : metadataFlattened;
        }

        public CachedApiKeyDoc toCachedApiKeyDoc() {
            final MessageDigest digest = MessageDigests.sha256();
            final String roleDescriptorsHash = MessageDigests.toHexString(MessageDigests.digest(roleDescriptorsBytes, digest));
            digest.reset();
            final String limitedByRoleDescriptorsHash = MessageDigests.toHexString(
                MessageDigests.digest(limitedByRoleDescriptorsBytes, digest)
            );
            return new CachedApiKeyDoc(
                creationTime,
                expirationTime,
                invalidated,
                hash,
                name,
                version,
                creator,
                roleDescriptorsHash,
                limitedByRoleDescriptorsHash,
                metadataFlattened
            );
        }

        static ApiKeyDoc fromXContent(XContentParser parser) {
            return PARSER.apply(parser, null);
        }
    }

    /**
     * A cached version of the {@link ApiKeyDoc}. The main difference is that the role descriptors
     * are replaced by their hashes. The actual values are stored in a separate role descriptor cache,
     * so that duplicate role descriptors are cached only once (and therefore consume less memory).
     */
    public static final class CachedApiKeyDoc {
        final long creationTime;
        final long expirationTime;
        final Boolean invalidated;
        final String hash;
        final String name;
        final int version;
        final Map<String, Object> creator;
        final String roleDescriptorsHash;
        final String limitedByRoleDescriptorsHash;
        @Nullable
        final BytesReference metadataFlattened;

        public CachedApiKeyDoc(
            long creationTime,
            long expirationTime,
            Boolean invalidated,
            String hash,
            String name,
            int version,
            Map<String, Object> creator,
            String roleDescriptorsHash,
            String limitedByRoleDescriptorsHash,
            @Nullable BytesReference metadataFlattened
        ) {
            this.creationTime = creationTime;
            this.expirationTime = expirationTime;
            this.invalidated = invalidated;
            this.hash = hash;
            this.name = name;
            this.version = version;
            this.creator = creator;
            this.roleDescriptorsHash = roleDescriptorsHash;
            this.limitedByRoleDescriptorsHash = limitedByRoleDescriptorsHash;
            this.metadataFlattened = metadataFlattened;
        }

        public ApiKeyDoc toApiKeyDoc(BytesReference roleDescriptorsBytes, BytesReference limitedByRoleDescriptorsBytes) {
            return new ApiKeyDoc(
                "api_key",
                creationTime,
                expirationTime,
                invalidated,
                hash,
                name,
                version,
                roleDescriptorsBytes,
                limitedByRoleDescriptorsBytes,
                creator,
                metadataFlattened
            );
        }
    }

    private static final class ApiKeyDocCache {
        private final Cache<String, ApiKeyService.CachedApiKeyDoc> docCache;
        private final Cache<String, BytesReference> roleDescriptorsBytesCache;
        private final LockingAtomicCounter lockingAtomicCounter;

        ApiKeyDocCache(TimeValue ttl, int maximumWeight) {
            this.docCache = CacheBuilder.<String, ApiKeyService.CachedApiKeyDoc>builder()
                .setMaximumWeight(maximumWeight)
                .setExpireAfterWrite(ttl)
                .build();
            // We don't use the doc TTL because that TTL is very low to avoid the risk of
            // caching an invalidated API key. But role descriptors are immutable and may be shared between
            // multiple API keys, so we cache for longer and rely on the weight to manage the cache size.
            this.roleDescriptorsBytesCache = CacheBuilder.<String, BytesReference>builder()
                .setExpireAfterAccess(TimeValue.timeValueHours(1))
                .setMaximumWeight(maximumWeight * 2L)
                .build();
            this.lockingAtomicCounter = new LockingAtomicCounter();
        }

        public ApiKeyDoc get(String docId) {
            ApiKeyService.CachedApiKeyDoc existing = docCache.get(docId);
            if (existing != null) {
                final BytesReference roleDescriptorsBytes = roleDescriptorsBytesCache.get(existing.roleDescriptorsHash);
                final BytesReference limitedByRoleDescriptorsBytes = roleDescriptorsBytesCache.get(existing.limitedByRoleDescriptorsHash);
                if (roleDescriptorsBytes != null && limitedByRoleDescriptorsBytes != null) {
                    return existing.toApiKeyDoc(roleDescriptorsBytes, limitedByRoleDescriptorsBytes);
                }
            }
            return null;
        }

        public long getInvalidationCount() {
            return lockingAtomicCounter.get();
        }

        public void putIfNoInvalidationSince(String docId, ApiKeyDoc apiKeyDoc, long invalidationCount) {
            final CachedApiKeyDoc cachedApiKeyDoc = apiKeyDoc.toCachedApiKeyDoc();
            lockingAtomicCounter.compareAndRun(invalidationCount, () -> {
                docCache.put(docId, cachedApiKeyDoc);
                try {
                    roleDescriptorsBytesCache.computeIfAbsent(cachedApiKeyDoc.roleDescriptorsHash, k -> apiKeyDoc.roleDescriptorsBytes);
                    roleDescriptorsBytesCache.computeIfAbsent(
                        cachedApiKeyDoc.limitedByRoleDescriptorsHash,
                        k -> apiKeyDoc.limitedByRoleDescriptorsBytes
                    );
                } catch (ExecutionException e) {
                    throw new RuntimeException(e);
                }
            });
        }

        public void invalidate(Collection<String> docIds) {
            lockingAtomicCounter.increment();
            logger.debug("Invalidating API key doc cache with ids: [{}]", Strings.collectionToCommaDelimitedString(docIds));
            docIds.forEach(docCache::invalidate);
        }

        public void invalidateAll() {
            lockingAtomicCounter.increment();
            logger.debug("Invalidating all API key doc cache and descriptor cache");
            docCache.invalidateAll();
            roleDescriptorsBytesCache.invalidateAll();
        }
    }
}<|MERGE_RESOLUTION|>--- conflicted
+++ resolved
@@ -448,24 +448,11 @@
         if (false == authResult.isAuthenticated()) {
             throw new IllegalArgumentException("API Key authn result must be successful");
         }
-<<<<<<< HEAD
         final User user = authResult.getUser();
         final RealmRef authenticatedBy = new RealmRef(AuthenticationField.API_KEY_REALM_NAME, AuthenticationField.API_KEY_REALM_TYPE,
             nodeName);
         return new Authentication(user, authenticatedBy, null, Version.CURRENT, Authentication.AuthenticationType.API_KEY,
             authResult.getMetadata());
-=======
-        final User user = authResult.getValue();
-        final RealmRef authenticatedBy = new RealmRef(ApiKeyService.API_KEY_REALM_NAME, ApiKeyService.API_KEY_REALM_TYPE, nodeName);
-        return new Authentication(
-            user,
-            authenticatedBy,
-            null,
-            Version.CURRENT,
-            Authentication.AuthenticationType.API_KEY,
-            authResult.getMetadata()
-        );
->>>>>>> 12ad399c
     }
 
     void loadApiKeyAndValidateCredentials(
@@ -578,14 +565,8 @@
             : "This method only applies to authentication objects created on or after v7.9.0";
 
         final Map<String, Object> metadata = authentication.getMetadata();
-<<<<<<< HEAD
         final BytesReference bytesReference = (BytesReference) metadata.get(limitedBy
             ? AuthenticationField.API_KEY_LIMITED_ROLE_DESCRIPTORS_KEY : AuthenticationField.API_KEY_ROLE_DESCRIPTORS_KEY);
-=======
-        final BytesReference bytesReference = (BytesReference) metadata.get(
-            limitedBy ? API_KEY_LIMITED_ROLE_DESCRIPTORS_KEY : API_KEY_ROLE_DESCRIPTORS_KEY
-        );
->>>>>>> 12ad399c
         if (limitedBy && bytesReference.length() == 2 && "{}".equals(bytesReference.utf8ToString())) {
             if (ServiceAccountSettings.REALM_NAME.equals(metadata.get(AuthenticationField.API_KEY_CREATOR_REALM_NAME))
                 && "elastic/fleet-server".equals(authentication.getUser().principal())) {
