--- conflicted
+++ resolved
@@ -22,17 +22,14 @@
 import org.elasticsearch.common.CharArrays;
 import org.elasticsearch.common.Strings;
 import org.elasticsearch.common.UUIDs;
-<<<<<<< HEAD
-import org.elasticsearch.common.bytes.BytesArray;
-=======
 import org.elasticsearch.common.bytes.BytesReference;
 import org.elasticsearch.common.logging.DeprecationLogger;
->>>>>>> 7989b950
+import org.elasticsearch.common.bytes.BytesArray;
 import org.elasticsearch.common.settings.SecureString;
 import org.elasticsearch.common.settings.Setting;
 import org.elasticsearch.common.settings.Settings;
 import org.elasticsearch.common.util.concurrent.ThreadContext;
-<<<<<<< HEAD
+import org.elasticsearch.common.xcontent.DeprecationHandler;
 import org.elasticsearch.common.util.set.Sets;
 import org.elasticsearch.common.xcontent.LoggingDeprecationHandler;
 import org.elasticsearch.common.xcontent.NamedXContentRegistry;
@@ -40,18 +37,11 @@
 import org.elasticsearch.common.xcontent.XContentBuilder;
 import org.elasticsearch.common.xcontent.XContentFactory;
 import org.elasticsearch.common.xcontent.XContentParser;
+import org.elasticsearch.common.xcontent.XContentType;
 import org.elasticsearch.index.query.AbstractQueryBuilder;
 import org.elasticsearch.index.query.BoolQueryBuilder;
 import org.elasticsearch.index.query.QueryBuilders;
 import org.elasticsearch.script.ScriptService;
-=======
-import org.elasticsearch.common.xcontent.DeprecationHandler;
-import org.elasticsearch.common.xcontent.NamedXContentRegistry;
-import org.elasticsearch.common.xcontent.XContentBuilder;
-import org.elasticsearch.common.xcontent.XContentFactory;
-import org.elasticsearch.common.xcontent.XContentParser;
-import org.elasticsearch.common.xcontent.XContentType;
->>>>>>> 7989b950
 import org.elasticsearch.xpack.core.XPackSettings;
 import org.elasticsearch.xpack.core.security.action.CreateApiKeyRequest;
 import org.elasticsearch.xpack.core.security.action.CreateApiKeyResponse;
@@ -59,16 +49,13 @@
 import org.elasticsearch.xpack.core.security.authc.AuthenticationResult;
 import org.elasticsearch.xpack.core.security.authc.support.Hasher;
 import org.elasticsearch.xpack.core.security.authz.RoleDescriptor;
-<<<<<<< HEAD
+import org.elasticsearch.xpack.core.security.authz.permission.Role;
 import org.elasticsearch.xpack.core.security.authz.RoleDescriptor.IndicesPrivileges;
 import org.elasticsearch.xpack.core.security.authz.permission.FieldPermissionsCache;
 import org.elasticsearch.xpack.core.security.authz.permission.Role;
 import org.elasticsearch.xpack.core.security.authz.permission.SubsetResult;
 import org.elasticsearch.xpack.core.security.authz.support.SecurityQueryTemplateEvaluator;
 import org.elasticsearch.xpack.core.security.support.Automatons;
-=======
-import org.elasticsearch.xpack.core.security.authz.permission.Role;
->>>>>>> 7989b950
 import org.elasticsearch.xpack.core.security.user.User;
 import org.elasticsearch.xpack.security.authz.store.CompositeRolesStore;
 import org.elasticsearch.xpack.security.support.SecurityIndexManager;
@@ -83,10 +70,7 @@
 import java.util.Arrays;
 import java.util.Base64;
 import java.util.HashMap;
-<<<<<<< HEAD
 import java.util.HashSet;
-=======
->>>>>>> 7989b950
 import java.util.List;
 import java.util.Locale;
 import java.util.Map;
@@ -135,12 +119,8 @@
     private final NamedXContentRegistry xContentRegistry;
     private final CompositeRolesStore compositeRolesStore;
 
-<<<<<<< HEAD
     public ApiKeyService(Settings settings, Clock clock, Client client, SecurityIndexManager securityIndex, ClusterService clusterService,
             CompositeRolesStore compositeRolesStore, ScriptService scriptService, NamedXContentRegistry xContentRegistry) {
-=======
-    public ApiKeyService(Settings settings, Clock clock, Client client, SecurityIndexManager securityIndex, ClusterService clusterService) {
->>>>>>> 7989b950
         this.clock = clock;
         this.client = client;
         this.securityIndex = securityIndex;
@@ -189,14 +169,6 @@
                     }
                 }
 
-<<<<<<< HEAD
-=======
-                builder.startObject("role_descriptors");
-                for (RoleDescriptor descriptor : request.getRoleDescriptors()) {
-                    builder.field(descriptor.getName(), (contentBuilder, params) -> descriptor.toXContent(contentBuilder, params, true));
-                }
-                builder.endObject();
->>>>>>> 7989b950
                 builder.field("name", request.getName())
                     .field("version", version.id)
                     .startObject("creator")
@@ -208,8 +180,13 @@
 
                 checkIfRoleIsASubsetAndModifyRoleDescriptorsIfRequiredToMakeItASubset(request.getRoleDescriptors(), authentication,
                         ActionListener.wrap(roleDescriptors -> {
-                            builder.array("role_descriptors", roleDescriptors)
-                                .endObject();
+                            builder.startObject("role_descriptors");
+                            for (RoleDescriptor descriptor : request.getRoleDescriptors()) {
+                                builder.field(descriptor.getName(), (contentBuilder, params) -> descriptor.toXContent(contentBuilder, params, true));
+                            }
+                            builder.endObject();
+                            builder.endObject();
+
                             final IndexRequest indexRequest = client.prepareIndex(SecurityIndexManager.SECURITY_INDEX_NAME, TYPE)
                                     .setSource(builder)
                                     .setRefreshPolicy(request.getRefreshPolicy())
@@ -420,13 +397,34 @@
         }
     }
 
-<<<<<<< HEAD
+    private static class ApiKeyLoggingDeprecationHandler implements DeprecationHandler {
+
+        private final DeprecationLogger deprecationLogger;
+        private final String apiKeyId;
+
+        private ApiKeyLoggingDeprecationHandler(DeprecationLogger logger, String apiKeyId) {
+            this.deprecationLogger = logger;
+            this.apiKeyId = apiKeyId;
+        }
+
+        @Override
+        public void usedDeprecatedName(String usedName, String modernName) {
+            deprecationLogger.deprecated("Deprecated field [{}] used in api key [{}], expected [{}] instead",
+                usedName, apiKeyId, modernName);
+        }
+
+        @Override
+        public void usedDeprecatedField(String usedName, String replacedWith) {
+            deprecationLogger.deprecated("Deprecated field [{}] used in api key [{}], replaced by [{}]",
+                usedName, apiKeyId, replacedWith);
+        }
+    }
+
     // pkg-scope for testing
     void checkIfRoleIsASubsetAndModifyRoleDescriptorsIfRequiredToMakeItASubset(final List<RoleDescriptor> requestRoleDescriptors,
             final Authentication authentication, ActionListener<List<RoleDescriptor>> listener) throws IOException {
-        final FieldPermissionsCache fieldPermissionsCache = new FieldPermissionsCache(Settings.EMPTY);
-        compositeRolesStore.roles(requestRoleDescriptors, fieldPermissionsCache, ActionListener.wrap(thisRole -> {
-            compositeRolesStore.roles(authentication.getUser(), fieldPermissionsCache, ActionListener.wrap(otherRole -> {
+        compositeRolesStore.roles(requestRoleDescriptors, ActionListener.wrap(thisRole -> {
+            compositeRolesStore.roles(authentication.getUser(), ActionListener.wrap(otherRole -> {
                 final SubsetResult subsetResult = thisRole.isSubsetOf(otherRole);
 
                 if (subsetResult.result() == SubsetResult.Result.NO) {
@@ -551,28 +549,5 @@
             modifiedSubsetDescriptors.add(rd);
         }
         return modifiedSubsetDescriptors;
-=======
-    private static class ApiKeyLoggingDeprecationHandler implements DeprecationHandler {
-
-        private final DeprecationLogger deprecationLogger;
-        private final String apiKeyId;
-
-        private ApiKeyLoggingDeprecationHandler(DeprecationLogger logger, String apiKeyId) {
-            this.deprecationLogger = logger;
-            this.apiKeyId = apiKeyId;
-        }
-
-        @Override
-        public void usedDeprecatedName(String usedName, String modernName) {
-            deprecationLogger.deprecated("Deprecated field [{}] used in api key [{}], expected [{}] instead",
-                usedName, apiKeyId, modernName);
-        }
-
-        @Override
-        public void usedDeprecatedField(String usedName, String replacedWith) {
-            deprecationLogger.deprecated("Deprecated field [{}] used in api key [{}], replaced by [{}]",
-                usedName, apiKeyId, replacedWith);
-        }
->>>>>>> 7989b950
     }
 }