/*
 * Copyright Elasticsearch B.V. and/or licensed to Elasticsearch B.V. under one
 * or more contributor license agreements. Licensed under the Elastic License
 * 2.0; you may not use this file except in compliance with the Elastic License
 * 2.0.
 */
package org.elasticsearch.xpack.security.authz.store;

import org.apache.logging.log4j.LogManager;
import org.apache.logging.log4j.Logger;
import org.elasticsearch.ElasticsearchException;
import org.elasticsearch.action.ActionListener;
import org.elasticsearch.action.support.GroupedActionListener;
import org.elasticsearch.common.Strings;
import org.elasticsearch.common.bytes.BytesReference;
import org.elasticsearch.common.cache.Cache;
import org.elasticsearch.common.cache.CacheBuilder;
import org.elasticsearch.common.settings.Setting;
import org.elasticsearch.common.settings.Setting.Property;
import org.elasticsearch.common.settings.Settings;
import org.elasticsearch.common.util.concurrent.ReleasableLock;
import org.elasticsearch.common.util.concurrent.ThreadContext;
import org.elasticsearch.common.util.set.Sets;
import org.elasticsearch.core.Nullable;
import org.elasticsearch.core.Tuple;
import org.elasticsearch.license.XPackLicenseState;
import org.elasticsearch.xpack.core.security.authc.Authentication;
import org.elasticsearch.xpack.core.security.authc.Subject;
import org.elasticsearch.xpack.core.security.authz.RestrictedIndices;
import org.elasticsearch.xpack.core.security.authz.RoleDescriptor;
import org.elasticsearch.xpack.core.security.authz.RoleDescriptor.IndicesPrivileges;
import org.elasticsearch.xpack.core.security.authz.RoleDescriptor.RemoteIndicesPrivileges;
import org.elasticsearch.xpack.core.security.authz.accesscontrol.DocumentSubsetBitsetCache;
import org.elasticsearch.xpack.core.security.authz.permission.FieldPermissionsCache;
import org.elasticsearch.xpack.core.security.authz.permission.FieldPermissionsDefinition;
import org.elasticsearch.xpack.core.security.authz.permission.FieldPermissionsDefinition.FieldGrantExcludeGroup;
import org.elasticsearch.xpack.core.security.authz.permission.Role;
import org.elasticsearch.xpack.core.security.authz.privilege.ApplicationPrivilege;
import org.elasticsearch.xpack.core.security.authz.privilege.ConfigurableClusterPrivilege;
import org.elasticsearch.xpack.core.security.authz.privilege.IndexPrivilege;
import org.elasticsearch.xpack.core.security.authz.privilege.Privilege;
import org.elasticsearch.xpack.core.security.authz.store.ReservedRolesStore;
import org.elasticsearch.xpack.core.security.authz.store.RoleKey;
import org.elasticsearch.xpack.core.security.authz.store.RoleReference;
import org.elasticsearch.xpack.core.security.authz.store.RoleReferenceIntersection;
import org.elasticsearch.xpack.core.security.authz.store.RolesRetrievalResult;
import org.elasticsearch.xpack.core.security.support.CacheIteratorHelper;
import org.elasticsearch.xpack.core.security.user.AnonymousUser;
import org.elasticsearch.xpack.core.security.user.AsyncSearchUser;
import org.elasticsearch.xpack.core.security.user.SecurityProfileUser;
import org.elasticsearch.xpack.core.security.user.SystemUser;
import org.elasticsearch.xpack.core.security.user.User;
import org.elasticsearch.xpack.core.security.user.XPackSecurityUser;
import org.elasticsearch.xpack.core.security.user.XPackUser;
import org.elasticsearch.xpack.security.authc.ApiKeyService;
import org.elasticsearch.xpack.security.authc.service.ServiceAccountService;
import org.elasticsearch.xpack.security.support.SecurityIndexManager;

import java.util.ArrayList;
import java.util.Arrays;
import java.util.Collection;
import java.util.HashMap;
import java.util.HashSet;
import java.util.List;
import java.util.Map;
import java.util.Objects;
import java.util.Optional;
import java.util.Set;
import java.util.concurrent.atomic.AtomicLong;
import java.util.function.Consumer;
import java.util.stream.Collectors;

import static org.elasticsearch.common.util.set.Sets.newHashSet;
import static org.elasticsearch.core.Strings.format;
import static org.elasticsearch.xpack.security.support.SecurityIndexManager.isIndexDeleted;
import static org.elasticsearch.xpack.security.support.SecurityIndexManager.isMoveFromRedToNonRed;

/**
 * A composite roles store that can retrieve roles from multiple sources.
 * @see RoleProviders
 */
public class CompositeRolesStore {

    static final Setting<Integer> NEGATIVE_LOOKUP_CACHE_SIZE_SETTING = Setting.intSetting(
        "xpack.security.authz.store.roles.negative_lookup_cache.max_size",
        10000,
        Property.NodeScope
    );
    private static final Setting<Integer> CACHE_SIZE_SETTING = Setting.intSetting(
        "xpack.security.authz.store.roles.cache.max_size",
        10000,
        Property.NodeScope
    );
    private static final Logger logger = LogManager.getLogger(CompositeRolesStore.class);

    private final RoleProviders roleProviders;
    private final NativePrivilegeStore privilegeStore;
    private final FieldPermissionsCache fieldPermissionsCache;
    private final Cache<RoleKey, Role> roleCache;
    private final CacheIteratorHelper<RoleKey, Role> roleCacheHelper;
    private final Cache<String, Boolean> negativeLookupCache;
    private final DocumentSubsetBitsetCache dlsBitsetCache;
    private final AnonymousUser anonymousUser;
    private final AtomicLong numInvalidation = new AtomicLong();
    private final RoleDescriptorStore roleReferenceResolver;
    private final Role superuserRole;
    private final Role xpackSecurityRole;
    private final Role securityProfileRole;
    private final Role xpackUserRole;
    private final Role asyncSearchUserRole;
    private final RestrictedIndices restrictedIndices;

    public CompositeRolesStore(
        Settings settings,
        RoleProviders roleProviders,
        NativePrivilegeStore privilegeStore,
        ThreadContext threadContext,
        XPackLicenseState licenseState,
        FieldPermissionsCache fieldPermissionsCache,
        ApiKeyService apiKeyService,
        ServiceAccountService serviceAccountService,
        DocumentSubsetBitsetCache dlsBitsetCache,
        RestrictedIndices restrictedIndices,
        Consumer<Collection<RoleDescriptor>> effectiveRoleDescriptorsConsumer
    ) {
        this.roleProviders = roleProviders;
        roleProviders.addChangeListener(new RoleProviders.ChangeListener() {
            @Override
            public void rolesChanged(Set<String> roles) {
                CompositeRolesStore.this.invalidate(roles);
            }

            @Override
            public void providersChanged() {
                CompositeRolesStore.this.invalidateAll();
            }
        });

        this.privilegeStore = Objects.requireNonNull(privilegeStore);
        this.dlsBitsetCache = Objects.requireNonNull(dlsBitsetCache);
        this.fieldPermissionsCache = Objects.requireNonNull(fieldPermissionsCache);
        CacheBuilder<RoleKey, Role> builder = CacheBuilder.builder();
        final int cacheSize = CACHE_SIZE_SETTING.get(settings);
        if (cacheSize >= 0) {
            builder.setMaximumWeight(cacheSize);
        }
        this.roleCache = builder.build();
        this.roleCacheHelper = new CacheIteratorHelper<>(roleCache);
        CacheBuilder<String, Boolean> nlcBuilder = CacheBuilder.builder();
        final int nlcCacheSize = NEGATIVE_LOOKUP_CACHE_SIZE_SETTING.get(settings);
        if (nlcCacheSize >= 0) {
            nlcBuilder.setMaximumWeight(nlcCacheSize);
        }
        this.negativeLookupCache = nlcBuilder.build();
        this.restrictedIndices = restrictedIndices;
        this.superuserRole = Role.buildFromRoleDescriptor(
            ReservedRolesStore.SUPERUSER_ROLE_DESCRIPTOR,
            fieldPermissionsCache,
            this.restrictedIndices
        );
        this.xpackSecurityRole = Role.buildFromRoleDescriptor(
            XPackSecurityUser.ROLE_DESCRIPTOR,
            fieldPermissionsCache,
            this.restrictedIndices
        );
        this.securityProfileRole = Role.buildFromRoleDescriptor(
            SecurityProfileUser.ROLE_DESCRIPTOR,
            fieldPermissionsCache,
            this.restrictedIndices
        );
        this.xpackUserRole = Role.buildFromRoleDescriptor(XPackUser.ROLE_DESCRIPTOR, fieldPermissionsCache, this.restrictedIndices);
        this.asyncSearchUserRole = Role.buildFromRoleDescriptor(
            AsyncSearchUser.ROLE_DESCRIPTOR,
            fieldPermissionsCache,
            this.restrictedIndices
        );

        this.roleReferenceResolver = new RoleDescriptorStore(
            roleProviders,
            apiKeyService,
            serviceAccountService,
            negativeLookupCache,
            licenseState,
            threadContext,
            effectiveRoleDescriptorsConsumer
        );
        this.anonymousUser = new AnonymousUser(settings);
    }

    public void getRoles(Authentication authentication, ActionListener<Tuple<Role, Role>> roleActionListener) {
        getRole(authentication.getEffectiveSubject(), ActionListener.wrap(role -> {
            if (authentication.isRunAs()) {
                getRole(
                    authentication.getAuthenticatingSubject(),
                    ActionListener.wrap(
                        authenticatingRole -> roleActionListener.onResponse(new Tuple<>(role, authenticatingRole)),
                        roleActionListener::onFailure
                    )
                );
            } else {
                roleActionListener.onResponse(new Tuple<>(role, role));
            }
        }, roleActionListener::onFailure));
    }

    public void getRole(Subject subject, ActionListener<Role> roleActionListener) {
        final Role internalUserRole = tryGetRoleForInternalUser(subject);
        if (internalUserRole != null) {
            roleActionListener.onResponse(internalUserRole);
            return;
        }

        assert false == User.isInternal(subject.getUser()) : "Internal user should not pass here";

        final RoleReferenceIntersection roleReferenceIntersection = subject.getRoleReferenceIntersection(anonymousUser);
        roleReferenceIntersection.buildRole(this::buildRoleFromRoleReference, roleActionListener);
    }

    // Accessible by tests
    Role tryGetRoleForInternalUser(Subject subject) {
        // we need to special case the internal users in this method, if we apply the anonymous roles to every user including these system
        // user accounts then we run into the chance of a deadlock because then we need to get a role that we may be trying to get as the
        // internal user.
        // The SystemUser is special cased as it has special privileges to execute internal actions and should never be passed into this
        // method.
        // The other internal users have directly assigned roles that are handled with special cases here
        final User user = subject.getUser();
        if (SystemUser.is(user)) {
            throw new IllegalArgumentException(
                "the user [" + user.principal() + "] is the system user and we should never try to get its roles"
            );
        }
        if (XPackUser.is(user)) {
            return xpackUserRole;
        }
        if (XPackSecurityUser.is(user)) {
            return xpackSecurityRole;
        }
        if (SecurityProfileUser.is(user)) {
            return securityProfileRole;
        }
        if (AsyncSearchUser.is(user)) {
            return asyncSearchUserRole;
        }
        return null;
    }

    public void buildRoleFromRoleReference(RoleReference roleReference, ActionListener<Role> roleActionListener) {
        final RoleKey roleKey = roleReference.id();
        if (roleKey == RoleKey.ROLE_KEY_SUPERUSER) {
            roleActionListener.onResponse(superuserRole);
            return;
        }
        if (roleKey == RoleKey.ROLE_KEY_EMPTY) {
            roleActionListener.onResponse(Role.EMPTY);
            return;
        }

        final Role existing = roleCache.get(roleKey);
        if (existing == null) {
            final long invalidationCounter = numInvalidation.get();
            final Consumer<Exception> failureHandler = e -> {
                // Because superuser does not have write access to restricted indices, it is valid to mix superuser with other roles to
                // gain addition access. However, if retrieving those roles fails for some reason, then that could leave admins in a
                // situation where they are unable to administer their cluster (in order to resolve the problem that is leading to failures
                // in role retrieval). So if a role reference includes superuser, but role retrieval failed, we fallback to the static
                // superuser role.
                if (includesSuperuserRole(roleReference)) {
                    logger.warn(
                        () -> format(
                            "there was a failure resolving the roles [%s], falling back to the [%s] role instead",
                            roleReference.id(),
                            Strings.arrayToCommaDelimitedString(superuserRole.names())
                        ),
                        e
                    );
                    roleActionListener.onResponse(superuserRole);
                } else {
                    roleActionListener.onFailure(e);
                }
            };
            roleReference.resolve(roleReferenceResolver, ActionListener.wrap(rolesRetrievalResult -> {
                if (RolesRetrievalResult.EMPTY == rolesRetrievalResult) {
                    roleActionListener.onResponse(Role.EMPTY);
                } else if (RolesRetrievalResult.SUPERUSER == rolesRetrievalResult) {
                    roleActionListener.onResponse(superuserRole);
                } else {
                    buildThenMaybeCacheRole(
                        roleKey,
                        rolesRetrievalResult.getRoleDescriptors(),
                        rolesRetrievalResult.getMissingRoles(),
                        rolesRetrievalResult.isSuccess(),
                        invalidationCounter,
                        ActionListener.wrap(roleActionListener::onResponse, failureHandler)
                    );
                }
            }, failureHandler));
        } else {
            roleActionListener.onResponse(existing);
        }
    }

    private static boolean includesSuperuserRole(RoleReference roleReference) {
        if (roleReference instanceof RoleReference.NamedRoleReference namedRoles) {
            return Arrays.asList(namedRoles.getRoleNames()).contains(ReservedRolesStore.SUPERUSER_ROLE_DESCRIPTOR.getName());
        } else {
            return false;
        }
    }

    // package private for testing
    RoleDescriptorStore getRoleReferenceResolver() {
        return roleReferenceResolver;
    }

    // for testing
    Role getXpackUserRole() {
        return xpackUserRole;
    }

    // for testing
    Role getAsyncSearchUserRole() {
        return asyncSearchUserRole;
    }

    // for testing
    Role getXpackSecurityRole() {
        return xpackSecurityRole;
    }

    // for testing
    Role getSecurityProfileRole() {
        return securityProfileRole;
    }

    private void buildThenMaybeCacheRole(
        RoleKey roleKey,
        Collection<RoleDescriptor> roleDescriptors,
        Set<String> missing,
        boolean tryCache,
        long invalidationCounter,
        ActionListener<Role> listener
    ) {
        logger.trace(
            "Building role from descriptors [{}] for names [{}] from source [{}]",
            roleDescriptors,
            roleKey.getNames(),
            roleKey.getSource()
        );
        buildRoleFromDescriptors(roleDescriptors, fieldPermissionsCache, privilegeStore, restrictedIndices, ActionListener.wrap(role -> {
            if (role != null && tryCache) {
                try (ReleasableLock ignored = roleCacheHelper.acquireUpdateLock()) {
                    /* this is kinda spooky. We use a read/write lock to ensure we don't modify the cache if we hold
                     * the write lock (fetching stats for instance - which is kinda overkill?) but since we fetching
                     * stuff in an async fashion we need to make sure that if the cache got invalidated since we
                     * started the request we don't put a potential stale result in the cache, hence the
                     * numInvalidation.get() comparison to the number of invalidation when we started. we just try to
                     * be on the safe side and don't cache potentially stale results
                     */
                    if (invalidationCounter == numInvalidation.get()) {
                        roleCache.computeIfAbsent(roleKey, (s) -> role);
                    }
                }

                for (String missingRole : missing) {
                    negativeLookupCache.computeIfAbsent(missingRole, s -> Boolean.TRUE);
                }
            }
            listener.onResponse(role);
        }, listener::onFailure));
    }

    public void getRoleDescriptorsList(Subject subject, ActionListener<Collection<Set<RoleDescriptor>>> listener) {
        tryGetRoleDescriptorForInternalUser(subject).ifPresentOrElse(
            roleDescriptor -> listener.onResponse(List.of(Set.of(roleDescriptor))),
            () -> {
                final List<RoleReference> roleReferences = subject.getRoleReferenceIntersection(anonymousUser).getRoleReferences();
                final GroupedActionListener<Set<RoleDescriptor>> groupedActionListener = new GroupedActionListener<>(
                    listener,
                    roleReferences.size()
                );

                roleReferences.forEach(roleReference -> {
                    roleReference.resolve(roleReferenceResolver, ActionListener.wrap(rolesRetrievalResult -> {
                        if (rolesRetrievalResult.isSuccess()) {
                            groupedActionListener.onResponse(rolesRetrievalResult.getRoleDescriptors());
                        } else {
                            groupedActionListener.onFailure(new ElasticsearchException("role retrieval had one or more failures"));
                        }
                    }, groupedActionListener::onFailure));
                });
            }
        );
    }

    // Package private for testing
    static Optional<RoleDescriptor> tryGetRoleDescriptorForInternalUser(Subject subject) {
        final User user = subject.getUser();
        if (SystemUser.is(user)) {
            throw new IllegalArgumentException(
                "the user [" + user.principal() + "] is the system user and we should never try to get its role descriptors"
            );
        }
        if (XPackUser.is(user)) {
            return Optional.of(XPackUser.ROLE_DESCRIPTOR);
        }
        if (XPackSecurityUser.is(user)) {
            return Optional.of(XPackSecurityUser.ROLE_DESCRIPTOR);
        }
        if (SecurityProfileUser.is(user)) {
            return Optional.of(SecurityProfileUser.ROLE_DESCRIPTOR);
        }
        if (AsyncSearchUser.is(user)) {
            return Optional.of(AsyncSearchUser.ROLE_DESCRIPTOR);
        }
        return Optional.empty();
    }

    public static void buildRoleFromDescriptors(
        Collection<RoleDescriptor> roleDescriptors,
        FieldPermissionsCache fieldPermissionsCache,
        NativePrivilegeStore privilegeStore,
        RestrictedIndices restrictedIndices,
        ActionListener<Role> listener
    ) {
        if (roleDescriptors.isEmpty()) {
            listener.onResponse(Role.EMPTY);
            return;
        }

        final Set<String> clusterPrivileges = new HashSet<>();
        final List<ConfigurableClusterPrivilege> configurableClusterPrivileges = new ArrayList<>();
        final Set<String> runAs = new HashSet<>();

        final Map<Set<String>, MergeableIndicesPrivilege> indicesPrivilegesMap = new HashMap<>();
        final Map<Set<String>, MergeableIndicesPrivilege> restrictedIndicesPrivilegesMap = new HashMap<>();

        // Outer map keyed by remote cluster alias expressions, inner map by index name expressions
        final Map<Set<String>, Map<Set<String>, MergeableIndicesPrivilege>> remoteIndicesPrivilegesMap = new HashMap<>();
        final Map<Set<String>, Map<Set<String>, MergeableIndicesPrivilege>> restrictedRemoteIndicesPrivilegesMap = new HashMap<>();

        // Keyed by application + resource
        final Map<Tuple<String, Set<String>>, Set<String>> applicationPrivilegesMap = new HashMap<>();

        final List<String> roleNames = new ArrayList<>(roleDescriptors.size());
        for (RoleDescriptor descriptor : roleDescriptors) {
            roleNames.add(descriptor.getName());
            if (descriptor.getClusterPrivileges() != null) {
                clusterPrivileges.addAll(Arrays.asList(descriptor.getClusterPrivileges()));
            }
            if (descriptor.getConditionalClusterPrivileges() != null) {
                configurableClusterPrivileges.addAll(Arrays.asList(descriptor.getConditionalClusterPrivileges()));
            }
            if (descriptor.getRunAs() != null) {
                runAs.addAll(Arrays.asList(descriptor.getRunAs()));
            }

            MergeableIndicesPrivilege.collatePrivilegesByIndices(descriptor.getIndicesPrivileges(), true, restrictedIndicesPrivilegesMap);
            MergeableIndicesPrivilege.collatePrivilegesByIndices(descriptor.getIndicesPrivileges(), false, indicesPrivilegesMap);

<<<<<<< HEAD
            final RemoteIndicesPrivileges[] remoteIndicesPrivileges = descriptor.getRemoteIndicesPrivileges();
            if (remoteIndicesPrivileges != null) {
=======
            if (descriptor.hasRemoteIndicesPrivileges()) {
                final RemoteIndicesPrivileges[] remoteIndicesPrivileges = descriptor.getRemoteIndicesPrivileges();
>>>>>>> ecae2229
                MergeableIndicesPrivilege.collatePrivilegesByRemoteIndices(
                    remoteIndicesPrivileges,
                    true,
                    restrictedRemoteIndicesPrivilegesMap
                );
                MergeableIndicesPrivilege.collatePrivilegesByRemoteIndices(remoteIndicesPrivileges, false, remoteIndicesPrivilegesMap);
            }

            for (RoleDescriptor.ApplicationResourcePrivileges appPrivilege : descriptor.getApplicationPrivileges()) {
                Tuple<String, Set<String>> key = new Tuple<>(appPrivilege.getApplication(), newHashSet(appPrivilege.getResources()));
                applicationPrivilegesMap.compute(key, (k, v) -> {
                    if (v == null) {
                        return newHashSet(appPrivilege.getPrivileges());
                    } else {
                        v.addAll(Arrays.asList(appPrivilege.getPrivileges()));
                        return v;
                    }
                });
            }
        }

        final Privilege runAsPrivilege = runAs.isEmpty() ? Privilege.NONE : new Privilege(runAs, runAs.toArray(Strings.EMPTY_ARRAY));
        final Role.Builder builder = Role.builder(restrictedIndices, roleNames.toArray(Strings.EMPTY_ARRAY))
            .cluster(clusterPrivileges, configurableClusterPrivileges)
            .runAs(runAsPrivilege);
        indicesPrivilegesMap.forEach(
            (key, privilege) -> builder.add(
                fieldPermissionsCache.getFieldPermissions(privilege.fieldPermissionsDefinition),
                privilege.query,
                IndexPrivilege.get(privilege.privileges),
                false,
                privilege.indices.toArray(Strings.EMPTY_ARRAY)
            )
        );
        restrictedIndicesPrivilegesMap.forEach(
            (key, privilege) -> builder.add(
                fieldPermissionsCache.getFieldPermissions(privilege.fieldPermissionsDefinition),
                privilege.query,
                IndexPrivilege.get(privilege.privileges),
                true,
                privilege.indices.toArray(Strings.EMPTY_ARRAY)
            )
        );

        remoteIndicesPrivilegesMap.forEach((clusterAliasKey, remoteIndicesPrivilegesMapForCluster) -> {
            remoteIndicesPrivilegesMapForCluster.forEach(
                (key, privilege) -> builder.addRemoteGroup(
                    clusterAliasKey,
                    fieldPermissionsCache.getFieldPermissions(privilege.fieldPermissionsDefinition),
                    privilege.query,
                    IndexPrivilege.get(privilege.privileges),
                    false,
                    privilege.indices.toArray(Strings.EMPTY_ARRAY)
                )
            );
        });
        restrictedRemoteIndicesPrivilegesMap.forEach((clusterAliasKey, remoteIndicesPrivilegesMapForCluster) -> {
            remoteIndicesPrivilegesMapForCluster.forEach(
                (key, privilege) -> builder.addRemoteGroup(
                    clusterAliasKey,
                    fieldPermissionsCache.getFieldPermissions(privilege.fieldPermissionsDefinition),
                    privilege.query,
                    IndexPrivilege.get(privilege.privileges),
                    true,
                    privilege.indices.toArray(Strings.EMPTY_ARRAY)
                )
            );
        });
        if (applicationPrivilegesMap.isEmpty()) {
            listener.onResponse(builder.build());
        } else {
            final Set<String> applicationNames = applicationPrivilegesMap.keySet().stream().map(Tuple::v1).collect(Collectors.toSet());
            final Set<String> applicationPrivilegeNames = applicationPrivilegesMap.values()
                .stream()
                .flatMap(Collection::stream)
                .collect(Collectors.toSet());
            privilegeStore.getPrivileges(applicationNames, applicationPrivilegeNames, ActionListener.wrap(appPrivileges -> {
                applicationPrivilegesMap.forEach(
                    (key, names) -> ApplicationPrivilege.get(key.v1(), names, appPrivileges)
                        .forEach(priv -> builder.addApplicationPrivilege(priv, key.v2()))
                );
                listener.onResponse(builder.build());
            }, listener::onFailure));
        }
    }

    public void invalidateAll() {
        numInvalidation.incrementAndGet();
        negativeLookupCache.invalidateAll();
        try (ReleasableLock ignored = roleCacheHelper.acquireUpdateLock()) {
            roleCache.invalidateAll();
        }
        dlsBitsetCache.clear("role store invalidation");
    }

    public void invalidate(String role) {
        numInvalidation.incrementAndGet();

        roleCacheHelper.removeKeysIf(key -> key.getNames().contains(role));
        negativeLookupCache.invalidate(role);
    }

    public void invalidate(Set<String> roles) {
        numInvalidation.incrementAndGet();
        roleCacheHelper.removeKeysIf(key -> Sets.haveEmptyIntersection(key.getNames(), roles) == false);
        roles.forEach(negativeLookupCache::invalidate);
    }

    public void usageStats(ActionListener<Map<String, Object>> listener) {
        final Map<String, Object> usage = new HashMap<>();
        usage.put("dls", Map.of("bit_set_cache", dlsBitsetCache.usageStats()));
        roleProviders.usageStats(listener.map(roleUsage -> {
            usage.putAll(roleUsage);
            return usage;
        }));
    }

    public void onSecurityIndexStateChange(SecurityIndexManager.State previousState, SecurityIndexManager.State currentState) {
        if (isMoveFromRedToNonRed(previousState, currentState)
            || isIndexDeleted(previousState, currentState)
            || Objects.equals(previousState.indexUUID, currentState.indexUUID) == false
            || previousState.isIndexUpToDate != currentState.isIndexUpToDate) {
            invalidateAll();
        }
    }

    // pkg - private for testing
    boolean isValueInNegativeLookupCache(String key) {
        return negativeLookupCache.get(key) != null;
    }

    /**
     * A mutable class that can be used to represent the combination of one or more {@link IndicesPrivileges}
     */
    private static class MergeableIndicesPrivilege {
        private final Set<String> indices;
        private final Set<String> privileges;
        private FieldPermissionsDefinition fieldPermissionsDefinition;
        private Set<BytesReference> query = null;

        MergeableIndicesPrivilege(
            String[] indices,
            String[] privileges,
            @Nullable String[] grantedFields,
            @Nullable String[] deniedFields,
            @Nullable BytesReference query
        ) {
            this.indices = newHashSet(Objects.requireNonNull(indices));
            this.privileges = newHashSet(Objects.requireNonNull(privileges));
            this.fieldPermissionsDefinition = new FieldPermissionsDefinition(grantedFields, deniedFields);
            if (query != null) {
                this.query = newHashSet(query);
            }
        }

        void merge(MergeableIndicesPrivilege other) {
            assert indices.equals(other.indices) : "index names must be equivalent in order to merge";
            Set<FieldGrantExcludeGroup> groups = new HashSet<>();
            groups.addAll(this.fieldPermissionsDefinition.getFieldGrantExcludeGroups());
            groups.addAll(other.fieldPermissionsDefinition.getFieldGrantExcludeGroups());
            this.fieldPermissionsDefinition = new FieldPermissionsDefinition(groups);
            this.privileges.addAll(other.privileges);

            if (this.query == null || other.query == null) {
                this.query = null;
            } else {
                this.query.addAll(other.query);
            }
        }

        private static void collatePrivilegesByRemoteIndices(
            final RemoteIndicesPrivileges[] remoteIndicesPrivileges,
            final boolean allowsRestrictedIndices,
            final Map<Set<String>, Map<Set<String>, MergeableIndicesPrivilege>> remoteIndicesPrivilegesMap
        ) {
            assert remoteIndicesPrivileges != null;
            // if a remote index privilege is an explicit denial, then we treat it as non-existent to stay consistent with local index
            // privileges
            final boolean isExplicitDenial = remoteIndicesPrivileges.length == 1
                && "none".equalsIgnoreCase(remoteIndicesPrivileges[0].indicesPrivileges().getPrivileges()[0]);
            if (isExplicitDenial) {
                return;
            }
            for (final RemoteIndicesPrivileges remoteIndicesPrivilege : remoteIndicesPrivileges) {
                final Set<String> clusterAlias = newHashSet(remoteIndicesPrivilege.remoteClusters());
                collatePrivilegesByIndices(
                    remoteIndicesPrivilege.indicesPrivileges(),
                    allowsRestrictedIndices,
                    remoteIndicesPrivilegesMap.computeIfAbsent(clusterAlias, k -> new HashMap<>())
                );
            }
        }

        private static void collatePrivilegesByIndices(
            final IndicesPrivileges[] indicesPrivileges,
            final boolean allowsRestrictedIndices,
            final Map<Set<String>, MergeableIndicesPrivilege> indicesPrivilegesMap
        ) {
            // if an index privilege is an explicit denial, then we treat it as non-existent since we skipped these in the past when
            // merging
            final boolean isExplicitDenial = indicesPrivileges.length == 1
                && "none".equalsIgnoreCase(indicesPrivileges[0].getPrivileges()[0]);
            if (isExplicitDenial) {
                return;
            }
            for (final IndicesPrivileges indicesPrivilege : indicesPrivileges) {
                collatePrivilegesByIndices(indicesPrivilege, allowsRestrictedIndices, indicesPrivilegesMap);
            }
        }

        private static void collatePrivilegesByIndices(
            final IndicesPrivileges indicesPrivilege,
            final boolean allowsRestrictedIndices,
            final Map<Set<String>, MergeableIndicesPrivilege> indicesPrivilegesMap
        ) {
            if (indicesPrivilege.allowRestrictedIndices() != allowsRestrictedIndices) {
                return;
            }
            final Set<String> key = newHashSet(indicesPrivilege.getIndices());
            indicesPrivilegesMap.compute(key, (k, value) -> {
                if (value == null) {
                    return new MergeableIndicesPrivilege(
                        indicesPrivilege.getIndices(),
                        indicesPrivilege.getPrivileges(),
                        indicesPrivilege.getGrantedFields(),
                        indicesPrivilege.getDeniedFields(),
                        indicesPrivilege.getQuery()
                    );
                } else {
                    value.merge(
                        new MergeableIndicesPrivilege(
                            indicesPrivilege.getIndices(),
                            indicesPrivilege.getPrivileges(),
                            indicesPrivilege.getGrantedFields(),
                            indicesPrivilege.getDeniedFields(),
                            indicesPrivilege.getQuery()
                        )
                    );
                    return value;
                }
            });
        }
    }

    public static List<Setting<?>> getSettings() {
        return Arrays.asList(CACHE_SIZE_SETTING, NEGATIVE_LOOKUP_CACHE_SIZE_SETTING);
    }
}<|MERGE_RESOLUTION|>--- conflicted
+++ resolved
@@ -458,13 +458,8 @@
             MergeableIndicesPrivilege.collatePrivilegesByIndices(descriptor.getIndicesPrivileges(), true, restrictedIndicesPrivilegesMap);
             MergeableIndicesPrivilege.collatePrivilegesByIndices(descriptor.getIndicesPrivileges(), false, indicesPrivilegesMap);
 
-<<<<<<< HEAD
-            final RemoteIndicesPrivileges[] remoteIndicesPrivileges = descriptor.getRemoteIndicesPrivileges();
-            if (remoteIndicesPrivileges != null) {
-=======
             if (descriptor.hasRemoteIndicesPrivileges()) {
                 final RemoteIndicesPrivileges[] remoteIndicesPrivileges = descriptor.getRemoteIndicesPrivileges();
->>>>>>> ecae2229
                 MergeableIndicesPrivilege.collatePrivilegesByRemoteIndices(
                     remoteIndicesPrivileges,
                     true,
