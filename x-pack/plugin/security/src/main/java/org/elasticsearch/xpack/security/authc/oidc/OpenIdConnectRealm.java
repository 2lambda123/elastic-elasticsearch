/*
 * Copyright Elasticsearch B.V. and/or licensed to Elasticsearch B.V. under one
 * or more contributor license agreements. Licensed under the Elastic License
 * 2.0; you may not use this file except in compliance with the Elastic License
 * 2.0.
 */
package org.elasticsearch.xpack.security.authc.oidc;

import com.nimbusds.jose.JWSAlgorithm;
import com.nimbusds.jwt.JWT;
import com.nimbusds.jwt.JWTClaimsSet;
import com.nimbusds.oauth2.sdk.ParseException;
import com.nimbusds.oauth2.sdk.ResponseType;
import com.nimbusds.oauth2.sdk.Scope;
import com.nimbusds.oauth2.sdk.auth.ClientAuthenticationMethod;
import com.nimbusds.oauth2.sdk.id.ClientID;
import com.nimbusds.oauth2.sdk.id.Issuer;
import com.nimbusds.oauth2.sdk.id.State;
import com.nimbusds.openid.connect.sdk.AuthenticationRequest;
import com.nimbusds.openid.connect.sdk.LogoutRequest;
import com.nimbusds.openid.connect.sdk.Nonce;

import org.apache.logging.log4j.Logger;
import org.elasticsearch.ElasticsearchSecurityException;
import org.elasticsearch.action.ActionListener;
import org.elasticsearch.common.Strings;
import org.elasticsearch.common.settings.SecureString;
import org.elasticsearch.common.settings.Setting;
import org.elasticsearch.common.settings.SettingsException;
import org.elasticsearch.common.util.concurrent.ThreadContext;
import org.elasticsearch.core.Nullable;
import org.elasticsearch.core.Releasable;
import org.elasticsearch.license.XPackLicenseState;
import org.elasticsearch.watcher.ResourceWatcherService;
import org.elasticsearch.xpack.core.XPackSettings;
import org.elasticsearch.xpack.core.security.action.oidc.OpenIdConnectLogoutResponse;
import org.elasticsearch.xpack.core.security.action.oidc.OpenIdConnectPrepareAuthenticationResponse;
import org.elasticsearch.xpack.core.security.authc.AuthenticationResult;
import org.elasticsearch.xpack.core.security.authc.AuthenticationToken;
import org.elasticsearch.xpack.core.security.authc.Realm;
import org.elasticsearch.xpack.core.security.authc.RealmConfig;
import org.elasticsearch.xpack.core.security.authc.RealmSettings;
import org.elasticsearch.xpack.core.security.authc.oidc.OpenIdConnectRealmSettings;
import org.elasticsearch.xpack.core.security.authc.support.UserRoleMapper;
import org.elasticsearch.xpack.core.security.user.User;
import org.elasticsearch.xpack.core.ssl.SSLService;
import org.elasticsearch.xpack.security.authc.TokenService;
import org.elasticsearch.xpack.security.authc.support.DelegatedAuthorizationSupport;

import java.net.URI;
import java.net.URISyntaxException;
import java.util.Collection;
import java.util.HashMap;
import java.util.List;
import java.util.Map;
import java.util.Objects;
import java.util.function.Function;
import java.util.regex.Matcher;
import java.util.regex.Pattern;
import java.util.stream.Collectors;

import static org.elasticsearch.xpack.core.security.authc.oidc.OpenIdConnectRealmSettings.DN_CLAIM;
import static org.elasticsearch.xpack.core.security.authc.oidc.OpenIdConnectRealmSettings.GROUPS_CLAIM;
import static org.elasticsearch.xpack.core.security.authc.oidc.OpenIdConnectRealmSettings.MAIL_CLAIM;
import static org.elasticsearch.xpack.core.security.authc.oidc.OpenIdConnectRealmSettings.NAME_CLAIM;
import static org.elasticsearch.xpack.core.security.authc.oidc.OpenIdConnectRealmSettings.OP_AUTHORIZATION_ENDPOINT;
import static org.elasticsearch.xpack.core.security.authc.oidc.OpenIdConnectRealmSettings.OP_ENDSESSION_ENDPOINT;
import static org.elasticsearch.xpack.core.security.authc.oidc.OpenIdConnectRealmSettings.OP_ISSUER;
import static org.elasticsearch.xpack.core.security.authc.oidc.OpenIdConnectRealmSettings.OP_JWKSET_PATH;
import static org.elasticsearch.xpack.core.security.authc.oidc.OpenIdConnectRealmSettings.OP_TOKEN_ENDPOINT;
import static org.elasticsearch.xpack.core.security.authc.oidc.OpenIdConnectRealmSettings.OP_USERINFO_ENDPOINT;
import static org.elasticsearch.xpack.core.security.authc.oidc.OpenIdConnectRealmSettings.POPULATE_USER_METADATA;
import static org.elasticsearch.xpack.core.security.authc.oidc.OpenIdConnectRealmSettings.PRINCIPAL_CLAIM;
import static org.elasticsearch.xpack.core.security.authc.oidc.OpenIdConnectRealmSettings.RP_CLIENT_AUTH_JWT_SIGNATURE_ALGORITHM;
import static org.elasticsearch.xpack.core.security.authc.oidc.OpenIdConnectRealmSettings.RP_CLIENT_AUTH_METHOD;
import static org.elasticsearch.xpack.core.security.authc.oidc.OpenIdConnectRealmSettings.RP_CLIENT_ID;
import static org.elasticsearch.xpack.core.security.authc.oidc.OpenIdConnectRealmSettings.RP_CLIENT_SECRET;
import static org.elasticsearch.xpack.core.security.authc.oidc.OpenIdConnectRealmSettings.RP_POST_LOGOUT_REDIRECT_URI;
import static org.elasticsearch.xpack.core.security.authc.oidc.OpenIdConnectRealmSettings.RP_REDIRECT_URI;
import static org.elasticsearch.xpack.core.security.authc.oidc.OpenIdConnectRealmSettings.RP_REQUESTED_SCOPES;
import static org.elasticsearch.xpack.core.security.authc.oidc.OpenIdConnectRealmSettings.RP_RESPONSE_TYPE;
import static org.elasticsearch.xpack.core.security.authc.oidc.OpenIdConnectRealmSettings.RP_SIGNATURE_ALGORITHM;

public class OpenIdConnectRealm extends Realm implements Releasable {

    public static final String CONTEXT_TOKEN_DATA = "_oidc_tokendata";
    private final OpenIdConnectProviderConfiguration opConfiguration;
    private final RelyingPartyConfiguration rpConfiguration;
    private final OpenIdConnectAuthenticator openIdConnectAuthenticator;
    private final ClaimParser principalAttribute;
    private final ClaimParser groupsAttribute;
    private final ClaimParser dnAttribute;
    private final ClaimParser nameAttribute;
    private final ClaimParser mailAttribute;
    private final Boolean populateUserMetadata;
    private final UserRoleMapper roleMapper;

    private DelegatedAuthorizationSupport delegatedRealms;

    public OpenIdConnectRealm(RealmConfig config, SSLService sslService, UserRoleMapper roleMapper, ResourceWatcherService watcherService) {
        super(config);
        this.roleMapper = roleMapper;
        this.rpConfiguration = buildRelyingPartyConfiguration(config);
        this.opConfiguration = buildOpenIdConnectProviderConfiguration(config);
        this.principalAttribute = ClaimParser.forSetting(logger, PRINCIPAL_CLAIM, config, true);
        this.groupsAttribute = ClaimParser.forSetting(logger, GROUPS_CLAIM, config, false);
        this.dnAttribute = ClaimParser.forSetting(logger, DN_CLAIM, config, false);
        this.nameAttribute = ClaimParser.forSetting(logger, NAME_CLAIM, config, false);
        this.mailAttribute = ClaimParser.forSetting(logger, MAIL_CLAIM, config, false);
        this.populateUserMetadata = config.getSetting(POPULATE_USER_METADATA);
        if (TokenService.isTokenServiceEnabled(config.settings()) == false) {
            throw new IllegalStateException(
                "OpenID Connect Realm requires that the token service be enabled ("
                    + XPackSettings.TOKEN_SERVICE_ENABLED_SETTING.getKey()
                    + ")"
            );
        }
        this.openIdConnectAuthenticator = new OpenIdConnectAuthenticator(
            config,
            opConfiguration,
            rpConfiguration,
            sslService,
            watcherService
        );
    }

    // For testing
    OpenIdConnectRealm(RealmConfig config, OpenIdConnectAuthenticator authenticator, UserRoleMapper roleMapper) {
        super(config);
        this.roleMapper = roleMapper;
        this.rpConfiguration = buildRelyingPartyConfiguration(config);
        this.opConfiguration = buildOpenIdConnectProviderConfiguration(config);
        this.openIdConnectAuthenticator = authenticator;
        this.principalAttribute = ClaimParser.forSetting(logger, PRINCIPAL_CLAIM, config, true);
        this.groupsAttribute = ClaimParser.forSetting(logger, GROUPS_CLAIM, config, false);
        this.dnAttribute = ClaimParser.forSetting(logger, DN_CLAIM, config, false);
        this.nameAttribute = ClaimParser.forSetting(logger, NAME_CLAIM, config, false);
        this.mailAttribute = ClaimParser.forSetting(logger, MAIL_CLAIM, config, false);
        this.populateUserMetadata = config.getSetting(POPULATE_USER_METADATA);
    }

    @Override
    public void initialize(Iterable<Realm> realms, XPackLicenseState licenseState) {
        if (delegatedRealms != null) {
            throw new IllegalStateException("Realm has already been initialized");
        }
        delegatedRealms = new DelegatedAuthorizationSupport(realms, config, licenseState);
    }

    @Override
    public boolean supports(AuthenticationToken token) {
        return token instanceof OpenIdConnectToken;
    }

    private boolean isTokenForRealm(OpenIdConnectToken oidcToken) {
        if (oidcToken.getAuthenticatingRealm() == null) {
            return true;
        } else {
            return oidcToken.getAuthenticatingRealm().equals(this.name());
        }
    }

    @Override
    public AuthenticationToken token(ThreadContext context) {
        return null;
    }

    @Override
    public void authenticate(AuthenticationToken token, ActionListener<AuthenticationResult<User>> listener) {
        if (token instanceof OpenIdConnectToken && isTokenForRealm((OpenIdConnectToken) token)) {
            OpenIdConnectToken oidcToken = (OpenIdConnectToken) token;
            openIdConnectAuthenticator.authenticate(
                oidcToken,
                ActionListener.wrap(jwtClaimsSet -> { buildUserFromClaims(jwtClaimsSet, listener); }, e -> {
                    logger.debug("Failed to consume the OpenIdConnectToken ", e);
                    if (e instanceof ElasticsearchSecurityException) {
                        listener.onResponse(AuthenticationResult.unsuccessful("Failed to authenticate user with OpenID Connect", e));
                    } else {
                        listener.onFailure(e);
                    }
                })
            );
        } else {
            listener.onResponse(AuthenticationResult.notHandled());
        }
    }

    @Override
    public void lookupUser(String username, ActionListener<User> listener) {
        listener.onResponse(null);
    }

<<<<<<< HEAD
    private void buildUserFromClaims(JWTClaimsSet claims, ActionListener<AuthenticationResult> authResultListener) {
=======
    private void buildUserFromClaims(JWTClaimsSet claims, ActionListener<AuthenticationResult<User>> authResultListener) {
>>>>>>> 30e15ba8
        final String principal = principalAttribute.getClaimValue(claims);
        if (Strings.isNullOrEmpty(principal)) {
            authResultListener.onResponse(
                AuthenticationResult.unsuccessful(principalAttribute + "not found in " + claims.toJSONObject(), null)
            );
            return;
        }

        final Map<String, Object> tokenMetadata = new HashMap<>();
        tokenMetadata.put("id_token_hint", claims.getClaim("id_token_hint"));
        ActionListener<AuthenticationResult<User>> wrappedAuthResultListener = ActionListener.wrap(auth -> {
            if (auth.isAuthenticated()) {
                // Add the ID Token as metadata on the authentication, so that it can be used for logout requests
                Map<String, Object> metadata = new HashMap<>(auth.getMetadata());
                metadata.put(CONTEXT_TOKEN_DATA, tokenMetadata);
                auth = AuthenticationResult.success(auth.getValue(), metadata);
            }
            authResultListener.onResponse(auth);
        }, authResultListener::onFailure);

        if (delegatedRealms.hasDelegation()) {
            delegatedRealms.resolve(principal, wrappedAuthResultListener);
            return;
        }

        final Map<String, Object> userMetadata;
        if (populateUserMetadata) {
            userMetadata = claims.getClaims()
                .entrySet()
                .stream()
                .filter(entry -> isAllowedTypeForClaim(entry.getValue()))
                .collect(Collectors.toUnmodifiableMap(entry -> "oidc(" + entry.getKey() + ")", Map.Entry::getValue));
        } else {
            userMetadata = Map.of();
        }
        final List<String> groups = groupsAttribute.getClaimValues(claims);
        final String dn = dnAttribute.getClaimValue(claims);
        final String mail = mailAttribute.getClaimValue(claims);
        final String name = nameAttribute.getClaimValue(claims);
        UserRoleMapper.UserData userData = new UserRoleMapper.UserData(principal, dn, groups, userMetadata, config);
        roleMapper.resolveRoles(userData, ActionListener.wrap(roles -> {
            final User user = new User(principal, roles.toArray(Strings.EMPTY_ARRAY), name, mail, userMetadata, true);
            wrappedAuthResultListener.onResponse(AuthenticationResult.success(user));
        }, wrappedAuthResultListener::onFailure));

    }

    private RelyingPartyConfiguration buildRelyingPartyConfiguration(RealmConfig config) {
        final String redirectUriString = require(config, RP_REDIRECT_URI);
        final URI redirectUri;
        try {
            redirectUri = new URI(redirectUriString);
        } catch (URISyntaxException e) {
            // This should never happen as it's already validated in the settings
            throw new SettingsException("Invalid URI:" + RP_REDIRECT_URI.getKey(), e);
        }
        final String postLogoutRedirectUriString = config.getSetting(RP_POST_LOGOUT_REDIRECT_URI);
        final URI postLogoutRedirectUri;
        try {
            postLogoutRedirectUri = new URI(postLogoutRedirectUriString);
        } catch (URISyntaxException e) {
            // This should never happen as it's already validated in the settings
            throw new SettingsException("Invalid URI:" + RP_POST_LOGOUT_REDIRECT_URI.getKey(), e);
        }
        final ClientID clientId = new ClientID(require(config, RP_CLIENT_ID));
        final SecureString clientSecret = config.getSetting(RP_CLIENT_SECRET);
        if (clientSecret.length() == 0) {
            throw new SettingsException(
                "The configuration setting [" + RealmSettings.getFullSettingKey(config, RP_CLIENT_SECRET) + "] is required"
            );
        }
        final ResponseType responseType;
        try {
            responseType = ResponseType.parse(require(config, RP_RESPONSE_TYPE));
        } catch (ParseException e) {
            // This should never happen as it's already validated in the settings
            throw new SettingsException("Invalid value for " + RP_RESPONSE_TYPE.getKey(), e);
        }

        final Scope requestedScope = new Scope(config.getSetting(RP_REQUESTED_SCOPES).toArray(Strings.EMPTY_ARRAY));
        if (requestedScope.contains("openid") == false) {
            requestedScope.add("openid");
        }
        final JWSAlgorithm signatureAlgorithm = JWSAlgorithm.parse(require(config, RP_SIGNATURE_ALGORITHM));
        final ClientAuthenticationMethod clientAuthenticationMethod = ClientAuthenticationMethod.parse(
            require(config, RP_CLIENT_AUTH_METHOD)
        );
        final JWSAlgorithm clientAuthJwtAlgorithm = JWSAlgorithm.parse(require(config, RP_CLIENT_AUTH_JWT_SIGNATURE_ALGORITHM));
        return new RelyingPartyConfiguration(
            clientId,
            clientSecret,
            redirectUri,
            responseType,
            requestedScope,
            signatureAlgorithm,
            clientAuthenticationMethod,
            clientAuthJwtAlgorithm,
            postLogoutRedirectUri
        );
    }

    private OpenIdConnectProviderConfiguration buildOpenIdConnectProviderConfiguration(RealmConfig config) {
        Issuer issuer = new Issuer(require(config, OP_ISSUER));

        String jwkSetUrl = require(config, OP_JWKSET_PATH);

        URI authorizationEndpoint;
        try {
            authorizationEndpoint = new URI(require(config, OP_AUTHORIZATION_ENDPOINT));
        } catch (URISyntaxException e) {
            // This should never happen as it's already validated in the settings
            throw new SettingsException("Invalid URI: " + OP_AUTHORIZATION_ENDPOINT.getKey(), e);
        }
        String responseType = require(config, RP_RESPONSE_TYPE);
        String tokenEndpointString = config.getSetting(OP_TOKEN_ENDPOINT);
        if (responseType.equals("code") && tokenEndpointString.isEmpty()) {
            throw new SettingsException(
                "The configuration setting ["
                    + OP_TOKEN_ENDPOINT.getConcreteSettingForNamespace(name()).getKey()
                    + "] is required when ["
                    + RP_RESPONSE_TYPE.getConcreteSettingForNamespace(name()).getKey()
                    + "] is set to \"code\""
            );
        }
        URI tokenEndpoint;
        try {
            tokenEndpoint = tokenEndpointString.isEmpty() ? null : new URI(tokenEndpointString);
        } catch (URISyntaxException e) {
            // This should never happen as it's already validated in the settings
            throw new SettingsException("Invalid URL: " + OP_TOKEN_ENDPOINT.getKey(), e);
        }
        URI userinfoEndpoint;
        try {
            userinfoEndpoint = (config.getSetting(OP_USERINFO_ENDPOINT).isEmpty())
                ? null
                : new URI(config.getSetting(OP_USERINFO_ENDPOINT));
        } catch (URISyntaxException e) {
            // This should never happen as it's already validated in the settings
            throw new SettingsException("Invalid URI: " + OP_USERINFO_ENDPOINT.getKey(), e);
        }
        URI endsessionEndpoint;
        try {
            endsessionEndpoint = (config.getSetting(OP_ENDSESSION_ENDPOINT).isEmpty())
                ? null
                : new URI(config.getSetting(OP_ENDSESSION_ENDPOINT));
        } catch (URISyntaxException e) {
            // This should never happen as it's already validated in the settings
            throw new SettingsException("Invalid URI: " + OP_ENDSESSION_ENDPOINT.getKey(), e);
        }

        return new OpenIdConnectProviderConfiguration(
            issuer,
            jwkSetUrl,
            authorizationEndpoint,
            tokenEndpoint,
            userinfoEndpoint,
            endsessionEndpoint
        );
    }

    private static String require(RealmConfig config, Setting.AffixSetting<String> setting) {
        final String value = config.getSetting(setting);
        if (value.isEmpty()) {
            throw new SettingsException("The configuration setting [" + RealmSettings.getFullSettingKey(config, setting) + "] is required");
        }
        return value;
    }

    /**
     * Creates the URI for an OIDC Authentication Request from the realm configuration using URI Query String Serialization and
     * possibly generates a state parameter and a nonce. It then returns the URI, state and nonce encapsulated in a
     * {@link OpenIdConnectPrepareAuthenticationResponse}. A facilitator can provide a state and a nonce parameter in two cases:
     * <ul>
     *     <li>In case of Kibana, it allows for a better UX by ensuring that all requests to an OpenID Connect Provider within
     *     the same browser context (even across tabs) will use the same state and nonce values.</li>
     *     <li>In case of custom facilitators, the implementer might require/support generating the state parameter in order
     *     to tie this to an anti-XSRF token.</li>
     * </ul>
     *
     *
     * @param existingState An existing state that can be reused or null if we need to generate one
     * @param existingNonce An existing nonce that can be reused or null if we need to generate one
     * @param loginHint A String with a login hint to add to the authentication request in case of a 3rd party initiated login
     *
     * @return an {@link OpenIdConnectPrepareAuthenticationResponse}
     */
    public OpenIdConnectPrepareAuthenticationResponse buildAuthenticationRequestUri(
        @Nullable String existingState,
        @Nullable String existingNonce,
        @Nullable String loginHint
    ) {
        final State state = existingState != null ? new State(existingState) : new State();
        final Nonce nonce = existingNonce != null ? new Nonce(existingNonce) : new Nonce();
        final AuthenticationRequest.Builder builder = new AuthenticationRequest.Builder(
            rpConfiguration.getResponseType(),
            rpConfiguration.getRequestedScope(),
            rpConfiguration.getClientId(),
            rpConfiguration.getRedirectUri()
        ).endpointURI(opConfiguration.getAuthorizationEndpoint()).state(state).nonce(nonce);
        if (Strings.hasText(loginHint)) {
            builder.loginHint(loginHint);
        }
        return new OpenIdConnectPrepareAuthenticationResponse(
            builder.build().toURI().toString(),
            state.getValue(),
            nonce.getValue(),
            this.name()
        );
    }

    public boolean isIssuerValid(String issuer) {
        return this.opConfiguration.getIssuer().getValue().equals(issuer);
    }

    public OpenIdConnectLogoutResponse buildLogoutResponse(JWT idTokenHint) {
        if (opConfiguration.getEndsessionEndpoint() != null) {
            final State state = new State();
            final LogoutRequest logoutRequest = new LogoutRequest(
                opConfiguration.getEndsessionEndpoint(),
                idTokenHint,
                rpConfiguration.getPostLogoutRedirectUri(),
                state
            );
            return new OpenIdConnectLogoutResponse(logoutRequest.toURI().toString());
        } else {
            return new OpenIdConnectLogoutResponse((String) null);
        }
    }

    @Override
    public void close() {
        openIdConnectAuthenticator.close();
    }

    /*
     * We only map claims that are of Type String, Boolean, or Number, or arrays that contain only these types
     */
    private static boolean isAllowedTypeForClaim(Object o) {
        return (o instanceof String
            || o instanceof Boolean
            || o instanceof Number
            || (o instanceof Collection
                && ((Collection<?>) o).stream().allMatch(c -> c instanceof String || c instanceof Boolean || c instanceof Number)));
    }

    static final class ClaimParser {
        private final String name;
        private final Function<JWTClaimsSet, List<String>> parser;

        ClaimParser(String name, Function<JWTClaimsSet, List<String>> parser) {
            this.name = name;
            this.parser = parser;
        }

        List<String> getClaimValues(JWTClaimsSet claims) {
            return parser.apply(claims);
        }

        String getClaimValue(JWTClaimsSet claims) {
            List<String> claimValues = parser.apply(claims);
            if (claimValues == null || claimValues.isEmpty()) {
                return null;
            } else {
                return claimValues.get(0);
            }
        }

        @Override
        public String toString() {
            return name;
        }

        @SuppressWarnings("unchecked")
        private static Collection<String> parseClaimValues(JWTClaimsSet claimsSet, String claimName, String settingKey) {
            Collection<String> values;
            final Object claimValueObject = claimsSet.getClaim(claimName);
            if (claimValueObject == null) {
                values = List.of();
            } else if (claimValueObject instanceof String) {
                values = List.of((String) claimValueObject);
            } else if (claimValueObject instanceof Collection
                && ((Collection<?>) claimValueObject).stream().allMatch(c -> c instanceof String)) {
                    values = (Collection<String>) claimValueObject;
                } else {
                    throw new SettingsException("Setting [ " + settingKey + " expects a claim with String or a String Array value");
                }
            return values;
        }

        static ClaimParser forSetting(
            Logger logger,
            OpenIdConnectRealmSettings.ClaimSetting setting,
            RealmConfig realmConfig,
            boolean required
        ) {

            if (realmConfig.hasSetting(setting.getClaim())) {
                String claimName = realmConfig.getSetting(setting.getClaim());
                if (realmConfig.hasSetting(setting.getPattern())) {
                    Pattern regex = Pattern.compile(realmConfig.getSetting(setting.getPattern()));
                    return new ClaimParser(
                        "OpenID Connect Claim ["
                            + claimName
                            + "] with pattern ["
                            + regex.pattern()
                            + "] for ["
                            + setting.name(realmConfig)
                            + "]",
                        claims -> {
                            Collection<String> values = parseClaimValues(
                                claims,
                                claimName,
                                RealmSettings.getFullSettingKey(realmConfig, setting.getClaim())
                            );
                            return values.stream().map(s -> {
                                if (s == null) {
                                    logger.debug("OpenID Connect Claim [{}] is null", claimName);
                                    return null;
                                }
                                final Matcher matcher = regex.matcher(s);
                                if (matcher.find() == false) {
                                    logger.debug(
                                        "OpenID Connect Claim [{}] is [{}], which does not match [{}]",
                                        claimName,
                                        s,
                                        regex.pattern()
                                    );
                                    return null;
                                }
                                final String value = matcher.group(1);
                                if (Strings.isNullOrEmpty(value)) {
                                    logger.debug(
                                        "OpenID Connect Claim [{}] is [{}], which does match [{}] but group(1) is empty",
                                        claimName,
                                        s,
                                        regex.pattern()
                                    );
                                    return null;
                                }
                                return value;
                            }).filter(Objects::nonNull).collect(Collectors.toUnmodifiableList());
                        }
                    );
                } else {
                    return new ClaimParser(
                        "OpenID Connect Claim [" + claimName + "] for [" + setting.name(realmConfig) + "]",
                        claims -> parseClaimValues(claims, claimName, RealmSettings.getFullSettingKey(realmConfig, setting.getClaim()))
                            .stream()
                            .filter(Objects::nonNull)
                            .collect(Collectors.toUnmodifiableList())
                    );
                }
            } else if (required) {
                throw new SettingsException(
                    "Setting [" + RealmSettings.getFullSettingKey(realmConfig, setting.getClaim()) + "] is required"
                );
            } else if (realmConfig.hasSetting(setting.getPattern())) {
                throw new SettingsException(
                    "Setting ["
                        + RealmSettings.getFullSettingKey(realmConfig, setting.getPattern())
                        + "] cannot be set unless ["
                        + RealmSettings.getFullSettingKey(realmConfig, setting.getClaim())
                        + "] is also set"
                );
            } else {
                return new ClaimParser("No OpenID Connect Claim for [" + setting.name(realmConfig) + "]", attributes -> List.of());
            }
        }
    }
}<|MERGE_RESOLUTION|>--- conflicted
+++ resolved
@@ -190,11 +190,7 @@
         listener.onResponse(null);
     }
 
-<<<<<<< HEAD
-    private void buildUserFromClaims(JWTClaimsSet claims, ActionListener<AuthenticationResult> authResultListener) {
-=======
     private void buildUserFromClaims(JWTClaimsSet claims, ActionListener<AuthenticationResult<User>> authResultListener) {
->>>>>>> 30e15ba8
         final String principal = principalAttribute.getClaimValue(claims);
         if (Strings.isNullOrEmpty(principal)) {
             authResultListener.onResponse(
