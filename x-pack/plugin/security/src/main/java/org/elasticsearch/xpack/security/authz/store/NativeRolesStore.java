--- conflicted
+++ resolved
@@ -223,17 +223,6 @@
     public void putRole(final PutRoleRequest request, final RoleDescriptor role, final ActionListener<Boolean> listener) {
         if (role.isUsingDocumentOrFieldLevelSecurity() && DOCUMENT_LEVEL_SECURITY_FEATURE.checkWithoutTracking(licenseState) == false) {
             listener.onFailure(LicenseUtils.newComplianceException("field and document level security"));
-<<<<<<< HEAD
-        } else if (role.hasRemoteIndicesPrivileges() && clusterService.state().nodes().getMinNodeVersion().before(VERSION_REMOTE_INDICES)) {
-            listener.onFailure(
-                new IllegalStateException(
-                    "all nodes must have version [" + VERSION_REMOTE_INDICES + "] or higher to support remote indices privileges"
-                )
-            );
-        } else {
-            innerPutRole(request, role, listener);
-        }
-=======
         } else if (role.hasRemoteIndicesPrivileges()
             && clusterService.state().nodes().getMinNodeVersion().before(RoleDescriptor.VERSION_REMOTE_INDICES)) {
                 listener.onFailure(
@@ -246,7 +235,6 @@
             } else {
                 innerPutRole(request, role, listener);
             }
->>>>>>> d5fb6046
     }
 
     // pkg-private for testing
