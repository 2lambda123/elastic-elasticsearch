/*
 * Copyright Elasticsearch B.V. and/or licensed to Elasticsearch B.V. under one
 * or more contributor license agreements. Licensed under the Elastic License
 * 2.0; you may not use this file except in compliance with the Elastic License
 * 2.0.
 */
package org.elasticsearch.xpack.security.authz.store;

import org.apache.logging.log4j.LogManager;
import org.apache.logging.log4j.Logger;
import org.apache.logging.log4j.message.ParameterizedMessage;
import org.elasticsearch.ElasticsearchException;
import org.elasticsearch.action.ActionListener;
import org.elasticsearch.action.DocWriteResponse;
import org.elasticsearch.action.delete.DeleteRequest;
import org.elasticsearch.action.delete.DeleteResponse;
import org.elasticsearch.action.get.GetResponse;
import org.elasticsearch.action.get.MultiGetItemResponse;
import org.elasticsearch.action.get.MultiGetRequest;
import org.elasticsearch.action.get.MultiGetResponse;
import org.elasticsearch.action.index.IndexRequest;
import org.elasticsearch.action.index.IndexResponse;
import org.elasticsearch.action.search.MultiSearchResponse;
import org.elasticsearch.action.search.MultiSearchResponse.Item;
import org.elasticsearch.action.search.SearchRequest;
import org.elasticsearch.action.support.ContextPreservingActionListener;
import org.elasticsearch.client.Client;
import org.elasticsearch.common.bytes.BytesReference;
import org.elasticsearch.common.settings.Settings;
import org.elasticsearch.common.util.concurrent.ThreadContext;
import org.elasticsearch.core.Nullable;
import org.elasticsearch.index.query.QueryBuilder;
import org.elasticsearch.index.query.QueryBuilders;
import org.elasticsearch.license.LicenseUtils;
import org.elasticsearch.license.XPackLicenseState;
<<<<<<< HEAD
import org.elasticsearch.license.XPackLicenseState.Feature;
=======
>>>>>>> d90fa4eb
import org.elasticsearch.xcontent.ToXContent;
import org.elasticsearch.xcontent.XContentBuilder;
import org.elasticsearch.xcontent.XContentType;
import org.elasticsearch.xpack.core.security.ScrollHelper;
import org.elasticsearch.xpack.core.security.action.role.ClearRolesCacheAction;
import org.elasticsearch.xpack.core.security.action.role.ClearRolesCacheRequest;
import org.elasticsearch.xpack.core.security.action.role.ClearRolesCacheResponse;
import org.elasticsearch.xpack.core.security.action.role.DeleteRoleRequest;
import org.elasticsearch.xpack.core.security.action.role.PutRoleRequest;
import org.elasticsearch.xpack.core.security.authz.RoleDescriptor;
import org.elasticsearch.xpack.core.security.authz.RoleDescriptor.IndicesPrivileges;
import org.elasticsearch.xpack.core.security.authz.store.RoleRetrievalResult;
import org.elasticsearch.xpack.security.support.SecurityIndexManager;

import java.io.IOException;
import java.util.ArrayList;
import java.util.Arrays;
import java.util.Collections;
import java.util.HashMap;
import java.util.HashSet;
import java.util.List;
import java.util.Map;
import java.util.Objects;
import java.util.Set;
import java.util.function.BiConsumer;
import java.util.function.Supplier;

import static org.elasticsearch.index.query.QueryBuilders.existsQuery;
import static org.elasticsearch.search.SearchService.DEFAULT_KEEPALIVE_SETTING;
import static org.elasticsearch.xcontent.XContentFactory.jsonBuilder;
import static org.elasticsearch.xpack.core.ClientHelper.SECURITY_ORIGIN;
import static org.elasticsearch.xpack.core.ClientHelper.executeAsyncWithOrigin;
import static org.elasticsearch.xpack.core.security.SecurityField.DOCUMENT_LEVEL_SECURITY_FEATURE;
import static org.elasticsearch.xpack.core.security.authz.RoleDescriptor.ROLE_TYPE;
import static org.elasticsearch.xpack.core.security.index.RestrictedIndicesNames.SECURITY_MAIN_ALIAS;

/**
 * NativeRolesStore is a {@code RolesStore} that, instead of reading from a
 * file, reads from an Elasticsearch index instead. Unlike the file-based roles
 * store, ESNativeRolesStore can be used to add a role to the store by inserting
 * the document into the administrative index.
 *
 * No caching is done by this class, it is handled at a higher level
 */
public class NativeRolesStore implements BiConsumer<Set<String>, ActionListener<RoleRetrievalResult>> {

    private static final Logger logger = LogManager.getLogger(NativeRolesStore.class);

    private final Settings settings;
    private final Client client;
    private final XPackLicenseState licenseState;

    private final SecurityIndexManager securityIndex;

    public NativeRolesStore(Settings settings, Client client, XPackLicenseState licenseState, SecurityIndexManager securityIndex) {
        this.settings = settings;
        this.client = client;
        this.licenseState = licenseState;
        this.securityIndex = securityIndex;
    }

    @Override
    public void accept(Set<String> names, ActionListener<RoleRetrievalResult> listener) {
        getRoleDescriptors(names, listener);
    }

    /**
     * Retrieve a list of roles, if rolesToGet is null or empty, fetch all roles
     */
    public void getRoleDescriptors(Set<String> names, final ActionListener<RoleRetrievalResult> listener) {
        final SecurityIndexManager frozenSecurityIndex = this.securityIndex.freeze();
        if (frozenSecurityIndex.indexExists() == false) {
            // TODO remove this short circuiting and fix tests that fail without this!
            listener.onResponse(RoleRetrievalResult.success(Collections.emptySet()));
        } else if (frozenSecurityIndex.isAvailable() == false) {
            listener.onResponse(RoleRetrievalResult.failure(frozenSecurityIndex.getUnavailableReason()));
        } else if (names == null || names.isEmpty()) {
            securityIndex.checkIndexVersionThenExecute(listener::onFailure, () -> {
                QueryBuilder query = QueryBuilders.termQuery(RoleDescriptor.Fields.TYPE.getPreferredName(), ROLE_TYPE);
                final Supplier<ThreadContext.StoredContext> supplier = client.threadPool().getThreadContext().newRestorableContext(false);
                try (ThreadContext.StoredContext ignore = client.threadPool().getThreadContext().stashWithOrigin(SECURITY_ORIGIN)) {
                    SearchRequest request = client.prepareSearch(SECURITY_MAIN_ALIAS)
                        .setScroll(DEFAULT_KEEPALIVE_SETTING.get(settings))
                        .setQuery(query)
                        .setSize(1000)
                        .setFetchSource(true)
                        .request();
                    request.indicesOptions().ignoreUnavailable();
                    ScrollHelper.fetchAllByEntity(
                        client,
                        request,
                        new ContextPreservingActionListener<>(
                            supplier,
                            ActionListener.wrap(
                                roles -> listener.onResponse(RoleRetrievalResult.success(new HashSet<>(roles))),
                                e -> listener.onResponse(RoleRetrievalResult.failure(e))
                            )
                        ),
                        (hit) -> transformRole(hit.getId(), hit.getSourceRef(), logger, licenseState)
                    );
                }
            });
        } else if (names.size() == 1) {
            getRoleDescriptor(Objects.requireNonNull(names.iterator().next()), listener);
        } else {
            securityIndex.checkIndexVersionThenExecute(listener::onFailure, () -> {
                final String[] roleIds = names.stream().map(NativeRolesStore::getIdForRole).toArray(String[]::new);
                MultiGetRequest multiGetRequest = client.prepareMultiGet().addIds(SECURITY_MAIN_ALIAS, roleIds).request();
                executeAsyncWithOrigin(
                    client.threadPool().getThreadContext(),
                    SECURITY_ORIGIN,
                    multiGetRequest,
                    ActionListener.<MultiGetResponse>wrap(mGetResponse -> {
                        final MultiGetItemResponse[] responses = mGetResponse.getResponses();
                        Set<RoleDescriptor> descriptors = new HashSet<>();
                        for (int i = 0; i < responses.length; i++) {
                            MultiGetItemResponse item = responses[i];
                            if (item.isFailed()) {
                                final Exception failure = item.getFailure().getFailure();
                                for (int j = i + 1; j < responses.length; j++) {
                                    item = responses[j];
                                    if (item.isFailed()) {
                                        failure.addSuppressed(failure);
                                    }
                                }
                                listener.onResponse(RoleRetrievalResult.failure(failure));
                                return;
                            } else if (item.getResponse().isExists()) {
                                descriptors.add(transformRole(item.getResponse()));
                            }
                        }
                        listener.onResponse(RoleRetrievalResult.success(descriptors));
                    }, e -> listener.onResponse(RoleRetrievalResult.failure(e))),
                    client::multiGet
                );
            });
        }
    }

    public void deleteRole(final DeleteRoleRequest deleteRoleRequest, final ActionListener<Boolean> listener) {
        final SecurityIndexManager frozenSecurityIndex = securityIndex.freeze();
        if (frozenSecurityIndex.indexExists() == false) {
            listener.onResponse(false);
        } else if (frozenSecurityIndex.isAvailable() == false) {
            listener.onFailure(frozenSecurityIndex.getUnavailableReason());
        } else {
            securityIndex.checkIndexVersionThenExecute(listener::onFailure, () -> {
                DeleteRequest request = client.prepareDelete(SECURITY_MAIN_ALIAS, getIdForRole(deleteRoleRequest.name())).request();
                request.setRefreshPolicy(deleteRoleRequest.getRefreshPolicy());
                executeAsyncWithOrigin(
                    client.threadPool().getThreadContext(),
                    SECURITY_ORIGIN,
                    request,
                    new ActionListener<DeleteResponse>() {
                        @Override
                        public void onResponse(DeleteResponse deleteResponse) {
                            clearRoleCache(
                                deleteRoleRequest.name(),
                                listener,
                                deleteResponse.getResult() == DocWriteResponse.Result.DELETED
                            );
                        }

                        @Override
                        public void onFailure(Exception e) {
                            logger.error("failed to delete role from the index", e);
                            listener.onFailure(e);
                        }
                    },
                    client::delete
                );
            });
        }
    }

    public void putRole(final PutRoleRequest request, final RoleDescriptor role, final ActionListener<Boolean> listener) {
        if (role.isUsingDocumentOrFieldLevelSecurity() && DOCUMENT_LEVEL_SECURITY_FEATURE.checkWithoutTracking(licenseState) == false) {
            listener.onFailure(LicenseUtils.newComplianceException("field and document level security"));
        } else {
            innerPutRole(request, role, listener);
        }
    }

    // pkg-private for testing
    void innerPutRole(final PutRoleRequest request, final RoleDescriptor role, final ActionListener<Boolean> listener) {
        securityIndex.prepareIndexIfNeededThenExecute(listener::onFailure, () -> {
            final XContentBuilder xContentBuilder;
            try {
                xContentBuilder = role.toXContent(jsonBuilder(), ToXContent.EMPTY_PARAMS, true);
            } catch (IOException e) {
                listener.onFailure(e);
                return;
            }
            final IndexRequest indexRequest = client.prepareIndex(SECURITY_MAIN_ALIAS)
                .setId(getIdForRole(role.getName()))
                .setSource(xContentBuilder)
                .setRefreshPolicy(request.getRefreshPolicy())
                .request();
            executeAsyncWithOrigin(
                client.threadPool().getThreadContext(),
                SECURITY_ORIGIN,
                indexRequest,
                new ActionListener<IndexResponse>() {
                    @Override
                    public void onResponse(IndexResponse indexResponse) {
                        final boolean created = indexResponse.getResult() == DocWriteResponse.Result.CREATED;
                        logger.trace("Created role: [{}]", indexRequest);
                        clearRoleCache(role.getName(), listener, created);
                    }

                    @Override
                    public void onFailure(Exception e) {
                        logger.error(new ParameterizedMessage("failed to put role [{}]", request.name()), e);
                        listener.onFailure(e);
                    }
                },
                client::index
            );
        });
    }

    public void usageStats(ActionListener<Map<String, Object>> listener) {
        Map<String, Object> usageStats = new HashMap<>(3);
        if (securityIndex.isAvailable() == false) {
            usageStats.put("size", 0L);
            usageStats.put("fls", false);
            usageStats.put("dls", false);
            listener.onResponse(usageStats);
        } else {
            securityIndex.checkIndexVersionThenExecute(
                listener::onFailure,
                () -> executeAsyncWithOrigin(
                    client.threadPool().getThreadContext(),
                    SECURITY_ORIGIN,
                    client.prepareMultiSearch()
                        .add(
                            client.prepareSearch(SECURITY_MAIN_ALIAS)
                                .setQuery(QueryBuilders.termQuery(RoleDescriptor.Fields.TYPE.getPreferredName(), ROLE_TYPE))
                                .setTrackTotalHits(true)
                                .setSize(0)
                        )
                        .add(
                            client.prepareSearch(SECURITY_MAIN_ALIAS)
                                .setQuery(
                                    QueryBuilders.boolQuery()
                                        .must(QueryBuilders.termQuery(RoleDescriptor.Fields.TYPE.getPreferredName(), ROLE_TYPE))
                                        .must(
                                            QueryBuilders.boolQuery()
                                                .should(existsQuery("indices.field_security.grant"))
                                                .should(existsQuery("indices.field_security.except"))
                                                // for backwardscompat with 2.x
                                                .should(existsQuery("indices.fields"))
                                        )
                                )
                                .setTrackTotalHits(true)
                                .setSize(0)
                                .setTerminateAfter(1)
                        )
                        .add(
                            client.prepareSearch(SECURITY_MAIN_ALIAS)
                                .setQuery(
                                    QueryBuilders.boolQuery()
                                        .must(QueryBuilders.termQuery(RoleDescriptor.Fields.TYPE.getPreferredName(), ROLE_TYPE))
                                        .filter(existsQuery("indices.query"))
                                )
                                .setTrackTotalHits(true)
                                .setSize(0)
                                .setTerminateAfter(1)
                        )
                        .request(),
                    new ActionListener.Delegating<MultiSearchResponse, Map<String, Object>>(listener) {
                        @Override
                        public void onResponse(MultiSearchResponse items) {
                            Item[] responses = items.getResponses();
                            if (responses[0].isFailure()) {
                                usageStats.put("size", 0);
                            } else {
                                usageStats.put("size", responses[0].getResponse().getHits().getTotalHits().value);
                            }
                            if (responses[1].isFailure()) {
                                usageStats.put("fls", false);
                            } else {
                                usageStats.put("fls", responses[1].getResponse().getHits().getTotalHits().value > 0L);
                            }

                            if (responses[2].isFailure()) {
                                usageStats.put("dls", false);
                            } else {
                                usageStats.put("dls", responses[2].getResponse().getHits().getTotalHits().value > 0L);
                            }
                            delegate.onResponse(usageStats);
                        }
                    },
                    client::multiSearch
                )
            );
        }
    }

    @Override
    public String toString() {
        return "native roles store";
    }

    private void getRoleDescriptor(final String roleId, ActionListener<RoleRetrievalResult> resultListener) {
        final SecurityIndexManager frozenSecurityIndex = this.securityIndex.freeze();
        if (frozenSecurityIndex.indexExists() == false) {
            // TODO remove this short circuiting and fix tests that fail without this!
            resultListener.onResponse(RoleRetrievalResult.success(Collections.emptySet()));
        } else if (frozenSecurityIndex.isAvailable() == false) {
            resultListener.onResponse(RoleRetrievalResult.failure(frozenSecurityIndex.getUnavailableReason()));
        } else {
            securityIndex.checkIndexVersionThenExecute(
                e -> resultListener.onResponse(RoleRetrievalResult.failure(e)),
                () -> executeGetRoleRequest(roleId, new ActionListener<GetResponse>() {
                    @Override
                    public void onResponse(GetResponse response) {
                        final RoleDescriptor descriptor = transformRole(response);
                        resultListener.onResponse(
                            RoleRetrievalResult.success(descriptor == null ? Collections.emptySet() : Collections.singleton(descriptor))
                        );
                    }

                    @Override
                    public void onFailure(Exception e) {
                        resultListener.onResponse(RoleRetrievalResult.failure(e));
                    }
                })
            );
        }
    }

    private void executeGetRoleRequest(String role, ActionListener<GetResponse> listener) {
        securityIndex.checkIndexVersionThenExecute(
            listener::onFailure,
            () -> executeAsyncWithOrigin(
                client.threadPool().getThreadContext(),
                SECURITY_ORIGIN,
                client.prepareGet(SECURITY_MAIN_ALIAS, getIdForRole(role)).request(),
                listener,
                client::get
            )
        );
    }

    private <Response> void clearRoleCache(final String role, ActionListener<Response> listener, Response response) {
        ClearRolesCacheRequest request = new ClearRolesCacheRequest().names(role);
        executeAsyncWithOrigin(client, SECURITY_ORIGIN, ClearRolesCacheAction.INSTANCE, request, new ActionListener<>() {
            @Override
            public void onResponse(ClearRolesCacheResponse nodes) {
                listener.onResponse(response);
            }

            @Override
            public void onFailure(Exception e) {
                logger.error(new ParameterizedMessage("unable to clear cache for role [{}]", role), e);
                ElasticsearchException exception = new ElasticsearchException(
                    "clearing the cache for [" + role + "] failed. please clear the role cache manually",
                    e
                );
                listener.onFailure(exception);
            }
        });
    }

    @Nullable
    private RoleDescriptor transformRole(GetResponse response) {
        if (response.isExists() == false) {
            return null;
        }

        return transformRole(response.getId(), response.getSourceAsBytesRef(), logger, licenseState);
    }

    @Nullable
    static RoleDescriptor transformRole(String id, BytesReference sourceBytes, Logger logger, XPackLicenseState licenseState) {
        assert id.startsWith(ROLE_TYPE) : "[" + id + "] does not have role prefix";
        final String name = id.substring(ROLE_TYPE.length() + 1);
        try {
            // we pass true as last parameter because we do not want to reject permissions if the field permissions
            // are given in 2.x syntax
            RoleDescriptor roleDescriptor = RoleDescriptor.parse(name, sourceBytes, true, XContentType.JSON);
            final boolean dlsEnabled = Arrays.stream(roleDescriptor.getIndicesPrivileges())
                .anyMatch(IndicesPrivileges::isUsingDocumentLevelSecurity);
            final boolean flsEnabled = Arrays.stream(roleDescriptor.getIndicesPrivileges())
                .anyMatch(IndicesPrivileges::isUsingFieldLevelSecurity);
<<<<<<< HEAD
            if ((dlsEnabled || flsEnabled) && licenseState.checkFeature(Feature.SECURITY_DLS_FLS) == false) {
=======
            if ((dlsEnabled || flsEnabled) && DOCUMENT_LEVEL_SECURITY_FEATURE.checkWithoutTracking(licenseState) == false) {
>>>>>>> d90fa4eb
                List<String> unlicensedFeatures = new ArrayList<>(2);
                if (flsEnabled) {
                    unlicensedFeatures.add("fls");
                }
                if (dlsEnabled) {
                    unlicensedFeatures.add("dls");
                }
                Map<String, Object> transientMap = new HashMap<>(2);
                transientMap.put("unlicensed_features", unlicensedFeatures);
                transientMap.put("enabled", false);
                return new RoleDescriptor(
                    roleDescriptor.getName(),
                    roleDescriptor.getClusterPrivileges(),
                    roleDescriptor.getIndicesPrivileges(),
                    roleDescriptor.getRunAs(),
                    roleDescriptor.getMetadata(),
                    transientMap
                );
            } else {
                return roleDescriptor;
            }
        } catch (Exception e) {
            logger.error(new ParameterizedMessage("error in the format of data for role [{}]", name), e);
            return null;
        }
    }

    /**
     * Gets the document's id field for the given role name.
     */
    private static String getIdForRole(final String roleName) {
        return ROLE_TYPE + "-" + roleName;
    }
}<|MERGE_RESOLUTION|>--- conflicted
+++ resolved
@@ -33,10 +33,6 @@
 import org.elasticsearch.index.query.QueryBuilders;
 import org.elasticsearch.license.LicenseUtils;
 import org.elasticsearch.license.XPackLicenseState;
-<<<<<<< HEAD
-import org.elasticsearch.license.XPackLicenseState.Feature;
-=======
->>>>>>> d90fa4eb
 import org.elasticsearch.xcontent.ToXContent;
 import org.elasticsearch.xcontent.XContentBuilder;
 import org.elasticsearch.xcontent.XContentType;
@@ -423,11 +419,7 @@
                 .anyMatch(IndicesPrivileges::isUsingDocumentLevelSecurity);
             final boolean flsEnabled = Arrays.stream(roleDescriptor.getIndicesPrivileges())
                 .anyMatch(IndicesPrivileges::isUsingFieldLevelSecurity);
-<<<<<<< HEAD
-            if ((dlsEnabled || flsEnabled) && licenseState.checkFeature(Feature.SECURITY_DLS_FLS) == false) {
-=======
             if ((dlsEnabled || flsEnabled) && DOCUMENT_LEVEL_SECURITY_FEATURE.checkWithoutTracking(licenseState) == false) {
->>>>>>> d90fa4eb
                 List<String> unlicensedFeatures = new ArrayList<>(2);
                 if (flsEnabled) {
                     unlicensedFeatures.add("fls");
