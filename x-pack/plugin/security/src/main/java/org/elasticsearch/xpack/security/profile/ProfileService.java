--- conflicted
+++ resolved
@@ -459,15 +459,6 @@
                 listener.onFailure(new ElasticsearchException("a single subject must have either a single result or error"));
             }
 
-<<<<<<< HEAD
-            final SearchRequest searchRequest = client.prepareSearch(SECURITY_PROFILE_ALIAS)
-                .setQuery(boolQuery)
-                .seqNoAndPrimaryTerm(true)
-                .request();
-            frozenProfileIndex.checkIndexVersionThenExecute(
-                listener::onFailure,
-                () -> executeAsyncWithOrigin(
-=======
         }, listener::onFailure));
     }
 
@@ -484,7 +475,6 @@
                 final MultiSearchRequest multiSearchRequest = new MultiSearchRequest();
                 subjects.forEach(subject -> multiSearchRequest.add(buildSearchRequestForSubject(subject)));
                 executeAsyncWithOrigin(
->>>>>>> 80c6d9fa
                     client,
                     getActionOrigin(),
                     MultiSearchAction.INSTANCE,
@@ -596,7 +586,7 @@
             });
             boolQuery.minimumShouldMatch(1);
         }
-        return client.prepareSearch(SECURITY_PROFILE_ALIAS).setQuery(boolQuery).request();
+        return client.prepareSearch(SECURITY_PROFILE_ALIAS).setQuery(boolQuery).seqNoAndPrimaryTerm(true).request();
     }
 
     private static final Pattern VALID_LITERAL_USERNAME = Pattern.compile("^[a-zA-Z0-9][a-zA-Z0-9-]{0,255}$");
