/*
 * Copyright Elasticsearch B.V. and/or licensed to Elasticsearch B.V. under one
 * or more contributor license agreements. Licensed under the Elastic License
 * 2.0; you may not use this file except in compliance with the Elastic License
 * 2.0.
 */
package org.elasticsearch.xpack.security.authc;

import org.apache.logging.log4j.Level;
import org.apache.logging.log4j.LogManager;
import org.apache.logging.log4j.Logger;
import org.apache.lucene.util.ArrayUtil;
import org.apache.lucene.util.SetOnce;
import org.elasticsearch.ElasticsearchException;
import org.elasticsearch.ElasticsearchSecurityException;
import org.elasticsearch.action.ActionListener;
import org.elasticsearch.action.get.GetAction;
import org.elasticsearch.action.get.GetRequest;
import org.elasticsearch.action.get.GetRequestBuilder;
import org.elasticsearch.action.get.GetResponse;
import org.elasticsearch.action.get.MultiGetAction;
import org.elasticsearch.action.get.MultiGetRequestBuilder;
import org.elasticsearch.action.index.IndexAction;
import org.elasticsearch.action.index.IndexRequest;
import org.elasticsearch.action.index.IndexRequestBuilder;
import org.elasticsearch.action.index.IndexResponse;
import org.elasticsearch.action.support.PlainActionFuture;
import org.elasticsearch.action.update.UpdateAction;
import org.elasticsearch.action.update.UpdateRequestBuilder;
import org.elasticsearch.client.Client;
import org.elasticsearch.cluster.health.ClusterHealthStatus;
import org.elasticsearch.cluster.metadata.IndexMetadata;
import org.elasticsearch.cluster.service.ClusterService;
import org.elasticsearch.common.SuppressForbidden;
import org.elasticsearch.common.UUIDs;
import org.elasticsearch.common.bytes.BytesReference;
import org.elasticsearch.common.collect.Tuple;
import org.elasticsearch.common.io.stream.BytesStreamOutput;
import org.elasticsearch.common.io.stream.StreamInput;
import org.elasticsearch.common.io.stream.StreamOutput;
import org.elasticsearch.common.logging.Loggers;
import org.elasticsearch.common.settings.SecureString;
import org.elasticsearch.common.settings.Settings;
import org.elasticsearch.common.transport.TransportAddress;
import org.elasticsearch.common.util.concurrent.ThreadContext;
import org.elasticsearch.common.xcontent.NamedXContentRegistry;
import org.elasticsearch.common.xcontent.json.JsonXContent;
import org.elasticsearch.env.Environment;
import org.elasticsearch.env.TestEnvironment;
import org.elasticsearch.index.get.GetResult;
import org.elasticsearch.index.seqno.SequenceNumbers;
import org.elasticsearch.index.shard.ShardId;
import org.elasticsearch.license.XPackLicenseState;
import org.elasticsearch.license.XPackLicenseState.Feature;
import org.elasticsearch.rest.RestRequest;
import org.elasticsearch.rest.RestStatus;
import org.elasticsearch.test.ClusterServiceUtils;
import org.elasticsearch.test.ESTestCase;
import org.elasticsearch.test.MockLogAppender;
import org.elasticsearch.test.rest.FakeRestRequest;
import org.elasticsearch.threadpool.FixedExecutorBuilder;
import org.elasticsearch.threadpool.TestThreadPool;
import org.elasticsearch.threadpool.ThreadPool;
import org.elasticsearch.transport.TransportRequest;
import org.elasticsearch.xpack.core.XPackField;
import org.elasticsearch.xpack.core.XPackSettings;
import org.elasticsearch.xpack.core.security.SecurityContext;
import org.elasticsearch.xpack.core.security.authc.Authentication;
import org.elasticsearch.xpack.core.security.authc.Authentication.AuthenticationType;
import org.elasticsearch.xpack.core.security.authc.Authentication.RealmRef;
import org.elasticsearch.xpack.core.security.authc.AuthenticationField;
import org.elasticsearch.xpack.core.security.authc.AuthenticationResult;
import org.elasticsearch.xpack.core.security.authc.AuthenticationServiceField;
import org.elasticsearch.xpack.core.security.authc.AuthenticationToken;
import org.elasticsearch.xpack.core.security.authc.DefaultAuthenticationFailureHandler;
import org.elasticsearch.xpack.core.security.authc.Realm;
import org.elasticsearch.xpack.core.security.authc.Realm.Factory;
import org.elasticsearch.xpack.core.security.authc.support.AuthenticationContextSerializer;
import org.elasticsearch.xpack.core.security.authc.support.Hasher;
import org.elasticsearch.xpack.core.security.authc.support.UsernamePasswordToken;
import org.elasticsearch.xpack.core.security.authz.AuthorizationEngine.EmptyAuthorizationInfo;
import org.elasticsearch.xpack.core.security.index.RestrictedIndicesNames;
import org.elasticsearch.xpack.core.security.user.AnonymousUser;
import org.elasticsearch.xpack.core.security.user.SystemUser;
import org.elasticsearch.xpack.core.security.user.User;
import org.elasticsearch.xpack.security.audit.AuditTrail;
import org.elasticsearch.xpack.security.audit.AuditTrailService;
import org.elasticsearch.xpack.security.audit.AuditUtil;
import org.elasticsearch.xpack.security.authc.AuthenticationService.Authenticator;
import org.elasticsearch.xpack.security.authc.esnative.ReservedRealm;
import org.elasticsearch.xpack.security.operator.OperatorPrivileges;
import org.elasticsearch.xpack.security.support.CacheInvalidatorRegistry;
import org.elasticsearch.xpack.security.support.SecurityIndexManager;
import org.junit.After;
import org.junit.Before;
import org.mockito.Mockito;

import java.io.IOException;
import java.net.InetAddress;
import java.net.InetSocketAddress;
import java.nio.charset.StandardCharsets;
import java.time.Clock;
import java.time.Instant;
import java.time.temporal.ChronoUnit;
import java.util.Arrays;
import java.util.Base64;
import java.util.Collections;
import java.util.HashMap;
import java.util.List;
import java.util.Map;
import java.util.concurrent.CountDownLatch;
import java.util.concurrent.atomic.AtomicBoolean;
import java.util.function.Consumer;

import static org.elasticsearch.index.seqno.SequenceNumbers.UNASSIGNED_PRIMARY_TERM;
import static org.elasticsearch.test.SecurityTestsUtils.assertAuthenticationException;
import static org.elasticsearch.test.TestMatchers.throwableWithMessage;
import static org.elasticsearch.xpack.core.security.support.Exceptions.authenticationError;
import static org.elasticsearch.xpack.security.Security.SECURITY_CRYPTO_THREAD_POOL_NAME;
import static org.elasticsearch.xpack.security.authc.TokenService.THREAD_POOL_NAME;
import static org.elasticsearch.xpack.security.authc.TokenServiceTests.mockGetTokenFromId;
import static org.hamcrest.Matchers.arrayContaining;
import static org.hamcrest.Matchers.contains;
import static org.hamcrest.Matchers.containsString;
import static org.hamcrest.Matchers.emptyOrNullString;
import static org.hamcrest.Matchers.equalTo;
import static org.hamcrest.Matchers.is;
import static org.hamcrest.Matchers.not;
import static org.hamcrest.Matchers.notNullValue;
import static org.hamcrest.Matchers.nullValue;
import static org.hamcrest.Matchers.sameInstance;
import static org.mockito.Matchers.any;
import static org.mockito.Matchers.anyString;
import static org.mockito.Matchers.eq;
import static org.mockito.Matchers.same;
import static org.mockito.Mockito.doAnswer;
import static org.mockito.Mockito.doThrow;
import static org.mockito.Mockito.mock;
import static org.mockito.Mockito.never;
import static org.mockito.Mockito.reset;
import static org.mockito.Mockito.spy;
import static org.mockito.Mockito.times;
import static org.mockito.Mockito.verify;
import static org.mockito.Mockito.verifyNoMoreInteractions;
import static org.mockito.Mockito.verifyZeroInteractions;
import static org.mockito.Mockito.when;


/**
 * Unit tests for the {@link AuthenticationService}
 */
public class AuthenticationServiceTests extends ESTestCase {

    private static final String SECOND_REALM_NAME = "second_realm";
    private static final String SECOND_REALM_TYPE = "second";
    private static final String FIRST_REALM_NAME = "file_realm";
    private static final String FIRST_REALM_TYPE = "file";
    private AuthenticationService service;
    private TransportRequest transportRequest;
    private RestRequest restRequest;
    private Realms realms;
    private Realm firstRealm;
    private Realm secondRealm;
    private AuditTrail auditTrail;
    private AuditTrailService auditTrailService;
    private AuthenticationToken token;
    private ThreadPool threadPool;
    private ThreadContext threadContext;
    private TokenService tokenService;
    private ApiKeyService apiKeyService;
    private SecurityIndexManager securityIndex;
    private Client client;
    private InetSocketAddress remoteAddress;
    private OperatorPrivileges.OperatorPrivilegesService operatorPrivilegesService;
    private String concreteSecurityIndexName;

    @Before
    @SuppressForbidden(reason = "Allow accessing localhost")
    public void init() throws Exception {
        concreteSecurityIndexName = randomFrom(
            RestrictedIndicesNames.INTERNAL_SECURITY_MAIN_INDEX_6, RestrictedIndicesNames.INTERNAL_SECURITY_MAIN_INDEX_7);

        token = mock(AuthenticationToken.class);
        when(token.principal()).thenReturn(randomAlphaOfLength(5));
        transportRequest = new InternalRequest();
        remoteAddress = new InetSocketAddress(InetAddress.getLocalHost(), 100);
        transportRequest.remoteAddress(new TransportAddress(remoteAddress));
        restRequest = new FakeRestRequest.Builder(NamedXContentRegistry.EMPTY).withRemoteAddress(remoteAddress).build();
        threadContext = new ThreadContext(Settings.EMPTY);

        firstRealm = mock(Realm.class);
        when(firstRealm.type()).thenReturn(FIRST_REALM_TYPE);
        when(firstRealm.name()).thenReturn(FIRST_REALM_NAME);
        when(firstRealm.toString()).thenReturn(FIRST_REALM_NAME + "/" + FIRST_REALM_TYPE);
        secondRealm = mock(Realm.class);
        when(secondRealm.type()).thenReturn(SECOND_REALM_TYPE);
        when(secondRealm.name()).thenReturn(SECOND_REALM_NAME);
        when(secondRealm.toString()).thenReturn(SECOND_REALM_NAME + "/" + SECOND_REALM_TYPE);
        Settings settings = Settings.builder()
            .put("path.home", createTempDir())
            .put("node.name", "authc_test")
            .put(XPackSettings.TOKEN_SERVICE_ENABLED_SETTING.getKey(), true)
            .put(XPackSettings.API_KEY_SERVICE_ENABLED_SETTING.getKey(), true)
            .build();
        XPackLicenseState licenseState = mock(XPackLicenseState.class);
        when(licenseState.checkFeature(Feature.SECURITY_ALL_REALMS)).thenReturn(true);
        when(licenseState.isSecurityEnabled()).thenReturn(true);
        when(licenseState.checkFeature(Feature.SECURITY_TOKEN_SERVICE)).thenReturn(true);
        when(licenseState.copyCurrentLicenseState()).thenReturn(licenseState);
        when(licenseState.checkFeature(Feature.SECURITY_AUDITING)).thenReturn(true);
        ReservedRealm reservedRealm = mock(ReservedRealm.class);
        when(reservedRealm.type()).thenReturn("reserved");
        when(reservedRealm.name()).thenReturn("reserved_realm");
        realms = spy(new TestRealms(Settings.EMPTY, TestEnvironment.newEnvironment(settings), Collections.<String, Realm.Factory>emptyMap(),
                licenseState, threadContext, reservedRealm, Arrays.asList(firstRealm, secondRealm),
                Collections.singletonList(firstRealm)));

        auditTrail = mock(AuditTrail.class);
        auditTrailService = new AuditTrailService(Collections.singletonList(auditTrail), licenseState);
        client = mock(Client.class);
        threadPool = new ThreadPool(settings,
            new FixedExecutorBuilder(settings, THREAD_POOL_NAME, 1, 1000,
                "xpack.security.authc.token.thread_pool", false),
            new FixedExecutorBuilder(Settings.EMPTY, SECURITY_CRYPTO_THREAD_POOL_NAME, 1, 1000,
                "xpack.security.crypto.thread_pool", false)
        );
        threadContext = threadPool.getThreadContext();
        when(client.threadPool()).thenReturn(threadPool);
        when(client.settings()).thenReturn(settings);
        when(client.prepareIndex(any(String.class)))
            .thenReturn(new IndexRequestBuilder(client, IndexAction.INSTANCE));
        when(client.prepareUpdate(any(String.class), any(String.class)))
            .thenReturn(new UpdateRequestBuilder(client, UpdateAction.INSTANCE));
        doAnswer(invocationOnMock -> {
            ActionListener<IndexResponse> responseActionListener = (ActionListener<IndexResponse>) invocationOnMock.getArguments()[2];
            responseActionListener.onResponse(new IndexResponse(new ShardId(".security", UUIDs.randomBase64UUID(), randomInt()),
                    randomAlphaOfLength(4), randomNonNegativeLong(), randomNonNegativeLong(), randomNonNegativeLong(), true));
            return null;
        }).when(client).execute(eq(IndexAction.INSTANCE), any(IndexRequest.class), any(ActionListener.class));
        doAnswer(invocationOnMock -> {
            GetRequestBuilder builder = new GetRequestBuilder(client, GetAction.INSTANCE);
            builder.setIndex((String) invocationOnMock.getArguments()[0])
                    .setId((String) invocationOnMock.getArguments()[1]);
            return builder;
        }).when(client).prepareGet(anyString(), anyString());
        securityIndex = mock(SecurityIndexManager.class);
        doAnswer(invocationOnMock -> {
            Runnable runnable = (Runnable) invocationOnMock.getArguments()[1];
            runnable.run();
            return null;
        }).when(securityIndex).prepareIndexIfNeededThenExecute(any(Consumer.class), any(Runnable.class));
        doAnswer(invocationOnMock -> {
            Runnable runnable = (Runnable) invocationOnMock.getArguments()[1];
            runnable.run();
            return null;
        }).when(securityIndex).checkIndexVersionThenExecute(any(Consumer.class), any(Runnable.class));
        ClusterService clusterService = ClusterServiceUtils.createClusterService(threadPool);
        final SecurityContext securityContext = new SecurityContext(settings, threadContext);
        apiKeyService = new ApiKeyService(settings, Clock.systemUTC(), client, licenseState, securityIndex, clusterService,
                                          mock(CacheInvalidatorRegistry.class), threadPool);
        tokenService = new TokenService(settings, Clock.systemUTC(), client, licenseState, securityContext, securityIndex, securityIndex,
            clusterService);

        operatorPrivilegesService = mock(OperatorPrivileges.OperatorPrivilegesService.class);
        service = new AuthenticationService(settings, realms, auditTrailService,
            new DefaultAuthenticationFailureHandler(Collections.emptyMap()),
            threadPool, new AnonymousUser(settings), tokenService, apiKeyService,
            operatorPrivilegesService);
    }

    @After
    public void shutdownThreadpool() throws InterruptedException {
        if (threadPool != null) {
            terminate(threadPool);
        }
    }

    public void testTokenFirstMissingSecondFound() throws Exception {
        when(firstRealm.token(threadContext)).thenReturn(null);
        when(secondRealm.token(threadContext)).thenReturn(token);

        PlainActionFuture<Authentication> future = new PlainActionFuture<>();
        Authenticator authenticator = service.createAuthenticator("_action", transportRequest, true, future);
        authenticator.extractToken((result) -> {
            assertThat(result, notNullValue());
            assertThat(result, is(token));
            verifyZeroInteractions(auditTrail);
        });
    }

    public void testTokenMissing() throws Exception {
        final Logger unlicensedRealmsLogger = LogManager.getLogger(AuthenticationService.class);
        final MockLogAppender mockAppender = new MockLogAppender();
        mockAppender.start();
        try {
            Loggers.addAppender(unlicensedRealmsLogger, mockAppender);
            mockAppender.addExpectation(new MockLogAppender.SeenEventExpectation(
                "unlicensed realms",
                AuthenticationService.class.getName(), Level.WARN,
                "No authentication credential could be extracted using realms [file_realm/file]. " +
                    "Realms [second_realm/second] were skipped because they are not permitted on the current license"
            ));

            Mockito.doReturn(List.of(secondRealm)).when(realms).getUnlicensedRealms();
            Mockito.doReturn(List.of(firstRealm)).when(realms).asList();
            boolean requestIdAlreadyPresent = randomBoolean();
            SetOnce<String> reqId = new SetOnce<>();
            if (requestIdAlreadyPresent) {
                reqId.set(AuditUtil.getOrGenerateRequestId(threadContext));
            }
            PlainActionFuture<Authentication> future = new PlainActionFuture<>();
            Authenticator authenticator = service.createAuthenticator("_action", transportRequest, true, future);
            authenticator.extractToken((token) -> {
                assertThat(token, nullValue());
                if (requestIdAlreadyPresent) {
                    assertThat(expectAuditRequestId(threadContext), is(reqId.get()));
                } else {
                    reqId.set(expectAuditRequestId(threadContext));
                }
                authenticator.handleNullToken();
            });

            ElasticsearchSecurityException e = expectThrows(ElasticsearchSecurityException.class, () -> future.actionGet());
            assertThat(e.getMessage(), containsString("missing authentication credentials"));
            verify(auditTrail).anonymousAccessDenied(reqId.get(), "_action", transportRequest);
            verifyNoMoreInteractions(auditTrail);
            mockAppender.assertAllExpectationsMatched();
        } finally {
            Loggers.removeAppender(unlicensedRealmsLogger, mockAppender);
            mockAppender.stop();
        }
    }

    public void testAuthenticateBothSupportSecondSucceeds() throws Exception {
        User user = new User("_username", "r1");
        when(firstRealm.supports(token)).thenReturn(true);
        mockAuthenticate(firstRealm, token, null);
        when(secondRealm.supports(token)).thenReturn(true);
        mockAuthenticate(secondRealm, token, user);
        if (randomBoolean()) {
            when(firstRealm.token(threadContext)).thenReturn(token);
        } else {
            when(secondRealm.token(threadContext)).thenReturn(token);
        }
        boolean requestIdAlreadyPresent = randomBoolean();
        SetOnce<String> reqId = new SetOnce<>();
        if (requestIdAlreadyPresent) {
            reqId.set(AuditUtil.getOrGenerateRequestId(threadContext));
        }

        final AtomicBoolean completed = new AtomicBoolean(false);
        service.authenticate("_action", transportRequest, true, ActionListener.wrap(result -> {
            if (requestIdAlreadyPresent) {
                assertThat(expectAuditRequestId(threadContext), is(reqId.get()));
            } else {
                reqId.set(expectAuditRequestId(threadContext));
            }
            assertThat(result, notNullValue());
            assertThat(result.getUser(), is(user));
            assertThat(result.getLookedUpBy(), is(nullValue()));
            assertThat(result.getAuthenticatedBy(), is(notNullValue())); // TODO implement equals
            assertThat(result.getAuthenticationType(), is(AuthenticationType.REALM));
            assertThreadContextContainsAuthentication(result);
            setCompletedToTrue(completed);
            verify(operatorPrivilegesService).maybeMarkOperatorUser(eq(result), eq(threadContext));
        }, this::logAndFail));
        assertTrue(completed.get());
        verify(auditTrail).authenticationFailed(reqId.get(), firstRealm.name(), token, "_action", transportRequest);
        verify(realms).asList();
        verifyNoMoreInteractions(realms);
    }

    public void testAuthenticateSmartRealmOrdering() {
        User user = new User("_username", "r1");
        when(firstRealm.supports(token)).thenReturn(true);
        mockAuthenticate(firstRealm, token, null);
        when(secondRealm.supports(token)).thenReturn(true);
        mockAuthenticate(secondRealm, token, user);
        when(secondRealm.token(threadContext)).thenReturn(token);
        boolean requestIdAlreadyPresent = randomBoolean();
        SetOnce<String> reqId = new SetOnce<>();
        if (requestIdAlreadyPresent) {
            reqId.set(AuditUtil.getOrGenerateRequestId(threadContext));
        }

        // Authenticate against the normal chain. 1st Realm will be checked (and not pass) then 2nd realm will successfully authc
        final AtomicBoolean completed = new AtomicBoolean(false);
        service.authenticate("_action", transportRequest, true, ActionListener.wrap(result -> {
            if (requestIdAlreadyPresent) {
                assertThat(expectAuditRequestId(threadContext), is(reqId.get()));
            } else {
                reqId.set(expectAuditRequestId(threadContext));
            }
            assertThat(result, notNullValue());
            assertThat(result.getUser(), is(user));
            assertThat(result.getLookedUpBy(), is(nullValue()));
            assertThat(result.getAuthenticatedBy(), is(notNullValue())); // TODO implement equals
            assertThat(result.getAuthenticatedBy().getName(), is(SECOND_REALM_NAME));
            assertThat(result.getAuthenticatedBy().getType(), is(SECOND_REALM_TYPE));
            assertThreadContextContainsAuthentication(result);
            verify(auditTrail).authenticationSuccess(reqId.get(), result, "_action", transportRequest);
            setCompletedToTrue(completed);
            verify(operatorPrivilegesService).maybeMarkOperatorUser(eq(result), eq(threadContext));
        }, this::logAndFail));
        assertTrue(completed.get());

        completed.set(false);
        // Authenticate against the smart chain.
        // "SecondRealm" will be at the top of the list and will successfully authc.
        // "FirstRealm" will not be used
        Mockito.reset(operatorPrivilegesService);
        service.authenticate("_action", transportRequest, true, ActionListener.wrap(result -> {
            assertThat(expectAuditRequestId(threadContext), is(reqId.get()));
            assertThat(result, notNullValue());
            assertThat(result.getUser(), is(user));
            assertThat(result.getLookedUpBy(), is(nullValue()));
            assertThat(result.getAuthenticatedBy(), is(notNullValue())); // TODO implement equals
            assertThat(result.getAuthenticatedBy().getName(), is(SECOND_REALM_NAME));
            assertThat(result.getAuthenticatedBy().getType(), is(SECOND_REALM_TYPE));
            assertThreadContextContainsAuthentication(result);
            verify(auditTrail, times(2)).authenticationSuccess(reqId.get(), result, "_action", transportRequest);
            setCompletedToTrue(completed);
            verify(operatorPrivilegesService).maybeMarkOperatorUser(eq(result), eq(threadContext));
        }, this::logAndFail));

        verify(auditTrail).authenticationFailed(reqId.get(), firstRealm.name(), token, "_action", transportRequest);
        verify(firstRealm, times(2)).name(); // used above one time
        verify(secondRealm, times(2)).name();
        verify(secondRealm, times(2)).type(); // used to create realm ref
        verify(firstRealm, times(2)).token(threadContext);
        verify(secondRealm, times(2)).token(threadContext);
        verify(firstRealm).supports(token);
        verify(secondRealm, times(2)).supports(token);
        verify(firstRealm).authenticate(eq(token), any(ActionListener.class));
        verify(secondRealm, times(2)).authenticate(eq(token), any(ActionListener.class));
        verifyNoMoreInteractions(auditTrail, firstRealm, secondRealm);

        // Now assume some change in the backend system so that 2nd realm no longer has the user, but the 1st realm does.
        mockAuthenticate(secondRealm, token, null);
        mockAuthenticate(firstRealm, token, user);

        completed.set(false);
        // This will authenticate against the smart chain.
        // "SecondRealm" will be at the top of the list but will no longer authenticate the user.
        // Then "FirstRealm" will be checked.
        service.authenticate("_action", transportRequest, true, ActionListener.wrap(result -> {
            assertThat(expectAuditRequestId(threadContext), is(reqId.get()));
            assertThat(result, notNullValue());
            assertThat(result.getUser(), is(user));
            assertThat(result.getLookedUpBy(), is(nullValue()));
            assertThat(result.getAuthenticatedBy(), is(notNullValue()));
            assertThat(result.getAuthenticatedBy().getName(), is(FIRST_REALM_NAME));
            assertThat(result.getAuthenticatedBy().getType(), is(FIRST_REALM_TYPE));
            assertThreadContextContainsAuthentication(result);
            verify(auditTrail).authenticationSuccess(reqId.get(), result, "_action", transportRequest);
            setCompletedToTrue(completed);
            verify(operatorPrivilegesService).maybeMarkOperatorUser(eq(result), eq(threadContext));
        }, this::logAndFail));

        verify(auditTrail).authenticationFailed(reqId.get(), SECOND_REALM_NAME, token, "_action", transportRequest);
        verify(secondRealm, times(3)).authenticate(eq(token), any(ActionListener.class)); // 2 from above + 1 more
        verify(firstRealm, times(2)).authenticate(eq(token), any(ActionListener.class)); // 1 from above + 1 more
    }

    public void testCacheClearOnSecurityIndexChange() {
        long expectedInvalidation = 0L;
        assertEquals(expectedInvalidation, service.getNumInvalidation());

        // existing to no longer present
        SecurityIndexManager.State previousState = dummyState(randomFrom(ClusterHealthStatus.GREEN, ClusterHealthStatus.YELLOW));
        SecurityIndexManager.State currentState = dummyState(null);
        service.onSecurityIndexStateChange(previousState, currentState);
        assertEquals(++expectedInvalidation, service.getNumInvalidation());

        // doesn't exist to exists
        previousState = dummyState(null);
        currentState = dummyState(randomFrom(ClusterHealthStatus.GREEN, ClusterHealthStatus.YELLOW));
        service.onSecurityIndexStateChange(previousState, currentState);
        assertEquals(++expectedInvalidation, service.getNumInvalidation());

        // green or yellow to red
        previousState = dummyState(randomFrom(ClusterHealthStatus.GREEN, ClusterHealthStatus.YELLOW));
        currentState = dummyState(ClusterHealthStatus.RED);
        service.onSecurityIndexStateChange(previousState, currentState);
        assertEquals(expectedInvalidation, service.getNumInvalidation());

        // red to non red
        previousState = dummyState(ClusterHealthStatus.RED);
        currentState = dummyState(randomFrom(ClusterHealthStatus.GREEN, ClusterHealthStatus.YELLOW));
        service.onSecurityIndexStateChange(previousState, currentState);
        assertEquals(++expectedInvalidation, service.getNumInvalidation());

        // green to yellow or yellow to green
        previousState = dummyState(randomFrom(ClusterHealthStatus.GREEN, ClusterHealthStatus.YELLOW));
        currentState = dummyState(previousState.indexHealth == ClusterHealthStatus.GREEN ?
            ClusterHealthStatus.YELLOW : ClusterHealthStatus.GREEN);
        service.onSecurityIndexStateChange(previousState, currentState);
        assertEquals(expectedInvalidation, service.getNumInvalidation());
    }

    public void testAuthenticateSmartRealmOrderingDisabled() {
        final Settings settings = Settings.builder()
            .put(AuthenticationService.SUCCESS_AUTH_CACHE_ENABLED.getKey(), false)
            .build();
        service = new AuthenticationService(settings, realms, auditTrailService,
            new DefaultAuthenticationFailureHandler(Collections.emptyMap()), threadPool, new AnonymousUser(Settings.EMPTY),
            tokenService, apiKeyService, operatorPrivilegesService);
        User user = new User("_username", "r1");
        when(firstRealm.supports(token)).thenReturn(true);
        mockAuthenticate(firstRealm, token, null);
        when(secondRealm.supports(token)).thenReturn(true);
        mockAuthenticate(secondRealm, token, user);
        when(secondRealm.token(threadContext)).thenReturn(token);
        boolean requestIdAlreadyPresent = randomBoolean();
        SetOnce<String> reqId = new SetOnce<>();
        if (requestIdAlreadyPresent) {
            reqId.set(AuditUtil.getOrGenerateRequestId(threadContext));
        }

        final AtomicBoolean completed = new AtomicBoolean(false);
        service.authenticate("_action", transportRequest, true, ActionListener.wrap(result -> {
            if (requestIdAlreadyPresent) {
                assertThat(expectAuditRequestId(threadContext), is(reqId.get()));
            } else {
                reqId.set(expectAuditRequestId(threadContext));
            }
            assertThat(result, notNullValue());
            assertThat(result.getUser(), is(user));
            assertThat(result.getLookedUpBy(), is(nullValue()));
            assertThat(result.getAuthenticatedBy().getName(), is(SECOND_REALM_NAME)); // TODO implement equals
            assertThreadContextContainsAuthentication(result);
            verify(auditTrail).authenticationSuccess(reqId.get(), result, "_action", transportRequest);
            setCompletedToTrue(completed);
            verify(operatorPrivilegesService).maybeMarkOperatorUser(eq(result), eq(threadContext));
        }, this::logAndFail));
        assertTrue(completed.get());

        completed.set(false);
        Mockito.reset(operatorPrivilegesService);
        service.authenticate("_action", transportRequest, true, ActionListener.wrap(result -> {
            assertThat(expectAuditRequestId(threadContext), is(reqId.get()));
            assertThat(result, notNullValue());
            assertThat(result.getUser(), is(user));
            assertThat(result.getLookedUpBy(), is(nullValue()));
            assertThat(result.getAuthenticatedBy().getName(), is(SECOND_REALM_NAME)); // TODO implement equals
            assertThreadContextContainsAuthentication(result);
            verify(auditTrail, times(2)).authenticationSuccess(reqId.get(), result, "_action", transportRequest);
            setCompletedToTrue(completed);
            verify(operatorPrivilegesService).maybeMarkOperatorUser(eq(result), eq(threadContext));
        }, this::logAndFail));
        verify(auditTrail, times(2)).authenticationFailed(reqId.get(), firstRealm.name(), token, "_action", transportRequest);
        verify(firstRealm, times(3)).name(); // used above one time
        verify(secondRealm, times(2)).name();
        verify(secondRealm, times(2)).type(); // used to create realm ref
        verify(firstRealm, times(2)).token(threadContext);
        verify(secondRealm, times(2)).token(threadContext);
        verify(firstRealm, times(2)).supports(token);
        verify(secondRealm, times(2)).supports(token);
        verify(firstRealm, times(2)).authenticate(eq(token), any(ActionListener.class));
        verify(secondRealm, times(2)).authenticate(eq(token), any(ActionListener.class));
        verifyNoMoreInteractions(auditTrail, firstRealm, secondRealm);
    }

    public void testAuthenticateFirstNotSupportingSecondSucceeds() throws Exception {
        User user = new User("_username", "r1");
        when(firstRealm.supports(token)).thenReturn(false);
        when(secondRealm.supports(token)).thenReturn(true);
        mockAuthenticate(secondRealm, token, user);
        when(secondRealm.token(threadContext)).thenReturn(token);
        boolean requestIdAlreadyPresent = randomBoolean();
        SetOnce<String> reqId = new SetOnce<>();
        if (requestIdAlreadyPresent) {
            reqId.set(AuditUtil.getOrGenerateRequestId(threadContext));
        }

        final AtomicBoolean completed = new AtomicBoolean(false);
        service.authenticate("_action", transportRequest, true, ActionListener.wrap(result -> {
            if (requestIdAlreadyPresent) {
                assertThat(expectAuditRequestId(threadContext), is(reqId.get()));
            } else {
                reqId.set(expectAuditRequestId(threadContext));
            }
            assertThat(result, notNullValue());
            assertThat(result.getUser(), is(user));
            assertThat(result.getAuthenticationType(), is(AuthenticationType.REALM));
            assertThat(result.getAuthenticatedBy().getName(), is(secondRealm.name())); // TODO implement equals
            assertThat(result.getAuthenticationType(), is(AuthenticationType.REALM));
            assertThreadContextContainsAuthentication(result);
            verify(auditTrail).authenticationSuccess(reqId.get(), result, "_action", transportRequest);
            setCompletedToTrue(completed);
            verify(operatorPrivilegesService).maybeMarkOperatorUser(eq(result), eq(threadContext));
        }, this::logAndFail));
        verifyNoMoreInteractions(auditTrail);
        verify(firstRealm, never()).authenticate(eq(token), any(ActionListener.class));
        assertTrue(completed.get());
    }

    public void testAuthenticateCached() throws Exception {
        final Authentication authentication = new Authentication(new User("_username", "r1"), new RealmRef("test", "cached", "foo"), null);
        authentication.writeToContext(threadContext);
        boolean requestIdAlreadyPresent = randomBoolean();
        SetOnce<String> reqId = new SetOnce<>();
        if (requestIdAlreadyPresent) {
            reqId.set(AuditUtil.getOrGenerateRequestId(threadContext));
        }

        Tuple<Authentication, String> result = authenticateBlocking("_action", transportRequest, null);

        if (requestIdAlreadyPresent) {
            assertThat(expectAuditRequestId(threadContext), is(reqId.get()));
        }
        assertThat(expectAuditRequestId(threadContext), is(result.v2()));
        assertThat(result, notNullValue());
        assertThat(result.v1(), is(authentication));
        assertThat(result.v1().getAuthenticationType(), is(AuthenticationType.REALM));
        verifyZeroInteractions(auditTrail);
        verifyZeroInteractions(firstRealm);
        verifyZeroInteractions(secondRealm);
        verifyZeroInteractions(operatorPrivilegesService);
    }

    public void testAuthenticateNonExistentRestRequestUserThrowsAuthenticationException() throws Exception {
        when(firstRealm.token(threadContext)).thenReturn(new UsernamePasswordToken("idonotexist",
                new SecureString("passwd".toCharArray())));
        try {
            authenticateBlocking(restRequest);
            fail("Authentication was successful but should not");
        } catch (ElasticsearchSecurityException e) {
            expectAuditRequestId(threadContext);
            assertAuthenticationException(e, containsString("unable to authenticate user [idonotexist] for REST request [/]"));
            verifyZeroInteractions(operatorPrivilegesService);
        }
    }

    public void testTokenRestMissing() throws Exception {
        when(firstRealm.token(threadContext)).thenReturn(null);
        when(secondRealm.token(threadContext)).thenReturn(null);

        Authenticator authenticator = service.createAuthenticator(restRequest, true, mock(ActionListener.class));
        authenticator.extractToken((token) -> {
            expectAuditRequestId(threadContext);
            assertThat(token, nullValue());
        });
    }

    public void testAuthenticationInContextAndHeader() throws Exception {
        User user = new User("_username", "r1");
        when(firstRealm.token(threadContext)).thenReturn(token);
        when(firstRealm.supports(token)).thenReturn(true);
        mockAuthenticate(firstRealm, token, user);
        boolean requestIdAlreadyPresent = randomBoolean();
        SetOnce<String> reqId = new SetOnce<>();
        if (requestIdAlreadyPresent) {
            reqId.set(AuditUtil.getOrGenerateRequestId(threadContext));
        }

        service.authenticate("_action", transportRequest, true, ActionListener.wrap(result -> {
            if (requestIdAlreadyPresent) {
                assertThat(expectAuditRequestId(threadContext), is(reqId.get()));
            }
            assertThat(result, notNullValue());
            assertThat(result.getUser(), is(user));
            assertThat(result.getAuthenticationType(), is(AuthenticationType.REALM));

            String userStr = threadContext.getHeader(AuthenticationField.AUTHENTICATION_KEY);
            assertThat(userStr, notNullValue());
            Authentication ctxAuth = threadContext.getTransient(AuthenticationField.AUTHENTICATION_KEY);
            assertThat(ctxAuth, is(result));
            verify(operatorPrivilegesService).maybeMarkOperatorUser(eq(result), eq(threadContext));
        }, this::logAndFail));
    }

    public void testAuthenticateTransportAnonymous() throws Exception {
        when(firstRealm.token(threadContext)).thenReturn(null);
        when(secondRealm.token(threadContext)).thenReturn(null);
        boolean requestIdAlreadyPresent = randomBoolean();
        SetOnce<String> reqId = new SetOnce<>();
        if (requestIdAlreadyPresent) {
            reqId.set(AuditUtil.getOrGenerateRequestId(threadContext));
        }
        try {
            authenticateBlocking("_action", transportRequest, null);
            fail("expected an authentication exception when trying to authenticate an anonymous message");
        } catch (ElasticsearchSecurityException e) {
            // expected
            assertAuthenticationException(e);
            verifyZeroInteractions(operatorPrivilegesService);
        }
        if (requestIdAlreadyPresent) {
            assertThat(expectAuditRequestId(threadContext), is(reqId.get()));
        } else {
            reqId.set(expectAuditRequestId(threadContext));
        }
        verify(auditTrail).anonymousAccessDenied(reqId.get(), "_action", transportRequest);
    }

    public void testAuthenticateRestAnonymous()  throws Exception {
        when(firstRealm.token(threadContext)).thenReturn(null);
        when(secondRealm.token(threadContext)).thenReturn(null);
        try {
            authenticateBlocking(restRequest);
            fail("expected an authentication exception when trying to authenticate an anonymous message");
        } catch (ElasticsearchSecurityException e) {
            // expected
            assertAuthenticationException(e);
            verifyZeroInteractions(operatorPrivilegesService);
        }
        verify(auditTrail).anonymousAccessDenied(expectAuditRequestId(threadContext), restRequest);
    }

    public void testAuthenticateTransportFallback() throws Exception {
        when(firstRealm.token(threadContext)).thenReturn(null);
        when(secondRealm.token(threadContext)).thenReturn(null);
        User user1 = new User("username", "r1", "r2");
        boolean requestIdAlreadyPresent = randomBoolean();
        SetOnce<String> reqId = new SetOnce<>();
        if (requestIdAlreadyPresent) {
            reqId.set(AuditUtil.getOrGenerateRequestId(threadContext));
        }

        Tuple<Authentication, String> result = authenticateBlocking("_action", transportRequest, user1);
        if (requestIdAlreadyPresent) {
            assertThat(expectAuditRequestId(threadContext), is(reqId.get()));
        } else {
            reqId.set(expectAuditRequestId(threadContext));
        }
        assertThat(expectAuditRequestId(threadContext), is(result.v2()));
        assertThat(result, notNullValue());
        assertThat(result.v1().getUser(), sameInstance(user1));
        assertThat(result.v1().getAuthenticationType(), is(AuthenticationType.INTERNAL));
        assertThreadContextContainsAuthentication(result.v1());
        verify(operatorPrivilegesService).maybeMarkOperatorUser(eq(result.v1()), eq(threadContext));
    }

    public void testAuthenticateTransportDisabledUser() throws Exception {
        boolean requestIdAlreadyPresent = randomBoolean();
        SetOnce<String> reqId = new SetOnce<>();
        if (requestIdAlreadyPresent) {
            reqId.set(AuditUtil.getOrGenerateRequestId(threadContext));
        }
        User user = new User("username", new String[] { "r1", "r2" }, null, null, Map.of(), false);
        User fallback = randomBoolean() ? SystemUser.INSTANCE : null;
        when(firstRealm.token(threadContext)).thenReturn(token);
        when(firstRealm.supports(token)).thenReturn(true);
        mockAuthenticate(firstRealm, token, user);

        ElasticsearchSecurityException e =
                expectThrows(ElasticsearchSecurityException.class, () -> authenticateBlocking("_action", transportRequest, fallback));
        if (requestIdAlreadyPresent) {
            assertThat(expectAuditRequestId(threadContext), is(reqId.get()));
        } else {
            reqId.set(expectAuditRequestId(threadContext));
        }
        verify(auditTrail).authenticationFailed(reqId.get(), token, "_action", transportRequest);
        verifyNoMoreInteractions(auditTrail);
        assertAuthenticationException(e);
        verifyZeroInteractions(operatorPrivilegesService);
    }

    public void testAuthenticateRestDisabledUser() throws Exception {
        User user = new User("username", new String[] { "r1", "r2" }, null, null, Map.of(), false);
        when(firstRealm.token(threadContext)).thenReturn(token);
        when(firstRealm.supports(token)).thenReturn(true);
        mockAuthenticate(firstRealm, token, user);

        ElasticsearchSecurityException e =
                expectThrows(ElasticsearchSecurityException.class, () -> authenticateBlocking(restRequest));
        String reqId = expectAuditRequestId(threadContext);
        verify(auditTrail).authenticationFailed(reqId, token, restRequest);
        verifyNoMoreInteractions(auditTrail);
        assertAuthenticationException(e);
        verifyZeroInteractions(operatorPrivilegesService);
    }

    public void testAuthenticateTransportSuccess() throws Exception {
        boolean requestIdAlreadyPresent = randomBoolean();
        SetOnce<String> reqId = new SetOnce<>();
        if (requestIdAlreadyPresent) {
            reqId.set(AuditUtil.getOrGenerateRequestId(threadContext));
        }
        final User user = new User("username", "r1", "r2");
        final Consumer<ActionListener<Authentication>> authenticate;
        if (randomBoolean()) {
            authenticate = listener -> service.authenticate("_action", transportRequest, SystemUser.INSTANCE, listener);
        } else {
            authenticate = listener -> service.authenticate("_action", transportRequest, true, listener);
        }
        when(firstRealm.token(threadContext)).thenReturn(token);
        when(firstRealm.supports(token)).thenReturn(true);
        mockAuthenticate(firstRealm, token, user);

        final AtomicBoolean completed = new AtomicBoolean(false);
        authenticate.accept(ActionListener.wrap(result -> {
            if (requestIdAlreadyPresent) {
                assertThat(expectAuditRequestId(threadContext), is(reqId.get()));
            } else {
                reqId.set(expectAuditRequestId(threadContext));
            }
            assertThat(result, notNullValue());
            assertThat(result.getUser(), sameInstance(user));
            assertThat(result.getAuthenticationType(), is(AuthenticationType.REALM));
            assertThat(result.getAuthenticatedBy().getName(), is(firstRealm.name())); // TODO implement equals
            assertThreadContextContainsAuthentication(result);
            verify(auditTrail).authenticationSuccess(reqId.get(), result, "_action", transportRequest);
            setCompletedToTrue(completed);
            verify(operatorPrivilegesService).maybeMarkOperatorUser(eq(result), eq(threadContext));
        }, this::logAndFail));

        verifyNoMoreInteractions(auditTrail);
        assertTrue(completed.get());
    }

    public void testAuthenticateRestSuccess() throws Exception {
        User user1 = new User("username", "r1", "r2");
        when(firstRealm.token(threadContext)).thenReturn(token);
        when(firstRealm.supports(token)).thenReturn(true);
        mockAuthenticate(firstRealm, token, user1);
        // this call does not actually go async
        final AtomicBoolean completed = new AtomicBoolean(false);
        service.authenticate(restRequest, ActionListener.wrap(authentication -> {
            assertThat(authentication, notNullValue());
            assertThat(authentication.getUser(), sameInstance(user1));
            assertThat(authentication.getAuthenticationType(), is(AuthenticationType.REALM));
            assertThat(authentication.getAuthenticatedBy().getName(), is(firstRealm.name())); // TODO implement equals
            assertThreadContextContainsAuthentication(authentication);
            String reqId = expectAuditRequestId(threadContext);
            verify(auditTrail).authenticationSuccess(reqId, authentication, restRequest);
            setCompletedToTrue(completed);
            verify(operatorPrivilegesService).maybeMarkOperatorUser(eq(authentication), eq(threadContext));
        }, this::logAndFail));
        verifyNoMoreInteractions(auditTrail);
        assertTrue(completed.get());
    }

    public void testAuthenticateTransportContextAndHeader() throws Exception {
        User user1 = new User("username", "r1", "r2");
        when(firstRealm.token(threadContext)).thenReturn(token);
        when(firstRealm.supports(token)).thenReturn(true);
        mockAuthenticate(firstRealm, token, user1);
        final AtomicBoolean completed = new AtomicBoolean(false);
        final SetOnce<Authentication> authRef = new SetOnce<>();
        final SetOnce<String> authHeaderRef = new SetOnce<>();
        try (ThreadContext.StoredContext ignore = threadContext.stashContext()) {
            boolean requestIdAlreadyPresent = randomBoolean();
            SetOnce<String> reqId = new SetOnce<>();
            if (requestIdAlreadyPresent) {
                reqId.set(AuditUtil.getOrGenerateRequestId(threadContext));
            }
            service.authenticate("_action", transportRequest, SystemUser.INSTANCE, ActionListener.wrap(authentication -> {
                    if (requestIdAlreadyPresent) {
                        assertThat(expectAuditRequestId(threadContext), is(reqId.get()));
                    } else {
                        reqId.set(expectAuditRequestId(threadContext));
                    }
                    assertThat(authentication, notNullValue());
                    assertThat(authentication.getUser(), sameInstance(user1));
                    assertThat(authentication.getAuthenticationType(), is(AuthenticationType.REALM));
                    assertThreadContextContainsAuthentication(authentication);
                    authRef.set(authentication);
                    authHeaderRef.set(threadContext.getHeader(AuthenticationField.AUTHENTICATION_KEY));
                    setCompletedToTrue(completed);
                    verify(operatorPrivilegesService).maybeMarkOperatorUser(eq(authentication), eq(threadContext));
                }, this::logAndFail));
        }
        assertTrue(completed.compareAndSet(true, false));
        reset(firstRealm);

        // checking authentication from the context
        InternalRequest message1 = new InternalRequest();
        ThreadPool threadPool1 = new TestThreadPool("testAutheticateTransportContextAndHeader1");
        Mockito.reset(operatorPrivilegesService);
        try {
            ThreadContext threadContext1 = threadPool1.getThreadContext();
            service = new AuthenticationService(Settings.EMPTY, realms, auditTrailService,
                new DefaultAuthenticationFailureHandler(Collections.emptyMap()), threadPool1, new AnonymousUser(Settings.EMPTY),
                tokenService, apiKeyService, operatorPrivilegesService);
            boolean requestIdAlreadyPresent = randomBoolean();
            SetOnce<String> reqId = new SetOnce<>();
            if (requestIdAlreadyPresent) {
                reqId.set(AuditUtil.getOrGenerateRequestId(threadContext1));
            }

            threadContext1.putTransient(AuthenticationField.AUTHENTICATION_KEY, authRef.get());
            threadContext1.putHeader(AuthenticationField.AUTHENTICATION_KEY, authHeaderRef.get());
            service.authenticate("_action", message1, SystemUser.INSTANCE, ActionListener.wrap(ctxAuth -> {
                    if (requestIdAlreadyPresent) {
                        assertThat(expectAuditRequestId(threadContext1), is(reqId.get()));
                    } else {
                        reqId.set(expectAuditRequestId(threadContext1));
                    }
                    assertThat(ctxAuth, sameInstance(authRef.get()));
                    assertThat(threadContext1.getHeader(AuthenticationField.AUTHENTICATION_KEY), sameInstance(authHeaderRef.get()));
                    setCompletedToTrue(completed);
                    verifyZeroInteractions(operatorPrivilegesService);
                }, this::logAndFail));
            assertTrue(completed.compareAndSet(true, false));
            verifyZeroInteractions(firstRealm);
            reset(firstRealm);
        } finally {
            terminate(threadPool1);
        }

        // checking authentication from the user header
        ThreadPool threadPool2 = new TestThreadPool("testAutheticateTransportContextAndHeader2");
        Mockito.reset(operatorPrivilegesService);
        try {
            ThreadContext threadContext2 = threadPool2.getThreadContext();
            boolean requestIdAlreadyPresent = randomBoolean();
            SetOnce<String> reqId = new SetOnce<>();
            if (requestIdAlreadyPresent) {
                reqId.set(AuditUtil.getOrGenerateRequestId(threadContext2));
            }
            final String header;
            try (ThreadContext.StoredContext ignore = threadContext2.stashContext()) {
                service = new AuthenticationService(Settings.EMPTY, realms, auditTrailService,
                    new DefaultAuthenticationFailureHandler(Collections.emptyMap()), threadPool2, new AnonymousUser(Settings.EMPTY),
                    tokenService, apiKeyService, operatorPrivilegesService);
                threadContext2.putHeader(AuthenticationField.AUTHENTICATION_KEY, authHeaderRef.get());

                BytesStreamOutput output = new BytesStreamOutput();
                threadContext2.writeTo(output);
                StreamInput input = output.bytes().streamInput();
                threadContext2 = new ThreadContext(Settings.EMPTY);
                threadContext2.readHeaders(input);
                header = threadContext2.getHeader(AuthenticationField.AUTHENTICATION_KEY);
            }

            threadPool2.getThreadContext().putHeader(AuthenticationField.AUTHENTICATION_KEY, header);
            service = new AuthenticationService(Settings.EMPTY, realms, auditTrailService,
                new DefaultAuthenticationFailureHandler(Collections.emptyMap()), threadPool2, new AnonymousUser(Settings.EMPTY),
                tokenService, apiKeyService, operatorPrivilegesService);
            service.authenticate("_action", new InternalRequest(), SystemUser.INSTANCE, ActionListener.wrap(result -> {
                    if (requestIdAlreadyPresent) {
                        assertThat(expectAuditRequestId(threadPool2.getThreadContext()), is(reqId.get()));
                    } else {
                        reqId.set(expectAuditRequestId(threadPool2.getThreadContext()));
                    }
                    assertThat(result, notNullValue());
                    assertThat(result.getUser(), equalTo(user1));
                    assertThat(result.getAuthenticationType(), is(AuthenticationType.REALM));
                    setCompletedToTrue(completed);
                    verifyZeroInteractions(operatorPrivilegesService);
                }, this::logAndFail));
            assertTrue(completed.get());
            verifyZeroInteractions(firstRealm);
        } finally {
            terminate(threadPool2);
        }
    }

    public void testAuthenticateTamperedUser() throws Exception {
        InternalRequest message = new InternalRequest();
        threadContext.putHeader(AuthenticationField.AUTHENTICATION_KEY, "_signed_auth");
        boolean requestIdAlreadyPresent = randomBoolean();
        SetOnce<String> reqId = new SetOnce<>();
        if (requestIdAlreadyPresent) {
            reqId.set(AuditUtil.getOrGenerateRequestId(threadContext));
        }
        try {
            authenticateBlocking("_action", message, randomBoolean() ? SystemUser.INSTANCE : null);
        } catch (Exception e) {
            //expected
            if (requestIdAlreadyPresent) {
                assertThat(expectAuditRequestId(threadContext), is(reqId.get()));
            } else {
                reqId.set(expectAuditRequestId(threadContext));
            }
            verify(auditTrail).tamperedRequest(reqId.get(), "_action", message);
            verifyNoMoreInteractions(auditTrail);
            verifyZeroInteractions(operatorPrivilegesService);
        }
    }

    public void testWrongTokenDoesNotFallbackToAnonymous() {
        String username = randomBoolean() ? AnonymousUser.DEFAULT_ANONYMOUS_USERNAME : "user1";
        Settings.Builder builder = Settings.builder()
            .putList(AnonymousUser.ROLES_SETTING.getKey(), "r1", "r2", "r3");
        if (username.equals(AnonymousUser.DEFAULT_ANONYMOUS_USERNAME) == false) {
            builder.put(AnonymousUser.USERNAME_SETTING.getKey(), username);
        }
        Settings anonymousEnabledSettings = builder.build();
        final AnonymousUser anonymousUser = new AnonymousUser(anonymousEnabledSettings);
        service = new AuthenticationService(anonymousEnabledSettings, realms, auditTrailService,
            new DefaultAuthenticationFailureHandler(Collections.emptyMap()), threadPool, anonymousUser,
            tokenService, apiKeyService, operatorPrivilegesService);

        try (ThreadContext.StoredContext ignore = threadContext.stashContext()) {
            boolean requestIdAlreadyPresent = randomBoolean();
            SetOnce<String> reqId = new SetOnce<>();
            if (requestIdAlreadyPresent) {
                reqId.set(AuditUtil.getOrGenerateRequestId(threadContext));
            }
            threadContext.putHeader("Authorization", "Bearer thisisaninvalidtoken");
            ElasticsearchSecurityException e =
                expectThrows(ElasticsearchSecurityException.class, () -> authenticateBlocking("_action", transportRequest, null));
            if (requestIdAlreadyPresent) {
                assertThat(expectAuditRequestId(threadContext), is(reqId.get()));
            } else {
                reqId.set(expectAuditRequestId(threadContext));
            }
            verify(auditTrail).anonymousAccessDenied(reqId.get(), "_action", transportRequest);
            verifyNoMoreInteractions(auditTrail);
            assertAuthenticationException(e);
            verifyZeroInteractions(operatorPrivilegesService);
        }
    }

    public void testWrongApiKeyDoesNotFallbackToAnonymous() {
        String username = randomBoolean() ? AnonymousUser.DEFAULT_ANONYMOUS_USERNAME : "user1";
        Settings.Builder builder = Settings.builder()
            .putList(AnonymousUser.ROLES_SETTING.getKey(), "r1", "r2", "r3");
        if (username.equals(AnonymousUser.DEFAULT_ANONYMOUS_USERNAME) == false) {
            builder.put(AnonymousUser.USERNAME_SETTING.getKey(), username);
        }
        Settings anonymousEnabledSettings = builder.build();
        final AnonymousUser anonymousUser = new AnonymousUser(anonymousEnabledSettings);
        service = new AuthenticationService(anonymousEnabledSettings, realms, auditTrailService,
            new DefaultAuthenticationFailureHandler(Collections.emptyMap()), threadPool, anonymousUser,
            tokenService, apiKeyService, operatorPrivilegesService);
        doAnswer(invocationOnMock -> {
            final GetRequest request = (GetRequest) invocationOnMock.getArguments()[0];
            final ActionListener<GetResponse> listener = (ActionListener<GetResponse>) invocationOnMock.getArguments()[1];
            listener.onResponse(new GetResponse(new GetResult(request.index(), request.id(),
                SequenceNumbers.UNASSIGNED_SEQ_NO, UNASSIGNED_PRIMARY_TERM, -1L, false, null,
                Collections.emptyMap(), Collections.emptyMap())));
            return Void.TYPE;
        }).when(client).get(any(GetRequest.class), any(ActionListener.class));
        try (ThreadContext.StoredContext ignore = threadContext.stashContext()) {
            boolean requestIdAlreadyPresent = randomBoolean();
            SetOnce<String> reqId = new SetOnce<>();
            if (requestIdAlreadyPresent) {
                reqId.set(AuditUtil.getOrGenerateRequestId(threadContext));
            }
            threadContext.putHeader("Authorization", "ApiKey dGhpc2lzYW5pbnZhbGlkaWQ6dGhpc2lzYW5pbnZhbGlkc2VjcmV0");
            ElasticsearchSecurityException e =
                expectThrows(ElasticsearchSecurityException.class, () -> authenticateBlocking("_action", transportRequest, null));
            if (requestIdAlreadyPresent) {
                assertThat(expectAuditRequestId(threadContext), is(reqId.get()));
            } else {
                reqId.set(expectAuditRequestId(threadContext));
            }
            verify(auditTrail).anonymousAccessDenied(reqId.get(), "_action", transportRequest);
            verifyNoMoreInteractions(auditTrail);
            assertAuthenticationException(e);
            verifyZeroInteractions(operatorPrivilegesService);
        }
    }

    public void testAnonymousUserRest() throws Exception {
        String username = randomBoolean() ? AnonymousUser.DEFAULT_ANONYMOUS_USERNAME : "user1";
        Settings.Builder builder = Settings.builder()
                .putList(AnonymousUser.ROLES_SETTING.getKey(), "r1", "r2", "r3");
        if (username.equals(AnonymousUser.DEFAULT_ANONYMOUS_USERNAME) == false) {
            builder.put(AnonymousUser.USERNAME_SETTING.getKey(), username);
        }
        Settings settings = builder.build();
        final AnonymousUser anonymousUser = new AnonymousUser(settings);
        service = new AuthenticationService(settings, realms, auditTrailService,
            new DefaultAuthenticationFailureHandler(Collections.emptyMap()),
            threadPool, anonymousUser, tokenService, apiKeyService, operatorPrivilegesService);
        RestRequest request = new FakeRestRequest();

        Tuple<Authentication, String> result = authenticateBlocking(request);

        assertThat(result, notNullValue());
        assertThat(result.v1().getUser(), sameInstance((Object) anonymousUser));
        assertThat(result.v1().getAuthenticationType(), is(AuthenticationType.ANONYMOUS));
        assertThreadContextContainsAuthentication(result.v1());
        assertThat(expectAuditRequestId(threadContext), is(result.v2()));
        verify(auditTrail).authenticationSuccess(result.v2(), result.v1(), request);
        verifyNoMoreInteractions(auditTrail);
        verify(operatorPrivilegesService).maybeMarkOperatorUser(eq(result.v1()), eq(threadContext));
    }

    public void testAuthenticateRestRequestDisallowAnonymous() throws Exception {
        final String username = randomBoolean() ? AnonymousUser.DEFAULT_ANONYMOUS_USERNAME : "_anon_" + randomAlphaOfLengthBetween(2, 6);
        final Settings.Builder builder = Settings.builder()
            .putList(AnonymousUser.ROLES_SETTING.getKey(), "r1", "r2", "r3");
        if (username.equals(AnonymousUser.DEFAULT_ANONYMOUS_USERNAME) == false) {
            builder.put(AnonymousUser.USERNAME_SETTING.getKey(), username);
        }
        Settings settings = builder.build();

        final AnonymousUser anonymousUser = new AnonymousUser(settings);
        service = new AuthenticationService(settings, realms, auditTrailService,
            new DefaultAuthenticationFailureHandler(Collections.emptyMap()),
            threadPool, anonymousUser, tokenService, apiKeyService, operatorPrivilegesService);
        RestRequest request = new FakeRestRequest();

        PlainActionFuture<Authentication> future = new PlainActionFuture<>();
        service.authenticate(request, false, future);
        final ElasticsearchSecurityException ex = expectThrows(ElasticsearchSecurityException.class, future::actionGet);

        assertThat(ex, notNullValue());
        assertThat(ex, throwableWithMessage(containsString("missing authentication credentials for REST request")));
        assertThat(threadContext.getTransient(AuthenticationField.AUTHENTICATION_KEY), nullValue());
        assertThat(threadContext.getHeader(AuthenticationField.AUTHENTICATION_KEY), nullValue());
        String reqId = expectAuditRequestId(threadContext);
        verify(auditTrail).anonymousAccessDenied(reqId, request);
        verifyNoMoreInteractions(auditTrail);
        verifyZeroInteractions(operatorPrivilegesService);
    }

    public void testAnonymousUserTransportNoDefaultUser() throws Exception {
        Settings settings = Settings.builder()
                .putList(AnonymousUser.ROLES_SETTING.getKey(), "r1", "r2", "r3")
                .build();
        final AnonymousUser anonymousUser = new AnonymousUser(settings);
        service = new AuthenticationService(settings, realms, auditTrailService,
            new DefaultAuthenticationFailureHandler(Collections.emptyMap()),
            threadPool, anonymousUser, tokenService, apiKeyService, operatorPrivilegesService);
        InternalRequest message = new InternalRequest();
        boolean requestIdAlreadyPresent = randomBoolean();
        SetOnce<String> reqId = new SetOnce<>();
        if (requestIdAlreadyPresent) {
            reqId.set(AuditUtil.getOrGenerateRequestId(threadContext));
        }

        Tuple<Authentication, String> result = authenticateBlocking("_action", message, null);
        if (requestIdAlreadyPresent) {
            assertThat(expectAuditRequestId(threadContext), is(reqId.get()));
        } else {
            reqId.set(expectAuditRequestId(threadContext));
        }
        assertThat(result, notNullValue());
        assertThat(expectAuditRequestId(threadContext), is(result.v2()));
        assertThat(result.v1().getUser(), sameInstance(anonymousUser));
        assertThat(result.v1().getAuthenticationType(), is(AuthenticationType.ANONYMOUS));
        assertThreadContextContainsAuthentication(result.v1());
        verify(operatorPrivilegesService).maybeMarkOperatorUser(eq(result.v1()), eq(threadContext));
    }

    public void testAnonymousUserTransportWithDefaultUser() throws Exception {
        Settings settings = Settings.builder()
                .putList(AnonymousUser.ROLES_SETTING.getKey(), "r1", "r2", "r3")
                .build();
        final AnonymousUser anonymousUser = new AnonymousUser(settings);
        service = new AuthenticationService(settings, realms, auditTrailService,
            new DefaultAuthenticationFailureHandler(Collections.emptyMap()),
            threadPool, anonymousUser, tokenService, apiKeyService, operatorPrivilegesService);

        InternalRequest message = new InternalRequest();
        boolean requestIdAlreadyPresent = randomBoolean();
        SetOnce<String> reqId = new SetOnce<>();
        if (requestIdAlreadyPresent) {
            reqId.set(AuditUtil.getOrGenerateRequestId(threadContext));
        }

        Tuple<Authentication, String> result = authenticateBlocking("_action", message, SystemUser.INSTANCE);
        if (requestIdAlreadyPresent) {
            assertThat(expectAuditRequestId(threadContext), is(reqId.get()));
        } else {
            reqId.set(expectAuditRequestId(threadContext));
        }
        assertThat(result, notNullValue());
        assertThat(expectAuditRequestId(threadContext), is(result.v2()));
        assertThat(result.v1().getUser(), sameInstance(SystemUser.INSTANCE));
        assertThat(result.v1().getAuthenticationType(), is(AuthenticationType.INTERNAL));
        assertThreadContextContainsAuthentication(result.v1());
        verify(operatorPrivilegesService).maybeMarkOperatorUser(eq(result.v1()), eq(threadContext));
    }

    public void testRealmTokenThrowingException() throws Exception {
        boolean requestIdAlreadyPresent = randomBoolean();
        SetOnce<String> reqId = new SetOnce<>();
        if (requestIdAlreadyPresent) {
            reqId.set(AuditUtil.getOrGenerateRequestId(threadContext));
        }
        when(firstRealm.token(threadContext)).thenThrow(authenticationError("realm doesn't like tokens"));
        try {
            authenticateBlocking("_action", transportRequest, null);
            fail("exception should bubble out");
        } catch (ElasticsearchException e) {
            assertThat(e.getMessage(), is("realm doesn't like tokens"));
            if (requestIdAlreadyPresent) {
                assertThat(expectAuditRequestId(threadContext), is(reqId.get()));
            } else {
                reqId.set(expectAuditRequestId(threadContext));
            }
            verify(auditTrail).authenticationFailed(reqId.get(), "_action", transportRequest);
            verifyZeroInteractions(operatorPrivilegesService);
        }
    }

    public void testRealmTokenThrowingExceptionRest() throws Exception {
        when(firstRealm.token(threadContext)).thenThrow(authenticationError("realm doesn't like tokens"));
        try {
            authenticateBlocking(restRequest);
            fail("exception should bubble out");
        } catch (ElasticsearchException e) {
            assertThat(e.getMessage(), is("realm doesn't like tokens"));
            String reqId = expectAuditRequestId(threadContext);
            verify(auditTrail).authenticationFailed(reqId, restRequest);
            verifyZeroInteractions(operatorPrivilegesService);
        }
    }

    public void testRealmSupportsMethodThrowingException() throws Exception {
        AuthenticationToken token = mock(AuthenticationToken.class);
        when(token.principal()).thenReturn(randomAlphaOfLength(5));
        when(secondRealm.token(threadContext)).thenReturn(token);
        when(secondRealm.supports(token)).thenThrow(authenticationError("realm doesn't like supports"));
        final String reqId = AuditUtil.getOrGenerateRequestId(threadContext);
        try {
            authenticateBlocking("_action", transportRequest, null);
            fail("exception should bubble out");
        } catch (ElasticsearchException e) {
            assertThat(e.getMessage(), is("realm doesn't like supports"));
            verify(auditTrail).authenticationFailed(reqId, token, "_action", transportRequest);
            verifyZeroInteractions(operatorPrivilegesService);
        }
    }

    public void testRealmSupportsMethodThrowingExceptionRest() throws Exception {
        AuthenticationToken token = mock(AuthenticationToken.class);
        when(token.principal()).thenReturn(randomAlphaOfLength(5));
        when(secondRealm.token(threadContext)).thenReturn(token);
        when(secondRealm.supports(token)).thenThrow(authenticationError("realm doesn't like supports"));
        try {
            authenticateBlocking(restRequest);
            fail("exception should bubble out");
        } catch (ElasticsearchException e) {
            assertThat(e.getMessage(), is("realm doesn't like supports"));
            String reqId = expectAuditRequestId(threadContext);
            verify(auditTrail).authenticationFailed(reqId, token, restRequest);
            verifyZeroInteractions(operatorPrivilegesService);
        }
    }

    public void testRealmAuthenticateTerminateAuthenticationProcessWithException() {
        boolean requestIdAlreadyPresent = randomBoolean();
        SetOnce<String> reqId = new SetOnce<>();
        if (requestIdAlreadyPresent) {
            reqId.set(AuditUtil.getOrGenerateRequestId(threadContext));
        }
        final AuthenticationToken token = mock(AuthenticationToken.class);
        final String principal = randomAlphaOfLength(5);
        when(token.principal()).thenReturn(principal);
        when(secondRealm.token(threadContext)).thenReturn(token);
        when(secondRealm.supports(token)).thenReturn(true);
        final boolean throwElasticsearchSecurityException = randomBoolean();
        final boolean withAuthenticateHeader = throwElasticsearchSecurityException && randomBoolean();
        Exception throwE = new Exception("general authentication error");
        final String basicScheme = "Basic realm=\"" + XPackField.SECURITY + "\" charset=\"UTF-8\"";
        String selectedScheme = randomFrom(basicScheme, "Negotiate IOJoj");
        if (throwElasticsearchSecurityException) {
            throwE = new ElasticsearchSecurityException("authentication error", RestStatus.UNAUTHORIZED);
            if (withAuthenticateHeader) {
                ((ElasticsearchSecurityException) throwE).addHeader("WWW-Authenticate", selectedScheme);
            }
        }
        mockAuthenticate(secondRealm, token, throwE, true);

        ElasticsearchSecurityException e =
                expectThrows(ElasticsearchSecurityException.class, () -> authenticateBlocking("_action", transportRequest, null));
        if (throwElasticsearchSecurityException) {
            assertThat(e.getMessage(), is("authentication error"));
            if (withAuthenticateHeader) {
                assertThat(e.getHeader("WWW-Authenticate"), contains(selectedScheme));
            } else {
                assertThat(e.getHeader("WWW-Authenticate"), contains(basicScheme));
            }
        } else {
            assertThat(e.getMessage(), is("error attempting to authenticate request"));
            assertThat(e.getHeader("WWW-Authenticate"), contains(basicScheme));
        }
        if (requestIdAlreadyPresent) {
            assertThat(expectAuditRequestId(threadContext), is(reqId.get()));
        } else {
            reqId.set(expectAuditRequestId(threadContext));
        }
        verify(auditTrail).authenticationFailed(reqId.get(), secondRealm.name(), token, "_action", transportRequest);
        verify(auditTrail).authenticationFailed(reqId.get(), token, "_action", transportRequest);
        verifyNoMoreInteractions(auditTrail);
        verifyZeroInteractions(operatorPrivilegesService);
    }

    public void testRealmAuthenticateGracefulTerminateAuthenticationProcess() {
        boolean requestIdAlreadyPresent = randomBoolean();
        SetOnce<String> reqId = new SetOnce<>();
        if (requestIdAlreadyPresent) {
            reqId.set(AuditUtil.getOrGenerateRequestId(threadContext));
        }
        final AuthenticationToken token = mock(AuthenticationToken.class);
        final String principal = randomAlphaOfLength(5);
        when(token.principal()).thenReturn(principal);
        when(firstRealm.token(threadContext)).thenReturn(token);
        when(firstRealm.supports(token)).thenReturn(true);
        final String basicScheme = "Basic realm=\"" + XPackField.SECURITY + "\" charset=\"UTF-8\"";
        mockAuthenticate(firstRealm, token, null, true);

        ElasticsearchSecurityException e =
                expectThrows(ElasticsearchSecurityException.class, () -> authenticateBlocking("_action", transportRequest, null));
            assertThat(e.getMessage(), is("unable to authenticate user [" + principal + "] for action [_action]"));
            assertThat(e.getHeader("WWW-Authenticate"), contains(basicScheme));
        if (requestIdAlreadyPresent) {
            assertThat(expectAuditRequestId(threadContext), is(reqId.get()));
        } else {
            reqId.set(expectAuditRequestId(threadContext));
        }
        verify(auditTrail).authenticationFailed(reqId.get(), firstRealm.name(), token, "_action", transportRequest);
        verify(auditTrail).authenticationFailed(reqId.get(), token, "_action", transportRequest);
        verifyNoMoreInteractions(auditTrail);
        verifyZeroInteractions(operatorPrivilegesService);
    }

    public void testRealmAuthenticateThrowingException() throws Exception {
        AuthenticationToken token = mock(AuthenticationToken.class);
        when(token.principal()).thenReturn(randomAlphaOfLength(5));
        when(secondRealm.token(threadContext)).thenReturn(token);
        when(secondRealm.supports(token)).thenReturn(true);
        doThrow(authenticationError("realm doesn't like authenticate"))
            .when(secondRealm).authenticate(eq(token), any(ActionListener.class));
        boolean requestIdAlreadyPresent = randomBoolean();
        SetOnce<String> reqId = new SetOnce<>();
        if (requestIdAlreadyPresent) {
            reqId.set(AuditUtil.getOrGenerateRequestId(threadContext));
        }
        try {
            authenticateBlocking("_action", transportRequest, null);
            fail("exception should bubble out");
        } catch (ElasticsearchException e) {
            assertThat(e.getMessage(), is("realm doesn't like authenticate"));
            if (requestIdAlreadyPresent) {
                assertThat(expectAuditRequestId(threadContext), is(reqId.get()));
            } else {
                reqId.set(expectAuditRequestId(threadContext));
            }
            verify(auditTrail).authenticationFailed(reqId.get(), token, "_action", transportRequest);
            verifyZeroInteractions(operatorPrivilegesService);
        }
    }

    public void testRealmAuthenticateThrowingExceptionRest() throws Exception {
        AuthenticationToken token = mock(AuthenticationToken.class);
        when(token.principal()).thenReturn(randomAlphaOfLength(5));
        when(secondRealm.token(threadContext)).thenReturn(token);
        when(secondRealm.supports(token)).thenReturn(true);
        doThrow(authenticationError("realm doesn't like authenticate"))
                .when(secondRealm).authenticate(eq(token), any(ActionListener.class));
        try {
            authenticateBlocking(restRequest);
            fail("exception should bubble out");
        } catch (ElasticsearchSecurityException e) {
            assertThat(e.getMessage(), is("realm doesn't like authenticate"));
            String reqId = expectAuditRequestId(threadContext);
            verify(auditTrail).authenticationFailed(reqId, token, restRequest);
            verifyZeroInteractions(operatorPrivilegesService);
        }
    }

    public void testRealmLookupThrowingException() throws Exception {
        AuthenticationToken token = mock(AuthenticationToken.class);
        when(token.principal()).thenReturn(randomAlphaOfLength(5));
        threadContext.putHeader(AuthenticationServiceField.RUN_AS_USER_HEADER, "run_as");
        when(secondRealm.token(threadContext)).thenReturn(token);
        when(secondRealm.supports(token)).thenReturn(true);
        mockAuthenticate(secondRealm, token, new User("lookup user", new String[]{"user"}));
        mockRealmLookupReturnsNull(firstRealm, "run_as");
        doThrow(authenticationError("realm doesn't want to lookup"))
            .when(secondRealm).lookupUser(eq("run_as"), any(ActionListener.class));
        boolean requestIdAlreadyPresent = randomBoolean();
        SetOnce<String> reqId = new SetOnce<>();
        if (requestIdAlreadyPresent) {
            reqId.set(AuditUtil.getOrGenerateRequestId(threadContext));
        }
        try {
            authenticateBlocking("_action", transportRequest, null);
            fail("exception should bubble out");
        } catch (ElasticsearchException e) {
            assertThat(e.getMessage(), is("realm doesn't want to lookup"));
            if (requestIdAlreadyPresent) {
                assertThat(expectAuditRequestId(threadContext), is(reqId.get()));
            } else {
                reqId.set(expectAuditRequestId(threadContext));
            }
            verify(auditTrail).authenticationFailed(reqId.get(), token, "_action", transportRequest);
            verifyZeroInteractions(operatorPrivilegesService);
        }
    }

    public void testRealmLookupThrowingExceptionRest() throws Exception {
        AuthenticationToken token = mock(AuthenticationToken.class);
        when(token.principal()).thenReturn(randomAlphaOfLength(5));
        threadContext.putHeader(AuthenticationServiceField.RUN_AS_USER_HEADER, "run_as");
        when(secondRealm.token(threadContext)).thenReturn(token);
        when(secondRealm.supports(token)).thenReturn(true);
        mockAuthenticate(secondRealm, token, new User("lookup user", new String[]{"user"}));
        mockRealmLookupReturnsNull(firstRealm, "run_as");
        doThrow(authenticationError("realm doesn't want to lookup"))
                .when(secondRealm).lookupUser(eq("run_as"), any(ActionListener.class));
        try {
            authenticateBlocking(restRequest);
            fail("exception should bubble out");
        } catch (ElasticsearchException e) {
            assertThat(e.getMessage(), is("realm doesn't want to lookup"));
            String reqId = expectAuditRequestId(threadContext);
            verify(auditTrail).authenticationFailed(reqId, token, restRequest);
            verifyZeroInteractions(operatorPrivilegesService);
        }
    }

    public void testRunAsLookupSameRealm() throws Exception {
        boolean testTransportRequest = randomBoolean();
        boolean requestIdAlreadyPresent = randomBoolean() && testTransportRequest;
        SetOnce<String> reqId = new SetOnce<>();
        if (requestIdAlreadyPresent) {
            reqId.set(AuditUtil.getOrGenerateRequestId(threadContext));
        }
        AuthenticationToken token = mock(AuthenticationToken.class);
        when(token.principal()).thenReturn(randomAlphaOfLength(5));
        threadContext.putHeader(AuthenticationServiceField.RUN_AS_USER_HEADER, "run_as");
        when(secondRealm.token(threadContext)).thenReturn(token);
        when(secondRealm.supports(token)).thenReturn(true);
        final User user = new User("lookup user", new String[]{"user"}, "lookup user", "lookup@foo.foo",
                Map.of("foo", "bar"), true);
        mockAuthenticate(secondRealm, token, user);
        mockRealmLookupReturnsNull(firstRealm, "run_as");
        doAnswer((i) -> {
            ActionListener<User> listener = (ActionListener<User>) i.getArguments()[1];
            listener.onResponse(new User("looked up user", new String[]{"some role"}));
            return null;
        }).when(secondRealm).lookupUser(eq("run_as"), any(ActionListener.class));

        final AtomicBoolean completed = new AtomicBoolean(false);
        ActionListener<Authentication> listener = ActionListener.wrap(result -> {
            assertThat(result, notNullValue());
            assertThat(result.getAuthenticationType(), is(AuthenticationType.REALM));
            User authenticated = result.getUser();

            assertThat(authenticated.principal(), is("looked up user"));
            assertThat(authenticated.roles(), arrayContaining("some role"));
            assertThreadContextContainsAuthentication(result);

            assertThat(SystemUser.is(authenticated), is(false));
            assertThat(authenticated.isRunAs(), is(true));
            User authUser = authenticated.authenticatedUser();
            assertThat(authUser.principal(), is("lookup user"));
            assertThat(authUser.roles(), arrayContaining("user"));
            assertEquals(user.metadata(), authUser.metadata());
            assertEquals(user.email(), authUser.email());
            assertEquals(user.enabled(), authUser.enabled());
            assertEquals(user.fullName(), authUser.fullName());
            if (requestIdAlreadyPresent) {
                assertThat(expectAuditRequestId(threadContext), is(reqId.get()));
            } else {
                expectAuditRequestId(threadContext);
            }
            verify(operatorPrivilegesService).maybeMarkOperatorUser(eq(result), eq(threadContext));
            setCompletedToTrue(completed);
        }, this::logAndFail);

        // we do not actually go async
        if (testTransportRequest) {
            service.authenticate("_action", transportRequest, true, listener);
        } else {
            service.authenticate(restRequest, listener);
        }
        assertTrue(completed.get());
    }

    @SuppressWarnings("unchecked")
    public void testRunAsLookupDifferentRealm() throws Exception {
        boolean testTransportRequest = randomBoolean();
        boolean requestIdAlreadyPresent = randomBoolean() && testTransportRequest;
        SetOnce<String> reqId = new SetOnce<>();
        if (requestIdAlreadyPresent) {
            reqId.set(AuditUtil.getOrGenerateRequestId(threadContext));
        }
        AuthenticationToken token = mock(AuthenticationToken.class);
        when(token.principal()).thenReturn(randomAlphaOfLength(5));
        threadContext.putHeader(AuthenticationServiceField.RUN_AS_USER_HEADER, "run_as");
        when(secondRealm.token(threadContext)).thenReturn(token);
        when(secondRealm.supports(token)).thenReturn(true);
        mockAuthenticate(secondRealm, token, new User("lookup user", new String[]{"user"}));
        doAnswer((i) -> {
            ActionListener<User> listener = (ActionListener<User>) i.getArguments()[1];
            listener.onResponse(new User("looked up user", new String[]{"some role"}));
            return null;
        }).when(firstRealm).lookupUser(eq("run_as"), any(ActionListener.class));

        final AtomicBoolean completed = new AtomicBoolean(false);
        ActionListener<Authentication> listener = ActionListener.wrap(result -> {
            assertThat(result, notNullValue());
            assertThat(result.getAuthenticationType(), is(AuthenticationType.REALM));
            User authenticated = result.getUser();

            assertThat(SystemUser.is(authenticated), is(false));
            assertThat(authenticated.isRunAs(), is(true));
            assertThat(authenticated.authenticatedUser().principal(), is("lookup user"));
            assertThat(authenticated.authenticatedUser().roles(), arrayContaining("user"));
            assertThat(authenticated.principal(), is("looked up user"));
            assertThat(authenticated.roles(), arrayContaining("some role"));
            assertThreadContextContainsAuthentication(result);
            if (requestIdAlreadyPresent) {
                assertThat(expectAuditRequestId(threadContext), is(reqId.get()));
            } else {
                expectAuditRequestId(threadContext);
            }
            verify(operatorPrivilegesService).maybeMarkOperatorUser(eq(result), eq(threadContext));
            setCompletedToTrue(completed);
        }, this::logAndFail);

        // call service asynchronously but it doesn't actually go async
        if (testTransportRequest) {
            service.authenticate("_action", transportRequest, true, listener);
        } else {
            service.authenticate(restRequest, listener);
        }
        assertTrue(completed.get());
    }

    public void testRunAsWithEmptyRunAsUsernameRest() throws Exception {
        AuthenticationToken token = mock(AuthenticationToken.class);
        when(token.principal()).thenReturn(randomAlphaOfLength(5));
        User user = new User("lookup user", new String[]{"user"});
        threadContext.putHeader(AuthenticationServiceField.RUN_AS_USER_HEADER, "");
        when(secondRealm.token(threadContext)).thenReturn(token);
        when(secondRealm.supports(token)).thenReturn(true);
        mockAuthenticate(secondRealm, token, user);

        try {
            authenticateBlocking(restRequest);
            fail("exception should be thrown");
        } catch (ElasticsearchException e) {
            String reqId = expectAuditRequestId(threadContext);
            verify(auditTrail).runAsDenied(eq(reqId), any(Authentication.class), eq(restRequest), eq(EmptyAuthorizationInfo.INSTANCE));
            verifyNoMoreInteractions(auditTrail);
            verifyZeroInteractions(operatorPrivilegesService);
        }
    }

    public void testRunAsWithEmptyRunAsUsername() throws Exception {
        AuthenticationToken token = mock(AuthenticationToken.class);
        when(token.principal()).thenReturn(randomAlphaOfLength(5));
        User user = new User("lookup user", new String[]{"user"});
        threadContext.putHeader(AuthenticationServiceField.RUN_AS_USER_HEADER, "");
        boolean requestIdAlreadyPresent = randomBoolean();
        SetOnce<String> reqId = new SetOnce<>();
        if (requestIdAlreadyPresent) {
            reqId.set(AuditUtil.getOrGenerateRequestId(threadContext));
        }
        when(secondRealm.token(threadContext)).thenReturn(token);
        when(secondRealm.supports(token)).thenReturn(true);
        mockAuthenticate(secondRealm, token, user);

        try {
            authenticateBlocking("_action", transportRequest, null);
            fail("exception should be thrown");
        } catch (ElasticsearchException e) {
            if (requestIdAlreadyPresent) {
                assertThat(expectAuditRequestId(threadContext), is(reqId.get()));
            } else {
                reqId.set(expectAuditRequestId(threadContext));
            }
            verify(auditTrail).runAsDenied(eq(reqId.get()), any(Authentication.class), eq("_action"), eq(transportRequest),
                eq(EmptyAuthorizationInfo.INSTANCE));
            verifyNoMoreInteractions(auditTrail);
            verifyZeroInteractions(operatorPrivilegesService);
        }
    }

    @SuppressWarnings("unchecked")
    public void testAuthenticateTransportDisabledRunAsUser() throws Exception {
        AuthenticationToken token = mock(AuthenticationToken.class);
        when(token.principal()).thenReturn(randomAlphaOfLength(5));
        threadContext.putHeader(AuthenticationServiceField.RUN_AS_USER_HEADER, "run_as");
        boolean requestIdAlreadyPresent = randomBoolean();
        SetOnce<String> reqId = new SetOnce<>();
        if (requestIdAlreadyPresent) {
            reqId.set(AuditUtil.getOrGenerateRequestId(threadContext));
        }
        when(secondRealm.token(threadContext)).thenReturn(token);
        when(secondRealm.supports(token)).thenReturn(true);
        mockAuthenticate(secondRealm, token, new User("lookup user", new String[]{"user"}));
        mockRealmLookupReturnsNull(firstRealm, "run_as");
        doAnswer((i) -> {
            ActionListener<User> listener = (ActionListener<User>) i.getArguments()[1];
            listener.onResponse(new User("looked up user", new String[]{"some role"}, null, null, Map.of(), false));
            return null;
        }).when(secondRealm).lookupUser(eq("run_as"), any(ActionListener.class));
        User fallback = randomBoolean() ? SystemUser.INSTANCE : null;
        ElasticsearchSecurityException e =
                expectThrows(ElasticsearchSecurityException.class, () -> authenticateBlocking("_action", transportRequest, fallback));
        if (requestIdAlreadyPresent) {
            assertThat(expectAuditRequestId(threadContext), is(reqId.get()));
        } else {
            reqId.set(expectAuditRequestId(threadContext));
        }
        verify(auditTrail).authenticationFailed(reqId.get(), token, "_action", transportRequest);
        verifyNoMoreInteractions(auditTrail);
        assertAuthenticationException(e);
        verifyZeroInteractions(operatorPrivilegesService);
    }

    public void testAuthenticateRestDisabledRunAsUser() throws Exception {
        AuthenticationToken token = mock(AuthenticationToken.class);
        when(token.principal()).thenReturn(randomAlphaOfLength(5));
        threadContext.putHeader(AuthenticationServiceField.RUN_AS_USER_HEADER, "run_as");
        when(secondRealm.token(threadContext)).thenReturn(token);
        when(secondRealm.supports(token)).thenReturn(true);
        mockAuthenticate(secondRealm, token, new User("lookup user", new String[]{"user"}));
        mockRealmLookupReturnsNull(firstRealm, "run_as");
        doAnswer((i) -> {
            @SuppressWarnings("unchecked")
            ActionListener<User> listener = (ActionListener<User>) i.getArguments()[1];
            listener.onResponse(new User("looked up user", new String[]{"some role"}, null, null, Map.of(), false));
            return null;
        }).when(secondRealm).lookupUser(eq("run_as"), any(ActionListener.class));

        ElasticsearchSecurityException e =
                expectThrows(ElasticsearchSecurityException.class, () -> authenticateBlocking(restRequest));
        String reqId = expectAuditRequestId(threadContext);
        verify(auditTrail).authenticationFailed(reqId, token, restRequest);
        verifyNoMoreInteractions(auditTrail);
        assertAuthenticationException(e);
        verifyZeroInteractions(operatorPrivilegesService);
    }

    public void testAuthenticateWithToken() throws Exception {
        User user = new User("_username", "r1");
        final AtomicBoolean completed = new AtomicBoolean(false);
        final Authentication expected = new Authentication(user, new RealmRef("realm", "custom", "node"), null);
        PlainActionFuture<TokenService.CreateTokenResult> tokenFuture = new PlainActionFuture<>();
        final String userTokenId = UUIDs.randomBase64UUID();
        final String refreshToken = UUIDs.randomBase64UUID();
        try (ThreadContext.StoredContext ctx = threadContext.stashContext()) {
            Authentication originatingAuth = new Authentication(new User("creator"), new RealmRef("test", "test", "test"), null);
            tokenService.createOAuth2Tokens(userTokenId, refreshToken, expected, originatingAuth, Collections.emptyMap(), tokenFuture);
        }
        String token = tokenFuture.get().getAccessToken();
        when(client.prepareMultiGet()).thenReturn(new MultiGetRequestBuilder(client, MultiGetAction.INSTANCE));
        mockGetTokenFromId(tokenService, userTokenId, expected, false, client);
        when(securityIndex.freeze()).thenReturn(securityIndex);
        when(securityIndex.isAvailable()).thenReturn(true);
        when(securityIndex.indexExists()).thenReturn(true);
        try (ThreadContext.StoredContext ignore = threadContext.stashContext()) {
            threadContext.putHeader("Authorization", "Bearer " + token);
            boolean requestIdAlreadyPresent = randomBoolean();
            SetOnce<String> reqId = new SetOnce<>();
            if (requestIdAlreadyPresent) {
                reqId.set(AuditUtil.getOrGenerateRequestId(threadContext));
            }
            service.authenticate("_action", transportRequest, true, ActionListener.wrap(result -> {
                    assertThat(result, notNullValue());
                    assertThat(result.getUser(), is(user));
                    assertThat(result.getLookedUpBy(), is(nullValue()));
                    assertThat(result.getAuthenticatedBy(), is(notNullValue()));
                    assertThat(result.getAuthenticatedBy().getName(), is("realm")); // TODO implement equals
                    assertThat(result.getAuthenticationType(), is(AuthenticationType.TOKEN));
                    if (requestIdAlreadyPresent) {
                        assertThat(expectAuditRequestId(threadContext), is(reqId.get()));
                    } else {
                        reqId.set(expectAuditRequestId(threadContext));
                    }
                    verify(operatorPrivilegesService).maybeMarkOperatorUser(eq(result), eq(threadContext));
                    setCompletedToTrue(completed);
                    verify(auditTrail).authenticationSuccess(eq(reqId.get()), eq(result), eq("_action"), same(transportRequest));
                }, this::logAndFail));
        }
        assertTrue(completed.get());
        verifyNoMoreInteractions(auditTrail);
    }

    public void testInvalidToken() throws Exception {
        final User user = new User("_username", "r1");
        when(firstRealm.token(threadContext)).thenReturn(token);
        when(firstRealm.supports(token)).thenReturn(true);
        mockAuthenticate(firstRealm, token, user);
        final int numBytes = randomIntBetween(TokenService.MINIMUM_BYTES, TokenService.MINIMUM_BYTES + 32);
        final byte[] randomBytes = new byte[numBytes];
        random().nextBytes(randomBytes);
        final CountDownLatch latch = new CountDownLatch(1);
        final Authentication expected = new Authentication(user, new RealmRef(firstRealm.name(), firstRealm.type(), "authc_test"), null);
        AtomicBoolean success = new AtomicBoolean(false);
        boolean requestIdAlreadyPresent = randomBoolean();
        SetOnce<String> reqId = new SetOnce<>();
        try (ThreadContext.StoredContext ignore = threadContext.stashContext()) {
            threadContext.putHeader("Authorization", "Bearer " + Base64.getEncoder().encodeToString(randomBytes));
            if (requestIdAlreadyPresent) {
                reqId.set(AuditUtil.getOrGenerateRequestId(threadContext));
            }
            service.authenticate("_action", transportRequest, true, ActionListener.wrap(result -> {
                assertThat(result, notNullValue());
                assertThat(result.getUser(), is(user));
                assertThat(result.getLookedUpBy(), is(nullValue()));
                assertThat(result.getAuthenticatedBy(), is(notNullValue()));
                assertThreadContextContainsAuthentication(result);
                assertEquals(expected, result);
                if (requestIdAlreadyPresent) {
                    assertThat(expectAuditRequestId(threadContext), is(reqId.get()));
                } else {
                    reqId.set(expectAuditRequestId(threadContext));
                }
                verify(operatorPrivilegesService).maybeMarkOperatorUser(eq(result), eq(threadContext));
                success.set(true);
                latch.countDown();
            }, e -> {
                verifyZeroInteractions(operatorPrivilegesService);
                if (requestIdAlreadyPresent) {
                    assertThat(expectAuditRequestId(threadContext), is(reqId.get()));
                } else {
                    reqId.set(expectAuditRequestId(threadContext));
                }
                if (e instanceof IllegalStateException) {
                    assertThat(e.getMessage(), containsString("array length must be <= to " + ArrayUtil.MAX_ARRAY_LENGTH  + " but was: "));
                    latch.countDown();
                } else if (e instanceof NegativeArraySizeException) {
                    assertThat(e.getMessage(), containsString("array size must be positive but was: "));
                    latch.countDown();
                } else {
                    logger.error("unexpected exception", e);
                    latch.countDown();
                    fail("unexpected exception: " + e.getMessage());
                }
            }));
        } catch (IllegalStateException ex) {
            assertThat(ex.getMessage(), containsString("array length must be <= to " + ArrayUtil.MAX_ARRAY_LENGTH  + " but was: "));
            latch.countDown();
        } catch (NegativeArraySizeException ex) {
            assertThat(ex.getMessage(), containsString("array size must be positive but was: "));
            latch.countDown();
        }

        // we need to use a latch here because the key computation goes async on another thread!
        latch.await();
        if (success.get()) {
            final String realmName = firstRealm.name();
            verify(auditTrail).authenticationSuccess(eq(reqId.get()), eq(expected), eq("_action"), same(transportRequest));
        }
        verifyNoMoreInteractions(auditTrail);
    }

    public void testExpiredToken() throws Exception {
        when(securityIndex.freeze()).thenReturn(securityIndex);
        when(securityIndex.isAvailable()).thenReturn(true);
        when(securityIndex.indexExists()).thenReturn(true);
        User user = new User("_username", "r1");
        final Authentication expected = new Authentication(user, new RealmRef("realm", "custom", "node"), null);
        PlainActionFuture<TokenService.CreateTokenResult> tokenFuture = new PlainActionFuture<>();
        final String userTokenId = UUIDs.randomBase64UUID();
        final String refreshToken = UUIDs.randomBase64UUID();
        try (ThreadContext.StoredContext ctx = threadContext.stashContext()) {
            Authentication originatingAuth = new Authentication(new User("creator"), new RealmRef("test", "test", "test"), null);
            tokenService.createOAuth2Tokens(userTokenId, refreshToken, expected, originatingAuth, Collections.emptyMap(), tokenFuture);
        }
        String token = tokenFuture.get().getAccessToken();
        mockGetTokenFromId(tokenService, userTokenId, expected, true, client);
        doAnswer(invocationOnMock -> {
            ((Runnable) invocationOnMock.getArguments()[1]).run();
            return null;
        }).when(securityIndex).prepareIndexIfNeededThenExecute(any(Consumer.class), any(Runnable.class));

        try (ThreadContext.StoredContext ignore = threadContext.stashContext()) {
            boolean requestIdAlreadyPresent = randomBoolean();
            SetOnce<String> reqId = new SetOnce<>();
            if (requestIdAlreadyPresent) {
                reqId.set(AuditUtil.getOrGenerateRequestId(threadContext));
            }
            threadContext.putHeader("Authorization", "Bearer " + token);
            ElasticsearchSecurityException e =
                    expectThrows(ElasticsearchSecurityException.class, () -> authenticateBlocking("_action", transportRequest, null));
            if (requestIdAlreadyPresent) {
                assertThat(expectAuditRequestId(threadContext), is(reqId.get()));
            }
            assertEquals(RestStatus.UNAUTHORIZED, e.status());
            assertEquals("token expired", e.getMessage());
            verifyZeroInteractions(operatorPrivilegesService);
        }
    }

    public void testApiKeyAuthInvalidHeader() {
        try (ThreadContext.StoredContext ignore = threadContext.stashContext()) {
            boolean requestIdAlreadyPresent = randomBoolean();
            SetOnce<String> reqId = new SetOnce<>();
            if (requestIdAlreadyPresent) {
                reqId.set(AuditUtil.getOrGenerateRequestId(threadContext));
            }
            final String invalidHeader = randomFrom("apikey", "apikey ", "apikey foo");
            threadContext.putHeader("Authorization", invalidHeader);
            ElasticsearchSecurityException e = expectThrows(ElasticsearchSecurityException.class,
                () -> authenticateBlocking("_action", transportRequest, null));
            if (requestIdAlreadyPresent) {
                assertThat(expectAuditRequestId(threadContext), is(reqId.get()));
            }
            assertEquals(RestStatus.UNAUTHORIZED, e.status());
            assertThat(e.getMessage(), containsString("missing authentication credentials"));
            verifyZeroInteractions(operatorPrivilegesService);
        }
    }

    @SuppressWarnings("unchecked")
    public void testApiKeyAuth() {
        final String id = randomAlphaOfLength(12);
        final String key = UUIDs.randomBase64UUID(random());
        final String headerValue = "ApiKey " + Base64.getEncoder().encodeToString((id + ":" + key).getBytes(StandardCharsets.UTF_8));
        doAnswer(invocationOnMock -> {
            final GetRequest request = (GetRequest) invocationOnMock.getArguments()[0];
            final ActionListener<GetResponse> listener = (ActionListener<GetResponse>) invocationOnMock.getArguments()[1];
            if (request.id().equals(id)) {
                final Map<String, Object> source = new HashMap<>();
                source.put("doc_type", "api_key");
                source.put("creation_time", Instant.now().minus(5, ChronoUnit.MINUTES).toEpochMilli());
                source.put("expiration_time", null);
                source.put("api_key_invalidated", false);
                source.put("api_key_hash", new String(Hasher.BCRYPT4.hash(new SecureString(key.toCharArray()))));
                source.put("role_descriptors", Collections.singletonMap("api key role", Collections.singletonMap("cluster", "all")));
                source.put("limited_by_role_descriptors",
                    Collections.singletonMap("limited api key role", Collections.singletonMap("cluster", "all")));
                source.put("name", "my api key for testApiKeyAuth");
                source.put("version", 0);
                Map<String, Object> creatorMap = new HashMap<>();
                creatorMap.put("principal", "johndoe");
                creatorMap.put("full_name", "john doe");
                creatorMap.put("email", "john@doe.com");
                creatorMap.put("metadata", Collections.emptyMap());
                creatorMap.put("realm", "auth realm");
                source.put("creator", creatorMap);
                GetResponse getResponse = new GetResponse(new GetResult(request.index(), request.id(), 0, 1, 1L, true,
                    BytesReference.bytes(JsonXContent.contentBuilder().map(source)), Collections.emptyMap(), Collections.emptyMap()));
                listener.onResponse(getResponse);
            } else {
                listener.onResponse(new GetResponse(new GetResult(request.index(), request.id(),
                        SequenceNumbers.UNASSIGNED_SEQ_NO, 1, -1L, false, null,
                    Collections.emptyMap(), Collections.emptyMap())));
            }
            return Void.TYPE;
        }).when(client).get(any(GetRequest.class), any(ActionListener.class));

        try (ThreadContext.StoredContext ignore = threadContext.stashContext()) {
            boolean requestIdAlreadyPresent = randomBoolean();
            SetOnce<String> reqId = new SetOnce<>();
            if (requestIdAlreadyPresent) {
                reqId.set(AuditUtil.getOrGenerateRequestId(threadContext));
            }
            threadContext.putHeader("Authorization", headerValue);
            Tuple <Authentication, String> result = authenticateBlocking("_action", transportRequest, null);
            if (requestIdAlreadyPresent) {
                assertThat(expectAuditRequestId(threadContext), is(reqId.get()));
            }
            assertThat(expectAuditRequestId(threadContext), is(result.v2()));
            assertThat(result.v1().getUser().principal(), is("johndoe"));
            assertThat(result.v1().getUser().fullName(), is("john doe"));
            assertThat(result.v1().getUser().email(), is("john@doe.com"));
            assertThat(result.v1().getAuthenticationType(), is(AuthenticationType.API_KEY));
            verify(operatorPrivilegesService).maybeMarkOperatorUser(eq(result.v1()), eq(threadContext));
        }
    }

    public void testExpiredApiKey() {
        final String id = randomAlphaOfLength(12);
        final String key = UUIDs.randomBase64UUID(random());
        final String headerValue = "ApiKey " + Base64.getEncoder().encodeToString((id + ":" + key).getBytes(StandardCharsets.UTF_8));
        doAnswer(invocationOnMock -> {
            final GetRequest request = (GetRequest) invocationOnMock.getArguments()[0];
            final ActionListener<GetResponse> listener = (ActionListener<GetResponse>) invocationOnMock.getArguments()[1];
            if (request.id().equals(id)) {
                final Map<String, Object> source = new HashMap<>();
                source.put("doc_type", "api_key");
                source.put("creation_time", Instant.now().minus(5L, ChronoUnit.HOURS).toEpochMilli());
                source.put("expiration_time", Instant.now().minus(1L, ChronoUnit.HOURS).toEpochMilli());
                source.put("api_key_invalidated", false);
                source.put("api_key_hash", new String(Hasher.BCRYPT4.hash(new SecureString(key.toCharArray()))));
                source.put("role_descriptors", Collections.singletonList(Collections.singletonMap("name", "a role")));
                source.put("name", "my api key for testApiKeyAuth");
                Map<String, Object> creatorMap = new HashMap<>();
                creatorMap.put("principal", "johndoe");
                creatorMap.put("metadata", Collections.emptyMap());
                creatorMap.put("realm", "auth realm");
                source.put("creator", creatorMap);
                GetResponse getResponse = new GetResponse(new GetResult(request.index(), request.id(), 0, 1, 1L, true,
                        BytesReference.bytes(JsonXContent.contentBuilder().map(source)), Collections.emptyMap(), Collections.emptyMap()));
                listener.onResponse(getResponse);
            } else {
                listener.onResponse(new GetResponse(new GetResult(request.index(), request.id(),
                        SequenceNumbers.UNASSIGNED_SEQ_NO, 1, -1L, false, null,
                    Collections.emptyMap(), Collections.emptyMap())));
            }
            return Void.TYPE;
        }).when(client).get(any(GetRequest.class), any(ActionListener.class));

        try (ThreadContext.StoredContext ignore = threadContext.stashContext()) {
            boolean requestIdAlreadyPresent = randomBoolean();
            SetOnce<String> reqId = new SetOnce<>();
            if (requestIdAlreadyPresent) {
                reqId.set(AuditUtil.getOrGenerateRequestId(threadContext));
            }
            threadContext.putHeader("Authorization", headerValue);
            ElasticsearchSecurityException e = expectThrows(ElasticsearchSecurityException.class,
                () -> authenticateBlocking("_action", transportRequest, null));
            if (requestIdAlreadyPresent) {
                assertThat(expectAuditRequestId(threadContext), is(reqId.get()));
            }
            assertEquals(RestStatus.UNAUTHORIZED, e.status());
            verifyZeroInteractions(operatorPrivilegesService);
        }
    }

    private static class InternalRequest extends TransportRequest {
        @Override
        public void writeTo(StreamOutput out) {}
    }

    void assertThreadContextContainsAuthentication(Authentication authentication) throws IOException {
        Authentication contextAuth = threadContext.getTransient(AuthenticationField.AUTHENTICATION_KEY);
        assertThat(contextAuth, notNullValue());
        assertThat(contextAuth, is(authentication));
        assertThat(threadContext.getHeader(AuthenticationField.AUTHENTICATION_KEY), equalTo((Object) authentication.encode()));
    }

    @SuppressWarnings("unchecked")
    private void mockAuthenticate(Realm realm, AuthenticationToken token, User user) {
        final boolean separateThread = randomBoolean();
        doAnswer(i -> {
            ActionListener<AuthenticationResult> listener = (ActionListener<AuthenticationResult>) i.getArguments()[1];
            Runnable run = () -> {
                if (user == null) {
                    listener.onResponse(AuthenticationResult.notHandled());
                } else {
                    listener.onResponse(AuthenticationResult.success(user));
                }
            };
            if (separateThread) {
                final Thread thread = new Thread(run);
                thread.start();
                thread.join();
            } else {
                run.run();
            }
            return null;
        }).when(realm).authenticate(eq(token), any(ActionListener.class));
    }

    @SuppressWarnings("unchecked")
    private void mockAuthenticate(Realm realm, AuthenticationToken token, Exception e, boolean terminate) {
        doAnswer((i) -> {
            ActionListener<AuthenticationResult> listener = (ActionListener<AuthenticationResult>) i.getArguments()[1];
            if (terminate) {
                listener.onResponse(AuthenticationResult.terminate("terminate authc process", e));
            } else {
                listener.onResponse(AuthenticationResult.unsuccessful("unsuccessful, but continue authc process", e));
            }
            return null;
        }).when(realm).authenticate(eq(token), any(ActionListener.class));
    }

    private Tuple<Authentication, String> authenticateBlocking(RestRequest restRequest) {
        SetOnce<String> reqId = new SetOnce<>();
        PlainActionFuture<Authentication> future = new PlainActionFuture<>() {
            @Override
            public void onResponse(Authentication result) {
                reqId.set(expectAuditRequestId(threadContext));
                assertThat(new AuthenticationContextSerializer().getAuthentication(threadContext), is(result));
                super.onResponse(result);
            }

            @Override
            public void onFailure(Exception e) {
                reqId.set(expectAuditRequestId(threadContext));
                super.onFailure(e);
            }
        };
        service.authenticate(restRequest, future);
        Authentication authentication = future.actionGet();
        assertThat(expectAuditRequestId(threadContext), is(reqId.get()));
        return new Tuple<>(authentication, reqId.get());
    }

    private Tuple<Authentication, String> authenticateBlocking(String action, TransportRequest transportRequest, User fallbackUser) {
        SetOnce<String> reqId = new SetOnce<>();
        PlainActionFuture<Authentication> future = new PlainActionFuture<>() {
            @Override
            public void onResponse(Authentication result) {
                reqId.set(expectAuditRequestId(threadContext));
                assertThat(new AuthenticationContextSerializer().getAuthentication(threadContext), is(result));
                super.onResponse(result);
            }

            @Override
            public void onFailure(Exception e) {
                reqId.set(expectAuditRequestId(threadContext));
                super.onFailure(e);
            }
        };
        if (fallbackUser == null) {
            service.authenticate(action, transportRequest, true, future);
        } else {
            service.authenticate(action, transportRequest, fallbackUser, future);
        }
        Authentication authentication = future.actionGet();
        assertThat(expectAuditRequestId(threadContext), is(reqId.get()));
        return new Tuple<>(authentication, reqId.get());
    }

    private static String expectAuditRequestId(ThreadContext threadContext) {
        String reqId = AuditUtil.extractRequestId(threadContext);
        assertThat(reqId, is(not(emptyOrNullString())));
        return reqId;
    }

    @SuppressWarnings("unchecked")
    private static void mockRealmLookupReturnsNull(Realm realm, String username) {
        doAnswer((i) -> {
            ActionListener<?> listener = (ActionListener<?>) i.getArguments()[1];
            listener.onResponse(null);
            return null;
        }).when(realm).lookupUser(eq(username), any(ActionListener.class));
    }

    static class TestRealms extends Realms {

        TestRealms(Settings settings, Environment env, Map<String, Factory> factories, XPackLicenseState licenseState,
                   ThreadContext threadContext, ReservedRealm reservedRealm, List<Realm> realms, List<Realm> internalRealms)
                throws Exception {
            super(settings, env, factories, licenseState, threadContext, reservedRealm);
            this.realms = realms;
            this.standardRealmsOnly = internalRealms;
        }
    }

    private void logAndFail(Exception e) {
        logger.error("unexpected exception", e);
        fail("unexpected exception " + e.getMessage());
    }

    private void setCompletedToTrue(AtomicBoolean completed) {
        assertTrue(completed.compareAndSet(false, true));
    }

    private SecurityIndexManager.State dummyState(ClusterHealthStatus indexStatus) {
        return new SecurityIndexManager.State(
<<<<<<< HEAD
            Instant.now(), true, true, null, concreteSecurityIndexName, indexStatus, IndexMetadata.State.OPEN, "my_uuid");
=======
            Instant.now(), true, true, true, null, concreteSecurityIndexName, indexStatus, IndexMetadata.State.OPEN, null);
>>>>>>> b914994b
    }
}<|MERGE_RESOLUTION|>--- conflicted
+++ resolved
@@ -2029,10 +2029,6 @@
 
     private SecurityIndexManager.State dummyState(ClusterHealthStatus indexStatus) {
         return new SecurityIndexManager.State(
-<<<<<<< HEAD
-            Instant.now(), true, true, null, concreteSecurityIndexName, indexStatus, IndexMetadata.State.OPEN, "my_uuid");
-=======
-            Instant.now(), true, true, true, null, concreteSecurityIndexName, indexStatus, IndexMetadata.State.OPEN, null);
->>>>>>> b914994b
+            Instant.now(), true, true, true, null, concreteSecurityIndexName, indexStatus, IndexMetadata.State.OPEN, null, "my_uuid");
     }
 }