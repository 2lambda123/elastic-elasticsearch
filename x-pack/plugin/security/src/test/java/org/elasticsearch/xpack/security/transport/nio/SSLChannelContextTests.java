/*
 * Copyright Elasticsearch B.V. and/or licensed to Elasticsearch B.V. under one
 * or more contributor license agreements. Licensed under the Elastic License;
 * you may not use this file except in compliance with the Elastic License.
 */
package org.elasticsearch.xpack.security.transport.nio;

import org.elasticsearch.common.CheckedFunction;
import org.elasticsearch.common.util.PageCacheRecycler;
import org.elasticsearch.nio.BytesWriteHandler;
import org.elasticsearch.nio.FlushOperation;
import org.elasticsearch.nio.FlushReadyWrite;
import org.elasticsearch.nio.InboundChannelBuffer;
import org.elasticsearch.nio.NioSelector;
import org.elasticsearch.nio.NioSocketChannel;
import org.elasticsearch.nio.Page;
import org.elasticsearch.nio.Config;
import org.elasticsearch.nio.TaskScheduler;
import org.elasticsearch.nio.WriteOperation;
import org.elasticsearch.test.ESTestCase;
import org.junit.Before;
import org.mockito.ArgumentCaptor;
import org.mockito.stubbing.Answer;

import javax.net.ssl.SSLException;
import java.io.IOException;
import java.net.InetSocketAddress;
import java.nio.ByteBuffer;
import java.nio.channels.SelectionKey;
import java.nio.channels.Selector;
import java.nio.channels.SocketChannel;
import java.util.function.BiConsumer;
import java.util.function.Consumer;

import static org.mockito.Matchers.any;
import static org.mockito.Matchers.anyLong;
import static org.mockito.Matchers.eq;
import static org.mockito.Matchers.same;
import static org.mockito.Mockito.doAnswer;
import static org.mockito.Mockito.mock;
import static org.mockito.Mockito.never;
import static org.mockito.Mockito.times;
import static org.mockito.Mockito.verify;
import static org.mockito.Mockito.when;

public class SSLChannelContextTests extends ESTestCase {

    private CheckedFunction<InboundChannelBuffer, Integer, IOException> readConsumer;
    private NioSocketChannel channel;
    private SocketChannel rawChannel;
    private SSLChannelContext context;
    private InboundChannelBuffer channelBuffer;
    private SSLOutboundBuffer outboundBuffer;
    private NioSelector selector;
    private TaskScheduler nioTimer;
    private BiConsumer<Void, Exception> listener;
    private Consumer exceptionHandler;
    private SSLDriver sslDriver;
    private int messageLength;
    private Config.Socket socketConfig;

    @Before
    @SuppressWarnings("unchecked")
    public void init() {
        readConsumer = mock(CheckedFunction.class);
        TestReadWriteHandler readWriteHandler = new TestReadWriteHandler(readConsumer);

        messageLength = randomInt(96) + 20;
        selector = mock(NioSelector.class);
        nioTimer = mock(TaskScheduler.class);
        listener = mock(BiConsumer.class);
        channel = mock(NioSocketChannel.class);
        rawChannel = mock(SocketChannel.class);
        sslDriver = mock(SSLDriver.class);
        channelBuffer = InboundChannelBuffer.allocatingInstance();
        outboundBuffer = new SSLOutboundBuffer((n) -> new Page(ByteBuffer.allocate(n), () -> {}));
        when(channel.getRawChannel()).thenReturn(rawChannel);
        exceptionHandler = mock(Consumer.class);
<<<<<<< HEAD
        socketConfig = new Config.Socket(randomBoolean(), randomBoolean(), randomBoolean(), -1, -1, mock(InetSocketAddress.class));
        context = new SSLChannelContext(channel, selector, socketConfig, exceptionHandler, sslDriver, readWriteHandler, channelBuffer);
=======
        context = new SSLChannelContext(channel, selector, exceptionHandler, sslDriver, readWriteHandler, channelBuffer);
        context.setSelectionKey(mock(SelectionKey.class));
>>>>>>> b75003fd

        when(selector.isOnCurrentThread()).thenReturn(true);
        when(selector.getTaskScheduler()).thenReturn(nioTimer);
        when(sslDriver.getOutboundBuffer()).thenReturn(outboundBuffer);
        ByteBuffer buffer = ByteBuffer.allocate(1 << 14);
        when(selector.getIoBuffer()).thenAnswer(invocationOnMock -> {
            buffer.clear();
            return buffer;
        });
    }

    public void testSuccessfulRead() throws IOException {
        byte[] bytes = createMessage(messageLength);

        when(rawChannel.read(any(ByteBuffer.class))).thenAnswer(invocationOnMock -> {
            ByteBuffer buffer = (ByteBuffer) invocationOnMock.getArguments()[0];
            buffer.put(bytes);
            return bytes.length;
        });
        doAnswer(getReadAnswerForBytes(bytes)).when(sslDriver).read(any(InboundChannelBuffer.class), eq(channelBuffer));

        when(readConsumer.apply(channelBuffer)).thenReturn(messageLength, 0);

        assertEquals(messageLength, context.read());

        assertEquals(0, channelBuffer.getIndex());
        assertEquals(PageCacheRecycler.BYTE_PAGE_SIZE - bytes.length, channelBuffer.getCapacity());
        verify(readConsumer, times(1)).apply(channelBuffer);
    }

    public void testMultipleReadsConsumed() throws IOException {
        byte[] bytes = createMessage(messageLength * 2);

        when(rawChannel.read(any(ByteBuffer.class))).thenAnswer(invocationOnMock -> {
            ByteBuffer buffer = (ByteBuffer) invocationOnMock.getArguments()[0];
            buffer.put(bytes);
            return bytes.length;
        });
        doAnswer(getReadAnswerForBytes(bytes)).when(sslDriver).read(any(InboundChannelBuffer.class), eq(channelBuffer));

        when(readConsumer.apply(channelBuffer)).thenReturn(messageLength, messageLength, 0);

        assertEquals(bytes.length, context.read());

        assertEquals(0, channelBuffer.getIndex());
        assertEquals(PageCacheRecycler.BYTE_PAGE_SIZE - bytes.length, channelBuffer.getCapacity());
        verify(readConsumer, times(2)).apply(channelBuffer);
    }

    public void testPartialRead() throws IOException {
        byte[] bytes = createMessage(messageLength);

        when(rawChannel.read(any(ByteBuffer.class))).thenAnswer(invocationOnMock -> {
            ByteBuffer buffer = (ByteBuffer) invocationOnMock.getArguments()[0];
            buffer.put(bytes);
            return bytes.length;
        });
        doAnswer(getReadAnswerForBytes(bytes)).when(sslDriver).read(any(InboundChannelBuffer.class), eq(channelBuffer));


        when(readConsumer.apply(channelBuffer)).thenReturn(0);

        assertEquals(messageLength, context.read());

        assertEquals(bytes.length, channelBuffer.getIndex());
        verify(readConsumer, times(1)).apply(channelBuffer);

        when(readConsumer.apply(channelBuffer)).thenReturn(messageLength * 2, 0);

        assertEquals(messageLength, context.read());

        assertEquals(0, channelBuffer.getIndex());
        assertEquals(PageCacheRecycler.BYTE_PAGE_SIZE - (bytes.length * 2), channelBuffer.getCapacity());
        verify(readConsumer, times(2)).apply(channelBuffer);
    }

    public void testReadThrowsIOException() throws IOException {
        IOException ioException = new IOException();
        when(rawChannel.read(any(ByteBuffer.class))).thenThrow(ioException);

        IOException ex = expectThrows(IOException.class, () -> context.read());
        assertSame(ioException, ex);
    }

    public void testReadThrowsIOExceptionMeansReadyForClose() throws IOException {
        when(rawChannel.read(any(ByteBuffer.class))).thenThrow(new IOException());

        assertFalse(context.selectorShouldClose());
        expectThrows(IOException.class, () -> context.read());
        assertTrue(context.selectorShouldClose());
    }

    public void testReadLessThanZeroMeansReadyForClose() throws IOException {
        when(rawChannel.read(any(ByteBuffer.class))).thenReturn(-1);

        assertEquals(0, context.read());

        assertTrue(context.selectorShouldClose());
    }

    @SuppressWarnings("unchecked")
    public void testSSLDriverClosedOnClose() throws IOException {
        try (SocketChannel realChannel = SocketChannel.open()) {
            when(channel.getRawChannel()).thenReturn(realChannel);
            TestReadWriteHandler readWriteHandler = new TestReadWriteHandler(readConsumer);
            context = new SSLChannelContext(channel, selector, socketConfig, exceptionHandler, sslDriver, readWriteHandler, channelBuffer);
            when(channel.isOpen()).thenReturn(true);
            context.closeFromSelector();

            verify(sslDriver).close();
        }
    }

    public void testQueuedWritesAreIgnoredWhenNotReadyForAppWrites() {
        when(sslDriver.readyForApplicationData()).thenReturn(false);

        context.queueWriteOperation(mock(FlushReadyWrite.class));

        assertFalse(context.readyForFlush());
    }

    public void testPendingEncryptedFlushMeansWriteInterested() throws Exception {
        context.queueWriteOperation(mock(FlushReadyWrite.class));
        when(sslDriver.readyForApplicationData()).thenReturn(true);
        doAnswer(getWriteAnswer(1, false)).when(sslDriver).write(any(FlushOperation.class));

        // Call will put bytes in buffer to flush
        context.flushChannel();
        assertTrue(context.readyForFlush());
    }

    public void testFirstFlushMustFinishForWriteToContinue() throws Exception {
        context.queueWriteOperation(mock(FlushReadyWrite.class));
        context.queueWriteOperation(mock(FlushReadyWrite.class));
        when(sslDriver.readyForApplicationData()).thenReturn(true);
        doAnswer(getWriteAnswer(1, false)).when(sslDriver).write(any(FlushOperation.class));

        // First call will put bytes in buffer to flush
        context.flushChannel();
        assertTrue(context.readyForFlush());
        // Second call will will not continue generating non-app bytes because they still need to be flushed
        context.flushChannel();
        assertTrue(context.readyForFlush());

        verify(sslDriver, times(1)).write(any(FlushOperation.class));
    }

    public void testQueuedWriteIsFlushedInFlushCall() throws Exception {
        ByteBuffer[] buffers = {ByteBuffer.allocate(10)};
        FlushReadyWrite flushOperation = new FlushReadyWrite(context, buffers, listener);
        context.queueWriteOperation(flushOperation);

        when(sslDriver.readyForApplicationData()).thenReturn(true);
        doAnswer(getWriteAnswer(10, true)).when(sslDriver).write(eq(flushOperation));

        when(rawChannel.write(same(selector.getIoBuffer()))).thenReturn(10);
        context.flushChannel();

        verify(rawChannel, times(1)).write(same(selector.getIoBuffer()));
        verify(selector).executeListener(listener, null);
        assertFalse(context.readyForFlush());
    }

    public void testPartialFlush() throws IOException {
        ByteBuffer[] buffers = {ByteBuffer.allocate(5)};
        FlushReadyWrite flushOperation = new FlushReadyWrite(context, buffers, listener);
        context.queueWriteOperation(flushOperation);

        when(sslDriver.readyForApplicationData()).thenReturn(true);
        doAnswer(getWriteAnswer(5, true)).when(sslDriver).write(eq(flushOperation));
        when(rawChannel.write(same(selector.getIoBuffer()))).thenReturn(4);
        context.flushChannel();

        verify(rawChannel, times(1)).write(same(selector.getIoBuffer()));
        verify(selector, times(0)).executeListener(listener, null);
        assertTrue(context.readyForFlush());
    }

    @SuppressWarnings("unchecked")
    public void testMultipleWritesPartialFlushes() throws IOException {
        BiConsumer<Void, Exception> listener2 = mock(BiConsumer.class);
        ByteBuffer[] buffers1 = {ByteBuffer.allocate(10)};
        ByteBuffer[] buffers2 = {ByteBuffer.allocate(5)};
        FlushReadyWrite flushOperation1 = new FlushReadyWrite(context, buffers1, listener);
        FlushReadyWrite flushOperation2 = new FlushReadyWrite(context, buffers2, listener2);
        context.queueWriteOperation(flushOperation1);
        context.queueWriteOperation(flushOperation2);

        when(sslDriver.readyForApplicationData()).thenReturn(true);
        doAnswer(getWriteAnswer(5, true)).when(sslDriver).write(any(FlushOperation.class));
        when(rawChannel.write(same(selector.getIoBuffer()))).thenReturn(5, 5, 2);
        context.flushChannel();

        verify(rawChannel, times(3)).write(same(selector.getIoBuffer()));
        verify(selector).executeListener(listener, null);
        verify(selector, times(0)).executeListener(listener2, null);
        assertTrue(context.readyForFlush());
    }

    public void testWhenIOExceptionThrownListenerIsCalled() throws IOException {
        ByteBuffer[] buffers = {ByteBuffer.allocate(5)};
        FlushReadyWrite flushOperation = new FlushReadyWrite(context, buffers, listener);
        context.queueWriteOperation(flushOperation);

        IOException exception = new IOException();
        when(sslDriver.readyForApplicationData()).thenReturn(true);
        doAnswer(getWriteAnswer(5, true)).when(sslDriver).write(eq(flushOperation));
        when(rawChannel.write(any(ByteBuffer.class))).thenThrow(exception);
        expectThrows(IOException.class, () -> context.flushChannel());

        verify(selector).executeFailedListener(listener, exception);
        assertFalse(context.readyForFlush());
    }

    public void testWriteIOExceptionMeansChannelReadyToClose() throws Exception {
        context.queueWriteOperation(mock(FlushReadyWrite.class));
        when(sslDriver.readyForApplicationData()).thenReturn(true);
        doAnswer(getWriteAnswer(1, false)).when(sslDriver).write(any(FlushOperation.class));

        context.flushChannel();

        when(rawChannel.write(any(ByteBuffer.class))).thenThrow(new IOException());

        assertFalse(context.selectorShouldClose());
        expectThrows(IOException.class, () -> context.flushChannel());
        assertTrue(context.selectorShouldClose());
    }

    public void testReadyToCloseIfDriverIndicateClosed() {
        when(sslDriver.isClosed()).thenReturn(false, true);
        assertFalse(context.selectorShouldClose());
        assertTrue(context.selectorShouldClose());
    }

    public void testCloseTimeout() {
        context.closeChannel();

        ArgumentCaptor<WriteOperation> captor = ArgumentCaptor.forClass(WriteOperation.class);
        verify(selector).queueWrite(captor.capture());

        ArgumentCaptor<Runnable> taskCaptor = ArgumentCaptor.forClass(Runnable.class);
        Runnable cancellable = mock(Runnable.class);
        when(nioTimer.scheduleAtRelativeTime(taskCaptor.capture(), anyLong())).thenReturn(cancellable);
        context.queueWriteOperation(captor.getValue());
        verify(nioTimer).scheduleAtRelativeTime(taskCaptor.capture(), anyLong());
        assertFalse(context.selectorShouldClose());
        taskCaptor.getValue().run();
        assertTrue(context.selectorShouldClose());
        verify(selector).queueChannelClose(channel);
        verify(cancellable, never()).run();
    }

    @SuppressWarnings("unchecked")
    public void testCloseTimeoutIsCancelledOnClose() throws IOException {
        try (SocketChannel realChannel = SocketChannel.open()) {
            when(channel.getRawChannel()).thenReturn(realChannel);
            TestReadWriteHandler readWriteHandler = new TestReadWriteHandler(readConsumer);
<<<<<<< HEAD
            context = new SSLChannelContext(channel, selector, socketConfig, exceptionHandler, sslDriver, readWriteHandler, channelBuffer);
=======
            context = new SSLChannelContext(channel, selector, exceptionHandler, sslDriver, readWriteHandler, channelBuffer);
            context.setSelectionKey(mock(SelectionKey.class));
>>>>>>> b75003fd
            context.closeChannel();
            ArgumentCaptor<WriteOperation> captor = ArgumentCaptor.forClass(WriteOperation.class);
            verify(selector).queueWrite(captor.capture());
            ArgumentCaptor<Runnable> taskCaptor = ArgumentCaptor.forClass(Runnable.class);
            Runnable cancellable = mock(Runnable.class);
            when(nioTimer.scheduleAtRelativeTime(taskCaptor.capture(), anyLong())).thenReturn(cancellable);
            context.queueWriteOperation(captor.getValue());

            when(channel.isOpen()).thenReturn(true);
            context.closeFromSelector();
            verify(cancellable).run();
        }
    }

    public void testInitiateCloseSchedulesCloseNotify() throws SSLException {
        context.closeChannel();

        ArgumentCaptor<WriteOperation> captor = ArgumentCaptor.forClass(WriteOperation.class);
        verify(selector).queueWrite(captor.capture());

        context.queueWriteOperation(captor.getValue());
        verify(sslDriver).initiateClose();
    }

    public void testInitiateUnregisteredScheduledDirectClose() throws SSLException {
        context.setSelectionKey(null);
        context.closeChannel();

        verify(selector).queueChannelClose(channel);
    }

    @SuppressWarnings("unchecked")
    public void testActiveInitiatesDriver() throws IOException {
        try (Selector realSelector = Selector.open();
             SocketChannel realSocket = SocketChannel.open()) {
            realSocket.configureBlocking(false);
            when(selector.rawSelector()).thenReturn(realSelector);
            when(channel.getRawChannel()).thenReturn(realSocket);
            TestReadWriteHandler readWriteHandler = new TestReadWriteHandler(readConsumer);
<<<<<<< HEAD
            context = new SSLChannelContext(channel, selector, socketConfig, exceptionHandler, sslDriver, readWriteHandler, channelBuffer);
            context.register();
=======
            context = new SSLChannelContext(channel, selector, exceptionHandler, sslDriver, readWriteHandler, channelBuffer);
            context.channelActive();
>>>>>>> b75003fd
            verify(sslDriver).init();
        }
    }

    private Answer<Integer> getWriteAnswer(int bytesToEncrypt, boolean isApp) {
        return invocationOnMock -> {
            ByteBuffer byteBuffer = outboundBuffer.nextWriteBuffer(bytesToEncrypt + 1);
            for (int i = 0; i < bytesToEncrypt; ++i) {
                byteBuffer.put((byte) i);
            }
            outboundBuffer.incrementEncryptedBytes(bytesToEncrypt);
            if (isApp) {
                ((FlushOperation) invocationOnMock.getArguments()[0]).incrementIndex(bytesToEncrypt);
            }
            return bytesToEncrypt;
        };
    }

    private Answer getReadAnswerForBytes(byte[] bytes) {
        return invocationOnMock -> {
            InboundChannelBuffer appBuffer = (InboundChannelBuffer) invocationOnMock.getArguments()[1];
            appBuffer.ensureCapacity(appBuffer.getIndex() + bytes.length);
            ByteBuffer[] buffers = appBuffer.sliceBuffersFrom(appBuffer.getIndex());
            assert buffers[0].remaining() > bytes.length;
            buffers[0].put(bytes);
            appBuffer.incrementIndex(bytes.length);
            return bytes.length;
        };
    }

    private static byte[] createMessage(int length) {
        byte[] bytes = new byte[length];
        for (int i = 0; i < length; ++i) {
            bytes[i] = randomByte();
        }
        return bytes;
    }

    private static class TestReadWriteHandler extends BytesWriteHandler {

        private final CheckedFunction<InboundChannelBuffer, Integer, IOException> fn;

        private TestReadWriteHandler(CheckedFunction<InboundChannelBuffer, Integer, IOException> fn) {
            this.fn = fn;
        }

        @Override
        public int consumeReads(InboundChannelBuffer channelBuffer) throws IOException {
            return fn.apply(channelBuffer);
        }
    }
}<|MERGE_RESOLUTION|>--- conflicted
+++ resolved
@@ -76,13 +76,9 @@
         outboundBuffer = new SSLOutboundBuffer((n) -> new Page(ByteBuffer.allocate(n), () -> {}));
         when(channel.getRawChannel()).thenReturn(rawChannel);
         exceptionHandler = mock(Consumer.class);
-<<<<<<< HEAD
         socketConfig = new Config.Socket(randomBoolean(), randomBoolean(), randomBoolean(), -1, -1, mock(InetSocketAddress.class));
+        context.setSelectionKey(mock(SelectionKey.class));
         context = new SSLChannelContext(channel, selector, socketConfig, exceptionHandler, sslDriver, readWriteHandler, channelBuffer);
-=======
-        context = new SSLChannelContext(channel, selector, exceptionHandler, sslDriver, readWriteHandler, channelBuffer);
-        context.setSelectionKey(mock(SelectionKey.class));
->>>>>>> b75003fd
 
         when(selector.isOnCurrentThread()).thenReturn(true);
         when(selector.getTaskScheduler()).thenReturn(nioTimer);
@@ -340,12 +336,10 @@
         try (SocketChannel realChannel = SocketChannel.open()) {
             when(channel.getRawChannel()).thenReturn(realChannel);
             TestReadWriteHandler readWriteHandler = new TestReadWriteHandler(readConsumer);
-<<<<<<< HEAD
+
             context = new SSLChannelContext(channel, selector, socketConfig, exceptionHandler, sslDriver, readWriteHandler, channelBuffer);
-=======
-            context = new SSLChannelContext(channel, selector, exceptionHandler, sslDriver, readWriteHandler, channelBuffer);
             context.setSelectionKey(mock(SelectionKey.class));
->>>>>>> b75003fd
+
             context.closeChannel();
             ArgumentCaptor<WriteOperation> captor = ArgumentCaptor.forClass(WriteOperation.class);
             verify(selector).queueWrite(captor.capture());
@@ -385,13 +379,8 @@
             when(selector.rawSelector()).thenReturn(realSelector);
             when(channel.getRawChannel()).thenReturn(realSocket);
             TestReadWriteHandler readWriteHandler = new TestReadWriteHandler(readConsumer);
-<<<<<<< HEAD
             context = new SSLChannelContext(channel, selector, socketConfig, exceptionHandler, sslDriver, readWriteHandler, channelBuffer);
-            context.register();
-=======
-            context = new SSLChannelContext(channel, selector, exceptionHandler, sslDriver, readWriteHandler, channelBuffer);
             context.channelActive();
->>>>>>> b75003fd
             verify(sslDriver).init();
         }
     }
