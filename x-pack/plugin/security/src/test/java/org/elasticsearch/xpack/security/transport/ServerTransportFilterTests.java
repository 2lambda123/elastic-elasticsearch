--- conflicted
+++ resolved
@@ -198,7 +198,8 @@
             threadContext,
             false,
             destructiveOperations,
-            new SecurityContext(settings, threadContext)
+            new SecurityContext(settings, threadContext),
+            mockLicenseState
         );
 
         PlainActionFuture<Void> listener = new PlainActionFuture<>();
@@ -459,9 +460,6 @@
                 }
             }
         }
-<<<<<<< HEAD
-
-=======
         var requiredHeaders = Set.of(CROSS_CLUSTER_ACCESS_CREDENTIALS_HEADER_KEY, CROSS_CLUSTER_ACCESS_SUBJECT_INFO_HEADER_KEY);
         for (var header : requiredHeaders) {
             // don't overwrite already present headers
@@ -469,7 +467,6 @@
                 threadContext.putHeader(header, randomAlphaOfLength(20));
             }
         }
->>>>>>> a6b57972
         return new CrossClusterAccessServerTransportFilter(
             crossClusterAccessAuthcService,
             authzService,
