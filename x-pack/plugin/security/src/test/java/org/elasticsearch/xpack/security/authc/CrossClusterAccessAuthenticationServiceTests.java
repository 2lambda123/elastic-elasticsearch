--- conflicted
+++ resolved
@@ -24,10 +24,6 @@
 import org.elasticsearch.xpack.core.security.authz.RoleDescriptor;
 import org.elasticsearch.xpack.core.security.authz.RoleDescriptorsIntersection;
 import org.elasticsearch.xpack.core.security.user.InternalUsers;
-<<<<<<< HEAD
-import org.elasticsearch.xpack.core.security.user.UsernamesField;
-=======
->>>>>>> be0d5ccb
 import org.junit.Before;
 import org.mockito.ArgumentCaptor;
 import org.mockito.Mockito;
@@ -209,11 +205,7 @@
         assertThat(actual.getCause().getCause(), instanceOf(IllegalArgumentException.class));
         assertThat(
             actual.getCause().getCause().getMessage(),
-<<<<<<< HEAD
-            containsString("received cross cluster request from an unexpected internal user [" + UsernamesField.XPACK_NAME + "]")
-=======
             containsString("received cross cluster request from an unexpected internal user [" + InternalUsers.XPACK_USER.principal() + "]")
->>>>>>> be0d5ccb
         );
         verify(auditableRequest).exceptionProcessingRequest(
             any(Exception.class),
