/*
 * Copyright Elasticsearch B.V. and/or licensed to Elasticsearch B.V. under one
 * or more contributor license agreements. Licensed under the Elastic License
 * 2.0; you may not use this file except in compliance with the Elastic License
 * 2.0.
 */
package org.elasticsearch.xpack.security.authc.ldap;

import com.unboundid.ldap.sdk.LDAPURL;

import org.elasticsearch.action.ActionListener;
import org.elasticsearch.action.support.PlainActionFuture;
import org.elasticsearch.client.Client;
import org.elasticsearch.common.bytes.BytesArray;
import org.elasticsearch.common.settings.MockSecureSettings;
import org.elasticsearch.common.settings.SecureSettings;
import org.elasticsearch.common.settings.SecureString;
import org.elasticsearch.common.settings.Setting;
import org.elasticsearch.common.settings.Settings;
import org.elasticsearch.common.ssl.SslVerificationMode;
import org.elasticsearch.common.util.concurrent.ThreadContext;
import org.elasticsearch.env.Environment;
import org.elasticsearch.env.TestEnvironment;
import org.elasticsearch.license.XPackLicenseState;
import org.elasticsearch.license.XPackLicenseState.Feature;
import org.elasticsearch.script.ScriptModule;
import org.elasticsearch.script.ScriptService;
import org.elasticsearch.script.mustache.MustacheScriptEngine;
import org.elasticsearch.threadpool.TestThreadPool;
import org.elasticsearch.threadpool.ThreadPool;
import org.elasticsearch.watcher.ResourceWatcherService;
import org.elasticsearch.xpack.core.security.authc.AuthenticationResult;
import org.elasticsearch.xpack.core.security.authc.Realm;
import org.elasticsearch.xpack.core.security.authc.RealmConfig;
import org.elasticsearch.xpack.core.security.authc.RealmSettings;
import org.elasticsearch.xpack.core.security.authc.ldap.LdapRealmSettings;
import org.elasticsearch.xpack.core.security.authc.ldap.LdapSessionFactorySettings;
import org.elasticsearch.xpack.core.security.authc.ldap.LdapUserSearchSessionFactorySettings;
import org.elasticsearch.xpack.core.security.authc.ldap.PoolingSessionFactorySettings;
import org.elasticsearch.xpack.core.security.authc.ldap.SearchGroupsResolverSettings;
import org.elasticsearch.xpack.core.security.authc.ldap.support.LdapMetadataResolverSettings;
import org.elasticsearch.xpack.core.security.authc.ldap.support.LdapSearchScope;
import org.elasticsearch.xpack.core.security.authc.support.CachingUsernamePasswordRealmSettings;
import org.elasticsearch.xpack.core.security.authc.support.DelegatedAuthorizationSettings;
import org.elasticsearch.xpack.core.security.authc.support.DnRoleMapperSettings;
import org.elasticsearch.xpack.core.security.authc.support.UsernamePasswordToken;
import org.elasticsearch.xpack.core.security.authc.support.mapper.ExpressionRoleMapping;
import org.elasticsearch.xpack.core.security.authc.support.mapper.TemplateRoleName;
import org.elasticsearch.xpack.core.security.user.User;
import org.elasticsearch.xpack.core.ssl.SSLService;
import org.elasticsearch.xpack.security.authc.ldap.support.LdapTestCase;
import org.elasticsearch.xpack.security.authc.ldap.support.SessionFactory;
import org.elasticsearch.xpack.security.authc.support.DnRoleMapper;
import org.elasticsearch.xpack.security.authc.support.MockLookupRealm;
import org.elasticsearch.xpack.security.authc.support.mapper.NativeRoleMappingStore;
import org.elasticsearch.xpack.security.support.SecurityIndexManager;
import org.junit.After;
import org.junit.Before;

import java.util.Arrays;
import java.util.Collections;
import java.util.List;
import java.util.Map;
import java.util.function.Function;

import static org.elasticsearch.test.ActionListenerUtils.anyActionListener;
import static org.elasticsearch.xpack.core.security.authc.RealmSettings.getFullSettingKey;
import static org.elasticsearch.xpack.core.security.authc.ldap.support.SessionFactorySettings.URLS_SETTING;
import static org.elasticsearch.xpack.core.ssl.SSLConfigurationSettings.VERIFICATION_MODE_SETTING_REALM;
import static org.hamcrest.Matchers.arrayContaining;
import static org.hamcrest.Matchers.arrayContainingInAnyOrder;
import static org.hamcrest.Matchers.contains;
import static org.hamcrest.Matchers.containsString;
import static org.hamcrest.Matchers.equalTo;
import static org.hamcrest.Matchers.hasEntry;
import static org.hamcrest.Matchers.instanceOf;
import static org.hamcrest.Matchers.is;
import static org.hamcrest.Matchers.notNullValue;
import static org.hamcrest.Matchers.nullValue;
import static org.hamcrest.Matchers.sameInstance;
import static org.mockito.Matchers.any;
import static org.mockito.Matchers.anyString;
import static org.mockito.Mockito.mock;
import static org.mockito.Mockito.spy;
import static org.mockito.Mockito.times;
import static org.mockito.Mockito.verify;
import static org.mockito.Mockito.when;

public class LdapRealmTests extends LdapTestCase {

    public static final String VALID_USER_TEMPLATE = "cn={0},ou=people,o=sevenSeas";
    public static final String VALID_USERNAME = "Thomas Masterman Hardy";
    public static final String PASSWORD = "pass";

    private ThreadPool threadPool;
    private ResourceWatcherService resourceWatcherService;
    private Settings defaultGlobalSettings;
    private SSLService sslService;
    private XPackLicenseState licenseState;

    @Before
    public void init() throws Exception {
        threadPool = new TestThreadPool("ldap realm tests");
        resourceWatcherService = new ResourceWatcherService(Settings.EMPTY, threadPool);
        defaultGlobalSettings = Settings.builder().put("path.home", createTempDir()).build();
        sslService = new SSLService(TestEnvironment.newEnvironment(defaultGlobalSettings));
        licenseState = mock(XPackLicenseState.class);
        when(licenseState.isSecurityEnabled()).thenReturn(true);
        when(licenseState.checkFeature(Feature.SECURITY_AUTHORIZATION_REALM)).thenReturn(true);
    }

    @After
    public void shutdown() throws InterruptedException {
        resourceWatcherService.close();
        terminate(threadPool);
    }

    public void testAuthenticateSubTreeGroupSearch() throws Exception {
        String groupSearchBase = "o=sevenSeas";
        String userTemplate = VALID_USER_TEMPLATE;
        Settings settings = Settings.builder()
            .put(defaultGlobalSettings)
            .put(buildLdapSettings(ldapUrls(), userTemplate, groupSearchBase, LdapSearchScope.SUB_TREE))
            .put(getFullSettingKey(REALM_IDENTIFIER, RealmSettings.ORDER_SETTING), 0)
            .build();
        RealmConfig config = getRealmConfig(REALM_IDENTIFIER, settings);
        LdapSessionFactory ldapFactory = new LdapSessionFactory(config, sslService, threadPool);
        LdapRealm ldap = new LdapRealm(config, ldapFactory, buildGroupAsRoleMapper(resourceWatcherService),
                threadPool);
        ldap.initialize(Collections.singleton(ldap), licenseState);

        PlainActionFuture<AuthenticationResult> future = new PlainActionFuture<>();
        ldap.authenticate(new UsernamePasswordToken(VALID_USERNAME, new SecureString(PASSWORD)), future);
        final AuthenticationResult result = future.actionGet();
        assertThat(result.getStatus(), is(AuthenticationResult.Status.SUCCESS));
        User user = result.getUser();
        assertThat(user, notNullValue());
        assertThat(user.roles(), arrayContaining("HMS Victory"));
        assertThat(user.metadata(), notNullValue());
        assertThat(user.metadata().get("ldap_dn"), equalTo("cn=" + VALID_USERNAME + ",ou=people,o=sevenSeas"));
        assertThat(user.metadata().get("ldap_groups"), instanceOf(List.class));
        assertThat((List<?>) user.metadata().get("ldap_groups"), contains("cn=HMS Victory,ou=crews,ou=groups,o=sevenSeas"));
    }

    private RealmConfig getRealmConfig(RealmConfig.RealmIdentifier identifier, Settings settings) {
        final Environment env = TestEnvironment.newEnvironment(settings);
        return new RealmConfig(identifier, settings, env, new ThreadContext(settings));
    }

    public void testAuthenticateOneLevelGroupSearch() throws Exception {
        String groupSearchBase = "ou=crews,ou=groups,o=sevenSeas";
        String userTemplate = VALID_USER_TEMPLATE;
        Settings settings = Settings.builder()
                .put(defaultGlobalSettings)
                .put(buildLdapSettings(ldapUrls(), userTemplate, groupSearchBase, LdapSearchScope.ONE_LEVEL))
                .put(getFullSettingKey(REALM_IDENTIFIER, RealmSettings.ORDER_SETTING), 0)
                .build();
        RealmConfig config = getRealmConfig(REALM_IDENTIFIER, settings);

        LdapSessionFactory ldapFactory = new LdapSessionFactory(config, sslService, threadPool);
        LdapRealm ldap =
                new LdapRealm(config, ldapFactory, buildGroupAsRoleMapper(resourceWatcherService), threadPool);
        ldap.initialize(Collections.singleton(ldap), licenseState);

        PlainActionFuture<AuthenticationResult> future = new PlainActionFuture<>();
        ldap.authenticate(new UsernamePasswordToken(VALID_USERNAME, new SecureString(PASSWORD)), future);
        final AuthenticationResult result = future.actionGet();
        assertThat(result.getStatus(), is(AuthenticationResult.Status.SUCCESS));
        User user = result.getUser();
        assertThat(user, notNullValue());
        assertThat("For roles " + Arrays.toString(user.roles()), user.roles(), arrayContaining("HMS Victory"));
        assertThat(user.metadata(), notNullValue());
        assertThat(user.metadata().get("ldap_dn"), equalTo("cn=" + VALID_USERNAME + ",ou=people,o=sevenSeas"));
        assertThat(user.metadata().get("ldap_groups"), instanceOf(List.class));
        assertThat((List<?>) user.metadata().get("ldap_groups"), contains("cn=HMS Victory,ou=crews,ou=groups,o=sevenSeas"));
    }

    public void testAuthenticateCaching() throws Exception {
        String groupSearchBase = "o=sevenSeas";
        String userTemplate = VALID_USER_TEMPLATE;
        Settings settings = Settings.builder()
                .put(defaultGlobalSettings)
                .put(buildLdapSettings(ldapUrls(), userTemplate, groupSearchBase, LdapSearchScope.SUB_TREE))
                .put(getFullSettingKey(REALM_IDENTIFIER, RealmSettings.ORDER_SETTING), 0)
                .build();
        RealmConfig config = getRealmConfig(REALM_IDENTIFIER, settings);

        LdapSessionFactory ldapFactory = new LdapSessionFactory(config, sslService, threadPool);
        ldapFactory = spy(ldapFactory);
        LdapRealm ldap =
                new LdapRealm(config, ldapFactory, buildGroupAsRoleMapper(resourceWatcherService), threadPool);
        ldap.initialize(Collections.singleton(ldap), licenseState);

        PlainActionFuture<AuthenticationResult> future = new PlainActionFuture<>();
        ldap.authenticate(new UsernamePasswordToken(VALID_USERNAME, new SecureString(PASSWORD)), future);
        assertThat(future.actionGet().getStatus(), is(AuthenticationResult.Status.SUCCESS));

        future = new PlainActionFuture<>();
        ldap.authenticate(new UsernamePasswordToken(VALID_USERNAME, new SecureString(PASSWORD)), future);
        assertThat(future.actionGet().getStatus(), is(AuthenticationResult.Status.SUCCESS));

        //verify one and only one session -> caching is working
        verify(ldapFactory, times(1)).session(anyString(), any(SecureString.class), anyActionListener());
    }

    public void testAuthenticateCachingRefresh() throws Exception {
        String groupSearchBase = "o=sevenSeas";
        String userTemplate = VALID_USER_TEMPLATE;
        Settings settings = Settings.builder()
                .put(buildLdapSettings(ldapUrls(), userTemplate, groupSearchBase, LdapSearchScope.SUB_TREE))
                .put(defaultGlobalSettings)
                .put(getFullSettingKey(REALM_IDENTIFIER, RealmSettings.ORDER_SETTING), 0)
                .build();
        RealmConfig config = getRealmConfig(REALM_IDENTIFIER, settings);

        LdapSessionFactory ldapFactory = new LdapSessionFactory(config, sslService, threadPool);
        DnRoleMapper roleMapper = buildGroupAsRoleMapper(resourceWatcherService);
        ldapFactory = spy(ldapFactory);
        LdapRealm ldap = new LdapRealm(config, ldapFactory, roleMapper, threadPool);
        ldap.initialize(Collections.singleton(ldap), licenseState);

        PlainActionFuture<AuthenticationResult> future = new PlainActionFuture<>();
        ldap.authenticate(new UsernamePasswordToken(VALID_USERNAME, new SecureString(PASSWORD)), future);
        future.actionGet();
        future = new PlainActionFuture<>();
        ldap.authenticate(new UsernamePasswordToken(VALID_USERNAME, new SecureString(PASSWORD)), future);
        future.actionGet();

        //verify one and only one session -> caching is working
        verify(ldapFactory, times(1)).session(anyString(), any(SecureString.class), anyActionListener());

        roleMapper.notifyRefresh();

        future = new PlainActionFuture<>();
        ldap.authenticate(new UsernamePasswordToken(VALID_USERNAME, new SecureString(PASSWORD)), future);
        future.actionGet();

        //we need to session again
        verify(ldapFactory, times(2)).session(anyString(), any(SecureString.class), anyActionListener());
    }

    public void testAuthenticateNoncaching() throws Exception {
        String groupSearchBase = "o=sevenSeas";
        String userTemplate = VALID_USER_TEMPLATE;
        Settings settings = Settings.builder()
                .put(defaultGlobalSettings)
                .put(buildLdapSettings(ldapUrls(), userTemplate, groupSearchBase, LdapSearchScope.SUB_TREE))
                .put(getFullSettingKey(REALM_IDENTIFIER, CachingUsernamePasswordRealmSettings.CACHE_TTL_SETTING), -1)
                .put(getFullSettingKey(REALM_IDENTIFIER, RealmSettings.ORDER_SETTING), 0)
                .build();
        RealmConfig config = getRealmConfig(REALM_IDENTIFIER, settings);

        LdapSessionFactory ldapFactory = new LdapSessionFactory(config, sslService, threadPool);
        ldapFactory = spy(ldapFactory);
        LdapRealm ldap =
                new LdapRealm(config, ldapFactory, buildGroupAsRoleMapper(resourceWatcherService), threadPool);
        ldap.initialize(Collections.singleton(ldap), licenseState);

        PlainActionFuture<AuthenticationResult> future = new PlainActionFuture<>();
        ldap.authenticate(new UsernamePasswordToken(VALID_USERNAME, new SecureString(PASSWORD)), future);
        future.actionGet();
        future = new PlainActionFuture<>();
        ldap.authenticate(new UsernamePasswordToken(VALID_USERNAME, new SecureString(PASSWORD)), future);
        future.actionGet();

        //verify two and only two binds -> caching is disabled
        verify(ldapFactory, times(2)).session(anyString(), any(SecureString.class), anyActionListener());
    }

    public void testDelegatedAuthorization() throws Exception {
        String groupSearchBase = "o=sevenSeas";
        String userTemplate = VALID_USER_TEMPLATE;
        final Settings.Builder builder = Settings.builder()
            .put(buildLdapSettings(ldapUrls(), userTemplate, groupSearchBase, LdapSearchScope.SUB_TREE))
            .putList(getFullSettingKey(REALM_IDENTIFIER, DelegatedAuthorizationSettings.AUTHZ_REALMS), "mock_lookup");

        if (randomBoolean()) {
            // maybe disable caching
            builder.put(getFullSettingKey(REALM_IDENTIFIER, CachingUsernamePasswordRealmSettings.CACHE_TTL_SETTING), -1);
        }
        builder.put(getFullSettingKey(REALM_IDENTIFIER, RealmSettings.ORDER_SETTING), 0);

        final Settings realmSettings = builder.build();
        final Environment env = TestEnvironment.newEnvironment(defaultGlobalSettings);
        RealmConfig config = new RealmConfig(REALM_IDENTIFIER, realmSettings, env, threadPool.getThreadContext());

        final LdapSessionFactory ldapFactory = new LdapSessionFactory(config, sslService, threadPool);
        final DnRoleMapper roleMapper = buildGroupAsRoleMapper(resourceWatcherService);
        final LdapRealm ldap = new LdapRealm(config, ldapFactory, roleMapper, threadPool);

        RealmConfig.RealmIdentifier realmIdentifier = new RealmConfig.RealmIdentifier("mock", "mock_lookup");
        final MockLookupRealm mockLookup = new MockLookupRealm(new RealmConfig(
            realmIdentifier,
            Settings.builder().put(defaultGlobalSettings)
                .put(getFullSettingKey(realmIdentifier, RealmSettings.ORDER_SETTING), 0).build(),
            env, threadPool.getThreadContext()));

        ldap.initialize(Arrays.asList(ldap, mockLookup), licenseState);
        mockLookup.initialize(Arrays.asList(ldap, mockLookup), licenseState);

        PlainActionFuture<AuthenticationResult> future = new PlainActionFuture<>();
        ldap.authenticate(new UsernamePasswordToken(VALID_USERNAME, new SecureString(PASSWORD)), future);
        final AuthenticationResult result1 = future.actionGet();
        assertThat(result1.getStatus(), equalTo(AuthenticationResult.Status.CONTINUE));
        assertThat(result1.getMessage(),
            equalTo("the principal [" + VALID_USERNAME + "] was authenticated, but no user could be found in realms [mock/mock_lookup]"));

        future = new PlainActionFuture<>();
        final User fakeUser = new User(VALID_USERNAME, "fake_role");
        mockLookup.registerUser(fakeUser);
        ldap.authenticate(new UsernamePasswordToken(VALID_USERNAME, new SecureString(PASSWORD)), future);
        final AuthenticationResult result2 = future.actionGet();
        assertThat(result2.getStatus(), equalTo(AuthenticationResult.Status.SUCCESS));
        assertThat(result2.getUser(), sameInstance(fakeUser));
    }

    public void testLdapRealmSelectsLdapSessionFactory() throws Exception {
        final RealmConfig.RealmIdentifier identifier = new RealmConfig.RealmIdentifier(LdapRealmSettings.LDAP_TYPE, "test-ldap-realm");
        String groupSearchBase = "o=sevenSeas";
        String userTemplate = VALID_USER_TEMPLATE;
        Settings settings = Settings.builder()
                .put(defaultGlobalSettings)

                .putList(getFullSettingKey(identifier, URLS_SETTING), ldapUrls())
                .putList(getFullSettingKey(identifier.getName(), LdapSessionFactorySettings.USER_DN_TEMPLATES_SETTING), userTemplate)
                .put(getFullSettingKey(identifier, SearchGroupsResolverSettings.BASE_DN), groupSearchBase)
                .put(getFullSettingKey(identifier, SearchGroupsResolverSettings.SCOPE), LdapSearchScope.SUB_TREE)
<<<<<<< HEAD
                .put(getFullSettingKey(identifier, SSLConfigurationSettings.VERIFICATION_MODE_SETTING_REALM),
                    SslVerificationMode.CERTIFICATE)
=======
                .put(getFullSettingKey(identifier, VERIFICATION_MODE_SETTING_REALM), SslVerificationMode.CERTIFICATE)
>>>>>>> 61e56e51
                .put(getFullSettingKey(identifier, RealmSettings.ORDER_SETTING), 0)
                .build();
        RealmConfig config = getRealmConfig(identifier, settings);
        final SSLService ssl = new SSLService(config.env());
        SessionFactory sessionFactory = LdapRealm.sessionFactory(config, ssl, threadPool);
        assertThat(sessionFactory, is(instanceOf(LdapSessionFactory.class)));
    }

    public void testLdapRealmSelectsLdapUserSearchSessionFactory() throws Exception {
        final RealmConfig.RealmIdentifier identifier
                = new RealmConfig.RealmIdentifier(LdapRealmSettings.LDAP_TYPE, "test-ldap-realm-user-search");
        String groupSearchBase = "o=sevenSeas";
        Settings settings = Settings.builder()
                .put(defaultGlobalSettings)
                .putList(getFullSettingKey(identifier, URLS_SETTING), ldapUrls())
                .put(getFullSettingKey(identifier.getName(), LdapUserSearchSessionFactorySettings.SEARCH_BASE_DN), "")
                .put(getFullSettingKey(identifier, PoolingSessionFactorySettings.BIND_DN),
                    "cn=Thomas Masterman Hardy,ou=people,o=sevenSeas")
                .setSecureSettings(secureSettings(PoolingSessionFactorySettings.SECURE_BIND_PASSWORD, identifier, PASSWORD))
                .put(getFullSettingKey(identifier, SearchGroupsResolverSettings.BASE_DN), groupSearchBase)
                .put(getFullSettingKey(identifier, SearchGroupsResolverSettings.SCOPE), LdapSearchScope.SUB_TREE)
<<<<<<< HEAD
                .put(getFullSettingKey(identifier, SSLConfigurationSettings.VERIFICATION_MODE_SETTING_REALM),
                    SslVerificationMode.CERTIFICATE)
=======
                .put(getFullSettingKey(identifier, VERIFICATION_MODE_SETTING_REALM), SslVerificationMode.CERTIFICATE)
>>>>>>> 61e56e51
                .put(getFullSettingKey(identifier, RealmSettings.ORDER_SETTING), 0)
                .build();
        final RealmConfig config = getRealmConfig(identifier, settings);
        SessionFactory sessionFactory = LdapRealm.sessionFactory(config, new SSLService(config.env()), threadPool);
        try {
            assertThat(sessionFactory, is(instanceOf(LdapUserSearchSessionFactory.class)));
        } finally {
            ((LdapUserSearchSessionFactory) sessionFactory).close();
        }
    }

    public void testLdapRealmThrowsExceptionForUserTemplateAndSearchSettings() throws Exception {
        final RealmConfig.RealmIdentifier identifier
                = new RealmConfig.RealmIdentifier(LdapRealmSettings.LDAP_TYPE, "test-ldap-realm-user-search");
        Settings settings = Settings.builder()
                .put(defaultGlobalSettings)
                .putList(getFullSettingKey(identifier, URLS_SETTING), ldapUrls())
                .putList(getFullSettingKey(identifier.getName(), LdapSessionFactorySettings.USER_DN_TEMPLATES_SETTING), "cn=foo")
                .put(getFullSettingKey(identifier.getName(), LdapUserSearchSessionFactorySettings.SEARCH_BASE_DN), "cn=bar")
                .put(getFullSettingKey(identifier, SearchGroupsResolverSettings.BASE_DN), "")
                .put(getFullSettingKey(identifier, SearchGroupsResolverSettings.SCOPE), LdapSearchScope.SUB_TREE)
<<<<<<< HEAD
                .put(getFullSettingKey(identifier, SSLConfigurationSettings.VERIFICATION_MODE_SETTING_REALM),
                    SslVerificationMode.CERTIFICATE)
=======
                .put(getFullSettingKey(identifier, VERIFICATION_MODE_SETTING_REALM), SslVerificationMode.CERTIFICATE)
>>>>>>> 61e56e51
                .put(getFullSettingKey(identifier, RealmSettings.ORDER_SETTING), 0)
                .build();
        RealmConfig config = getRealmConfig(identifier, settings);
        IllegalArgumentException e = expectThrows(IllegalArgumentException.class,
                () -> LdapRealm.sessionFactory(config, null, threadPool));
        assertThat(e.getMessage(),
                containsString("settings were found for both" +
                        " user search [xpack.security.authc.realms.ldap.test-ldap-realm-user-search.user_search.base_dn] and" +
                        " user template [xpack.security.authc.realms.ldap.test-ldap-realm-user-search.user_dn_templates]"));
    }

    public void testLdapRealmThrowsExceptionWhenNeitherUserTemplateNorSearchSettingsProvided() throws Exception {
        final RealmConfig.RealmIdentifier identifier
                = new RealmConfig.RealmIdentifier(LdapRealmSettings.LDAP_TYPE, "test-ldap-realm-user-search");
        Settings settings = Settings.builder()
                .put(defaultGlobalSettings)
                .putList(getFullSettingKey(identifier, URLS_SETTING), ldapUrls())
                .put(getFullSettingKey(identifier, SearchGroupsResolverSettings.BASE_DN), "")
                .put(getFullSettingKey(identifier, SearchGroupsResolverSettings.SCOPE), LdapSearchScope.SUB_TREE)
<<<<<<< HEAD
                .put(getFullSettingKey(identifier, SSLConfigurationSettings.VERIFICATION_MODE_SETTING_REALM),
                    SslVerificationMode.CERTIFICATE)
=======
                .put(getFullSettingKey(identifier, VERIFICATION_MODE_SETTING_REALM), SslVerificationMode.CERTIFICATE)
>>>>>>> 61e56e51
                .put(getFullSettingKey(identifier, RealmSettings.ORDER_SETTING), 0)
                .build();
        RealmConfig config = getRealmConfig(identifier, settings);
        IllegalArgumentException e = expectThrows(IllegalArgumentException.class,
                () -> LdapRealm.sessionFactory(config, null, threadPool));
        assertThat(e.getMessage(),
                containsString("settings were not found for either" +
                        " user search [xpack.security.authc.realms.ldap.test-ldap-realm-user-search.user_search.base_dn] or" +
                        " user template [xpack.security.authc.realms.ldap.test-ldap-realm-user-search.user_dn_templates]"));
    }

    public void testLdapRealmMapsUserDNToRole() throws Exception {
        String groupSearchBase = "o=sevenSeas";
        String userTemplate = VALID_USER_TEMPLATE;
        Settings settings = Settings.builder()
                .put(defaultGlobalSettings)
                .put(buildLdapSettings(ldapUrls(), userTemplate, groupSearchBase, LdapSearchScope.SUB_TREE))
                .put(getFullSettingKey(REALM_IDENTIFIER, DnRoleMapperSettings.ROLE_MAPPING_FILE_SETTING),
                        getDataPath("/org/elasticsearch/xpack/security/authc/support/role_mapping.yml"))
                .build();
        RealmConfig config = getRealmConfig(REALM_IDENTIFIER, settings);

        LdapSessionFactory ldapFactory = new LdapSessionFactory(config, sslService, threadPool);
        LdapRealm ldap = new LdapRealm(config, ldapFactory,
                new DnRoleMapper(config, resourceWatcherService), threadPool);
        ldap.initialize(Collections.singleton(ldap), licenseState);

        PlainActionFuture<AuthenticationResult> future = new PlainActionFuture<>();
        ldap.authenticate(new UsernamePasswordToken("Horatio Hornblower", new SecureString(PASSWORD)), future);
        final AuthenticationResult result = future.actionGet();
        assertThat(result.getStatus(), is(AuthenticationResult.Status.SUCCESS));
        User user = result.getUser();
        assertThat(user, notNullValue());
        assertThat(user.roles(), arrayContaining("avenger"));
    }

    /**
     * This tests template role mappings (see
     * {@link TemplateRoleName}) with an LDAP realm, using a additional
     * metadata field (see {@link LdapMetadataResolverSettings#ADDITIONAL_METADATA_SETTING}).
     */
    public void testLdapRealmWithTemplatedRoleMapping() throws Exception {
        String groupSearchBase = "o=sevenSeas";
        String userTemplate = VALID_USER_TEMPLATE;
        Settings settings = Settings.builder()
                .put(defaultGlobalSettings)
                .put(buildLdapSettings(ldapUrls(), userTemplate, groupSearchBase, LdapSearchScope.SUB_TREE))
                .put(getFullSettingKey(REALM_IDENTIFIER.getName(),
                        LdapMetadataResolverSettings.ADDITIONAL_METADATA_SETTING.apply(LdapRealmSettings.LDAP_TYPE)), "uid")
                .build();
        RealmConfig config = getRealmConfig(REALM_IDENTIFIER, settings);

        SecurityIndexManager mockSecurityIndex = mock(SecurityIndexManager.class);
        when(mockSecurityIndex.isAvailable()).thenReturn(true);
        when(mockSecurityIndex.isIndexUpToDate()).thenReturn(true);

        Client mockClient = mock(Client.class);
        when(mockClient.threadPool()).thenReturn(threadPool);

        final ScriptService scriptService = new ScriptService(defaultGlobalSettings,
            Collections.singletonMap(MustacheScriptEngine.NAME, new MustacheScriptEngine()), ScriptModule.CORE_CONTEXTS);
        NativeRoleMappingStore roleMapper = new NativeRoleMappingStore(defaultGlobalSettings, mockClient, mockSecurityIndex,
            scriptService) {
            @Override
            protected void loadMappings(ActionListener<List<ExpressionRoleMapping>> listener) {
                listener.onResponse(
                    Arrays.asList(
                        this.buildMapping("m1", new BytesArray("{" +
                            "\"role_templates\":[{\"template\":{\"source\":\"_user_{{metadata.uid}}\"}}]," +
                            "\"enabled\":true," +
                            "\"rules\":{ \"any\":[" +
                            " { \"field\":{\"realm.name\":\"ldap1\"}}," +
                            " { \"field\":{\"realm.name\":\"ldap2\"}}" +
                            "]}}")),
                        this.buildMapping("m2", new BytesArray("{" +
                            "\"roles\":[\"should_not_happen\"]," +
                            "\"enabled\":true," +
                            "\"rules\":{ \"all\":[" +
                            " { \"field\":{\"realm.name\":\"ldap1\"}}," +
                            " { \"field\":{\"realm.name\":\"ldap2\"}}" +
                            "]}}")),
                        this.buildMapping("m3", new BytesArray("{" +
                            "\"roles\":[\"sales_admin\"]," +
                            "\"enabled\":true," +
                            "\"rules\":" +
                            " { \"field\":{\"dn\":\"*,ou=people,o=sevenSeas\"}}" +
                            "}"))
                    )
                );
            }
        };
        LdapSessionFactory ldapFactory = new LdapSessionFactory(config, sslService, threadPool);
        LdapRealm ldap = new LdapRealm(config, ldapFactory,
            roleMapper, threadPool);
        ldap.initialize(Collections.singleton(ldap), licenseState);

        PlainActionFuture<AuthenticationResult> future = new PlainActionFuture<>();
        ldap.authenticate(new UsernamePasswordToken("Horatio Hornblower", new SecureString(PASSWORD)), future);
        final AuthenticationResult result = future.actionGet();
        assertThat(result.getStatus(), is(AuthenticationResult.Status.SUCCESS));
        User user = result.getUser();
        assertThat(user, notNullValue());
        assertThat(user.roles(), arrayContainingInAnyOrder("_user_hhornblo", "sales_admin"));
    }

    /**
     * The contract for {@link Realm} implementations is that they should log-and-return-null (and
     * not call {@link ActionListener#onFailure(Exception)}) if there is an internal exception that prevented them from performing an
     * authentication.
     * This method tests that when an LDAP server is unavailable (invalid hostname), there is a <code>null</code> result
     * rather than an exception.
     */
    public void testLdapConnectionFailureIsTreatedAsAuthenticationFailure() throws Exception {
        LDAPURL url = new LDAPURL("ldap", "..", 12345, null, null, null, null);
        String groupSearchBase = "o=sevenSeas";
        String userTemplate = VALID_USER_TEMPLATE;
        Settings settings = Settings.builder()
            .put(defaultGlobalSettings)
            .put(buildLdapSettings(new String[]{url.toString()}, userTemplate, groupSearchBase, LdapSearchScope.SUB_TREE))
            .put(getFullSettingKey(REALM_IDENTIFIER, RealmSettings.ORDER_SETTING), 0)
            .build();
        RealmConfig config = getRealmConfig(REALM_IDENTIFIER, settings);
        LdapSessionFactory ldapFactory = new LdapSessionFactory(config, sslService, threadPool);
        LdapRealm ldap = new LdapRealm(config, ldapFactory, buildGroupAsRoleMapper(resourceWatcherService),
                threadPool);
        ldap.initialize(Collections.singleton(ldap), licenseState);

        PlainActionFuture<AuthenticationResult> future = new PlainActionFuture<>();
        ldap.authenticate(new UsernamePasswordToken(VALID_USERNAME, new SecureString(PASSWORD)), future);
        final AuthenticationResult result = future.actionGet();
        assertThat(result.getStatus(), is(AuthenticationResult.Status.CONTINUE));
        assertThat(result.getUser(), nullValue());
        assertThat(result.getMessage(), is("authenticate failed"));
        assertThat(result.getException(), notNullValue());
        assertThat(result.getException().getMessage(), containsString("UnknownHostException"));
    }

    public void testUsageStats() throws Exception {
        final RealmConfig.RealmIdentifier identifier = new RealmConfig.RealmIdentifier(LdapRealmSettings.LDAP_TYPE, "ldap-realm");
        String groupSearchBase = "o=sevenSeas";
        Settings.Builder settings = Settings.builder()
                .put(defaultGlobalSettings)
                .putList(getFullSettingKey(identifier, URLS_SETTING), ldapUrls())
                .put(getFullSettingKey(identifier, PoolingSessionFactorySettings.BIND_DN),
                    "cn=Thomas Masterman Hardy,ou=people,o=sevenSeas")
                .put(getFullSettingKey(identifier, PoolingSessionFactorySettings.LEGACY_BIND_PASSWORD), PASSWORD)
                .put(getFullSettingKey(identifier, SearchGroupsResolverSettings.BASE_DN), groupSearchBase)
                .put(getFullSettingKey(identifier, SearchGroupsResolverSettings.SCOPE), LdapSearchScope.SUB_TREE)
                .put(getFullSettingKey(identifier.getName(), LdapSessionFactorySettings.USER_DN_TEMPLATES_SETTING), "--")
<<<<<<< HEAD
                .put(getFullSettingKey(identifier, SSLConfigurationSettings.VERIFICATION_MODE_SETTING_REALM),
                    SslVerificationMode.CERTIFICATE);
=======
                .put(getFullSettingKey(identifier, VERIFICATION_MODE_SETTING_REALM), SslVerificationMode.CERTIFICATE);
>>>>>>> 61e56e51

        int order = randomIntBetween(0, 10);
        settings.put(getFullSettingKey(identifier, RealmSettings.ORDER_SETTING), order);

        boolean userSearch = randomBoolean();
        if (userSearch) {
            settings.put(getFullSettingKey(identifier.getName(), LdapUserSearchSessionFactorySettings.SEARCH_BASE_DN), "");
        }

        RealmConfig config = getRealmConfig(identifier, settings.build());

        LdapSessionFactory ldapFactory = new LdapSessionFactory(config, new SSLService(config.env()), threadPool);
        LdapRealm realm = new LdapRealm(config, ldapFactory, new DnRoleMapper(config, resourceWatcherService), threadPool);
        realm.initialize(Collections.singleton(realm), licenseState);

        PlainActionFuture<Map<String, Object>> future = new PlainActionFuture<>();
        realm.usageStats(future);
        Map<String, Object> stats = future.get();
        assertThat(stats, is(notNullValue()));
        assertThat(stats, hasEntry("name", identifier.getName()));
        assertThat(stats, hasEntry("order", realm.order()));
        assertThat(stats, hasEntry("size", 0));
        assertThat(stats, hasEntry("ssl", false));
        assertThat(stats, hasEntry("user_search", userSearch));
    }

    private SecureSettings secureSettings(Function<String, Setting.AffixSetting<SecureString>> settingFactory,
                                          RealmConfig.RealmIdentifier identifier, String value) {
        final MockSecureSettings secureSettings = new MockSecureSettings();
        secureSettings.setString(getFullSettingKey(identifier, settingFactory), value);
        return secureSettings;
    }
}<|MERGE_RESOLUTION|>--- conflicted
+++ resolved
@@ -325,12 +325,7 @@
                 .putList(getFullSettingKey(identifier.getName(), LdapSessionFactorySettings.USER_DN_TEMPLATES_SETTING), userTemplate)
                 .put(getFullSettingKey(identifier, SearchGroupsResolverSettings.BASE_DN), groupSearchBase)
                 .put(getFullSettingKey(identifier, SearchGroupsResolverSettings.SCOPE), LdapSearchScope.SUB_TREE)
-<<<<<<< HEAD
-                .put(getFullSettingKey(identifier, SSLConfigurationSettings.VERIFICATION_MODE_SETTING_REALM),
-                    SslVerificationMode.CERTIFICATE)
-=======
                 .put(getFullSettingKey(identifier, VERIFICATION_MODE_SETTING_REALM), SslVerificationMode.CERTIFICATE)
->>>>>>> 61e56e51
                 .put(getFullSettingKey(identifier, RealmSettings.ORDER_SETTING), 0)
                 .build();
         RealmConfig config = getRealmConfig(identifier, settings);
@@ -352,12 +347,7 @@
                 .setSecureSettings(secureSettings(PoolingSessionFactorySettings.SECURE_BIND_PASSWORD, identifier, PASSWORD))
                 .put(getFullSettingKey(identifier, SearchGroupsResolverSettings.BASE_DN), groupSearchBase)
                 .put(getFullSettingKey(identifier, SearchGroupsResolverSettings.SCOPE), LdapSearchScope.SUB_TREE)
-<<<<<<< HEAD
-                .put(getFullSettingKey(identifier, SSLConfigurationSettings.VERIFICATION_MODE_SETTING_REALM),
-                    SslVerificationMode.CERTIFICATE)
-=======
                 .put(getFullSettingKey(identifier, VERIFICATION_MODE_SETTING_REALM), SslVerificationMode.CERTIFICATE)
->>>>>>> 61e56e51
                 .put(getFullSettingKey(identifier, RealmSettings.ORDER_SETTING), 0)
                 .build();
         final RealmConfig config = getRealmConfig(identifier, settings);
@@ -379,12 +369,7 @@
                 .put(getFullSettingKey(identifier.getName(), LdapUserSearchSessionFactorySettings.SEARCH_BASE_DN), "cn=bar")
                 .put(getFullSettingKey(identifier, SearchGroupsResolverSettings.BASE_DN), "")
                 .put(getFullSettingKey(identifier, SearchGroupsResolverSettings.SCOPE), LdapSearchScope.SUB_TREE)
-<<<<<<< HEAD
-                .put(getFullSettingKey(identifier, SSLConfigurationSettings.VERIFICATION_MODE_SETTING_REALM),
-                    SslVerificationMode.CERTIFICATE)
-=======
                 .put(getFullSettingKey(identifier, VERIFICATION_MODE_SETTING_REALM), SslVerificationMode.CERTIFICATE)
->>>>>>> 61e56e51
                 .put(getFullSettingKey(identifier, RealmSettings.ORDER_SETTING), 0)
                 .build();
         RealmConfig config = getRealmConfig(identifier, settings);
@@ -404,12 +389,7 @@
                 .putList(getFullSettingKey(identifier, URLS_SETTING), ldapUrls())
                 .put(getFullSettingKey(identifier, SearchGroupsResolverSettings.BASE_DN), "")
                 .put(getFullSettingKey(identifier, SearchGroupsResolverSettings.SCOPE), LdapSearchScope.SUB_TREE)
-<<<<<<< HEAD
-                .put(getFullSettingKey(identifier, SSLConfigurationSettings.VERIFICATION_MODE_SETTING_REALM),
-                    SslVerificationMode.CERTIFICATE)
-=======
                 .put(getFullSettingKey(identifier, VERIFICATION_MODE_SETTING_REALM), SslVerificationMode.CERTIFICATE)
->>>>>>> 61e56e51
                 .put(getFullSettingKey(identifier, RealmSettings.ORDER_SETTING), 0)
                 .build();
         RealmConfig config = getRealmConfig(identifier, settings);
@@ -559,12 +539,7 @@
                 .put(getFullSettingKey(identifier, SearchGroupsResolverSettings.BASE_DN), groupSearchBase)
                 .put(getFullSettingKey(identifier, SearchGroupsResolverSettings.SCOPE), LdapSearchScope.SUB_TREE)
                 .put(getFullSettingKey(identifier.getName(), LdapSessionFactorySettings.USER_DN_TEMPLATES_SETTING), "--")
-<<<<<<< HEAD
-                .put(getFullSettingKey(identifier, SSLConfigurationSettings.VERIFICATION_MODE_SETTING_REALM),
-                    SslVerificationMode.CERTIFICATE);
-=======
                 .put(getFullSettingKey(identifier, VERIFICATION_MODE_SETTING_REALM), SslVerificationMode.CERTIFICATE);
->>>>>>> 61e56e51
 
         int order = randomIntBetween(0, 10);
         settings.put(getFullSettingKey(identifier, RealmSettings.ORDER_SETTING), order);
