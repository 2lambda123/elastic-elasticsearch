--- conflicted
+++ resolved
@@ -25,11 +25,6 @@
 import org.elasticsearch.transport.netty4.TLSConfig;
 import org.elasticsearch.xpack.core.XPackSettings;
 import org.elasticsearch.xpack.core.ssl.SSLService;
-<<<<<<< HEAD
-import org.elasticsearch.xpack.security.transport.AbstractSimpleSecurityTransportTestCase;
-=======
-import org.elasticsearch.xpack.security.transport.filter.IPFilter;
->>>>>>> 1c9a39c6
 import org.junit.Before;
 
 import java.nio.file.Path;
@@ -80,12 +75,9 @@
             new NullDispatcher(),
             randomClusterSettings(),
             new SharedGroupFactory(settings),
-<<<<<<< HEAD
-            new TLSConfig(sslService.getHttpTransportSSLConfiguration(), sslService::createSSLEngine),
-            null
-=======
-            Tracer.NOOP
->>>>>>> 1c9a39c6
+            Tracer.NOOP,
+            new TLSConfig(sslService.getHttpTransportSSLConfiguration(), sslService::createSSLEngine),
+            null
         );
         ChannelHandler handler = transport.configureServerChannelHandler();
         final EmbeddedChannel ch = new EmbeddedChannel(handler);
@@ -109,12 +101,9 @@
             new NullDispatcher(),
             randomClusterSettings(),
             new SharedGroupFactory(settings),
-<<<<<<< HEAD
-            new TLSConfig(sslService.getHttpTransportSSLConfiguration(), sslService::createSSLEngine),
-            null
-=======
-            Tracer.NOOP
->>>>>>> 1c9a39c6
+            Tracer.NOOP,
+            new TLSConfig(sslService.getHttpTransportSSLConfiguration(), sslService::createSSLEngine),
+            null
         );
         ChannelHandler handler = transport.configureServerChannelHandler();
         final EmbeddedChannel ch = new EmbeddedChannel(handler);
@@ -138,12 +127,9 @@
             new NullDispatcher(),
             randomClusterSettings(),
             new SharedGroupFactory(settings),
-<<<<<<< HEAD
-            new TLSConfig(sslService.getHttpTransportSSLConfiguration(), sslService::createSSLEngine),
-            null
-=======
-            Tracer.NOOP
->>>>>>> 1c9a39c6
+            Tracer.NOOP,
+            new TLSConfig(sslService.getHttpTransportSSLConfiguration(), sslService::createSSLEngine),
+            null
         );
         ChannelHandler handler = transport.configureServerChannelHandler();
         final EmbeddedChannel ch = new EmbeddedChannel(handler);
@@ -167,12 +153,9 @@
             new NullDispatcher(),
             randomClusterSettings(),
             new SharedGroupFactory(settings),
-<<<<<<< HEAD
-            new TLSConfig(sslService.getHttpTransportSSLConfiguration(), sslService::createSSLEngine),
-            null
-=======
-            Tracer.NOOP
->>>>>>> 1c9a39c6
+            Tracer.NOOP,
+            new TLSConfig(sslService.getHttpTransportSSLConfiguration(), sslService::createSSLEngine),
+            null
         );
         ChannelHandler handler = transport.configureServerChannelHandler();
         final EmbeddedChannel ch = new EmbeddedChannel(handler);
@@ -191,12 +174,9 @@
             new NullDispatcher(),
             randomClusterSettings(),
             new SharedGroupFactory(settings),
-<<<<<<< HEAD
-            new TLSConfig(sslService.getHttpTransportSSLConfiguration(), sslService::createSSLEngine),
-            null
-=======
-            Tracer.NOOP
->>>>>>> 1c9a39c6
+            Tracer.NOOP,
+            new TLSConfig(sslService.getHttpTransportSSLConfiguration(), sslService::createSSLEngine),
+            null
         );
         ChannelHandler handler = transport.configureServerChannelHandler();
         EmbeddedChannel ch = new EmbeddedChannel(handler);
@@ -216,12 +196,9 @@
             new NullDispatcher(),
             randomClusterSettings(),
             new SharedGroupFactory(settings),
-<<<<<<< HEAD
-            new TLSConfig(sslService.getHttpTransportSSLConfiguration(), sslService::createSSLEngine),
-            null
-=======
-            Tracer.NOOP
->>>>>>> 1c9a39c6
+            Tracer.NOOP,
+            new TLSConfig(sslService.getHttpTransportSSLConfiguration(), sslService::createSSLEngine),
+            null
         );
         handler = transport.configureServerChannelHandler();
         ch = new EmbeddedChannel(handler);
@@ -250,12 +227,9 @@
             new NullDispatcher(),
             randomClusterSettings(),
             new SharedGroupFactory(settings),
-<<<<<<< HEAD
-            new TLSConfig(sslService.getHttpTransportSSLConfiguration(), sslService::createSSLEngine),
-            null
-=======
-            Tracer.NOOP
->>>>>>> 1c9a39c6
+            Tracer.NOOP,
+            new TLSConfig(sslService.getHttpTransportSSLConfiguration(), sslService::createSSLEngine),
+            null
         );
         assertNotNull(transport.configureServerChannelHandler());
     }
