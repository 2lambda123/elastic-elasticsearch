/*
 * Copyright Elasticsearch B.V. and/or licensed to Elasticsearch B.V. under one
 * or more contributor license agreements. Licensed under the Elastic License
 * 2.0; you may not use this file except in compliance with the Elastic License
 * 2.0.
 */
package org.elasticsearch.xpack.security.authz;

import org.elasticsearch.ElasticsearchSecurityException;
import org.elasticsearch.Version;
import org.elasticsearch.action.ActionListener;
import org.elasticsearch.action.CompositeIndicesRequest;
import org.elasticsearch.action.DocWriteRequest;
import org.elasticsearch.action.LatchedActionListener;
import org.elasticsearch.action.MockIndicesRequest;
import org.elasticsearch.action.OriginalIndices;
import org.elasticsearch.action.admin.cluster.health.ClusterHealthAction;
import org.elasticsearch.action.admin.cluster.health.ClusterHealthRequest;
import org.elasticsearch.action.admin.indices.alias.Alias;
import org.elasticsearch.action.admin.indices.alias.IndicesAliasesAction;
import org.elasticsearch.action.admin.indices.alias.IndicesAliasesRequest;
import org.elasticsearch.action.admin.indices.alias.IndicesAliasesRequest.AliasActions;
import org.elasticsearch.action.admin.indices.create.CreateIndexAction;
import org.elasticsearch.action.admin.indices.create.CreateIndexRequest;
import org.elasticsearch.action.admin.indices.delete.DeleteIndexAction;
import org.elasticsearch.action.admin.indices.delete.DeleteIndexRequest;
import org.elasticsearch.action.admin.indices.get.GetIndexAction;
import org.elasticsearch.action.admin.indices.get.GetIndexRequest;
import org.elasticsearch.action.admin.indices.mapping.put.PutMappingAction;
import org.elasticsearch.action.admin.indices.mapping.put.PutMappingRequest;
import org.elasticsearch.action.admin.indices.recovery.RecoveryAction;
import org.elasticsearch.action.admin.indices.recovery.RecoveryRequest;
import org.elasticsearch.action.admin.indices.segments.IndicesSegmentsAction;
import org.elasticsearch.action.admin.indices.segments.IndicesSegmentsRequest;
import org.elasticsearch.action.admin.indices.settings.get.GetSettingsAction;
import org.elasticsearch.action.admin.indices.settings.get.GetSettingsRequest;
import org.elasticsearch.action.admin.indices.settings.put.UpdateSettingsAction;
import org.elasticsearch.action.admin.indices.settings.put.UpdateSettingsRequest;
import org.elasticsearch.action.admin.indices.shards.IndicesShardStoresAction;
import org.elasticsearch.action.admin.indices.shards.IndicesShardStoresRequest;
import org.elasticsearch.action.admin.indices.stats.IndicesStatsAction;
import org.elasticsearch.action.admin.indices.stats.IndicesStatsRequest;
import org.elasticsearch.action.admin.indices.template.put.PutIndexTemplateAction;
import org.elasticsearch.action.admin.indices.template.put.PutIndexTemplateRequest;
import org.elasticsearch.action.bulk.BulkAction;
import org.elasticsearch.action.bulk.BulkItemRequest;
import org.elasticsearch.action.bulk.BulkRequest;
import org.elasticsearch.action.bulk.BulkShardRequest;
import org.elasticsearch.action.bulk.BulkShardResponse;
import org.elasticsearch.action.bulk.MappingUpdatePerformer;
import org.elasticsearch.action.bulk.TransportShardBulkAction;
import org.elasticsearch.action.delete.DeleteAction;
import org.elasticsearch.action.delete.DeleteRequest;
import org.elasticsearch.action.get.GetAction;
import org.elasticsearch.action.get.GetRequest;
import org.elasticsearch.action.get.MultiGetAction;
import org.elasticsearch.action.get.MultiGetRequest;
import org.elasticsearch.action.index.IndexAction;
import org.elasticsearch.action.index.IndexRequest;
import org.elasticsearch.action.search.ClearScrollAction;
import org.elasticsearch.action.search.ClearScrollRequest;
import org.elasticsearch.action.search.ClosePointInTimeAction;
import org.elasticsearch.action.search.ClosePointInTimeRequest;
import org.elasticsearch.action.search.MultiSearchAction;
import org.elasticsearch.action.search.MultiSearchRequest;
import org.elasticsearch.action.search.OpenPointInTimeAction;
import org.elasticsearch.action.search.OpenPointInTimeRequest;
import org.elasticsearch.action.search.ParsedScrollId;
import org.elasticsearch.action.search.SearchAction;
import org.elasticsearch.action.search.SearchRequest;
import org.elasticsearch.action.search.SearchScrollAction;
import org.elasticsearch.action.search.SearchScrollRequest;
import org.elasticsearch.action.search.SearchTransportService;
import org.elasticsearch.action.support.IndicesOptions;
import org.elasticsearch.action.support.PlainActionFuture;
import org.elasticsearch.action.support.WriteRequest;
import org.elasticsearch.action.support.replication.TransportReplicationAction;
import org.elasticsearch.action.termvectors.MultiTermVectorsAction;
import org.elasticsearch.action.termvectors.MultiTermVectorsRequest;
import org.elasticsearch.action.termvectors.TermVectorsAction;
import org.elasticsearch.action.termvectors.TermVectorsRequest;
import org.elasticsearch.action.update.UpdateAction;
import org.elasticsearch.action.update.UpdateHelper;
import org.elasticsearch.action.update.UpdateRequest;
import org.elasticsearch.cluster.ClusterState;
import org.elasticsearch.cluster.metadata.AliasMetadata;
import org.elasticsearch.cluster.metadata.IndexAbstraction;
import org.elasticsearch.cluster.metadata.IndexMetadata;
import org.elasticsearch.cluster.metadata.Metadata;
import org.elasticsearch.cluster.node.DiscoveryNode;
import org.elasticsearch.cluster.node.TestDiscoveryNode;
import org.elasticsearch.cluster.service.ClusterService;
import org.elasticsearch.common.Strings;
import org.elasticsearch.common.UUIDs;
import org.elasticsearch.common.io.stream.StreamOutput;
import org.elasticsearch.common.settings.ClusterSettings;
import org.elasticsearch.common.settings.Settings;
import org.elasticsearch.common.util.concurrent.ThreadContext;
import org.elasticsearch.common.util.concurrent.ThreadContext.StoredContext;
import org.elasticsearch.common.util.set.Sets;
import org.elasticsearch.core.Nullable;
import org.elasticsearch.core.TimeValue;
import org.elasticsearch.core.Tuple;
import org.elasticsearch.index.IndexNotFoundException;
import org.elasticsearch.index.bulk.stats.BulkOperationListener;
import org.elasticsearch.index.shard.IndexShard;
import org.elasticsearch.index.shard.ShardId;
import org.elasticsearch.indices.TestIndexNameExpressionResolver;
import org.elasticsearch.license.MockLicenseState;
import org.elasticsearch.license.XPackLicenseState;
import org.elasticsearch.script.ScriptService;
import org.elasticsearch.search.internal.AliasFilter;
import org.elasticsearch.search.internal.ShardSearchRequest;
import org.elasticsearch.test.ESTestCase;
import org.elasticsearch.threadpool.ThreadPool;
import org.elasticsearch.threadpool.ThreadPool.Names;
import org.elasticsearch.transport.TransportActionProxy;
import org.elasticsearch.transport.TransportRequest;
import org.elasticsearch.xcontent.XContentBuilder;
import org.elasticsearch.xpack.core.security.SecurityContext;
import org.elasticsearch.xpack.core.security.action.apikey.InvalidateApiKeyAction;
import org.elasticsearch.xpack.core.security.action.apikey.InvalidateApiKeyRequest;
import org.elasticsearch.xpack.core.security.action.privilege.DeletePrivilegesAction;
import org.elasticsearch.xpack.core.security.action.privilege.DeletePrivilegesRequest;
import org.elasticsearch.xpack.core.security.action.service.TokenInfo;
import org.elasticsearch.xpack.core.security.action.user.AuthenticateAction;
import org.elasticsearch.xpack.core.security.action.user.AuthenticateRequest;
import org.elasticsearch.xpack.core.security.action.user.GetUserPrivilegesResponse;
import org.elasticsearch.xpack.core.security.action.user.PutUserAction;
import org.elasticsearch.xpack.core.security.authc.Authentication;
import org.elasticsearch.xpack.core.security.authc.Authentication.RealmRef;
import org.elasticsearch.xpack.core.security.authc.AuthenticationTestHelper;
import org.elasticsearch.xpack.core.security.authc.DefaultAuthenticationFailureHandler;
import org.elasticsearch.xpack.core.security.authc.Subject;
import org.elasticsearch.xpack.core.security.authz.AuthorizationEngine;
import org.elasticsearch.xpack.core.security.authz.AuthorizationEngine.AuthorizationInfo;
import org.elasticsearch.xpack.core.security.authz.AuthorizationServiceField;
import org.elasticsearch.xpack.core.security.authz.IndicesAndAliasesResolverField;
import org.elasticsearch.xpack.core.security.authz.ResolvedIndices;
import org.elasticsearch.xpack.core.security.authz.RoleDescriptor;
import org.elasticsearch.xpack.core.security.authz.RoleDescriptor.IndicesPrivileges;
import org.elasticsearch.xpack.core.security.authz.accesscontrol.IndicesAccessControl;
import org.elasticsearch.xpack.core.security.authz.permission.ClusterPermission;
import org.elasticsearch.xpack.core.security.authz.permission.FieldPermissionsCache;
import org.elasticsearch.xpack.core.security.authz.permission.Role;
import org.elasticsearch.xpack.core.security.authz.privilege.ActionClusterPrivilege;
import org.elasticsearch.xpack.core.security.authz.privilege.ApplicationPrivilege;
import org.elasticsearch.xpack.core.security.authz.privilege.ApplicationPrivilegeDescriptor;
import org.elasticsearch.xpack.core.security.authz.privilege.ClusterPrivilegeResolver;
import org.elasticsearch.xpack.core.security.authz.privilege.ConfigurableClusterPrivilege;
import org.elasticsearch.xpack.core.security.authz.store.ReservedRolesStore;
import org.elasticsearch.xpack.core.security.user.AnonymousUser;
import org.elasticsearch.xpack.core.security.user.ElasticUser;
import org.elasticsearch.xpack.core.security.user.InternalUser;
import org.elasticsearch.xpack.core.security.user.InternalUsers;
import org.elasticsearch.xpack.core.security.user.KibanaUser;
import org.elasticsearch.xpack.core.security.user.SystemUser;
import org.elasticsearch.xpack.core.security.user.User;
import org.elasticsearch.xpack.security.Security;
import org.elasticsearch.xpack.security.audit.AuditLevel;
import org.elasticsearch.xpack.security.audit.AuditTrail;
import org.elasticsearch.xpack.security.audit.AuditTrailService;
import org.elasticsearch.xpack.security.audit.AuditUtil;
import org.elasticsearch.xpack.security.audit.logfile.LoggingAuditTrail;
import org.elasticsearch.xpack.security.authz.store.CompositeRolesStore;
import org.elasticsearch.xpack.security.authz.store.NativePrivilegeStore;
import org.elasticsearch.xpack.security.operator.OperatorPrivileges;
import org.elasticsearch.xpack.sql.action.SqlQueryAction;
import org.elasticsearch.xpack.sql.action.SqlQueryRequest;
import org.junit.Before;
import org.mockito.ArgumentMatcher;
import org.mockito.ArgumentMatchers;
import org.mockito.Mockito;

import java.io.IOException;
import java.io.UncheckedIOException;
import java.util.ArrayList;
import java.util.Arrays;
import java.util.Collection;
import java.util.Collections;
import java.util.HashMap;
import java.util.HashSet;
import java.util.List;
import java.util.Locale;
import java.util.Map;
import java.util.Set;
import java.util.UUID;
import java.util.concurrent.CountDownLatch;
import java.util.concurrent.atomic.AtomicBoolean;
import java.util.function.BiFunction;
import java.util.function.Consumer;
import java.util.function.Predicate;

import static java.util.Arrays.asList;
import static org.elasticsearch.test.ActionListenerUtils.anyActionListener;
import static org.elasticsearch.test.ActionListenerUtils.anyCollection;
import static org.elasticsearch.test.SecurityTestsUtils.assertAuthenticationException;
import static org.elasticsearch.test.SecurityTestsUtils.assertThrowsAuthorizationException;
import static org.elasticsearch.test.SecurityTestsUtils.assertThrowsAuthorizationExceptionRunAsDenied;
import static org.elasticsearch.test.SecurityTestsUtils.assertThrowsAuthorizationExceptionRunAsUnauthorizedAction;
import static org.elasticsearch.test.TestMatchers.throwableWithMessage;
import static org.elasticsearch.xpack.core.security.authz.AuthorizationEngine.PrivilegesCheckResult.ALL_CHECKS_SUCCESS_NO_DETAILS;
import static org.elasticsearch.xpack.core.security.authz.AuthorizationEngine.PrivilegesCheckResult.SOME_CHECKS_FAILURE_NO_DETAILS;
import static org.elasticsearch.xpack.core.security.authz.AuthorizationServiceField.AUTHORIZATION_INFO_KEY;
import static org.elasticsearch.xpack.core.security.authz.AuthorizationServiceField.INDICES_PERMISSIONS_KEY;
import static org.elasticsearch.xpack.core.security.authz.AuthorizationServiceField.ORIGINATING_ACTION_KEY;
import static org.elasticsearch.xpack.core.security.test.TestRestrictedIndices.INTERNAL_SECURITY_MAIN_INDEX_7;
import static org.elasticsearch.xpack.core.security.test.TestRestrictedIndices.RESTRICTED_INDICES;
import static org.elasticsearch.xpack.security.audit.logfile.LoggingAuditTrail.PRINCIPAL_ROLES_FIELD_NAME;
import static org.elasticsearch.xpack.security.support.SecuritySystemIndices.SECURITY_MAIN_ALIAS;
import static org.hamcrest.Matchers.arrayContainingInAnyOrder;
import static org.hamcrest.Matchers.arrayWithSize;
import static org.hamcrest.Matchers.containsString;
import static org.hamcrest.Matchers.endsWith;
import static org.hamcrest.Matchers.equalTo;
import static org.hamcrest.Matchers.instanceOf;
import static org.hamcrest.Matchers.is;
import static org.hamcrest.Matchers.not;
import static org.hamcrest.Matchers.notNullValue;
import static org.hamcrest.Matchers.nullValue;
import static org.hamcrest.Matchers.sameInstance;
import static org.hamcrest.Matchers.startsWith;
import static org.mockito.ArgumentMatchers.any;
import static org.mockito.ArgumentMatchers.eq;
import static org.mockito.Mockito.doAnswer;
import static org.mockito.Mockito.mock;
import static org.mockito.Mockito.times;
import static org.mockito.Mockito.verify;
import static org.mockito.Mockito.verifyNoMoreInteractions;
import static org.mockito.Mockito.when;

public class AuthorizationServiceTests extends ESTestCase {
    private AuditTrail auditTrail;
    private AuditTrailService auditTrailService;
    private ClusterService clusterService;
    private AuthorizationService authorizationService;
    private ThreadContext threadContext;
    private ThreadPool threadPool;
    private Map<String, RoleDescriptor> roleMap = new HashMap<>();
    private CompositeRolesStore rolesStore;
    private FieldPermissionsCache fieldPermissionsCache;
    private OperatorPrivileges.OperatorPrivilegesService operatorPrivilegesService;
    private boolean shouldFailOperatorPrivilegesCheck = false;
    private boolean setFakeOriginatingAction = true;
    private SecurityContext securityContext;

    @SuppressWarnings("unchecked")
    @Before
    public void setup() {
        fieldPermissionsCache = new FieldPermissionsCache(Settings.EMPTY);
        rolesStore = mock(CompositeRolesStore.class);
        clusterService = mock(ClusterService.class);
        final Settings settings = Settings.builder().put("cluster.remote.other_cluster.seeds", "localhost:9999").build();
        final ClusterSettings clusterSettings = new ClusterSettings(
            settings,
            Sets.union(ClusterSettings.BUILT_IN_CLUSTER_SETTINGS, LoadAuthorizedIndicesTimeChecker.Factory.getSettings())
        );
        when(clusterService.getClusterSettings()).thenReturn(clusterSettings);
        when(clusterService.state()).thenReturn(ClusterState.EMPTY_STATE);
        auditTrail = mock(AuditTrail.class);
        MockLicenseState licenseState = mock(MockLicenseState.class);
        when(licenseState.isAllowed(Security.AUDITING_FEATURE)).thenReturn(true);
        auditTrailService = new AuditTrailService(auditTrail, licenseState);
        threadContext = new ThreadContext(settings);
        securityContext = new SecurityContext(settings, threadContext);
        threadPool = mock(ThreadPool.class);
        when(threadPool.getThreadContext()).thenReturn(threadContext);
        final FieldPermissionsCache fieldPermissionsCache = new FieldPermissionsCache(settings);

        final NativePrivilegeStore privilegesStore = mock(NativePrivilegeStore.class);
        doAnswer(i -> {
            assertThat(i.getArguments().length, equalTo(3));
            final Object arg2 = i.getArguments()[2];
            assertThat(arg2, instanceOf(ActionListener.class));
            ActionListener<Collection<ApplicationPrivilege>> listener = (ActionListener<Collection<ApplicationPrivilege>>) arg2;
            listener.onResponse(Collections.emptyList());
            return null;
        }).when(privilegesStore).getPrivileges(any(Collection.class), any(Collection.class), anyActionListener());

        final Map<Set<String>, Role> roleCache = new HashMap<>();
        final AnonymousUser anonymousUser = mock(AnonymousUser.class);
        when(anonymousUser.enabled()).thenReturn(false);
        doAnswer(i -> {
            i.callRealMethod();
            return null;
        }).when(rolesStore).getRoles(any(Authentication.class), anyActionListener());
        doAnswer((i) -> {
            ActionListener<Role> callback = (ActionListener<Role>) i.getArguments()[1];
            User user = ((Subject) i.getArguments()[0]).getUser();
            buildRole(user, privilegesStore, fieldPermissionsCache, roleCache, callback);
            return null;
        }).when(rolesStore).getRole(any(Subject.class), anyActionListener());
        roleMap.put(ReservedRolesStore.SUPERUSER_ROLE_DESCRIPTOR.getName(), ReservedRolesStore.SUPERUSER_ROLE_DESCRIPTOR);
        operatorPrivilegesService = mock(OperatorPrivileges.OperatorPrivilegesService.class);
        authorizationService = new AuthorizationService(
            settings,
            rolesStore,
            fieldPermissionsCache,
            clusterService,
            auditTrailService,
            new DefaultAuthenticationFailureHandler(Collections.emptyMap()),
            threadPool,
            new AnonymousUser(settings),
            null,
            Collections.emptySet(),
            licenseState,
            TestIndexNameExpressionResolver.newInstance(),
            operatorPrivilegesService,
            RESTRICTED_INDICES
        );
    }

    private void buildRole(
        User user,
        NativePrivilegeStore privilegesStore,
        FieldPermissionsCache fieldPermissionsCache,
        Map<Set<String>, Role> roleCache,
        ActionListener<Role> listener
    ) {
        final Set<String> names = Set.of(user.roles());
        assertNotNull(names);

        // We need a cache here because CompositeRoleStore has one, and our tests rely on it
        // (to check that nested calls use the same object)
        final Role cachedRole = roleCache.get(names);
        if (cachedRole != null) {
            listener.onResponse(cachedRole);
            return;
        }

        Set<RoleDescriptor> roleDescriptors = new HashSet<>();
        for (String name : names) {
            RoleDescriptor descriptor = roleMap.get(name);
            if (descriptor != null) {
                roleDescriptors.add(descriptor);
            }
        }

        if (roleDescriptors.isEmpty()) {
            listener.onResponse(Role.EMPTY);
        } else {
            CompositeRolesStore.buildRoleFromDescriptors(
                roleDescriptors,
                fieldPermissionsCache,
                privilegesStore,
                RESTRICTED_INDICES,
                ActionListener.wrap(r -> {
                    roleCache.put(names, r);
                    listener.onResponse(r);
                }, listener::onFailure)
            );
        }
    }

    private void authorize(Authentication authentication, String action, TransportRequest request) {
        authorize(authentication, action, request, true, null);
    }

    private void authorize(
        Authentication authentication,
        String action,
        TransportRequest request,
        boolean expectCleanThreadContext,
        Runnable listenerBody
    ) {
        PlainActionFuture<Object> done = new PlainActionFuture<>();
        PlainActionFuture<IndicesAccessControl> indicesPermissions = new PlainActionFuture<>();
        PlainActionFuture<Object> originatingAction = new PlainActionFuture<>();
        PlainActionFuture<Object> authorizationInfo = new PlainActionFuture<>();
        String someRandomHeader = "test_" + UUIDs.randomBase64UUID();
        Object someRandomHeaderValue = mock(Object.class);
        threadContext.putTransient(someRandomHeader, someRandomHeaderValue);
        // the thread context before authorization could contain any of the transient headers
        IndicesAccessControl mockAccessControlHeader = threadContext.getTransient(INDICES_PERMISSIONS_KEY);
        if (mockAccessControlHeader == null && randomBoolean()) {
            mockAccessControlHeader = mock(IndicesAccessControl.class);
            when(mockAccessControlHeader.isGranted()).thenReturn(true);
            securityContext.putIndicesAccessControl(mockAccessControlHeader);
        }
        String originatingActionHeader = threadContext.getTransient(ORIGINATING_ACTION_KEY);
        if (this.setFakeOriginatingAction) {
            if (originatingActionHeader == null && randomBoolean()) {
                originatingActionHeader = randomAlphaOfLength(8);
                threadContext.putTransient(ORIGINATING_ACTION_KEY, originatingActionHeader);
            }
        }
        AuthorizationInfo authorizationInfoHeader = threadContext.getTransient(AUTHORIZATION_INFO_KEY);
        if (authorizationInfoHeader == null)
            // If we have an originating action, we must also have origination authz info
            if (originatingActionHeader != null || randomBoolean()) {
                authorizationInfoHeader = mock(AuthorizationInfo.class);
                threadContext.putTransient(AUTHORIZATION_INFO_KEY, authorizationInfoHeader);
            }
        Mockito.reset(operatorPrivilegesService);
        final AtomicBoolean operatorPrivilegesChecked = new AtomicBoolean(false);
        final ElasticsearchSecurityException operatorPrivilegesException = new ElasticsearchSecurityException(
            "Operator privileges check failed"
        );
        if (shouldFailOperatorPrivilegesCheck) {
            when(operatorPrivilegesService.check(authentication, action, request, threadContext)).thenAnswer(invocationOnMock -> {
                operatorPrivilegesChecked.set(true);
                return operatorPrivilegesException;
            });
        }
        ActionListener<Void> listener = ActionListener.wrap(response -> {
            // extract the authorization transient headers from the thread context of the action
            // that has been authorized
            originatingAction.onResponse(threadContext.getTransient(ORIGINATING_ACTION_KEY));
            authorizationInfo.onResponse(threadContext.getTransient(AUTHORIZATION_INFO_KEY));
            indicesPermissions.onResponse(threadContext.getTransient(INDICES_PERMISSIONS_KEY));

            assertNull(verify(operatorPrivilegesService).check(authentication, action, request, threadContext));

            if (listenerBody != null) {
                listenerBody.run();
            }
            done.onResponse(threadContext.getTransient(someRandomHeader));
        }, e -> {
            if (shouldFailOperatorPrivilegesCheck && operatorPrivilegesChecked.get()) {
                assertSame(operatorPrivilegesException, e.getCause());
            }
            done.onFailure(e);
        });
        authorizationService.authorize(authentication, action, request, listener);
        Object someRandomHeaderValueInListener = done.actionGet();
        assertThat(someRandomHeaderValueInListener, sameInstance(someRandomHeaderValue));
        assertThat(threadContext.getTransient(someRandomHeader), sameInstance(someRandomHeaderValue));
        // authorization restores any previously existing transient headers
        if (mockAccessControlHeader != null) {
            assertThat(threadContext.getTransient(INDICES_PERMISSIONS_KEY), sameInstance(mockAccessControlHeader));
        } else {
            assertThat(threadContext.getTransient(INDICES_PERMISSIONS_KEY), nullValue());
        }
        if (originatingActionHeader != null) {
            assertThat(threadContext.getTransient(ORIGINATING_ACTION_KEY), sameInstance(originatingActionHeader));
        } else {
            assertThat(threadContext.getTransient(ORIGINATING_ACTION_KEY), nullValue());
        }
        if (authorizationInfoHeader != null) {
            assertThat(threadContext.getTransient(AUTHORIZATION_INFO_KEY), sameInstance(authorizationInfoHeader));
        } else {
            assertThat(threadContext.getTransient(AUTHORIZATION_INFO_KEY), nullValue());
        }
        if (expectCleanThreadContext) {
            // but the authorization listener observes the authorization-resulting headers, which are different
            if (mockAccessControlHeader != null) {
                assertThat(indicesPermissions.actionGet(), not(sameInstance(mockAccessControlHeader)));
            }
            if (authorizationInfoHeader != null) {
                assertThat(authorizationInfo.actionGet(), not(sameInstance(authorizationInfoHeader)));
            }
        }
        // except originating action, which is not overwritten
        if (originatingActionHeader != null) {
            assertThat(originatingAction.actionGet(), sameInstance(originatingActionHeader));
        }
    }

    public void testActionsForSystemUserIsAuthorized() {
        final TransportRequest request = mock(TransportRequest.class);
        final String requestId = AuditUtil.getOrGenerateRequestId(threadContext);

        // A failure would throw an exception
        final Authentication authentication = createAuthentication(InternalUsers.SYSTEM_USER);
        final String[] actions = {
            "indices:monitor/whatever",
            "internal:whatever",
            "cluster:monitor/whatever",
            "cluster:admin/reroute",
            "indices:admin/mapping/put",
            "indices:admin/template/put",
            "indices:admin/seq_no/global_checkpoint_sync",
            "indices:admin/seq_no/retention_lease_sync",
            "indices:admin/seq_no/retention_lease_background_sync",
            "indices:admin/seq_no/add_retention_lease",
            "indices:admin/seq_no/remove_retention_lease",
            "indices:admin/seq_no/renew_retention_lease",
            "indices:admin/settings/update" };
        for (String action : actions) {
            authorize(authentication, action, request);
            verify(auditTrail).accessGranted(
                eq(requestId),
                eq(authentication),
                eq(action),
                eq(request),
                authzInfoRoles(new String[] { SystemUser.ROLE_NAME })
            );
        }

        verifyNoMoreInteractions(auditTrail);
    }

    public void testActionsForUserMatchingSystemUserRoleNameDenied() {
        final Authentication authentication = createAuthentication(new User(SystemUser.NAME, SystemUser.ROLE_NAME));
        final IndexRequest request = mock(IndexRequest.class);
        final String requestId = AuditUtil.getOrGenerateRequestId(threadContext);

        RoleDescriptor role = new RoleDescriptor(SystemUser.ROLE_NAME, new String[] {}, null, null, null, null, null, null);
        roleMap.put(SystemUser.ROLE_NAME, role);
        final String[] actions = {
            "indices:monitor/whatever",
            "internal:whatever",
            "cluster:monitor/whatever",
            "cluster:admin/reroute",
            "indices:admin/mapping/put",
            "indices:admin/template/put",
            "indices:admin/seq_no/global_checkpoint_sync",
            "indices:admin/seq_no/retention_lease_sync",
            "indices:admin/seq_no/retention_lease_background_sync",
            "indices:admin/seq_no/add_retention_lease",
            "indices:admin/seq_no/remove_retention_lease",
            "indices:admin/seq_no/renew_retention_lease",
            "indices:admin/settings/update" };
        for (String action : actions) {
            assertThrowsAuthorizationException(
                () -> authorize(authentication, action, request),
                action,
                authentication.getEffectiveSubject().getUser().principal()
            );
            verify(auditTrail).accessDenied(
                eq(requestId),
                eq(authentication),
                eq(action),
                eq(request),
                authzInfoRoles(new String[] { SystemUser.ROLE_NAME })
            );
        }

        verifyNoMoreInteractions(auditTrail);
    }

    public void testSystemUserActionMatchingCustomRoleNameDenied() {
        final Authentication authentication = createAuthentication(InternalUsers.SYSTEM_USER);
        final String requestId = AuditUtil.getOrGenerateRequestId(threadContext);

        RoleDescriptor role = new RoleDescriptor(
            SystemUser.ROLE_NAME,
            new String[] { ClusterPrivilegeResolver.ALL.name() },
            null,
            null,
            null,
            null,
            null,
            null
        );
        roleMap.put(SystemUser.ROLE_NAME, role);

        String actionNotAuthorizedForSystemUser = PutUserAction.NAME;
        assertThat(SystemUser.isAuthorized(actionNotAuthorizedForSystemUser), is(false));
        TransportRequest request = mock(TransportRequest.class);
        assertThrowsAuthorizationException(
            () -> authorize(authentication, actionNotAuthorizedForSystemUser, request),
            actionNotAuthorizedForSystemUser,
            authentication.getEffectiveSubject().getUser().principal()
        );
        verify(auditTrail).accessDenied(
            eq(requestId),
            eq(authentication),
            eq(actionNotAuthorizedForSystemUser),
            eq(request),
            authzInfoRoles(new String[] { SystemUser.ROLE_NAME })
        );
        verifyNoMoreInteractions(auditTrail);
    }

    public void testAuthorizationForSecurityChange() {
        final Authentication authentication = createAuthentication(new User("user", "manage_security_role"));
        final String requestId = AuditUtil.getOrGenerateRequestId(threadContext);
        RoleDescriptor role = new RoleDescriptor(
            "manage_security_role",
            new String[] { ClusterPrivilegeResolver.MANAGE_SECURITY.name() },
            null,
            null,
            null,
            null,
            null,
            null
        );
        roleMap.put("manage_security_role", role);
        for (String action : LoggingAuditTrail.SECURITY_CHANGE_ACTIONS) {
            TransportRequest request = mock(TransportRequest.class);
            authorize(authentication, action, request);
            verify(auditTrail).accessGranted(
                eq(requestId),
                eq(authentication),
                eq(action),
                eq(request),
                authzInfoRoles(new String[] { role.getName() })
            );
        }
        verifyNoMoreInteractions(auditTrail);
    }

    public void testIndicesActionsForSystemUserWhichAreNotAuthorized() {
        final TransportRequest request = mock(TransportRequest.class);
        final Authentication authentication = createAuthentication(InternalUsers.SYSTEM_USER);
        final String requestId = AuditUtil.getOrGenerateRequestId(threadContext);
        assertThrowsAuthorizationException(
            () -> authorize(authentication, "indices:", request),
            "indices:",
            InternalUsers.SYSTEM_USER.principal()
        );
        verify(auditTrail).accessDenied(
            eq(requestId),
            eq(authentication),
            eq("indices:"),
            eq(request),
            authzInfoRoles(new String[] { SystemUser.ROLE_NAME })
        );
        verifyNoMoreInteractions(auditTrail);
    }

    public void testClusterAdminActionsForSystemUserWhichAreNotAuthorized() {
        final TransportRequest request = mock(TransportRequest.class);
        final Authentication authentication = createAuthentication(InternalUsers.SYSTEM_USER);
        final String requestId = AuditUtil.getOrGenerateRequestId(threadContext);
        assertThrowsAuthorizationException(
            () -> authorize(authentication, "cluster:admin/whatever", request),
            "cluster:admin/whatever",
            InternalUsers.SYSTEM_USER.principal()
        );
        verify(auditTrail).accessDenied(
            eq(requestId),
            eq(authentication),
            eq("cluster:admin/whatever"),
            eq(request),
            authzInfoRoles(new String[] { SystemUser.ROLE_NAME })
        );
        verifyNoMoreInteractions(auditTrail);
    }

    public void testClusterAdminSnapshotStatusActionForSystemUserWhichIsNotAuthorized() {
        final TransportRequest request = mock(TransportRequest.class);
        final Authentication authentication = createAuthentication(InternalUsers.SYSTEM_USER);
        final String requestId = AuditUtil.getOrGenerateRequestId(threadContext);
        assertThrowsAuthorizationException(
            () -> authorize(authentication, "cluster:admin/snapshot/status", request),
            "cluster:admin/snapshot/status",
            InternalUsers.SYSTEM_USER.principal()
        );
        verify(auditTrail).accessDenied(
            eq(requestId),
            eq(authentication),
            eq("cluster:admin/snapshot/status"),
            eq(request),
            authzInfoRoles(new String[] { SystemUser.ROLE_NAME })
        );
        verifyNoMoreInteractions(auditTrail);
    }

    public void testAuthorizeUsingConditionalPrivileges() {
        final DeletePrivilegesRequest request = new DeletePrivilegesRequest();
        final Authentication authentication = createAuthentication(new User("user1", "role1"));

        final ConfigurableClusterPrivilege configurableClusterPrivilege = new MockConfigurableClusterPrivilege() {
            @Override
            public ClusterPermission.Builder buildPermission(ClusterPermission.Builder builder) {
                final Predicate<TransportRequest> requestPredicate = r -> r == request;
                builder.add(
                    this,
                    ((ActionClusterPrivilege) ClusterPrivilegeResolver.MANAGE_SECURITY).getAllowedActionPatterns(),
                    requestPredicate
                );
                return builder;
            }
        };
        final ConfigurableClusterPrivilege[] configurableClusterPrivileges = new ConfigurableClusterPrivilege[] {
            configurableClusterPrivilege };
        final String requestId = AuditUtil.getOrGenerateRequestId(threadContext);
        RoleDescriptor role = new RoleDescriptor("role1", null, null, null, configurableClusterPrivileges, null, null, null);
        roleMap.put("role1", role);

        authorize(authentication, DeletePrivilegesAction.NAME, request);
        verify(auditTrail).accessGranted(
            eq(requestId),
            eq(authentication),
            eq(DeletePrivilegesAction.NAME),
            eq(request),
            authzInfoRoles(new String[] { role.getName() })
        );
        verifyNoMoreInteractions(auditTrail);
    }

    public void testAuthorizationDeniedWhenConditionalPrivilegesDoNotMatch() {
        final DeletePrivilegesRequest request = new DeletePrivilegesRequest();
        final Authentication authentication = createAuthentication(new User("user1", "role1"));

        final ConfigurableClusterPrivilege configurableClusterPrivilege = new MockConfigurableClusterPrivilege() {
            @Override
            public ClusterPermission.Builder buildPermission(ClusterPermission.Builder builder) {
                final Predicate<TransportRequest> requestPredicate = r -> false;
                builder.add(
                    this,
                    ((ActionClusterPrivilege) ClusterPrivilegeResolver.MANAGE_SECURITY).getAllowedActionPatterns(),
                    requestPredicate
                );
                return builder;
            }
        };
        final ConfigurableClusterPrivilege[] configurableClusterPrivileges = new ConfigurableClusterPrivilege[] {
            configurableClusterPrivilege };
        final String requestId = AuditUtil.getOrGenerateRequestId(threadContext);
        RoleDescriptor role = new RoleDescriptor("role1", null, null, null, configurableClusterPrivileges, null, null, null);
        roleMap.put("role1", role);

        assertThrowsAuthorizationException(
            () -> authorize(authentication, DeletePrivilegesAction.NAME, request),
            DeletePrivilegesAction.NAME,
            "user1"
        );
        verify(auditTrail).accessDenied(
            eq(requestId),
            eq(authentication),
            eq(DeletePrivilegesAction.NAME),
            eq(request),
            authzInfoRoles(new String[] { role.getName() })
        );
        verifyNoMoreInteractions(auditTrail);
    }

    public void testNoRolesCausesDenial() {
        final TransportRequest request = new SearchRequest();
        final Authentication authentication = createAuthentication(new User("test user"));
        mockEmptyMetadata();
        final String requestId = AuditUtil.getOrGenerateRequestId(threadContext);
        assertThrowsAuthorizationException(() -> authorize(authentication, "indices:a", request), "indices:a", "test user");
        verify(auditTrail).accessDenied(
            eq(requestId),
            eq(authentication),
            eq("indices:a"),
            eq(request),
            authzInfoRoles(Role.EMPTY.names())
        );
        verifyNoMoreInteractions(auditTrail);
    }

    public void testUserWithNoRolesCanPerformRemoteSearch() {
        SearchRequest request = new SearchRequest();
        request.indices("other_cluster:index1", "*_cluster:index2", "other_cluster:other_*");
        final Authentication authentication = createAuthentication(new User("test user"));
        mockEmptyMetadata();
        final String requestId = AuditUtil.getOrGenerateRequestId(threadContext);
        authorize(authentication, SearchAction.NAME, request);
        verify(auditTrail).accessGranted(
            eq(requestId),
            eq(authentication),
            eq(SearchAction.NAME),
            eq(request),
            authzInfoRoles(Role.EMPTY.names())
        );
        verifyNoMoreInteractions(auditTrail);
    }

    public void testUserWithNoRolesPerformsRemoteSearchWithScroll() {
        final ParsedScrollId parsedScrollId = mock(ParsedScrollId.class);
        final SearchScrollRequest searchScrollRequest = mock(SearchScrollRequest.class);
        when(searchScrollRequest.parseScrollId()).thenReturn(parsedScrollId);
        final Authentication authentication = createAuthentication(new User("test user"));
        mockEmptyMetadata();
        final String requestId = AuditUtil.getOrGenerateRequestId(threadContext);
        for (final boolean hasLocalIndices : List.of(true, false)) {
            when(parsedScrollId.hasLocalIndices()).thenReturn(hasLocalIndices);
            if (hasLocalIndices) {
                assertThrowsAuthorizationException(
                    () -> authorize(authentication, SearchScrollAction.NAME, searchScrollRequest),
                    "indices:data/read/scroll",
                    "test user"
                );
                verify(auditTrail).accessDenied(
                    eq(requestId),
                    eq(authentication),
                    eq("indices:data/read/scroll"),
                    eq(searchScrollRequest),
                    authzInfoRoles(Role.EMPTY.names())
                );
            } else {
                authorize(authentication, SearchScrollAction.NAME, searchScrollRequest);
                verify(auditTrail).accessGranted(
                    eq(requestId),
                    eq(authentication),
                    eq(SearchScrollAction.NAME),
                    eq(searchScrollRequest),
                    authzInfoRoles(Role.EMPTY.names())
                );
            }
            verifyNoMoreInteractions(auditTrail);
        }
    }

    /**
     * This test mimics {@link #testUserWithNoRolesCanPerformRemoteSearch()} except that
     * while the referenced index _looks_ like a remote index, the remote cluster name has not
     * been defined, so it is actually a local index and access should be denied
     */
    public void testUserWithNoRolesCannotPerformLocalSearch() {
        SearchRequest request = new SearchRequest();
        request.indices("no_such_cluster:index");
        final Authentication authentication = createAuthentication(new User("test user"));
        mockEmptyMetadata();
        final String requestId = AuditUtil.getOrGenerateRequestId(threadContext);
        assertThrowsAuthorizationException(() -> authorize(authentication, SearchAction.NAME, request), SearchAction.NAME, "test user");
        verify(auditTrail).accessDenied(
            eq(requestId),
            eq(authentication),
            eq(SearchAction.NAME),
            eq(request),
            authzInfoRoles(Role.EMPTY.names())
        );
        verifyNoMoreInteractions(auditTrail);
    }

    /**
     * This test mimics {@link #testUserWithNoRolesCannotPerformLocalSearch()} but includes
     * both local and remote indices, including wildcards
     */
    public void testUserWithNoRolesCanPerformMultiClusterSearch() {
        SearchRequest request = new SearchRequest();
        request.indices("local_index", "wildcard_*", "other_cluster:remote_index", "*:foo?");
        final Authentication authentication = createAuthentication(new User("test user"));
        mockEmptyMetadata();
        final String requestId = AuditUtil.getOrGenerateRequestId(threadContext);
        assertThrowsAuthorizationException(() -> authorize(authentication, SearchAction.NAME, request), SearchAction.NAME, "test user");
        verify(auditTrail).accessDenied(
            eq(requestId),
            eq(authentication),
            eq(SearchAction.NAME),
            eq(request),
            authzInfoRoles(Role.EMPTY.names())
        );
        verifyNoMoreInteractions(auditTrail);
    }

    public void testUserWithNoRolesCannotSql() {
        TransportRequest request = new SqlQueryRequest();
        Authentication authentication = createAuthentication(new User("test user"));
        mockEmptyMetadata();
        final String requestId = AuditUtil.getOrGenerateRequestId(threadContext);
        assertThrowsAuthorizationException(() -> authorize(authentication, SqlQueryAction.NAME, request), SqlQueryAction.NAME, "test user");
        verify(auditTrail).accessDenied(
            eq(requestId),
            eq(authentication),
            eq(SqlQueryAction.NAME),
            eq(request),
            authzInfoRoles(Role.EMPTY.names())
        );
        verifyNoMoreInteractions(auditTrail);
    }

    /**
     * Verifies that the behaviour tested in {@link #testUserWithNoRolesCanPerformRemoteSearch}
     * does not work for requests that are not remote-index-capable.
     */
    public void testRemoteIndicesOnlyWorkWithApplicableRequestTypes() {
        DeleteIndexRequest request = new DeleteIndexRequest();
        request.indices("other_cluster:index1", "other_cluster:index2");
        final Authentication authentication = createAuthentication(new User("test user"));
        mockEmptyMetadata();
        final String requestId = AuditUtil.getOrGenerateRequestId(threadContext);
        assertThrowsAuthorizationException(
            () -> authorize(authentication, DeleteIndexAction.NAME, request),
            DeleteIndexAction.NAME,
            "test user"
        );
        verify(auditTrail).accessDenied(
            eq(requestId),
            eq(authentication),
            eq(DeleteIndexAction.NAME),
            eq(request),
            authzInfoRoles(Role.EMPTY.names())
        );
        verifyNoMoreInteractions(auditTrail);
    }

    public void testUserWithNoRolesOpenPointInTimeWithRemoteIndices() {
        final Authentication authentication = createAuthentication(new User("test user"));
        mockEmptyMetadata();
        final String requestId = AuditUtil.getOrGenerateRequestId(threadContext);
        for (final boolean hasLocalIndices : List.of(true, false)) {
            final String[] indices = new String[] {
                hasLocalIndices
                    ? randomAlphaOfLength(5)
                    : "other_cluster:" + randomFrom(randomAlphaOfLength(5), "*", randomAlphaOfLength(4) + "*"),
                "other_cluster:" + randomFrom(randomAlphaOfLength(5), "*", randomAlphaOfLength(4) + "*") };
            final OpenPointInTimeRequest openPointInTimeRequest = new OpenPointInTimeRequest(indices).keepAlive(
                TimeValue.timeValueMinutes(randomLongBetween(1, 10))
            );
            if (randomBoolean()) {
                openPointInTimeRequest.routing(randomAlphaOfLength(5));
            }
            if (randomBoolean()) {
                openPointInTimeRequest.preference(randomAlphaOfLength(5));
            }
            if (hasLocalIndices) {
                assertThrowsAuthorizationException(
                    () -> authorize(authentication, OpenPointInTimeAction.NAME, openPointInTimeRequest),
                    "indices:data/read/open_point_in_time",
                    "test user"
                );
                verify(auditTrail).accessDenied(
                    eq(requestId),
                    eq(authentication),
                    eq("indices:data/read/open_point_in_time"),
                    eq(openPointInTimeRequest),
                    authzInfoRoles(Role.EMPTY.names())
                );
            } else {
                authorize(authentication, OpenPointInTimeAction.NAME, openPointInTimeRequest);
                verify(auditTrail).accessGranted(
                    eq(requestId),
                    eq(authentication),
                    eq("indices:data/read/open_point_in_time"),
                    eq(openPointInTimeRequest),
                    authzInfoRoles(Role.EMPTY.names())
                );
            }
            verifyNoMoreInteractions(auditTrail);
        }
    }

    public void testUserWithNoRolesCanClosePointInTime() {
        final ClosePointInTimeRequest closePointInTimeRequest = new ClosePointInTimeRequest(randomAlphaOfLength(8));
        final Authentication authentication = createAuthentication(new User("test user"));
        mockEmptyMetadata();
        final String requestId = AuditUtil.getOrGenerateRequestId(threadContext);
        authorize(authentication, ClosePointInTimeAction.NAME, closePointInTimeRequest);
        verify(auditTrail).accessGranted(
            eq(requestId),
            eq(authentication),
            eq("indices:data/read/close_point_in_time"),
            eq(closePointInTimeRequest),
            authzInfoRoles(Role.EMPTY.names())
        );
        verifyNoMoreInteractions(auditTrail);
    }

    public void testUnknownRoleCausesDenial() {
        Tuple<String, TransportRequest> tuple = randomFrom(
            asList(new Tuple<>(SearchAction.NAME, new SearchRequest()), new Tuple<>(SqlQueryAction.NAME, new SqlQueryRequest()))
        );
        String action = tuple.v1();
        TransportRequest request = tuple.v2();
        final Authentication authentication = createAuthentication(new User("test user", "non-existent-role"));
        final String requestId = AuditUtil.getOrGenerateRequestId(threadContext);
        mockEmptyMetadata();

        ElasticsearchSecurityException securityException = expectThrows(
            ElasticsearchSecurityException.class,
            () -> authorize(authentication, action, request)
        );
        assertThat(
            securityException,
            throwableWithMessage(
                containsString(
                    "["
                        + action
                        + "] is unauthorized"
                        + " for user [test user]"
                        + " with effective roles [] (assigned roles [non-existent-role] were not found)"
                )
            )
        );
        assertThat(securityException, throwableWithMessage(containsString("this action is granted by the index privileges [read,all]")));

        verify(auditTrail).accessDenied(eq(requestId), eq(authentication), eq(action), eq(request), authzInfoRoles(Role.EMPTY.names()));
        verifyNoMoreInteractions(auditTrail);
    }

    public void testServiceAccountDenial() {
        Tuple<String, TransportRequest> tuple = randomFrom(
            asList(new Tuple<>(SearchAction.NAME, new SearchRequest()), new Tuple<>(SqlQueryAction.NAME, new SqlQueryRequest()))
        );
        String action = tuple.v1();
        TransportRequest request = tuple.v2();
        final String requestId = AuditUtil.getOrGenerateRequestId(threadContext);
        mockEmptyMetadata();

        final User serviceUser = new User(randomAlphaOfLengthBetween(3, 8) + "/" + randomAlphaOfLengthBetween(3, 8));
        final Authentication authentication = Authentication.newServiceAccountAuthentication(
            serviceUser,
            randomAlphaOfLengthBetween(3, 8),
            Map.of(
                "_token_name",
                randomAlphaOfLengthBetween(3, 8),
                "_token_source",
                randomFrom(TokenInfo.TokenSource.values()).name().toLowerCase(Locale.ROOT)
            )
        );
        final Role role = Role.EMPTY;
        doAnswer(invocationOnMock -> {
            @SuppressWarnings("unchecked")
            ActionListener<Role> listener = (ActionListener<Role>) invocationOnMock.getArguments()[1];
            listener.onResponse(role);
            return null;
        }).when(rolesStore).getRole(any(Subject.class), anyActionListener());

        ElasticsearchSecurityException securityException = expectThrows(
            ElasticsearchSecurityException.class,
            () -> authorize(authentication, action, request)
        );
        assertThat(
            securityException,
            throwableWithMessage(containsString("[" + action + "] is unauthorized for service account [" + serviceUser.principal() + "]"))
        );
        verify(auditTrail).accessDenied(eq(requestId), eq(authentication), eq(action), eq(request), authzInfoRoles(role.names()));
        assertThat(securityException, throwableWithMessage(containsString("this action is granted by the index privileges [read,all]")));
        verifyNoMoreInteractions(auditTrail);
    }

    public void testThatNonIndicesAndNonClusterActionIsDenied() {
        final TransportRequest request = mock(TransportRequest.class);
        final String requestId = AuditUtil.getOrGenerateRequestId(threadContext);
        final Authentication authentication = createAuthentication(new User("test user", "a_all"));
        final RoleDescriptor role = new RoleDescriptor(
            "a_all",
            null,
            new IndicesPrivileges[] { IndicesPrivileges.builder().indices("a").privileges("all").build() },
            null
        );
        roleMap.put("a_all", role);

        assertThrowsAuthorizationException(() -> authorize(authentication, "whatever", request), "whatever", "test user");
        verify(auditTrail).accessDenied(
            eq(requestId),
            eq(authentication),
            eq("whatever"),
            eq(request),
            authzInfoRoles(new String[] { role.getName() })
        );
        verifyNoMoreInteractions(auditTrail);
    }

    public void testThatRoleWithNoIndicesIsDenied() {
        Tuple<String, TransportRequest> tuple = randomFrom(
            new Tuple<>(SearchAction.NAME, new SearchRequest()),
            new Tuple<>(SqlQueryAction.NAME, new SqlQueryRequest())
        );
        String action = tuple.v1();
        TransportRequest request = tuple.v2();
        final String requestId = AuditUtil.getOrGenerateRequestId(threadContext);
        final Authentication authentication = createAuthentication(new User("test user", "no_indices"));
        RoleDescriptor role = new RoleDescriptor("no_indices", null, null, null);
        roleMap.put("no_indices", role);
        mockEmptyMetadata();

        ElasticsearchSecurityException securityException = expectThrows(
            ElasticsearchSecurityException.class,
            () -> authorize(authentication, action, request)
        );
        assertThat(
            securityException,
            throwableWithMessage(
                containsString("[" + action + "] is unauthorized" + " for user [test user]" + " with effective roles [no_indices]")
            )
        );
        assertThat(securityException, throwableWithMessage(containsString("this action is granted by the index privileges [read,all]")));

        verify(auditTrail).accessDenied(
            eq(requestId),
            eq(authentication),
            eq(action),
            eq(request),
            authzInfoRoles(new String[] { role.getName() })
        );
        verifyNoMoreInteractions(auditTrail);
    }

    public void testElasticUserAuthorizedForNonChangePasswordRequestsWhenNotInSetupMode() {
        final Authentication authentication = createAuthentication(new ElasticUser(true));
        final String requestId = AuditUtil.getOrGenerateRequestId(threadContext);
        final Tuple<String, TransportRequest> request = randomCompositeRequest();
        authorize(authentication, request.v1(), request.v2());

        verify(auditTrail).accessGranted(
            eq(requestId),
            eq(authentication),
            eq(request.v1()),
            eq(request.v2()),
            authzInfoRoles(new String[] { ElasticUser.ROLE_NAME })
        );
    }

    public void testSearchAgainstEmptyCluster() throws Exception {
        RoleDescriptor role = new RoleDescriptor(
            "a_all",
            null,
            new IndicesPrivileges[] { IndicesPrivileges.builder().indices("a").privileges("all").build() },
            null
        );
        final Authentication authentication = createAuthentication(new User("test user", "a_all"));
        final String requestId = AuditUtil.getOrGenerateRequestId(threadContext);
        roleMap.put("a_all", role);
        mockEmptyMetadata();

        {
            // ignore_unavailable set to false, user is not authorized for this index nor does it exist
            SearchRequest searchRequest = new SearchRequest("does_not_exist").indicesOptions(
                IndicesOptions.fromOptions(false, true, true, false)
            );

            assertThrowsAuthorizationException(
                () -> authorize(authentication, SearchAction.NAME, searchRequest),
                SearchAction.NAME,
                "test user"
            );
            verify(auditTrail).accessDenied(
                eq(requestId),
                eq(authentication),
                eq(SearchAction.NAME),
                eq(searchRequest),
                authzInfoRoles(new String[] { role.getName() })
            );
            verifyNoMoreInteractions(auditTrail);
        }

        {
            // ignore_unavailable and allow_no_indices both set to true, user is not authorized for this index nor does it exist
            SearchRequest searchRequest = new SearchRequest("does_not_exist").indicesOptions(
                IndicesOptions.fromOptions(true, true, true, false)
            );
            final ActionListener<Void> listener = ActionListener.wrap(ignore -> {
                final IndicesAccessControl indicesAccessControl = threadContext.getTransient(
                    AuthorizationServiceField.INDICES_PERMISSIONS_KEY
                );
                assertNotNull(indicesAccessControl);
                final IndicesAccessControl.IndexAccessControl indexAccessControl = indicesAccessControl.getIndexPermissions(
                    IndicesAndAliasesResolverField.NO_INDEX_PLACEHOLDER
                );
                assertFalse(indexAccessControl.getFieldPermissions().hasFieldLevelSecurity());
                assertFalse(indexAccessControl.getDocumentPermissions().hasDocumentLevelPermissions());
            }, e -> { fail(e.getMessage()); });
            final CountDownLatch latch = new CountDownLatch(1);
            authorizationService.authorize(authentication, SearchAction.NAME, searchRequest, new LatchedActionListener<>(listener, latch));
            latch.await();
            verify(auditTrail).accessGranted(
                eq(requestId),
                eq(authentication),
                eq(SearchAction.NAME),
                eq(searchRequest),
                authzInfoRoles(new String[] { role.getName() })
            );
        }
    }

    public void testSearchAgainstIndex() {
        RoleDescriptor role = new RoleDescriptor(
            "search_index",
            null,
            new IndicesPrivileges[] { IndicesPrivileges.builder().indices("index-*").privileges("read").build() },
            null
        );
        roleMap.put(role.getName(), role);
        final Authentication authentication = createAuthentication(new User("test search user", role.getName()));

        final String requestId = AuditUtil.getOrGenerateRequestId(threadContext);
        final String indexName = "index-" + randomAlphaOfLengthBetween(1, 5);

        final ClusterState clusterState = mockMetadataWithIndex(indexName);
        final IndexMetadata indexMetadata = clusterState.metadata().index(indexName);

        SearchRequest searchRequest = new SearchRequest(indexName).allowPartialSearchResults(false);
        final ShardSearchRequest shardRequest = new ShardSearchRequest(
            new OriginalIndices(searchRequest),
            searchRequest,
            new ShardId(indexMetadata.getIndex(), 0),
            0,
            1,
            AliasFilter.EMPTY,
            1.0f,
            System.currentTimeMillis(),
            null
        );
        this.setFakeOriginatingAction = false;
        authorize(authentication, SearchAction.NAME, searchRequest, true, () -> {
            verify(rolesStore).getRoles(Mockito.same(authentication), Mockito.any());
            IndicesAccessControl iac = threadContext.getTransient(AuthorizationServiceField.INDICES_PERMISSIONS_KEY);
            // Successful search action authorization should set a parent authorization header.
            assertThat(securityContext.getParentAuthorization().action(), equalTo(SearchAction.NAME));
            // Within the action handler, execute a child action (the query phase of search)
            authorize(authentication, SearchTransportService.QUERY_ACTION_NAME, shardRequest, false, () -> {
                // This child action triggers a second interaction with the role store (which is cached)
                verify(rolesStore, times(2)).getRoles(Mockito.same(authentication), Mockito.any());
                // But it does not create a new IndicesAccessControl
                assertThat(threadContext.getTransient(AuthorizationServiceField.INDICES_PERMISSIONS_KEY), sameInstance(iac));
                // The parent authorization header should only be present for direct child actions
                // and not be carried over for a child of a child actions.
                // Meaning, only query phase action should be pre-authorized in this case and potential sub-actions should not.
                assertThat(securityContext.getParentAuthorization(), nullValue());
            });
        });
        verify(auditTrail).accessGranted(
            eq(requestId),
            eq(authentication),
            eq(SearchAction.NAME),
            eq(searchRequest),
            authzInfoRoles(new String[] { role.getName() })
        );
        verify(auditTrail).accessGranted(
            eq(requestId),
            eq(authentication),
            eq(SearchTransportService.QUERY_ACTION_NAME),
            eq(shardRequest),
            authzInfoRoles(new String[] { role.getName() })
        );
        verifyNoMoreInteractions(auditTrail);
    }

    public void testScrollRelatedRequestsAllowed() {
        RoleDescriptor role = new RoleDescriptor(
            "a_all",
            null,
            new IndicesPrivileges[] { IndicesPrivileges.builder().indices("a").privileges("all").build() },
            null
        );
        final Authentication authentication = createAuthentication(new User("test user", "a_all"));
        roleMap.put("a_all", role);
        mockEmptyMetadata();
        final String requestId = AuditUtil.getOrGenerateRequestId(threadContext);

        final ClearScrollRequest clearScrollRequest = new ClearScrollRequest();
        authorize(authentication, ClearScrollAction.NAME, clearScrollRequest);
        verify(auditTrail).accessGranted(
            eq(requestId),
            eq(authentication),
            eq(ClearScrollAction.NAME),
            eq(clearScrollRequest),
            authzInfoRoles(new String[] { role.getName() })
        );

        final ParsedScrollId parsedScrollId = mock(ParsedScrollId.class);
        when(parsedScrollId.hasLocalIndices()).thenReturn(true);
        final SearchScrollRequest searchScrollRequest = mock(SearchScrollRequest.class);
        when(searchScrollRequest.parseScrollId()).thenReturn(parsedScrollId);
        authorize(authentication, SearchScrollAction.NAME, searchScrollRequest);
        verify(auditTrail).accessGranted(
            eq(requestId),
            eq(authentication),
            eq(SearchScrollAction.NAME),
            eq(searchScrollRequest),
            authzInfoRoles(new String[] { role.getName() })
        );

        // We have to use a mock request for other Scroll actions as the actual requests are package private to SearchTransportService
        final TransportRequest request = mock(TransportRequest.class);
        authorize(authentication, SearchTransportService.CLEAR_SCROLL_CONTEXTS_ACTION_NAME, request);
        verify(auditTrail).accessGranted(
            eq(requestId),
            eq(authentication),
            eq(SearchTransportService.CLEAR_SCROLL_CONTEXTS_ACTION_NAME),
            eq(request),
            authzInfoRoles(new String[] { role.getName() })
        );

        authorize(authentication, SearchTransportService.FETCH_ID_SCROLL_ACTION_NAME, request);
        verify(auditTrail).accessGranted(
            eq(requestId),
            eq(authentication),
            eq(SearchTransportService.FETCH_ID_SCROLL_ACTION_NAME),
            eq(request),
            authzInfoRoles(new String[] { role.getName() })
        );

        authorize(authentication, SearchTransportService.QUERY_FETCH_SCROLL_ACTION_NAME, request);
        verify(auditTrail).accessGranted(
            eq(requestId),
            eq(authentication),
            eq(SearchTransportService.QUERY_FETCH_SCROLL_ACTION_NAME),
            eq(request),
            authzInfoRoles(new String[] { role.getName() })
        );

        authorize(authentication, SearchTransportService.QUERY_SCROLL_ACTION_NAME, request);
        verify(auditTrail).accessGranted(
            eq(requestId),
            eq(authentication),
            eq(SearchTransportService.QUERY_SCROLL_ACTION_NAME),
            eq(request),
            authzInfoRoles(new String[] { role.getName() })
        );

        authorize(authentication, SearchTransportService.FREE_CONTEXT_SCROLL_ACTION_NAME, request);
        verify(auditTrail).accessGranted(
            eq(requestId),
            eq(authentication),
            eq(SearchTransportService.FREE_CONTEXT_SCROLL_ACTION_NAME),
            eq(request),
            authzInfoRoles(new String[] { role.getName() })
        );
        verifyNoMoreInteractions(auditTrail);
    }

    public void testAuthorizeIndicesFailures() {
        TransportRequest request = new GetIndexRequest().indices("b");
        ClusterState state = mockEmptyMetadata();
        RoleDescriptor role = new RoleDescriptor(
            "a_all",
            null,
            new IndicesPrivileges[] { IndicesPrivileges.builder().indices("a").privileges("all").build() },
            null
        );
        final Authentication authentication = createAuthentication(new User("test user", "a_all"));
        roleMap.put("a_all", role);
        final String requestId = AuditUtil.getOrGenerateRequestId(threadContext);

        assertThrowsAuthorizationException(() -> authorize(authentication, "indices:a", request), "indices:a", "test user");
        verify(auditTrail).accessDenied(
            eq(requestId),
            eq(authentication),
            eq("indices:a"),
            eq(request),
            authzInfoRoles(new String[] { role.getName() })
        );
        verifyNoMoreInteractions(auditTrail);
        verify(clusterService, times(1)).state();
        verify(state, times(1)).metadata();
    }

    public void testCreateIndexWithAliasWithoutPermissions() {
        CreateIndexRequest request = new CreateIndexRequest("a");
        request.alias(new Alias("a2"));
        ClusterState state = mockEmptyMetadata();
        RoleDescriptor role = new RoleDescriptor(
            "a_all",
            null,
            new IndicesPrivileges[] { IndicesPrivileges.builder().indices("a").privileges("all").build() },
            null
        );
        final Authentication authentication = createAuthentication(new User("test user", "a_all"));
        roleMap.put("a_all", role);
        final String requestId = AuditUtil.getOrGenerateRequestId(threadContext);

        assertThrowsAuthorizationException(
            () -> authorize(authentication, CreateIndexAction.NAME, request),
            IndicesAliasesAction.NAME,
            "test user"
        );
        verify(auditTrail).accessGranted(
            eq(requestId),
            eq(authentication),
            eq(CreateIndexAction.NAME),
            eq(request),
            authzInfoRoles(new String[] { role.getName() })
        );
        verify(auditTrail).accessDenied(
            eq(requestId),
            eq(authentication),
            eq(IndicesAliasesAction.NAME),
            eq(request),
            authzInfoRoles(new String[] { role.getName() })
        );
        verifyNoMoreInteractions(auditTrail);
        verify(clusterService).state();
        verify(state, times(1)).metadata();
    }

    public void testCreateIndexWithAlias() {
        CreateIndexRequest request = new CreateIndexRequest("a");
        request.alias(new Alias("a2"));
        ClusterState state = mockEmptyMetadata();
        RoleDescriptor role = new RoleDescriptor(
            "a_all",
            null,
            new IndicesPrivileges[] { IndicesPrivileges.builder().indices("a", "a2").privileges("all").build() },
            null
        );
        final Authentication authentication = createAuthentication(new User("test user", "a_all"));
        roleMap.put("a_all", role);
        final String requestId = AuditUtil.getOrGenerateRequestId(threadContext);

        authorize(authentication, CreateIndexAction.NAME, request);

        verify(auditTrail).accessGranted(
            eq(requestId),
            eq(authentication),
            eq(CreateIndexAction.NAME),
            eq(request),
            authzInfoRoles(new String[] { role.getName() })
        );
        verify(auditTrail).accessGranted(
            eq(requestId),
            eq(authentication),
            eq("indices:admin/aliases"),
            eq(request),
            authzInfoRoles(new String[] { role.getName() })
        );
        verifyNoMoreInteractions(auditTrail);
        verify(clusterService).state();
        verify(state, times(1)).metadata();
    }

    public void testDenialErrorMessagesForSearchAction() {
        RoleDescriptor indexRole = new RoleDescriptor(
            "some_indices_" + randomAlphaOfLengthBetween(3, 6),
            null,
            new IndicesPrivileges[] {
                IndicesPrivileges.builder().indices("all*").privileges("all").build(),
                IndicesPrivileges.builder().indices("read*").privileges("read").build(),
                IndicesPrivileges.builder().indices("write*").privileges("write").build() },
            null
        );
        RoleDescriptor emptyRole = new RoleDescriptor("empty_role_" + randomAlphaOfLengthBetween(1, 4), null, null, null);
        User user = new User(randomAlphaOfLengthBetween(6, 8), indexRole.getName(), emptyRole.getName());
        final Authentication authentication = createAuthentication(user);
        roleMap.put(indexRole.getName(), indexRole);
        roleMap.put(emptyRole.getName(), emptyRole);

        AuditUtil.getOrGenerateRequestId(threadContext);

        TransportRequest request = new SearchRequest("all-1", "read-2", "write-3", "other-4");

        ElasticsearchSecurityException securityException = expectThrows(
            ElasticsearchSecurityException.class,
            () -> authorize(authentication, SearchAction.NAME, request)
        );
        assertThat(
            securityException,
            throwableWithMessage(
                containsString(
                    "["
                        + SearchAction.NAME
                        + "] is unauthorized"
                        + " for user ["
                        + user.principal()
                        + "]"
                        + " with effective roles ["
                        + emptyRole.getName()
                        + ","
                        + indexRole.getName()
                        + "]"
                        + " on indices ["
                )
            )
        );
        assertThat(securityException, throwableWithMessage(containsString("write-3")));
        assertThat(securityException, throwableWithMessage(containsString("other-4")));
        assertThat(securityException, throwableWithMessage(not(containsString("all-1"))));
        assertThat(securityException, throwableWithMessage(not(containsString("read-2"))));
        assertThat(securityException, throwableWithMessage(containsString(", this action is granted by the index privileges [read,all]")));
    }

    public void testDenialErrorMessagesForBulkIngest() throws Exception {
        final String index = randomAlphaOfLengthBetween(5, 12);
        RoleDescriptor role = new RoleDescriptor(
            "some_indices_" + randomAlphaOfLengthBetween(3, 6),
            null,
            new IndicesPrivileges[] { IndicesPrivileges.builder().indices(index).privileges(BulkAction.NAME).build() },
            null
        );
        User user = new User(randomAlphaOfLengthBetween(6, 8), role.getName());
        final Authentication authentication = createAuthentication(user);
        roleMap.put(role.getName(), role);

        AuditUtil.getOrGenerateRequestId(threadContext);

        final BulkShardRequest request = new BulkShardRequest(
            new ShardId(index, randomAlphaOfLength(24), 1),
            WriteRequest.RefreshPolicy.NONE,
            new BulkItemRequest[] {
                new BulkItemRequest(
                    0,
                    new IndexRequest(index).id("doc-1").opType(DocWriteRequest.OpType.CREATE).source(Map.of("field", "value"))
                ),
                new BulkItemRequest(
                    1,
                    new IndexRequest(index).id("doc-2").opType(DocWriteRequest.OpType.INDEX).source(Map.of("field", "value"))
                ),
                new BulkItemRequest(2, new DeleteRequest(index, "doc-3")) }
        );

        authorize(authentication, TransportShardBulkAction.ACTION_NAME, request);

        MappingUpdatePerformer mappingUpdater = (m, s, l) -> l.onResponse(null);
        Consumer<ActionListener<Void>> waitForMappingUpdate = l -> l.onResponse(null);
        PlainActionFuture<TransportReplicationAction.PrimaryResult<BulkShardRequest, BulkShardResponse>> future = new PlainActionFuture<>();
        IndexShard indexShard = mock(IndexShard.class);
        when(indexShard.getBulkOperationListener()).thenReturn(new BulkOperationListener() {
        });
        TransportShardBulkAction.performOnPrimary(
            request,
            indexShard,
            new UpdateHelper(mock(ScriptService.class)),
            System::currentTimeMillis,
            mappingUpdater,
            waitForMappingUpdate,
            future,
            threadPool,
            Names.WRITE
        );

        TransportReplicationAction.PrimaryResult<BulkShardRequest, BulkShardResponse> result = future.get();
        BulkShardResponse response = result.replicationResponse;
        assertThat(response, notNullValue());
        assertThat(response.getResponses(), arrayWithSize(3));
        assertThat(response.getResponses()[0].getFailureMessage(), containsString("unauthorized for user [" + user.principal() + "]"));
        assertThat(response.getResponses()[0].getFailureMessage(), containsString("on indices [" + index + "]"));
        assertThat(response.getResponses()[0].getFailureMessage(), containsString("[create_doc,create,index,write,all]"));
        assertThat(response.getResponses()[1].getFailureMessage(), containsString("[create,index,write,all]"));
        assertThat(response.getResponses()[2].getFailureMessage(), containsString("[delete,write,all]"));
    }

    public void testDenialErrorMessagesForClusterHealthAction() {
        RoleDescriptor role = new RoleDescriptor(
            "role_" + randomAlphaOfLengthBetween(3, 6),
            new String[0], // no cluster privileges
            new IndicesPrivileges[] { IndicesPrivileges.builder().indices("index-*").privileges("all").build() },
            null
        );
        User user = new User(randomAlphaOfLengthBetween(6, 8), role.getName());
        final Authentication authentication = createAuthentication(user);
        roleMap.put(role.getName(), role);

        AuditUtil.getOrGenerateRequestId(threadContext);

        TransportRequest request = new ClusterHealthRequest();

        ElasticsearchSecurityException securityException = expectThrows(
            ElasticsearchSecurityException.class,
            () -> authorize(authentication, ClusterHealthAction.NAME, request)
        );
        assertThat(
            securityException,
            throwableWithMessage(containsString("[" + ClusterHealthAction.NAME + "] is unauthorized for user [" + user.principal() + "]"))
        );
        assertThat(
            securityException,
            throwableWithMessage(containsString("this action is granted by the cluster privileges [monitor,manage,all]"))
        );
    }

    /**
     * Per {@link ClusterPrivilegeResolver#isClusterAction(String)}, there are some actions that start with "indices:" but are treated as
     * cluster level actions for the purposes of security.
     * This test case checks that the error message for these actions handles this edge-case.
     */
    public void testDenialErrorMessagesForIndexTemplateAction() {
        RoleDescriptor role = new RoleDescriptor(
            "role_" + randomAlphaOfLengthBetween(3, 6),
            new String[0], // no cluster privileges
            new IndicesPrivileges[0], // no index privileges
            null
        );
        User user = new User(randomAlphaOfLengthBetween(6, 8), role.getName());
        final Authentication authentication = createAuthentication(user);
        roleMap.put(role.getName(), role);

        AuditUtil.getOrGenerateRequestId(threadContext);

        TransportRequest request = new PutIndexTemplateRequest(randomAlphaOfLengthBetween(4, 20));

        ElasticsearchSecurityException securityException = expectThrows(
            ElasticsearchSecurityException.class,
            () -> authorize(authentication, PutIndexTemplateAction.NAME, request)
        );
        assertThat(
            securityException,
            throwableWithMessage(
                containsString("[" + PutIndexTemplateAction.NAME + "] is unauthorized for user [" + user.principal() + "]")
            )
        );
        assertThat(
            securityException,
            throwableWithMessage(containsString("this action is granted by the cluster privileges [manage_index_templates,manage,all]"))
        );
    }

    public void testDenialErrorMessagesForInvalidateApiKeyAction() {
        RoleDescriptor role = new RoleDescriptor(
            "role_" + randomAlphaOfLengthBetween(3, 6),
            new String[0], // no cluster privileges
            new IndicesPrivileges[] { IndicesPrivileges.builder().indices("index-*").privileges("all").build() },
            null
        );
        User user = new User(randomAlphaOfLengthBetween(6, 8), role.getName());
        final Authentication authentication = createAuthentication(user);
        roleMap.put(role.getName(), role);

        AuditUtil.getOrGenerateRequestId(threadContext);

        // Own API Key
        {
            TransportRequest request = new InvalidateApiKeyRequest(null, null, null, true, null);

            ElasticsearchSecurityException securityException = expectThrows(
                ElasticsearchSecurityException.class,
                () -> authorize(authentication, InvalidateApiKeyAction.NAME, request)
            );
            assertThat(
                securityException,
                throwableWithMessage(
                    containsString("[" + InvalidateApiKeyAction.NAME + "] is unauthorized for user [" + user.principal() + "]")
                )
            );
            assertThat(
                securityException,
                throwableWithMessage(
                    containsString(
                        "this action is granted by the cluster privileges [manage_own_api_key,manage_api_key,manage_security,all]"
                    )
                )
            );
        }

        // All API Keys
        {
            TransportRequest request = new InvalidateApiKeyRequest(null, null, null, false, null);

            ElasticsearchSecurityException securityException = expectThrows(
                ElasticsearchSecurityException.class,
                () -> authorize(authentication, InvalidateApiKeyAction.NAME, request)
            );
            assertThat(
                securityException,
                throwableWithMessage(
                    containsString("[" + InvalidateApiKeyAction.NAME + "] is unauthorized for user [" + user.principal() + "]")
                )
            );
            assertThat(
                securityException,
                throwableWithMessage(
                    containsString("this action is granted by the cluster privileges [manage_api_key,manage_security,all]")
                )
            );
        }
    }

    public void testDenialForAnonymousUser() {
        TransportRequest request = new GetIndexRequest().indices("b");
        ClusterState state = mockEmptyMetadata();
        Settings settings = Settings.builder().put(AnonymousUser.ROLES_SETTING.getKey(), "a_all").build();
        final AnonymousUser anonymousUser = new AnonymousUser(settings);
        authorizationService = new AuthorizationService(
            settings,
            rolesStore,
            fieldPermissionsCache,
            clusterService,
            auditTrailService,
            new DefaultAuthenticationFailureHandler(Collections.emptyMap()),
            threadPool,
            anonymousUser,
            null,
            Collections.emptySet(),
            new XPackLicenseState(() -> 0),
            TestIndexNameExpressionResolver.newInstance(),
            operatorPrivilegesService,
            RESTRICTED_INDICES
        );

        RoleDescriptor role = new RoleDescriptor(
            "a_all",
            null,
            new IndicesPrivileges[] { IndicesPrivileges.builder().indices("a").privileges("all").build() },
            null
        );
        roleMap.put("a_all", role);
        final String requestId = AuditUtil.getOrGenerateRequestId(threadContext);

        final Authentication authentication = createAuthentication(anonymousUser);
        assertThrowsAuthorizationException(() -> authorize(authentication, "indices:a", request), "indices:a", anonymousUser.principal());
        verify(auditTrail).accessDenied(
            eq(requestId),
            eq(authentication),
            eq("indices:a"),
            eq(request),
            authzInfoRoles(new String[] { role.getName() })
        );
        verifyNoMoreInteractions(auditTrail);
        verify(clusterService, times(1)).state();
        verify(state, times(1)).metadata();
    }

    public void testDenialForAnonymousUserAuthorizationExceptionDisabled() {
        TransportRequest request = new GetIndexRequest().indices("b");
        ClusterState state = mockEmptyMetadata();
        Settings settings = Settings.builder()
            .put(AnonymousUser.ROLES_SETTING.getKey(), "a_all")
            .put(AuthorizationService.ANONYMOUS_AUTHORIZATION_EXCEPTION_SETTING.getKey(), false)
            .build();
        final Authentication authentication = createAuthentication(new AnonymousUser(settings));
        authorizationService = new AuthorizationService(
            settings,
            rolesStore,
            fieldPermissionsCache,
            clusterService,
            auditTrailService,
            new DefaultAuthenticationFailureHandler(Collections.emptyMap()),
            threadPool,
            new AnonymousUser(settings),
            null,
            Collections.emptySet(),
            new XPackLicenseState(() -> 0),
            TestIndexNameExpressionResolver.newInstance(),
            operatorPrivilegesService,
            RESTRICTED_INDICES
        );

        RoleDescriptor role = new RoleDescriptor(
            "a_all",
            null,
            new IndicesPrivileges[] { IndicesPrivileges.builder().indices("a").privileges("all").build() },
            null
        );
        roleMap.put("a_all", role);
        final String requestId = AuditUtil.getOrGenerateRequestId(threadContext);

        final ElasticsearchSecurityException securityException = expectThrows(
            ElasticsearchSecurityException.class,
            () -> authorize(authentication, "indices:a", request)
        );
        assertAuthenticationException(securityException, containsString("action [indices:a] requires authentication"));
        verify(auditTrail).accessDenied(
            eq(requestId),
            eq(authentication),
            eq("indices:a"),
            eq(request),
            authzInfoRoles(new String[] { role.getName() })
        );
        verifyNoMoreInteractions(auditTrail);
        verify(clusterService, times(1)).state();
        verify(state, times(1)).metadata();
    }

    public void testAuditTrailIsRecordedWhenIndexWildcardThrowsError() {
        IndicesOptions options = IndicesOptions.fromOptions(false, false, true, true);
        TransportRequest request = new GetIndexRequest().indices("not-an-index-*").indicesOptions(options);
        ClusterState state = mockEmptyMetadata();
        RoleDescriptor role = new RoleDescriptor(
            "a_all",
            null,
            new IndicesPrivileges[] { IndicesPrivileges.builder().indices("a").privileges("all").build() },
            null
        );
        final Authentication authentication = createAuthentication(new User("test user", "a_all"));
        roleMap.put("a_all", role);
        final String requestId = AuditUtil.getOrGenerateRequestId(threadContext);

        final IndexNotFoundException nfe = expectThrows(
            IndexNotFoundException.class,
            () -> authorize(authentication, GetIndexAction.NAME, request)
        );
        assertThat(nfe.getIndex(), is(notNullValue()));
        assertThat(nfe.getIndex().getName(), is("not-an-index-*"));
        verify(auditTrail).accessDenied(
            eq(requestId),
            eq(authentication),
            eq(GetIndexAction.NAME),
            eq(request),
            authzInfoRoles(new String[] { role.getName() })
        );
        verifyNoMoreInteractions(auditTrail);
        verify(clusterService).state();
        verify(state, times(1)).metadata();
    }

    public void testRunAsRequestWithNoRolesUser() {
        final TransportRequest request = mock(TransportRequest.class);
        final String requestId = AuditUtil.getOrGenerateRequestId(threadContext);
        final User authenticatingUser = new User("test user");
        final Authentication authentication = createAuthentication(new User("run as me"), authenticatingUser);
        assertNotEquals(authentication.getAuthenticatingSubject().getUser(), authentication.getEffectiveSubject().getUser());
        assertThrowsAuthorizationExceptionRunAsDenied(
            () -> authorize(authentication, "indices:a", request),
            "indices:a",
            authenticatingUser,
            "run as me"
        ); // run as [run as me]
        verify(auditTrail).runAsDenied(eq(requestId), eq(authentication), eq("indices:a"), eq(request), authzInfoRoles(Role.EMPTY.names()));
        verifyNoMoreInteractions(auditTrail);
    }

    public void testRunAsRequestWithoutLookedUpBy() throws IOException {
        final String requestId = AuditUtil.getOrGenerateRequestId(threadContext);
        roleMap.put("superuser", ReservedRolesStore.SUPERUSER_ROLE_DESCRIPTOR);
        final User authUser = new User("test user", "superuser");
        Authentication authentication = AuthenticationTestHelper.builder()
            .realm()
            .user(authUser)
            .realmRef(new RealmRef("foo", "bar", "baz"))
            .build(false)
            .runAs(new User("run as me", Strings.EMPTY_ARRAY), null);
        authentication.writeToContext(threadContext);
        assertNotEquals(authUser, authentication.getEffectiveSubject().getUser());
        assertThrowsAuthorizationExceptionRunAsDenied(
            () -> authorize(authentication, AuthenticateAction.NAME, AuthenticateRequest.INSTANCE),
            AuthenticateAction.NAME,
            authUser,
            "run as me"
        ); // run as [run as me]
        verify(auditTrail).runAsDenied(
            eq(requestId),
            eq(authentication),
            eq(AuthenticateAction.NAME),
            eq(AuthenticateRequest.INSTANCE),
            authzInfoRoles(new String[] { ReservedRolesStore.SUPERUSER_ROLE_DESCRIPTOR.getName() })
        );
        verifyNoMoreInteractions(auditTrail);
    }

    public void testRunAsRequestRunningAsUnAllowedUser() {
        TransportRequest request = mock(TransportRequest.class);
        final User authenticatingUser = new User("test user", "can run as");
        final Authentication authentication = createAuthentication(new User("run as me", "doesn't exist"), authenticatingUser);
        final RoleDescriptor role = new RoleDescriptor(
            "can run as",
            null,
            new IndicesPrivileges[] { IndicesPrivileges.builder().indices("a").privileges("all").build() },
            new String[] { "not the right user" }
        );
        roleMap.put("can run as", role);
        final String requestId = AuditUtil.getOrGenerateRequestId(threadContext);

        assertThrowsAuthorizationExceptionRunAsDenied(
            () -> authorize(authentication, "indices:a", request),
            "indices:a",
            authenticatingUser,
            "run as me"
        );
        verify(auditTrail).runAsDenied(
            eq(requestId),
            eq(authentication),
            eq("indices:a"),
            eq(request),
            authzInfoRoles(new String[] { role.getName() })
        );
        verifyNoMoreInteractions(auditTrail);
    }

    public void testRunAsRequestWithRunAsUserWithoutPermission() {
        TransportRequest request = new GetIndexRequest().indices("a");
        User authenticatedUser = new User("test user", "can run as");
        final Authentication authentication = createAuthentication(new User("run as me", "b"), authenticatedUser);
        final RoleDescriptor runAsRole = new RoleDescriptor(
            "can run as",
            null,
            new IndicesPrivileges[] { IndicesPrivileges.builder().indices("a").privileges("all").build() },
            new String[] { "run as me" }
        );
        roleMap.put("can run as", runAsRole);

        RoleDescriptor bRole = new RoleDescriptor(
            "b",
            null,
            new IndicesPrivileges[] { IndicesPrivileges.builder().indices("b").privileges("all").build() },
            null
        );
        boolean indexExists = randomBoolean();
        if (indexExists) {
            mockMetadataWithIndex("a");
            roleMap.put("b", bRole);
        } else {
            mockEmptyMetadata();
        }
        final String requestId = AuditUtil.getOrGenerateRequestId(threadContext);

        assertThrowsAuthorizationExceptionRunAsUnauthorizedAction(
            () -> authorize(authentication, "indices:a", request),
            "indices:a",
            "test user",
            "run as me"
        );
        verify(auditTrail).runAsGranted(
            eq(requestId),
            eq(authentication),
            eq("indices:a"),
            eq(request),
            authzInfoRoles(new String[] { runAsRole.getName() })
        );
        if (indexExists) {
            verify(auditTrail).accessDenied(
                eq(requestId),
                eq(authentication),
                eq("indices:a"),
                eq(request),
                authzInfoRoles(new String[] { bRole.getName() })
            );
        } else {
            verify(auditTrail).accessDenied(
                eq(requestId),
                eq(authentication),
                eq("indices:a"),
                eq(request),
                authzInfoRoles(Role.EMPTY.names())
            );
        }
        verifyNoMoreInteractions(auditTrail);
    }

    public void testRunAsRequestWithValidPermissions() {
        TransportRequest request = new GetIndexRequest().indices("b");
        User authenticatedUser = new User("test user", "can run as");
        final Authentication authentication = createAuthentication(new User("run as me", "b"), authenticatedUser);
        final RoleDescriptor runAsRole = new RoleDescriptor(
            "can run as",
            null,
            new IndicesPrivileges[] { IndicesPrivileges.builder().indices("a").privileges("all").build() },
            new String[] { "run as me" }
        );
        roleMap.put("can run as", runAsRole);
        mockMetadataWithIndex("b");
        RoleDescriptor bRole = new RoleDescriptor(
            "b",
            null,
            new IndicesPrivileges[] { IndicesPrivileges.builder().indices("b").privileges("all").build() },
            null
        );
        roleMap.put("b", bRole);
        final String requestId = AuditUtil.getOrGenerateRequestId(threadContext);

        authorize(authentication, "indices:a", request);
        verify(auditTrail).runAsGranted(
            eq(requestId),
            eq(authentication),
            eq("indices:a"),
            eq(request),
            authzInfoRoles(new String[] { runAsRole.getName() })
        );
        verify(auditTrail).accessGranted(
            eq(requestId),
            eq(authentication),
            eq("indices:a"),
            eq(request),
            authzInfoRoles(new String[] { bRole.getName() })
        );
        verifyNoMoreInteractions(auditTrail);
    }

    public void testGrantAllRestrictedUserCannotExecuteOperationAgainstSecurityIndices() {
        RoleDescriptor role = new RoleDescriptor(
            "all access",
            new String[] { "all" },
            new IndicesPrivileges[] { IndicesPrivileges.builder().indices("*").privileges("all").build() },
            null
        );
        final Authentication authentication = createAuthentication(new User("all_access_user", "all_access"));
        roleMap.put("all_access", role);
        ClusterState state = mockClusterState(
            Metadata.builder()
                .put(
                    new IndexMetadata.Builder(INTERNAL_SECURITY_MAIN_INDEX_7).putAlias(
                        new AliasMetadata.Builder(SECURITY_MAIN_ALIAS).build()
                    )
                        .settings(Settings.builder().put("index.version.created", Version.CURRENT).build())
                        .numberOfShards(1)
                        .numberOfReplicas(0)
                        .build(),
                    true
                )
                .build()
        );
        final String requestId = AuditUtil.getOrGenerateRequestId(threadContext);

        List<Tuple<String, TransportRequest>> requests = new ArrayList<>();
        requests.add(
            new Tuple<>(BulkAction.NAME + "[s]", new DeleteRequest(randomFrom(SECURITY_MAIN_ALIAS, INTERNAL_SECURITY_MAIN_INDEX_7), "id"))
        );
        requests.add(
            new Tuple<>(UpdateAction.NAME, new UpdateRequest(randomFrom(SECURITY_MAIN_ALIAS, INTERNAL_SECURITY_MAIN_INDEX_7), "id"))
        );
        requests.add(
            new Tuple<>(BulkAction.NAME + "[s]", new IndexRequest(randomFrom(SECURITY_MAIN_ALIAS, INTERNAL_SECURITY_MAIN_INDEX_7)))
        );
        requests.add(new Tuple<>(SearchAction.NAME, new SearchRequest(randomFrom(SECURITY_MAIN_ALIAS, INTERNAL_SECURITY_MAIN_INDEX_7))));
        requests.add(
            new Tuple<>(
                TermVectorsAction.NAME,
                new TermVectorsRequest(randomFrom(SECURITY_MAIN_ALIAS, INTERNAL_SECURITY_MAIN_INDEX_7), "id")
            )
        );
        requests.add(new Tuple<>(GetAction.NAME, new GetRequest(randomFrom(SECURITY_MAIN_ALIAS, INTERNAL_SECURITY_MAIN_INDEX_7), "id")));
        requests.add(
            new Tuple<>(
                IndicesAliasesAction.NAME,
                new IndicesAliasesRequest().addAliasAction(AliasActions.add().alias("security_alias").index(INTERNAL_SECURITY_MAIN_INDEX_7))
            )
        );
        requests.add(
            new Tuple<>(
                UpdateSettingsAction.NAME,
                new UpdateSettingsRequest().indices(randomFrom(SECURITY_MAIN_ALIAS, INTERNAL_SECURITY_MAIN_INDEX_7))
            )
        );
        // cannot execute monitor operations
        requests.add(
            new Tuple<>(
                IndicesStatsAction.NAME,
                new IndicesStatsRequest().indices(randomFrom(SECURITY_MAIN_ALIAS, INTERNAL_SECURITY_MAIN_INDEX_7))
            )
        );
        requests.add(
            new Tuple<>(RecoveryAction.NAME, new RecoveryRequest().indices(randomFrom(SECURITY_MAIN_ALIAS, INTERNAL_SECURITY_MAIN_INDEX_7)))
        );
        requests.add(
            new Tuple<>(
                IndicesSegmentsAction.NAME,
                new IndicesSegmentsRequest().indices(randomFrom(SECURITY_MAIN_ALIAS, INTERNAL_SECURITY_MAIN_INDEX_7))
            )
        );
        requests.add(
            new Tuple<>(
                GetSettingsAction.NAME,
                new GetSettingsRequest().indices(randomFrom(SECURITY_MAIN_ALIAS, INTERNAL_SECURITY_MAIN_INDEX_7))
            )
        );
        requests.add(
            new Tuple<>(
                IndicesShardStoresAction.NAME,
                new IndicesShardStoresRequest().indices(randomFrom(SECURITY_MAIN_ALIAS, INTERNAL_SECURITY_MAIN_INDEX_7))
            )
        );

        for (Tuple<String, TransportRequest> requestTuple : requests) {
            String action = requestTuple.v1();
            TransportRequest request = requestTuple.v2();
            assertThrowsAuthorizationException(() -> authorize(authentication, action, request), action, "all_access_user");
            verify(auditTrail).accessDenied(
                eq(requestId),
                eq(authentication),
                eq(action),
                eq(request),
                authzInfoRoles(new String[] { role.getName() })
            );
            verifyNoMoreInteractions(auditTrail);
        }

        // we should allow waiting for the health of the index or any index if the user has this permission
        ClusterHealthRequest request = new ClusterHealthRequest(randomFrom(SECURITY_MAIN_ALIAS, INTERNAL_SECURITY_MAIN_INDEX_7));
        authorize(authentication, ClusterHealthAction.NAME, request);
        verify(auditTrail).accessGranted(
            eq(requestId),
            eq(authentication),
            eq(ClusterHealthAction.NAME),
            eq(request),
            authzInfoRoles(new String[] { role.getName() })
        );

        // multiple indices
        request = new ClusterHealthRequest(SECURITY_MAIN_ALIAS, INTERNAL_SECURITY_MAIN_INDEX_7, "foo", "bar");
        authorize(authentication, ClusterHealthAction.NAME, request);
        verify(auditTrail).accessGranted(
            eq(requestId),
            eq(authentication),
            eq(ClusterHealthAction.NAME),
            eq(request),
            authzInfoRoles(new String[] { role.getName() })
        );
        verifyNoMoreInteractions(auditTrail);

        final SearchRequest searchRequest = new SearchRequest("_all");
        authorize(authentication, SearchAction.NAME, searchRequest);
        assertEquals(2, searchRequest.indices().length);
        assertEquals(IndicesAndAliasesResolverField.NO_INDICES_OR_ALIASES_LIST, Arrays.asList(searchRequest.indices()));
    }

    public void testMonitoringOperationsAgainstSecurityIndexRequireAllowRestricted() {
        final RoleDescriptor restrictedMonitorRole = new RoleDescriptor(
            "restricted_monitor",
            null,
            new IndicesPrivileges[] { IndicesPrivileges.builder().indices("*").privileges("monitor").build() },
            null
        );
        final RoleDescriptor unrestrictedMonitorRole = new RoleDescriptor(
            "unrestricted_monitor",
            null,
            new IndicesPrivileges[] { IndicesPrivileges.builder().indices("*").privileges("monitor").allowRestrictedIndices(true).build() },
            null
        );
        roleMap.put("restricted_monitor", restrictedMonitorRole);
        roleMap.put("unrestricted_monitor", unrestrictedMonitorRole);
        ClusterState state = mockClusterState(
            Metadata.builder()
                .put(
                    new IndexMetadata.Builder(INTERNAL_SECURITY_MAIN_INDEX_7).putAlias(
                        new AliasMetadata.Builder(SECURITY_MAIN_ALIAS).build()
                    )
                        .settings(Settings.builder().put("index.version.created", Version.CURRENT).build())
                        .numberOfShards(1)
                        .numberOfReplicas(0)
                        .build(),
                    true
                )
                .build()
        );

        List<Tuple<String, ? extends TransportRequest>> requests = new ArrayList<>();
        requests.add(new Tuple<>(IndicesStatsAction.NAME, new IndicesStatsRequest().indices(SECURITY_MAIN_ALIAS)));
        requests.add(new Tuple<>(RecoveryAction.NAME, new RecoveryRequest().indices(SECURITY_MAIN_ALIAS)));
        requests.add(new Tuple<>(IndicesSegmentsAction.NAME, new IndicesSegmentsRequest().indices(SECURITY_MAIN_ALIAS)));
        requests.add(new Tuple<>(GetSettingsAction.NAME, new GetSettingsRequest().indices(SECURITY_MAIN_ALIAS)));
        requests.add(new Tuple<>(IndicesShardStoresAction.NAME, new IndicesShardStoresRequest().indices(SECURITY_MAIN_ALIAS)));

        for (final Tuple<String, ? extends TransportRequest> requestTuple : requests) {
            final String action = requestTuple.v1();
            final TransportRequest request = requestTuple.v2();
            try (StoredContext ignore = threadContext.stashContext()) {
                final String requestId = AuditUtil.getOrGenerateRequestId(threadContext);
                final Authentication restrictedUserAuthn = createAuthentication(new User("restricted_user", "restricted_monitor"));
                assertThrowsAuthorizationException(() -> authorize(restrictedUserAuthn, action, request), action, "restricted_user");
                verify(auditTrail).accessDenied(
                    eq(requestId),
                    eq(restrictedUserAuthn),
                    eq(action),
                    eq(request),
                    authzInfoRoles(new String[] { "restricted_monitor" })
                );
                verifyNoMoreInteractions(auditTrail);
            }
            try (StoredContext ignore = threadContext.stashContext()) {
                final String requestId = AuditUtil.getOrGenerateRequestId(threadContext);
                final Authentication unrestrictedUserAuthn = createAuthentication(new User("unrestricted_user", "unrestricted_monitor"));
                authorize(unrestrictedUserAuthn, action, request);
                verify(auditTrail).accessGranted(
                    eq(requestId),
                    eq(unrestrictedUserAuthn),
                    eq(action),
                    eq(request),
                    authzInfoRoles(new String[] { "unrestricted_monitor" })
                );
                verifyNoMoreInteractions(auditTrail);
            }
        }
    }

    public void testSuperusersCanExecuteReadOperationAgainstSecurityIndex() {
        final User superuser = new User("custom_admin", ReservedRolesStore.SUPERUSER_ROLE_DESCRIPTOR.getName());
        roleMap.put(ReservedRolesStore.SUPERUSER_ROLE_DESCRIPTOR.getName(), ReservedRolesStore.SUPERUSER_ROLE_DESCRIPTOR);
        mockClusterState(
            Metadata.builder()
                .put(
                    new IndexMetadata.Builder(INTERNAL_SECURITY_MAIN_INDEX_7).putAlias(
                        new AliasMetadata.Builder(SECURITY_MAIN_ALIAS).build()
                    )
                        .settings(Settings.builder().put("index.version.created", Version.CURRENT).build())
                        .numberOfShards(1)
                        .numberOfReplicas(0)
                        .build(),
                    true
                )
                .build()
        );
        final String requestId = AuditUtil.getOrGenerateRequestId(threadContext);

        List<Tuple<String, TransportRequest>> requests = new ArrayList<>();
        requests.add(new Tuple<>(SearchAction.NAME, new SearchRequest(randomFrom(SECURITY_MAIN_ALIAS, INTERNAL_SECURITY_MAIN_INDEX_7))));
        requests.add(
            new Tuple<>(
                TermVectorsAction.NAME,
                new TermVectorsRequest(randomFrom(SECURITY_MAIN_ALIAS, INTERNAL_SECURITY_MAIN_INDEX_7), "id")
            )
        );
        requests.add(new Tuple<>(GetAction.NAME, new GetRequest(randomFrom(SECURITY_MAIN_ALIAS, INTERNAL_SECURITY_MAIN_INDEX_7), "id")));
        requests.add(
            new Tuple<>(ClusterHealthAction.NAME, new ClusterHealthRequest(randomFrom(SECURITY_MAIN_ALIAS, INTERNAL_SECURITY_MAIN_INDEX_7)))
        );
        requests.add(
            new Tuple<>(
                ClusterHealthAction.NAME,
                new ClusterHealthRequest(randomFrom(SECURITY_MAIN_ALIAS, INTERNAL_SECURITY_MAIN_INDEX_7), "foo", "bar")
            )
        );

        for (final Tuple<String, TransportRequest> requestTuple : requests) {
            final String action = requestTuple.v1();
            final TransportRequest request = requestTuple.v2();
            try (ThreadContext.StoredContext ignore = threadContext.newStoredContext()) {
                final Authentication authentication = createAuthentication(superuser);
                authorize(authentication, action, request);
                verify(auditTrail).accessGranted(
                    eq(requestId),
                    eq(authentication),
                    eq(action),
                    eq(request),
                    authzInfoRoles(superuser.roles())
                );
            }
        }
    }

    public void testSuperusersCannotExecuteWriteOperationAgainstSecurityIndex() {
        final User superuser = new User("custom_admin", ReservedRolesStore.SUPERUSER_ROLE_DESCRIPTOR.getName());
        roleMap.put(ReservedRolesStore.SUPERUSER_ROLE_DESCRIPTOR.getName(), ReservedRolesStore.SUPERUSER_ROLE_DESCRIPTOR);
        mockClusterState(
            Metadata.builder()
                .put(
                    new IndexMetadata.Builder(INTERNAL_SECURITY_MAIN_INDEX_7).putAlias(
                        new AliasMetadata.Builder(SECURITY_MAIN_ALIAS).build()
                    )
                        .settings(Settings.builder().put("index.version.created", Version.CURRENT).build())
                        .numberOfShards(1)
                        .numberOfReplicas(0)
                        .build(),
                    true
                )
                .build()
        );
        final String requestId = AuditUtil.getOrGenerateRequestId(threadContext);

        List<Tuple<String, TransportRequest>> requests = new ArrayList<>();
        requests.add(
            new Tuple<>(
                BulkAction.NAME + "[s]",
                createBulkShardRequest(randomFrom(SECURITY_MAIN_ALIAS, INTERNAL_SECURITY_MAIN_INDEX_7), DeleteRequest::new)
            )
        );
        requests.add(
            new Tuple<>(
                BulkAction.NAME + "[s]",
                createBulkShardRequest(randomFrom(SECURITY_MAIN_ALIAS, INTERNAL_SECURITY_MAIN_INDEX_7), UpdateRequest::new)
            )
        );
        requests.add(
            new Tuple<>(
                BulkAction.NAME + "[s]",
                createBulkShardRequest(
                    randomFrom(SECURITY_MAIN_ALIAS, INTERNAL_SECURITY_MAIN_INDEX_7),
                    (index, id) -> new IndexRequest(index).id(id)
                )
            )
        );
        requests.add(
            new Tuple<>(
                IndicesAliasesAction.NAME,
                new IndicesAliasesRequest().addAliasAction(AliasActions.add().alias("security_alias").index(INTERNAL_SECURITY_MAIN_INDEX_7))
            )
        );
        requests.add(
            new Tuple<>(PutMappingAction.NAME, new PutMappingRequest(randomFrom(SECURITY_MAIN_ALIAS, INTERNAL_SECURITY_MAIN_INDEX_7)))
        );
        requests.add(
            new Tuple<>(DeleteIndexAction.NAME, new DeleteIndexRequest(randomFrom(SECURITY_MAIN_ALIAS, INTERNAL_SECURITY_MAIN_INDEX_7)))
        );
        for (final Tuple<String, TransportRequest> requestTuple : requests) {
            final String action = requestTuple.v1();
            final TransportRequest request = requestTuple.v2();
            try (ThreadContext.StoredContext ignore = threadContext.newStoredContext()) {
                final Authentication authentication = createAuthentication(superuser);
                assertThrowsAuthorizationException(
                    "authentication=[" + authentication + "], action=[" + action + "], request=[" + request + "]",
                    () -> authorize(authentication, action, request),
                    action,
                    superuser.principal()
                );
                verify(auditTrail).accessDenied(
                    eq(requestId),
                    eq(authentication),
                    eq(action),
                    eq(request),
                    authzInfoRoles(superuser.roles())
                );
            }
        }
    }

    public void testSuperusersCanExecuteReadOperationAgainstSecurityIndexWithWildcard() {
        final User superuser = new User("custom_admin", ReservedRolesStore.SUPERUSER_ROLE_DESCRIPTOR.getName());
        final Authentication authentication = createAuthentication(superuser);
        roleMap.put(ReservedRolesStore.SUPERUSER_ROLE_DESCRIPTOR.getName(), ReservedRolesStore.SUPERUSER_ROLE_DESCRIPTOR);
        mockClusterState(
            Metadata.builder()
                .put(
                    new IndexMetadata.Builder(INTERNAL_SECURITY_MAIN_INDEX_7).putAlias(
                        new AliasMetadata.Builder(SECURITY_MAIN_ALIAS).build()
                    )
                        .settings(Settings.builder().put("index.version.created", Version.CURRENT).build())
                        .numberOfShards(1)
                        .numberOfReplicas(0)
                        .build(),
                    true
                )
                .build()
        );
        final String requestId = AuditUtil.getOrGenerateRequestId(threadContext);

        String action = SearchAction.NAME;
        SearchRequest request = new SearchRequest("_all");
        authorize(authentication, action, request);
        verify(auditTrail).accessGranted(eq(requestId), eq(authentication), eq(action), eq(request), authzInfoRoles(superuser.roles()));
        assertThat(request.indices(), arrayContainingInAnyOrder(INTERNAL_SECURITY_MAIN_INDEX_7, SECURITY_MAIN_ALIAS));
    }

    public void testCompositeActionsAreImmediatelyRejected() {
        // if the user has no permission for composite actions against any index, the request fails straight-away in the main action
        final Tuple<String, TransportRequest> compositeRequest = randomCompositeRequest();
        final String action = compositeRequest.v1();
        final TransportRequest request = compositeRequest.v2();
        final Authentication authentication = createAuthentication(new User("test user", "no_indices"));
        final RoleDescriptor role = new RoleDescriptor("no_indices", null, null, null);
        roleMap.put("no_indices", role);
        final String requestId = AuditUtil.getOrGenerateRequestId(threadContext);

        assertThrowsAuthorizationException(() -> authorize(authentication, action, request), action, "test user");
        verify(auditTrail).accessDenied(
            eq(requestId),
            eq(authentication),
            eq(action),
            eq(request),
            authzInfoRoles(new String[] { role.getName() })
        );
        verifyNoMoreInteractions(auditTrail);
    }

    public void testCompositeActionsIndicesAreNotChecked() {
        // if the user has permission for some index, the request goes through without looking at the indices, they will be checked later
        final Tuple<String, TransportRequest> compositeRequest = randomCompositeRequest();
        final String action = compositeRequest.v1();
        final TransportRequest request = compositeRequest.v2();
        final Authentication authentication = createAuthentication(new User("test user", "role"));
        final RoleDescriptor role = new RoleDescriptor(
            "role",
            null,
            new IndicesPrivileges[] { IndicesPrivileges.builder().indices(randomBoolean() ? "a" : "index").privileges("all").build() },
            null
        );
        roleMap.put("role", role);
        final String requestId = AuditUtil.getOrGenerateRequestId(threadContext);

        authorize(authentication, action, request);
        verify(auditTrail).accessGranted(
            eq(requestId),
            eq(authentication),
            eq(action),
            eq(request),
            authzInfoRoles(new String[] { role.getName() })
        );
        verifyNoMoreInteractions(auditTrail);
    }

    public void testCompositeActionsMustImplementCompositeIndicesRequest() {
        String action = randomCompositeRequest().v1();
        TransportRequest request = mock(TransportRequest.class);
        final String requestId = AuditUtil.getOrGenerateRequestId(threadContext);
        User user = new User("test user", "role");
        roleMap.put(
            "role",
            new RoleDescriptor(
                "role",
                null,
                new IndicesPrivileges[] { IndicesPrivileges.builder().indices(randomBoolean() ? "a" : "index").privileges("all").build() },
                null
            )
        );
        IllegalStateException illegalStateException = expectThrows(
            IllegalStateException.class,
            () -> authorize(createAuthentication(user), action, request)
        );
        assertThat(illegalStateException.getMessage(), containsString("Composite and bulk actions must implement CompositeIndicesRequest"));
    }

    public void testCompositeActionsIndicesAreCheckedAtTheShardLevel() {
        final MockIndicesRequest mockRequest = new MockIndicesRequest(IndicesOptions.strictExpandOpen(), "index");
        final TransportRequest request;
        final String action;
        switch (randomIntBetween(0, 4)) {
            case 0 -> {
                action = MultiGetAction.NAME + "[shard]";
                request = mockRequest;
            }
            case 1 -> {
                // reindex, msearch, search template, and multi search template delegate to search
                action = SearchAction.NAME;
                request = mockRequest;
            }
            case 2 -> {
                action = MultiTermVectorsAction.NAME + "[shard]";
                request = mockRequest;
            }
            case 3 -> {
                action = BulkAction.NAME + "[s]";
                request = createBulkShardRequest("index", (index, id) -> new IndexRequest(index).id(id));
            }
            case 4 -> {
                action = "indices:data/read/mpercolate[s]";
                request = mockRequest;
            }
            default -> throw new UnsupportedOperationException();
        }
        logger.info("--> action: {}", action);

        User userAllowed = new User("userAllowed", "roleAllowed");
        roleMap.put(
            "roleAllowed",
            new RoleDescriptor(
                "roleAllowed",
                null,
                new IndicesPrivileges[] { IndicesPrivileges.builder().indices("index").privileges("all").build() },
                null
            )
        );
        User userDenied = new User("userDenied", "roleDenied");
        roleMap.put(
            "roleDenied",
            new RoleDescriptor(
                "roleDenied",
                null,
                new IndicesPrivileges[] { IndicesPrivileges.builder().indices("a").privileges("all").build() },
                null
            )
        );
        AuditUtil.getOrGenerateRequestId(threadContext);
        mockEmptyMetadata();
        try (ThreadContext.StoredContext ignore = threadContext.newStoredContext()) {
            authorize(createAuthentication(userAllowed), action, request);
        }
        assertThrowsAuthorizationException(() -> authorize(createAuthentication(userDenied), action, request), action, "userDenied");
    }

    public void testAuthorizationOfIndividualBulkItems() {
        final String action = BulkAction.NAME + "[s]";
        final BulkItemRequest[] items = {
            new BulkItemRequest(1, new DeleteRequest("concrete-index", "c1")),
            new BulkItemRequest(2, new IndexRequest("concrete-index").id("c2")),
            new BulkItemRequest(3, new DeleteRequest("alias-1", "a1a")),
            new BulkItemRequest(4, new IndexRequest("alias-1").id("a1b")),
            new BulkItemRequest(5, new DeleteRequest("alias-2", "a2a")),
            new BulkItemRequest(6, new IndexRequest("alias-2").id("a2b")) };
        final ShardId shardId = new ShardId("concrete-index", UUID.randomUUID().toString(), 1);
        final TransportRequest request = new BulkShardRequest(shardId, WriteRequest.RefreshPolicy.IMMEDIATE, items);

        final Authentication authentication = createAuthentication(new User("user", "my-role"));
        RoleDescriptor role = new RoleDescriptor(
            "my-role",
            null,
            new IndicesPrivileges[] {
                IndicesPrivileges.builder().indices("concrete-index").privileges("all").build(),
                IndicesPrivileges.builder().indices("alias-1").privileges("index").build(),
                IndicesPrivileges.builder().indices("alias-2").privileges("delete").build() },
            null
        );
        roleMap.put("my-role", role);

        mockEmptyMetadata();
        final String requestId = AuditUtil.getOrGenerateRequestId(threadContext);
        authorize(authentication, action, request);

        verify(auditTrail).explicitIndexAccessEvent(
            eq(requestId),
            eq(AuditLevel.ACCESS_GRANTED),
            eq(authentication),
            eq(DeleteAction.NAME),
            eq("concrete-index"),
            eq(BulkItemRequest.class.getSimpleName()),
            eq(request.remoteAddress()),
            authzInfoRoles(new String[] { role.getName() })
        );
        verify(auditTrail).explicitIndexAccessEvent(
            eq(requestId),
            eq(AuditLevel.ACCESS_GRANTED),
            eq(authentication),
            eq(DeleteAction.NAME),
            eq("alias-2"),
            eq(BulkItemRequest.class.getSimpleName()),
            eq(request.remoteAddress()),
            authzInfoRoles(new String[] { role.getName() })
        );
        verify(auditTrail).explicitIndexAccessEvent(
            eq(requestId),
            eq(AuditLevel.ACCESS_GRANTED),
            eq(authentication),
            eq(IndexAction.NAME + ":op_type/index"),
            eq("concrete-index"),
            eq(BulkItemRequest.class.getSimpleName()),
            eq(request.remoteAddress()),
            authzInfoRoles(new String[] { role.getName() })
        );
        verify(auditTrail).explicitIndexAccessEvent(
            eq(requestId),
            eq(AuditLevel.ACCESS_GRANTED),
            eq(authentication),
            eq(IndexAction.NAME + ":op_type/index"),
            eq("alias-1"),
            eq(BulkItemRequest.class.getSimpleName()),
            eq(request.remoteAddress()),
            authzInfoRoles(new String[] { role.getName() })
        );
        verify(auditTrail).explicitIndexAccessEvent(
            eq(requestId),
            eq(AuditLevel.ACCESS_DENIED),
            eq(authentication),
            eq(DeleteAction.NAME),
            eq("alias-1"),
            eq(BulkItemRequest.class.getSimpleName()),
            eq(request.remoteAddress()),
            authzInfoRoles(new String[] { role.getName() })
        );
        verify(auditTrail).explicitIndexAccessEvent(
            eq(requestId),
            eq(AuditLevel.ACCESS_DENIED),
            eq(authentication),
            eq(IndexAction.NAME + ":op_type/index"),
            eq("alias-2"),
            eq(BulkItemRequest.class.getSimpleName()),
            eq(request.remoteAddress()),
            authzInfoRoles(new String[] { role.getName() })
        );
        verify(auditTrail).accessGranted(
            eq(requestId),
            eq(authentication),
            eq(action),
            eq(request),
            authzInfoRoles(new String[] { role.getName() })
        ); // bulk request is allowed
        verifyNoMoreInteractions(auditTrail);
    }

    public void testAuthorizationOfIndividualBulkItemsWithDateMath() {
        final String action = BulkAction.NAME + "[s]";
        final BulkItemRequest[] items = {
            new BulkItemRequest(1, new IndexRequest("<datemath-{now/M{YYYY}}>").id("dy1")),
            new BulkItemRequest(2, new DeleteRequest("<datemath-{now/d{YYYY}}>", "dy2")), // resolves to same as above
            new BulkItemRequest(3, new IndexRequest("<datemath-{now/M{YYYY.MM}}>").id("dm1")),
            new BulkItemRequest(4, new DeleteRequest("<datemath-{now/d{YYYY.MM}}>", "dm2")), // resolves to same as above
        };
        final ShardId shardId = new ShardId("concrete-index", UUID.randomUUID().toString(), 1);
        final TransportRequest request = new BulkShardRequest(shardId, WriteRequest.RefreshPolicy.IMMEDIATE, items);

        final Authentication authentication = createAuthentication(new User("user", "my-role"));
        final RoleDescriptor role = new RoleDescriptor(
            "my-role",
            null,
            new IndicesPrivileges[] { IndicesPrivileges.builder().indices("datemath-*").privileges("index").build() },
            null
        );
        roleMap.put("my-role", role);
        final String requestId = AuditUtil.getOrGenerateRequestId(threadContext);

        mockEmptyMetadata();
        authorize(authentication, action, request);

        // both deletes should fail
        verify(auditTrail, times(2)).explicitIndexAccessEvent(
            eq(requestId),
            eq(AuditLevel.ACCESS_DENIED),
            eq(authentication),
            eq(DeleteAction.NAME),
            ArgumentMatchers.startsWith("datemath-"),
            eq(BulkItemRequest.class.getSimpleName()),
            eq(request.remoteAddress()),
            authzInfoRoles(new String[] { role.getName() })
        );
        verify(auditTrail, times(2)).explicitIndexAccessEvent(
            eq(requestId),
            eq(AuditLevel.ACCESS_GRANTED),
            eq(authentication),
            eq(IndexAction.NAME + ":op_type/index"),
            ArgumentMatchers.startsWith("datemath-"),
            eq(BulkItemRequest.class.getSimpleName()),
            eq(request.remoteAddress()),
            authzInfoRoles(new String[] { role.getName() })
        );
        // bulk request is allowed
        verify(auditTrail).accessGranted(
            eq(requestId),
            eq(authentication),
            eq(action),
            eq(request),
            authzInfoRoles(new String[] { role.getName() })
        );
        verifyNoMoreInteractions(auditTrail);
    }

    private BulkShardRequest createBulkShardRequest(String indexName, BiFunction<String, String, DocWriteRequest<?>> req) {
        final BulkItemRequest[] items = { new BulkItemRequest(1, req.apply(indexName, "id")) };
        return new BulkShardRequest(new ShardId(indexName, UUID.randomUUID().toString(), 1), WriteRequest.RefreshPolicy.IMMEDIATE, items);
    }

    private static Tuple<String, TransportRequest> randomCompositeRequest() {
        return switch (randomIntBetween(0, 7)) {
            case 0 -> Tuple.tuple(MultiGetAction.NAME, new MultiGetRequest().add("index", "id"));
            case 1 -> Tuple.tuple(MultiSearchAction.NAME, new MultiSearchRequest().add(new SearchRequest()));
            case 2 -> Tuple.tuple(MultiTermVectorsAction.NAME, new MultiTermVectorsRequest().add("index", "id"));
            case 3 -> Tuple.tuple(BulkAction.NAME, new BulkRequest().add(new DeleteRequest("index", "id")));
            case 4 -> Tuple.tuple("indices:data/read/mpercolate", new MockCompositeIndicesRequest());
            case 5 -> Tuple.tuple("indices:data/read/msearch/template", new MockCompositeIndicesRequest());
            case 6 -> Tuple.tuple("indices:data/read/search/template", new MockCompositeIndicesRequest());
            case 7 -> Tuple.tuple("indices:data/write/reindex", new MockCompositeIndicesRequest());
            default -> throw new UnsupportedOperationException();
        };
    }

    private static class MockCompositeIndicesRequest extends TransportRequest implements CompositeIndicesRequest {}

    private Authentication createAuthentication(User user) {
        return createAuthentication(user, null);
    }

    private Authentication createAuthentication(User user, @Nullable User authenticatingUser) {
        final Authentication authentication;
        if (user instanceof InternalUser internalUser) {
            assert authenticatingUser == null;
<<<<<<< HEAD
            assert internalUser instanceof InternalUser;
=======
>>>>>>> be0d5ccb
            authentication = AuthenticationTestHelper.builder().internal(internalUser).build();
        } else if (user instanceof AnonymousUser) {
            assert authenticatingUser == null;
            authentication = AuthenticationTestHelper.builder().anonymous(user).build(false);
        } else {
            if (authenticatingUser != null) {
                authentication = AuthenticationTestHelper.builder()
                    .user(authenticatingUser)
                    .realmRef(new RealmRef("test", "test", "foo"))
                    .runAs()
                    .user(user)
                    .realmRef(new RealmRef("looked", "up", "by"))
                    .build();
            } else {
                authentication = AuthenticationTestHelper.builder().user(user).realmRef(new RealmRef("test", "test", "foo")).build(false);
            }
        }
        try {
            authentication.writeToContext(threadContext);
        } catch (IOException e) {
            throw new UncheckedIOException("caught unexpected IOException", e);
        }
        return authentication;
    }

    private ClusterState mockEmptyMetadata() {
        return mockClusterState(Metadata.EMPTY_METADATA);
    }

    private ClusterState mockMetadataWithIndex(String indexName) {
        final IndexMetadata indexMetadata = new IndexMetadata.Builder(indexName).settings(
            Settings.builder().put("index.version.created", Version.CURRENT).build()
        ).numberOfShards(1).numberOfReplicas(0).build();
        final Metadata metadata = Metadata.builder().put(indexMetadata, true).build();
        return mockClusterState(metadata);
    }

    private ClusterState mockClusterState(Metadata metadata) {
        ClusterState state = mock(ClusterState.class);
        when(clusterService.state()).thenReturn(state);
        when(state.metadata()).thenReturn(metadata);
        return state;
    }

    public void testProxyRequestFailsOnNonProxyAction() {
        TransportRequest request = TransportRequest.Empty.INSTANCE;
        DiscoveryNode node = TestDiscoveryNode.create("foo");
        TransportRequest transportRequest = TransportActionProxy.wrapRequest(node, request);
        final String requestId = AuditUtil.getOrGenerateRequestId(threadContext);
        User user = new User("test user", "role");
        ElasticsearchSecurityException ese = expectThrows(
            ElasticsearchSecurityException.class,
            () -> authorize(createAuthentication(user), "indices:some/action", transportRequest)
        );
        assertThat(ese.getCause(), instanceOf(IllegalStateException.class));
        IllegalStateException illegalStateException = (IllegalStateException) ese.getCause();
        assertThat(
            illegalStateException.getMessage(),
            startsWith("originalRequest is a proxy request for: [org.elasticsearch.transport.TransportRequest$")
        );
        assertThat(illegalStateException.getMessage(), endsWith("] but action: [indices:some/action] isn't"));
    }

    public void testProxyRequestFailsOnNonProxyRequest() {
        TransportRequest request = TransportRequest.Empty.INSTANCE;
        User user = new User("test user", "role");
        AuditUtil.getOrGenerateRequestId(threadContext);
        ElasticsearchSecurityException ese = expectThrows(
            ElasticsearchSecurityException.class,
            () -> authorize(createAuthentication(user), TransportActionProxy.getProxyAction("indices:some/action"), request)
        );
        assertThat(ese.getCause(), instanceOf(IllegalStateException.class));
        IllegalStateException illegalStateException = (IllegalStateException) ese.getCause();
        assertThat(
            illegalStateException.getMessage(),
            startsWith("originalRequest is not a proxy request: [org.elasticsearch.transport.TransportRequest$")
        );
        assertThat(
            illegalStateException.getMessage(),
            endsWith("] but action: [internal:transport/proxy/indices:some/action] is a proxy action")
        );
    }

    public void testProxyRequestAuthenticationDenied() {
        final TransportRequest proxiedRequest = new SearchRequest();
        final DiscoveryNode node = TestDiscoveryNode.create("foo");
        final TransportRequest transportRequest = TransportActionProxy.wrapRequest(node, proxiedRequest);
        final String action = TransportActionProxy.getProxyAction(SearchTransportService.QUERY_ACTION_NAME);
        final Authentication authentication = createAuthentication(new User("test user", "no_indices"));
        final RoleDescriptor role = new RoleDescriptor("no_indices", null, null, null);
        roleMap.put("no_indices", role);
        final String requestId = AuditUtil.getOrGenerateRequestId(threadContext);

        assertThrowsAuthorizationException(() -> authorize(authentication, action, transportRequest), action, "test user");
        verify(auditTrail).accessDenied(
            eq(requestId),
            eq(authentication),
            eq(action),
            eq(proxiedRequest),
            authzInfoRoles(new String[] { role.getName() })
        );
        verifyNoMoreInteractions(auditTrail);
    }

    public void testProxyRequestAuthenticationGrantedWithAllPrivileges() {
        RoleDescriptor role = new RoleDescriptor(
            "a_all",
            null,
            new IndicesPrivileges[] { IndicesPrivileges.builder().indices("a").privileges("all").build() },
            null
        );
        final Authentication authentication = createAuthentication(new User("test user", "a_all"));
        roleMap.put("a_all", role);
        final String requestId = AuditUtil.getOrGenerateRequestId(threadContext);

        mockEmptyMetadata();
        DiscoveryNode node = TestDiscoveryNode.create("foo");

        final ClearScrollRequest clearScrollRequest = new ClearScrollRequest();
        final TransportRequest transportRequest = TransportActionProxy.wrapRequest(node, clearScrollRequest);
        final String action = TransportActionProxy.getProxyAction(SearchTransportService.CLEAR_SCROLL_CONTEXTS_ACTION_NAME);
        authorize(authentication, action, transportRequest);
        verify(auditTrail).accessGranted(
            eq(requestId),
            eq(authentication),
            eq(action),
            eq(clearScrollRequest),
            authzInfoRoles(new String[] { role.getName() })
        );
    }

    public void testProxyRequestAuthenticationGranted() {
        RoleDescriptor role = new RoleDescriptor(
            "a_all",
            null,
            new IndicesPrivileges[] { IndicesPrivileges.builder().indices("a").privileges("read_cross_cluster").build() },
            null
        );
        final Authentication authentication = createAuthentication(new User("test user", "a_all"));
        roleMap.put("a_all", role);
        mockEmptyMetadata();
        DiscoveryNode node = TestDiscoveryNode.create("foo");
        final String requestId = AuditUtil.getOrGenerateRequestId(threadContext);

        final ClearScrollRequest clearScrollRequest = new ClearScrollRequest();
        final TransportRequest transportRequest = TransportActionProxy.wrapRequest(node, clearScrollRequest);
        final String action = TransportActionProxy.getProxyAction(SearchTransportService.CLEAR_SCROLL_CONTEXTS_ACTION_NAME);
        authorize(authentication, action, transportRequest);
        verify(auditTrail).accessGranted(
            eq(requestId),
            eq(authentication),
            eq(action),
            eq(clearScrollRequest),
            authzInfoRoles(new String[] { role.getName() })
        );
    }

    public void testProxyRequestAuthenticationDeniedWithReadPrivileges() {
        final Authentication authentication = createAuthentication(new User("test user", "a_all"));
        final RoleDescriptor role = new RoleDescriptor(
            "a_all",
            null,
            new IndicesPrivileges[] { IndicesPrivileges.builder().indices("a").privileges("read").build() },
            null
        );
        roleMap.put("a_all", role);
        final String requestId = AuditUtil.getOrGenerateRequestId(threadContext);
        mockEmptyMetadata();
        DiscoveryNode node = TestDiscoveryNode.create("foo");
        ClearScrollRequest clearScrollRequest = new ClearScrollRequest();
        TransportRequest transportRequest = TransportActionProxy.wrapRequest(node, clearScrollRequest);
        String action = TransportActionProxy.getProxyAction(SearchTransportService.CLEAR_SCROLL_CONTEXTS_ACTION_NAME);
        assertThrowsAuthorizationException(() -> authorize(authentication, action, transportRequest), action, "test user");
        verify(auditTrail).accessDenied(
            eq(requestId),
            eq(authentication),
            eq(action),
            eq(clearScrollRequest),
            authzInfoRoles(new String[] { role.getName() })
        );
    }

    @SuppressWarnings("unchecked")
    public void testAuthorizationEngineSelectionForCheckPrivileges() throws Exception {
        AuthorizationEngine engine = mock(AuthorizationEngine.class);
        MockLicenseState licenseState = mock(MockLicenseState.class);
        when(licenseState.isAllowed(Security.AUTHORIZATION_ENGINE_FEATURE)).thenReturn(true);
        authorizationService = new AuthorizationService(
            Settings.EMPTY,
            rolesStore,
            fieldPermissionsCache,
            clusterService,
            auditTrailService,
            new DefaultAuthenticationFailureHandler(Collections.emptyMap()),
            threadPool,
            new AnonymousUser(Settings.EMPTY),
            engine,
            Collections.emptySet(),
            licenseState,
            TestIndexNameExpressionResolver.newInstance(),
            operatorPrivilegesService,
            RESTRICTED_INDICES
        );

        Subject subject = new Subject(new User("test", "a role"), mock(RealmRef.class));
        AuthorizationInfo authorizationInfo = mock(AuthorizationInfo.class);
        doAnswer(i -> {
            assertThat(i.getArguments().length, equalTo(2));
            final Object arg1 = i.getArguments()[0];
            assertThat(arg1, instanceOf(Subject.class));
            Subject subjectArg = (Subject) arg1;
            final Object arg2 = i.getArguments()[1];
            assertThat(arg2, instanceOf(ActionListener.class));
            ActionListener<AuthorizationInfo> listener = (ActionListener<AuthorizationInfo>) arg2;
            if (subjectArg.equals(subject)) {
                listener.onResponse(authorizationInfo);
            } else {
                listener.onResponse(null);
            }
            return null;
        }).when(engine).resolveAuthorizationInfo(any(Subject.class), anyActionListener());
        AuthorizationEngine.PrivilegesCheckResult privilegesCheckResult = randomFrom(
            ALL_CHECKS_SUCCESS_NO_DETAILS,
            SOME_CHECKS_FAILURE_NO_DETAILS
        );
        doAnswer(i -> {
            assertThat(i.getArguments().length, equalTo(4));
            final Object arg1 = i.getArguments()[0];
            assertThat(arg1, instanceOf(AuthorizationInfo.class));
            AuthorizationInfo authorizationInfoArg = (AuthorizationInfo) arg1;
            final Object arg4 = i.getArguments()[3];
            assertThat(arg4, instanceOf(ActionListener.class));
            ActionListener<AuthorizationEngine.PrivilegesCheckResult> listener = (ActionListener<
                AuthorizationEngine.PrivilegesCheckResult>) arg4;
            if (authorizationInfoArg.equals(authorizationInfo)) {
                listener.onResponse(privilegesCheckResult);
            } else {
                listener.onResponse(null);
            }
            return null;
        }).when(engine)
            .checkPrivileges(
                any(AuthorizationInfo.class),
                any(AuthorizationEngine.PrivilegesToCheck.class),
                anyCollection(),
                anyActionListener()
            );

        PlainActionFuture<AuthorizationEngine.PrivilegesCheckResult> future = new PlainActionFuture<>();
        authorizationService.checkPrivileges(
            subject,
            new AuthorizationEngine.PrivilegesToCheck(
                new String[0],
                new IndicesPrivileges[0],
                new RoleDescriptor.ApplicationResourcePrivileges[0],
                randomBoolean()
            ),
            List.of(),
            future
        );
        assertThat(future.get(), is(privilegesCheckResult));
    }

    public void testAuthorizationEngineSelection() {
        final AuthorizationEngine engine = new AuthorizationEngine() {
            @Override
            public void resolveAuthorizationInfo(RequestInfo requestInfo, ActionListener<AuthorizationInfo> listener) {
                throw new UnsupportedOperationException("not implemented");
            }

            @Override
            public void resolveAuthorizationInfo(Subject subject, ActionListener<AuthorizationInfo> listener) {
                throw new UnsupportedOperationException("not implemented");
            }

            @Override
            public void authorizeRunAs(
                RequestInfo requestInfo,
                AuthorizationInfo authorizationInfo,
                ActionListener<AuthorizationResult> listener
            ) {
                throw new UnsupportedOperationException("not implemented");
            }

            @Override
            public void authorizeClusterAction(
                RequestInfo requestInfo,
                AuthorizationInfo authorizationInfo,
                ActionListener<AuthorizationResult> listener
            ) {
                throw new UnsupportedOperationException("not implemented");
            }

            @Override
            public void authorizeIndexAction(
                RequestInfo requestInfo,
                AuthorizationInfo authorizationInfo,
                AsyncSupplier<ResolvedIndices> indicesAsyncSupplier,
                Map<String, IndexAbstraction> aliasOrIndexLookup,
                ActionListener<IndexAuthorizationResult> listener
            ) {
                throw new UnsupportedOperationException("not implemented");
            }

            @Override
            public void loadAuthorizedIndices(
                RequestInfo requestInfo,
                AuthorizationInfo authorizationInfo,
                Map<String, IndexAbstraction> indicesLookup,
                ActionListener<AuthorizationEngine.AuthorizedIndices> listener
            ) {
                throw new UnsupportedOperationException("not implemented");
            }

            @Override
            public void validateIndexPermissionsAreSubset(
                RequestInfo requestInfo,
                AuthorizationInfo authorizationInfo,
                Map<String, List<String>> indexNameToNewNames,
                ActionListener<AuthorizationResult> listener
            ) {
                throw new UnsupportedOperationException("not implemented");
            }

            @Override
            public void checkPrivileges(
                AuthorizationInfo authorizationInfo,
                PrivilegesToCheck privilegesToCheck,
                Collection<ApplicationPrivilegeDescriptor> applicationPrivilegeDescriptors,
                ActionListener<PrivilegesCheckResult> listener
            ) {
                throw new UnsupportedOperationException("not implemented");
            }

            @Override
            public void getUserPrivileges(AuthorizationInfo authorizationInfo, ActionListener<GetUserPrivilegesResponse> listener) {
                throw new UnsupportedOperationException("not implemented");
            }
        };

        MockLicenseState licenseState = mock(MockLicenseState.class);
        when(licenseState.isAllowed(Security.AUTHORIZATION_ENGINE_FEATURE)).thenReturn(true);
        authorizationService = new AuthorizationService(
            Settings.EMPTY,
            rolesStore,
            fieldPermissionsCache,
            clusterService,
            auditTrailService,
            new DefaultAuthenticationFailureHandler(Collections.emptyMap()),
            threadPool,
            new AnonymousUser(Settings.EMPTY),
            engine,
            Collections.emptySet(),
            licenseState,
            TestIndexNameExpressionResolver.newInstance(),
            operatorPrivilegesService,
            RESTRICTED_INDICES
        );
        Authentication authentication;
        try (ThreadContext.StoredContext ignore = threadContext.stashContext()) {
            authentication = createAuthentication(new User("test user", "a_all"));
            assertEquals(engine, authorizationService.getAuthorizationEngine(authentication));
            when(licenseState.isAllowed(Security.AUTHORIZATION_ENGINE_FEATURE)).thenReturn(false);
            assertThat(authorizationService.getAuthorizationEngine(authentication), instanceOf(RBACEngine.class));
        }

        when(licenseState.isAllowed(Security.AUTHORIZATION_ENGINE_FEATURE)).thenReturn(true);
        try (ThreadContext.StoredContext ignore = threadContext.stashContext()) {
            authentication = createAuthentication(new User("runas", "runas_role"), new User("runner", "runner_role"));
            assertEquals(engine, authorizationService.getAuthorizationEngine(authentication));
            assertEquals(engine, authorizationService.getRunAsAuthorizationEngine(authentication));
            when(licenseState.isAllowed(Security.AUTHORIZATION_ENGINE_FEATURE)).thenReturn(false);
            assertThat(authorizationService.getAuthorizationEngine(authentication), instanceOf(RBACEngine.class));
            assertThat(authorizationService.getRunAsAuthorizationEngine(authentication), instanceOf(RBACEngine.class));
        }

        when(licenseState.isAllowed(Security.AUTHORIZATION_ENGINE_FEATURE)).thenReturn(true);
        try (ThreadContext.StoredContext ignore = threadContext.stashContext()) {
            authentication = createAuthentication(new User("runas", "runas_role"), new ElasticUser(true));
            assertEquals(engine, authorizationService.getAuthorizationEngine(authentication));
            assertNotEquals(engine, authorizationService.getRunAsAuthorizationEngine(authentication));
            assertThat(authorizationService.getRunAsAuthorizationEngine(authentication), instanceOf(RBACEngine.class));
            when(licenseState.isAllowed(Security.AUTHORIZATION_ENGINE_FEATURE)).thenReturn(false);
            assertThat(authorizationService.getAuthorizationEngine(authentication), instanceOf(RBACEngine.class));
            assertThat(authorizationService.getRunAsAuthorizationEngine(authentication), instanceOf(RBACEngine.class));
        }

        when(licenseState.isAllowed(Security.AUTHORIZATION_ENGINE_FEATURE)).thenReturn(true);
        try (ThreadContext.StoredContext ignore = threadContext.stashContext()) {
            authentication = createAuthentication(new User("elastic", "superuser"), new User("runner", "runner_role"));
            assertNotEquals(engine, authorizationService.getAuthorizationEngine(authentication));
            assertThat(authorizationService.getAuthorizationEngine(authentication), instanceOf(RBACEngine.class));
            assertEquals(engine, authorizationService.getRunAsAuthorizationEngine(authentication));
            when(licenseState.isAllowed(Security.AUTHORIZATION_ENGINE_FEATURE)).thenReturn(false);
            assertThat(authorizationService.getAuthorizationEngine(authentication), instanceOf(RBACEngine.class));
            assertThat(authorizationService.getRunAsAuthorizationEngine(authentication), instanceOf(RBACEngine.class));
        }

        when(licenseState.isAllowed(Security.AUTHORIZATION_ENGINE_FEATURE)).thenReturn(true);
        try (ThreadContext.StoredContext ignore = threadContext.stashContext()) {
            authentication = createAuthentication(new User("kibana", "kibana_system"), new ElasticUser(true));
            assertNotEquals(engine, authorizationService.getAuthorizationEngine(authentication));
            assertThat(authorizationService.getAuthorizationEngine(authentication), instanceOf(RBACEngine.class));
            assertNotEquals(engine, authorizationService.getRunAsAuthorizationEngine(authentication));
            assertThat(authorizationService.getRunAsAuthorizationEngine(authentication), instanceOf(RBACEngine.class));
            when(licenseState.isAllowed(Security.AUTHORIZATION_ENGINE_FEATURE)).thenReturn(false);
            assertThat(authorizationService.getAuthorizationEngine(authentication), instanceOf(RBACEngine.class));
            assertThat(authorizationService.getRunAsAuthorizationEngine(authentication), instanceOf(RBACEngine.class));
        }

        when(licenseState.isAllowed(Security.AUTHORIZATION_ENGINE_FEATURE)).thenReturn(true);
        try (ThreadContext.StoredContext ignore = threadContext.stashContext()) {
            authentication = createAuthentication(
                randomFrom(InternalUsers.XPACK_USER, InternalUsers.XPACK_SECURITY_USER, new ElasticUser(true), new KibanaUser(true))
            );
            assertNotEquals(engine, authorizationService.getRunAsAuthorizationEngine(authentication));
            assertThat(authorizationService.getRunAsAuthorizationEngine(authentication), instanceOf(RBACEngine.class));
            when(licenseState.isAllowed(Security.AUTHORIZATION_ENGINE_FEATURE)).thenReturn(false);
            assertThat(authorizationService.getAuthorizationEngine(authentication), instanceOf(RBACEngine.class));
            assertThat(authorizationService.getRunAsAuthorizationEngine(authentication), instanceOf(RBACEngine.class));
        }
    }

    public void testOperatorPrivileges() {
        shouldFailOperatorPrivilegesCheck = true;
        AuditUtil.getOrGenerateRequestId(threadContext);
        final Authentication authentication = createAuthentication(new User("user1", "role1"));
        assertThrowsAuthorizationException(
            () -> authorize(authentication, "cluster:admin/whatever", mock(TransportRequest.class)),
            "cluster:admin/whatever",
            "user1"
        );
        // The operator related exception is verified in the authorize(...) call
        verifyNoMoreInteractions(auditTrail);
    }

    public void testRemoteActionDenied() {
        final Authentication authentication = AuthenticationTestHelper.builder().build();
        final AuthorizationInfo authorizationInfo = mock(AuthorizationInfo.class);
        when(authorizationInfo.asMap()).thenReturn(
            Map.of(PRINCIPAL_ROLES_FIELD_NAME, randomArray(0, 3, String[]::new, () -> randomAlphaOfLengthBetween(5, 8)))
        );
        threadContext.putTransient(AUTHORIZATION_INFO_KEY, authorizationInfo);
        final String action = "indices:/some/action/" + randomAlphaOfLengthBetween(0, 8);
        final String clusterAlias = randomAlphaOfLengthBetween(5, 12);
        final ElasticsearchSecurityException e = authorizationService.remoteActionDenied(authentication, action, clusterAlias);
        assertThat(e.getCause(), nullValue());
        assertThat(
            e.getMessage(),
            equalTo(
                Strings.format(
                    "action [%s] towards remote cluster [%s] is unauthorized for %s"
                        + " because no remote indices privileges apply for the target cluster",
                    action,
                    clusterAlias,
                    AuthorizationDenialMessages.successfulAuthenticationDescription(authentication, authorizationInfo)
                )
            )
        );
    }

    public void testActionDeniedForCrossClusterAccessAuthentication() {
        final Authentication authentication = AuthenticationTestHelper.builder().crossClusterAccess().build();
        final AuthorizationInfo authorizationInfo = mock(AuthorizationInfo.class);
        when(authorizationInfo.asMap()).thenReturn(
            Map.of(PRINCIPAL_ROLES_FIELD_NAME, randomArray(0, 3, String[]::new, () -> randomAlphaOfLengthBetween(5, 8)))
        );
        threadContext.putTransient(AUTHORIZATION_INFO_KEY, authorizationInfo);
        final String action = "indices:/some/action/" + randomAlphaOfLengthBetween(0, 8);
        final ElasticsearchSecurityException e = authorizationService.actionDenied(authentication, authorizationInfo, action, mock());
        assertThat(e.getCause(), nullValue());
        assertThat(
            e.getMessage(),
            containsString(
                Strings.format(
                    "action [%s] towards remote cluster is unauthorized for %s",
                    action,
                    AuthorizationDenialMessages.successfulAuthenticationDescription(authentication, authorizationInfo)
                )
            )
        );
    }

    static AuthorizationInfo authzInfoRoles(String[] expectedRoles) {
        return ArgumentMatchers.argThat(new RBACAuthorizationInfoRoleMatcher(expectedRoles));
    }

    private static class RBACAuthorizationInfoRoleMatcher implements ArgumentMatcher<AuthorizationInfo> {

        private final String[] wanted;

        RBACAuthorizationInfoRoleMatcher(String[] expectedRoles) {
            this.wanted = expectedRoles;
        }

        @Override
        public boolean matches(AuthorizationInfo other) {
            final String[] found = (String[]) other.asMap().get(PRINCIPAL_ROLES_FIELD_NAME);
            return Arrays.equals(wanted, found);
        }
    }

    private abstract static class MockConfigurableClusterPrivilege implements ConfigurableClusterPrivilege {
        @Override
        public Category getCategory() {
            return Category.APPLICATION;
        }

        @Override
        public XContentBuilder toXContent(XContentBuilder builder, Params params) throws IOException {
            return builder;
        }

        @Override
        public String getWriteableName() {
            return "mock";
        }

        @Override
        public void writeTo(StreamOutput out) throws IOException {}
    }
}<|MERGE_RESOLUTION|>--- conflicted
+++ resolved
@@ -2584,10 +2584,6 @@
         final Authentication authentication;
         if (user instanceof InternalUser internalUser) {
             assert authenticatingUser == null;
-<<<<<<< HEAD
-            assert internalUser instanceof InternalUser;
-=======
->>>>>>> be0d5ccb
             authentication = AuthenticationTestHelper.builder().internal(internalUser).build();
         } else if (user instanceof AnonymousUser) {
             assert authenticatingUser == null;
