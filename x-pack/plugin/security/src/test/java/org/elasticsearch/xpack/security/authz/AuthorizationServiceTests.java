--- conflicted
+++ resolved
@@ -876,10 +876,6 @@
         mockEmptyMetadata();
 
         final User serviceUser = new User(randomAlphaOfLengthBetween(3, 8) + "/" + randomAlphaOfLengthBetween(3, 8));
-<<<<<<< HEAD
-        final Authentication authentication = new Authentication(
-            serviceUser,
-=======
         final User finalUser;
         final boolean isRunAs = randomBoolean();
         // If testing run-as, randomize whether the service account actually has the run-as permission
@@ -892,7 +888,6 @@
         }
         final Authentication authentication = new Authentication(
             finalUser,
->>>>>>> 30e15ba8
             new RealmRef("_service_account", "_service_account", randomAlphaOfLengthBetween(3, 8)),
             isRunAs ? new RealmRef(randomAlphaOfLength(8), randomAlphaOfLength(8), randomAlphaOfLength(8)) : null,
             Version.CURRENT,
@@ -921,10 +916,6 @@
         );
         assertThat(
             securityException,
-<<<<<<< HEAD
-            throwableWithMessage(containsString("[" + action + "] is unauthorized" + " for user [" + serviceUser.principal() + "],"))
-        );
-=======
             throwableWithMessage(
                 containsString("[" + action + "] is unauthorized" + " for " + "service account" + " [" + serviceUser.principal() + "]")
             )
@@ -932,7 +923,6 @@
         if (isRunAs) {
             assertThat(securityException, throwableWithMessage(containsString("run as [" + finalUser.principal() + "] with roles [")));
         }
->>>>>>> 30e15ba8
         assertThat(securityException, throwableWithMessage(containsString("this action is granted by the index privileges [read,all]")));
         if (isRunAs && false == canRunAs) {
             verify(auditTrail).runAsDenied(eq(requestId), eq(authentication), eq(action), eq(request), authzInfoRoles(role.names()));
@@ -2417,11 +2407,7 @@
             eq(AuditLevel.ACCESS_DENIED),
             eq(authentication),
             eq(DeleteAction.NAME),
-<<<<<<< HEAD
-            Matchers.startsWith("datemath-"),
-=======
             ArgumentMatchers.startsWith("datemath-"),
->>>>>>> 30e15ba8
             eq(BulkItemRequest.class.getSimpleName()),
             eq(request.remoteAddress()),
             authzInfoRoles(new String[] { role.getName() })
@@ -2431,11 +2417,7 @@
             eq(AuditLevel.ACCESS_GRANTED),
             eq(authentication),
             eq(IndexAction.NAME + ":op_type/index"),
-<<<<<<< HEAD
-            Matchers.startsWith("datemath-"),
-=======
             ArgumentMatchers.startsWith("datemath-"),
->>>>>>> 30e15ba8
             eq(BulkItemRequest.class.getSimpleName()),
             eq(request.remoteAddress()),
             authzInfoRoles(new String[] { role.getName() })
