/*
 * Copyright Elasticsearch B.V. and/or licensed to Elasticsearch B.V. under one
 * or more contributor license agreements. Licensed under the Elastic License;
 * you may not use this file except in compliance with the Elastic License.
 */
package org.elasticsearch.xpack.security.transport.ssl;

import org.apache.http.auth.AuthScope;
import org.apache.http.auth.UsernamePasswordCredentials;
import org.apache.http.client.CredentialsProvider;
import org.apache.http.client.methods.CloseableHttpResponse;
import org.apache.http.client.methods.HttpGet;
import org.apache.http.conn.ssl.NoopHostnameVerifier;
import org.apache.http.conn.ssl.SSLConnectionSocketFactory;
import org.apache.http.impl.client.BasicCredentialsProvider;
import org.apache.http.impl.client.CloseableHttpClient;
import org.apache.http.impl.client.HttpClients;
import org.elasticsearch.client.transport.NoNodeAvailableException;
import org.elasticsearch.client.transport.TransportClient;
import org.elasticsearch.common.io.Streams;
import org.elasticsearch.common.network.NetworkAddress;
import org.elasticsearch.common.settings.Settings;
import org.elasticsearch.common.transport.TransportAddress;
import org.elasticsearch.common.util.set.Sets;
import org.elasticsearch.http.HttpServerTransport;
import org.elasticsearch.test.SecurityIntegTestCase;
import org.elasticsearch.transport.Transport;
import org.elasticsearch.xpack.core.TestXPackTransportClient;
import org.elasticsearch.xpack.core.XPackSettings;
import org.elasticsearch.xpack.core.common.socket.SocketAccess;
import org.elasticsearch.xpack.core.ssl.SSLConfiguration;
import org.elasticsearch.xpack.core.ssl.SSLService;
import org.elasticsearch.xpack.security.LocalStateSecurity;

import java.io.InputStreamReader;
import java.net.InetSocketAddress;
import java.nio.charset.StandardCharsets;
import java.security.KeyStore;
import java.security.SecureRandom;
import java.util.ArrayList;
import java.util.Arrays;
import java.util.Collections;
import java.util.List;
import java.util.Locale;
import java.util.Set;

import javax.net.ssl.SSLContext;
import javax.net.ssl.SSLHandshakeException;
import javax.net.ssl.TrustManagerFactory;

import static org.elasticsearch.test.SecuritySettingsSource.addSSLSettingsForPEMFiles;
import static org.hamcrest.CoreMatchers.is;
import static org.hamcrest.Matchers.containsString;

public class SslIntegrationTests extends SecurityIntegTestCase {

    @Override
    protected boolean addMockHttpTransport() {
        return false; // enable http
    }

    @Override
    protected Settings nodeSettings(int nodeOrdinal) {
<<<<<<< HEAD
        final Settings.Builder builder = Settings.builder().put(super.nodeSettings(nodeOrdinal));
        addSSLSettingsForStore(builder, "/org/elasticsearch/xpack/security/transport/ssl/certs/simple/testnode.jks",
                "testnode", "xpack.security.http.");
        return builder.put(NetworkModule.HTTP_ENABLED.getKey(), true)
                .put("xpack.security.http.ssl.enabled", true)
                .build();
=======
        return Settings.builder().put(super.nodeSettings(nodeOrdinal))
                .put("xpack.security.http.ssl.enabled", true).build();
>>>>>>> 71a39d10
    }

    @Override
    protected boolean transportSSLEnabled() {
        return true;
    }

    // no SSL exception as this is the exception is returned when connecting
    public void testThatUnconfiguredCiphersAreRejected() throws Exception {
        Set<String> supportedCiphers = Sets.newHashSet(SSLContext.getDefault().getSupportedSSLParameters().getCipherSuites());
        Set<String> defaultXPackCiphers = Sets.newHashSet(XPackSettings.DEFAULT_CIPHERS);
        final List<String> unconfiguredCiphers = new ArrayList<>(Sets.difference(supportedCiphers, defaultXPackCiphers));
        Collections.shuffle(unconfiguredCiphers, random());
        assumeFalse("the unconfigured ciphers list is empty", unconfiguredCiphers.isEmpty());

        try (TransportClient transportClient = new TestXPackTransportClient(Settings.builder()
                .put(transportClientSettings())
                .put("node.name", "programmatic_transport_client")
                .put("cluster.name", internalCluster().getClusterName())
<<<<<<< HEAD
                .putList("xpack.security.transport.ssl.cipher_suites", "TLS_ECDH_anon_WITH_RC4_128_SHA", "SSL_RSA_WITH_3DES_EDE_CBC_SHA")
=======
                .putList("xpack.ssl.cipher_suites", unconfiguredCiphers)
>>>>>>> 71a39d10
                .build(), LocalStateSecurity.class)) {

            TransportAddress transportAddress = randomFrom(internalCluster().getInstance(Transport.class).boundAddress().boundAddresses());
            transportClient.addTransportAddress(transportAddress);

            transportClient.admin().cluster().prepareHealth().get();
            fail("Expected NoNodeAvailableException");
        } catch (NoNodeAvailableException e) {
            assertThat(e.getMessage(), containsString("None of the configured nodes are available: [{#transport#"));
        }
    }

    public void testThatTransportClientUsingSSLv3ProtocolIsRejected() {
        assumeFalse("Can't run in a FIPS JVM as SSLv3 SSLContext not available", inFipsJvm());
        try (TransportClient transportClient = new TestXPackTransportClient(Settings.builder()
                .put(transportClientSettings())
                .put("node.name", "programmatic_transport_client")
                .put("cluster.name", internalCluster().getClusterName())
                .putList("xpack.security.transport.ssl.supported_protocols", new String[]{"SSLv3"})
                .build(), LocalStateSecurity.class)) {

            TransportAddress transportAddress = randomFrom(internalCluster().getInstance(Transport.class).boundAddress().boundAddresses());
            transportClient.addTransportAddress(transportAddress);

            transportClient.admin().cluster().prepareHealth().get();
            fail("Expected NoNodeAvailableException");
        } catch (NoNodeAvailableException e) {
            assertThat(e.getMessage(), containsString("None of the configured nodes are available: [{#transport#"));
        }
    }

    public void testThatConnectionToHTTPWorks() throws Exception {
        Settings.Builder builder = Settings.builder();
<<<<<<< HEAD
        addSSLSettingsForStore(builder, "/org/elasticsearch/xpack/security/transport/ssl/certs/simple/testclient.jks", "testclient",
                "xpack.http.");
        final Settings settings = builder.build();
        SSLService service = new SSLService(settings, null);
=======
        addSSLSettingsForPEMFiles(
            builder, "/org/elasticsearch/xpack/security/transport/ssl/certs/simple/testclient.pem",
            "testclient",
            "/org/elasticsearch/xpack/security/transport/ssl/certs/simple/testclient.crt",
            Arrays.asList("/org/elasticsearch/xpack/security/transport/ssl/certs/simple/testnode.crt"));
        SSLService service = new SSLService(builder.build(), null);
>>>>>>> 71a39d10

        CredentialsProvider provider = new BasicCredentialsProvider();
        provider.setCredentials(AuthScope.ANY, new UsernamePasswordCredentials(nodeClientUsername(),
                new String(nodeClientPassword().getChars())));
        SSLConfiguration sslConfiguration = service.getSSLConfiguration("xpack.ssl");
        try (CloseableHttpClient client = HttpClients.custom()
<<<<<<< HEAD
                .setSSLSocketFactory(new SSLConnectionSocketFactory(service.sslSocketFactory(settings.getByPrefix("xpack.http.ssl.")),
=======
                .setSSLSocketFactory(new SSLConnectionSocketFactory(service.sslSocketFactory(sslConfiguration),
>>>>>>> 71a39d10
                        SSLConnectionSocketFactory.getDefaultHostnameVerifier()))
                .setDefaultCredentialsProvider(provider).build();
             CloseableHttpResponse response = SocketAccess.doPrivileged(() -> client.execute(new HttpGet(getNodeUrl())))) {
            assertThat(response.getStatusLine().getStatusCode(), is(200));
            String data = Streams.copyToString(new InputStreamReader(response.getEntity().getContent(), StandardCharsets.UTF_8));
            assertThat(data, containsString("You Know, for Search"));
        }
    }

    public void testThatHttpUsingSSLv3IsRejected() throws Exception {
        assumeFalse("Can't run in a FIPS JVM as we can't even get an instance of SSL SSL Context", inFipsJvm());
        SSLContext sslContext = SSLContext.getInstance("SSL");
        TrustManagerFactory factory = TrustManagerFactory.getInstance(TrustManagerFactory.getDefaultAlgorithm());
        factory.init((KeyStore) null);

        sslContext.init(null, factory.getTrustManagers(), new SecureRandom());
        SSLConnectionSocketFactory sf = new SSLConnectionSocketFactory(sslContext, new String[]{ "SSLv3" }, null,
                NoopHostnameVerifier.INSTANCE);
        try (CloseableHttpClient client = HttpClients.custom().setSSLSocketFactory(sf).build()) {
            expectThrows(SSLHandshakeException.class, () -> SocketAccess.doPrivileged(() -> client.execute(new HttpGet(getNodeUrl()))));
        }
    }

    private String getNodeUrl() {
        TransportAddress transportAddress =
                randomFrom(internalCluster().getInstance(HttpServerTransport.class).boundAddress().boundAddresses());
        final InetSocketAddress inetSocketAddress = transportAddress.address();
        return String.format(Locale.ROOT, "https://%s/", NetworkAddress.format(inetSocketAddress));
    }
}<|MERGE_RESOLUTION|>--- conflicted
+++ resolved
@@ -48,6 +48,7 @@
 import javax.net.ssl.SSLHandshakeException;
 import javax.net.ssl.TrustManagerFactory;
 
+import static org.elasticsearch.test.SecuritySettingsSource.addSSLSettingsForNodePEMFiles;
 import static org.elasticsearch.test.SecuritySettingsSource.addSSLSettingsForPEMFiles;
 import static org.hamcrest.CoreMatchers.is;
 import static org.hamcrest.Matchers.containsString;
@@ -61,17 +62,9 @@
 
     @Override
     protected Settings nodeSettings(int nodeOrdinal) {
-<<<<<<< HEAD
         final Settings.Builder builder = Settings.builder().put(super.nodeSettings(nodeOrdinal));
-        addSSLSettingsForStore(builder, "/org/elasticsearch/xpack/security/transport/ssl/certs/simple/testnode.jks",
-                "testnode", "xpack.security.http.");
-        return builder.put(NetworkModule.HTTP_ENABLED.getKey(), true)
-                .put("xpack.security.http.ssl.enabled", true)
-                .build();
-=======
-        return Settings.builder().put(super.nodeSettings(nodeOrdinal))
-                .put("xpack.security.http.ssl.enabled", true).build();
->>>>>>> 71a39d10
+        addSSLSettingsForNodePEMFiles(builder, "xpack.security.http.", randomBoolean());
+        return builder.put("xpack.security.http.ssl.enabled", true).build();
     }
 
     @Override
@@ -91,11 +84,7 @@
                 .put(transportClientSettings())
                 .put("node.name", "programmatic_transport_client")
                 .put("cluster.name", internalCluster().getClusterName())
-<<<<<<< HEAD
-                .putList("xpack.security.transport.ssl.cipher_suites", "TLS_ECDH_anon_WITH_RC4_128_SHA", "SSL_RSA_WITH_3DES_EDE_CBC_SHA")
-=======
-                .putList("xpack.ssl.cipher_suites", unconfiguredCiphers)
->>>>>>> 71a39d10
+                .putList("xpack.security.transport.ssl.cipher_suites", unconfiguredCiphers)
                 .build(), LocalStateSecurity.class)) {
 
             TransportAddress transportAddress = randomFrom(internalCluster().getInstance(Transport.class).boundAddress().boundAddresses());
@@ -129,30 +118,20 @@
 
     public void testThatConnectionToHTTPWorks() throws Exception {
         Settings.Builder builder = Settings.builder();
-<<<<<<< HEAD
-        addSSLSettingsForStore(builder, "/org/elasticsearch/xpack/security/transport/ssl/certs/simple/testclient.jks", "testclient",
-                "xpack.http.");
-        final Settings settings = builder.build();
-        SSLService service = new SSLService(settings, null);
-=======
         addSSLSettingsForPEMFiles(
             builder, "/org/elasticsearch/xpack/security/transport/ssl/certs/simple/testclient.pem",
             "testclient",
             "/org/elasticsearch/xpack/security/transport/ssl/certs/simple/testclient.crt",
+            "xpack.security.http.",
             Arrays.asList("/org/elasticsearch/xpack/security/transport/ssl/certs/simple/testnode.crt"));
         SSLService service = new SSLService(builder.build(), null);
->>>>>>> 71a39d10
 
         CredentialsProvider provider = new BasicCredentialsProvider();
         provider.setCredentials(AuthScope.ANY, new UsernamePasswordCredentials(nodeClientUsername(),
                 new String(nodeClientPassword().getChars())));
-        SSLConfiguration sslConfiguration = service.getSSLConfiguration("xpack.ssl");
+        SSLConfiguration sslConfiguration = service.getSSLConfiguration("xpack.security.http.ssl");
         try (CloseableHttpClient client = HttpClients.custom()
-<<<<<<< HEAD
-                .setSSLSocketFactory(new SSLConnectionSocketFactory(service.sslSocketFactory(settings.getByPrefix("xpack.http.ssl.")),
-=======
                 .setSSLSocketFactory(new SSLConnectionSocketFactory(service.sslSocketFactory(sslConfiguration),
->>>>>>> 71a39d10
                         SSLConnectionSocketFactory.getDefaultHostnameVerifier()))
                 .setDefaultCredentialsProvider(provider).build();
              CloseableHttpResponse response = SocketAccess.doPrivileged(() -> client.execute(new HttpGet(getNodeUrl())))) {
