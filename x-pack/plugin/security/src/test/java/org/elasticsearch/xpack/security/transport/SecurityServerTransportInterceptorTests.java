/*
 * Copyright Elasticsearch B.V. and/or licensed to Elasticsearch B.V. under one
 * or more contributor license agreements. Licensed under the Elastic License
 * 2.0; you may not use this file except in compliance with the Elastic License
 * 2.0.
 */
package org.elasticsearch.xpack.security.transport;

import org.elasticsearch.ElasticsearchSecurityException;
import org.elasticsearch.TransportVersion;
import org.elasticsearch.Version;
import org.elasticsearch.action.ActionListener;
import org.elasticsearch.action.admin.cluster.state.ClusterStateAction;
import org.elasticsearch.action.admin.cluster.state.ClusterStateRequest;
import org.elasticsearch.action.admin.indices.delete.DeleteIndexAction;
import org.elasticsearch.action.admin.indices.delete.DeleteIndexRequest;
import org.elasticsearch.action.support.DestructiveOperations;
import org.elasticsearch.cluster.metadata.DataLifecycle;
import org.elasticsearch.cluster.service.ClusterService;
import org.elasticsearch.common.io.stream.StreamInput;
import org.elasticsearch.common.settings.ClusterSettings;
import org.elasticsearch.common.settings.Settings;
import org.elasticsearch.common.ssl.SslClientAuthenticationMode;
import org.elasticsearch.common.ssl.SslConfiguration;
import org.elasticsearch.common.ssl.SslKeyConfig;
import org.elasticsearch.common.ssl.SslTrustConfig;
import org.elasticsearch.common.ssl.SslVerificationMode;
import org.elasticsearch.common.util.concurrent.ThreadContext;
import org.elasticsearch.license.MockLicenseState;
import org.elasticsearch.tasks.Task;
import org.elasticsearch.test.ClusterServiceUtils;
import org.elasticsearch.test.ESTestCase;
import org.elasticsearch.test.TransportVersionUtils;
import org.elasticsearch.threadpool.TestThreadPool;
import org.elasticsearch.threadpool.ThreadPool;
import org.elasticsearch.transport.RemoteClusterPortSettings;
import org.elasticsearch.transport.SendRequestTransportException;
import org.elasticsearch.transport.TcpTransport;
import org.elasticsearch.transport.Transport;
import org.elasticsearch.transport.Transport.Connection;
import org.elasticsearch.transport.TransportChannel;
import org.elasticsearch.transport.TransportException;
import org.elasticsearch.transport.TransportInterceptor.AsyncSender;
import org.elasticsearch.transport.TransportRequest;
import org.elasticsearch.transport.TransportRequestOptions;
import org.elasticsearch.transport.TransportResponse;
import org.elasticsearch.transport.TransportResponse.Empty;
import org.elasticsearch.transport.TransportResponseHandler;
import org.elasticsearch.transport.TransportService;
import org.elasticsearch.xpack.core.security.SecurityContext;
import org.elasticsearch.xpack.core.security.authc.Authentication;
import org.elasticsearch.xpack.core.security.authc.Authentication.RealmRef;
import org.elasticsearch.xpack.core.security.authc.AuthenticationTestHelper;
import org.elasticsearch.xpack.core.security.authc.CrossClusterAccessSubjectInfo;
import org.elasticsearch.xpack.core.security.authz.AuthorizationServiceField;
import org.elasticsearch.xpack.core.security.authz.RoleDescriptorsIntersection;
import org.elasticsearch.xpack.core.security.authz.store.ReservedRolesStore;
import org.elasticsearch.xpack.core.security.user.CrossClusterAccessUser;
import org.elasticsearch.xpack.core.security.user.InternalUser;
import org.elasticsearch.xpack.core.security.user.InternalUsers;
<<<<<<< HEAD
import org.elasticsearch.xpack.core.security.user.SystemUser;
=======
>>>>>>> be0d5ccb
import org.elasticsearch.xpack.core.security.user.User;
import org.elasticsearch.xpack.core.ssl.SSLService;
import org.elasticsearch.xpack.security.Security;
import org.elasticsearch.xpack.security.audit.AuditUtil;
import org.elasticsearch.xpack.security.authc.ApiKeyService;
import org.elasticsearch.xpack.security.authc.AuthenticationService;
import org.elasticsearch.xpack.security.authc.CrossClusterAccessAuthenticationService;
import org.elasticsearch.xpack.security.authz.AuthorizationService;
import org.junit.After;
import org.mockito.ArgumentCaptor;
import org.mockito.Mockito;

import java.io.IOException;
import java.util.Collections;
import java.util.List;
import java.util.Map;
import java.util.Optional;
import java.util.Set;
import java.util.concurrent.atomic.AtomicBoolean;
import java.util.concurrent.atomic.AtomicReference;
import java.util.function.Consumer;

import static org.elasticsearch.test.ActionListenerUtils.anyActionListener;
import static org.elasticsearch.xpack.core.ClientHelper.ASYNC_SEARCH_ORIGIN;
import static org.elasticsearch.xpack.core.ClientHelper.SECURITY_ORIGIN;
import static org.elasticsearch.xpack.core.ClientHelper.SECURITY_PROFILE_ORIGIN;
import static org.elasticsearch.xpack.core.ClientHelper.TRANSFORM_ORIGIN;
import static org.elasticsearch.xpack.core.security.authc.CrossClusterAccessSubjectInfo.CROSS_CLUSTER_ACCESS_SUBJECT_INFO_HEADER_KEY;
import static org.elasticsearch.xpack.core.security.authz.RoleDescriptorTests.randomUniquelyNamedRoleDescriptors;
import static org.elasticsearch.xpack.security.authc.CrossClusterAccessHeaders.CROSS_CLUSTER_ACCESS_CREDENTIALS_HEADER_KEY;
import static org.elasticsearch.xpack.security.transport.RemoteClusterCredentialsResolver.RemoteClusterCredentials;
import static org.hamcrest.Matchers.contains;
import static org.hamcrest.Matchers.containsInAnyOrder;
import static org.hamcrest.Matchers.equalTo;
import static org.hamcrest.Matchers.instanceOf;
import static org.hamcrest.Matchers.is;
import static org.hamcrest.Matchers.not;
import static org.hamcrest.Matchers.notNullValue;
import static org.hamcrest.Matchers.nullValue;
import static org.mockito.ArgumentMatchers.any;
import static org.mockito.ArgumentMatchers.eq;
import static org.mockito.Mockito.doAnswer;
import static org.mockito.Mockito.doThrow;
import static org.mockito.Mockito.mock;
import static org.mockito.Mockito.never;
import static org.mockito.Mockito.spy;
import static org.mockito.Mockito.times;
import static org.mockito.Mockito.verify;
import static org.mockito.Mockito.when;

public class SecurityServerTransportInterceptorTests extends ESTestCase {

    private Settings settings;
    private ThreadPool threadPool;
    private ThreadContext threadContext;
    private SecurityContext securityContext;
    private ClusterService clusterService;
    private MockLicenseState mockLicenseState;

    @Override
    public void setUp() throws Exception {
        super.setUp();
        settings = Settings.builder().put("path.home", createTempDir()).build();
        threadPool = new TestThreadPool(getTestName());
        clusterService = ClusterServiceUtils.createClusterService(threadPool);
        threadContext = threadPool.getThreadContext();
        securityContext = spy(new SecurityContext(settings, threadPool.getThreadContext()));
        mockLicenseState = MockLicenseState.createMock();
        Mockito.when(mockLicenseState.isAllowed(Security.ADVANCED_REMOTE_CLUSTER_SECURITY_FEATURE)).thenReturn(true);
    }

    @After
    public void stopThreadPool() throws Exception {
        clusterService.close();
        terminate(threadPool);
    }

    public void testSendAsync() throws Exception {
        final User user = new User("test", randomRoles());
        final Authentication authentication = AuthenticationTestHelper.builder()
            .user(user)
            .realmRef(new RealmRef("ldap", "foo", "node1"))
            .build(false);
        authentication.writeToContext(threadContext);
        SecurityServerTransportInterceptor interceptor = new SecurityServerTransportInterceptor(
            settings,
            threadPool,
            mock(AuthenticationService.class),
            mock(AuthorizationService.class),
            mock(SSLService.class),
            securityContext,
            new DestructiveOperations(
                Settings.EMPTY,
                new ClusterSettings(Settings.EMPTY, Collections.singleton(DestructiveOperations.REQUIRES_NAME_SETTING))
            ),
            mock(CrossClusterAccessAuthenticationService.class),
            new RemoteClusterCredentialsResolver(settings),
            mockLicenseState
        );
        ClusterServiceUtils.setState(clusterService, clusterService.state()); // force state update to trigger listener

        AtomicBoolean calledWrappedSender = new AtomicBoolean(false);
        AtomicReference<User> sendingUser = new AtomicReference<>();
        AsyncSender sender = interceptor.interceptSender(new AsyncSender() {
            @Override
            public <T extends TransportResponse> void sendRequest(
                Transport.Connection connection,
                String action,
                TransportRequest request,
                TransportRequestOptions options,
                TransportResponseHandler<T> handler
            ) {
                if (calledWrappedSender.compareAndSet(false, true) == false) {
                    fail("sender called more than once!");
                }
                sendingUser.set(securityContext.getUser());
            }
        });
        Transport.Connection connection = mock(Transport.Connection.class);
        when(connection.getTransportVersion()).thenReturn(TransportVersion.CURRENT);
        sender.sendRequest(connection, "indices:foo", null, null, null);
        assertTrue(calledWrappedSender.get());
        assertEquals(user, sendingUser.get());
        assertEquals(user, securityContext.getUser());
        verify(securityContext, never()).executeAsInternalUser(any(InternalUser.class), any(TransportVersion.class), anyConsumer());
    }

    public void testSendAsyncSwitchToSystem() throws Exception {
        final User user = new User("test", randomRoles());
        final Authentication authentication = AuthenticationTestHelper.builder()
            .user(user)
            .realmRef(new RealmRef("ldap", "foo", "node1"))
            .build(false);
        authentication.writeToContext(threadContext);
        threadContext.putTransient(AuthorizationServiceField.ORIGINATING_ACTION_KEY, "indices:foo");

        SecurityServerTransportInterceptor interceptor = new SecurityServerTransportInterceptor(
            settings,
            threadPool,
            mock(AuthenticationService.class),
            mock(AuthorizationService.class),
            mock(SSLService.class),
            securityContext,
            new DestructiveOperations(
                Settings.EMPTY,
                new ClusterSettings(Settings.EMPTY, Collections.singleton(DestructiveOperations.REQUIRES_NAME_SETTING))
            ),
            mock(CrossClusterAccessAuthenticationService.class),
            new RemoteClusterCredentialsResolver(settings),
            mockLicenseState
        );
        ClusterServiceUtils.setState(clusterService, clusterService.state()); // force state update to trigger listener

        AtomicBoolean calledWrappedSender = new AtomicBoolean(false);
        AtomicReference<User> sendingUser = new AtomicReference<>();
        AsyncSender sender = interceptor.interceptSender(new AsyncSender() {
            @Override
            public <T extends TransportResponse> void sendRequest(
                Transport.Connection connection,
                String action,
                TransportRequest request,
                TransportRequestOptions options,
                TransportResponseHandler<T> handler
            ) {
                if (calledWrappedSender.compareAndSet(false, true) == false) {
                    fail("sender called more than once!");
                }
                sendingUser.set(securityContext.getUser());
            }
        });
        Connection connection = mock(Connection.class);
        when(connection.getTransportVersion()).thenReturn(TransportVersion.CURRENT);
        sender.sendRequest(connection, "internal:foo", null, null, null);
        assertTrue(calledWrappedSender.get());
        assertNotEquals(user, sendingUser.get());
        assertEquals(InternalUsers.SYSTEM_USER, sendingUser.get());
        assertEquals(user, securityContext.getUser());
        verify(securityContext).executeAsInternalUser(any(InternalUser.class), eq(TransportVersion.CURRENT), anyConsumer());
    }

    public void testSendWithoutUser() throws Exception {
        SecurityServerTransportInterceptor interceptor = new SecurityServerTransportInterceptor(
            settings,
            threadPool,
            mock(AuthenticationService.class),
            mock(AuthorizationService.class),
            mock(SSLService.class),
            securityContext,
            new DestructiveOperations(
                Settings.EMPTY,
                new ClusterSettings(Settings.EMPTY, Collections.singleton(DestructiveOperations.REQUIRES_NAME_SETTING))
            ),
            mock(CrossClusterAccessAuthenticationService.class),
            new RemoteClusterCredentialsResolver(settings),
            mockLicenseState
        ) {
            @Override
            void assertNoAuthentication(String action) {}
        };
        ClusterServiceUtils.setState(clusterService, clusterService.state()); // force state update to trigger listener

        assertNull(securityContext.getUser());
        AsyncSender sender = interceptor.interceptSender(new AsyncSender() {
            @Override
            public <T extends TransportResponse> void sendRequest(
                Transport.Connection connection,
                String action,
                TransportRequest request,
                TransportRequestOptions options,
                TransportResponseHandler<T> handler
            ) {
                fail("sender should not be called!");
            }
        });
        Transport.Connection connection = mock(Transport.Connection.class);
        when(connection.getTransportVersion()).thenReturn(TransportVersion.CURRENT);
        IllegalStateException e = expectThrows(
            IllegalStateException.class,
            () -> sender.sendRequest(connection, "indices:foo", null, null, null)
        );
        assertEquals("there should always be a user when sending a message for action [indices:foo]", e.getMessage());
        assertNull(securityContext.getUser());
        verify(securityContext, never()).executeAsInternalUser(any(InternalUser.class), any(TransportVersion.class), anyConsumer());
    }

    public void testSendToNewerVersionSetsCorrectVersion() throws Exception {
        final User authUser = randomBoolean() ? new User("authenticator") : null;
        final Authentication authentication;
        if (authUser == null) {
            authentication = AuthenticationTestHelper.builder()
                .user(new User("joe", randomRoles()))
                .realmRef(new RealmRef("file", "file", "node1"))
                .build(false);
        } else {
            authentication = AuthenticationTestHelper.builder()
                .realm()
                .user(authUser)
                .realmRef(new RealmRef("file", "file", "node1"))
                .build(false)
                .runAs(new User("joe", randomRoles()), null);
        }
        authentication.writeToContext(threadContext);
        threadContext.putTransient(AuthorizationServiceField.ORIGINATING_ACTION_KEY, "indices:foo");

        SecurityServerTransportInterceptor interceptor = new SecurityServerTransportInterceptor(
            settings,
            threadPool,
            mock(AuthenticationService.class),
            mock(AuthorizationService.class),
            mock(SSLService.class),
            securityContext,
            new DestructiveOperations(
                Settings.EMPTY,
                new ClusterSettings(Settings.EMPTY, Collections.singleton(DestructiveOperations.REQUIRES_NAME_SETTING))
            ),
            mock(CrossClusterAccessAuthenticationService.class),
            new RemoteClusterCredentialsResolver(settings),
            mockLicenseState
        );
        ClusterServiceUtils.setState(clusterService, clusterService.state()); // force state update to trigger listener

        AtomicBoolean calledWrappedSender = new AtomicBoolean(false);
        AtomicReference<User> sendingUser = new AtomicReference<>();
        AtomicReference<Authentication> authRef = new AtomicReference<>();
        AsyncSender intercepted = new AsyncSender() {
            @Override
            public <T extends TransportResponse> void sendRequest(
                Transport.Connection connection,
                String action,
                TransportRequest request,
                TransportRequestOptions options,
                TransportResponseHandler<T> handler
            ) {
                if (calledWrappedSender.compareAndSet(false, true) == false) {
                    fail("sender called more than once!");
                }
                sendingUser.set(securityContext.getUser());
                authRef.set(securityContext.getAuthentication());
            }
        };
        AsyncSender sender = interceptor.interceptSender(intercepted);
        final TransportVersion connectionVersion = TransportVersion.fromId(TransportVersion.CURRENT.id() + randomIntBetween(100, 100000));
        assertEquals(TransportVersion.CURRENT, TransportVersion.min(connectionVersion, TransportVersion.CURRENT));

        Transport.Connection connection = mock(Transport.Connection.class);
        when(connection.getTransportVersion()).thenReturn(connectionVersion);
        sender.sendRequest(connection, "indices:foo[s]", null, null, null);
        assertTrue(calledWrappedSender.get());
        assertEquals(authentication.getEffectiveSubject().getUser(), sendingUser.get());
        assertEquals(authentication.getEffectiveSubject().getUser(), securityContext.getUser());
        assertEquals(TransportVersion.CURRENT, authRef.get().getEffectiveSubject().getTransportVersion());
        assertEquals(TransportVersion.CURRENT, authentication.getEffectiveSubject().getTransportVersion());
    }

    public void testSendToOlderVersionSetsCorrectVersion() throws Exception {
        final User authUser = randomBoolean() ? new User("authenticator") : null;
        final Authentication authentication;
        if (authUser == null) {
            authentication = AuthenticationTestHelper.builder()
                .user(new User("joe", randomRoles()))
                .realmRef(new RealmRef("file", "file", "node1"))
                .build(false);
        } else {
            authentication = AuthenticationTestHelper.builder()
                .realm()
                .user(authUser)
                .realmRef(new RealmRef("file", "file", "node1"))
                .build(false)
                .runAs(new User("joe", randomRoles()), null);
        }
        authentication.writeToContext(threadContext);
        threadContext.putTransient(AuthorizationServiceField.ORIGINATING_ACTION_KEY, "indices:foo");

        SecurityServerTransportInterceptor interceptor = new SecurityServerTransportInterceptor(
            settings,
            threadPool,
            mock(AuthenticationService.class),
            mock(AuthorizationService.class),
            mock(SSLService.class),
            securityContext,
            new DestructiveOperations(
                Settings.EMPTY,
                new ClusterSettings(Settings.EMPTY, Collections.singleton(DestructiveOperations.REQUIRES_NAME_SETTING))
            ),
            mock(CrossClusterAccessAuthenticationService.class),
            new RemoteClusterCredentialsResolver(settings),
            mockLicenseState
        );
        ClusterServiceUtils.setState(clusterService, clusterService.state()); // force state update to trigger listener

        AtomicBoolean calledWrappedSender = new AtomicBoolean(false);
        AtomicReference<User> sendingUser = new AtomicReference<>();
        AtomicReference<Authentication> authRef = new AtomicReference<>();
        AsyncSender intercepted = new AsyncSender() {
            @Override
            public <T extends TransportResponse> void sendRequest(
                Transport.Connection connection,
                String action,
                TransportRequest request,
                TransportRequestOptions options,
                TransportResponseHandler<T> handler
            ) {
                if (calledWrappedSender.compareAndSet(false, true) == false) {
                    fail("sender called more than once!");
                }
                sendingUser.set(securityContext.getUser());
                authRef.set(securityContext.getAuthentication());
            }
        };
        AsyncSender sender = interceptor.interceptSender(intercepted);
        final TransportVersion connectionVersion = TransportVersion.fromId(Version.CURRENT.id - randomIntBetween(100, 100000));
        assertEquals(connectionVersion, TransportVersion.min(connectionVersion, TransportVersion.CURRENT));

        Transport.Connection connection = mock(Transport.Connection.class);
        when(connection.getTransportVersion()).thenReturn(connectionVersion);
        sender.sendRequest(connection, "indices:foo[s]", null, null, null);
        assertTrue(calledWrappedSender.get());
        assertEquals(authentication.getEffectiveSubject().getUser(), sendingUser.get());
        assertEquals(authentication.getEffectiveSubject().getUser(), securityContext.getUser());
        assertEquals(connectionVersion, authRef.get().getEffectiveSubject().getTransportVersion());
        assertEquals(TransportVersion.CURRENT, authentication.getEffectiveSubject().getTransportVersion());
    }

    public void testSetUserBasedOnActionOrigin() {
        final Map<String, User> originToUserMap = Map.of(
            SECURITY_ORIGIN,
            InternalUsers.XPACK_SECURITY_USER,
            SECURITY_PROFILE_ORIGIN,
            InternalUsers.SECURITY_PROFILE_USER,
            TRANSFORM_ORIGIN,
            InternalUsers.XPACK_USER,
            ASYNC_SEARCH_ORIGIN,
<<<<<<< HEAD
            InternalUsers.ASYNC_SEARCH_USER,
            DataLifecycle.DLM_ORIGIN,
            InternalUsers.DLM_USER
=======
            InternalUsers.ASYNC_SEARCH_USER
>>>>>>> be0d5ccb
        );

        final String origin = randomFrom(originToUserMap.keySet());

        threadContext.putTransient(ThreadContext.ACTION_ORIGIN_TRANSIENT_NAME, origin);
        SecurityServerTransportInterceptor interceptor = new SecurityServerTransportInterceptor(
            settings,
            threadPool,
            mock(AuthenticationService.class),
            mock(AuthorizationService.class),
            mock(SSLService.class),
            securityContext,
            new DestructiveOperations(
                Settings.EMPTY,
                new ClusterSettings(Settings.EMPTY, Collections.singleton(DestructiveOperations.REQUIRES_NAME_SETTING))
            ),
            mock(CrossClusterAccessAuthenticationService.class),
            new RemoteClusterCredentialsResolver(settings),
            mockLicenseState
        );

        final AtomicBoolean calledWrappedSender = new AtomicBoolean(false);
        final AtomicReference<Authentication> authenticationRef = new AtomicReference<>();
        final AsyncSender intercepted = new AsyncSender() {
            @Override
            public <T extends TransportResponse> void sendRequest(
                Transport.Connection connection,
                String action,
                TransportRequest request,
                TransportRequestOptions options,
                TransportResponseHandler<T> handler
            ) {
                if (calledWrappedSender.compareAndSet(false, true) == false) {
                    fail("sender called more than once!");
                }
                authenticationRef.set(securityContext.getAuthentication());
            }
        };
        final AsyncSender sender = interceptor.interceptSender(intercepted);

        Transport.Connection connection = mock(Transport.Connection.class);
        final TransportVersion connectionVersion = TransportVersionUtils.randomCompatibleVersion(random());
        when(connection.getTransportVersion()).thenReturn(connectionVersion);

        sender.sendRequest(connection, "indices:foo[s]", null, null, null);
        assertThat(calledWrappedSender.get(), is(true));
        final Authentication authentication = authenticationRef.get();
        assertThat(authentication, notNullValue());
        assertThat(authentication.getEffectiveSubject().getUser(), equalTo(originToUserMap.get(origin)));
        assertThat(authentication.getEffectiveSubject().getTransportVersion(), equalTo(connectionVersion));
    }

    public void testContextRestoreResponseHandler() throws Exception {
        ThreadContext threadContext = new ThreadContext(Settings.EMPTY);

        threadContext.putTransient("foo", "bar");
        threadContext.putHeader("key", "value");
        try (ThreadContext.StoredContext storedContext = threadContext.stashContext()) {
            threadContext.putTransient("foo", "different_bar");
            threadContext.putHeader("key", "value2");
            TransportResponseHandler<Empty> handler = new TransportService.ContextRestoreResponseHandler<>(
                threadContext.wrapRestorable(storedContext),
                new TransportResponseHandler.Empty() {
                    @Override
                    public void handleResponse(TransportResponse.Empty response) {
                        assertEquals("bar", threadContext.getTransient("foo"));
                        assertEquals("value", threadContext.getHeader("key"));
                    }

                    @Override
                    public void handleException(TransportException exp) {
                        assertEquals("bar", threadContext.getTransient("foo"));
                        assertEquals("value", threadContext.getHeader("key"));
                    }
                }
            );

            handler.handleResponse(null);
            handler.handleException(null);
        }
    }

    public void testContextRestoreResponseHandlerRestoreOriginalContext() throws Exception {
        ThreadContext threadContext = new ThreadContext(Settings.EMPTY);
        threadContext.putTransient("foo", "bar");
        threadContext.putHeader("key", "value");
        TransportResponseHandler<Empty> handler;
        try (ThreadContext.StoredContext ignore = threadContext.stashContext()) {
            threadContext.putTransient("foo", "different_bar");
            threadContext.putHeader("key", "value2");
            handler = new TransportService.ContextRestoreResponseHandler<>(
                threadContext.newRestorableContext(true),
                new TransportResponseHandler.Empty() {
                    @Override
                    public void handleResponse(TransportResponse.Empty response) {
                        assertEquals("different_bar", threadContext.getTransient("foo"));
                        assertEquals("value2", threadContext.getHeader("key"));
                    }

                    @Override
                    public void handleException(TransportException exp) {
                        assertEquals("different_bar", threadContext.getTransient("foo"));
                        assertEquals("value2", threadContext.getHeader("key"));
                    }
                }
            );
        }

        assertEquals("bar", threadContext.getTransient("foo"));
        assertEquals("value", threadContext.getHeader("key"));
        handler.handleResponse(null);

        assertEquals("bar", threadContext.getTransient("foo"));
        assertEquals("value", threadContext.getHeader("key"));
        handler.handleException(null);

        assertEquals("bar", threadContext.getTransient("foo"));
        assertEquals("value", threadContext.getHeader("key"));
    }

    public void testProfileSecuredRequestHandlerDecrementsRefCountOnFailure() throws IOException {
        final String profileName = "some-profile";
        final DestructiveOperations destructiveOperations = new DestructiveOperations(Settings.EMPTY, clusterService.getClusterSettings());
        final SecurityServerTransportInterceptor.ProfileSecuredRequestHandler<DeleteIndexRequest> requestHandler =
            new SecurityServerTransportInterceptor.ProfileSecuredRequestHandler<>(
                logger,
                DeleteIndexAction.NAME,
                randomBoolean(),
                randomBoolean() ? ThreadPool.Names.SAME : ThreadPool.Names.GENERIC,
                (request, channel, task) -> fail("should fail at destructive operations check to trigger listener failure"),
                Map.of(
                    profileName,
                    new ServerTransportFilter(null, null, threadContext, randomBoolean(), destructiveOperations, securityContext)
                ),
                threadPool
            );
        final TransportChannel channel = mock(TransportChannel.class);
        when(channel.getProfileName()).thenReturn(profileName);
        final AtomicBoolean exceptionSent = new AtomicBoolean(false);
        doAnswer(invocationOnMock -> {
            assertTrue(exceptionSent.compareAndSet(false, true));
            return null;
        }).when(channel).sendResponse(any(Exception.class));
        final AtomicBoolean decRefCalled = new AtomicBoolean(false);
        final DeleteIndexRequest deleteIndexRequest = new DeleteIndexRequest() {
            @Override
            public boolean decRef() {
                assertTrue(decRefCalled.compareAndSet(false, true));
                return super.decRef();
            }
        };
        requestHandler.messageReceived(deleteIndexRequest, channel, mock(Task.class));
        assertTrue(decRefCalled.get());
        assertTrue(exceptionSent.get());
    }

    public void testSendWithCrossClusterAccessHeadersWithUnsupportedLicense() throws Exception {
        assumeTrue("untrusted remote cluster feature flag must be enabled", TcpTransport.isUntrustedRemoteClusterEnabled());

        final MockLicenseState unsupportedLicenseState = MockLicenseState.createMock();
        Mockito.when(unsupportedLicenseState.isAllowed(Security.ADVANCED_REMOTE_CLUSTER_SECURITY_FEATURE)).thenReturn(false);

        AuthenticationTestHelper.builder().build().writeToContext(threadContext);
        final String remoteClusterAlias = randomAlphaOfLengthBetween(5, 10);
        final RemoteClusterCredentialsResolver remoteClusterCredentialsResolver = mockRemoteClusterCredentialsResolver(remoteClusterAlias);

        final SecurityServerTransportInterceptor interceptor = new SecurityServerTransportInterceptor(
            settings,
            threadPool,
            mock(AuthenticationService.class),
            mock(AuthorizationService.class),
            mock(SSLService.class),
            securityContext,
            new DestructiveOperations(
                Settings.EMPTY,
                new ClusterSettings(Settings.EMPTY, Collections.singleton(DestructiveOperations.REQUIRES_NAME_SETTING))
            ),
            mock(CrossClusterAccessAuthenticationService.class),
            remoteClusterCredentialsResolver,
            unsupportedLicenseState,
            ignored -> Optional.of(remoteClusterAlias)
        );

        final AsyncSender sender = interceptor.interceptSender(mock(AsyncSender.class, ignored -> {
            throw new AssertionError("sender should not be called");
        }));
        final Transport.Connection connection = mock(Transport.Connection.class);
        when(connection.getTransportVersion()).thenReturn(TransportVersion.CURRENT);
        final AtomicBoolean calledHandleException = new AtomicBoolean(false);
        final AtomicReference<TransportException> actualException = new AtomicReference<>();
        sender.sendRequest(connection, "action", mock(TransportRequest.class), null, new TransportResponseHandler<>() {
            @Override
            public void handleResponse(TransportResponse response) {
                fail("should not receive a response");
            }

            @Override
            public void handleException(TransportException exp) {
                if (calledHandleException.compareAndSet(false, true) == false) {
                    fail("handle exception called more than once");
                }
                actualException.set(exp);
            }

            @Override
            public TransportResponse read(StreamInput in) {
                fail("should not receive a response");
                return null;
            }
        });
        assertThat(actualException.get(), instanceOf(SendRequestTransportException.class));
        assertThat(actualException.get().getCause(), instanceOf(ElasticsearchSecurityException.class));
        assertThat(
            actualException.get().getCause().getMessage(),
            equalTo("current license is non-compliant for [" + Security.ADVANCED_REMOTE_CLUSTER_SECURITY_FEATURE.getName() + "]")
        );
        verify(remoteClusterCredentialsResolver, times(1)).resolve(eq(remoteClusterAlias));
        assertThat(securityContext.getThreadContext().getHeader(CROSS_CLUSTER_ACCESS_SUBJECT_INFO_HEADER_KEY), nullValue());
        assertThat(securityContext.getThreadContext().getHeader(CROSS_CLUSTER_ACCESS_CREDENTIALS_HEADER_KEY), nullValue());
    }

    private RemoteClusterCredentialsResolver mockRemoteClusterCredentialsResolver(String remoteClusterAlias) {
        final RemoteClusterCredentialsResolver remoteClusterCredentialsResolver = mock(RemoteClusterCredentialsResolver.class);
        final String remoteClusterCredential = ApiKeyService.withApiKeyPrefix(randomAlphaOfLengthBetween(10, 42));
        when(remoteClusterCredentialsResolver.resolve(any())).thenReturn(
            Optional.of(new RemoteClusterCredentials(remoteClusterAlias, remoteClusterCredential))
        );
        return remoteClusterCredentialsResolver;
    }

    public void testSendWithCrossClusterAccessHeadersForSystemUserRegularAction() throws Exception {
        assumeTrue("untrusted remote cluster feature flag must be enabled", TcpTransport.isUntrustedRemoteClusterEnabled());
        final String action;
        final TransportRequest request;
        if (randomBoolean()) {
            action = randomAlphaOfLengthBetween(5, 30);
            request = mock(TransportRequest.class);
        } else {
            action = ClusterStateAction.NAME;
            request = mock(ClusterStateRequest.class);
        }
        doTestSendWithCrossClusterAccessHeaders(
            true,
            action,
            request,
            AuthenticationTestHelper.builder().internal(InternalUsers.SYSTEM_USER).build()
        );
    }

    public void testSendWithCrossClusterAccessHeadersForSystemUserCcrInternalAction() throws Exception {
        final String action = randomFrom(
            "internal:admin/ccr/restore/session/put",
            "internal:admin/ccr/restore/session/clear",
            "internal:admin/ccr/restore/file_chunk/get"
        );
        final TransportRequest request = mock(TransportRequest.class);
        doTestSendWithCrossClusterAccessHeaders(
            true,
            action,
            request,
            AuthenticationTestHelper.builder().internal(InternalUsers.SYSTEM_USER).build()
        );
    }

    public void testSendWithCrossClusterAccessHeadersForRegularUserRegularAction() throws Exception {
        final Authentication authentication = randomValueOtherThanMany(
            authc -> authc.getAuthenticationType() == Authentication.AuthenticationType.INTERNAL,
            () -> AuthenticationTestHelper.builder().build()
        );
        final String action = randomAlphaOfLengthBetween(5, 30);
        final TransportRequest request = mock(TransportRequest.class);
        doTestSendWithCrossClusterAccessHeaders(false, action, request, authentication);
    }

    public void testSendWithCrossClusterAccessHeadersForRegularUserClusterStateAction() throws Exception {
        final Authentication authentication = randomValueOtherThanMany(
            authc -> authc.getAuthenticationType() == Authentication.AuthenticationType.INTERNAL,
            () -> AuthenticationTestHelper.builder().build()
        );
        final String action = ClusterStateAction.NAME;
        final TransportRequest request = mock(ClusterStateRequest.class);
        doTestSendWithCrossClusterAccessHeaders(true, action, request, authentication);
    }

    private void doTestSendWithCrossClusterAccessHeaders(
        boolean shouldAssertForSystemUser,
        String action,
        TransportRequest request,
        Authentication authentication
    ) throws IOException {
        authentication.writeToContext(threadContext);
        final String expectedRequestId = AuditUtil.getOrGenerateRequestId(threadContext);
        final RemoteClusterCredentialsResolver remoteClusterCredentialsResolver = mock(RemoteClusterCredentialsResolver.class);
        final String remoteClusterAlias = randomAlphaOfLengthBetween(5, 10);
        final String remoteClusterCredential = ApiKeyService.withApiKeyPrefix(randomAlphaOfLengthBetween(10, 42));
        when(remoteClusterCredentialsResolver.resolve(any())).thenReturn(
            Optional.of(new RemoteClusterCredentials(remoteClusterAlias, remoteClusterCredential))
        );
        final AuthorizationService authzService = mock(AuthorizationService.class);
        // We capture the listener so that we can complete the full flow, by calling onResponse further down
        @SuppressWarnings("unchecked")
        final ArgumentCaptor<ActionListener<RoleDescriptorsIntersection>> listenerCaptor = ArgumentCaptor.forClass(ActionListener.class);
        doAnswer(i -> null).when(authzService).getRoleDescriptorsIntersectionForRemoteCluster(any(), any(), listenerCaptor.capture());

        final SecurityServerTransportInterceptor interceptor = new SecurityServerTransportInterceptor(
            settings,
            threadPool,
            mock(AuthenticationService.class),
            authzService,
            mock(SSLService.class),
            securityContext,
            new DestructiveOperations(
                Settings.EMPTY,
                new ClusterSettings(Settings.EMPTY, Collections.singleton(DestructiveOperations.REQUIRES_NAME_SETTING))
            ),
            mock(CrossClusterAccessAuthenticationService.class),
            remoteClusterCredentialsResolver,
            mockLicenseState,
            ignored -> Optional.of(remoteClusterAlias)
        );

        final AtomicBoolean calledWrappedSender = new AtomicBoolean(false);
        final AtomicReference<String> sentAction = new AtomicReference<>();
        final AtomicReference<String> sentCredential = new AtomicReference<>();
        final AtomicReference<CrossClusterAccessSubjectInfo> sentCrossClusterAccessSubjectInfo = new AtomicReference<>();
        final AsyncSender sender = interceptor.interceptSender(new AsyncSender() {
            @Override
            public <T extends TransportResponse> void sendRequest(
                Connection connection,
                String action,
                TransportRequest request,
                TransportRequestOptions options,
                TransportResponseHandler<T> handler
            ) {
                if (calledWrappedSender.compareAndSet(false, true) == false) {
                    fail("sender called more than once");
                }
                assertThat(securityContext.getAuthentication(), nullValue());
                assertThat(AuditUtil.extractRequestId(securityContext.getThreadContext()), equalTo(expectedRequestId));
                sentAction.set(action);
                sentCredential.set(securityContext.getThreadContext().getHeader(CROSS_CLUSTER_ACCESS_CREDENTIALS_HEADER_KEY));
                try {
                    sentCrossClusterAccessSubjectInfo.set(
                        CrossClusterAccessSubjectInfo.readFromContext(securityContext.getThreadContext())
                    );
                } catch (IOException e) {
                    fail("no exceptions expected but got " + e);
                }
                handler.handleResponse(null);
            }
        });
        final Connection connection = mock(Connection.class);
        when(connection.getTransportVersion()).thenReturn(TransportVersion.CURRENT);

        sender.sendRequest(connection, action, request, null, new TransportResponseHandler<>() {
            @Override
            public void handleResponse(TransportResponse response) {
                // Headers should get restored before handle response is called
                assertThat(securityContext.getAuthentication(), equalTo(authentication));
                assertThat(securityContext.getThreadContext().getHeader(CROSS_CLUSTER_ACCESS_SUBJECT_INFO_HEADER_KEY), nullValue());
                assertThat(securityContext.getThreadContext().getHeader(CROSS_CLUSTER_ACCESS_CREDENTIALS_HEADER_KEY), nullValue());
            }

            @Override
            public void handleException(TransportException exp) {
                fail("no exceptions expected but got " + exp);
            }

            @Override
            public TransportResponse read(StreamInput in) {
                return null;
            }
        });
        if (shouldAssertForSystemUser) {
            assertThat(
                sentCrossClusterAccessSubjectInfo.get(),
                equalTo(
                    CrossClusterAccessUser.subjectInfo(
                        authentication.getEffectiveSubject().getTransportVersion(),
                        authentication.getEffectiveSubject().getRealm().getNodeName()
                    )
                )
            );
            verify(authzService, never()).getRoleDescriptorsIntersectionForRemoteCluster(
                eq(remoteClusterAlias),
                eq(authentication.getEffectiveSubject()),
                anyActionListener()
            );
        } else {
            final RoleDescriptorsIntersection expectedRoleDescriptorsIntersection = new RoleDescriptorsIntersection(
                randomList(1, 3, () -> Set.copyOf(randomUniquelyNamedRoleDescriptors(0, 1)))
            );
            // Call listener to complete flow
            listenerCaptor.getValue().onResponse(expectedRoleDescriptorsIntersection);
            verify(authzService, times(1)).getRoleDescriptorsIntersectionForRemoteCluster(
                eq(remoteClusterAlias),
                eq(authentication.getEffectiveSubject()),
                anyActionListener()
            );
            assertThat(
                sentCrossClusterAccessSubjectInfo.get(),
                equalTo(new CrossClusterAccessSubjectInfo(authentication, expectedRoleDescriptorsIntersection))
            );
        }
        assertTrue(calledWrappedSender.get());
        if (action.startsWith("internal:")) {
            assertThat(sentAction.get(), equalTo("indices:internal/" + action.substring("internal:".length())));
        } else {
            assertThat(sentAction.get(), equalTo(action));
        }
        assertThat(sentCredential.get(), equalTo(remoteClusterCredential));
        verify(securityContext, never()).executeAsInternalUser(any(), any(), anyConsumer());
        verify(remoteClusterCredentialsResolver, times(1)).resolve(eq(remoteClusterAlias));
        assertThat(securityContext.getThreadContext().getHeader(CROSS_CLUSTER_ACCESS_SUBJECT_INFO_HEADER_KEY), nullValue());
        assertThat(securityContext.getThreadContext().getHeader(CROSS_CLUSTER_ACCESS_CREDENTIALS_HEADER_KEY), nullValue());
        assertThat(AuditUtil.extractRequestId(securityContext.getThreadContext()), equalTo(expectedRequestId));
    }

    public void testSendWithUserIfCrossClusterAccessHeadersConditionNotMet() throws Exception {
        assumeTrue("untrusted remote cluster feature flag must be enabled", TcpTransport.isUntrustedRemoteClusterEnabled());

        boolean noCredential = randomBoolean();
        final boolean notRemoteConnection = randomBoolean();
        // Ensure at least one condition fails
        if (false == (notRemoteConnection || noCredential)) {
            noCredential = true;
        }
        final String remoteClusterAlias = randomAlphaOfLengthBetween(5, 10);
        final RemoteClusterCredentialsResolver remoteClusterCredentialsResolver = mock(RemoteClusterCredentialsResolver.class);
        when(remoteClusterCredentialsResolver.resolve(any())).thenReturn(
            noCredential
                ? Optional.empty()
                : Optional.of(
                    new RemoteClusterCredentials(remoteClusterAlias, ApiKeyService.withApiKeyPrefix(randomAlphaOfLengthBetween(10, 42)))
                )
        );
        final AuthenticationTestHelper.AuthenticationTestBuilder builder = AuthenticationTestHelper.builder();
        final Authentication authentication = randomFrom(
            builder.apiKey().build(),
            builder.serviceAccount().build(),
            builder.user(new User(randomAlphaOfLengthBetween(3, 10), randomRoles())).realm().build()
        );
        authentication.writeToContext(threadContext);

        final AuthorizationService authzService = mock(AuthorizationService.class);
        final SecurityServerTransportInterceptor interceptor = new SecurityServerTransportInterceptor(
            settings,
            threadPool,
            mock(AuthenticationService.class),
            authzService,
            mock(SSLService.class),
            securityContext,
            new DestructiveOperations(
                Settings.EMPTY,
                new ClusterSettings(Settings.EMPTY, Collections.singleton(DestructiveOperations.REQUIRES_NAME_SETTING))
            ),
            mock(CrossClusterAccessAuthenticationService.class),
            remoteClusterCredentialsResolver,
            mockLicenseState,
            ignored -> notRemoteConnection ? Optional.empty() : Optional.of(remoteClusterAlias)
        );

        final AtomicBoolean calledWrappedSender = new AtomicBoolean(false);
        final AtomicReference<Authentication> sentAuthentication = new AtomicReference<>();
        final AsyncSender sender = interceptor.interceptSender(new AsyncSender() {
            @Override
            public <T extends TransportResponse> void sendRequest(
                Transport.Connection connection,
                String action,
                TransportRequest request,
                TransportRequestOptions options,
                TransportResponseHandler<T> handler
            ) {
                if (calledWrappedSender.compareAndSet(false, true) == false) {
                    fail("sender called more than once");
                }
                sentAuthentication.set(securityContext.getAuthentication());
                assertThat(securityContext.getThreadContext().getHeader(CROSS_CLUSTER_ACCESS_CREDENTIALS_HEADER_KEY), nullValue());
                assertThat(securityContext.getThreadContext().getHeader(CROSS_CLUSTER_ACCESS_SUBJECT_INFO_HEADER_KEY), nullValue());
            }
        });
        final Transport.Connection connection = mock(Transport.Connection.class);
        when(connection.getTransportVersion()).thenReturn(TransportVersion.CURRENT);
        sender.sendRequest(connection, "action", mock(TransportRequest.class), null, null);
        assertTrue(calledWrappedSender.get());
        assertThat(sentAuthentication.get(), equalTo(authentication));
        verify(authzService, never()).getRoleDescriptorsIntersectionForRemoteCluster(any(), any(), anyActionListener());
        assertThat(securityContext.getThreadContext().getHeader(CROSS_CLUSTER_ACCESS_SUBJECT_INFO_HEADER_KEY), nullValue());
        assertThat(securityContext.getThreadContext().getHeader(CROSS_CLUSTER_ACCESS_CREDENTIALS_HEADER_KEY), nullValue());
    }

    public void testSendWithCrossClusterAccessHeadersThrowsOnOldConnection() throws Exception {
        assumeTrue("untrusted remote cluster feature flag must be enabled", TcpTransport.isUntrustedRemoteClusterEnabled());

        final Authentication authentication = AuthenticationTestHelper.builder()
            .user(
                new User(
                    randomAlphaOfLengthBetween(3, 10),
                    randomArray(
                        0,
                        4,
                        String[]::new,
                        () -> randomValueOtherThanMany(ReservedRolesStore::isReserved, () -> randomAlphaOfLengthBetween(1, 20))
                    )
                )
            )
            .realm()
            .build();
        authentication.writeToContext(threadContext);
        final RemoteClusterCredentialsResolver remoteClusterCredentialsResolver = mock(RemoteClusterCredentialsResolver.class);
        final String remoteClusterAlias = randomAlphaOfLengthBetween(5, 10);
        final String remoteClusterCredential = ApiKeyService.withApiKeyPrefix(randomAlphaOfLengthBetween(10, 42));
        when(remoteClusterCredentialsResolver.resolve(any())).thenReturn(
            Optional.of(new RemoteClusterCredentials(remoteClusterAlias, remoteClusterCredential))
        );

        final SecurityServerTransportInterceptor interceptor = new SecurityServerTransportInterceptor(
            settings,
            threadPool,
            mock(AuthenticationService.class),
            mock(AuthorizationService.class),
            mock(SSLService.class),
            securityContext,
            new DestructiveOperations(
                Settings.EMPTY,
                new ClusterSettings(Settings.EMPTY, Collections.singleton(DestructiveOperations.REQUIRES_NAME_SETTING))
            ),
            mock(CrossClusterAccessAuthenticationService.class),
            remoteClusterCredentialsResolver,
            mockLicenseState,
            ignored -> Optional.of(remoteClusterAlias)
        );

        final AsyncSender sender = interceptor.interceptSender(new AsyncSender() {
            @Override
            public <T extends TransportResponse> void sendRequest(
                Transport.Connection connection,
                String action,
                TransportRequest request,
                TransportRequestOptions options,
                TransportResponseHandler<T> handler
            ) {
                fail("sender should not be called");
            }
        });
        final Transport.Connection connection = mock(Transport.Connection.class);
        final TransportVersion versionBeforeCrossClusterAccessRealm = TransportVersionUtils.getPreviousVersion(
            RemoteClusterPortSettings.TRANSPORT_VERSION_ADVANCED_REMOTE_CLUSTER_SECURITY_CCR
        );
        final TransportVersion version = TransportVersionUtils.randomVersionBetween(
            random(),
            TransportVersion.V_7_17_0,
            versionBeforeCrossClusterAccessRealm
        );
        when(connection.getTransportVersion()).thenReturn(version);
        final AtomicBoolean calledHandleException = new AtomicBoolean(false);
        final AtomicReference<TransportException> actualException = new AtomicReference<>();
        sender.sendRequest(connection, "action", mock(TransportRequest.class), null, new TransportResponseHandler<>() {
            @Override
            public void handleResponse(TransportResponse response) {
                fail("should not receive a response");
            }

            @Override
            public void handleException(TransportException exp) {
                if (calledHandleException.compareAndSet(false, true) == false) {
                    fail("handle exception called more than once");
                }
                actualException.set(exp);
            }

            @Override
            public TransportResponse read(StreamInput in) {
                fail("should not receive a response");
                return null;
            }
        });
        assertThat(actualException.get(), instanceOf(SendRequestTransportException.class));
        assertThat(actualException.get().getCause(), instanceOf(IllegalArgumentException.class));
        assertThat(
            actualException.get().getCause().getMessage(),
            equalTo(
                "Settings for remote cluster ["
                    + remoteClusterAlias
                    + "] indicate cross cluster access headers should be sent but target cluster version ["
                    + connection.getTransportVersion()
                    + "] does not support receiving them"
            )
        );
        verify(remoteClusterCredentialsResolver, times(1)).resolve(eq(remoteClusterAlias));
        assertThat(securityContext.getThreadContext().getHeader(CROSS_CLUSTER_ACCESS_SUBJECT_INFO_HEADER_KEY), nullValue());
        assertThat(securityContext.getThreadContext().getHeader(CROSS_CLUSTER_ACCESS_CREDENTIALS_HEADER_KEY), nullValue());
    }

    public void testSendRemoteRequestFailsIfUserHasNoRemoteIndicesPrivileges() throws Exception {
        assumeTrue("untrusted remote cluster feature flag must be enabled", TcpTransport.isUntrustedRemoteClusterEnabled());

        final Authentication authentication = AuthenticationTestHelper.builder()
            .user(new User(randomAlphaOfLengthBetween(3, 10), randomRoles()))
            .realm()
            .build();
        authentication.writeToContext(threadContext);
        final RemoteClusterCredentialsResolver remoteClusterCredentialsResolver = mock(RemoteClusterCredentialsResolver.class);
        final String remoteClusterAlias = randomAlphaOfLengthBetween(5, 10);
        final String remoteClusterCredential = ApiKeyService.withApiKeyPrefix(randomAlphaOfLengthBetween(10, 42));
        when(remoteClusterCredentialsResolver.resolve(any())).thenReturn(
            Optional.of(new RemoteClusterCredentials(remoteClusterAlias, remoteClusterCredential))
        );
        final AuthorizationService authzService = mock(AuthorizationService.class);

        doAnswer(invocation -> {
            @SuppressWarnings("unchecked")
            final var listener = (ActionListener<RoleDescriptorsIntersection>) invocation.getArgument(2);
            listener.onResponse(RoleDescriptorsIntersection.EMPTY);
            return null;
        }).when(authzService).getRoleDescriptorsIntersectionForRemoteCluster(any(), any(), anyActionListener());

        final SecurityServerTransportInterceptor interceptor = new SecurityServerTransportInterceptor(
            settings,
            threadPool,
            mock(AuthenticationService.class),
            authzService,
            mock(SSLService.class),
            securityContext,
            new DestructiveOperations(
                Settings.EMPTY,
                new ClusterSettings(Settings.EMPTY, Collections.singleton(DestructiveOperations.REQUIRES_NAME_SETTING))
            ),
            mock(CrossClusterAccessAuthenticationService.class),
            remoteClusterCredentialsResolver,
            mockLicenseState,
            ignored -> Optional.of(remoteClusterAlias)
        );

        final AsyncSender sender = interceptor.interceptSender(new AsyncSender() {
            @Override
            public <T extends TransportResponse> void sendRequest(
                Transport.Connection connection,
                String action,
                TransportRequest request,
                TransportRequestOptions options,
                TransportResponseHandler<T> handler
            ) {
                fail("request should have failed");
            }
        });
        final Transport.Connection connection = mock(Transport.Connection.class);
        when(connection.getTransportVersion()).thenReturn(TransportVersion.CURRENT);

        final ElasticsearchSecurityException expectedException = new ElasticsearchSecurityException("remote action denied");
        when(authzService.remoteActionDenied(authentication, "action", remoteClusterAlias)).thenReturn(expectedException);

        final var actualException = new AtomicReference<Throwable>();
        sender.sendRequest(connection, "action", mock(TransportRequest.class), null, new TransportResponseHandler<>() {
            @Override
            public void handleResponse(TransportResponse response) {
                fail("should not success");
            }

            @Override
            public void handleException(TransportException exp) {
                actualException.set(exp.getCause());
            }

            @Override
            public TransportResponse read(StreamInput in) {
                return null;
            }
        });
        assertThat(actualException.get(), is(expectedException));
        assertThat(securityContext.getThreadContext().getHeader(CROSS_CLUSTER_ACCESS_SUBJECT_INFO_HEADER_KEY), nullValue());
        assertThat(securityContext.getThreadContext().getHeader(CROSS_CLUSTER_ACCESS_CREDENTIALS_HEADER_KEY), nullValue());
    }

    public void testProfileFiltersCreatedDifferentlyForDifferentTransportAndRemoteClusterSslSettings() {
        // filters are created irrespective of ssl enabled
        final boolean transportSslEnabled = randomBoolean();
        final boolean remoteClusterSslEnabled = randomBoolean();
        final Settings.Builder builder = Settings.builder()
            .put(this.settings)
            .put("xpack.security.transport.ssl.enabled", transportSslEnabled)
            .put("remote_cluster_server.enabled", true)
            .put("xpack.security.remote_cluster_server.ssl.enabled", remoteClusterSslEnabled);
        if (randomBoolean()) {
            builder.put("xpack.security.remote_cluster_client.ssl.enabled", randomBoolean());  // client SSL won't be processed
        }
        final SSLService sslService = mock(SSLService.class);

        when(sslService.getSSLConfiguration("xpack.security.transport.ssl.")).thenReturn(
            new SslConfiguration(
                "xpack.security.transport.ssl",
                randomBoolean(),
                mock(SslTrustConfig.class),
                mock(SslKeyConfig.class),
                randomFrom(SslVerificationMode.values()),
                SslClientAuthenticationMode.REQUIRED,
                List.of("TLS_AES_256_GCM_SHA384"),
                List.of("TLSv1.3")
            )
        );

        when(sslService.getSSLConfiguration("xpack.security.remote_cluster_server.ssl.")).thenReturn(
            new SslConfiguration(
                "xpack.security.remote_cluster_server.ssl",
                randomBoolean(),
                mock(SslTrustConfig.class),
                mock(SslKeyConfig.class),
                randomFrom(SslVerificationMode.values()),
                SslClientAuthenticationMode.NONE,
                List.of("TLS_RSA_WITH_AES_256_GCM_SHA384"),
                List.of("TLSv1.2")
            )
        );
        doThrow(new AssertionError("profile filters should not be configured for remote cluster client")).when(sslService)
            .getSSLConfiguration("xpack.security.remote_cluster_client.ssl.");

        final var securityServerTransportInterceptor = new SecurityServerTransportInterceptor(
            builder.build(),
            threadPool,
            mock(AuthenticationService.class),
            mock(AuthorizationService.class),
            sslService,
            securityContext,
            new DestructiveOperations(
                Settings.EMPTY,
                new ClusterSettings(Settings.EMPTY, Collections.singleton(DestructiveOperations.REQUIRES_NAME_SETTING))
            ),
            mock(CrossClusterAccessAuthenticationService.class),
            new RemoteClusterCredentialsResolver(settings),
            mockLicenseState
        );

        final Map<String, ServerTransportFilter> profileFilters = securityServerTransportInterceptor.getProfileFilters();
        assertThat(profileFilters.keySet(), containsInAnyOrder("default", "_remote_cluster"));
        assertThat(profileFilters.get("default").isExtractClientCert(), is(transportSslEnabled));
        assertThat(profileFilters.get("default"), not(instanceOf(CrossClusterAccessServerTransportFilter.class)));
        assertThat(profileFilters.get("_remote_cluster").isExtractClientCert(), is(false));
        assertThat(profileFilters.get("_remote_cluster"), instanceOf(CrossClusterAccessServerTransportFilter.class));
    }

    public void testNoProfileFilterForRemoteClusterWhenTheFeatureIsDisabled() {
        final boolean transportSslEnabled = randomBoolean();
        final Settings.Builder builder = Settings.builder()
            .put(this.settings)
            .put("xpack.security.transport.ssl.enabled", transportSslEnabled)
            .put("remote_cluster_server.enabled", false)
            .put("xpack.security.remote_cluster_server.ssl.enabled", randomBoolean());
        if (randomBoolean()) {
            builder.put("xpack.security.remote_cluster_client.ssl.enabled", randomBoolean());  // client SSL won't be processed
        }
        final SSLService sslService = mock(SSLService.class);

        when(sslService.getSSLConfiguration("xpack.security.transport.ssl.")).thenReturn(
            new SslConfiguration(
                "xpack.security.transport.ssl",
                randomBoolean(),
                mock(SslTrustConfig.class),
                mock(SslKeyConfig.class),
                randomFrom(SslVerificationMode.values()),
                SslClientAuthenticationMode.REQUIRED,
                List.of("TLS_AES_256_GCM_SHA384"),
                List.of("TLSv1.3")
            )
        );
        doThrow(new AssertionError("profile filters should not be configured for remote cluster server when the port is disabled")).when(
            sslService
        ).getSSLConfiguration("xpack.security.remote_cluster_server.ssl.");
        doThrow(new AssertionError("profile filters should not be configured for remote cluster client")).when(sslService)
            .getSSLConfiguration("xpack.security.remote_cluster_client.ssl.");

        final var securityServerTransportInterceptor = new SecurityServerTransportInterceptor(
            builder.build(),
            threadPool,
            mock(AuthenticationService.class),
            mock(AuthorizationService.class),
            sslService,
            securityContext,
            new DestructiveOperations(
                Settings.EMPTY,
                new ClusterSettings(Settings.EMPTY, Collections.singleton(DestructiveOperations.REQUIRES_NAME_SETTING))
            ),
            mock(CrossClusterAccessAuthenticationService.class),
            new RemoteClusterCredentialsResolver(settings),
            mockLicenseState
        );

        final Map<String, ServerTransportFilter> profileFilters = securityServerTransportInterceptor.getProfileFilters();
        assertThat(profileFilters.keySet(), contains("default"));
        assertThat(profileFilters.get("default").isExtractClientCert(), is(transportSslEnabled));
    }

    private String[] randomRoles() {
        return generateRandomStringArray(3, 10, false, true);
    }

    @SuppressWarnings("unchecked")
    private static Consumer<ThreadContext.StoredContext> anyConsumer() {
        return any(Consumer.class);
    }

}<|MERGE_RESOLUTION|>--- conflicted
+++ resolved
@@ -58,10 +58,6 @@
 import org.elasticsearch.xpack.core.security.user.CrossClusterAccessUser;
 import org.elasticsearch.xpack.core.security.user.InternalUser;
 import org.elasticsearch.xpack.core.security.user.InternalUsers;
-<<<<<<< HEAD
-import org.elasticsearch.xpack.core.security.user.SystemUser;
-=======
->>>>>>> be0d5ccb
 import org.elasticsearch.xpack.core.security.user.User;
 import org.elasticsearch.xpack.core.ssl.SSLService;
 import org.elasticsearch.xpack.security.Security;
@@ -434,13 +430,7 @@
             TRANSFORM_ORIGIN,
             InternalUsers.XPACK_USER,
             ASYNC_SEARCH_ORIGIN,
-<<<<<<< HEAD
-            InternalUsers.ASYNC_SEARCH_USER,
-            DataLifecycle.DLM_ORIGIN,
-            InternalUsers.DLM_USER
-=======
             InternalUsers.ASYNC_SEARCH_USER
->>>>>>> be0d5ccb
         );
 
         final String origin = randomFrom(originToUserMap.keySet());
