--- conflicted
+++ resolved
@@ -161,10 +161,7 @@
 
         verify(securityIndex, times(2)).indexExists();
         verify(usersStore, times(2)).getReservedUserInfo(eq(principal), any(ActionListener.class));
-<<<<<<< HEAD
-=======
         verifyNoMoreInteractions(usersStore);
->>>>>>> dfc3b8e4
     }
 
     public void testLookup() throws Exception {
