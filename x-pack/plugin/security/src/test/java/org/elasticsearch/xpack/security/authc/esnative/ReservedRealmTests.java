--- conflicted
+++ resolved
@@ -444,30 +444,4 @@
             }).when(usersStore).getReservedUserInfo(eq(entry.getKey()), any(ActionListener.class));
         }
     }
-<<<<<<< HEAD
-
-    private void verifyVersionPredicate(String principal, Predicate<Version> versionPredicate) {
-        switch (principal) {
-            case LogstashSystemUser.NAME:
-                assertThat(versionPredicate.test(Version.V_6_3_0), is(true));
-                break;
-            case BeatsSystemUser.NAME:
-                assertThat(versionPredicate.test(Version.V_6_3_0), is(true));
-                break;
-            case APMSystemUser.NAME:
-                assertThat(versionPredicate.test(Version.V_6_4_0), is(false));
-                assertThat(versionPredicate.test(Version.V_6_5_0), is(true));
-                break;
-            case RemoteMonitoringUser.NAME:
-                assertThat(versionPredicate.test(Version.V_6_4_0), is(false));
-                assertThat(versionPredicate.test(Version.V_6_5_0), is(true));
-                break;
-            default:
-                assertThat(versionPredicate.test(Version.V_6_3_0), is(true));
-                break;
-        }
-        assertThat(versionPredicate.test(Version.V_7_0_0), is(true));
-    }
-=======
->>>>>>> 4b28f5b5
 }