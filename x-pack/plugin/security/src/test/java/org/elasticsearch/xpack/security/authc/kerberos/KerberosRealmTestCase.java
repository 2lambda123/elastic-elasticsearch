/*
 * Copyright Elasticsearch B.V. and/or licensed to Elasticsearch B.V. under one
 * or more contributor license agreements. Licensed under the Elastic License;
 * you may not use this file except in compliance with the Elastic License.
 */

package org.elasticsearch.xpack.security.authc.kerberos;

import org.elasticsearch.action.ActionListener;
import org.elasticsearch.client.Client;
import org.elasticsearch.common.Strings;
import org.elasticsearch.common.collect.Tuple;
import org.elasticsearch.common.settings.Settings;
import org.elasticsearch.common.util.concurrent.ThreadContext;
import org.elasticsearch.common.util.set.Sets;
import org.elasticsearch.env.TestEnvironment;
import org.elasticsearch.license.XPackLicenseState;
import org.elasticsearch.test.ESTestCase;
import org.elasticsearch.threadpool.TestThreadPool;
import org.elasticsearch.threadpool.ThreadPool;
import org.elasticsearch.watcher.ResourceWatcherService;
import org.elasticsearch.xpack.core.security.authc.AuthenticationResult;
import org.elasticsearch.xpack.core.security.authc.Realm;
import org.elasticsearch.xpack.core.security.authc.RealmConfig;
import org.elasticsearch.xpack.core.security.authc.kerberos.KerberosRealmSettings;
import org.elasticsearch.xpack.core.security.support.Exceptions;
import org.elasticsearch.xpack.core.security.user.User;
import org.elasticsearch.xpack.security.authc.support.UserRoleMapper;
import org.elasticsearch.xpack.security.authc.support.mapper.NativeRoleMappingStore;
import org.elasticsearch.xpack.security.support.SecurityIndexManager;
import org.junit.After;
import org.junit.Before;

import java.io.BufferedWriter;
import java.io.IOException;
import java.nio.charset.StandardCharsets;
import java.nio.file.Files;
import java.nio.file.Path;
import java.util.Arrays;
import java.util.Collections;
import java.util.List;
import java.util.Locale;
import java.util.Map;
import java.util.Set;
import java.util.stream.Collectors;

import static org.hamcrest.Matchers.equalTo;
import static org.hamcrest.Matchers.is;
import static org.hamcrest.Matchers.notNullValue;
import static org.mockito.AdditionalMatchers.aryEq;
import static org.mockito.Matchers.any;
import static org.mockito.Matchers.eq;
import static org.mockito.Mockito.doAnswer;
import static org.mockito.Mockito.mock;
import static org.mockito.Mockito.spy;
import static org.mockito.Mockito.when;

public abstract class KerberosRealmTestCase extends ESTestCase {

    protected Path dir;
    protected ThreadPool threadPool;
    protected Settings globalSettings;
    protected ResourceWatcherService resourceWatcherService;
    protected Settings settings;
    protected RealmConfig config;

    protected KerberosTicketValidator mockKerberosTicketValidator;
    protected NativeRoleMappingStore mockNativeRoleMappingStore;
    protected XPackLicenseState licenseState;

    protected static final Set<String> roles = Sets.newHashSet("admin", "kibana_user");

    @Before
    public void setup() throws Exception {
        threadPool = new TestThreadPool("kerb realm tests");
        resourceWatcherService = new ResourceWatcherService(Settings.EMPTY, threadPool);
        dir = createTempDir();
        globalSettings = Settings.builder().put("path.home", dir).build();
        settings = buildKerberosRealmSettings(writeKeyTab(dir.resolve("key.keytab"), "asa").toString(),
                100, "10m", true, randomBoolean());
        licenseState = mock(XPackLicenseState.class);
        when(licenseState.isAuthorizationRealmAllowed()).thenReturn(true);
    }

    @After
    public void shutdown() throws InterruptedException {
        resourceWatcherService.stop();
        terminate(threadPool);
    }

    protected void mockKerberosTicketValidator(final byte[] decodedTicket, final Path keytabPath, final boolean krbDebug,
            final Tuple<String, String> value, final Exception e) {
        assert value != null || e != null;
        doAnswer((i) -> {
            ActionListener<Tuple<String, String>> listener = (ActionListener<Tuple<String, String>>) i.getArguments()[3];
            if (e != null) {
                listener.onFailure(e);
            } else {
                listener.onResponse(value);
            }
            return null;
        }).when(mockKerberosTicketValidator).validateTicket(aryEq(decodedTicket), eq(keytabPath), eq(krbDebug), any(ActionListener.class));
    }

    protected void assertSuccessAuthenticationResult(final User expectedUser, final String outToken, final AuthenticationResult result) {
        assertThat(result, is(notNullValue()));
        assertThat(result.getStatus(), is(equalTo(AuthenticationResult.Status.SUCCESS)));
        assertThat(result.getUser(), is(equalTo(expectedUser)));
        final Map<String, List<String>> responseHeaders = threadPool.getThreadContext().getResponseHeaders();
        assertThat(responseHeaders, is(notNullValue()));
        assertThat(responseHeaders.get(KerberosAuthenticationToken.WWW_AUTHENTICATE).get(0),
                is(equalTo(KerberosAuthenticationToken.NEGOTIATE_AUTH_HEADER_PREFIX + outToken)));
    }

    protected KerberosRealm createKerberosRealm(final String... userForRoleMapping) {
        return createKerberosRealm(Collections.emptyList(), userForRoleMapping);
    }

    protected KerberosRealm createKerberosRealm(final List<Realm> delegatedRealms, final String... userForRoleMapping) {
        config = new RealmConfig("test-kerb-realm", settings, globalSettings, TestEnvironment.newEnvironment(globalSettings),
                new ThreadContext(globalSettings));
        mockNativeRoleMappingStore = roleMappingStore(Arrays.asList(userForRoleMapping));
        mockKerberosTicketValidator = mock(KerberosTicketValidator.class);
        final KerberosRealm kerberosRealm =
                new KerberosRealm(config, mockNativeRoleMappingStore, mockKerberosTicketValidator, threadPool, null);
        Collections.shuffle(delegatedRealms, random());
        kerberosRealm.initialize(delegatedRealms, licenseState);
        return kerberosRealm;
    }

    @SuppressWarnings("unchecked")
    protected NativeRoleMappingStore roleMappingStore(final List<String> userNames) {
        final List<String> expectedUserNames = userNames.stream().map(this::maybeRemoveRealmName).collect(Collectors.toList());
        final Client mockClient = mock(Client.class);
        when(mockClient.threadPool()).thenReturn(threadPool);
        when(mockClient.settings()).thenReturn(settings);

        final NativeRoleMappingStore store = new NativeRoleMappingStore(Settings.EMPTY, mockClient, mock(SecurityIndexManager.class));
        final NativeRoleMappingStore roleMapper = spy(store);

        doAnswer(invocation -> {
            final UserRoleMapper.UserData userData = (UserRoleMapper.UserData) invocation.getArguments()[0];
            final ActionListener<Set<String>> listener = (ActionListener<Set<String>>) invocation.getArguments()[1];
            if (expectedUserNames.contains(userData.getUsername())) {
                listener.onResponse(roles);
            } else {
                listener.onFailure(
                        Exceptions.authorizationError("Expected UPN '" + expectedUserNames + "' but was '" + userData.getUsername() + "'"));
            }
            return null;
        }).when(roleMapper).resolveRoles(any(UserRoleMapper.UserData.class), any(ActionListener.class));

        return roleMapper;
    }

    protected String randomPrincipalName() {
        final StringBuilder principalName = new StringBuilder();
        principalName.append(randomAlphaOfLength(5));
        final boolean withInstance = randomBoolean();
        if (withInstance) {
            principalName.append("/").append(randomAlphaOfLength(5));
        }
        principalName.append("@");
        principalName.append(randomAlphaOfLength(5).toUpperCase(Locale.ROOT));
        return principalName.toString();
    }

    /**
     * Usually principal names are in the form 'user/instance@REALM'. This method
     * removes '@REALM' part from the principal name if
     * {@link KerberosRealmSettings#SETTING_REMOVE_REALM_NAME} is {@code true} else
     * will return the input string.
     *
     * @param principalName user principal name
     * @return username after removal of realm
     */
    protected String maybeRemoveRealmName(final String principalName) {
        if (KerberosRealmSettings.SETTING_REMOVE_REALM_NAME.get(settings)) {
            int foundAtIndex = principalName.indexOf('@');
            if (foundAtIndex > 0) {
                return principalName.substring(0, foundAtIndex);
            }
        }
        return principalName;
    }

    /**
<<<<<<< HEAD
     * Extracts and returns realm part from the principal name.
     * @param principalName user principal name
     * @return realm name if found else returns {@code null}
     */
    protected String realmName(final String principalName) {
        String[] values = principalName.split("@");
        if (values.length > 1) {
            return values[1];
        }
        return null;
=======
     * Write content to provided keytab file.
     *
     * @param keytabPath {@link Path} to keytab file.
     * @param content Content for keytab
     * @return key tab path
     * @throws IOException if I/O error occurs while writing keytab file
     */
    public static Path writeKeyTab(final Path keytabPath, final String content) throws IOException {
        try (BufferedWriter bufferedWriter = Files.newBufferedWriter(keytabPath, StandardCharsets.US_ASCII)) {
            bufferedWriter.write(Strings.isNullOrEmpty(content) ? "test-content" : content);
        }
        return keytabPath;
    }

    /**
     * Build kerberos realm settings with default config and given keytab
     *
     * @param keytabPath key tab file path
     * @return {@link Settings} for kerberos realm
     */
    public static Settings buildKerberosRealmSettings(final String keytabPath) {
        return buildKerberosRealmSettings(keytabPath, 100, "10m", true, false);
    }

    /**
     * Build kerberos realm settings
     *
     * @param keytabPath key tab file path
     * @param maxUsersInCache max users to be maintained in cache
     * @param cacheTTL time to live for cached entries
     * @param enableDebugging for krb5 logs
     * @param removeRealmName {@code true} if we want to remove realm name from the username of form 'user@REALM'
     * @return {@link Settings} for kerberos realm
     */
    public static Settings buildKerberosRealmSettings(final String keytabPath, final int maxUsersInCache, final String cacheTTL,
            final boolean enableDebugging, final boolean removeRealmName) {
        final Settings.Builder builder = Settings.builder().put(KerberosRealmSettings.HTTP_SERVICE_KEYTAB_PATH.getKey(), keytabPath)
                .put(KerberosRealmSettings.CACHE_MAX_USERS_SETTING.getKey(), maxUsersInCache)
                .put(KerberosRealmSettings.CACHE_TTL_SETTING.getKey(), cacheTTL)
                .put(KerberosRealmSettings.SETTING_KRB_DEBUG_ENABLE.getKey(), enableDebugging)
                .put(KerberosRealmSettings.SETTING_REMOVE_REALM_NAME.getKey(), removeRealmName);
        return builder.build();
>>>>>>> d3e27ff2
    }
}<|MERGE_RESOLUTION|>--- conflicted
+++ resolved
@@ -185,7 +185,6 @@
     }
 
     /**
-<<<<<<< HEAD
      * Extracts and returns realm part from the principal name.
      * @param principalName user principal name
      * @return realm name if found else returns {@code null}
@@ -196,7 +195,9 @@
             return values[1];
         }
         return null;
-=======
+    }
+
+    /**
      * Write content to provided keytab file.
      *
      * @param keytabPath {@link Path} to keytab file.
@@ -239,6 +240,5 @@
                 .put(KerberosRealmSettings.SETTING_KRB_DEBUG_ENABLE.getKey(), enableDebugging)
                 .put(KerberosRealmSettings.SETTING_REMOVE_REALM_NAME.getKey(), removeRealmName);
         return builder.build();
->>>>>>> d3e27ff2
     }
 }