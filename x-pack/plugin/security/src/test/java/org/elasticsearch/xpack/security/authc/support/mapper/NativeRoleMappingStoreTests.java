--- conflicted
+++ resolved
@@ -151,11 +151,8 @@
 
     private SecurityIndexManager.State indexState(boolean isUpToDate, ClusterHealthStatus healthStatus) {
         return new SecurityIndexManager.State(
-<<<<<<< HEAD
-            Instant.now(), isUpToDate, true, null, concreteSecurityIndexName, healthStatus, IndexMetadata.State.OPEN, "my_uuid");
-=======
-            Instant.now(), isUpToDate, true, true, null, concreteSecurityIndexName, healthStatus, IndexMetadata.State.OPEN, null);
->>>>>>> b914994b
+            Instant.now(), isUpToDate, true, true, null, concreteSecurityIndexName, healthStatus, IndexMetadata.State.OPEN, null, "my_uuid"
+        );
     }
 
     public void testCacheClearOnIndexHealthChange() {
