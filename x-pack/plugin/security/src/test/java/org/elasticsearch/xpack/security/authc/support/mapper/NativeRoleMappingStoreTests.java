/*
 * Copyright Elasticsearch B.V. and/or licensed to Elasticsearch B.V. under one
 * or more contributor license agreements. Licensed under the Elastic License;
 * you may not use this file except in compliance with the Elastic License.
 */
package org.elasticsearch.xpack.security.authc.support.mapper;

import org.elasticsearch.action.ActionListener;
import org.elasticsearch.action.support.PlainActionFuture;
import org.elasticsearch.client.Client;
import org.elasticsearch.cluster.ClusterName;
import org.elasticsearch.cluster.health.ClusterHealthStatus;
import org.elasticsearch.common.settings.Settings;
import org.elasticsearch.common.util.concurrent.ThreadContext;
import org.elasticsearch.env.Environment;
import org.elasticsearch.env.TestEnvironment;
import org.elasticsearch.test.ESTestCase;
import org.elasticsearch.threadpool.ThreadPool;
import org.elasticsearch.xpack.core.security.action.realm.ClearRealmCacheAction;
import org.elasticsearch.xpack.core.security.action.realm.ClearRealmCacheRequest;
import org.elasticsearch.xpack.core.security.action.realm.ClearRealmCacheResponse;
import org.elasticsearch.xpack.core.security.authc.AuthenticationResult;
import org.elasticsearch.xpack.core.security.authc.RealmConfig;
import org.elasticsearch.xpack.core.security.authc.support.UsernamePasswordToken;
import org.elasticsearch.xpack.core.security.authc.support.mapper.ExpressionRoleMapping;
import org.elasticsearch.xpack.core.security.authc.support.mapper.expressiondsl.FieldExpression;
import org.elasticsearch.xpack.core.security.authc.support.mapper.expressiondsl.FieldExpression.FieldValue;
import org.elasticsearch.xpack.core.security.user.User;
import org.elasticsearch.xpack.security.authc.support.CachingUsernamePasswordRealm;
import org.elasticsearch.xpack.security.authc.support.UserRoleMapper;
import org.elasticsearch.xpack.security.support.SecurityIndexManager;
import org.hamcrest.Matchers;

import java.util.Arrays;
import java.util.Collections;
import java.util.List;
import java.util.Locale;
import java.util.Set;
import java.util.concurrent.atomic.AtomicInteger;
import java.util.stream.Collectors;

import static org.mockito.Matchers.any;
import static org.mockito.Matchers.eq;
import static org.mockito.Mockito.doAnswer;
import static org.mockito.Mockito.mock;
import static org.mockito.Mockito.when;

public class NativeRoleMappingStoreTests extends ESTestCase {

    public void testResolveRoles() throws Exception {
        // Does match DN
        final ExpressionRoleMapping mapping1 = new ExpressionRoleMapping("dept_h",
                new FieldExpression("dn", Collections.singletonList(new FieldValue("*,ou=dept_h,o=forces,dc=gc,dc=ca"))),
                Arrays.asList("dept_h", "defence"), Collections.emptyMap(), true);
        // Does not match - user is not in this group
        final ExpressionRoleMapping mapping2 = new ExpressionRoleMapping("admin",
                new FieldExpression("groups", Collections.singletonList(
                        new FieldValue(randomiseDn("cn=esadmin,ou=groups,ou=dept_h,o=forces,dc=gc,dc=ca")))),
                Arrays.asList("admin"), Collections.emptyMap(), true);
        // Does match - user is one of these groups
        final ExpressionRoleMapping mapping3 = new ExpressionRoleMapping("flight",
                new FieldExpression("groups", Arrays.asList(
                        new FieldValue(randomiseDn("cn=alphaflight,ou=groups,ou=dept_h,o=forces,dc=gc,dc=ca")),
                        new FieldValue(randomiseDn("cn=betaflight,ou=groups,ou=dept_h,o=forces,dc=gc,dc=ca")),
                        new FieldValue(randomiseDn("cn=gammaflight,ou=groups,ou=dept_h,o=forces,dc=gc,dc=ca"))
                )),
                Arrays.asList("flight"), Collections.emptyMap(), true);
        // Does not match - mapping is not enabled
        final ExpressionRoleMapping mapping4 = new ExpressionRoleMapping("mutants",
                new FieldExpression("groups", Collections.singletonList(
                        new FieldValue(randomiseDn("cn=mutants,ou=groups,ou=dept_h,o=forces,dc=gc,dc=ca")))),
                Arrays.asList("mutants"), Collections.emptyMap(), false);

        final Client client = mock(Client.class);
        SecurityIndexManager securityIndex = mock(SecurityIndexManager.class);
        when(securityIndex.isAvailable()).thenReturn(true);

        final NativeRoleMappingStore store = new NativeRoleMappingStore(Settings.EMPTY, client, securityIndex) {
            @Override
            protected void loadMappings(ActionListener<List<ExpressionRoleMapping>> listener) {
                final List<ExpressionRoleMapping> mappings = Arrays.asList(mapping1, mapping2, mapping3, mapping4);
                logger.info("Role mappings are: [{}]", mappings);
                listener.onResponse(mappings);
            }
        };

        final RealmConfig realm = new RealmConfig(new RealmConfig.RealmIdentifier("ldap", "ldap1"), Settings.EMPTY, Settings.EMPTY,
                mock(Environment.class), new ThreadContext(Settings.EMPTY));

        final PlainActionFuture<Set<String>> future = new PlainActionFuture<>();
        final UserRoleMapper.UserData user = new UserRoleMapper.UserData("sasquatch",
                randomiseDn("cn=walter.langowski,ou=people,ou=dept_h,o=forces,dc=gc,dc=ca"),
                Arrays.asList(
                        randomiseDn("cn=alphaflight,ou=groups,ou=dept_h,o=forces,dc=gc,dc=ca"),
                        randomiseDn("cn=mutants,ou=groups,ou=dept_h,o=forces,dc=gc,dc=ca")
                ), Collections.emptyMap(), realm);

        logger.info("UserData is [{}]", user);
        store.resolveRoles(user, future);
        final Set<String> roles = future.get();
        assertThat(roles, Matchers.containsInAnyOrder("dept_h", "defence", "flight"));
    }

    private String randomiseDn(String dn) {
        // Randomly transform the dn into another valid form that is logically identical,
        // but (potentially) textually different
        switch (randomIntBetween(0, 3)) {
            case 0:
                // do nothing
                return dn;
            case 1:
                return dn.toUpperCase(Locale.ROOT);
            case 2:
                // Upper case just the attribute name for each RDN
                return Arrays.stream(dn.split(",")).map(s -> {
                    final String[] arr = s.split("=");
                    arr[0] = arr[0].toUpperCase(Locale.ROOT);
                    return String.join("=", arr);
                }).collect(Collectors.joining(","));
            case 3:
                return dn.replaceAll(",", ", ");
        }
        return dn;
    }

    private SecurityIndexManager.State dummyState(ClusterHealthStatus indexStatus) {
        return new SecurityIndexManager.State(true, true, true, true, null, indexStatus);
    }

    public void testCacheClearOnIndexHealthChange() {
        final AtomicInteger numInvalidation = new AtomicInteger(0);
        final NativeRoleMappingStore store = buildRoleMappingStoreForInvalidationTesting(numInvalidation);

        int expectedInvalidation = 0;
        // existing to no longer present
        SecurityIndexManager.State previousState = dummyState(randomFrom(ClusterHealthStatus.GREEN, ClusterHealthStatus.YELLOW));
        SecurityIndexManager.State currentState = dummyState(null);
        store.onSecurityIndexStateChange(previousState, currentState);
        assertEquals(++expectedInvalidation, numInvalidation.get());

        // doesn't exist to exists
        previousState = dummyState(null);
        currentState = dummyState(randomFrom(ClusterHealthStatus.GREEN, ClusterHealthStatus.YELLOW));
        store.onSecurityIndexStateChange(previousState, currentState);
        assertEquals(++expectedInvalidation, numInvalidation.get());

        // green or yellow to red
        previousState = dummyState(randomFrom(ClusterHealthStatus.GREEN, ClusterHealthStatus.YELLOW));
        currentState = dummyState(ClusterHealthStatus.RED);
        store.onSecurityIndexStateChange(previousState, currentState);
        assertEquals(expectedInvalidation, numInvalidation.get());

        // red to non red
        previousState = dummyState(ClusterHealthStatus.RED);
        currentState = dummyState(randomFrom(ClusterHealthStatus.GREEN, ClusterHealthStatus.YELLOW));
        store.onSecurityIndexStateChange(previousState, currentState);
        assertEquals(++expectedInvalidation, numInvalidation.get());

        // green to yellow or yellow to green
        previousState = dummyState(randomFrom(ClusterHealthStatus.GREEN, ClusterHealthStatus.YELLOW));
        currentState = dummyState(previousState.indexStatus == ClusterHealthStatus.GREEN ?
            ClusterHealthStatus.YELLOW : ClusterHealthStatus.GREEN);
        store.onSecurityIndexStateChange(previousState, currentState);
        assertEquals(expectedInvalidation, numInvalidation.get());
    }

    public void testCacheClearOnIndexOutOfDateChange() {
        final AtomicInteger numInvalidation = new AtomicInteger(0);
        final NativeRoleMappingStore store = buildRoleMappingStoreForInvalidationTesting(numInvalidation);

        store.onSecurityIndexStateChange(
            new SecurityIndexManager.State(true, false, true, true, null, null),
            new SecurityIndexManager.State(true, true, true, true, null, null));
        assertEquals(1, numInvalidation.get());

        store.onSecurityIndexStateChange(
            new SecurityIndexManager.State(true, true, true, true, null, null),
            new SecurityIndexManager.State(true, false, true, true, null, null));
        assertEquals(2, numInvalidation.get());
    }

    private NativeRoleMappingStore buildRoleMappingStoreForInvalidationTesting(AtomicInteger invalidationCounter) {
        final Settings settings = Settings.builder().put("path.home", createTempDir()).build();

        final ThreadPool threadPool = mock(ThreadPool.class);
        final ThreadContext threadContext = new ThreadContext(settings);
        when(threadPool.getThreadContext()).thenReturn(threadContext);

        final Client client = mock(Client.class);
        when(client.threadPool()).thenReturn(threadPool);
        when(client.settings()).thenReturn(settings);
        doAnswer(invocationOnMock -> {
            ActionListener<ClearRealmCacheResponse> listener = (ActionListener<ClearRealmCacheResponse>) invocationOnMock.getArguments()[2];
            invalidationCounter.incrementAndGet();
            listener.onResponse(new ClearRealmCacheResponse(new ClusterName("cluster"), Collections.emptyList(), Collections.emptyList()));
            return null;
        }).when(client).execute(eq(ClearRealmCacheAction.INSTANCE), any(ClearRealmCacheRequest.class), any(ActionListener.class));

        final Environment env = TestEnvironment.newEnvironment(settings);
<<<<<<< HEAD
        final RealmConfig realmConfig = new RealmConfig(new RealmConfig.RealmIdentifier("ldap", getTestName()), Settings.EMPTY,
                settings, env, threadContext);
        final CachingUsernamePasswordRealm mockRealm = new CachingUsernamePasswordRealm(realmConfig) {
=======
        final RealmConfig realmConfig = new RealmConfig(getTestName(), Settings.EMPTY, settings, env, threadContext);
        final CachingUsernamePasswordRealm mockRealm = new CachingUsernamePasswordRealm("test", realmConfig, threadPool) {
>>>>>>> 80564884
            @Override
            protected void doAuthenticate(UsernamePasswordToken token, ActionListener<AuthenticationResult> listener) {
                listener.onResponse(AuthenticationResult.notHandled());
            }

            @Override
            protected void doLookupUser(String username, ActionListener<User> listener) {
                listener.onResponse(null);
            }
        };
        final NativeRoleMappingStore store = new NativeRoleMappingStore(Settings.EMPTY, client, mock(SecurityIndexManager.class));
        store.refreshRealmOnChange(mockRealm);
        return store;
    }
}<|MERGE_RESOLUTION|>--- conflicted
+++ resolved
@@ -197,14 +197,9 @@
         }).when(client).execute(eq(ClearRealmCacheAction.INSTANCE), any(ClearRealmCacheRequest.class), any(ActionListener.class));
 
         final Environment env = TestEnvironment.newEnvironment(settings);
-<<<<<<< HEAD
         final RealmConfig realmConfig = new RealmConfig(new RealmConfig.RealmIdentifier("ldap", getTestName()), Settings.EMPTY,
                 settings, env, threadContext);
-        final CachingUsernamePasswordRealm mockRealm = new CachingUsernamePasswordRealm(realmConfig) {
-=======
-        final RealmConfig realmConfig = new RealmConfig(getTestName(), Settings.EMPTY, settings, env, threadContext);
-        final CachingUsernamePasswordRealm mockRealm = new CachingUsernamePasswordRealm("test", realmConfig, threadPool) {
->>>>>>> 80564884
+        final CachingUsernamePasswordRealm mockRealm = new CachingUsernamePasswordRealm(realmConfig, threadPool) {
             @Override
             protected void doAuthenticate(UsernamePasswordToken token, ActionListener<AuthenticationResult> listener) {
                 listener.onResponse(AuthenticationResult.notHandled());
