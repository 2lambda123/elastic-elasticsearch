/*
 * Copyright Elasticsearch B.V. and/or licensed to Elasticsearch B.V. under one
 * or more contributor license agreements. Licensed under the Elastic License
 * 2.0; you may not use this file except in compliance with the Elastic License
 * 2.0.
 */
package org.elasticsearch.xpack.security.authc;

import org.elasticsearch.ElasticsearchException;
import org.elasticsearch.ElasticsearchSecurityException;
import org.elasticsearch.Version;
import org.elasticsearch.action.ActionListener;
import org.elasticsearch.action.DocWriteRequest;
import org.elasticsearch.action.DocWriteResponse;
import org.elasticsearch.action.NoShardAvailableActionException;
import org.elasticsearch.action.UnavailableShardsException;
import org.elasticsearch.action.bulk.BulkAction;
import org.elasticsearch.action.bulk.BulkItemResponse;
import org.elasticsearch.action.bulk.BulkRequest;
import org.elasticsearch.action.bulk.BulkRequestBuilder;
import org.elasticsearch.action.bulk.BulkResponse;
import org.elasticsearch.action.get.GetAction;
import org.elasticsearch.action.get.GetRequest;
import org.elasticsearch.action.get.GetRequestBuilder;
import org.elasticsearch.action.get.GetResponse;
import org.elasticsearch.action.index.IndexAction;
import org.elasticsearch.action.index.IndexRequest;
import org.elasticsearch.action.index.IndexRequestBuilder;
import org.elasticsearch.action.index.IndexResponse;
import org.elasticsearch.action.search.SearchAction;
import org.elasticsearch.action.search.SearchRequest;
import org.elasticsearch.action.search.SearchRequestBuilder;
import org.elasticsearch.action.search.SearchResponse;
import org.elasticsearch.action.support.PlainActionFuture;
import org.elasticsearch.action.update.UpdateAction;
import org.elasticsearch.action.update.UpdateRequestBuilder;
import org.elasticsearch.action.update.UpdateResponse;
import org.elasticsearch.client.Client;
import org.elasticsearch.cluster.ClusterState;
import org.elasticsearch.cluster.node.DiscoveryNode;
import org.elasticsearch.cluster.node.DiscoveryNodeRole;
import org.elasticsearch.cluster.node.DiscoveryNodes;
import org.elasticsearch.cluster.service.ClusterService;
import org.elasticsearch.common.Strings;
import org.elasticsearch.common.UUIDs;
import org.elasticsearch.common.bytes.BytesReference;
import org.elasticsearch.common.settings.SecureString;
import org.elasticsearch.common.settings.Settings;
import org.elasticsearch.common.util.concurrent.ThreadContext;
import org.elasticsearch.common.xcontent.XContentHelper;
import org.elasticsearch.core.Nullable;
import org.elasticsearch.core.TimeValue;
import org.elasticsearch.core.Tuple;
import org.elasticsearch.index.Index;
import org.elasticsearch.index.get.GetResult;
import org.elasticsearch.index.query.BoolQueryBuilder;
import org.elasticsearch.index.query.TermQueryBuilder;
import org.elasticsearch.index.shard.ShardId;
import org.elasticsearch.license.MockLicenseState;
import org.elasticsearch.node.Node;
import org.elasticsearch.search.SearchHit;
import org.elasticsearch.search.SearchHits;
import org.elasticsearch.test.ClusterServiceUtils;
import org.elasticsearch.test.ESTestCase;
import org.elasticsearch.test.EqualsHashCodeTestUtils;
import org.elasticsearch.test.XContentTestUtils;
import org.elasticsearch.threadpool.FixedExecutorBuilder;
import org.elasticsearch.threadpool.ThreadPool;
import org.elasticsearch.xcontent.ToXContent;
import org.elasticsearch.xcontent.XContentBuilder;
import org.elasticsearch.xcontent.XContentType;
import org.elasticsearch.xpack.core.XPackSettings;
import org.elasticsearch.xpack.core.security.SecurityContext;
import org.elasticsearch.xpack.core.security.authc.Authentication;
import org.elasticsearch.xpack.core.security.authc.Authentication.AuthenticationType;
import org.elasticsearch.xpack.core.security.authc.Authentication.RealmRef;
import org.elasticsearch.xpack.core.security.authc.TokenMetadata;
import org.elasticsearch.xpack.core.security.authc.support.TokensInvalidationResult;
import org.elasticsearch.xpack.core.security.user.User;
import org.elasticsearch.xpack.core.watcher.watch.ClockMock;
import org.elasticsearch.xpack.security.Security;
import org.elasticsearch.xpack.security.authc.TokenService.RefreshTokenStatus;
import org.elasticsearch.xpack.security.support.FeatureNotEnabledException;
import org.elasticsearch.xpack.security.support.SecurityIndexManager;
import org.elasticsearch.xpack.security.test.SecurityMocks;
import org.hamcrest.Matchers;
import org.junit.After;
import org.junit.AfterClass;
import org.junit.Before;
import org.junit.BeforeClass;

import java.io.IOException;
import java.net.URLEncoder;
import java.nio.charset.StandardCharsets;
import java.security.GeneralSecurityException;
import java.time.Clock;
import java.time.Instant;
import java.time.temporal.ChronoUnit;
import java.util.Base64;
import java.util.Collections;
import java.util.HashMap;
import java.util.Map;

import javax.crypto.SecretKey;

import static java.time.Clock.systemUTC;
import static org.elasticsearch.repositories.blobstore.ESBlobStoreRepositoryIntegTestCase.randomBytes;
import static org.elasticsearch.test.ActionListenerUtils.anyActionListener;
import static org.elasticsearch.test.ClusterServiceUtils.setState;
import static org.elasticsearch.test.TestMatchers.throwableWithMessage;
import static org.hamcrest.CoreMatchers.is;
import static org.hamcrest.Matchers.contains;
import static org.hamcrest.Matchers.containsString;
import static org.hamcrest.Matchers.empty;
import static org.hamcrest.Matchers.equalTo;
import static org.hamcrest.Matchers.hasSize;
import static org.hamcrest.Matchers.instanceOf;
import static org.hamcrest.Matchers.notNullValue;
import static org.hamcrest.Matchers.nullValue;
import static org.mockito.ArgumentMatchers.any;
import static org.mockito.ArgumentMatchers.anyString;
import static org.mockito.ArgumentMatchers.eq;
import static org.mockito.Mockito.doAnswer;
import static org.mockito.Mockito.mock;
import static org.mockito.Mockito.when;

public class TokenServiceTests extends ESTestCase {

    private static ThreadPool threadPool;
    private static final Settings settings = Settings.builder()
        .put(Node.NODE_NAME_SETTING.getKey(), "TokenServiceTests")
        .put(XPackSettings.TOKEN_SERVICE_ENABLED_SETTING.getKey(), true)
        .build();

    private Client client;
    private SecurityIndexManager securityMainIndex;
    private SecurityIndexManager securityTokensIndex;
    private ClusterService clusterService;
    private DiscoveryNode oldNode;
    private Settings tokenServiceEnabledSettings = Settings.builder()
        .put(XPackSettings.TOKEN_SERVICE_ENABLED_SETTING.getKey(), true)
        .build();
<<<<<<< HEAD
    private XPackLicenseState licenseState;
=======
    private MockLicenseState licenseState;
>>>>>>> d90fa4eb
    private SecurityContext securityContext;

    @Before
    public void setupClient() {
        client = mock(Client.class);
        when(client.threadPool()).thenReturn(threadPool);
        when(client.settings()).thenReturn(settings);
        doAnswer(invocationOnMock -> {
            GetRequestBuilder builder = new GetRequestBuilder(client, GetAction.INSTANCE);
            builder.setIndex((String) invocationOnMock.getArguments()[0]).setId((String) invocationOnMock.getArguments()[1]);
            return builder;
        }).when(client).prepareGet(anyString(), anyString());
        when(client.prepareIndex(any(String.class))).thenReturn(new IndexRequestBuilder(client, IndexAction.INSTANCE));
        when(client.prepareBulk()).thenReturn(new BulkRequestBuilder(client, BulkAction.INSTANCE));
        when(client.prepareUpdate(any(String.class), any(String.class))).thenAnswer(inv -> {
            final String index = (String) inv.getArguments()[0];
            final String id = (String) inv.getArguments()[1];
            return new UpdateRequestBuilder(client, UpdateAction.INSTANCE).setIndex(index).setId(id);
        });
        when(client.prepareSearch(any(String.class))).thenReturn(new SearchRequestBuilder(client, SearchAction.INSTANCE));
        doAnswer(invocationOnMock -> {
            @SuppressWarnings("unchecked")
            ActionListener<IndexResponse> responseActionListener = (ActionListener<IndexResponse>) invocationOnMock.getArguments()[2];
            responseActionListener.onResponse(
                new IndexResponse(
                    new ShardId(".security", UUIDs.randomBase64UUID(), randomInt()),
                    randomAlphaOfLength(4),
                    randomNonNegativeLong(),
                    randomNonNegativeLong(),
                    randomNonNegativeLong(),
                    true
                )
            );
            return null;
        }).when(client).execute(eq(IndexAction.INSTANCE), any(IndexRequest.class), anyActionListener());
        doAnswer(invocationOnMock -> {
            BulkRequest request = (BulkRequest) invocationOnMock.getArguments()[0];
            @SuppressWarnings("unchecked")
            ActionListener<BulkResponse> responseActionListener = (ActionListener<BulkResponse>) invocationOnMock.getArguments()[1];
            BulkItemResponse[] responses = new BulkItemResponse[request.requests().size()];
            final String indexUUID = randomAlphaOfLength(22);
            for (int i = 0; i < responses.length; i++) {
                var shardId = new ShardId(securityTokensIndex.aliasName(), indexUUID, 1);
                var docId = request.requests().get(i).id();
                var result = new GetResult(shardId.getIndexName(), docId, 1, 1, 1, true, null, null, null);
                final UpdateResponse response = new UpdateResponse(
                    shardId,
                    result.getId(),
                    result.getSeqNo(),
                    result.getPrimaryTerm(),
                    result.getVersion() + 1,
                    DocWriteResponse.Result.UPDATED
                );
                response.setGetResult(result);
                responses[i] = BulkItemResponse.success(i, DocWriteRequest.OpType.UPDATE, response);
            }
            responseActionListener.onResponse(new BulkResponse(responses, randomLongBetween(1, 500)));
            return null;
        }).when(client).bulk(any(BulkRequest.class), anyActionListener());

        this.securityContext = new SecurityContext(settings, threadPool.getThreadContext());
        // setup lifecycle service
        this.securityMainIndex = SecurityMocks.mockSecurityIndexManager();
        this.securityTokensIndex = SecurityMocks.mockSecurityIndexManager();
        this.clusterService = ClusterServiceUtils.createClusterService(threadPool);

        // License state (enabled by default)
        licenseState = mock(MockLicenseState.class);
        when(licenseState.isAllowed(Security.TOKEN_SERVICE_FEATURE)).thenReturn(true);

        // version 7.2 was an "inflection" point in the Token Service development (access_tokens as UUIDS, multiple concurrent refreshes,
        // tokens docs on a separate index), let's test the TokenService works in a mixed cluster with nodes with versions prior to these
        // developments
        if (randomBoolean()) {
            oldNode = addAnotherDataNodeWithVersion(this.clusterService, randomFrom(Version.V_7_0_0, Version.V_7_1_0));
        }
    }

    @After
    public void tearDown() throws Exception {
        super.tearDown();
        clusterService.close();
    }

    @BeforeClass
    public static void startThreadPool() throws IOException {
        threadPool = new ThreadPool(
            settings,
            new FixedExecutorBuilder(settings, TokenService.THREAD_POOL_NAME, 1, 1000, "xpack.security.authc.token.thread_pool", false)
        );
        new Authentication(new User("foo"), new RealmRef("realm", "type", "node"), null).writeToContext(threadPool.getThreadContext());
    }

    @AfterClass
    public static void shutdownThreadpool() throws InterruptedException {
        terminate(threadPool);
        threadPool = null;
    }

    public void testAttachAndGetToken() throws Exception {
        TokenService tokenService = createTokenService(tokenServiceEnabledSettings, systemUTC());
        Authentication authentication = new Authentication(new User("joe", "admin"), new RealmRef("native_realm", "native", "node1"), null);
        PlainActionFuture<TokenService.CreateTokenResult> tokenFuture = new PlainActionFuture<>();
        final String userTokenId = UUIDs.randomBase64UUID();
        final String refreshToken = UUIDs.randomBase64UUID();
        tokenService.createOAuth2Tokens(userTokenId, refreshToken, authentication, authentication, Collections.emptyMap(), tokenFuture);
        final String accessToken = tokenFuture.get().getAccessToken();
        assertNotNull(accessToken);
        mockGetTokenFromId(tokenService, userTokenId, authentication, false);

        ThreadContext requestContext = new ThreadContext(Settings.EMPTY);
        requestContext.putHeader("Authorization", randomFrom("Bearer ", "BEARER ", "bearer ") + accessToken);

        try (ThreadContext.StoredContext ignore = requestContext.newStoredContext(true)) {
            PlainActionFuture<UserToken> future = new PlainActionFuture<>();
            final SecureString bearerToken = Authenticator.extractBearerTokenFromHeader(requestContext);
            tokenService.tryAuthenticateToken(bearerToken, future);
            UserToken serialized = future.get();
            assertAuthentication(authentication, serialized.getAuthentication());
        }

        try (ThreadContext.StoredContext ignore = requestContext.newStoredContext(true)) {
            // verify a second separate token service with its own salt can also verify
            TokenService anotherService = createTokenService(tokenServiceEnabledSettings, systemUTC());
            anotherService.refreshMetadata(tokenService.getTokenMetadata());
            PlainActionFuture<UserToken> future = new PlainActionFuture<>();
            final SecureString bearerToken = Authenticator.extractBearerTokenFromHeader(requestContext);
            anotherService.tryAuthenticateToken(bearerToken, future);
            UserToken fromOtherService = future.get();
            assertAuthentication(authentication, fromOtherService.getAuthentication());
        }
    }

    public void testInvalidAuthorizationHeader() throws Exception {
        TokenService tokenService = createTokenService(tokenServiceEnabledSettings, systemUTC());
        ThreadContext requestContext = new ThreadContext(Settings.EMPTY);
        String token = randomFrom("", "          ");
        String authScheme = randomFrom("Bearer ", "BEARER ", "bearer ", "Basic ");
        requestContext.putHeader("Authorization", authScheme + token);

        try (ThreadContext.StoredContext ignore = requestContext.newStoredContext(true)) {
            PlainActionFuture<UserToken> future = new PlainActionFuture<>();
            final SecureString bearerToken = Authenticator.extractBearerTokenFromHeader(requestContext);
            tokenService.tryAuthenticateToken(bearerToken, future);
            UserToken serialized = future.get();
            assertThat(serialized, nullValue());
        }
    }

    public void testRotateKey() throws Exception {
        TokenService tokenService = createTokenService(tokenServiceEnabledSettings, systemUTC());
        // This test only makes sense in mixed clusters with pre v7.2.0 nodes where the Key is actually used
        if (null == oldNode) {
            oldNode = addAnotherDataNodeWithVersion(this.clusterService, randomFrom(Version.V_7_0_0, Version.V_7_1_0));
        }
        Authentication authentication = new Authentication(new User("joe", "admin"), new RealmRef("native_realm", "native", "node1"), null);
        PlainActionFuture<TokenService.CreateTokenResult> tokenFuture = new PlainActionFuture<>();
        final String userTokenId = UUIDs.randomBase64UUID();
        final String refreshToken = UUIDs.randomBase64UUID();
        tokenService.createOAuth2Tokens(userTokenId, refreshToken, authentication, authentication, Collections.emptyMap(), tokenFuture);
        final String accessToken = tokenFuture.get().getAccessToken();
        assertNotNull(accessToken);
        mockGetTokenFromId(tokenService, userTokenId, authentication, false);

        ThreadContext requestContext = new ThreadContext(Settings.EMPTY);
        storeTokenHeader(requestContext, accessToken);

        try (ThreadContext.StoredContext ignore = requestContext.newStoredContext(true)) {
            PlainActionFuture<UserToken> future = new PlainActionFuture<>();
            final SecureString bearerToken = Authenticator.extractBearerTokenFromHeader(requestContext);
            tokenService.tryAuthenticateToken(bearerToken, future);
            UserToken serialized = future.get();
            assertAuthentication(authentication, serialized.getAuthentication());
        }
        rotateKeys(tokenService);

        try (ThreadContext.StoredContext ignore = requestContext.newStoredContext(true)) {
            PlainActionFuture<UserToken> future = new PlainActionFuture<>();
            final SecureString bearerToken = Authenticator.extractBearerTokenFromHeader(requestContext);
            tokenService.tryAuthenticateToken(bearerToken, future);
            UserToken serialized = future.get();
            assertAuthentication(authentication, serialized.getAuthentication());
        }

        PlainActionFuture<TokenService.CreateTokenResult> newTokenFuture = new PlainActionFuture<>();
        final String newUserTokenId = UUIDs.randomBase64UUID();
        final String newRefreshToken = UUIDs.randomBase64UUID();
        tokenService.createOAuth2Tokens(
            newUserTokenId,
            newRefreshToken,
            authentication,
            authentication,
            Collections.emptyMap(),
            newTokenFuture
        );
        final String newAccessToken = newTokenFuture.get().getAccessToken();
        assertNotNull(newAccessToken);
        assertNotEquals(newAccessToken, accessToken);

        requestContext = new ThreadContext(Settings.EMPTY);
        storeTokenHeader(requestContext, newAccessToken);
        mockGetTokenFromId(tokenService, newUserTokenId, authentication, false);

        try (ThreadContext.StoredContext ignore = requestContext.newStoredContext(true)) {
            PlainActionFuture<UserToken> future = new PlainActionFuture<>();
            final SecureString bearerToken = Authenticator.extractBearerTokenFromHeader(requestContext);
            tokenService.tryAuthenticateToken(bearerToken, future);
            UserToken serialized = future.get();
            assertAuthentication(authentication, serialized.getAuthentication());
        }
    }

    private void rotateKeys(TokenService tokenService) {
        TokenMetadata tokenMetadata = tokenService.generateSpareKey();
        tokenService.refreshMetadata(tokenMetadata);
        tokenMetadata = tokenService.rotateToSpareKey();
        tokenService.refreshMetadata(tokenMetadata);
    }

    public void testKeyExchange() throws Exception {
        TokenService tokenService = createTokenService(tokenServiceEnabledSettings, systemUTC());
        // This test only makes sense in mixed clusters with pre v7.2.0 nodes where the Key is actually used
        if (null == oldNode) {
            oldNode = addAnotherDataNodeWithVersion(this.clusterService, randomFrom(Version.V_7_0_0, Version.V_7_1_0));
        }
        int numRotations = randomIntBetween(1, 5);
        for (int i = 0; i < numRotations; i++) {
            rotateKeys(tokenService);
        }
        TokenService otherTokenService = createTokenService(tokenServiceEnabledSettings, systemUTC());
        otherTokenService.refreshMetadata(tokenService.getTokenMetadata());
        Authentication authentication = new Authentication(new User("joe", "admin"), new RealmRef("native_realm", "native", "node1"), null);
        PlainActionFuture<TokenService.CreateTokenResult> tokenFuture = new PlainActionFuture<>();
        final String userTokenId = UUIDs.randomBase64UUID();
        final String refreshToken = UUIDs.randomBase64UUID();
        tokenService.createOAuth2Tokens(userTokenId, refreshToken, authentication, authentication, Collections.emptyMap(), tokenFuture);
        final String accessToken = tokenFuture.get().getAccessToken();
        assertNotNull(accessToken);
        mockGetTokenFromId(tokenService, userTokenId, authentication, false);

        ThreadContext requestContext = new ThreadContext(Settings.EMPTY);
        storeTokenHeader(requestContext, accessToken);
        try (ThreadContext.StoredContext ignore = requestContext.newStoredContext(true)) {
            PlainActionFuture<UserToken> future = new PlainActionFuture<>();
            final SecureString bearerToken = Authenticator.extractBearerTokenFromHeader(requestContext);
            otherTokenService.tryAuthenticateToken(bearerToken, future);
            UserToken serialized = future.get();
            assertAuthentication(serialized.getAuthentication(), authentication);
        }

        rotateKeys(tokenService);

        otherTokenService.refreshMetadata(tokenService.getTokenMetadata());

        try (ThreadContext.StoredContext ignore = requestContext.newStoredContext(true)) {
            PlainActionFuture<UserToken> future = new PlainActionFuture<>();
            final SecureString bearerToken = Authenticator.extractBearerTokenFromHeader(requestContext);
            otherTokenService.tryAuthenticateToken(bearerToken, future);
            UserToken serialized = future.get();
            assertAuthentication(serialized.getAuthentication(), authentication);
        }
    }

    public void testPruneKeys() throws Exception {
        TokenService tokenService = createTokenService(tokenServiceEnabledSettings, systemUTC());
        // This test only makes sense in mixed clusters with pre v7.2.0 nodes where the Key is actually used
        if (null == oldNode) {
            oldNode = addAnotherDataNodeWithVersion(this.clusterService, randomFrom(Version.V_7_0_0, Version.V_7_1_0));
        }
        Authentication authentication = new Authentication(new User("joe", "admin"), new RealmRef("native_realm", "native", "node1"), null);
        PlainActionFuture<TokenService.CreateTokenResult> tokenFuture = new PlainActionFuture<>();
        final String userTokenId = UUIDs.randomBase64UUID();
        final String refreshToken = UUIDs.randomBase64UUID();
        tokenService.createOAuth2Tokens(userTokenId, refreshToken, authentication, authentication, Collections.emptyMap(), tokenFuture);
        final String accessToken = tokenFuture.get().getAccessToken();
        assertNotNull(accessToken);
        mockGetTokenFromId(tokenService, userTokenId, authentication, false);

        ThreadContext requestContext = new ThreadContext(Settings.EMPTY);
        storeTokenHeader(requestContext, accessToken);

        try (ThreadContext.StoredContext ignore = requestContext.newStoredContext(true)) {
            PlainActionFuture<UserToken> future = new PlainActionFuture<>();
            final SecureString bearerToken = Authenticator.extractBearerTokenFromHeader(requestContext);
            tokenService.tryAuthenticateToken(bearerToken, future);
            UserToken serialized = future.get();
            assertAuthentication(authentication, serialized.getAuthentication());
        }
        TokenMetadata metadata = tokenService.pruneKeys(randomIntBetween(0, 100));
        tokenService.refreshMetadata(metadata);

        int numIterations = scaledRandomIntBetween(1, 5);
        for (int i = 0; i < numIterations; i++) {
            rotateKeys(tokenService);
        }

        try (ThreadContext.StoredContext ignore = requestContext.newStoredContext(true)) {
            PlainActionFuture<UserToken> future = new PlainActionFuture<>();
            final SecureString bearerToken = Authenticator.extractBearerTokenFromHeader(requestContext);
            tokenService.tryAuthenticateToken(bearerToken, future);
            UserToken serialized = future.get();
            assertAuthentication(authentication, serialized.getAuthentication());
        }

        PlainActionFuture<TokenService.CreateTokenResult> newTokenFuture = new PlainActionFuture<>();
        final String newUserTokenId = UUIDs.randomBase64UUID();
        final String newRefreshToken = UUIDs.randomBase64UUID();
        tokenService.createOAuth2Tokens(
            newUserTokenId,
            newRefreshToken,
            authentication,
            authentication,
            Collections.emptyMap(),
            newTokenFuture
        );
        final String newAccessToken = newTokenFuture.get().getAccessToken();
        assertNotNull(newAccessToken);
        assertNotEquals(newAccessToken, accessToken);

        metadata = tokenService.pruneKeys(1);
        tokenService.refreshMetadata(metadata);

        try (ThreadContext.StoredContext ignore = requestContext.newStoredContext(true)) {
            PlainActionFuture<UserToken> future = new PlainActionFuture<>();
            final SecureString bearerToken = Authenticator.extractBearerTokenFromHeader(requestContext);
            tokenService.tryAuthenticateToken(bearerToken, future);
            UserToken serialized = future.get();
            assertNull(serialized);
        }

        requestContext = new ThreadContext(Settings.EMPTY);
        storeTokenHeader(requestContext, newAccessToken);
        mockGetTokenFromId(tokenService, newUserTokenId, authentication, false);
        try (ThreadContext.StoredContext ignore = requestContext.newStoredContext(true)) {
            PlainActionFuture<UserToken> future = new PlainActionFuture<>();
            final SecureString bearerToken = Authenticator.extractBearerTokenFromHeader(requestContext);
            tokenService.tryAuthenticateToken(bearerToken, future);
            UserToken serialized = future.get();
            assertAuthentication(authentication, serialized.getAuthentication());
        }

    }

    public void testPassphraseWorks() throws Exception {
        TokenService tokenService = createTokenService(tokenServiceEnabledSettings, systemUTC());
        // This test only makes sense in mixed clusters with pre v7.1.0 nodes where the Key is actually used
        if (null == oldNode) {
            oldNode = addAnotherDataNodeWithVersion(this.clusterService, randomFrom(Version.V_7_0_0, Version.V_7_1_0));
        }
        Authentication authentication = new Authentication(new User("joe", "admin"), new RealmRef("native_realm", "native", "node1"), null);
        PlainActionFuture<TokenService.CreateTokenResult> tokenFuture = new PlainActionFuture<>();
        final String userTokenId = UUIDs.randomBase64UUID();
        final String refreshToken = UUIDs.randomBase64UUID();
        tokenService.createOAuth2Tokens(userTokenId, refreshToken, authentication, authentication, Collections.emptyMap(), tokenFuture);
        final String accessToken = tokenFuture.get().getAccessToken();
        assertNotNull(accessToken);
        mockGetTokenFromId(tokenService, userTokenId, authentication, false);

        ThreadContext requestContext = new ThreadContext(Settings.EMPTY);
        storeTokenHeader(requestContext, accessToken);

        try (ThreadContext.StoredContext ignore = requestContext.newStoredContext(true)) {
            PlainActionFuture<UserToken> future = new PlainActionFuture<>();
            final SecureString bearerToken = Authenticator.extractBearerTokenFromHeader(requestContext);
            tokenService.tryAuthenticateToken(bearerToken, future);
            UserToken serialized = future.get();
            assertAuthentication(authentication, serialized.getAuthentication());
        }

        try (ThreadContext.StoredContext ignore = requestContext.newStoredContext(true)) {
            // verify a second separate token service with its own passphrase cannot verify
            TokenService anotherService = createTokenService(tokenServiceEnabledSettings, systemUTC());
            PlainActionFuture<UserToken> future = new PlainActionFuture<>();
            final SecureString bearerToken = Authenticator.extractBearerTokenFromHeader(requestContext);
            anotherService.tryAuthenticateToken(bearerToken, future);
            assertNull(future.get());
        }
    }

    public void testGetTokenWhenKeyCacheHasExpired() throws Exception {
        TokenService tokenService = createTokenService(tokenServiceEnabledSettings, systemUTC());
        // This test only makes sense in mixed clusters with pre v7.1.0 nodes where the Key is actually used
        if (null == oldNode) {
            oldNode = addAnotherDataNodeWithVersion(this.clusterService, randomFrom(Version.V_7_0_0, Version.V_7_1_0));
        }
        Authentication authentication = new Authentication(new User("joe", "admin"), new RealmRef("native_realm", "native", "node1"), null);

        PlainActionFuture<TokenService.CreateTokenResult> tokenFuture = new PlainActionFuture<>();
        final String userTokenId = UUIDs.randomBase64UUID();
        final String refreshToken = UUIDs.randomBase64UUID();
        tokenService.createOAuth2Tokens(userTokenId, refreshToken, authentication, authentication, Collections.emptyMap(), tokenFuture);
        String accessToken = tokenFuture.get().getAccessToken();
        assertThat(accessToken, notNullValue());

        tokenService.clearActiveKeyCache();

        tokenService.createOAuth2Tokens(userTokenId, refreshToken, authentication, authentication, Collections.emptyMap(), tokenFuture);
        accessToken = tokenFuture.get().getAccessToken();
        assertThat(accessToken, notNullValue());
    }

    public void testInvalidatedToken() throws Exception {
        when(securityMainIndex.indexExists()).thenReturn(true);
        TokenService tokenService = createTokenService(tokenServiceEnabledSettings, systemUTC());
        Authentication authentication = new Authentication(new User("joe", "admin"), new RealmRef("native_realm", "native", "node1"), null);
        PlainActionFuture<TokenService.CreateTokenResult> tokenFuture = new PlainActionFuture<>();
        final String userTokenId = UUIDs.randomBase64UUID();
        final String refreshToken = UUIDs.randomBase64UUID();
        tokenService.createOAuth2Tokens(userTokenId, refreshToken, authentication, authentication, Collections.emptyMap(), tokenFuture);
        final String accessToken = tokenFuture.get().getAccessToken();
        assertNotNull(accessToken);
        mockGetTokenFromId(tokenService, userTokenId, authentication, true);

        ThreadContext requestContext = new ThreadContext(Settings.EMPTY);
        storeTokenHeader(requestContext, accessToken);

        try (ThreadContext.StoredContext ignore = requestContext.newStoredContext(true)) {
            PlainActionFuture<UserToken> future = new PlainActionFuture<>();
            final SecureString bearerToken = Authenticator.extractBearerTokenFromHeader(requestContext);
            tokenService.tryAuthenticateToken(bearerToken, future);
            ElasticsearchSecurityException e = expectThrows(ElasticsearchSecurityException.class, future::actionGet);
            final String headerValue = e.getHeader("WWW-Authenticate").get(0);
            assertThat(headerValue, containsString("Bearer realm="));
            assertThat(headerValue, containsString("expired"));
        }
    }

    public void testInvalidateRefreshToken() throws Exception {
        when(securityMainIndex.indexExists()).thenReturn(true);
        TokenService tokenService = createTokenService(tokenServiceEnabledSettings, systemUTC());
        Authentication authentication = new Authentication(new User("joe", "admin"), new RealmRef("native_realm", "native", "node1"), null);
        PlainActionFuture<TokenService.CreateTokenResult> tokenFuture = new PlainActionFuture<>();
        final String userTokenId = UUIDs.randomBase64UUID();
        final String rawRefreshToken = UUIDs.randomBase64UUID();
        tokenService.createOAuth2Tokens(userTokenId, rawRefreshToken, authentication, authentication, Collections.emptyMap(), tokenFuture);
        final String accessToken = tokenFuture.get().getAccessToken();
        final String clientRefreshToken = tokenFuture.get().getRefreshToken();
        assertNotNull(accessToken);
        mockFindTokenFromRefreshToken(rawRefreshToken, buildUserToken(tokenService, userTokenId, authentication), null);

        ThreadContext requestContext = new ThreadContext(Settings.EMPTY);
        storeTokenHeader(requestContext, accessToken);

        try (ThreadContext.StoredContext ignore = requestContext.newStoredContext(true)) {
            PlainActionFuture<TokensInvalidationResult> future = new PlainActionFuture<>();
            tokenService.invalidateRefreshToken(clientRefreshToken, future);
            final TokensInvalidationResult result = future.get();
            assertThat(result.getInvalidatedTokens(), hasSize(1));
            assertThat(result.getPreviouslyInvalidatedTokens(), empty());
            assertThat(result.getErrors(), empty());
        }
    }

    public void testInvalidateRefreshTokenThatIsAlreadyInvalidated() throws Exception {
        when(securityMainIndex.indexExists()).thenReturn(true);
        TokenService tokenService = createTokenService(tokenServiceEnabledSettings, systemUTC());
        Authentication authentication = new Authentication(new User("joe", "admin"), new RealmRef("native_realm", "native", "node1"), null);
        PlainActionFuture<TokenService.CreateTokenResult> tokenFuture = new PlainActionFuture<>();
        final String userTokenId = UUIDs.randomBase64UUID();
        final String rawRefreshToken = UUIDs.randomBase64UUID();
        tokenService.createOAuth2Tokens(userTokenId, rawRefreshToken, authentication, authentication, Collections.emptyMap(), tokenFuture);
        final String accessToken = tokenFuture.get().getAccessToken();
        final String clientRefreshToken = tokenFuture.get().getRefreshToken();
        assertNotNull(accessToken);
        mockFindTokenFromRefreshToken(
            rawRefreshToken,
            buildUserToken(tokenService, userTokenId, authentication),
            new RefreshTokenStatus(true, randomAlphaOfLength(12), randomAlphaOfLength(6), false, null, null, null, null)
        );

        ThreadContext requestContext = new ThreadContext(Settings.EMPTY);
        storeTokenHeader(requestContext, accessToken);

        try (ThreadContext.StoredContext ignore = requestContext.newStoredContext(true)) {
            PlainActionFuture<TokensInvalidationResult> future = new PlainActionFuture<>();
            tokenService.invalidateRefreshToken(clientRefreshToken, future);
            final TokensInvalidationResult result = future.get();
            assertThat(result.getPreviouslyInvalidatedTokens(), hasSize(1));
            assertThat(result.getInvalidatedTokens(), empty());
            assertThat(result.getErrors(), empty());
        }
    }

    private void storeTokenHeader(ThreadContext requestContext, String tokenString) throws IOException, GeneralSecurityException {
        requestContext.putHeader("Authorization", "Bearer " + tokenString);
    }

    public void testComputeSecretKeyIsConsistent() throws Exception {
        byte[] saltArr = new byte[32];
        random().nextBytes(saltArr);
        SecretKey key = TokenService.computeSecretKey(
            "some random passphrase".toCharArray(),
            saltArr,
            TokenService.TOKEN_SERVICE_KEY_ITERATIONS
        );
        SecretKey key2 = TokenService.computeSecretKey(
            "some random passphrase".toCharArray(),
            saltArr,
            TokenService.TOKEN_SERVICE_KEY_ITERATIONS
        );
        assertArrayEquals(key.getEncoded(), key2.getEncoded());
    }

    public void testTokenExpiryConfig() {
        TimeValue expiration = TokenService.TOKEN_EXPIRATION.get(tokenServiceEnabledSettings);
        assertThat(expiration, equalTo(TimeValue.timeValueMinutes(20L)));
        // Configure Minimum expiration
        tokenServiceEnabledSettings = Settings.builder().put(TokenService.TOKEN_EXPIRATION.getKey(), "1s").build();
        expiration = TokenService.TOKEN_EXPIRATION.get(tokenServiceEnabledSettings);
        assertThat(expiration, equalTo(TimeValue.timeValueSeconds(1L)));
        // Configure Maximum expiration
        tokenServiceEnabledSettings = Settings.builder().put(TokenService.TOKEN_EXPIRATION.getKey(), "60m").build();
        expiration = TokenService.TOKEN_EXPIRATION.get(tokenServiceEnabledSettings);
        assertThat(expiration, equalTo(TimeValue.timeValueHours(1L)));
        // Outside range should fail
        tokenServiceEnabledSettings = Settings.builder().put(TokenService.TOKEN_EXPIRATION.getKey(), "1ms").build();
        IllegalArgumentException ile = expectThrows(
            IllegalArgumentException.class,
            () -> TokenService.TOKEN_EXPIRATION.get(tokenServiceEnabledSettings)
        );
        assertThat(
            ile.getMessage(),
            containsString("failed to parse value [1ms] for setting [xpack.security.authc.token.timeout], must be >= [1s]")
        );
        tokenServiceEnabledSettings = Settings.builder().put(TokenService.TOKEN_EXPIRATION.getKey(), "120m").build();
        ile = expectThrows(IllegalArgumentException.class, () -> TokenService.TOKEN_EXPIRATION.get(tokenServiceEnabledSettings));
        assertThat(
            ile.getMessage(),
            containsString("failed to parse value [120m] for setting [xpack.security.authc.token.timeout], must be <= [1h]")
        );
    }

    public void testTokenExpiry() throws Exception {
        ClockMock clock = ClockMock.frozen();
        TokenService tokenService = createTokenService(tokenServiceEnabledSettings, clock);
        Authentication authentication = new Authentication(new User("joe", "admin"), new RealmRef("native_realm", "native", "node1"), null);
        final String userTokenId = UUIDs.randomBase64UUID();
        UserToken userToken = new UserToken(
            userTokenId,
            tokenService.getTokenVersionCompatibility(),
            authentication,
            tokenService.getExpirationTime(),
            Collections.emptyMap()
        );
        mockGetTokenFromId(userToken, false);
        final String accessToken = tokenService.prependVersionAndEncodeAccessToken(
            tokenService.getTokenVersionCompatibility(),
            userTokenId
        );

        ThreadContext requestContext = new ThreadContext(Settings.EMPTY);
        storeTokenHeader(requestContext, accessToken);

        try (ThreadContext.StoredContext ignore = requestContext.newStoredContext(true)) {
            // the clock is still frozen, so the cookie should be valid
            PlainActionFuture<UserToken> future = new PlainActionFuture<>();
            final SecureString bearerToken = Authenticator.extractBearerTokenFromHeader(requestContext);
            tokenService.tryAuthenticateToken(bearerToken, future);
            assertAuthentication(authentication, future.get().getAuthentication());
        }

        final TimeValue defaultExpiration = TokenService.TOKEN_EXPIRATION.get(Settings.EMPTY);
        final int fastForwardAmount = randomIntBetween(1, Math.toIntExact(defaultExpiration.getSeconds()) - 5);
        try (ThreadContext.StoredContext ignore = requestContext.newStoredContext(true)) {
            // move the clock forward but don't go to expiry
            clock.fastForwardSeconds(fastForwardAmount);
            PlainActionFuture<UserToken> future = new PlainActionFuture<>();
            final SecureString bearerToken = Authenticator.extractBearerTokenFromHeader(requestContext);
            tokenService.tryAuthenticateToken(bearerToken, future);
            assertAuthentication(authentication, future.get().getAuthentication());
        }

        try (ThreadContext.StoredContext ignore = requestContext.newStoredContext(true)) {
            // move to expiry, stripping nanoseconds, as we don't store them in the security-tokens index
            clock.setTime(userToken.getExpirationTime().truncatedTo(ChronoUnit.MILLIS).atZone(clock.getZone()));
            PlainActionFuture<UserToken> future = new PlainActionFuture<>();
            final SecureString bearerToken = Authenticator.extractBearerTokenFromHeader(requestContext);
            tokenService.tryAuthenticateToken(bearerToken, future);
            assertAuthentication(authentication, future.get().getAuthentication());
        }

        try (ThreadContext.StoredContext ignore = requestContext.newStoredContext(true)) {
            // move one second past expiry
            clock.fastForwardSeconds(1);
            PlainActionFuture<UserToken> future = new PlainActionFuture<>();
            final SecureString bearerToken = Authenticator.extractBearerTokenFromHeader(requestContext);
            tokenService.tryAuthenticateToken(bearerToken, future);
            ElasticsearchSecurityException e = expectThrows(ElasticsearchSecurityException.class, future::actionGet);
            final String headerValue = e.getHeader("WWW-Authenticate").get(0);
            assertThat(headerValue, containsString("Bearer realm="));
            assertThat(headerValue, containsString("expired"));
        }
    }

    public void testTokenServiceDisabled() throws Exception {
        TokenService tokenService = new TokenService(
            Settings.builder().put(XPackSettings.TOKEN_SERVICE_ENABLED_SETTING.getKey(), false).build(),
            Clock.systemUTC(),
            client,
            licenseState,
            securityContext,
            securityMainIndex,
            securityTokensIndex,
            clusterService
        );
        ElasticsearchException e = expectThrows(
            ElasticsearchException.class,
            () -> tokenService.createOAuth2Tokens(null, null, null, true, null)
        );
        assertThat(e, throwableWithMessage("security tokens are not enabled"));
        assertThat(e, instanceOf(FeatureNotEnabledException.class));
        // Client can check the metadata for this value, and depend on an exact string match:
        assertThat(e.getMetadata(FeatureNotEnabledException.DISABLED_FEATURE_METADATA), contains("security_tokens"));

        PlainActionFuture<UserToken> future = new PlainActionFuture<>();
        tokenService.tryAuthenticateToken(null, future);
        assertNull(future.get());

        PlainActionFuture<TokensInvalidationResult> invalidateFuture = new PlainActionFuture<>();
        e = expectThrows(ElasticsearchException.class, () -> tokenService.invalidateAccessToken((String) null, invalidateFuture));
        assertThat(e, throwableWithMessage("security tokens are not enabled"));
        assertThat(e, instanceOf(FeatureNotEnabledException.class));
        // Client can check the metadata for this value, and depend on an exact string match:
        assertThat(e.getMetadata(FeatureNotEnabledException.DISABLED_FEATURE_METADATA), contains("security_tokens"));
    }

    public void testBytesKeyEqualsHashCode() {
        final int dataLength = randomIntBetween(2, 32);
        final byte[] data = randomBytes(dataLength);
        BytesKey bytesKey = new BytesKey(data);
        EqualsHashCodeTestUtils.checkEqualsAndHashCode(bytesKey, (b) -> new BytesKey(b.bytes.clone()), (b) -> {
            final byte[] copy = b.bytes.clone();
            final int randomlyChangedValue = randomIntBetween(0, copy.length - 1);
            final byte original = copy[randomlyChangedValue];
            boolean loop;
            do {
                byte value = randomByte();
                if (value == original) {
                    loop = true;
                } else {
                    loop = false;
                    copy[randomlyChangedValue] = value;
                }
            } while (loop);
            return new BytesKey(copy);
        });
    }

    public void testMalformedToken() throws Exception {
        final int numBytes = randomIntBetween(1, TokenService.MINIMUM_BYTES + 32);
        final byte[] randomBytes = new byte[numBytes];
        random().nextBytes(randomBytes);
        TokenService tokenService = createTokenService(tokenServiceEnabledSettings, systemUTC());
        // mock another random token so that we don't find a token in TokenService#getUserTokenFromId
        Authentication authentication = new Authentication(new User("joe", "admin"), new RealmRef("native_realm", "native", "node1"), null);
        mockGetTokenFromId(tokenService, UUIDs.randomBase64UUID(), authentication, false);
        ThreadContext requestContext = new ThreadContext(Settings.EMPTY);
        storeTokenHeader(requestContext, Base64.getEncoder().encodeToString(randomBytes));

        try (ThreadContext.StoredContext ignore = requestContext.newStoredContext(true)) {
            PlainActionFuture<UserToken> future = new PlainActionFuture<>();
            final SecureString bearerToken = Authenticator.extractBearerTokenFromHeader(requestContext);
            tokenService.tryAuthenticateToken(bearerToken, future);
            assertNull(future.get());
        }
    }

    public void testNotValidPre72Tokens() throws Exception {
        TokenService tokenService = createTokenService(tokenServiceEnabledSettings, systemUTC());
        // mock another random token so that we don't find a token in TokenService#getUserTokenFromId
        Authentication authentication = new Authentication(new User("joe", "admin"), new RealmRef("native_realm", "native", "node1"), null);
        mockGetTokenFromId(tokenService, UUIDs.randomBase64UUID(), authentication, false);
        ThreadContext requestContext = new ThreadContext(Settings.EMPTY);
        storeTokenHeader(requestContext, generateAccessToken(tokenService, Version.V_7_1_0));

        try (ThreadContext.StoredContext ignore = requestContext.newStoredContext(true)) {
            PlainActionFuture<UserToken> future = new PlainActionFuture<>();
            final SecureString bearerToken = Authenticator.extractBearerTokenFromHeader(requestContext);
            tokenService.tryAuthenticateToken(bearerToken, future);
            assertNull(future.get());
        }
    }

    public void testNotValidAfter72Tokens() throws Exception {
        TokenService tokenService = createTokenService(tokenServiceEnabledSettings, systemUTC());
        // mock another random token so that we don't find a token in TokenService#getUserTokenFromId
        Authentication authentication = new Authentication(new User("joe", "admin"), new RealmRef("native_realm", "native", "node1"), null);
        mockGetTokenFromId(tokenService, UUIDs.randomBase64UUID(), authentication, false);
        ThreadContext requestContext = new ThreadContext(Settings.EMPTY);
        storeTokenHeader(requestContext, generateAccessToken(tokenService, randomFrom(Version.V_7_2_0, Version.V_7_3_2)));

        try (ThreadContext.StoredContext ignore = requestContext.newStoredContext(true)) {
            PlainActionFuture<UserToken> future = new PlainActionFuture<>();
            final SecureString bearerToken = Authenticator.extractBearerTokenFromHeader(requestContext);
            tokenService.tryAuthenticateToken(bearerToken, future);
            assertNull(future.get());
        }
    }

    public void testIndexNotAvailable() throws Exception {
        TokenService tokenService = createTokenService(tokenServiceEnabledSettings, systemUTC());
        Authentication authentication = new Authentication(new User("joe", "admin"), new RealmRef("native_realm", "native", "node1"), null);
        PlainActionFuture<TokenService.CreateTokenResult> tokenFuture = new PlainActionFuture<>();
        final String userTokenId = UUIDs.randomBase64UUID();
        final String refreshToken = UUIDs.randomBase64UUID();
        tokenService.createOAuth2Tokens(userTokenId, refreshToken, authentication, authentication, Collections.emptyMap(), tokenFuture);
        final String accessToken = tokenFuture.get().getAccessToken();
        assertNotNull(accessToken);

        ThreadContext requestContext = new ThreadContext(Settings.EMPTY);
        storeTokenHeader(requestContext, accessToken);

        doAnswer(invocationOnMock -> {
            @SuppressWarnings("unchecked")
            ActionListener<GetResponse> listener = (ActionListener<GetResponse>) invocationOnMock.getArguments()[1];
            listener.onFailure(new NoShardAvailableActionException(new ShardId(new Index("foo", "uuid"), 0), "shard oh shard"));
            return Void.TYPE;
        }).when(client).get(any(GetRequest.class), anyActionListener());

        final SecurityIndexManager tokensIndex;
        if (oldNode != null) {
            tokensIndex = securityMainIndex;
            when(securityTokensIndex.isAvailable()).thenReturn(false);
            when(securityTokensIndex.indexExists()).thenReturn(false);
            when(securityTokensIndex.freeze()).thenReturn(securityTokensIndex);
        } else {
            tokensIndex = securityTokensIndex;
            when(securityMainIndex.isAvailable()).thenReturn(false);
            when(securityMainIndex.indexExists()).thenReturn(false);
            when(securityMainIndex.freeze()).thenReturn(securityMainIndex);
        }
        try (ThreadContext.StoredContext ignore = requestContext.newStoredContext(true)) {
            PlainActionFuture<UserToken> future = new PlainActionFuture<>();
            final SecureString bearerToken3 = Authenticator.extractBearerTokenFromHeader(requestContext);
            tokenService.tryAuthenticateToken(bearerToken3, future);
            assertNull(future.get());

            when(tokensIndex.isAvailable()).thenReturn(false);
            when(tokensIndex.getUnavailableReason()).thenReturn(new UnavailableShardsException(null, "unavailable"));
            when(tokensIndex.indexExists()).thenReturn(true);
            future = new PlainActionFuture<>();
            final SecureString bearerToken2 = Authenticator.extractBearerTokenFromHeader(requestContext);
            tokenService.tryAuthenticateToken(bearerToken2, future);
            assertNull(future.get());

            when(tokensIndex.indexExists()).thenReturn(false);
            future = new PlainActionFuture<>();
            final SecureString bearerToken1 = Authenticator.extractBearerTokenFromHeader(requestContext);
            tokenService.tryAuthenticateToken(bearerToken1, future);
            assertNull(future.get());

            when(tokensIndex.isAvailable()).thenReturn(true);
            when(tokensIndex.indexExists()).thenReturn(true);
            mockGetTokenFromId(tokenService, userTokenId, authentication, false);
            future = new PlainActionFuture<>();
            final SecureString bearerToken = Authenticator.extractBearerTokenFromHeader(requestContext);
            tokenService.tryAuthenticateToken(bearerToken, future);
            assertAuthentication(future.get().getAuthentication(), authentication);
        }
    }

    public void testGetAuthenticationWorksWithExpiredUserToken() throws Exception {
        TokenService tokenService = createTokenService(tokenServiceEnabledSettings, Clock.systemUTC());
        Authentication authentication = new Authentication(new User("joe", "admin"), new RealmRef("native_realm", "native", "node1"), null);
        final String userTokenId = UUIDs.randomBase64UUID();
        UserToken expired = new UserToken(
            userTokenId,
            tokenService.getTokenVersionCompatibility(),
            authentication,
            Instant.now().minus(3L, ChronoUnit.DAYS),
            Collections.emptyMap()
        );
        mockGetTokenFromId(expired, false);
        final String accessToken = tokenService.prependVersionAndEncodeAccessToken(
            tokenService.getTokenVersionCompatibility(),
            userTokenId
        );
        PlainActionFuture<Tuple<Authentication, Map<String, Object>>> authFuture = new PlainActionFuture<>();
        tokenService.getAuthenticationAndMetadata(accessToken, authFuture);
        Authentication retrievedAuth = authFuture.actionGet().v1();
        assertAuthentication(authentication, retrievedAuth);
    }

    public void testSupercedingTokenEncryption() throws Exception {
        TokenService tokenService = createTokenService(tokenServiceEnabledSettings, Clock.systemUTC());
        Authentication authentication = new Authentication(new User("joe", "admin"), new RealmRef("native_realm", "native", "node1"), null);
        PlainActionFuture<TokenService.CreateTokenResult> tokenFuture = new PlainActionFuture<>();
        final String refrehToken = UUIDs.randomBase64UUID();
        final String newAccessToken = UUIDs.randomBase64UUID();
        final String newRefreshToken = UUIDs.randomBase64UUID();
        final byte[] iv = tokenService.getRandomBytes(TokenService.IV_BYTES);
        final byte[] salt = tokenService.getRandomBytes(TokenService.SALT_BYTES);
        final Version version = tokenService.getTokenVersionCompatibility();
        String encryptedTokens = tokenService.encryptSupersedingTokens(newAccessToken, newRefreshToken, refrehToken, iv, salt);
        RefreshTokenStatus refreshTokenStatus = new RefreshTokenStatus(
            false,
            authentication.getUser().principal(),
            authentication.getAuthenticatedBy().getName(),
            true,
            Instant.now().minusSeconds(5L),
            encryptedTokens,
            Base64.getEncoder().encodeToString(iv),
            Base64.getEncoder().encodeToString(salt)
        );
        refreshTokenStatus.setVersion(version);
        mockGetTokenAsyncForDecryptedToken(newAccessToken);
        tokenService.decryptAndReturnSupersedingTokens(refrehToken, refreshTokenStatus, securityTokensIndex, authentication, tokenFuture);
        if (version.onOrAfter(TokenService.VERSION_ACCESS_TOKENS_AS_UUIDS)) {
            // previous versions serialized the access token encrypted and the cipher text was different each time (due to different IVs)
            assertThat(
                tokenService.prependVersionAndEncodeAccessToken(version, newAccessToken),
                equalTo(tokenFuture.get().getAccessToken())
            );
        }
        assertThat(
            TokenService.prependVersionAndEncodeRefreshToken(version, newRefreshToken),
            equalTo(tokenFuture.get().getRefreshToken())
        );
    }

    public void testCannotValidateTokenIfLicenseDoesNotAllowTokens() throws Exception {
        when(licenseState.isAllowed(Security.TOKEN_SERVICE_FEATURE)).thenReturn(true);
        TokenService tokenService = createTokenService(tokenServiceEnabledSettings, Clock.systemUTC());
        Authentication authentication = new Authentication(new User("joe", "admin"), new RealmRef("native_realm", "native", "node1"), null);
        final String userTokenId = UUIDs.randomBase64UUID();
        UserToken token = new UserToken(
            userTokenId,
            tokenService.getTokenVersionCompatibility(),
            authentication,
            Instant.now().plusSeconds(180),
            Collections.emptyMap()
        );
        mockGetTokenFromId(token, false);
        final String accessToken = tokenService.prependVersionAndEncodeAccessToken(
            tokenService.getTokenVersionCompatibility(),
            userTokenId
        );
        final ThreadContext threadContext = new ThreadContext(Settings.EMPTY);
        storeTokenHeader(threadContext, tokenService.prependVersionAndEncodeAccessToken(token.getVersion(), accessToken));

        PlainActionFuture<UserToken> authFuture = new PlainActionFuture<>();
        when(licenseState.isAllowed(Security.TOKEN_SERVICE_FEATURE)).thenReturn(false);
        final SecureString bearerToken = Authenticator.extractBearerTokenFromHeader(threadContext);
        tokenService.tryAuthenticateToken(bearerToken, authFuture);
        UserToken authToken = authFuture.actionGet();
        assertThat(authToken, Matchers.nullValue());
    }

    public void testHashedTokenIsUrlSafe() {
        final String hashedId = TokenService.hashTokenString(UUIDs.randomBase64UUID());
        assertEquals(hashedId, URLEncoder.encode(hashedId, StandardCharsets.UTF_8));
    }

    private TokenService createTokenService(Settings settings, Clock clock) throws GeneralSecurityException {
        return new TokenService(
            settings,
            clock,
            client,
            licenseState,
            securityContext,
            securityMainIndex,
            securityTokensIndex,
            clusterService
        );
    }

    private void mockGetTokenFromId(TokenService tokenService, String accessToken, Authentication authentication, boolean isExpired) {
        mockGetTokenFromId(tokenService, accessToken, authentication, isExpired, client);
    }

    public static void mockGetTokenFromId(
        TokenService tokenService,
        String userTokenId,
        Authentication authentication,
        boolean isExpired,
        Client client
    ) {
        doAnswer(invocationOnMock -> {
            GetRequest request = (GetRequest) invocationOnMock.getArguments()[0];
            @SuppressWarnings("unchecked")
            ActionListener<GetResponse> listener = (ActionListener<GetResponse>) invocationOnMock.getArguments()[1];
            GetResponse response = mock(GetResponse.class);
            Version tokenVersion = tokenService.getTokenVersionCompatibility();
            final String possiblyHashedUserTokenId;
            if (tokenVersion.onOrAfter(TokenService.VERSION_ACCESS_TOKENS_AS_UUIDS)) {
                possiblyHashedUserTokenId = TokenService.hashTokenString(userTokenId);
            } else {
                possiblyHashedUserTokenId = userTokenId;
            }
            if (possiblyHashedUserTokenId.equals(request.id().replace("token_", ""))) {
                when(response.isExists()).thenReturn(true);
                Map<String, Object> sourceMap = new HashMap<>();
                final UserToken userToken = buildUserToken(tokenService, userTokenId, authentication);
                try (XContentBuilder builder = XContentBuilder.builder(XContentType.JSON.xContent())) {
                    userToken.toXContent(builder, ToXContent.EMPTY_PARAMS);
                    Map<String, Object> accessTokenMap = new HashMap<>();
                    accessTokenMap.put(
                        "user_token",
                        XContentHelper.convertToMap(XContentType.JSON.xContent(), Strings.toString(builder), false)
                    );
                    accessTokenMap.put("invalidated", isExpired);
                    sourceMap.put("access_token", accessTokenMap);
                }
                when(response.getSource()).thenReturn(sourceMap);
            }
            listener.onResponse(response);
            return null;
        }).when(client).get(any(GetRequest.class), anyActionListener());
    }

    protected static UserToken buildUserToken(TokenService tokenService, String userTokenId, Authentication authentication) {
        final Version tokenVersion = tokenService.getTokenVersionCompatibility();
        final String possiblyHashedUserTokenId;
        if (tokenVersion.onOrAfter(TokenService.VERSION_ACCESS_TOKENS_AS_UUIDS)) {
            possiblyHashedUserTokenId = TokenService.hashTokenString(userTokenId);
        } else {
            possiblyHashedUserTokenId = userTokenId;
        }

        final Authentication tokenAuth = new Authentication(
            authentication.getUser(),
            authentication.getAuthenticatedBy(),
            authentication.getLookedUpBy(),
            tokenVersion,
            AuthenticationType.TOKEN,
            authentication.getMetadata()
        );
        final UserToken userToken = new UserToken(
            possiblyHashedUserTokenId,
            tokenVersion,
            tokenAuth,
            tokenService.getExpirationTime(),
            authentication.getMetadata()
        );
        return userToken;
    }

    private void mockGetTokenFromId(UserToken userToken, boolean isExpired) {
        doAnswer(invocationOnMock -> {
            GetRequest request = (GetRequest) invocationOnMock.getArguments()[0];
            @SuppressWarnings("unchecked")
            ActionListener<GetResponse> listener = (ActionListener<GetResponse>) invocationOnMock.getArguments()[1];
            GetResponse response = mock(GetResponse.class);
            final String possiblyHashedUserTokenId;
            if (userToken.getVersion().onOrAfter(TokenService.VERSION_ACCESS_TOKENS_AS_UUIDS)) {
                possiblyHashedUserTokenId = TokenService.hashTokenString(userToken.getId());
            } else {
                possiblyHashedUserTokenId = userToken.getId();
            }
            if (possiblyHashedUserTokenId.equals(request.id().replace("token_", ""))) {
                when(response.isExists()).thenReturn(true);
                Map<String, Object> sourceMap = new HashMap<>();
                try (XContentBuilder builder = XContentBuilder.builder(XContentType.JSON.xContent())) {
                    userToken.toXContent(builder, ToXContent.EMPTY_PARAMS);
                    Map<String, Object> accessTokenMap = new HashMap<>();
                    Map<String, Object> userTokenMap = XContentHelper.convertToMap(
                        XContentType.JSON.xContent(),
                        Strings.toString(builder),
                        false
                    );
                    userTokenMap.put("id", possiblyHashedUserTokenId);
                    accessTokenMap.put("user_token", userTokenMap);
                    accessTokenMap.put("invalidated", isExpired);
                    sourceMap.put("access_token", accessTokenMap);
                }
                when(response.getSource()).thenReturn(sourceMap);
            }
            listener.onResponse(response);
            return Void.TYPE;
        }).when(client).get(any(GetRequest.class), anyActionListener());
    }

    private void mockFindTokenFromRefreshToken(String refreshToken, UserToken userToken, @Nullable RefreshTokenStatus refreshTokenStatus) {
        String storedRefreshToken;
        if (userToken.getVersion().onOrAfter(TokenService.VERSION_HASHED_TOKENS)) {
            storedRefreshToken = TokenService.hashTokenString(refreshToken);
        } else {
            storedRefreshToken = refreshToken;
        }
        doAnswer(invocationOnMock -> {
            final SearchRequest request = (SearchRequest) invocationOnMock.getArguments()[0];
            @SuppressWarnings("unchecked")
            final ActionListener<SearchResponse> listener = (ActionListener<SearchResponse>) invocationOnMock.getArguments()[1];
            final SearchResponse response = mock(SearchResponse.class);

            assertThat(request.source().query(), instanceOf(BoolQueryBuilder.class));
            BoolQueryBuilder bool = (BoolQueryBuilder) request.source().query();
            assertThat(bool.filter(), hasSize(2));

            assertThat(bool.filter().get(0), instanceOf(TermQueryBuilder.class));
            TermQueryBuilder docType = (TermQueryBuilder) bool.filter().get(0);
            assertThat(docType.fieldName(), is("doc_type"));
            assertThat(docType.value(), is("token"));

            assertThat(bool.filter().get(1), instanceOf(TermQueryBuilder.class));
            TermQueryBuilder refreshFilter = (TermQueryBuilder) bool.filter().get(1);
            assertThat(refreshFilter.fieldName(), is("refresh_token.token"));
            assertThat(refreshFilter.value(), is(storedRefreshToken));

            final RealmRef realmRef = new RealmRef(
                refreshTokenStatus == null ? randomAlphaOfLength(6) : refreshTokenStatus.getAssociatedRealm(),
                "test",
                randomAlphaOfLength(12)
            );
            final Authentication clientAuthentication = new Authentication(
                new User(refreshTokenStatus == null ? randomAlphaOfLength(8) : refreshTokenStatus.getAssociatedUser()),
                realmRef,
                realmRef
            );

            final SearchHit hit = new SearchHit(randomInt(), "token_" + TokenService.hashTokenString(userToken.getId()), null, null);
            BytesReference source = TokenService.createTokenDocument(userToken, storedRefreshToken, clientAuthentication, Instant.now());
            if (refreshTokenStatus != null) {
                var sourceAsMap = XContentHelper.convertToMap(source, false, XContentType.JSON).v2();
                @SuppressWarnings("unchecked")
                var refreshTokenSource = (Map<String, Object>) sourceAsMap.get("refresh_token");
                refreshTokenSource.put("invalidated", refreshTokenStatus.isInvalidated());
                refreshTokenSource.put("refreshed", refreshTokenStatus.isRefreshed());
                source = XContentTestUtils.convertToXContent(sourceAsMap, XContentType.JSON);
            }
            hit.sourceRef(source);

            final SearchHits hits = new SearchHits(new SearchHit[] { hit }, null, 1);
            when(response.getHits()).thenReturn(hits);
            listener.onResponse(response);
            return Void.TYPE;
        }).when(client).search(any(SearchRequest.class), any());
    }

    private void mockGetTokenAsyncForDecryptedToken(String accessToken) {
        doAnswer(invocationOnMock -> {
            GetRequest request = (GetRequest) invocationOnMock.getArguments()[0];
            @SuppressWarnings("unchecked")
            ActionListener<GetResponse> listener = (ActionListener<GetResponse>) invocationOnMock.getArguments()[1];
            GetResponse response = mock(GetResponse.class);
            if (request.id().replace("token_", "").equals(TokenService.hashTokenString(accessToken))) {
                when(response.isExists()).thenReturn(true);
            }
            listener.onResponse(response);
            return Void.TYPE;
        }).when(client).get(any(GetRequest.class), anyActionListener());
    }

    public static void assertAuthentication(Authentication result, Authentication expected) {
        assertEquals(expected.getUser(), result.getUser());
        assertEquals(expected.getAuthenticatedBy(), result.getAuthenticatedBy());
        assertEquals(expected.getLookedUpBy(), result.getLookedUpBy());
        assertEquals(expected.getMetadata(), result.getMetadata());
    }

    private DiscoveryNode addAnotherDataNodeWithVersion(ClusterService clusterService, Version version) {
        final ClusterState currentState = clusterService.state();
        final DiscoveryNodes.Builder discoBuilder = DiscoveryNodes.builder(currentState.getNodes());
        final DiscoveryNode anotherDataNode = new DiscoveryNode(
            "another_data_node#" + version,
            buildNewFakeTransportAddress(),
            Collections.emptyMap(),
            Collections.singleton(DiscoveryNodeRole.DATA_ROLE),
            version
        );
        discoBuilder.add(anotherDataNode);
        final ClusterState.Builder newStateBuilder = ClusterState.builder(currentState);
        newStateBuilder.nodes(discoBuilder);
        setState(clusterService, newStateBuilder.build());
        return anotherDataNode;
    }

    private String generateAccessToken(TokenService tokenService, Version version) throws Exception {
        String accessTokenString = UUIDs.randomBase64UUID();
        if (version.onOrAfter(TokenService.VERSION_ACCESS_TOKENS_AS_UUIDS)) {
            accessTokenString = TokenService.hashTokenString(accessTokenString);
        }
        return tokenService.prependVersionAndEncodeAccessToken(version, accessTokenString);
    }
}<|MERGE_RESOLUTION|>--- conflicted
+++ resolved
@@ -140,11 +140,7 @@
     private Settings tokenServiceEnabledSettings = Settings.builder()
         .put(XPackSettings.TOKEN_SERVICE_ENABLED_SETTING.getKey(), true)
         .build();
-<<<<<<< HEAD
-    private XPackLicenseState licenseState;
-=======
     private MockLicenseState licenseState;
->>>>>>> d90fa4eb
     private SecurityContext securityContext;
 
     @Before
