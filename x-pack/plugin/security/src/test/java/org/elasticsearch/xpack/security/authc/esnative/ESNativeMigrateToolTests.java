/*
 * Copyright Elasticsearch B.V. and/or licensed to Elasticsearch B.V. under one
 * or more contributor license agreements. Licensed under the Elastic License;
 * you may not use this file except in compliance with the Elastic License.
 */
package org.elasticsearch.xpack.security.authc.esnative;

import joptsimple.OptionException;
import joptsimple.OptionParser;
import joptsimple.OptionSet;
import org.elasticsearch.cli.MockTerminal;
import org.elasticsearch.common.bytes.BytesArray;
import org.elasticsearch.common.settings.Settings;
import org.elasticsearch.env.Environment;
import org.elasticsearch.test.NativeRealmIntegTestCase;
<<<<<<< HEAD
import org.elasticsearch.xpack.core.security.authc.support.CharArrays;
=======
import org.elasticsearch.test.SecuritySettingsSource;
import org.elasticsearch.common.CharArrays;
>>>>>>> 71a39d10
import org.elasticsearch.xpack.core.security.client.SecurityClient;
import org.elasticsearch.xpack.security.support.SecurityIndexManager;
import org.junit.BeforeClass;

import java.nio.charset.StandardCharsets;
import java.nio.file.Path;
import java.util.Arrays;
import java.util.HashSet;
import java.util.Set;

<<<<<<< HEAD
import static org.elasticsearch.test.SecuritySettingsSource.addSSLSettingsForStore;
=======
import static org.hamcrest.Matchers.containsString;
>>>>>>> 71a39d10
import static org.hamcrest.Matchers.is;

/**
 * Integration tests for the {@code ESNativeMigrateTool}
 */
public class ESNativeMigrateToolTests extends NativeRealmIntegTestCase {

    // Randomly use SSL (or not)
    private static boolean useSSL;

    @BeforeClass
    public static void setSSL() {
        useSSL = randomBoolean();
    }

    @Override
    protected boolean addMockHttpTransport() {
        return false; // enable http
    }

    @Override
    public Settings nodeSettings(int nodeOrdinal) {
        logger.info("--> use SSL? {}", useSSL);
        Settings.Builder builder = Settings.builder()
                .put(super.nodeSettings(nodeOrdinal))
<<<<<<< HEAD
                .put(NetworkModule.HTTP_ENABLED.getKey(), true);
        addSSLSettingsForStore(builder, "/org/elasticsearch/xpack/security/transport/ssl/certs/simple/testnode.jks", "testnode",
                "xpack.security.http.");
        builder.put("xpack.security.http.ssl.enabled", useSSL);
        builder.put("xpack.security.http.ssl.client_authentication", "none");
        builder.put("xpack.security.transport.ssl.enabled", useSSL);
        return builder.build();
=======
                .put("xpack.security.http.ssl.enabled", useSSL)
                .build();
        return s;
>>>>>>> 71a39d10
    }

    @Override
    protected boolean transportSSLEnabled() {
        return useSSL;
    }

    @Override
    protected boolean shouldSetReservedUserPasswords() {
        return false;
    }

    private Environment nodeEnvironment() throws Exception {
        return internalCluster().getInstances(Environment.class).iterator().next();
    }

    public void testRetrieveUsers() throws Exception {
        final Environment nodeEnvironment = nodeEnvironment();
        String home = Environment.PATH_HOME_SETTING.get(nodeEnvironment.settings());
        Path conf = nodeEnvironment.configFile();
        SecurityClient c = new SecurityClient(client());
        logger.error("--> creating users");
        int numToAdd = randomIntBetween(1,10);
        Set<String> addedUsers = new HashSet<>(numToAdd);
        for (int i = 0; i < numToAdd; i++) {
            String uname = randomAlphaOfLength(5);
            c.preparePutUser(uname, "s3kirt".toCharArray(), getFastStoredHashAlgoForTests(), "role1", "user").get();
            addedUsers.add(uname);
        }
        logger.error("--> waiting for .security index");
        ensureGreen(SecurityIndexManager.SECURITY_INDEX_NAME);

        MockTerminal t = new MockTerminal();
        String username = nodeClientUsername();
        String password = new String(CharArrays.toUtf8Bytes(nodeClientPassword().getChars()), StandardCharsets.UTF_8);
        String url = getHttpURL();
        ESNativeRealmMigrateTool.MigrateUserOrRoles muor = new ESNativeRealmMigrateTool.MigrateUserOrRoles();

        Settings.Builder builder = Settings.builder()
                .put("path.home", home)
<<<<<<< HEAD
                .put("path.conf", conf.toString())
                .put("xpack.security.http.ssl.client_authentication", "none");
        addSSLSettingsForStore(builder,
            "/org/elasticsearch/xpack/security/transport/ssl/certs/simple/testnode.jks", "testnode", "xpack.security.http.");
=======
                .put("path.conf", conf.toString());
        SecuritySettingsSource.addSSLSettingsForPEMFiles(
            builder,
            "/org/elasticsearch/xpack/security/transport/ssl/certs/simple/testnode.pem",
            "testnode",
            "/org/elasticsearch/xpack/security/transport/ssl/certs/simple/testnode.crt",
            Arrays.asList("/org/elasticsearch/xpack/security/transport/ssl/certs/simple/testnode.crt"));
>>>>>>> 71a39d10
        Settings settings = builder.build();
        logger.error("--> retrieving users using URL: {}, home: {}", url, home);

        OptionParser parser = muor.getParser();
        OptionSet options = parser.parse("-u", username, "-p", password, "-U", url);
        logger.info("--> options: {}", options.asMap());
        Set<String> users = muor.getUsersThatExist(t, settings, new Environment(settings, conf), options);
        logger.info("--> output: \n{}", t.getOutput());
        for (String u : addedUsers) {
            assertThat("expected list to contain: " + u + ", real list: " + users, users.contains(u), is(true));
        }
    }

    public void testRetrieveRoles() throws Exception {
        final Environment nodeEnvironment = nodeEnvironment();
        String home = Environment.PATH_HOME_SETTING.get(nodeEnvironment.settings());
        Path conf = nodeEnvironment.configFile();
        SecurityClient c = new SecurityClient(client());
        logger.error("--> creating roles");
        int numToAdd = randomIntBetween(1,10);
        Set<String> addedRoles = new HashSet<>(numToAdd);
        for (int i = 0; i < numToAdd; i++) {
            String rname = randomAlphaOfLength(5);
            c.preparePutRole(rname)
                    .cluster("all", "none")
                    .runAs("root", "nobody")
                    .addIndices(new String[]{"index"}, new String[]{"read"},
                            new String[]{"body", "title"}, null, new BytesArray("{\"query\": {\"match_all\": {}}}"))
                    .get();
            addedRoles.add(rname);
        }
        logger.error("--> waiting for .security index");
        ensureGreen(SecurityIndexManager.SECURITY_INDEX_NAME);

        MockTerminal t = new MockTerminal();
        String username = nodeClientUsername();
        String password = new String(CharArrays.toUtf8Bytes(nodeClientPassword().getChars()), StandardCharsets.UTF_8);
        String url = getHttpURL();
        ESNativeRealmMigrateTool.MigrateUserOrRoles muor = new ESNativeRealmMigrateTool.MigrateUserOrRoles();
<<<<<<< HEAD
        Settings.Builder builder = Settings.builder()
                .put("path.home", home)
                .put("xpack.security.http.ssl.client_authentication", "none");
        addSSLSettingsForStore(builder,
                "/org/elasticsearch/xpack/security/transport/ssl/certs/simple/testclient.jks", "testclient", "xpack.security.http.");
=======
        Settings.Builder builder = Settings.builder().put("path.home", home);
        SecuritySettingsSource.addSSLSettingsForPEMFiles(builder,
            "/org/elasticsearch/xpack/security/transport/ssl/certs/simple/testclient.pem",
            "testclient",
            "/org/elasticsearch/xpack/security/transport/ssl/certs/simple/testclient.crt",
            Arrays.asList("/org/elasticsearch/xpack/security/transport/ssl/certs/simple/testnode.crt"));
>>>>>>> 71a39d10
        Settings settings = builder.build();
        logger.error("--> retrieving roles using URL: {}, home: {}", url, home);

        OptionParser parser = muor.getParser();
        OptionSet options = parser.parse("-u", username, "-p", password, "-U", url);
        Set<String> roles = muor.getRolesThatExist(t, settings, new Environment(settings, conf), options);
        logger.info("--> output: \n{}", t.getOutput());
        for (String r : addedRoles) {
            assertThat("expected list to contain: " + r, roles.contains(r), is(true));
        }
    }

    public void testMissingPasswordParameter() {
        ESNativeRealmMigrateTool.MigrateUserOrRoles muor = new ESNativeRealmMigrateTool.MigrateUserOrRoles();

        final OptionException ex = expectThrows(OptionException.class,
            () -> muor.getParser().parse("-u", "elastic", "-U", "http://localhost:9200"));

        assertThat(ex.getMessage(), containsString("password"));
    }
}<|MERGE_RESOLUTION|>--- conflicted
+++ resolved
@@ -13,27 +13,18 @@
 import org.elasticsearch.common.settings.Settings;
 import org.elasticsearch.env.Environment;
 import org.elasticsearch.test.NativeRealmIntegTestCase;
-<<<<<<< HEAD
-import org.elasticsearch.xpack.core.security.authc.support.CharArrays;
-=======
-import org.elasticsearch.test.SecuritySettingsSource;
 import org.elasticsearch.common.CharArrays;
->>>>>>> 71a39d10
 import org.elasticsearch.xpack.core.security.client.SecurityClient;
 import org.elasticsearch.xpack.security.support.SecurityIndexManager;
 import org.junit.BeforeClass;
 
 import java.nio.charset.StandardCharsets;
 import java.nio.file.Path;
-import java.util.Arrays;
 import java.util.HashSet;
 import java.util.Set;
 
-<<<<<<< HEAD
 import static org.elasticsearch.test.SecuritySettingsSource.addSSLSettingsForStore;
-=======
 import static org.hamcrest.Matchers.containsString;
->>>>>>> 71a39d10
 import static org.hamcrest.Matchers.is;
 
 /**
@@ -58,20 +49,11 @@
     public Settings nodeSettings(int nodeOrdinal) {
         logger.info("--> use SSL? {}", useSSL);
         Settings.Builder builder = Settings.builder()
-                .put(super.nodeSettings(nodeOrdinal))
-<<<<<<< HEAD
-                .put(NetworkModule.HTTP_ENABLED.getKey(), true);
+                .put(super.nodeSettings(nodeOrdinal));
         addSSLSettingsForStore(builder, "/org/elasticsearch/xpack/security/transport/ssl/certs/simple/testnode.jks", "testnode",
                 "xpack.security.http.");
         builder.put("xpack.security.http.ssl.enabled", useSSL);
-        builder.put("xpack.security.http.ssl.client_authentication", "none");
-        builder.put("xpack.security.transport.ssl.enabled", useSSL);
         return builder.build();
-=======
-                .put("xpack.security.http.ssl.enabled", useSSL)
-                .build();
-        return s;
->>>>>>> 71a39d10
     }
 
     @Override
@@ -112,20 +94,10 @@
 
         Settings.Builder builder = Settings.builder()
                 .put("path.home", home)
-<<<<<<< HEAD
                 .put("path.conf", conf.toString())
                 .put("xpack.security.http.ssl.client_authentication", "none");
         addSSLSettingsForStore(builder,
             "/org/elasticsearch/xpack/security/transport/ssl/certs/simple/testnode.jks", "testnode", "xpack.security.http.");
-=======
-                .put("path.conf", conf.toString());
-        SecuritySettingsSource.addSSLSettingsForPEMFiles(
-            builder,
-            "/org/elasticsearch/xpack/security/transport/ssl/certs/simple/testnode.pem",
-            "testnode",
-            "/org/elasticsearch/xpack/security/transport/ssl/certs/simple/testnode.crt",
-            Arrays.asList("/org/elasticsearch/xpack/security/transport/ssl/certs/simple/testnode.crt"));
->>>>>>> 71a39d10
         Settings settings = builder.build();
         logger.error("--> retrieving users using URL: {}, home: {}", url, home);
 
@@ -165,20 +137,11 @@
         String password = new String(CharArrays.toUtf8Bytes(nodeClientPassword().getChars()), StandardCharsets.UTF_8);
         String url = getHttpURL();
         ESNativeRealmMigrateTool.MigrateUserOrRoles muor = new ESNativeRealmMigrateTool.MigrateUserOrRoles();
-<<<<<<< HEAD
         Settings.Builder builder = Settings.builder()
                 .put("path.home", home)
                 .put("xpack.security.http.ssl.client_authentication", "none");
         addSSLSettingsForStore(builder,
                 "/org/elasticsearch/xpack/security/transport/ssl/certs/simple/testclient.jks", "testclient", "xpack.security.http.");
-=======
-        Settings.Builder builder = Settings.builder().put("path.home", home);
-        SecuritySettingsSource.addSSLSettingsForPEMFiles(builder,
-            "/org/elasticsearch/xpack/security/transport/ssl/certs/simple/testclient.pem",
-            "testclient",
-            "/org/elasticsearch/xpack/security/transport/ssl/certs/simple/testclient.crt",
-            Arrays.asList("/org/elasticsearch/xpack/security/transport/ssl/certs/simple/testnode.crt"));
->>>>>>> 71a39d10
         Settings settings = builder.build();
         logger.error("--> retrieving roles using URL: {}, home: {}", url, home);
 
