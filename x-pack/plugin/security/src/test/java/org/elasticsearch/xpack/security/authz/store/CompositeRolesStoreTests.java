/*
 * Copyright Elasticsearch B.V. and/or licensed to Elasticsearch B.V. under one
 * or more contributor license agreements. Licensed under the Elastic License
 * 2.0; you may not use this file except in compliance with the Elastic License
 * 2.0.
 */
package org.elasticsearch.xpack.security.authz.store;

import org.apache.logging.log4j.Level;
import org.apache.logging.log4j.LogManager;
import org.apache.logging.log4j.Logger;
import org.elasticsearch.Version;
import org.elasticsearch.action.ActionListener;
import org.elasticsearch.action.admin.cluster.node.stats.NodesStatsAction;
import org.elasticsearch.action.admin.cluster.settings.ClusterUpdateSettingsAction;
import org.elasticsearch.action.admin.cluster.state.ClusterStateAction;
import org.elasticsearch.action.admin.cluster.stats.ClusterStatsAction;
import org.elasticsearch.action.delete.DeleteAction;
import org.elasticsearch.action.get.GetAction;
import org.elasticsearch.action.index.IndexAction;
import org.elasticsearch.action.search.SearchAction;
import org.elasticsearch.action.support.PlainActionFuture;
import org.elasticsearch.action.update.UpdateAction;
import org.elasticsearch.client.internal.Client;
import org.elasticsearch.cluster.health.ClusterHealthStatus;
import org.elasticsearch.cluster.metadata.IndexAbstraction;
import org.elasticsearch.cluster.metadata.IndexMetadata;
import org.elasticsearch.cluster.metadata.Metadata;
import org.elasticsearch.cluster.service.ClusterService;
import org.elasticsearch.common.bytes.BytesArray;
import org.elasticsearch.common.bytes.BytesReference;
import org.elasticsearch.common.io.stream.StreamOutput;
import org.elasticsearch.common.logging.Loggers;
import org.elasticsearch.common.settings.Settings;
import org.elasticsearch.common.util.concurrent.ThreadContext;
import org.elasticsearch.common.util.set.Sets;
import org.elasticsearch.common.xcontent.XContentHelper;
import org.elasticsearch.core.Nullable;
import org.elasticsearch.index.query.QueryBuilders;
import org.elasticsearch.license.LicenseStateListener;
import org.elasticsearch.license.MockLicenseState;
import org.elasticsearch.license.XPackLicenseState;
import org.elasticsearch.test.ESTestCase;
import org.elasticsearch.test.MockLogAppender;
import org.elasticsearch.test.VersionUtils;
import org.elasticsearch.threadpool.ThreadPool;
import org.elasticsearch.transport.TransportRequest;
import org.elasticsearch.transport.TransportRequest.Empty;
import org.elasticsearch.xcontent.XContentBuilder;
import org.elasticsearch.xcontent.XContentType;
import org.elasticsearch.xpack.core.XPackPlugin;
import org.elasticsearch.xpack.core.XPackSettings;
import org.elasticsearch.xpack.core.security.action.saml.SamlAuthenticateAction;
import org.elasticsearch.xpack.core.security.action.user.PutUserAction;
import org.elasticsearch.xpack.core.security.authc.Authentication;
import org.elasticsearch.xpack.core.security.authc.Authentication.AuthenticationType;
import org.elasticsearch.xpack.core.security.authc.Authentication.RealmRef;
import org.elasticsearch.xpack.core.security.authc.AuthenticationField;
import org.elasticsearch.xpack.core.security.authc.AuthenticationTestHelper;
import org.elasticsearch.xpack.core.security.authc.Subject;
import org.elasticsearch.xpack.core.security.authz.RoleDescriptor;
import org.elasticsearch.xpack.core.security.authz.RoleDescriptor.IndicesPrivileges;
import org.elasticsearch.xpack.core.security.authz.accesscontrol.DocumentSubsetBitsetCache;
import org.elasticsearch.xpack.core.security.authz.accesscontrol.IndicesAccessControl;
import org.elasticsearch.xpack.core.security.authz.permission.ClusterPermission;
import org.elasticsearch.xpack.core.security.authz.permission.FieldPermissionsCache;
import org.elasticsearch.xpack.core.security.authz.permission.Role;
import org.elasticsearch.xpack.core.security.authz.privilege.ActionClusterPrivilege;
import org.elasticsearch.xpack.core.security.authz.privilege.ApplicationPrivilege;
import org.elasticsearch.xpack.core.security.authz.privilege.ApplicationPrivilegeDescriptor;
import org.elasticsearch.xpack.core.security.authz.privilege.ClusterPrivilegeResolver;
import org.elasticsearch.xpack.core.security.authz.privilege.ConfigurableClusterPrivilege;
import org.elasticsearch.xpack.core.security.authz.privilege.IndexPrivilege;
import org.elasticsearch.xpack.core.security.authz.store.ReservedRolesStore;
import org.elasticsearch.xpack.core.security.authz.store.RoleReference;
import org.elasticsearch.xpack.core.security.authz.store.RoleReferenceIntersection;
import org.elasticsearch.xpack.core.security.authz.store.RoleRetrievalResult;
import org.elasticsearch.xpack.core.security.index.IndexAuditTrailField;
import org.elasticsearch.xpack.core.security.support.Automatons;
import org.elasticsearch.xpack.core.security.support.MetadataUtils;
import org.elasticsearch.xpack.core.security.test.TestRestrictedIndices;
import org.elasticsearch.xpack.core.security.user.AnonymousUser;
import org.elasticsearch.xpack.core.security.user.AsyncSearchUser;
import org.elasticsearch.xpack.core.security.user.SecurityProfileUser;
import org.elasticsearch.xpack.core.security.user.SystemUser;
import org.elasticsearch.xpack.core.security.user.User;
import org.elasticsearch.xpack.core.security.user.XPackSecurityUser;
import org.elasticsearch.xpack.core.security.user.XPackUser;
import org.elasticsearch.xpack.core.watcher.transport.actions.get.GetWatchAction;
import org.elasticsearch.xpack.security.Security;
import org.elasticsearch.xpack.security.audit.AuditUtil;
import org.elasticsearch.xpack.security.audit.index.IndexNameResolver;
import org.elasticsearch.xpack.security.authc.ApiKeyService;
import org.elasticsearch.xpack.security.authc.service.ServiceAccountService;
import org.elasticsearch.xpack.security.support.CacheInvalidatorRegistry;
import org.elasticsearch.xpack.security.support.SecurityIndexManager;
import org.hamcrest.Matcher;
import org.hamcrest.Matchers;

import java.io.IOException;
import java.time.Clock;
import java.time.Instant;
import java.time.ZoneOffset;
import java.time.ZonedDateTime;
import java.util.ArrayList;
import java.util.Arrays;
import java.util.Collection;
import java.util.Collections;
import java.util.HashMap;
import java.util.HashSet;
import java.util.LinkedHashSet;
import java.util.List;
import java.util.Map;
import java.util.Set;
import java.util.concurrent.ExecutionException;
import java.util.concurrent.atomic.AtomicInteger;
import java.util.concurrent.atomic.AtomicReference;
import java.util.function.BiConsumer;
import java.util.function.Consumer;
import java.util.function.Function;
import java.util.function.Predicate;

import static org.elasticsearch.test.ActionListenerUtils.anyActionListener;
import static org.elasticsearch.test.TestMatchers.throwableWithMessage;
import static org.elasticsearch.xpack.core.security.SecurityField.DOCUMENT_LEVEL_SECURITY_FEATURE;
import static org.elasticsearch.xpack.core.security.authc.AuthenticationField.API_KEY_ID_KEY;
import static org.elasticsearch.xpack.core.security.authc.AuthenticationField.API_KEY_LIMITED_ROLE_DESCRIPTORS_KEY;
import static org.elasticsearch.xpack.core.security.authc.AuthenticationField.API_KEY_ROLE_DESCRIPTORS_KEY;
import static org.elasticsearch.xpack.security.authc.ApiKeyServiceTests.Utils.createApiKeyAuthentication;
import static org.hamcrest.Matchers.anyOf;
import static org.hamcrest.Matchers.arrayContaining;
import static org.hamcrest.Matchers.containsInAnyOrder;
import static org.hamcrest.Matchers.containsString;
import static org.hamcrest.Matchers.empty;
import static org.hamcrest.Matchers.emptyArray;
import static org.hamcrest.Matchers.equalTo;
import static org.hamcrest.Matchers.hasItem;
import static org.hamcrest.Matchers.hasSize;
import static org.hamcrest.Matchers.is;
import static org.hamcrest.Matchers.notNullValue;
import static org.hamcrest.Matchers.nullValue;
import static org.mockito.ArgumentMatchers.any;
import static org.mockito.ArgumentMatchers.anyCollection;
import static org.mockito.ArgumentMatchers.anyMap;
import static org.mockito.ArgumentMatchers.anySet;
import static org.mockito.ArgumentMatchers.anyString;
import static org.mockito.ArgumentMatchers.eq;
import static org.mockito.ArgumentMatchers.isA;
import static org.mockito.Mockito.doAnswer;
import static org.mockito.Mockito.doCallRealMethod;
import static org.mockito.Mockito.mock;
import static org.mockito.Mockito.never;
import static org.mockito.Mockito.spy;
import static org.mockito.Mockito.times;
import static org.mockito.Mockito.verify;
import static org.mockito.Mockito.verifyNoMoreInteractions;
import static org.mockito.Mockito.when;

public class CompositeRolesStoreTests extends ESTestCase {

    private static final Settings SECURITY_ENABLED_SETTINGS = Settings.builder().put(XPackSettings.SECURITY_ENABLED.getKey(), true).build();

    private final FieldPermissionsCache cache = new FieldPermissionsCache(Settings.EMPTY);
    private final String concreteSecurityIndexName = randomFrom(
        TestRestrictedIndices.INTERNAL_SECURITY_MAIN_INDEX_6,
        TestRestrictedIndices.INTERNAL_SECURITY_MAIN_INDEX_7
    );

    public void testRolesWhenDlsFlsUnlicensed() throws IOException {
        MockLicenseState licenseState = mock(MockLicenseState.class);
        when(licenseState.isAllowed(DOCUMENT_LEVEL_SECURITY_FEATURE)).thenReturn(false);
        RoleDescriptor flsRole = new RoleDescriptor(
            "fls",
            null,
            new IndicesPrivileges[] {
                IndicesPrivileges.builder().grantedFields("*").deniedFields("foo").indices("*").privileges("read").build() },
            null
        );
        BytesReference matchAllBytes = XContentHelper.toXContent(QueryBuilders.matchAllQuery(), XContentType.JSON, false);
        RoleDescriptor dlsRole = new RoleDescriptor(
            "dls",
            null,
            new IndicesPrivileges[] { IndicesPrivileges.builder().indices("*").privileges("read").query(matchAllBytes).build() },
            null
        );
        RoleDescriptor flsDlsRole = new RoleDescriptor(
            "fls_dls",
            null,
            new IndicesPrivileges[] {
                IndicesPrivileges.builder()
                    .indices("*")
                    .privileges("read")
                    .grantedFields("*")
                    .deniedFields("foo")
                    .query(matchAllBytes)
                    .build() },
            null
        );
        RoleDescriptor noFlsDlsRole = new RoleDescriptor(
            "no_fls_dls",
            null,
            new IndicesPrivileges[] { IndicesPrivileges.builder().indices("*").privileges("read").build() },
            null
        );
        FileRolesStore fileRolesStore = mock(FileRolesStore.class);
        doCallRealMethod().when(fileRolesStore).accept(anySet(), anyActionListener());

        when(fileRolesStore.roleDescriptors(Collections.singleton("fls"))).thenReturn(Collections.singleton(flsRole));
        when(fileRolesStore.roleDescriptors(Collections.singleton("dls"))).thenReturn(Collections.singleton(dlsRole));
        when(fileRolesStore.roleDescriptors(Collections.singleton("fls_dls"))).thenReturn(Collections.singleton(flsDlsRole));
        when(fileRolesStore.roleDescriptors(Collections.singleton("no_fls_dls"))).thenReturn(Collections.singleton(noFlsDlsRole));
        final AtomicReference<Collection<RoleDescriptor>> effectiveRoleDescriptors = new AtomicReference<Collection<RoleDescriptor>>();
        CompositeRolesStore compositeRolesStore = buildCompositeRolesStore(
            Settings.EMPTY,
            fileRolesStore,
            null,
            null,
            null,
            licenseState,
            null,
            null,
            null,
            effectiveRoleDescriptors::set
        );

        PlainActionFuture<Role> roleFuture = new PlainActionFuture<>();
        getRoleForRoleNames(compositeRolesStore, Collections.singleton("fls"), roleFuture);
        assertEquals(Role.EMPTY, roleFuture.actionGet());
        assertThat(effectiveRoleDescriptors.get(), empty());
        effectiveRoleDescriptors.set(null);

        roleFuture = new PlainActionFuture<>();
        getRoleForRoleNames(compositeRolesStore, Collections.singleton("dls"), roleFuture);
        assertEquals(Role.EMPTY, roleFuture.actionGet());
        assertThat(effectiveRoleDescriptors.get(), empty());
        effectiveRoleDescriptors.set(null);

        roleFuture = new PlainActionFuture<>();
        getRoleForRoleNames(compositeRolesStore, Collections.singleton("fls_dls"), roleFuture);
        assertEquals(Role.EMPTY, roleFuture.actionGet());
        assertThat(effectiveRoleDescriptors.get(), empty());
        effectiveRoleDescriptors.set(null);

        roleFuture = new PlainActionFuture<>();
        getRoleForRoleNames(compositeRolesStore, Collections.singleton("no_fls_dls"), roleFuture);
        assertNotEquals(Role.EMPTY, roleFuture.actionGet());
        assertThat(effectiveRoleDescriptors.get(), containsInAnyOrder(noFlsDlsRole));
        effectiveRoleDescriptors.set(null);
    }

    public void testLoggingWarnWhenDlsUnlicensed() throws IOException, IllegalAccessException {
        MockLicenseState licenseState = mock(MockLicenseState.class);
        when(licenseState.isAllowed(DOCUMENT_LEVEL_SECURITY_FEATURE)).thenReturn(false);
        BytesReference matchAllBytes = XContentHelper.toXContent(QueryBuilders.matchAllQuery(), XContentType.JSON, false);
        RoleDescriptor dlsRole = new RoleDescriptor(
            "dls",
            null,
            new IndicesPrivileges[] { IndicesPrivileges.builder().indices("*").privileges("read").query(matchAllBytes).build() },
            null
        );

        FileRolesStore fileRolesStore = mock(FileRolesStore.class);
        doCallRealMethod().when(fileRolesStore).accept(anySet(), anyActionListener());

        when(fileRolesStore.roleDescriptors(Collections.singleton("dls"))).thenReturn(Collections.singleton(dlsRole));
        final AtomicReference<Collection<RoleDescriptor>> effectiveRoleDescriptors = new AtomicReference<>();
        CompositeRolesStore compositeRolesStore = buildCompositeRolesStore(
            Settings.EMPTY,
            fileRolesStore,
            null,
            null,
            null,
            licenseState,
            null,
            null,
            null,
            effectiveRoleDescriptors::set
        );

        final MockLogAppender mockAppender = new MockLogAppender();
        final Logger logger = LogManager.getLogger(RoleDescriptorStore.class);
        mockAppender.start();
        try {
            Loggers.addAppender(logger, mockAppender);
            mockAppender.addExpectation(
                new MockLogAppender.SeenEventExpectation(
                    "disabled role warning",
                    RoleDescriptorStore.class.getName(),
                    Level.WARN,
                    "User roles [dls] are disabled because they require field or document level security. "
                        + "The current license is non-compliant for [field and document level security]."
                )
            );
            PlainActionFuture<Role> roleFuture = new PlainActionFuture<>();
            getRoleForRoleNames(compositeRolesStore, Collections.singleton("dls"), roleFuture);
            assertEquals(Role.EMPTY, roleFuture.actionGet());
            assertThat(effectiveRoleDescriptors.get(), empty());
            mockAppender.assertAllExpectationsMatched();
        } finally {
            Loggers.removeAppender(logger, mockAppender);
            mockAppender.stop();
        }
    }

    public void testRolesWhenDlsFlsLicensed() throws IOException {
        MockLicenseState licenseState = mock(MockLicenseState.class);
        when(licenseState.isAllowed(DOCUMENT_LEVEL_SECURITY_FEATURE)).thenReturn(true);
        RoleDescriptor flsRole = new RoleDescriptor(
            "fls",
            null,
            new IndicesPrivileges[] {
                IndicesPrivileges.builder().grantedFields("*").deniedFields("foo").indices("*").privileges("read").build() },
            null
        );
        BytesReference matchAllBytes = XContentHelper.toXContent(QueryBuilders.matchAllQuery(), XContentType.JSON, false);
        RoleDescriptor dlsRole = new RoleDescriptor(
            "dls",
            null,
            new IndicesPrivileges[] { IndicesPrivileges.builder().indices("*").privileges("read").query(matchAllBytes).build() },
            null
        );
        RoleDescriptor flsDlsRole = new RoleDescriptor(
            "fls_dls",
            null,
            new IndicesPrivileges[] {
                IndicesPrivileges.builder()
                    .indices("*")
                    .privileges("read")
                    .grantedFields("*")
                    .deniedFields("foo")
                    .query(matchAllBytes)
                    .build() },
            null
        );
        RoleDescriptor noFlsDlsRole = new RoleDescriptor(
            "no_fls_dls",
            null,
            new IndicesPrivileges[] { IndicesPrivileges.builder().indices("*").privileges("read").build() },
            null
        );
        FileRolesStore fileRolesStore = mock(FileRolesStore.class);
        doCallRealMethod().when(fileRolesStore).accept(anySet(), anyActionListener());
        when(fileRolesStore.roleDescriptors(Collections.singleton("fls"))).thenReturn(Collections.singleton(flsRole));
        when(fileRolesStore.roleDescriptors(Collections.singleton("dls"))).thenReturn(Collections.singleton(dlsRole));
        when(fileRolesStore.roleDescriptors(Collections.singleton("fls_dls"))).thenReturn(Collections.singleton(flsDlsRole));
        when(fileRolesStore.roleDescriptors(Collections.singleton("no_fls_dls"))).thenReturn(Collections.singleton(noFlsDlsRole));
        final AtomicReference<Collection<RoleDescriptor>> effectiveRoleDescriptors = new AtomicReference<Collection<RoleDescriptor>>();
        CompositeRolesStore compositeRolesStore = buildCompositeRolesStore(
            Settings.EMPTY,
            fileRolesStore,
            null,
            null,
            null,
            licenseState,
            null,
            null,
            null,
            rds -> effectiveRoleDescriptors.set(rds)
        );

        PlainActionFuture<Role> roleFuture = new PlainActionFuture<>();
        getRoleForRoleNames(compositeRolesStore, Collections.singleton("fls"), roleFuture);
        assertNotEquals(Role.EMPTY, roleFuture.actionGet());
        assertThat(effectiveRoleDescriptors.get(), containsInAnyOrder(flsRole));
        effectiveRoleDescriptors.set(null);

        roleFuture = new PlainActionFuture<>();
        getRoleForRoleNames(compositeRolesStore, Collections.singleton("dls"), roleFuture);
        assertNotEquals(Role.EMPTY, roleFuture.actionGet());
        assertThat(effectiveRoleDescriptors.get(), containsInAnyOrder(dlsRole));
        effectiveRoleDescriptors.set(null);

        roleFuture = new PlainActionFuture<>();
        getRoleForRoleNames(compositeRolesStore, Collections.singleton("fls_dls"), roleFuture);
        assertNotEquals(Role.EMPTY, roleFuture.actionGet());
        assertThat(effectiveRoleDescriptors.get(), containsInAnyOrder(flsDlsRole));
        effectiveRoleDescriptors.set(null);

        roleFuture = new PlainActionFuture<>();
        getRoleForRoleNames(compositeRolesStore, Collections.singleton("no_fls_dls"), roleFuture);
        assertNotEquals(Role.EMPTY, roleFuture.actionGet());
        assertThat(effectiveRoleDescriptors.get(), containsInAnyOrder(noFlsDlsRole));
        effectiveRoleDescriptors.set(null);
    }

    public void testSuperuserIsEffectiveWhenOtherRolesUnavailable() {
        final boolean criticalFailure = randomBoolean();
        final Consumer<ActionListener<RoleRetrievalResult>> rolesHandler = callback -> {
            final RuntimeException exception = new RuntimeException("Test(" + getTestName() + ") - native roles unavailable");
            if (criticalFailure) {
                callback.onFailure(exception);
            } else {
                callback.onResponse(RoleRetrievalResult.failure(exception));
            }
        };
        final Consumer<ActionListener<Collection<ApplicationPrivilegeDescriptor>>> privilegesHandler = callback -> callback.onResponse(
            Collections.emptyList()
        );

        final CompositeRolesStore compositeRolesStore = setupRolesStore(rolesHandler, privilegesHandler);
        trySuccessfullyLoadSuperuserRole(compositeRolesStore);
        if (criticalFailure) {
            // A failure RoleRetrievalResult doesn't block role building, only a throw exception does
            tryFailOnNonSuperuserRole(compositeRolesStore, throwableWithMessage(containsString("native roles unavailable")));
        }
    }

    public void testSuperuserIsEffectiveWhenApplicationPrivilegesAreUnavailable() {
        final RoleDescriptor role = new RoleDescriptor(
            "_mock_role",
            new String[0],
            new IndicesPrivileges[0],
            new RoleDescriptor.ApplicationResourcePrivileges[] {
                RoleDescriptor.ApplicationResourcePrivileges.builder()
                    .application(randomAlphaOfLengthBetween(5, 12))
                    .privileges("all")
                    .resources("*")
                    .build() },
            new ConfigurableClusterPrivilege[0],
            new String[0],
            Map.of(),
            Map.of()
        );
        final Consumer<ActionListener<RoleRetrievalResult>> rolesHandler = callback -> callback.onResponse(
            RoleRetrievalResult.success(Set.of(role))
        );
        final Consumer<ActionListener<Collection<ApplicationPrivilegeDescriptor>>> privilegesHandler = callback -> callback.onFailure(
            new RuntimeException("No privileges for you!")
        );

        final CompositeRolesStore compositeRolesStore = setupRolesStore(rolesHandler, privilegesHandler);
        trySuccessfullyLoadSuperuserRole(compositeRolesStore);
        tryFailOnNonSuperuserRole(compositeRolesStore, throwableWithMessage(containsString("No privileges for you!")));
    }

    private CompositeRolesStore setupRolesStore(
        Consumer<ActionListener<RoleRetrievalResult>> rolesHandler,
        Consumer<ActionListener<Collection<ApplicationPrivilegeDescriptor>>> privilegesHandler
    ) {
        final FileRolesStore fileRolesStore = mock(FileRolesStore.class);
        doCallRealMethod().when(fileRolesStore).accept(anySet(), anyActionListener());
        when(fileRolesStore.roleDescriptors(anySet())).thenReturn(Collections.emptySet());

        final NativeRolesStore nativeRolesStore = mock(NativeRolesStore.class);
        doCallRealMethod().when(nativeRolesStore).accept(anySet(), anyActionListener());
        doAnswer((invocationOnMock) -> {
            @SuppressWarnings("unchecked")
            ActionListener<RoleRetrievalResult> callback = (ActionListener<RoleRetrievalResult>) invocationOnMock.getArguments()[1];
            rolesHandler.accept(callback);
            return null;
        }).when(nativeRolesStore).getRoleDescriptors(isASet(), anyActionListener());

        final ReservedRolesStore reservedRolesStore = spy(new ReservedRolesStore());
        final NativePrivilegeStore nativePrivilegeStore = mock(NativePrivilegeStore.class);
        doAnswer((invocationOnMock) -> {
            @SuppressWarnings("unchecked")
            ActionListener<Collection<ApplicationPrivilegeDescriptor>> callback = (ActionListener<
                Collection<ApplicationPrivilegeDescriptor>>) invocationOnMock.getArguments()[2];
            privilegesHandler.accept(callback);
            return null;
        }).when(nativePrivilegeStore).getPrivileges(anySet(), anySet(), anyActionListener());

        final CompositeRolesStore compositeRolesStore = buildCompositeRolesStore(
            SECURITY_ENABLED_SETTINGS,
            fileRolesStore,
            nativeRolesStore,
            reservedRolesStore,
            nativePrivilegeStore,
            null,
            null,
            null,
            null,
            null
        );
        return compositeRolesStore;
    }

    private void trySuccessfullyLoadSuperuserRole(CompositeRolesStore compositeRolesStore) {
        final Set<String> roles = Set.of(randomAlphaOfLengthBetween(1, 6), "superuser", randomAlphaOfLengthBetween(7, 12));
        PlainActionFuture<Role> future = new PlainActionFuture<>();
        getRoleForRoleNames(compositeRolesStore, roles, future);

        final Role role = future.actionGet();
        assertThat(role.names(), arrayContaining("superuser"));
        assertThat(role.application().getApplicationNames(), containsInAnyOrder("*"));
        assertThat(role.cluster().privileges(), containsInAnyOrder(ClusterPrivilegeResolver.ALL));
        assertThat(role.indices().check(SearchAction.NAME), Matchers.is(true));
        assertThat(role.indices().check(IndexAction.NAME), Matchers.is(true));

        final Predicate<String> indexActionPredicate = Automatons.predicate(
            role.indices().allowedActionsMatcher("index-" + randomAlphaOfLengthBetween(1, 12))
        );
        assertThat(indexActionPredicate.test(SearchAction.NAME), is(true));
        assertThat(indexActionPredicate.test(IndexAction.NAME), is(true));

        final Predicate<String> securityActionPredicate = Automatons.predicate(role.indices().allowedActionsMatcher(".security"));
        assertThat(securityActionPredicate.test(SearchAction.NAME), is(true));
        assertThat(securityActionPredicate.test(IndexAction.NAME), is(false));
    }

    private void tryFailOnNonSuperuserRole(CompositeRolesStore compositeRolesStore, Matcher<? super Exception> exceptionMatcher) {
        final Set<String> roles = Set.of(randomAlphaOfLengthBetween(1, 6), randomAlphaOfLengthBetween(7, 12));
        PlainActionFuture<Role> future = new PlainActionFuture<>();
        getRoleForRoleNames(compositeRolesStore, roles, future);
        final Exception exception = expectThrows(Exception.class, future::actionGet);
        assertThat(exception, exceptionMatcher);
    }

    public void testNegativeLookupsAreCached() {
        final FileRolesStore fileRolesStore = mock(FileRolesStore.class);
        doCallRealMethod().when(fileRolesStore).accept(anySet(), anyActionListener());
        final NativeRolesStore nativeRolesStore = mock(NativeRolesStore.class);
        doCallRealMethod().when(nativeRolesStore).accept(anySet(), anyActionListener());
        when(fileRolesStore.roleDescriptors(anySet())).thenReturn(Collections.emptySet());

        doAnswer((invocationOnMock) -> {
            @SuppressWarnings("unchecked")
            ActionListener<RoleRetrievalResult> callback = (ActionListener<RoleRetrievalResult>) invocationOnMock.getArguments()[1];
            callback.onResponse(RoleRetrievalResult.success(Collections.emptySet()));
            return null;
        }).when(nativeRolesStore).getRoleDescriptors(isASet(), anyActionListener());
        final ReservedRolesStore reservedRolesStore = spy(new ReservedRolesStore());
        final NativePrivilegeStore nativePrivilegeStore = mock(NativePrivilegeStore.class);
        doAnswer((invocationOnMock) -> {
            @SuppressWarnings("unchecked")
            ActionListener<Collection<ApplicationPrivilegeDescriptor>> callback = (ActionListener<
                Collection<ApplicationPrivilegeDescriptor>>) invocationOnMock.getArguments()[2];
            callback.onResponse(Collections.emptyList());
            return null;
        }).when(nativePrivilegeStore).getPrivileges(anySet(), anySet(), anyActionListener());

        final AtomicReference<Collection<RoleDescriptor>> effectiveRoleDescriptors = new AtomicReference<Collection<RoleDescriptor>>();
        final CompositeRolesStore compositeRolesStore = buildCompositeRolesStore(
            SECURITY_ENABLED_SETTINGS,
            fileRolesStore,
            nativeRolesStore,
            reservedRolesStore,
            nativePrivilegeStore,
            null,
            null,
            null,
            null,
            rds -> effectiveRoleDescriptors.set(rds)
        );
        verify(fileRolesStore).addListener(anyConsumer()); // adds a listener in ctor

        final String roleName = randomAlphaOfLengthBetween(1, 10);
        PlainActionFuture<Role> future = new PlainActionFuture<>();
        getRoleForRoleNames(compositeRolesStore, Collections.singleton(roleName), future);
        final Role role = future.actionGet();
        assertThat(effectiveRoleDescriptors.get(), empty());
        effectiveRoleDescriptors.set(null);
        assertEquals(Role.EMPTY, role);
        verify(reservedRolesStore).accept(eq(Set.of(roleName)), anyActionListener());
        verify(fileRolesStore).accept(eq(Set.of(roleName)), anyActionListener());
        verify(fileRolesStore).roleDescriptors(eq(Set.of(roleName)));
        verify(nativeRolesStore).accept(eq(Set.of(roleName)), anyActionListener());
        verify(nativeRolesStore).getRoleDescriptors(eq(Set.of(roleName)), anyActionListener());

        final int numberOfTimesToCall = scaledRandomIntBetween(0, 32);
        final boolean getSuperuserRole = randomBoolean()
            && roleName.equals(ReservedRolesStore.SUPERUSER_ROLE_DESCRIPTOR.getName()) == false;
        final Set<String> names = getSuperuserRole
            ? Sets.newHashSet(roleName, ReservedRolesStore.SUPERUSER_ROLE_DESCRIPTOR.getName())
            : Collections.singleton(roleName);
        for (int i = 0; i < numberOfTimesToCall; i++) {
            future = new PlainActionFuture<>();
            getRoleForRoleNames(compositeRolesStore, names, future);
            final Role role1 = future.actionGet();
            if (getSuperuserRole) {
                assertThat(role1.names(), arrayContaining("superuser"));
                final Collection<RoleDescriptor> descriptors = effectiveRoleDescriptors.get();
                assertThat(descriptors, hasSize(1));
                assertThat(descriptors.iterator().next().getName(), is("superuser"));
            } else {
                assertThat(effectiveRoleDescriptors.get(), is(nullValue()));
            }
        }
        if (numberOfTimesToCall > 0 && getSuperuserRole) {
            verify(nativePrivilegeStore).getPrivileges(eq(Set.of("*")), eq(Set.of("*")), anyActionListener());
            // We can't verify the contents of the Set here because the set is mutated inside the method
            verify(reservedRolesStore, times(2)).accept(anySet(), anyActionListener());
        }
        verifyNoMoreInteractions(fileRolesStore, reservedRolesStore, nativeRolesStore, nativePrivilegeStore);
    }

    public void testNegativeLookupsCacheDisabled() {
        final FileRolesStore fileRolesStore = mock(FileRolesStore.class);
        doCallRealMethod().when(fileRolesStore).accept(anySet(), anyActionListener());
        final NativeRolesStore nativeRolesStore = mock(NativeRolesStore.class);
        doCallRealMethod().when(nativeRolesStore).accept(anySet(), anyActionListener());
        when(fileRolesStore.roleDescriptors(anySet())).thenReturn(Collections.emptySet());
        doAnswer((invocationOnMock) -> {
            @SuppressWarnings("unchecked")
            ActionListener<RoleRetrievalResult> callback = (ActionListener<RoleRetrievalResult>) invocationOnMock.getArguments()[1];
            callback.onResponse(RoleRetrievalResult.success(Collections.emptySet()));
            return null;
        }).when(nativeRolesStore).getRoleDescriptors(isASet(), anyActionListener());
        final ReservedRolesStore reservedRolesStore = spy(new ReservedRolesStore());

        final Settings settings = Settings.builder()
            .put(SECURITY_ENABLED_SETTINGS)
            .put("xpack.security.authz.store.roles.negative_lookup_cache.max_size", 0)
            .build();
        final AtomicReference<Collection<RoleDescriptor>> effectiveRoleDescriptors = new AtomicReference<Collection<RoleDescriptor>>();
        final CompositeRolesStore compositeRolesStore = buildCompositeRolesStore(
            settings,
            fileRolesStore,
            nativeRolesStore,
            reservedRolesStore,
            null,
            null,
            null,
            null,
            null,
            rds -> effectiveRoleDescriptors.set(rds)
        );
        verify(fileRolesStore).addListener(anyConsumer()); // adds a listener in ctor

        final String roleName = randomAlphaOfLengthBetween(1, 10);
        PlainActionFuture<Role> future = new PlainActionFuture<>();
        getRoleForRoleNames(compositeRolesStore, Collections.singleton(roleName), future);
        final Role role = future.actionGet();
        assertThat(effectiveRoleDescriptors.get(), empty());
        effectiveRoleDescriptors.set(null);
        assertEquals(Role.EMPTY, role);
        verify(reservedRolesStore).accept(anySet(), anyActionListener());
        verify(fileRolesStore).accept(anySet(), anyActionListener());
        verify(fileRolesStore).roleDescriptors(eq(Collections.singleton(roleName)));
        verify(nativeRolesStore).accept(anySet(), anyActionListener());
        verify(nativeRolesStore).getRoleDescriptors(isASet(), anyActionListener());

        assertFalse(compositeRolesStore.isValueInNegativeLookupCache(roleName));
        verifyNoMoreInteractions(fileRolesStore, reservedRolesStore, nativeRolesStore);
    }

    public void testNegativeLookupsAreNotCachedWithFailures() {
        final FileRolesStore fileRolesStore = mock(FileRolesStore.class);
        doCallRealMethod().when(fileRolesStore).accept(anySet(), anyActionListener());
        final NativeRolesStore nativeRolesStore = mock(NativeRolesStore.class);
        doCallRealMethod().when(nativeRolesStore).accept(anySet(), anyActionListener());
        when(fileRolesStore.roleDescriptors(anySet())).thenReturn(Collections.emptySet());
        doAnswer((invocationOnMock) -> {
            @SuppressWarnings("unchecked")
            ActionListener<RoleRetrievalResult> callback = (ActionListener<RoleRetrievalResult>) invocationOnMock.getArguments()[1];
            callback.onResponse(RoleRetrievalResult.failure(new RuntimeException("intentionally failed!")));
            return null;
        }).when(nativeRolesStore).getRoleDescriptors(isASet(), anyActionListener());
        final ReservedRolesStore reservedRolesStore = spy(new ReservedRolesStore());

        final AtomicReference<Collection<RoleDescriptor>> effectiveRoleDescriptors = new AtomicReference<Collection<RoleDescriptor>>();
        final XPackLicenseState licenseState = new XPackLicenseState(() -> 0);
        final RoleProviders roleProviders = buildRolesProvider(fileRolesStore, nativeRolesStore, reservedRolesStore, null, licenseState);
        final DocumentSubsetBitsetCache documentSubsetBitsetCache = buildBitsetCache();
        final CompositeRolesStore compositeRolesStore = new CompositeRolesStore(
            SECURITY_ENABLED_SETTINGS,
            roleProviders,
            mock(NativePrivilegeStore.class),
            new ThreadContext(SECURITY_ENABLED_SETTINGS),
            licenseState,
            cache,
            mock(ApiKeyService.class),
            mock(ServiceAccountService.class),
            documentSubsetBitsetCache,
            TestRestrictedIndices.RESTRICTED_INDICES,
            effectiveRoleDescriptors::set
        );
        verify(fileRolesStore).addListener(anyConsumer()); // adds a listener in ctor

        final String roleName = randomAlphaOfLengthBetween(1, 10);
        PlainActionFuture<Role> future = new PlainActionFuture<>();
        getRoleForRoleNames(compositeRolesStore, Collections.singleton(roleName), future);
        final Role role = future.actionGet();
        assertThat(effectiveRoleDescriptors.get(), empty());
        effectiveRoleDescriptors.set(null);
        assertEquals(Role.EMPTY, role);
        verify(reservedRolesStore).accept(anySet(), anyActionListener());
        verify(fileRolesStore).accept(anySet(), anyActionListener());
        verify(fileRolesStore).roleDescriptors(eq(Collections.singleton(roleName)));
        verify(nativeRolesStore).accept(anySet(), anyActionListener());
        verify(nativeRolesStore).getRoleDescriptors(isASet(), anyActionListener());

        final int numberOfTimesToCall = scaledRandomIntBetween(0, 32);
        final Set<String> names = Collections.singleton(roleName);
        for (int i = 0; i < numberOfTimesToCall; i++) {
            future = new PlainActionFuture<>();
            getRoleForRoleNames(compositeRolesStore, names, future);
            future.actionGet();
            assertThat(effectiveRoleDescriptors.get(), empty());
            effectiveRoleDescriptors.set(null);
        }

        assertFalse(compositeRolesStore.isValueInNegativeLookupCache(roleName));
        verify(reservedRolesStore, times(numberOfTimesToCall + 1)).accept(anySet(), anyActionListener());
        verify(fileRolesStore, times(numberOfTimesToCall + 1)).accept(anySet(), anyActionListener());
        verify(fileRolesStore, times(numberOfTimesToCall + 1)).roleDescriptors(eq(Collections.singleton(roleName)));
        verify(nativeRolesStore, times(numberOfTimesToCall + 1)).accept(anySet(), anyActionListener());
        verify(nativeRolesStore, times(numberOfTimesToCall + 1)).getRoleDescriptors(isASet(), anyActionListener());
        verifyNoMoreInteractions(fileRolesStore, reservedRolesStore, nativeRolesStore);
    }

    public void testCustomRolesProviders() {
        final FileRolesStore fileRolesStore = mock(FileRolesStore.class);
        doCallRealMethod().when(fileRolesStore).accept(anySet(), anyActionListener());
        when(fileRolesStore.roleDescriptors(anySet())).thenReturn(Collections.emptySet());
        final NativeRolesStore nativeRolesStore = mock(NativeRolesStore.class);
        doCallRealMethod().when(nativeRolesStore).accept(anySet(), anyActionListener());
        doAnswer((invocationOnMock) -> {
            @SuppressWarnings("unchecked")
            ActionListener<RoleRetrievalResult> callback = (ActionListener<RoleRetrievalResult>) invocationOnMock.getArguments()[1];
            callback.onResponse(RoleRetrievalResult.success(Collections.emptySet()));
            return null;
        }).when(nativeRolesStore).getRoleDescriptors(isASet(), anyActionListener());
        final ReservedRolesStore reservedRolesStore = spy(new ReservedRolesStore());

        final RoleDescriptor roleAProvider1 = new RoleDescriptor(
            "roleA",
            null,
            new IndicesPrivileges[] { IndicesPrivileges.builder().privileges("READ").indices("foo").grantedFields("*").build() },
            null
        );
        final InMemoryRolesProvider inMemoryProvider1 = spy(new InMemoryRolesProvider((roles) -> {
            Set<RoleDescriptor> descriptors = new HashSet<>();
            if (roles.contains("roleA")) {
                descriptors.add(roleAProvider1);
            }
            return RoleRetrievalResult.success(descriptors);
        }));

        final RoleDescriptor roleBProvider2 = new RoleDescriptor(
            "roleB",
            null,
            new IndicesPrivileges[] { IndicesPrivileges.builder().privileges("READ").indices("bar").grantedFields("*").build() },
            null
        );
        final InMemoryRolesProvider inMemoryProvider2 = spy(new InMemoryRolesProvider((roles) -> {
            Set<RoleDescriptor> descriptors = new HashSet<>();
            if (roles.contains("roleA")) {
                // both role providers can resolve role A, this makes sure that if the first
                // role provider in order resolves a role, the second provider does not override it
                descriptors.add(
                    new RoleDescriptor(
                        "roleA",
                        null,
                        new IndicesPrivileges[] { IndicesPrivileges.builder().privileges("WRITE").indices("*").grantedFields("*").build() },
                        null
                    )
                );
            }
            if (roles.contains("roleB")) {
                descriptors.add(roleBProvider2);
            }
            return RoleRetrievalResult.success(descriptors);
        }));

        final AtomicReference<Collection<RoleDescriptor>> effectiveRoleDescriptors = new AtomicReference<Collection<RoleDescriptor>>();
        final Map<String, List<BiConsumer<Set<String>, ActionListener<RoleRetrievalResult>>>> customRoleProviders = Map.of(
            "custom",
            List.of(inMemoryProvider1, inMemoryProvider2)
        );
        final CompositeRolesStore compositeRolesStore = buildCompositeRolesStore(
            SECURITY_ENABLED_SETTINGS,
            fileRolesStore,
            nativeRolesStore,
            reservedRolesStore,
            customRoleProviders,
            null,
            null,
            null,
            null,
            null,
            rds -> effectiveRoleDescriptors.set(rds),
            null
        );

        final Set<String> roleNames = Sets.newHashSet("roleA", "roleB", "unknown");
        PlainActionFuture<Role> future = new PlainActionFuture<>();
        getRoleForRoleNames(compositeRolesStore, roleNames, future);
        final Role role = future.actionGet();
        assertThat(effectiveRoleDescriptors.get(), containsInAnyOrder(roleAProvider1, roleBProvider2));
        effectiveRoleDescriptors.set(null);

        // make sure custom roles providers populate roles correctly
        assertEquals(2, role.indices().groups().length);
        assertEquals(IndexPrivilege.READ, role.indices().groups()[0].privilege());
        assertThat(role.indices().groups()[0].indices()[0], anyOf(equalTo("foo"), equalTo("bar")));
        assertEquals(IndexPrivilege.READ, role.indices().groups()[1].privilege());
        assertThat(role.indices().groups()[1].indices()[0], anyOf(equalTo("foo"), equalTo("bar")));

        // make sure negative lookups are cached
        verify(inMemoryProvider1).accept(anySet(), anyActionListener());
        verify(inMemoryProvider2).accept(anySet(), anyActionListener());

        final int numberOfTimesToCall = scaledRandomIntBetween(1, 8);
        for (int i = 0; i < numberOfTimesToCall; i++) {
            future = new PlainActionFuture<>();
            getRoleForRoleNames(compositeRolesStore, Collections.singleton("unknown"), future);
            future.actionGet();
            if (i == 0) {
                assertThat(effectiveRoleDescriptors.get(), empty());
            } else {
                assertThat(effectiveRoleDescriptors.get(), is(nullValue()));
            }
            effectiveRoleDescriptors.set(null);
        }

        verifyNoMoreInteractions(inMemoryProvider1, inMemoryProvider2);
    }

    /**
     * This test is a direct result of a issue where field level security permissions were not
     * being merged correctly. The improper merging resulted in an allow all result when merging
     * permissions from different roles instead of properly creating a union of their languages
     */
    public void testMergingRolesWithFls() {
        RoleDescriptor flsRole = new RoleDescriptor(
            "fls",
            null,
            new IndicesPrivileges[] {
                IndicesPrivileges.builder()
                    .grantedFields("*")
                    .deniedFields("L1.*", "L2.*")
                    .indices("*")
                    .privileges("read")
                    .query("{ \"match\": {\"eventType.typeCode\": \"foo\"} }")
                    .build() },
            null
        );
        RoleDescriptor addsL1Fields = new RoleDescriptor(
            "dls",
            null,
            new IndicesPrivileges[] {
                IndicesPrivileges.builder()
                    .indices("*")
                    .grantedFields("L1.*")
                    .privileges("read")
                    .query("{ \"match\": {\"eventType.typeCode\": \"foo\"} }")
                    .build() },
            null
        );
        FieldPermissionsCache cache = new FieldPermissionsCache(Settings.EMPTY);
        PlainActionFuture<Role> future = new PlainActionFuture<>();
        CompositeRolesStore.buildRoleFromDescriptors(
            Sets.newHashSet(flsRole, addsL1Fields),
            cache,
            null,
            TestRestrictedIndices.RESTRICTED_INDICES,
            future
        );
        Role role = future.actionGet();

        Metadata metadata = Metadata.builder()
            .put(
                new IndexMetadata.Builder("test").settings(Settings.builder().put("index.version.created", Version.CURRENT).build())
                    .numberOfShards(1)
                    .numberOfReplicas(0)
                    .build(),
                true
            )
            .build();
        IndicesAccessControl iac = role.indices()
            .authorize("indices:data/read/search", Collections.singleton("test"), metadata.getIndicesLookup(), cache);
        assertTrue(iac.getIndexPermissions("test").getFieldPermissions().grantsAccessTo("L1.foo"));
        assertFalse(iac.getIndexPermissions("test").getFieldPermissions().grantsAccessTo("L2.foo"));
        assertTrue(iac.getIndexPermissions("test").getFieldPermissions().grantsAccessTo("L3.foo"));
    }

    public void testMergingBasicRoles() {
        final TransportRequest request1 = mock(TransportRequest.class);
        final TransportRequest request2 = mock(TransportRequest.class);
        final TransportRequest request3 = mock(TransportRequest.class);
        final Authentication authentication = mock(Authentication.class);

        ConfigurableClusterPrivilege ccp1 = new MockConfigurableClusterPrivilege() {
            @Override
            public ClusterPermission.Builder buildPermission(ClusterPermission.Builder builder) {
                builder.add(
                    this,
                    ((ActionClusterPrivilege) ClusterPrivilegeResolver.MANAGE_SECURITY).getAllowedActionPatterns(),
                    req -> req == request1
                );
                return builder;
            }
        };
        RoleDescriptor role1 = new RoleDescriptor(
            "r1",
            new String[] { "monitor" },
            new IndicesPrivileges[] {
                IndicesPrivileges.builder().indices("abc-*", "xyz-*").privileges("read").build(),
                IndicesPrivileges.builder().indices("ind-1-*").privileges("all").build(), },
            new RoleDescriptor.ApplicationResourcePrivileges[] {
                RoleDescriptor.ApplicationResourcePrivileges.builder()
                    .application("app1")
                    .resources("user/*")
                    .privileges("read", "write")
                    .build(),
                RoleDescriptor.ApplicationResourcePrivileges.builder()
                    .application("app1")
                    .resources("settings/*")
                    .privileges("read")
                    .build() },
            new ConfigurableClusterPrivilege[] { ccp1 },
            new String[] { "app-user-1" },
            null,
            null
        );

        ConfigurableClusterPrivilege ccp2 = new MockConfigurableClusterPrivilege() {
            @Override
            public ClusterPermission.Builder buildPermission(ClusterPermission.Builder builder) {
                builder.add(
                    this,
                    ((ActionClusterPrivilege) ClusterPrivilegeResolver.MANAGE_SECURITY).getAllowedActionPatterns(),
                    req -> req == request2
                );
                return builder;
            }
        };
        RoleDescriptor role2 = new RoleDescriptor(
            "r2",
            new String[] { "manage_saml" },
            new IndicesPrivileges[] { IndicesPrivileges.builder().indices("abc-*", "ind-2-*").privileges("all").build() },
            new RoleDescriptor.ApplicationResourcePrivileges[] {
                RoleDescriptor.ApplicationResourcePrivileges.builder().application("app2a").resources("*").privileges("all").build(),
                RoleDescriptor.ApplicationResourcePrivileges.builder().application("app2b").resources("*").privileges("read").build() },
            new ConfigurableClusterPrivilege[] { ccp2 },
            new String[] { "app-user-2" },
            null,
            null
        );

        FieldPermissionsCache cache = new FieldPermissionsCache(Settings.EMPTY);
        PlainActionFuture<Role> future = new PlainActionFuture<>();
        final NativePrivilegeStore privilegeStore = mock(NativePrivilegeStore.class);
        doAnswer(inv -> {
            assertEquals(3, inv.getArguments().length);
            @SuppressWarnings("unchecked")
            ActionListener<Collection<ApplicationPrivilegeDescriptor>> listener = (ActionListener<
                Collection<ApplicationPrivilegeDescriptor>>) inv.getArguments()[2];
            Set<ApplicationPrivilegeDescriptor> set = new HashSet<>();
            Arrays.asList("app1", "app2a", "app2b")
                .forEach(
                    app -> Arrays.asList("read", "write", "all")
                        .forEach(
                            perm -> set.add(new ApplicationPrivilegeDescriptor(app, perm, Collections.emptySet(), Collections.emptyMap()))
                        )
                );
            listener.onResponse(set);
            return null;
        }).when(privilegeStore).getPrivileges(anyCollection(), anyCollection(), anyActionListener());
        CompositeRolesStore.buildRoleFromDescriptors(
            Sets.newHashSet(role1, role2),
            cache,
            privilegeStore,
            TestRestrictedIndices.RESTRICTED_INDICES,
            future
        );
        Role role = future.actionGet();

        assertThat(role.cluster().check(ClusterStateAction.NAME, randomFrom(request1, request2, request3), authentication), equalTo(true));
        assertThat(
            role.cluster().check(SamlAuthenticateAction.NAME, randomFrom(request1, request2, request3), authentication),
            equalTo(true)
        );
        assertThat(
            role.cluster().check(ClusterUpdateSettingsAction.NAME, randomFrom(request1, request2, request3), authentication),
            equalTo(false)
        );

        assertThat(role.cluster().check(PutUserAction.NAME, randomFrom(request1, request2), authentication), equalTo(true));
        assertThat(role.cluster().check(PutUserAction.NAME, request3, authentication), equalTo(false));

        final Predicate<IndexAbstraction> allowedRead = role.indices().allowedIndicesMatcher(GetAction.NAME);
        assertThat(allowedRead.test(mockIndexAbstraction("abc-123")), equalTo(true));
        assertThat(allowedRead.test(mockIndexAbstraction("xyz-000")), equalTo(true));
        assertThat(allowedRead.test(mockIndexAbstraction("ind-1-a")), equalTo(true));
        assertThat(allowedRead.test(mockIndexAbstraction("ind-2-a")), equalTo(true));
        assertThat(allowedRead.test(mockIndexAbstraction("foo")), equalTo(false));
        assertThat(allowedRead.test(mockIndexAbstraction("abc")), equalTo(false));
        assertThat(allowedRead.test(mockIndexAbstraction("xyz")), equalTo(false));
        assertThat(allowedRead.test(mockIndexAbstraction("ind-3-a")), equalTo(false));

        final Predicate<IndexAbstraction> allowedWrite = role.indices().allowedIndicesMatcher(IndexAction.NAME);
        assertThat(allowedWrite.test(mockIndexAbstraction("abc-123")), equalTo(true));
        assertThat(allowedWrite.test(mockIndexAbstraction("xyz-000")), equalTo(false));
        assertThat(allowedWrite.test(mockIndexAbstraction("ind-1-a")), equalTo(true));
        assertThat(allowedWrite.test(mockIndexAbstraction("ind-2-a")), equalTo(true));
        assertThat(allowedWrite.test(mockIndexAbstraction("foo")), equalTo(false));
        assertThat(allowedWrite.test(mockIndexAbstraction("abc")), equalTo(false));
        assertThat(allowedWrite.test(mockIndexAbstraction("xyz")), equalTo(false));
        assertThat(allowedWrite.test(mockIndexAbstraction("ind-3-a")), equalTo(false));

        role.application().grants(new ApplicationPrivilege("app1", "app1-read", "write"), "user/joe");
        role.application().grants(new ApplicationPrivilege("app1", "app1-read", "read"), "settings/hostname");
        role.application().grants(new ApplicationPrivilege("app2a", "app2a-all", "all"), "user/joe");
        role.application().grants(new ApplicationPrivilege("app2b", "app2b-read", "read"), "settings/hostname");
    }

    public void testCustomRolesProviderFailures() throws Exception {
        final FileRolesStore fileRolesStore = mock(FileRolesStore.class);
        doCallRealMethod().when(fileRolesStore).accept(anySet(), anyActionListener());
        when(fileRolesStore.roleDescriptors(anySet())).thenReturn(Collections.emptySet());
        final NativeRolesStore nativeRolesStore = mock(NativeRolesStore.class);
        doCallRealMethod().when(nativeRolesStore).accept(anySet(), anyActionListener());
        doAnswer((invocationOnMock) -> {
            @SuppressWarnings("unchecked")
            ActionListener<RoleRetrievalResult> callback = (ActionListener<RoleRetrievalResult>) invocationOnMock.getArguments()[1];
            callback.onResponse(RoleRetrievalResult.success(Collections.emptySet()));
            return null;
        }).when(nativeRolesStore).getRoleDescriptors(isASet(), anyActionListener());
        final ReservedRolesStore reservedRolesStore = new ReservedRolesStore();

        final InMemoryRolesProvider inMemoryProvider1 = new InMemoryRolesProvider((roles) -> {
            Set<RoleDescriptor> descriptors = new HashSet<>();
            if (roles.contains("roleA")) {
                descriptors.add(
                    new RoleDescriptor(
                        "roleA",
                        null,
                        new IndicesPrivileges[] {
                            IndicesPrivileges.builder().privileges("READ").indices("foo").grantedFields("*").build() },
                        null
                    )
                );
            }
            return RoleRetrievalResult.success(descriptors);
        });

        final BiConsumer<Set<String>, ActionListener<RoleRetrievalResult>> failingProvider = (roles, listener) -> listener.onFailure(
            new Exception("fake failure")
        );

        final AtomicReference<Collection<RoleDescriptor>> effectiveRoleDescriptors = new AtomicReference<Collection<RoleDescriptor>>();
        final Map<String, List<BiConsumer<Set<String>, ActionListener<RoleRetrievalResult>>>> customRoleProviders = randomBoolean()
            ? Map.of("custom", List.of(inMemoryProvider1, failingProvider))
            : Map.of("custom", List.of(inMemoryProvider1), "failing", List.of(failingProvider));
        final CompositeRolesStore compositeRolesStore = buildCompositeRolesStore(
            SECURITY_ENABLED_SETTINGS,
            fileRolesStore,
            nativeRolesStore,
            reservedRolesStore,
            customRoleProviders,
            null,
            null,
            null,
            null,
            null,
            rds -> effectiveRoleDescriptors.set(rds),
            null
        );

        final Set<String> roleNames = Sets.newHashSet("roleA", "roleB", "unknown");
        PlainActionFuture<Role> future = new PlainActionFuture<>();
        getRoleForRoleNames(compositeRolesStore, roleNames, future);
        try {
            future.get();
            fail("provider should have thrown a failure");
        } catch (ExecutionException e) {
            assertEquals("fake failure", e.getCause().getMessage());
            assertThat(effectiveRoleDescriptors.get(), is(nullValue()));
        }
    }

    public void testCustomRolesProvidersLicensing() {
        final FileRolesStore fileRolesStore = mock(FileRolesStore.class);
        doCallRealMethod().when(fileRolesStore).accept(anySet(), anyActionListener());
        when(fileRolesStore.roleDescriptors(anySet())).thenReturn(Collections.emptySet());
        final NativeRolesStore nativeRolesStore = mock(NativeRolesStore.class);
        doCallRealMethod().when(nativeRolesStore).accept(anySet(), anyActionListener());
        doAnswer((invocationOnMock) -> {
            @SuppressWarnings("unchecked")
            ActionListener<RoleRetrievalResult> callback = (ActionListener<RoleRetrievalResult>) invocationOnMock.getArguments()[1];
            callback.onResponse(RoleRetrievalResult.success(Collections.emptySet()));
            return null;
        }).when(nativeRolesStore).getRoleDescriptors(isASet(), anyActionListener());
        final ReservedRolesStore reservedRolesStore = new ReservedRolesStore();

        final RoleDescriptor roleA = new RoleDescriptor(
            "roleA",
            null,
            new IndicesPrivileges[] { IndicesPrivileges.builder().privileges("READ").indices("foo").grantedFields("*").build() },
            null
        );
        final InMemoryRolesProvider inMemoryProvider = new InMemoryRolesProvider((roles) -> {
            Set<RoleDescriptor> descriptors = new HashSet<>();
            if (roles.contains("roleA")) {
                descriptors.add(roleA);
            }
            return RoleRetrievalResult.success(descriptors);
        });

        final MockLicenseState xPackLicenseState = MockLicenseState.createMock();
        when(xPackLicenseState.isAllowed(Security.CUSTOM_ROLE_PROVIDERS_FEATURE)).thenReturn(false);
        final AtomicReference<LicenseStateListener> licenseListener = new AtomicReference<>(null);
        MockLicenseState.acceptListeners(xPackLicenseState, licenseListener::set);

        final AtomicReference<Collection<RoleDescriptor>> effectiveRoleDescriptors = new AtomicReference<Collection<RoleDescriptor>>();
        final Map<String, List<BiConsumer<Set<String>, ActionListener<RoleRetrievalResult>>>> customRoleProviders = Map.of(
            "custom",
            List.of(inMemoryProvider)
        );
        CompositeRolesStore compositeRolesStore = buildCompositeRolesStore(
            Settings.EMPTY,
            fileRolesStore,
            nativeRolesStore,
            reservedRolesStore,
            customRoleProviders,
            null,
            xPackLicenseState,
            null,
            null,
            null,
            rds -> effectiveRoleDescriptors.set(rds),
            null
        );

        Set<String> roleNames = Sets.newHashSet("roleA");
        PlainActionFuture<Role> future = new PlainActionFuture<>();
        getRoleForRoleNames(compositeRolesStore, roleNames, future);
        Role role = future.actionGet();
        assertThat(effectiveRoleDescriptors.get(), hasSize(0));
        effectiveRoleDescriptors.set(null);
        verify(xPackLicenseState).disableUsageTracking(Security.CUSTOM_ROLE_PROVIDERS_FEATURE, "custom");

        // no roles should've been populated, as the license doesn't permit custom role providers
        assertEquals(0, role.indices().groups().length);

        when(xPackLicenseState.isAllowed(Security.CUSTOM_ROLE_PROVIDERS_FEATURE)).thenReturn(true);
        licenseListener.get().licenseStateChanged();

        roleNames = Sets.newHashSet("roleA");
        future = new PlainActionFuture<>();
        getRoleForRoleNames(compositeRolesStore, roleNames, future);
        role = future.actionGet();
        assertThat(effectiveRoleDescriptors.get(), containsInAnyOrder(roleA));
        effectiveRoleDescriptors.set(null);
        verify(xPackLicenseState).enableUsageTracking(Security.CUSTOM_ROLE_PROVIDERS_FEATURE, "custom");

        // roleA should've been populated by the custom role provider, because the license allows it
        assertEquals(1, role.indices().groups().length);

        when(xPackLicenseState.isAllowed(Security.CUSTOM_ROLE_PROVIDERS_FEATURE)).thenReturn(false);
        licenseListener.get().licenseStateChanged();

        roleNames = Sets.newHashSet("roleA");
        future = new PlainActionFuture<>();
        getRoleForRoleNames(compositeRolesStore, roleNames, future);
        role = future.actionGet();
        assertEquals(0, role.indices().groups().length);
        assertThat(effectiveRoleDescriptors.get(), hasSize(0));
        verify(xPackLicenseState, times(2)).disableUsageTracking(Security.CUSTOM_ROLE_PROVIDERS_FEATURE, "custom");
    }

    private SecurityIndexManager.State dummyState(ClusterHealthStatus indexStatus) {
        return dummyIndexState(true, indexStatus);
    }

    public SecurityIndexManager.State dummyIndexState(boolean isIndexUpToDate, ClusterHealthStatus healthStatus) {
        return new SecurityIndexManager.State(
            Instant.now(),
            isIndexUpToDate,
            true,
            true,
            null,
            concreteSecurityIndexName,
            healthStatus,
            IndexMetadata.State.OPEN,
            null,
            "my_uuid"
        );
    }

    public void testCacheClearOnIndexHealthChange() {
        final AtomicInteger numInvalidation = new AtomicInteger(0);

        FileRolesStore fileRolesStore = mock(FileRolesStore.class);
        doCallRealMethod().when(fileRolesStore).accept(anySet(), anyActionListener());
        ReservedRolesStore reservedRolesStore = mock(ReservedRolesStore.class);
        doCallRealMethod().when(reservedRolesStore).accept(anySet(), anyActionListener());
        NativeRolesStore nativeRolesStore = mock(NativeRolesStore.class);
        doCallRealMethod().when(nativeRolesStore).accept(anySet(), anyActionListener());

        CompositeRolesStore compositeRolesStore = buildCompositeRolesStore(
            Settings.EMPTY,
            fileRolesStore,
            nativeRolesStore,
            reservedRolesStore,
            null,
            null,
            null,
            null,
            null,
            null,
            null,
            store -> numInvalidation.incrementAndGet()
        );

        int expectedInvalidation = 0;
        // existing to no longer present
        SecurityIndexManager.State previousState = dummyState(randomFrom(ClusterHealthStatus.GREEN, ClusterHealthStatus.YELLOW));
        SecurityIndexManager.State currentState = dummyState(null);
        compositeRolesStore.onSecurityIndexStateChange(previousState, currentState);
        assertEquals(++expectedInvalidation, numInvalidation.get());

        // doesn't exist to exists
        previousState = dummyState(null);
        currentState = dummyState(randomFrom(ClusterHealthStatus.GREEN, ClusterHealthStatus.YELLOW));
        compositeRolesStore.onSecurityIndexStateChange(previousState, currentState);
        assertEquals(++expectedInvalidation, numInvalidation.get());

        // green or yellow to red
        previousState = dummyState(randomFrom(ClusterHealthStatus.GREEN, ClusterHealthStatus.YELLOW));
        currentState = dummyState(ClusterHealthStatus.RED);
        compositeRolesStore.onSecurityIndexStateChange(previousState, currentState);
        assertEquals(expectedInvalidation, numInvalidation.get());

        // red to non red
        previousState = dummyState(ClusterHealthStatus.RED);
        currentState = dummyState(randomFrom(ClusterHealthStatus.GREEN, ClusterHealthStatus.YELLOW));
        compositeRolesStore.onSecurityIndexStateChange(previousState, currentState);
        assertEquals(++expectedInvalidation, numInvalidation.get());

        // green to yellow or yellow to green
        previousState = dummyState(randomFrom(ClusterHealthStatus.GREEN, ClusterHealthStatus.YELLOW));
        currentState = dummyState(
            previousState.indexHealth == ClusterHealthStatus.GREEN ? ClusterHealthStatus.YELLOW : ClusterHealthStatus.GREEN
        );
        compositeRolesStore.onSecurityIndexStateChange(previousState, currentState);
        assertEquals(expectedInvalidation, numInvalidation.get());
    }

    public void testCacheClearOnIndexOutOfDateChange() {
        final AtomicInteger numInvalidation = new AtomicInteger(0);

        FileRolesStore fileRolesStore = mock(FileRolesStore.class);
        doCallRealMethod().when(fileRolesStore).accept(anySet(), anyActionListener());
        ReservedRolesStore reservedRolesStore = mock(ReservedRolesStore.class);
        doCallRealMethod().when(reservedRolesStore).accept(anySet(), anyActionListener());
        NativeRolesStore nativeRolesStore = mock(NativeRolesStore.class);
        doCallRealMethod().when(nativeRolesStore).accept(anySet(), anyActionListener());
        final CompositeRolesStore compositeRolesStore = buildCompositeRolesStore(
            SECURITY_ENABLED_SETTINGS,
            fileRolesStore,
            nativeRolesStore,
            reservedRolesStore,
            null,
            null,
            null,
            null,
            null,
            null,
            null,
            store -> numInvalidation.incrementAndGet()
        );

        compositeRolesStore.onSecurityIndexStateChange(dummyIndexState(false, null), dummyIndexState(true, null));
        assertEquals(1, numInvalidation.get());

        compositeRolesStore.onSecurityIndexStateChange(dummyIndexState(true, null), dummyIndexState(false, null));
        assertEquals(2, numInvalidation.get());
    }

    public void testDefaultRoleUserWithoutRoles() {
        final FileRolesStore fileRolesStore = mock(FileRolesStore.class);
        doCallRealMethod().when(fileRolesStore).accept(anySet(), anyActionListener());
        final NativeRolesStore nativeRolesStore = mock(NativeRolesStore.class);
        doCallRealMethod().when(nativeRolesStore).accept(anySet(), anyActionListener());
        when(fileRolesStore.roleDescriptors(anySet())).thenReturn(Collections.emptySet());
        doAnswer((invocationOnMock) -> {
            @SuppressWarnings("unchecked")
            ActionListener<RoleRetrievalResult> callback = (ActionListener<RoleRetrievalResult>) invocationOnMock.getArguments()[1];
            callback.onResponse(RoleRetrievalResult.failure(new RuntimeException("intentionally failed!")));
            return null;
        }).when(nativeRolesStore).getRoleDescriptors(isASet(), anyActionListener());
        final ReservedRolesStore reservedRolesStore = spy(new ReservedRolesStore());

        final CompositeRolesStore compositeRolesStore = buildCompositeRolesStore(
            SECURITY_ENABLED_SETTINGS,
            fileRolesStore,
            nativeRolesStore,
            reservedRolesStore,
            mock(NativePrivilegeStore.class),
            null,
            mock(ApiKeyService.class),
            mock(ServiceAccountService.class),
            null,
            null
        );
        verify(fileRolesStore).addListener(anyConsumer()); // adds a listener in ctor

        PlainActionFuture<Role> rolesFuture = new PlainActionFuture<>();
        final User user = new User("no role user");
        compositeRolesStore.getRole(new Subject(user, new RealmRef("name", "type", "node")), rolesFuture);
        final Role roles = rolesFuture.actionGet();
        assertEquals(Role.EMPTY, roles);
    }

    public void testAnonymousUserEnabledRoleAdded() {
        Settings settings = Settings.builder()
            .put(SECURITY_ENABLED_SETTINGS)
            .put(AnonymousUser.ROLES_SETTING.getKey(), "anonymous_user_role")
            .build();
        final FileRolesStore fileRolesStore = mock(FileRolesStore.class);
        doCallRealMethod().when(fileRolesStore).accept(anySet(), anyActionListener());
        final NativeRolesStore nativeRolesStore = mock(NativeRolesStore.class);
        doCallRealMethod().when(nativeRolesStore).accept(anySet(), anyActionListener());
        doAnswer(invocationOnMock -> {
            @SuppressWarnings("unchecked")
            Set<String> names = (Set<String>) invocationOnMock.getArguments()[0];
            if (names.size() == 1 && names.contains("anonymous_user_role")) {
                RoleDescriptor rd = new RoleDescriptor("anonymous_user_role", null, null, null);
                return Collections.singleton(rd);
            }
            return Collections.emptySet();
        }).when(fileRolesStore).roleDescriptors(anySet());
        doAnswer((invocationOnMock) -> {
            @SuppressWarnings("unchecked")
            ActionListener<RoleRetrievalResult> callback = (ActionListener<RoleRetrievalResult>) invocationOnMock.getArguments()[1];
            callback.onResponse(RoleRetrievalResult.failure(new RuntimeException("intentionally failed!")));
            return null;
        }).when(nativeRolesStore).getRoleDescriptors(isASet(), anyActionListener());
        final ReservedRolesStore reservedRolesStore = spy(new ReservedRolesStore());

        final CompositeRolesStore compositeRolesStore = buildCompositeRolesStore(
            settings,
            fileRolesStore,
            nativeRolesStore,
            reservedRolesStore,
            mock(NativePrivilegeStore.class),
            null,
            mock(ApiKeyService.class),
            mock(ServiceAccountService.class),
            null,
            null
        );
        verify(fileRolesStore).addListener(anyConsumer()); // adds a listener in ctor

        PlainActionFuture<Role> rolesFuture = new PlainActionFuture<>();
        final User user = new User("no role user");
        Subject subject = new Subject(user, new RealmRef("name", "type", "node"));
        compositeRolesStore.getRole(subject, rolesFuture);
        final Role roles = rolesFuture.actionGet();
        assertThat(Arrays.asList(roles.names()), hasItem("anonymous_user_role"));
    }

    public void testDoesNotUseRolesStoreForXPacAndAsyncSearchUser() {
        final FileRolesStore fileRolesStore = mock(FileRolesStore.class);
        doCallRealMethod().when(fileRolesStore).accept(anySet(), anyActionListener());
        final NativeRolesStore nativeRolesStore = mock(NativeRolesStore.class);
        doCallRealMethod().when(nativeRolesStore).accept(anySet(), anyActionListener());
        when(fileRolesStore.roleDescriptors(anySet())).thenReturn(Collections.emptySet());
        doAnswer((invocationOnMock) -> {
            @SuppressWarnings("unchecked")
            ActionListener<RoleRetrievalResult> callback = (ActionListener<RoleRetrievalResult>) invocationOnMock.getArguments()[1];
            callback.onResponse(RoleRetrievalResult.failure(new RuntimeException("intentionally failed!")));
            return null;
        }).when(nativeRolesStore).getRoleDescriptors(isASet(), anyActionListener());
        final ReservedRolesStore reservedRolesStore = spy(new ReservedRolesStore());

        final AtomicReference<Collection<RoleDescriptor>> effectiveRoleDescriptors = new AtomicReference<Collection<RoleDescriptor>>();
        final CompositeRolesStore compositeRolesStore = buildCompositeRolesStore(
            SECURITY_ENABLED_SETTINGS,
            fileRolesStore,
            nativeRolesStore,
            reservedRolesStore,
            null,
            null,
            null,
            null,
            null,
            rds -> effectiveRoleDescriptors.set(rds)
        );
        verify(fileRolesStore).addListener(anyConsumer()); // adds a listener in ctor

        // test Xpack user short circuits to its own reserved role
        PlainActionFuture<Role> rolesFuture = new PlainActionFuture<>();
        Subject subject = new Subject(XPackUser.INSTANCE, new RealmRef("name", "type", "node"));
        compositeRolesStore.getRole(subject, rolesFuture);
        Role roles = rolesFuture.actionGet();
        assertThat(roles, equalTo(compositeRolesStore.getXpackUserRole()));
        assertThat(effectiveRoleDescriptors.get(), is(nullValue()));
        verifyNoMoreInteractions(fileRolesStore, nativeRolesStore, reservedRolesStore);

        // test AyncSearch user short circuits to its own reserved role
        rolesFuture = new PlainActionFuture<>();
        subject = new Subject(AsyncSearchUser.INSTANCE, new RealmRef("name", "type", "node"));
        compositeRolesStore.getRole(subject, rolesFuture);
        roles = rolesFuture.actionGet();
        assertThat(roles, equalTo(compositeRolesStore.getAsyncSearchUserRole()));
        assertThat(effectiveRoleDescriptors.get(), is(nullValue()));
        verifyNoMoreInteractions(fileRolesStore, nativeRolesStore, reservedRolesStore);
    }

    public void testGetRolesForSystemUserThrowsException() {
        final FileRolesStore fileRolesStore = mock(FileRolesStore.class);
        doCallRealMethod().when(fileRolesStore).accept(anySet(), anyActionListener());
        final NativeRolesStore nativeRolesStore = mock(NativeRolesStore.class);
        doCallRealMethod().when(nativeRolesStore).accept(anySet(), anyActionListener());
        when(fileRolesStore.roleDescriptors(anySet())).thenReturn(Collections.emptySet());
        doAnswer((invocationOnMock) -> {
            @SuppressWarnings("unchecked")
            ActionListener<RoleRetrievalResult> callback = (ActionListener<RoleRetrievalResult>) invocationOnMock.getArguments()[1];
            callback.onResponse(RoleRetrievalResult.failure(new RuntimeException("intentionally failed!")));
            return null;
        }).when(nativeRolesStore).getRoleDescriptors(isASet(), anyActionListener());
        final ReservedRolesStore reservedRolesStore = spy(new ReservedRolesStore());

        final AtomicReference<Collection<RoleDescriptor>> effectiveRoleDescriptors = new AtomicReference<Collection<RoleDescriptor>>();
        final CompositeRolesStore compositeRolesStore = buildCompositeRolesStore(
            SECURITY_ENABLED_SETTINGS,
            fileRolesStore,
            nativeRolesStore,
            reservedRolesStore,
            null,
            null,
            null,
            null,
            null,
            rds -> effectiveRoleDescriptors.set(rds)
        );
        verify(fileRolesStore).addListener(anyConsumer()); // adds a listener in ctor
        IllegalArgumentException iae = expectThrows(
            IllegalArgumentException.class,
            () -> compositeRolesStore.getRole(
                new Subject(SystemUser.INSTANCE, new RealmRef("__attach", "__attach", randomAlphaOfLengthBetween(3, 8))),
                null
            )
        );
        assertThat(effectiveRoleDescriptors.get(), is(nullValue()));
        assertEquals("the user [_system] is the system user and we should never try to get its roles", iae.getMessage());
    }

    public void testApiKeyAuthUsesApiKeyService() throws Exception {
        final FileRolesStore fileRolesStore = mock(FileRolesStore.class);
        doCallRealMethod().when(fileRolesStore).accept(anySet(), anyActionListener());
        final NativeRolesStore nativeRolesStore = mock(NativeRolesStore.class);
        doCallRealMethod().when(nativeRolesStore).accept(anySet(), anyActionListener());
        when(fileRolesStore.roleDescriptors(anySet())).thenReturn(Collections.emptySet());
        doAnswer((invocationOnMock) -> {
            @SuppressWarnings("unchecked")
            ActionListener<RoleRetrievalResult> callback = (ActionListener<RoleRetrievalResult>) invocationOnMock.getArguments()[1];
            callback.onResponse(RoleRetrievalResult.failure(new RuntimeException("intentionally failed!")));
            return null;
        }).when(nativeRolesStore).getRoleDescriptors(isASet(), anyActionListener());
        final ReservedRolesStore reservedRolesStore = spy(new ReservedRolesStore());
        ThreadContext threadContext = new ThreadContext(SECURITY_ENABLED_SETTINGS);
        ApiKeyService apiKeyService = spy(
            new ApiKeyService(
                SECURITY_ENABLED_SETTINGS,
                Clock.systemUTC(),
                mock(Client.class),
                mock(SecurityIndexManager.class),
                mock(ClusterService.class),
                mock(CacheInvalidatorRegistry.class),
                mock(ThreadPool.class)
            )
        );
        NativePrivilegeStore nativePrivStore = mock(NativePrivilegeStore.class);
        doAnswer(invocationOnMock -> {
            @SuppressWarnings("unchecked")
            ActionListener<Collection<ApplicationPrivilegeDescriptor>> listener = (ActionListener<
                Collection<ApplicationPrivilegeDescriptor>>) invocationOnMock.getArguments()[2];
            listener.onResponse(Collections.emptyList());
            return Void.TYPE;
        }).when(nativePrivStore).getPrivileges(anyCollection(), anyCollection(), anyActionListener());

        final AtomicReference<Collection<RoleDescriptor>> effectiveRoleDescriptors = new AtomicReference<Collection<RoleDescriptor>>();
        final CompositeRolesStore compositeRolesStore = buildCompositeRolesStore(
            SECURITY_ENABLED_SETTINGS,
            fileRolesStore,
            nativeRolesStore,
            reservedRolesStore,
            nativePrivStore,
            null,
            apiKeyService,
            null,
            null,
            rds -> effectiveRoleDescriptors.set(rds)
        );
        AuditUtil.getOrGenerateRequestId(threadContext);
        final Version version = randomFrom(Version.CURRENT, VersionUtils.randomVersionBetween(random(), Version.V_7_0_0, Version.V_7_8_1));
        final Authentication authentication = createApiKeyAuthentication(
            apiKeyService,
            randomValueOtherThanMany(
                authc -> authc.getAuthenticationType() == AuthenticationType.API_KEY,
                () -> AuthenticationTestHelper.builder().build()
            ),
            Collections.singleton(new RoleDescriptor("user_role_" + randomAlphaOfLength(4), new String[] { "manage" }, null, null)),
            null,
            version
        );

        PlainActionFuture<Role> roleFuture = new PlainActionFuture<>();
        compositeRolesStore.getRole(authentication.getEffectiveSubject(), roleFuture);
        Role role = roleFuture.actionGet();
        assertThat(effectiveRoleDescriptors.get(), is(nullValue()));

        if (version == Version.CURRENT) {
            verify(apiKeyService, times(1)).parseRoleDescriptorsBytes(anyString(), any(BytesReference.class), any());
        } else {
            verify(apiKeyService, times(1)).parseRoleDescriptors(anyString(), anyMap(), any());
        }
        assertThat(role.names().length, is(1));
        assertThat(role.names()[0], containsString("user_role_"));
    }

    @SuppressWarnings("unchecked")
    public void testApiKeyAuthUsesApiKeyServiceWithScopedRole() throws Exception {
        final FileRolesStore fileRolesStore = mock(FileRolesStore.class);
        doCallRealMethod().when(fileRolesStore).accept(anySet(), anyActionListener());
        final NativeRolesStore nativeRolesStore = mock(NativeRolesStore.class);
        doCallRealMethod().when(nativeRolesStore).accept(anySet(), anyActionListener());
        when(fileRolesStore.roleDescriptors(anySet())).thenReturn(Collections.emptySet());
        doAnswer((invocationOnMock) -> {
            @SuppressWarnings("unchecked")
            ActionListener<RoleRetrievalResult> callback = (ActionListener<RoleRetrievalResult>) invocationOnMock.getArguments()[1];
            callback.onResponse(RoleRetrievalResult.failure(new RuntimeException("intentionally failed!")));
            return null;
        }).when(nativeRolesStore).getRoleDescriptors(isASet(), anyActionListener());
        final ReservedRolesStore reservedRolesStore = spy(new ReservedRolesStore());
        ThreadContext threadContext = new ThreadContext(SECURITY_ENABLED_SETTINGS);

        ApiKeyService apiKeyService = spy(
            new ApiKeyService(
                SECURITY_ENABLED_SETTINGS,
                Clock.systemUTC(),
                mock(Client.class),
                mock(SecurityIndexManager.class),
                mock(ClusterService.class),
                mock(CacheInvalidatorRegistry.class),
                mock(ThreadPool.class)
            )
        );
        NativePrivilegeStore nativePrivStore = mock(NativePrivilegeStore.class);
        doAnswer(invocationOnMock -> {
            @SuppressWarnings("unchecked")
            ActionListener<Collection<ApplicationPrivilegeDescriptor>> listener = (ActionListener<
                Collection<ApplicationPrivilegeDescriptor>>) invocationOnMock.getArguments()[2];
            listener.onResponse(Collections.emptyList());
            return Void.TYPE;
        }).when(nativePrivStore).getPrivileges(anyCollection(), anyCollection(), anyActionListener());

        final AtomicReference<Collection<RoleDescriptor>> effectiveRoleDescriptors = new AtomicReference<Collection<RoleDescriptor>>();
        final CompositeRolesStore compositeRolesStore = buildCompositeRolesStore(
            SECURITY_ENABLED_SETTINGS,
            fileRolesStore,
            nativeRolesStore,
            reservedRolesStore,
            nativePrivStore,
            null,
            apiKeyService,
            null,
            null,
            rds -> effectiveRoleDescriptors.set(rds)
        );
        AuditUtil.getOrGenerateRequestId(threadContext);
        final Version version = randomFrom(Version.CURRENT, VersionUtils.randomVersionBetween(random(), Version.V_7_0_0, Version.V_7_8_1));
        final Authentication authentication = createApiKeyAuthentication(
            apiKeyService,
            randomValueOtherThanMany(
                authc -> authc.getAuthenticationType() == AuthenticationType.API_KEY,
                () -> AuthenticationTestHelper.builder().build()
            ),
            Collections.singleton(new RoleDescriptor("user_role_" + randomAlphaOfLength(4), new String[] { "manage" }, null, null)),
            Collections.singletonList(new RoleDescriptor("key_role_" + randomAlphaOfLength(8), new String[] { "monitor" }, null, null)),
            version
        );
        final String apiKeyId = (String) authentication.getMetadata().get(API_KEY_ID_KEY);

        PlainActionFuture<Role> roleFuture = new PlainActionFuture<>();
        compositeRolesStore.getRole(authentication.getEffectiveSubject(), roleFuture);
        Role role = roleFuture.actionGet();
        assertThat(role.checkClusterAction("cluster:admin/foo", Empty.INSTANCE, mock(Authentication.class)), is(false));
        assertThat(effectiveRoleDescriptors.get(), is(nullValue()));
        if (version == Version.CURRENT) {
            verify(apiKeyService).parseRoleDescriptorsBytes(
                apiKeyId,
                (BytesReference) authentication.getMetadata().get(API_KEY_ROLE_DESCRIPTORS_KEY),
                RoleReference.ApiKeyRoleType.ASSIGNED
            );
            verify(apiKeyService).parseRoleDescriptorsBytes(
                apiKeyId,
                (BytesReference) authentication.getMetadata().get(API_KEY_LIMITED_ROLE_DESCRIPTORS_KEY),
                RoleReference.ApiKeyRoleType.LIMITED_BY
            );
        } else {
            verify(apiKeyService).parseRoleDescriptors(
                apiKeyId,
                (Map<String, Object>) authentication.getMetadata().get(API_KEY_ROLE_DESCRIPTORS_KEY),
                RoleReference.ApiKeyRoleType.ASSIGNED
            );
            verify(apiKeyService).parseRoleDescriptors(
                apiKeyId,
                (Map<String, Object>) authentication.getMetadata().get(API_KEY_LIMITED_ROLE_DESCRIPTORS_KEY),
                RoleReference.ApiKeyRoleType.LIMITED_BY
            );
        }
        assertThat(role.names().length, is(1));
        assertThat(role.names()[0], containsString("user_role_"));
    }

    public void testGetRolesForRunAs() {
        final ApiKeyService apiKeyService = mock(ApiKeyService.class);
        final ServiceAccountService serviceAccountService = mock(ServiceAccountService.class);
        final CompositeRolesStore compositeRolesStore = buildCompositeRolesStore(
            Settings.EMPTY,
            null,
            null,
            null,
            null,
            null,
            apiKeyService,
            serviceAccountService,
            null,
            null
        );

        // API key run as
        final String apiKeyId = randomAlphaOfLength(20);
        final BytesReference roleDescriptorBytes = new BytesArray("{}");
        final BytesReference limitedByRoleDescriptorBytes = new BytesArray("{\"a\":{\"cluster\":[\"all\"]}}");

        final User authenticatedUser1 = new User("authenticated_user");
        final Authentication authentication1 = AuthenticationTestHelper.builder()
            .apiKey(apiKeyId)
            .metadata(
                Map.of(
                    API_KEY_ROLE_DESCRIPTORS_KEY,
                    roleDescriptorBytes,
                    API_KEY_LIMITED_ROLE_DESCRIPTORS_KEY,
                    limitedByRoleDescriptorBytes
                )
            )
            .runAs()
            .build();

        final PlainActionFuture<Role> future1 = new PlainActionFuture<>();
        compositeRolesStore.getRole(authentication1.getAuthenticatingSubject(), future1);
        future1.actionGet();
        verify(apiKeyService).parseRoleDescriptorsBytes(apiKeyId, limitedByRoleDescriptorBytes, RoleReference.ApiKeyRoleType.LIMITED_BY);
<<<<<<< HEAD
=======

        // Service account run as
        final User authenticatedUser2 = new User("elastic/some-service");
        final Authentication authentication2 = new Authentication(
            new User(new User(randomAlphaOfLengthBetween(3, 8)), authenticatedUser2),
            new RealmRef("_service_account", "_service_account", randomAlphaOfLength(8)),
            new RealmRef(randomAlphaOfLengthBetween(3, 8), randomAlphaOfLengthBetween(3, 8), randomAlphaOfLength(8)),
            Version.CURRENT,
            AuthenticationType.TOKEN,
            Map.of()
        );
        final PlainActionFuture<Role> future2 = new PlainActionFuture<>();
        doAnswer(invocation -> {
            @SuppressWarnings("unchecked")
            final ActionListener<RoleDescriptor> listener = (ActionListener<RoleDescriptor>) invocation.getArguments()[1];
            listener.onResponse(new RoleDescriptor(authenticatedUser2.principal(), null, null, null));
            return null;
        }).when(serviceAccountService).getRoleDescriptorForPrincipal(eq(authenticatedUser2.principal()), anyActionListener());
        compositeRolesStore.getRole(authentication2.getAuthenticatingSubject(), future2);
        future2.actionGet();
        verify(serviceAccountService).getRoleDescriptorForPrincipal(eq(authenticatedUser2.principal()), anyActionListener());
>>>>>>> fc535ea5
    }

    public void testUsageStats() {
        final FileRolesStore fileRolesStore = mock(FileRolesStore.class);
        final Map<String, Object> fileRolesStoreUsageStats = Map.of("size", "1", "fls", Boolean.FALSE, "dls", Boolean.TRUE);
        when(fileRolesStore.usageStats()).thenReturn(fileRolesStoreUsageStats);

        final NativeRolesStore nativeRolesStore = mock(NativeRolesStore.class);
        final Map<String, Object> nativeRolesStoreUsageStats = Map.of();
        doAnswer((invocationOnMock) -> {
            @SuppressWarnings("unchecked")
            ActionListener<Map<String, Object>> usageStats = (ActionListener<Map<String, Object>>) invocationOnMock.getArguments()[0];
            usageStats.onResponse(nativeRolesStoreUsageStats);
            return Void.TYPE;
        }).when(nativeRolesStore).usageStats(anyActionListener());
        final ReservedRolesStore reservedRolesStore = spy(new ReservedRolesStore());

        final DocumentSubsetBitsetCache documentSubsetBitsetCache = buildBitsetCache();

        final CompositeRolesStore compositeRolesStore = buildCompositeRolesStore(
            SECURITY_ENABLED_SETTINGS,
            fileRolesStore,
            nativeRolesStore,
            reservedRolesStore,
            null,
            null,
            mock(ApiKeyService.class),
            mock(ServiceAccountService.class),
            documentSubsetBitsetCache,
            null
        );

        PlainActionFuture<Map<String, Object>> usageStatsListener = new PlainActionFuture<>();
        compositeRolesStore.usageStats(usageStatsListener);
        Map<String, Object> usageStats = usageStatsListener.actionGet();
        assertThat(usageStats.get("file"), is(fileRolesStoreUsageStats));
        assertThat(usageStats.get("native"), is(nativeRolesStoreUsageStats));
        assertThat(usageStats.get("dls"), is(Map.of("bit_set_cache", documentSubsetBitsetCache.usageStats())));
    }

    public void testLoggingOfDeprecatedRoles() {
        List<RoleDescriptor> descriptors = new ArrayList<>();
        Function<Map<String, Object>, RoleDescriptor> newRole = metadata -> new RoleDescriptor(
            randomAlphaOfLengthBetween(4, 9),
            generateRandomStringArray(5, 5, false, true),
            null,
            null,
            null,
            null,
            metadata,
            null
        );

        RoleDescriptor deprecated1 = newRole.apply(MetadataUtils.getDeprecatedReservedMetadata("some reason"));
        RoleDescriptor deprecated2 = newRole.apply(MetadataUtils.getDeprecatedReservedMetadata("a different reason"));

        // Can't use getDeprecatedReservedMetadata because `Map.of` doesn't accept null values,
        // so we clone metadata with a real value and then remove that key
        final Map<String, Object> nullReasonMetadata = new HashMap<>(deprecated2.getMetadata());
        nullReasonMetadata.remove(MetadataUtils.DEPRECATED_REASON_METADATA_KEY);
        assertThat(nullReasonMetadata.keySet(), hasSize(deprecated2.getMetadata().size() - 1));
        RoleDescriptor deprecated3 = newRole.apply(nullReasonMetadata);

        descriptors.add(deprecated1);
        descriptors.add(deprecated2);
        descriptors.add(deprecated3);

        for (int i = randomIntBetween(2, 10); i > 0; i--) {
            // the non-deprecated metadata is randomly one of:
            // {}, {_deprecated:null}, {_deprecated:false},
            // {_reserved:true}, {_reserved:true,_deprecated:null}, {_reserved:true,_deprecated:false}
            Map<String, Object> metadata = randomBoolean() ? Map.of() : MetadataUtils.DEFAULT_RESERVED_METADATA;
            if (randomBoolean()) {
                metadata = new HashMap<>(metadata);
                metadata.put(MetadataUtils.DEPRECATED_METADATA_KEY, randomBoolean() ? null : false);
            }
            descriptors.add(newRole.apply(metadata));
        }
        Collections.shuffle(descriptors, random());

        final CompositeRolesStore compositeRolesStore = buildCompositeRolesStore(
            SECURITY_ENABLED_SETTINGS,
            null,
            null,
            null,
            null,
            null,
            null,
            mock(ServiceAccountService.class),
            null,
            null
        );

        // Use a LHS so that the random-shufle-order of the list is preserved
        compositeRolesStore.getRoleReferenceResolver().logDeprecatedRoles(new LinkedHashSet<>(descriptors));

        assertWarnings(
            "The role ["
                + deprecated1.getName()
                + "] is deprecated and will be removed in a future version of Elasticsearch."
                + " some reason",
            "The role ["
                + deprecated2.getName()
                + "] is deprecated and will be removed in a future version of Elasticsearch."
                + " a different reason",
            "The role ["
                + deprecated3.getName()
                + "] is deprecated and will be removed in a future version of Elasticsearch."
                + " Please check the documentation"
        );
    }

    public void testCacheEntryIsReusedForIdenticalApiKeyRoles() {
        final FileRolesStore fileRolesStore = mock(FileRolesStore.class);
        doCallRealMethod().when(fileRolesStore).accept(anySet(), anyActionListener());
        final NativeRolesStore nativeRolesStore = mock(NativeRolesStore.class);
        doCallRealMethod().when(nativeRolesStore).accept(anySet(), anyActionListener());
        when(fileRolesStore.roleDescriptors(anySet())).thenReturn(Collections.emptySet());
        doAnswer((invocationOnMock) -> {
            @SuppressWarnings("unchecked")
            ActionListener<RoleRetrievalResult> callback = (ActionListener<RoleRetrievalResult>) invocationOnMock.getArguments()[1];
            callback.onResponse(RoleRetrievalResult.failure(new RuntimeException("intentionally failed!")));
            return null;
        }).when(nativeRolesStore).getRoleDescriptors(anySet(), anyActionListener());
        final ReservedRolesStore reservedRolesStore = spy(new ReservedRolesStore());
        ThreadContext threadContext = new ThreadContext(SECURITY_ENABLED_SETTINGS);
        ApiKeyService apiKeyService = mock(ApiKeyService.class);
        NativePrivilegeStore nativePrivStore = mock(NativePrivilegeStore.class);
        doAnswer(invocationOnMock -> {
            @SuppressWarnings("unchecked")
            ActionListener<Collection<ApplicationPrivilegeDescriptor>> listener = (ActionListener<
                Collection<ApplicationPrivilegeDescriptor>>) invocationOnMock.getArguments()[2];
            listener.onResponse(Collections.emptyList());
            return Void.TYPE;
        }).when(nativePrivStore).getPrivileges(anyCollection(), anyCollection(), anyActionListener());

        final AtomicReference<Collection<RoleDescriptor>> effectiveRoleDescriptors = new AtomicReference<Collection<RoleDescriptor>>();
        final CompositeRolesStore compositeRolesStore = buildCompositeRolesStore(
            SECURITY_ENABLED_SETTINGS,
            fileRolesStore,
            nativeRolesStore,
            reservedRolesStore,
            nativePrivStore,
            null,
            apiKeyService,
            null,
            null,
            rds -> effectiveRoleDescriptors.set(rds)
        );
        AuditUtil.getOrGenerateRequestId(threadContext);
        final BytesArray roleBytes = new BytesArray("{\"a role\": {\"cluster\": [\"all\"]}}");
        final BytesArray limitedByRoleBytes = new BytesArray("{\"limitedBy role\": {\"cluster\": [\"all\"]}}");
        final Map<String, Object> metadata = new HashMap<>();
        metadata.put(API_KEY_ID_KEY, "key-id-1");
        metadata.put(AuthenticationField.API_KEY_NAME_KEY, randomBoolean() ? null : randomAlphaOfLengthBetween(1, 16));
        metadata.put(AuthenticationField.API_KEY_ROLE_DESCRIPTORS_KEY, roleBytes);
        metadata.put(AuthenticationField.API_KEY_LIMITED_ROLE_DESCRIPTORS_KEY, limitedByRoleBytes);
        Authentication authentication = AuthenticationTestHelper.builder().apiKey().metadata(metadata).build();

        PlainActionFuture<Role> roleFuture = new PlainActionFuture<>();
        compositeRolesStore.getRole(authentication.getEffectiveSubject(), roleFuture);
        roleFuture.actionGet();
        assertThat(effectiveRoleDescriptors.get(), is(nullValue()));
        verify(apiKeyService).parseRoleDescriptorsBytes("key-id-1", roleBytes, RoleReference.ApiKeyRoleType.ASSIGNED);
        verify(apiKeyService).parseRoleDescriptorsBytes("key-id-1", limitedByRoleBytes, RoleReference.ApiKeyRoleType.LIMITED_BY);

        // Different API key with the same roles should read from cache
        final Map<String, Object> metadata2 = new HashMap<>();
        metadata2.put(API_KEY_ID_KEY, "key-id-2");
        metadata2.put(AuthenticationField.API_KEY_NAME_KEY, randomBoolean() ? null : randomAlphaOfLengthBetween(1, 16));
        metadata2.put(AuthenticationField.API_KEY_ROLE_DESCRIPTORS_KEY, roleBytes);
        metadata2.put(AuthenticationField.API_KEY_LIMITED_ROLE_DESCRIPTORS_KEY, limitedByRoleBytes);
        authentication = AuthenticationTestHelper.builder().apiKey().metadata(metadata2).build();
        roleFuture = new PlainActionFuture<>();
        compositeRolesStore.getRole(authentication.getEffectiveSubject(), roleFuture);
        roleFuture.actionGet();
        assertThat(effectiveRoleDescriptors.get(), is(nullValue()));
        verify(apiKeyService, never()).parseRoleDescriptorsBytes(eq("key-id-2"), any(BytesReference.class), any());

        // Different API key with the same limitedBy role should read from cache, new role should be built
        final BytesArray anotherRoleBytes = new BytesArray("{\"b role\": {\"cluster\": [\"manage_security\"]}}");
        final Map<String, Object> metadata3 = new HashMap<>();
        metadata3.put(API_KEY_ID_KEY, "key-id-3");
        metadata3.put(AuthenticationField.API_KEY_NAME_KEY, randomBoolean() ? null : randomAlphaOfLengthBetween(1, 16));
        metadata3.put(AuthenticationField.API_KEY_ROLE_DESCRIPTORS_KEY, anotherRoleBytes);
        metadata3.put(AuthenticationField.API_KEY_LIMITED_ROLE_DESCRIPTORS_KEY, limitedByRoleBytes);
        authentication = AuthenticationTestHelper.builder().apiKey().metadata(metadata3).build();
        roleFuture = new PlainActionFuture<>();
        compositeRolesStore.getRole(authentication.getEffectiveSubject(), roleFuture);
        roleFuture.actionGet();
        assertThat(effectiveRoleDescriptors.get(), is(nullValue()));
        verify(apiKeyService).parseRoleDescriptorsBytes("key-id-3", anotherRoleBytes, RoleReference.ApiKeyRoleType.ASSIGNED);
    }

    public void testXPackSecurityUserCanAccessAnyIndex() {
        for (String action : Arrays.asList(GetAction.NAME, DeleteAction.NAME, SearchAction.NAME, IndexAction.NAME)) {
            Predicate<IndexAbstraction> predicate = getXPackSecurityRole().indices().allowedIndicesMatcher(action);

            IndexAbstraction index = mockIndexAbstraction(randomAlphaOfLengthBetween(3, 12));
            assertThat(predicate.test(index), Matchers.is(true));

            index = mockIndexAbstraction("." + randomAlphaOfLengthBetween(3, 12));
            assertThat(predicate.test(index), Matchers.is(true));

            index = mockIndexAbstraction(".security-" + randomIntBetween(1, 16));
            assertThat(predicate.test(index), Matchers.is(true));
        }
    }

    public void testSecurityProfileUserHasAccessForOnlyProfileIndex() {
        for (String action : Arrays.asList(GetAction.NAME, DeleteAction.NAME, SearchAction.NAME, IndexAction.NAME)) {
            Predicate<IndexAbstraction> predicate = getSecurityProfileRole().indices().allowedIndicesMatcher(action);

            List.of(
                ".security-profile",
                ".security-profile-8",
                ".security-profile-" + randomIntBetween(0, 16) + randomAlphaOfLengthBetween(0, 10)
            ).forEach(name -> assertThat(predicate.test(mockIndexAbstraction(name)), is(true)));

            List.of(
                ".security-profile" + randomAlphaOfLengthBetween(1, 10),
                ".security-profile-" + randomAlphaOfLengthBetween(1, 10),
                ".security",
                ".security-" + randomIntBetween(0, 16) + randomAlphaOfLengthBetween(0, 10),
                "." + randomAlphaOfLengthBetween(1, 20)
            ).forEach(name -> assertThat(predicate.test(mockIndexAbstraction(name)), is(false)));
        }

        final Subject subject = mock(Subject.class);
        when(subject.getUser()).thenReturn(SecurityProfileUser.INSTANCE);
        assertThat(CompositeRolesStore.tryGetRoleDescriptorForInternalUser(subject).get().getClusterPrivileges(), emptyArray());
    }

    public void testXPackUserCanAccessNonRestrictedIndices() {
        for (String action : Arrays.asList(GetAction.NAME, DeleteAction.NAME, SearchAction.NAME, IndexAction.NAME)) {
            Predicate<IndexAbstraction> predicate = getXPackUserRole().indices().allowedIndicesMatcher(action);
            IndexAbstraction index = mockIndexAbstraction(randomAlphaOfLengthBetween(3, 12));
            if (false == TestRestrictedIndices.RESTRICTED_INDICES.isRestricted(index.getName())) {
                assertThat(predicate.test(index), Matchers.is(true));
            }
            index = mockIndexAbstraction("." + randomAlphaOfLengthBetween(3, 12));
            if (false == TestRestrictedIndices.RESTRICTED_INDICES.isRestricted(index.getName())) {
                assertThat(predicate.test(index), Matchers.is(true));
            }
        }
    }

    public void testXPackUserCannotAccessSecurityOrAsyncSearch() {
        for (String action : Arrays.asList(GetAction.NAME, DeleteAction.NAME, SearchAction.NAME, IndexAction.NAME)) {
            Predicate<IndexAbstraction> predicate = getXPackUserRole().indices().allowedIndicesMatcher(action);
            for (String index : TestRestrictedIndices.SAMPLE_RESTRICTED_NAMES) {
                assertThat(predicate.test(mockIndexAbstraction(index)), Matchers.is(false));
            }
            assertThat(
                predicate.test(mockIndexAbstraction(XPackPlugin.ASYNC_RESULTS_INDEX + randomAlphaOfLengthBetween(0, 2))),
                Matchers.is(false)
            );
        }
    }

    public void testXPackUserCanReadAuditTrail() {
        final String action = randomFrom(GetAction.NAME, SearchAction.NAME);
        final Predicate<IndexAbstraction> predicate = getXPackUserRole().indices().allowedIndicesMatcher(action);
        assertThat(predicate.test(mockIndexAbstraction(getAuditLogName())), Matchers.is(true));
    }

    public void testXPackUserCannotWriteToAuditTrail() {
        final String action = randomFrom(IndexAction.NAME, UpdateAction.NAME);
        final Predicate<IndexAbstraction> predicate = getXPackUserRole().indices().allowedIndicesMatcher(action);
        assertThat(predicate.test(mockIndexAbstraction(getAuditLogName())), Matchers.is(false));
    }

    public void testAsyncSearchUserCannotAccessNonRestrictedIndices() {
        for (String action : Arrays.asList(GetAction.NAME, DeleteAction.NAME, SearchAction.NAME, IndexAction.NAME)) {
            Predicate<IndexAbstraction> predicate = getAsyncSearchUserRole().indices().allowedIndicesMatcher(action);
            IndexAbstraction index = mockIndexAbstraction(randomAlphaOfLengthBetween(3, 12));
            if (false == TestRestrictedIndices.RESTRICTED_INDICES.isRestricted(index.getName())) {
                assertThat(predicate.test(index), Matchers.is(false));
            }
            index = mockIndexAbstraction("." + randomAlphaOfLengthBetween(3, 12));
            if (false == TestRestrictedIndices.RESTRICTED_INDICES.isRestricted(index.getName())) {
                assertThat(predicate.test(index), Matchers.is(false));
            }
        }
    }

    public void testAsyncSearchUserCanAccessOnlyAsyncSearchRestrictedIndices() {
        for (String action : Arrays.asList(GetAction.NAME, DeleteAction.NAME, SearchAction.NAME, IndexAction.NAME)) {
            final Predicate<IndexAbstraction> predicate = getAsyncSearchUserRole().indices().allowedIndicesMatcher(action);
            for (String index : TestRestrictedIndices.SAMPLE_RESTRICTED_NAMES) {
                assertThat(predicate.test(mockIndexAbstraction(index)), Matchers.is(false));
            }
            assertThat(
                predicate.test(mockIndexAbstraction(XPackPlugin.ASYNC_RESULTS_INDEX + randomAlphaOfLengthBetween(0, 3))),
                Matchers.is(true)
            );
        }
    }

    public void testAsyncSearchUserHasNoClusterPrivileges() {
        for (String action : Arrays.asList(ClusterStateAction.NAME, GetWatchAction.NAME, ClusterStatsAction.NAME, NodesStatsAction.NAME)) {
            assertThat(
                getAsyncSearchUserRole().cluster().check(action, mock(TransportRequest.class), mock(Authentication.class)),
                Matchers.is(false)
            );
        }
    }

    // async search can't read/write audit trail
    public void testAsyncSearchUserCannotReadAuditTrail() {
        final String action = randomFrom(GetAction.NAME, SearchAction.NAME);
        final Predicate<IndexAbstraction> predicate = getAsyncSearchUserRole().indices().allowedIndicesMatcher(action);
        assertThat(predicate.test(mockIndexAbstraction(getAuditLogName())), Matchers.is(false));
    }

    public void testAsyncSearchUserCannotWriteToAuditTrail() {
        final String action = randomFrom(IndexAction.NAME, UpdateAction.NAME);
        final Predicate<IndexAbstraction> predicate = getAsyncSearchUserRole().indices().allowedIndicesMatcher(action);
        assertThat(predicate.test(mockIndexAbstraction(getAuditLogName())), Matchers.is(false));
    }

    public void testXpackUserHasClusterPrivileges() {
        for (String action : Arrays.asList(ClusterStateAction.NAME, GetWatchAction.NAME, ClusterStatsAction.NAME, NodesStatsAction.NAME)) {
            assertThat(
                getXPackUserRole().cluster().check(action, mock(TransportRequest.class), mock(Authentication.class)),
                Matchers.is(true)
            );
        }
    }

    public void testGetRoleDescriptorsListForInternalUsers() {
        final CompositeRolesStore compositeRolesStore = buildCompositeRolesStore(
            SECURITY_ENABLED_SETTINGS,
            null,
            null,
            null,
            null,
            null,
            null,
            mock(ServiceAccountService.class),
            null,
            null
        );

        final Subject subject = mock(Subject.class);
        when(subject.getUser()).thenReturn(SystemUser.INSTANCE);
        final IllegalArgumentException e1 = expectThrows(
            IllegalArgumentException.class,
            () -> compositeRolesStore.getRoleDescriptorsList(subject, new PlainActionFuture<>())
        );
        assertThat(e1.getMessage(), containsString("system user and we should never try to get its role descriptors"));

        when(subject.getUser()).thenReturn(XPackSecurityUser.INSTANCE);
        final PlainActionFuture<Collection<Set<RoleDescriptor>>> future2 = new PlainActionFuture<>();
        compositeRolesStore.getRoleDescriptorsList(subject, future2);
        assertThat(future2.actionGet(), equalTo(List.of(Set.of(XPackSecurityUser.ROLE_DESCRIPTOR))));
    }

    private void getRoleForRoleNames(CompositeRolesStore rolesStore, Collection<String> roleNames, ActionListener<Role> listener) {
        final Subject subject = mock(Subject.class);
        when(subject.getRoleReferenceIntersection(any())).thenReturn(
            new RoleReferenceIntersection(new RoleReference.NamedRoleReference(roleNames.toArray(String[]::new)))
        );
        rolesStore.getRole(subject, listener);
    }

    private Role getXPackSecurityRole() {
        return getInternalUserRole(XPackSecurityUser.INSTANCE);
    }

    private Role getSecurityProfileRole() {
        return getInternalUserRole(SecurityProfileUser.INSTANCE);
    }

    private Role getXPackUserRole() {
        return getInternalUserRole(XPackUser.INSTANCE);
    }

    private Role getAsyncSearchUserRole() {
        return getInternalUserRole(AsyncSearchUser.INSTANCE);
    }

    private Role getInternalUserRole(User internalUser) {
        CompositeRolesStore compositeRolesStore = buildCompositeRolesStore(
            SECURITY_ENABLED_SETTINGS,
            null,
            null,
            null,
            null,
            null,
            null,
            null,
            null,
            null
        );
        final Subject subject = new Subject(internalUser, new RealmRef("__attach", "__attach", randomAlphaOfLength(8)));
        final Role role = compositeRolesStore.tryGetRoleForInternalUser(subject);
        assertThat("Role for " + subject, role, notNullValue());
        return role;
    }

    private CompositeRolesStore buildCompositeRolesStore(
        Settings settings,
        @Nullable FileRolesStore fileRolesStore,
        @Nullable NativeRolesStore nativeRolesStore,
        @Nullable ReservedRolesStore reservedRolesStore,
        @Nullable NativePrivilegeStore privilegeStore,
        @Nullable XPackLicenseState licenseState,
        @Nullable ApiKeyService apiKeyService,
        @Nullable ServiceAccountService serviceAccountService,
        @Nullable DocumentSubsetBitsetCache documentSubsetBitsetCache,
        @Nullable Consumer<Collection<RoleDescriptor>> roleConsumer
    ) {
        return buildCompositeRolesStore(
            settings,
            fileRolesStore,
            nativeRolesStore,
            reservedRolesStore,
            null,
            privilegeStore,
            licenseState,
            apiKeyService,
            serviceAccountService,
            documentSubsetBitsetCache,
            roleConsumer,
            null
        );
    }

    private CompositeRolesStore buildCompositeRolesStore(
        Settings settings,
        @Nullable FileRolesStore fileRolesStore,
        @Nullable NativeRolesStore nativeRolesStore,
        @Nullable ReservedRolesStore reservedRolesStore,
        @Nullable Map<String, List<BiConsumer<Set<String>, ActionListener<RoleRetrievalResult>>>> customRoleProviders,
        @Nullable NativePrivilegeStore privilegeStore,
        @Nullable XPackLicenseState licenseState,
        @Nullable ApiKeyService apiKeyService,
        @Nullable ServiceAccountService serviceAccountService,
        @Nullable DocumentSubsetBitsetCache documentSubsetBitsetCache,
        @Nullable Consumer<Collection<RoleDescriptor>> roleConsumer,
        @Nullable Consumer<CompositeRolesStore> onInvalidation
    ) {
        if (licenseState == null) {
            licenseState = new XPackLicenseState(() -> 0);
        }

        final RoleProviders roleProviders = buildRolesProvider(
            fileRolesStore,
            nativeRolesStore,
            reservedRolesStore,
            customRoleProviders,
            licenseState
        );

        if (privilegeStore == null) {
            privilegeStore = mock(NativePrivilegeStore.class);
            doAnswer((invocationOnMock) -> {
                @SuppressWarnings("unchecked")
                ActionListener<Collection<ApplicationPrivilegeDescriptor>> callback = (ActionListener<
                    Collection<ApplicationPrivilegeDescriptor>>) invocationOnMock.getArguments()[2];
                callback.onResponse(Collections.emptyList());
                return null;
            }).when(privilegeStore).getPrivileges(isASet(), isASet(), anyActionListener());
        }
        if (apiKeyService == null) {
            apiKeyService = mock(ApiKeyService.class);
        }
        if (serviceAccountService == null) {
            serviceAccountService = mock(ServiceAccountService.class);
        }
        if (documentSubsetBitsetCache == null) {
            documentSubsetBitsetCache = buildBitsetCache();
        }
        if (roleConsumer == null) {
            roleConsumer = rds -> {};
        }

        return new CompositeRolesStore(
            settings,
            roleProviders,
            privilegeStore,
            new ThreadContext(settings),
            licenseState,
            cache,
            apiKeyService,
            serviceAccountService,
            documentSubsetBitsetCache,
            TestRestrictedIndices.RESTRICTED_INDICES,
            roleConsumer
        ) {
            @Override
            public void invalidateAll() {
                if (onInvalidation == null) {
                    super.invalidateAll();
                } else {
                    onInvalidation.accept(this);
                }
            }
        };
    }

    private RoleProviders buildRolesProvider(
        @Nullable FileRolesStore fileRolesStore,
        @Nullable NativeRolesStore nativeRolesStore,
        @Nullable ReservedRolesStore reservedRolesStore,
        @Nullable Map<String, List<BiConsumer<Set<String>, ActionListener<RoleRetrievalResult>>>> customRoleProviders,
        @Nullable XPackLicenseState licenseState
    ) {
        if (fileRolesStore == null) {
            fileRolesStore = mock(FileRolesStore.class);
            doCallRealMethod().when(fileRolesStore).accept(anySet(), anyActionListener());
            when(fileRolesStore.roleDescriptors(anySet())).thenReturn(Collections.emptySet());
        }
        if (nativeRolesStore == null) {
            nativeRolesStore = mock(NativeRolesStore.class);
            doCallRealMethod().when(nativeRolesStore).accept(anySet(), anyActionListener());
            doAnswer((invocationOnMock) -> {
                @SuppressWarnings("unchecked")
                ActionListener<RoleRetrievalResult> callback = (ActionListener<RoleRetrievalResult>) invocationOnMock.getArguments()[1];
                callback.onResponse(RoleRetrievalResult.failure(new RuntimeException("intentionally failed!")));
                return null;
            }).when(nativeRolesStore).getRoleDescriptors(isASet(), anyActionListener());
        }
        if (reservedRolesStore == null) {
            reservedRolesStore = mock(ReservedRolesStore.class);
            doCallRealMethod().when(reservedRolesStore).accept(anySet(), anyActionListener());
        }
        if (licenseState == null) {
            licenseState = new XPackLicenseState(() -> 0);
        }
        if (customRoleProviders == null) {
            customRoleProviders = Map.of();
        }
        return new RoleProviders(reservedRolesStore, fileRolesStore, nativeRolesStore, customRoleProviders, licenseState);
    }

    private DocumentSubsetBitsetCache buildBitsetCache() {
        return new DocumentSubsetBitsetCache(Settings.EMPTY, mock(ThreadPool.class));
    }

    private static class InMemoryRolesProvider implements BiConsumer<Set<String>, ActionListener<RoleRetrievalResult>> {
        private final Function<Set<String>, RoleRetrievalResult> roleDescriptorsFunc;

        InMemoryRolesProvider(Function<Set<String>, RoleRetrievalResult> roleDescriptorsFunc) {
            this.roleDescriptorsFunc = roleDescriptorsFunc;
        }

        @Override
        public void accept(Set<String> roles, ActionListener<RoleRetrievalResult> listener) {
            listener.onResponse(roleDescriptorsFunc.apply(roles));
        }
    }

    private abstract static class MockConfigurableClusterPrivilege implements ConfigurableClusterPrivilege {
        @Override
        public Category getCategory() {
            return Category.APPLICATION;
        }

        @Override
        public XContentBuilder toXContent(XContentBuilder builder, Params params) throws IOException {
            return builder;
        }

        @Override
        public String getWriteableName() {
            return "mock";
        }

        @Override
        public void writeTo(StreamOutput out) throws IOException {}
    }

    private String getAuditLogName() {
        final ZonedDateTime date = ZonedDateTime.now(ZoneOffset.UTC).plusDays(randomIntBetween(1, 360));
        final IndexNameResolver.Rollover rollover = randomFrom(IndexNameResolver.Rollover.values());
        return IndexNameResolver.resolve(IndexAuditTrailField.INDEX_NAME_PREFIX, date, rollover);
    }

    private IndexAbstraction mockIndexAbstraction(String name) {
        IndexAbstraction mock = mock(IndexAbstraction.class);
        when(mock.getName()).thenReturn(name);
        when(mock.getType()).thenReturn(
            randomFrom(IndexAbstraction.Type.CONCRETE_INDEX, IndexAbstraction.Type.ALIAS, IndexAbstraction.Type.DATA_STREAM)
        );
        return mock;
    }

    @SuppressWarnings("unchecked")
    private static <T> Consumer<T> anyConsumer() {
        return any(Consumer.class);
    }

    @SuppressWarnings("unchecked")
    private static <T> Set<T> isASet() {
        return isA(Set.class);
    }
}<|MERGE_RESOLUTION|>--- conflicted
+++ resolved
@@ -1638,30 +1638,6 @@
         compositeRolesStore.getRole(authentication1.getAuthenticatingSubject(), future1);
         future1.actionGet();
         verify(apiKeyService).parseRoleDescriptorsBytes(apiKeyId, limitedByRoleDescriptorBytes, RoleReference.ApiKeyRoleType.LIMITED_BY);
-<<<<<<< HEAD
-=======
-
-        // Service account run as
-        final User authenticatedUser2 = new User("elastic/some-service");
-        final Authentication authentication2 = new Authentication(
-            new User(new User(randomAlphaOfLengthBetween(3, 8)), authenticatedUser2),
-            new RealmRef("_service_account", "_service_account", randomAlphaOfLength(8)),
-            new RealmRef(randomAlphaOfLengthBetween(3, 8), randomAlphaOfLengthBetween(3, 8), randomAlphaOfLength(8)),
-            Version.CURRENT,
-            AuthenticationType.TOKEN,
-            Map.of()
-        );
-        final PlainActionFuture<Role> future2 = new PlainActionFuture<>();
-        doAnswer(invocation -> {
-            @SuppressWarnings("unchecked")
-            final ActionListener<RoleDescriptor> listener = (ActionListener<RoleDescriptor>) invocation.getArguments()[1];
-            listener.onResponse(new RoleDescriptor(authenticatedUser2.principal(), null, null, null));
-            return null;
-        }).when(serviceAccountService).getRoleDescriptorForPrincipal(eq(authenticatedUser2.principal()), anyActionListener());
-        compositeRolesStore.getRole(authentication2.getAuthenticatingSubject(), future2);
-        future2.actionGet();
-        verify(serviceAccountService).getRoleDescriptorForPrincipal(eq(authenticatedUser2.principal()), anyActionListener());
->>>>>>> fc535ea5
     }
 
     public void testUsageStats() {
