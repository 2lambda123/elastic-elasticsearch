/*
 * Copyright Elasticsearch B.V. and/or licensed to Elasticsearch B.V. under one
 * or more contributor license agreements. Licensed under the Elastic License;
 * you may not use this file except in compliance with the Elastic License.
 */
package org.elasticsearch.xpack.security.authz.store;

import org.elasticsearch.Version;
import org.elasticsearch.action.ActionListener;
import org.elasticsearch.action.admin.cluster.settings.ClusterUpdateSettingsAction;
import org.elasticsearch.action.admin.cluster.state.ClusterStateAction;
import org.elasticsearch.action.get.GetAction;
import org.elasticsearch.action.index.IndexAction;
import org.elasticsearch.action.support.PlainActionFuture;
import org.elasticsearch.cluster.health.ClusterHealthStatus;
import org.elasticsearch.cluster.metadata.IndexMetaData;
import org.elasticsearch.cluster.metadata.MetaData;
import org.elasticsearch.common.bytes.BytesReference;
import org.elasticsearch.common.settings.Settings;
import org.elasticsearch.common.util.concurrent.ThreadContext;
import org.elasticsearch.common.util.set.Sets;
import org.elasticsearch.common.xcontent.XContentHelper;
import org.elasticsearch.common.xcontent.XContentType;
import org.elasticsearch.index.query.QueryBuilders;
import org.elasticsearch.license.License.OperationMode;
import org.elasticsearch.license.TestUtils.UpdatableLicenseState;
import org.elasticsearch.license.XPackLicenseState;
import org.elasticsearch.test.ESTestCase;
import org.elasticsearch.transport.TransportRequest;
import org.elasticsearch.xpack.core.XPackSettings;
import org.elasticsearch.xpack.core.security.action.saml.SamlAuthenticateAction;
import org.elasticsearch.xpack.core.security.action.user.PutUserAction;
import org.elasticsearch.xpack.core.security.authz.RoleDescriptor;
import org.elasticsearch.xpack.core.security.authz.RoleDescriptor.IndicesPrivileges;
import org.elasticsearch.xpack.core.security.authz.accesscontrol.IndicesAccessControl;
import org.elasticsearch.xpack.core.security.authz.permission.FieldPermissionsCache;
import org.elasticsearch.xpack.core.security.authz.permission.Role;
import org.elasticsearch.xpack.core.security.authz.privilege.ApplicationPrivilege;
import org.elasticsearch.xpack.core.security.authz.privilege.ApplicationPrivilegeDescriptor;
import org.elasticsearch.xpack.core.security.authz.privilege.ClusterPrivilege;
import org.elasticsearch.xpack.core.security.authz.privilege.ConditionalClusterPrivilege;
import org.elasticsearch.xpack.core.security.authz.privilege.IndexPrivilege;
import org.elasticsearch.xpack.core.security.authz.store.ReservedRolesStore;
import org.elasticsearch.xpack.core.security.authz.store.RoleRetrievalResult;
import org.elasticsearch.xpack.core.security.user.AnonymousUser;
import org.elasticsearch.xpack.security.support.SecurityIndexManager;

import java.io.IOException;
import java.util.Arrays;
import java.util.Collection;
import java.util.Collections;
import java.util.HashSet;
import java.util.Map;
import java.util.Set;
import java.util.concurrent.ExecutionException;
import java.util.concurrent.atomic.AtomicInteger;
import java.util.function.BiConsumer;
import java.util.function.Consumer;
import java.util.function.Function;
import java.util.function.Predicate;

import static org.elasticsearch.mock.orig.Mockito.times;
import static org.elasticsearch.mock.orig.Mockito.verifyNoMoreInteractions;
import static org.hamcrest.Matchers.anyOf;
import static org.hamcrest.Matchers.equalTo;
import static org.mockito.Matchers.any;
import static org.mockito.Matchers.anySetOf;
import static org.mockito.Matchers.eq;
import static org.mockito.Matchers.isA;
import static org.mockito.Mockito.doAnswer;
import static org.mockito.Mockito.doCallRealMethod;
import static org.mockito.Mockito.mock;
import static org.mockito.Mockito.spy;
import static org.mockito.Mockito.verify;
import static org.mockito.Mockito.when;

public class CompositeRolesStoreTests extends ESTestCase {

    private static final Settings SECURITY_ENABLED_SETTINGS = Settings.builder()
            .put(XPackSettings.SECURITY_ENABLED.getKey(), true)
            .build();

    private final FieldPermissionsCache cache = new FieldPermissionsCache(Settings.EMPTY);

    public void testRolesWhenDlsFlsUnlicensed() throws IOException {
        XPackLicenseState licenseState = mock(XPackLicenseState.class);
        when(licenseState.isDocumentAndFieldLevelSecurityAllowed()).thenReturn(false);
        RoleDescriptor flsRole = new RoleDescriptor("fls", null, new IndicesPrivileges[] {
                IndicesPrivileges.builder()
                        .grantedFields("*")
                        .deniedFields("foo")
                        .indices("*")
                        .privileges("read")
                        .build()
        }, null);
        BytesReference matchAllBytes = XContentHelper.toXContent(QueryBuilders.matchAllQuery(), XContentType.JSON, false);
        RoleDescriptor dlsRole = new RoleDescriptor("dls", null, new IndicesPrivileges[] {
                IndicesPrivileges.builder()
                        .indices("*")
                        .privileges("read")
                        .query(matchAllBytes)
                        .build()
        }, null);
        RoleDescriptor flsDlsRole = new RoleDescriptor("fls_dls", null, new IndicesPrivileges[] {
                IndicesPrivileges.builder()
                        .indices("*")
                        .privileges("read")
                        .grantedFields("*")
                        .deniedFields("foo")
                        .query(matchAllBytes)
                        .build()
        }, null);
        RoleDescriptor noFlsDlsRole = new RoleDescriptor("no_fls_dls", null, new IndicesPrivileges[] {
                IndicesPrivileges.builder()
                        .indices("*")
                        .privileges("read")
                        .build()
        }, null);
        FileRolesStore fileRolesStore = mock(FileRolesStore.class);
        doCallRealMethod().when(fileRolesStore).accept(any(Set.class), any(ActionListener.class));
        ReservedRolesStore reservedRolesStore = mock(ReservedRolesStore.class);
        doCallRealMethod().when(reservedRolesStore).accept(any(Set.class), any(ActionListener.class));
        NativeRolesStore nativeRolesStore = mock(NativeRolesStore.class);
        doCallRealMethod().when(nativeRolesStore).accept(any(Set.class), any(ActionListener.class));

        when(fileRolesStore.roleDescriptors(Collections.singleton("fls"))).thenReturn(Collections.singleton(flsRole));
        when(fileRolesStore.roleDescriptors(Collections.singleton("dls"))).thenReturn(Collections.singleton(dlsRole));
        when(fileRolesStore.roleDescriptors(Collections.singleton("fls_dls"))).thenReturn(Collections.singleton(flsDlsRole));
        when(fileRolesStore.roleDescriptors(Collections.singleton("no_fls_dls"))).thenReturn(Collections.singleton(noFlsDlsRole));
        CompositeRolesStore compositeRolesStore = new CompositeRolesStore(Settings.EMPTY, fileRolesStore, nativeRolesStore,
                reservedRolesStore, mock(NativePrivilegeStore.class), Collections.emptyList(),
<<<<<<< HEAD
                new ThreadContext(Settings.EMPTY), licenseState, mock(AnonymousUser.class));
=======
                new ThreadContext(Settings.EMPTY), licenseState, cache);
>>>>>>> 7989b950

        PlainActionFuture<Role> roleFuture = new PlainActionFuture<>();
        compositeRolesStore.roles(Collections.singleton("fls"), roleFuture);
        assertEquals(Role.EMPTY, roleFuture.actionGet());

        roleFuture = new PlainActionFuture<>();
        compositeRolesStore.roles(Collections.singleton("dls"), roleFuture);
        assertEquals(Role.EMPTY, roleFuture.actionGet());

        roleFuture = new PlainActionFuture<>();
        compositeRolesStore.roles(Collections.singleton("fls_dls"), roleFuture);
        assertEquals(Role.EMPTY, roleFuture.actionGet());

        roleFuture = new PlainActionFuture<>();
        compositeRolesStore.roles(Collections.singleton("no_fls_dls"), roleFuture);
        assertNotEquals(Role.EMPTY, roleFuture.actionGet());
    }

    public void testRolesWhenDlsFlsLicensed() throws IOException {
        XPackLicenseState licenseState = mock(XPackLicenseState.class);
        when(licenseState.isDocumentAndFieldLevelSecurityAllowed()).thenReturn(true);
        RoleDescriptor flsRole = new RoleDescriptor("fls", null, new IndicesPrivileges[] {
                IndicesPrivileges.builder()
                        .grantedFields("*")
                        .deniedFields("foo")
                        .indices("*")
                        .privileges("read")
                        .build()
        }, null);
        BytesReference matchAllBytes = XContentHelper.toXContent(QueryBuilders.matchAllQuery(), XContentType.JSON, false);
        RoleDescriptor dlsRole = new RoleDescriptor("dls", null, new IndicesPrivileges[] {
                IndicesPrivileges.builder()
                        .indices("*")
                        .privileges("read")
                        .query(matchAllBytes)
                        .build()
        }, null);
        RoleDescriptor flsDlsRole = new RoleDescriptor("fls_dls", null, new IndicesPrivileges[] {
                IndicesPrivileges.builder()
                        .indices("*")
                        .privileges("read")
                        .grantedFields("*")
                        .deniedFields("foo")
                        .query(matchAllBytes)
                        .build()
        }, null);
        RoleDescriptor noFlsDlsRole = new RoleDescriptor("no_fls_dls", null, new IndicesPrivileges[] {
                IndicesPrivileges.builder()
                        .indices("*")
                        .privileges("read")
                        .build()
        }, null);
        FileRolesStore fileRolesStore = mock(FileRolesStore.class);
        doCallRealMethod().when(fileRolesStore).accept(any(Set.class), any(ActionListener.class));
        ReservedRolesStore reservedRolesStore = mock(ReservedRolesStore.class);
        doCallRealMethod().when(reservedRolesStore).accept(any(Set.class), any(ActionListener.class));
        NativeRolesStore nativeRolesStore = mock(NativeRolesStore.class);
        doCallRealMethod().when(nativeRolesStore).accept(any(Set.class), any(ActionListener.class));
        when(fileRolesStore.roleDescriptors(Collections.singleton("fls"))).thenReturn(Collections.singleton(flsRole));
        when(fileRolesStore.roleDescriptors(Collections.singleton("dls"))).thenReturn(Collections.singleton(dlsRole));
        when(fileRolesStore.roleDescriptors(Collections.singleton("fls_dls"))).thenReturn(Collections.singleton(flsDlsRole));
        when(fileRolesStore.roleDescriptors(Collections.singleton("no_fls_dls"))).thenReturn(Collections.singleton(noFlsDlsRole));
        CompositeRolesStore compositeRolesStore = new CompositeRolesStore(Settings.EMPTY, fileRolesStore, nativeRolesStore,
                reservedRolesStore, mock(NativePrivilegeStore.class), Collections.emptyList(),
<<<<<<< HEAD
                new ThreadContext(Settings.EMPTY), licenseState, mock(AnonymousUser.class));
=======
                new ThreadContext(Settings.EMPTY), licenseState, cache);
>>>>>>> 7989b950

        PlainActionFuture<Role> roleFuture = new PlainActionFuture<>();
        compositeRolesStore.roles(Collections.singleton("fls"), roleFuture);
        assertNotEquals(Role.EMPTY, roleFuture.actionGet());

        roleFuture = new PlainActionFuture<>();
        compositeRolesStore.roles(Collections.singleton("dls"), roleFuture);
        assertNotEquals(Role.EMPTY, roleFuture.actionGet());

        roleFuture = new PlainActionFuture<>();
        compositeRolesStore.roles(Collections.singleton("fls_dls"), roleFuture);
        assertNotEquals(Role.EMPTY, roleFuture.actionGet());

        roleFuture = new PlainActionFuture<>();
        compositeRolesStore.roles(Collections.singleton("no_fls_dls"), roleFuture);
        assertNotEquals(Role.EMPTY, roleFuture.actionGet());
    }

    public void testNegativeLookupsAreCached() {
        final FileRolesStore fileRolesStore = mock(FileRolesStore.class);
        doCallRealMethod().when(fileRolesStore).accept(any(Set.class), any(ActionListener.class));
        final NativeRolesStore nativeRolesStore = mock(NativeRolesStore.class);
        doCallRealMethod().when(nativeRolesStore).accept(any(Set.class), any(ActionListener.class));
        when(fileRolesStore.roleDescriptors(anySetOf(String.class))).thenReturn(Collections.emptySet());
        doAnswer((invocationOnMock) -> {
            ActionListener<RoleRetrievalResult> callback = (ActionListener<RoleRetrievalResult>) invocationOnMock.getArguments()[1];
            callback.onResponse(RoleRetrievalResult.success(Collections.emptySet()));
            return null;
        }).when(nativeRolesStore).getRoleDescriptors(isA(Set.class), any(ActionListener.class));
        final ReservedRolesStore reservedRolesStore = spy(new ReservedRolesStore());

        final CompositeRolesStore compositeRolesStore =
                new CompositeRolesStore(SECURITY_ENABLED_SETTINGS, fileRolesStore, nativeRolesStore, reservedRolesStore,
                        mock(NativePrivilegeStore.class), Collections.emptyList(), new ThreadContext(SECURITY_ENABLED_SETTINGS),
<<<<<<< HEAD
                        new XPackLicenseState(SECURITY_ENABLED_SETTINGS), mock(AnonymousUser.class));
=======
                        new XPackLicenseState(SECURITY_ENABLED_SETTINGS), cache);
>>>>>>> 7989b950
        verify(fileRolesStore).addListener(any(Consumer.class)); // adds a listener in ctor

        final String roleName = randomAlphaOfLengthBetween(1, 10);
        PlainActionFuture<Role> future = new PlainActionFuture<>();
        compositeRolesStore.roles(Collections.singleton(roleName), future);
        final Role role = future.actionGet();
        assertEquals(Role.EMPTY, role);
        verify(reservedRolesStore).accept(anySetOf(String.class), any(ActionListener.class));
        verify(fileRolesStore).accept(anySetOf(String.class), any(ActionListener.class));
        verify(fileRolesStore).roleDescriptors(eq(Collections.singleton(roleName)));
        verify(nativeRolesStore).accept(anySetOf(String.class), any(ActionListener.class));
        verify(nativeRolesStore).getRoleDescriptors(isA(Set.class), any(ActionListener.class));

        final int numberOfTimesToCall = scaledRandomIntBetween(0, 32);
        final boolean getSuperuserRole = randomBoolean()
                && roleName.equals(ReservedRolesStore.SUPERUSER_ROLE_DESCRIPTOR.getName()) == false;
        final Set<String> names = getSuperuserRole ? Sets.newHashSet(roleName, ReservedRolesStore.SUPERUSER_ROLE_DESCRIPTOR.getName())
                : Collections.singleton(roleName);
        for (int i = 0; i < numberOfTimesToCall; i++) {
            future = new PlainActionFuture<>();
            compositeRolesStore.roles(names, future);
            future.actionGet();
        }

        if (getSuperuserRole && numberOfTimesToCall > 0) {
            // the superuser role was requested so we get the role descriptors again
            verify(reservedRolesStore, times(2)).accept(anySetOf(String.class), any(ActionListener.class));
        }
        verifyNoMoreInteractions(fileRolesStore, reservedRolesStore, nativeRolesStore);
    }

    public void testNegativeLookupsCacheDisabled() {
        final FileRolesStore fileRolesStore = mock(FileRolesStore.class);
        doCallRealMethod().when(fileRolesStore).accept(any(Set.class), any(ActionListener.class));
        final NativeRolesStore nativeRolesStore = mock(NativeRolesStore.class);
        doCallRealMethod().when(nativeRolesStore).accept(any(Set.class), any(ActionListener.class));
        when(fileRolesStore.roleDescriptors(anySetOf(String.class))).thenReturn(Collections.emptySet());
        doAnswer((invocationOnMock) -> {
            ActionListener<RoleRetrievalResult> callback = (ActionListener<RoleRetrievalResult>) invocationOnMock.getArguments()[1];
            callback.onResponse(RoleRetrievalResult.success(Collections.emptySet()));
            return null;
        }).when(nativeRolesStore).getRoleDescriptors(isA(Set.class), any(ActionListener.class));
        final ReservedRolesStore reservedRolesStore = spy(new ReservedRolesStore());

        final Settings settings = Settings.builder().put(SECURITY_ENABLED_SETTINGS)
            .put("xpack.security.authz.store.roles.negative_lookup_cache.max_size", 0)
            .build();
        final CompositeRolesStore compositeRolesStore = new CompositeRolesStore(settings, fileRolesStore, nativeRolesStore,
            reservedRolesStore, mock(NativePrivilegeStore.class), Collections.emptyList(), new ThreadContext(settings),
<<<<<<< HEAD
            new XPackLicenseState(settings), mock(AnonymousUser.class));
=======
            new XPackLicenseState(settings), cache);
>>>>>>> 7989b950
        verify(fileRolesStore).addListener(any(Consumer.class)); // adds a listener in ctor

        final String roleName = randomAlphaOfLengthBetween(1, 10);
        PlainActionFuture<Role> future = new PlainActionFuture<>();
        compositeRolesStore.roles(Collections.singleton(roleName), future);
        final Role role = future.actionGet();
        assertEquals(Role.EMPTY, role);
        verify(reservedRolesStore).accept(anySetOf(String.class), any(ActionListener.class));
        verify(fileRolesStore).accept(anySetOf(String.class), any(ActionListener.class));
        verify(fileRolesStore).roleDescriptors(eq(Collections.singleton(roleName)));
        verify(nativeRolesStore).accept(anySetOf(String.class), any(ActionListener.class));
        verify(nativeRolesStore).getRoleDescriptors(isA(Set.class), any(ActionListener.class));

        assertFalse(compositeRolesStore.isValueInNegativeLookupCache(roleName));
        verifyNoMoreInteractions(fileRolesStore, reservedRolesStore, nativeRolesStore);
    }

    public void testNegativeLookupsAreNotCachedWithFailures() {
        final FileRolesStore fileRolesStore = mock(FileRolesStore.class);
        doCallRealMethod().when(fileRolesStore).accept(any(Set.class), any(ActionListener.class));
        final NativeRolesStore nativeRolesStore = mock(NativeRolesStore.class);
        doCallRealMethod().when(nativeRolesStore).accept(any(Set.class), any(ActionListener.class));
        when(fileRolesStore.roleDescriptors(anySetOf(String.class))).thenReturn(Collections.emptySet());
        doAnswer((invocationOnMock) -> {
            ActionListener<RoleRetrievalResult> callback = (ActionListener<RoleRetrievalResult>) invocationOnMock.getArguments()[1];
            callback.onResponse(RoleRetrievalResult.failure(new RuntimeException("intentionally failed!")));
            return null;
        }).when(nativeRolesStore).getRoleDescriptors(isA(Set.class), any(ActionListener.class));
        final ReservedRolesStore reservedRolesStore = spy(new ReservedRolesStore());

        final CompositeRolesStore compositeRolesStore =
            new CompositeRolesStore(SECURITY_ENABLED_SETTINGS, fileRolesStore, nativeRolesStore, reservedRolesStore,
                mock(NativePrivilegeStore.class), Collections.emptyList(), new ThreadContext(SECURITY_ENABLED_SETTINGS),
<<<<<<< HEAD
                new XPackLicenseState(SECURITY_ENABLED_SETTINGS), mock(AnonymousUser.class));
=======
                new XPackLicenseState(SECURITY_ENABLED_SETTINGS), cache);
>>>>>>> 7989b950
        verify(fileRolesStore).addListener(any(Consumer.class)); // adds a listener in ctor

        final String roleName = randomAlphaOfLengthBetween(1, 10);
        PlainActionFuture<Role> future = new PlainActionFuture<>();
        compositeRolesStore.roles(Collections.singleton(roleName), future);
        final Role role = future.actionGet();
        assertEquals(Role.EMPTY, role);
        verify(reservedRolesStore).accept(anySetOf(String.class), any(ActionListener.class));
        verify(fileRolesStore).accept(anySetOf(String.class), any(ActionListener.class));
        verify(fileRolesStore).roleDescriptors(eq(Collections.singleton(roleName)));
        verify(nativeRolesStore).accept(anySetOf(String.class), any(ActionListener.class));
        verify(nativeRolesStore).getRoleDescriptors(isA(Set.class), any(ActionListener.class));

        final int numberOfTimesToCall = scaledRandomIntBetween(0, 32);
        final Set<String> names = Collections.singleton(roleName);
        for (int i = 0; i < numberOfTimesToCall; i++) {
            future = new PlainActionFuture<>();
            compositeRolesStore.roles(names, future);
            future.actionGet();
        }

        assertFalse(compositeRolesStore.isValueInNegativeLookupCache(roleName));
        verify(reservedRolesStore, times(numberOfTimesToCall + 1)).accept(anySetOf(String.class), any(ActionListener.class));
        verify(fileRolesStore, times(numberOfTimesToCall + 1)).accept(anySetOf(String.class), any(ActionListener.class));
        verify(fileRolesStore, times(numberOfTimesToCall + 1)).roleDescriptors(eq(Collections.singleton(roleName)));
        verify(nativeRolesStore, times(numberOfTimesToCall + 1)).accept(anySetOf(String.class), any(ActionListener.class));
        verify(nativeRolesStore, times(numberOfTimesToCall + 1)).getRoleDescriptors(isA(Set.class), any(ActionListener.class));
        verifyNoMoreInteractions(fileRolesStore, reservedRolesStore, nativeRolesStore);
    }

    public void testCustomRolesProviders() {
        final FileRolesStore fileRolesStore = mock(FileRolesStore.class);
        doCallRealMethod().when(fileRolesStore).accept(any(Set.class), any(ActionListener.class));
        when(fileRolesStore.roleDescriptors(anySetOf(String.class))).thenReturn(Collections.emptySet());
        final NativeRolesStore nativeRolesStore = mock(NativeRolesStore.class);
        doCallRealMethod().when(nativeRolesStore).accept(any(Set.class), any(ActionListener.class));
        doAnswer((invocationOnMock) -> {
            ActionListener<RoleRetrievalResult> callback = (ActionListener<RoleRetrievalResult>) invocationOnMock.getArguments()[1];
            callback.onResponse(RoleRetrievalResult.success(Collections.emptySet()));
            return null;
        }).when(nativeRolesStore).getRoleDescriptors(isA(Set.class), any(ActionListener.class));
        final ReservedRolesStore reservedRolesStore = spy(new ReservedRolesStore());

        final InMemoryRolesProvider inMemoryProvider1 = spy(new InMemoryRolesProvider((roles) -> {
            Set<RoleDescriptor> descriptors = new HashSet<>();
            if (roles.contains("roleA")) {
                descriptors.add(new RoleDescriptor("roleA", null,
                    new IndicesPrivileges[] {
                        IndicesPrivileges.builder().privileges("READ").indices("foo").grantedFields("*").build()
                    }, null));
            }
            return RoleRetrievalResult.success(descriptors);
        }));

        final InMemoryRolesProvider inMemoryProvider2 = spy(new InMemoryRolesProvider((roles) -> {
            Set<RoleDescriptor> descriptors = new HashSet<>();
            if (roles.contains("roleA")) {
                // both role providers can resolve role A, this makes sure that if the first
                // role provider in order resolves a role, the second provider does not override it
                descriptors.add(new RoleDescriptor("roleA", null,
                    new IndicesPrivileges[] {
                        IndicesPrivileges.builder().privileges("WRITE").indices("*").grantedFields("*").build()
                    }, null));
            }
            if (roles.contains("roleB")) {
                descriptors.add(new RoleDescriptor("roleB", null,
                    new IndicesPrivileges[] {
                        IndicesPrivileges.builder().privileges("READ").indices("bar").grantedFields("*").build()
                    }, null));
            }
            return RoleRetrievalResult.success(descriptors);
        }));

        final CompositeRolesStore compositeRolesStore =
                new CompositeRolesStore(SECURITY_ENABLED_SETTINGS, fileRolesStore, nativeRolesStore, reservedRolesStore,
                                mock(NativePrivilegeStore.class), Arrays.asList(inMemoryProvider1, inMemoryProvider2),
<<<<<<< HEAD
                                new ThreadContext(SECURITY_ENABLED_SETTINGS), new XPackLicenseState(SECURITY_ENABLED_SETTINGS),
                                mock(AnonymousUser.class));
=======
                                new ThreadContext(SECURITY_ENABLED_SETTINGS), new XPackLicenseState(SECURITY_ENABLED_SETTINGS), cache);
>>>>>>> 7989b950

        final Set<String> roleNames = Sets.newHashSet("roleA", "roleB", "unknown");
        PlainActionFuture<Role> future = new PlainActionFuture<>();
        compositeRolesStore.roles(roleNames, future);
        final Role role = future.actionGet();

        // make sure custom roles providers populate roles correctly
        assertEquals(2, role.indices().groups().length);
        assertEquals(IndexPrivilege.READ, role.indices().groups()[0].privilege());
        assertThat(role.indices().groups()[0].indices()[0], anyOf(equalTo("foo"), equalTo("bar")));
        assertEquals(IndexPrivilege.READ, role.indices().groups()[1].privilege());
        assertThat(role.indices().groups()[1].indices()[0], anyOf(equalTo("foo"), equalTo("bar")));

        // make sure negative lookups are cached
        verify(inMemoryProvider1).accept(anySetOf(String.class), any(ActionListener.class));
        verify(inMemoryProvider2).accept(anySetOf(String.class), any(ActionListener.class));

        final int numberOfTimesToCall = scaledRandomIntBetween(1, 8);
        for (int i = 0; i < numberOfTimesToCall; i++) {
            future = new PlainActionFuture<>();
            compositeRolesStore.roles(Collections.singleton("unknown"), future);
            future.actionGet();
        }

        verifyNoMoreInteractions(inMemoryProvider1, inMemoryProvider2);
    }

    /**
     * This test is a direct result of a issue where field level security permissions were not
     * being merged correctly. The improper merging resulted in an allow all result when merging
     * permissions from different roles instead of properly creating a union of their languages
     */
    public void testMergingRolesWithFls() {
        RoleDescriptor flsRole = new RoleDescriptor("fls", null, new IndicesPrivileges[] {
                IndicesPrivileges.builder()
                        .grantedFields("*")
                        .deniedFields("L1.*", "L2.*")
                        .indices("*")
                        .privileges("read")
                        .query("{ \"match\": {\"eventType.typeCode\": \"foo\"} }")
                        .build()
        }, null);
        RoleDescriptor addsL1Fields = new RoleDescriptor("dls", null, new IndicesPrivileges[] {
                IndicesPrivileges.builder()
                        .indices("*")
                        .grantedFields("L1.*")
                        .privileges("read")
                        .query("{ \"match\": {\"eventType.typeCode\": \"foo\"} }")
                        .build()
        }, null);
        FieldPermissionsCache cache = new FieldPermissionsCache(Settings.EMPTY);
        PlainActionFuture<Role> future = new PlainActionFuture<>();
        CompositeRolesStore.buildRoleFromDescriptors(Sets.newHashSet(flsRole, addsL1Fields), cache, null, future);
        Role role = future.actionGet();

        MetaData metaData = MetaData.builder()
                .put(new IndexMetaData.Builder("test")
                        .settings(Settings.builder().put("index.version.created", Version.CURRENT).build())
                        .numberOfShards(1).numberOfReplicas(0).build(), true)
                .build();
        Map<String, IndicesAccessControl.IndexAccessControl> acls =
                role.indices().authorize("indices:data/read/search", Collections.singleton("test"), metaData, cache);
        assertFalse(acls.isEmpty());
        assertTrue(acls.get("test").getFieldPermissions().grantsAccessTo("L1.foo"));
        assertFalse(acls.get("test").getFieldPermissions().grantsAccessTo("L2.foo"));
        assertTrue(acls.get("test").getFieldPermissions().grantsAccessTo("L3.foo"));
    }

    public void testMergingBasicRoles() {
        final TransportRequest request1 = mock(TransportRequest.class);
        final TransportRequest request2 = mock(TransportRequest.class);
        final TransportRequest request3 = mock(TransportRequest.class);

        ConditionalClusterPrivilege ccp1 = mock(ConditionalClusterPrivilege.class);
        when(ccp1.getPrivilege()).thenReturn(ClusterPrivilege.MANAGE_SECURITY);
        when(ccp1.getRequestPredicate()).thenReturn(req -> req == request1);
        RoleDescriptor role1 = new RoleDescriptor("r1", new String[]{"monitor"}, new IndicesPrivileges[]{
            IndicesPrivileges.builder()
                .indices("abc-*", "xyz-*")
                .privileges("read")
                .build(),
            IndicesPrivileges.builder()
                .indices("ind-1-*")
                .privileges("all")
                .build(),
        }, new RoleDescriptor.ApplicationResourcePrivileges[]{
            RoleDescriptor.ApplicationResourcePrivileges.builder()
                .application("app1")
                .resources("user/*")
                .privileges("read", "write")
                .build(),
            RoleDescriptor.ApplicationResourcePrivileges.builder()
                .application("app1")
                .resources("settings/*")
                .privileges("read")
                .build()
        }, new ConditionalClusterPrivilege[] { ccp1 },
        new String[]{"app-user-1"}, null, null);

        ConditionalClusterPrivilege ccp2 = mock(ConditionalClusterPrivilege.class);
        when(ccp2.getPrivilege()).thenReturn(ClusterPrivilege.MANAGE_SECURITY);
        when(ccp2.getRequestPredicate()).thenReturn(req -> req == request2);
        RoleDescriptor role2 = new RoleDescriptor("r2", new String[]{"manage_saml"}, new IndicesPrivileges[]{
            IndicesPrivileges.builder()
                .indices("abc-*", "ind-2-*")
                .privileges("all")
                .build()
        }, new RoleDescriptor.ApplicationResourcePrivileges[]{
            RoleDescriptor.ApplicationResourcePrivileges.builder()
                .application("app2a")
                .resources("*")
                .privileges("all")
                .build(),
            RoleDescriptor.ApplicationResourcePrivileges.builder()
                .application("app2b")
                .resources("*")
                .privileges("read")
                .build()
        }, new ConditionalClusterPrivilege[] { ccp2 },
        new String[]{"app-user-2"}, null, null);

        FieldPermissionsCache cache = new FieldPermissionsCache(Settings.EMPTY);
        PlainActionFuture<Role> future = new PlainActionFuture<>();
        final NativePrivilegeStore privilegeStore = mock(NativePrivilegeStore.class);
        doAnswer(inv -> {
            assertTrue(inv.getArguments().length == 3);
            ActionListener<Collection<ApplicationPrivilegeDescriptor>> listener
                = (ActionListener<Collection<ApplicationPrivilegeDescriptor>>) inv.getArguments()[2];
            Set<ApplicationPrivilegeDescriptor> set = new HashSet<>();
            Arrays.asList("app1", "app2a", "app2b").forEach(
                app -> Arrays.asList("read", "write", "all").forEach(
                    perm -> set.add(
                        new ApplicationPrivilegeDescriptor(app, perm, Collections.emptySet(), Collections.emptyMap())
                    )));
            listener.onResponse(set);
            return null;
        }).when(privilegeStore).getPrivileges(any(Collection.class), any(Collection.class), any(ActionListener.class));
        CompositeRolesStore.buildRoleFromDescriptors(Sets.newHashSet(role1, role2), cache, privilegeStore, future);
        Role role = future.actionGet();

        assertThat(role.cluster().check(ClusterStateAction.NAME, randomFrom(request1, request2, request3)), equalTo(true));
        assertThat(role.cluster().check(SamlAuthenticateAction.NAME, randomFrom(request1, request2, request3)), equalTo(true));
        assertThat(role.cluster().check(ClusterUpdateSettingsAction.NAME, randomFrom(request1, request2, request3)), equalTo(false));

        assertThat(role.cluster().check(PutUserAction.NAME, randomFrom(request1, request2)), equalTo(true));
        assertThat(role.cluster().check(PutUserAction.NAME, request3), equalTo(false));

        final Predicate<String> allowedRead = role.indices().allowedIndicesMatcher(GetAction.NAME);
        assertThat(allowedRead.test("abc-123"), equalTo(true));
        assertThat(allowedRead.test("xyz-000"), equalTo(true));
        assertThat(allowedRead.test("ind-1-a"), equalTo(true));
        assertThat(allowedRead.test("ind-2-a"), equalTo(true));
        assertThat(allowedRead.test("foo"), equalTo(false));
        assertThat(allowedRead.test("abc"), equalTo(false));
        assertThat(allowedRead.test("xyz"), equalTo(false));
        assertThat(allowedRead.test("ind-3-a"), equalTo(false));

        final Predicate<String> allowedWrite = role.indices().allowedIndicesMatcher(IndexAction.NAME);
        assertThat(allowedWrite.test("abc-123"), equalTo(true));
        assertThat(allowedWrite.test("xyz-000"), equalTo(false));
        assertThat(allowedWrite.test("ind-1-a"), equalTo(true));
        assertThat(allowedWrite.test("ind-2-a"), equalTo(true));
        assertThat(allowedWrite.test("foo"), equalTo(false));
        assertThat(allowedWrite.test("abc"), equalTo(false));
        assertThat(allowedWrite.test("xyz"), equalTo(false));
        assertThat(allowedWrite.test("ind-3-a"), equalTo(false));

        role.application().grants(new ApplicationPrivilege("app1", "app1-read", "write"), "user/joe");
        role.application().grants(new ApplicationPrivilege("app1", "app1-read", "read"), "settings/hostname");
        role.application().grants(new ApplicationPrivilege("app2a", "app2a-all", "all"), "user/joe");
        role.application().grants(new ApplicationPrivilege("app2b", "app2b-read", "read"), "settings/hostname");
    }

    public void testCustomRolesProviderFailures() throws Exception {
        final FileRolesStore fileRolesStore = mock(FileRolesStore.class);
        doCallRealMethod().when(fileRolesStore).accept(anySetOf(String.class), any(ActionListener.class));
        when(fileRolesStore.roleDescriptors(anySetOf(String.class))).thenReturn(Collections.emptySet());
        final NativeRolesStore nativeRolesStore = mock(NativeRolesStore.class);
        doCallRealMethod().when(nativeRolesStore).accept(anySetOf(String.class), any(ActionListener.class));
        doAnswer((invocationOnMock) -> {
            ActionListener<RoleRetrievalResult> callback = (ActionListener<RoleRetrievalResult>) invocationOnMock.getArguments()[1];
            callback.onResponse(RoleRetrievalResult.success(Collections.emptySet()));
            return null;
        }).when(nativeRolesStore).getRoleDescriptors(isA(Set.class), any(ActionListener.class));
        final ReservedRolesStore reservedRolesStore = new ReservedRolesStore();

        final InMemoryRolesProvider inMemoryProvider1 = new InMemoryRolesProvider((roles) -> {
            Set<RoleDescriptor> descriptors = new HashSet<>();
            if (roles.contains("roleA")) {
                descriptors.add(new RoleDescriptor("roleA", null,
                    new IndicesPrivileges[] {
                        IndicesPrivileges.builder().privileges("READ").indices("foo").grantedFields("*").build()
                    }, null));
            }
            return RoleRetrievalResult.success(descriptors);
        });

        final BiConsumer<Set<String>, ActionListener<RoleRetrievalResult>> failingProvider =
            (roles, listener) -> listener.onFailure(new Exception("fake failure"));

        final CompositeRolesStore compositeRolesStore =
            new CompositeRolesStore(SECURITY_ENABLED_SETTINGS, fileRolesStore, nativeRolesStore, reservedRolesStore,
                                    mock(NativePrivilegeStore.class), Arrays.asList(inMemoryProvider1, failingProvider),
<<<<<<< HEAD
                                    new ThreadContext(SECURITY_ENABLED_SETTINGS), new XPackLicenseState(SECURITY_ENABLED_SETTINGS),
                                    mock(AnonymousUser.class));
=======
                                    new ThreadContext(SECURITY_ENABLED_SETTINGS), new XPackLicenseState(SECURITY_ENABLED_SETTINGS), cache);
>>>>>>> 7989b950

        final Set<String> roleNames = Sets.newHashSet("roleA", "roleB", "unknown");
        PlainActionFuture<Role> future = new PlainActionFuture<>();
        compositeRolesStore.roles(roleNames, future);
        try {
            future.get();
            fail("provider should have thrown a failure");
        } catch (ExecutionException e) {
            assertEquals("fake failure", e.getCause().getMessage());
        }
    }

    public void testCustomRolesProvidersLicensing() {
        final FileRolesStore fileRolesStore = mock(FileRolesStore.class);
        doCallRealMethod().when(fileRolesStore).accept(anySetOf(String.class), any(ActionListener.class));
        when(fileRolesStore.roleDescriptors(anySetOf(String.class))).thenReturn(Collections.emptySet());
        final NativeRolesStore nativeRolesStore = mock(NativeRolesStore.class);
        doCallRealMethod().when(nativeRolesStore).accept(anySetOf(String.class), any(ActionListener.class));
        doAnswer((invocationOnMock) -> {
            ActionListener<RoleRetrievalResult> callback = (ActionListener<RoleRetrievalResult>) invocationOnMock.getArguments()[1];
            callback.onResponse(RoleRetrievalResult.success(Collections.emptySet()));
            return null;
        }).when(nativeRolesStore).getRoleDescriptors(isA(Set.class), any(ActionListener.class));
        final ReservedRolesStore reservedRolesStore = new ReservedRolesStore();

        final InMemoryRolesProvider inMemoryProvider = new InMemoryRolesProvider((roles) -> {
            Set<RoleDescriptor> descriptors = new HashSet<>();
            if (roles.contains("roleA")) {
                descriptors.add(new RoleDescriptor("roleA", null,
                    new IndicesPrivileges[] {
                        IndicesPrivileges.builder().privileges("READ").indices("foo").grantedFields("*").build()
                    }, null));
            }
            return RoleRetrievalResult.success(descriptors);
        });

        UpdatableLicenseState xPackLicenseState = new UpdatableLicenseState(SECURITY_ENABLED_SETTINGS);
        // these licenses don't allow custom role providers
        xPackLicenseState.update(randomFrom(OperationMode.BASIC, OperationMode.GOLD, OperationMode.STANDARD), true, null);
        CompositeRolesStore compositeRolesStore = new CompositeRolesStore(
            Settings.EMPTY, fileRolesStore, nativeRolesStore, reservedRolesStore, mock(NativePrivilegeStore.class),
<<<<<<< HEAD
            Arrays.asList(inMemoryProvider), new ThreadContext(Settings.EMPTY), xPackLicenseState, mock(AnonymousUser.class));
=======
            Arrays.asList(inMemoryProvider), new ThreadContext(Settings.EMPTY), xPackLicenseState, cache);
>>>>>>> 7989b950

        Set<String> roleNames = Sets.newHashSet("roleA");
        PlainActionFuture<Role> future = new PlainActionFuture<>();
        compositeRolesStore.roles(roleNames, future);
        Role role = future.actionGet();

        // no roles should've been populated, as the license doesn't permit custom role providers
        assertEquals(0, role.indices().groups().length);

        compositeRolesStore = new CompositeRolesStore(
            Settings.EMPTY, fileRolesStore, nativeRolesStore, reservedRolesStore, mock(NativePrivilegeStore.class),
<<<<<<< HEAD
            Arrays.asList(inMemoryProvider), new ThreadContext(Settings.EMPTY), xPackLicenseState, mock(AnonymousUser.class));
=======
            Arrays.asList(inMemoryProvider), new ThreadContext(Settings.EMPTY), xPackLicenseState, cache);
>>>>>>> 7989b950
        // these licenses allow custom role providers
        xPackLicenseState.update(randomFrom(OperationMode.PLATINUM, OperationMode.TRIAL), true, null);
        roleNames = Sets.newHashSet("roleA");
        future = new PlainActionFuture<>();
        compositeRolesStore.roles(roleNames, future);
        role = future.actionGet();

        // roleA should've been populated by the custom role provider, because the license allows it
        assertEquals(1, role.indices().groups().length);

        // license expired, don't allow custom role providers
        compositeRolesStore = new CompositeRolesStore(
            Settings.EMPTY, fileRolesStore, nativeRolesStore, reservedRolesStore, mock(NativePrivilegeStore.class),
<<<<<<< HEAD
            Arrays.asList(inMemoryProvider), new ThreadContext(Settings.EMPTY), xPackLicenseState, mock(AnonymousUser.class));
=======
            Arrays.asList(inMemoryProvider), new ThreadContext(Settings.EMPTY), xPackLicenseState, cache);
>>>>>>> 7989b950
        xPackLicenseState.update(randomFrom(OperationMode.PLATINUM, OperationMode.TRIAL), false, null);
        roleNames = Sets.newHashSet("roleA");
        future = new PlainActionFuture<>();
        compositeRolesStore.roles(roleNames, future);
        role = future.actionGet();
        assertEquals(0, role.indices().groups().length);
    }

    private SecurityIndexManager.State dummyState(ClusterHealthStatus indexStatus) {
        return new SecurityIndexManager.State(true, true, true, true, null, indexStatus);
    }

    public void testCacheClearOnIndexHealthChange() {
        final AtomicInteger numInvalidation = new AtomicInteger(0);

        FileRolesStore fileRolesStore = mock(FileRolesStore.class);
        doCallRealMethod().when(fileRolesStore).accept(any(Set.class), any(ActionListener.class));
        ReservedRolesStore reservedRolesStore = mock(ReservedRolesStore.class);
        doCallRealMethod().when(reservedRolesStore).accept(any(Set.class), any(ActionListener.class));
        NativeRolesStore nativeRolesStore = mock(NativeRolesStore.class);
        doCallRealMethod().when(nativeRolesStore).accept(any(Set.class), any(ActionListener.class));
        CompositeRolesStore compositeRolesStore = new CompositeRolesStore(
                Settings.EMPTY, fileRolesStore, nativeRolesStore, reservedRolesStore,
                mock(NativePrivilegeStore.class), Collections.emptyList(), new ThreadContext(Settings.EMPTY),
<<<<<<< HEAD
                new XPackLicenseState(SECURITY_ENABLED_SETTINGS), mock(AnonymousUser.class)) {
=======
                new XPackLicenseState(SECURITY_ENABLED_SETTINGS), cache) {
>>>>>>> 7989b950
            @Override
            public void invalidateAll() {
                numInvalidation.incrementAndGet();
            }
        };

        int expectedInvalidation = 0;
        // existing to no longer present
        SecurityIndexManager.State previousState = dummyState(randomFrom(ClusterHealthStatus.GREEN, ClusterHealthStatus.YELLOW));
        SecurityIndexManager.State currentState = dummyState(null);
        compositeRolesStore.onSecurityIndexStateChange(previousState, currentState);
        assertEquals(++expectedInvalidation, numInvalidation.get());

        // doesn't exist to exists
        previousState = dummyState(null);
        currentState = dummyState(randomFrom(ClusterHealthStatus.GREEN, ClusterHealthStatus.YELLOW));
        compositeRolesStore.onSecurityIndexStateChange(previousState, currentState);
        assertEquals(++expectedInvalidation, numInvalidation.get());

        // green or yellow to red
        previousState = dummyState(randomFrom(ClusterHealthStatus.GREEN, ClusterHealthStatus.YELLOW));
        currentState = dummyState(ClusterHealthStatus.RED);
        compositeRolesStore.onSecurityIndexStateChange(previousState, currentState);
        assertEquals(expectedInvalidation, numInvalidation.get());

        // red to non red
        previousState = dummyState(ClusterHealthStatus.RED);
        currentState = dummyState(randomFrom(ClusterHealthStatus.GREEN, ClusterHealthStatus.YELLOW));
        compositeRolesStore.onSecurityIndexStateChange(previousState, currentState);
        assertEquals(++expectedInvalidation, numInvalidation.get());

        // green to yellow or yellow to green
        previousState = dummyState(randomFrom(ClusterHealthStatus.GREEN, ClusterHealthStatus.YELLOW));
        currentState = dummyState(previousState.indexStatus == ClusterHealthStatus.GREEN ?
                                  ClusterHealthStatus.YELLOW : ClusterHealthStatus.GREEN);
        compositeRolesStore.onSecurityIndexStateChange(previousState, currentState);
        assertEquals(expectedInvalidation, numInvalidation.get());
    }

    public void testCacheClearOnIndexOutOfDateChange() {
        final AtomicInteger numInvalidation = new AtomicInteger(0);

        FileRolesStore fileRolesStore = mock(FileRolesStore.class);
        doCallRealMethod().when(fileRolesStore).accept(any(Set.class), any(ActionListener.class));
        ReservedRolesStore reservedRolesStore = mock(ReservedRolesStore.class);
        doCallRealMethod().when(reservedRolesStore).accept(any(Set.class), any(ActionListener.class));
        NativeRolesStore nativeRolesStore = mock(NativeRolesStore.class);
        doCallRealMethod().when(nativeRolesStore).accept(any(Set.class), any(ActionListener.class));
        CompositeRolesStore compositeRolesStore = new CompositeRolesStore(SECURITY_ENABLED_SETTINGS,
                fileRolesStore, nativeRolesStore, reservedRolesStore,
                mock(NativePrivilegeStore.class), Collections.emptyList(), new ThreadContext(SECURITY_ENABLED_SETTINGS),
<<<<<<< HEAD
                new XPackLicenseState(SECURITY_ENABLED_SETTINGS), mock(AnonymousUser.class)) {
=======
                new XPackLicenseState(SECURITY_ENABLED_SETTINGS), cache) {
>>>>>>> 7989b950
            @Override
            public void invalidateAll() {
                numInvalidation.incrementAndGet();
            }
        };

        compositeRolesStore.onSecurityIndexStateChange(
            new SecurityIndexManager.State(true, false, true, true, null, null),
            new SecurityIndexManager.State(true, true, true, true, null, null));
        assertEquals(1, numInvalidation.get());

        compositeRolesStore.onSecurityIndexStateChange(
            new SecurityIndexManager.State(true, true, true, true, null, null),
            new SecurityIndexManager.State(true, false, true, true, null, null));
        assertEquals(2, numInvalidation.get());
    }

    private static class InMemoryRolesProvider implements BiConsumer<Set<String>, ActionListener<RoleRetrievalResult>> {
        private final Function<Set<String>, RoleRetrievalResult> roleDescriptorsFunc;

        InMemoryRolesProvider(Function<Set<String>, RoleRetrievalResult> roleDescriptorsFunc) {
            this.roleDescriptorsFunc = roleDescriptorsFunc;
        }

        @Override
        public void accept(Set<String> roles, ActionListener<RoleRetrievalResult> listener) {
            listener.onResponse(roleDescriptorsFunc.apply(roles));
        }
    }
}<|MERGE_RESOLUTION|>--- conflicted
+++ resolved
@@ -129,11 +129,7 @@
         when(fileRolesStore.roleDescriptors(Collections.singleton("no_fls_dls"))).thenReturn(Collections.singleton(noFlsDlsRole));
         CompositeRolesStore compositeRolesStore = new CompositeRolesStore(Settings.EMPTY, fileRolesStore, nativeRolesStore,
                 reservedRolesStore, mock(NativePrivilegeStore.class), Collections.emptyList(),
-<<<<<<< HEAD
-                new ThreadContext(Settings.EMPTY), licenseState, mock(AnonymousUser.class));
-=======
-                new ThreadContext(Settings.EMPTY), licenseState, cache);
->>>>>>> 7989b950
+                new ThreadContext(Settings.EMPTY), licenseState, cache, mock(AnonymousUser.class));
 
         PlainActionFuture<Role> roleFuture = new PlainActionFuture<>();
         compositeRolesStore.roles(Collections.singleton("fls"), roleFuture);
@@ -198,11 +194,7 @@
         when(fileRolesStore.roleDescriptors(Collections.singleton("no_fls_dls"))).thenReturn(Collections.singleton(noFlsDlsRole));
         CompositeRolesStore compositeRolesStore = new CompositeRolesStore(Settings.EMPTY, fileRolesStore, nativeRolesStore,
                 reservedRolesStore, mock(NativePrivilegeStore.class), Collections.emptyList(),
-<<<<<<< HEAD
-                new ThreadContext(Settings.EMPTY), licenseState, mock(AnonymousUser.class));
-=======
-                new ThreadContext(Settings.EMPTY), licenseState, cache);
->>>>>>> 7989b950
+                new ThreadContext(Settings.EMPTY), licenseState, cache, mock(AnonymousUser.class));
 
         PlainActionFuture<Role> roleFuture = new PlainActionFuture<>();
         compositeRolesStore.roles(Collections.singleton("fls"), roleFuture);
@@ -237,11 +229,7 @@
         final CompositeRolesStore compositeRolesStore =
                 new CompositeRolesStore(SECURITY_ENABLED_SETTINGS, fileRolesStore, nativeRolesStore, reservedRolesStore,
                         mock(NativePrivilegeStore.class), Collections.emptyList(), new ThreadContext(SECURITY_ENABLED_SETTINGS),
-<<<<<<< HEAD
-                        new XPackLicenseState(SECURITY_ENABLED_SETTINGS), mock(AnonymousUser.class));
-=======
-                        new XPackLicenseState(SECURITY_ENABLED_SETTINGS), cache);
->>>>>>> 7989b950
+                        new XPackLicenseState(SECURITY_ENABLED_SETTINGS), cache, mock(AnonymousUser.class));
         verify(fileRolesStore).addListener(any(Consumer.class)); // adds a listener in ctor
 
         final String roleName = randomAlphaOfLengthBetween(1, 10);
@@ -291,11 +279,7 @@
             .build();
         final CompositeRolesStore compositeRolesStore = new CompositeRolesStore(settings, fileRolesStore, nativeRolesStore,
             reservedRolesStore, mock(NativePrivilegeStore.class), Collections.emptyList(), new ThreadContext(settings),
-<<<<<<< HEAD
-            new XPackLicenseState(settings), mock(AnonymousUser.class));
-=======
-            new XPackLicenseState(settings), cache);
->>>>>>> 7989b950
+            new XPackLicenseState(settings), cache, mock(AnonymousUser.class));
         verify(fileRolesStore).addListener(any(Consumer.class)); // adds a listener in ctor
 
         final String roleName = randomAlphaOfLengthBetween(1, 10);
@@ -329,11 +313,7 @@
         final CompositeRolesStore compositeRolesStore =
             new CompositeRolesStore(SECURITY_ENABLED_SETTINGS, fileRolesStore, nativeRolesStore, reservedRolesStore,
                 mock(NativePrivilegeStore.class), Collections.emptyList(), new ThreadContext(SECURITY_ENABLED_SETTINGS),
-<<<<<<< HEAD
-                new XPackLicenseState(SECURITY_ENABLED_SETTINGS), mock(AnonymousUser.class));
-=======
-                new XPackLicenseState(SECURITY_ENABLED_SETTINGS), cache);
->>>>>>> 7989b950
+                new XPackLicenseState(SECURITY_ENABLED_SETTINGS), cache, mock(AnonymousUser.class));
         verify(fileRolesStore).addListener(any(Consumer.class)); // adds a listener in ctor
 
         final String roleName = randomAlphaOfLengthBetween(1, 10);
@@ -410,12 +390,8 @@
         final CompositeRolesStore compositeRolesStore =
                 new CompositeRolesStore(SECURITY_ENABLED_SETTINGS, fileRolesStore, nativeRolesStore, reservedRolesStore,
                                 mock(NativePrivilegeStore.class), Arrays.asList(inMemoryProvider1, inMemoryProvider2),
-<<<<<<< HEAD
                                 new ThreadContext(SECURITY_ENABLED_SETTINGS), new XPackLicenseState(SECURITY_ENABLED_SETTINGS),
-                                mock(AnonymousUser.class));
-=======
-                                new ThreadContext(SECURITY_ENABLED_SETTINGS), new XPackLicenseState(SECURITY_ENABLED_SETTINGS), cache);
->>>>>>> 7989b950
+                                cache, mock(AnonymousUser.class));
 
         final Set<String> roleNames = Sets.newHashSet("roleA", "roleB", "unknown");
         PlainActionFuture<Role> future = new PlainActionFuture<>();
@@ -619,12 +595,8 @@
         final CompositeRolesStore compositeRolesStore =
             new CompositeRolesStore(SECURITY_ENABLED_SETTINGS, fileRolesStore, nativeRolesStore, reservedRolesStore,
                                     mock(NativePrivilegeStore.class), Arrays.asList(inMemoryProvider1, failingProvider),
-<<<<<<< HEAD
                                     new ThreadContext(SECURITY_ENABLED_SETTINGS), new XPackLicenseState(SECURITY_ENABLED_SETTINGS),
-                                    mock(AnonymousUser.class));
-=======
-                                    new ThreadContext(SECURITY_ENABLED_SETTINGS), new XPackLicenseState(SECURITY_ENABLED_SETTINGS), cache);
->>>>>>> 7989b950
+                                    cache, mock(AnonymousUser.class));
 
         final Set<String> roleNames = Sets.newHashSet("roleA", "roleB", "unknown");
         PlainActionFuture<Role> future = new PlainActionFuture<>();
@@ -666,11 +638,7 @@
         xPackLicenseState.update(randomFrom(OperationMode.BASIC, OperationMode.GOLD, OperationMode.STANDARD), true, null);
         CompositeRolesStore compositeRolesStore = new CompositeRolesStore(
             Settings.EMPTY, fileRolesStore, nativeRolesStore, reservedRolesStore, mock(NativePrivilegeStore.class),
-<<<<<<< HEAD
-            Arrays.asList(inMemoryProvider), new ThreadContext(Settings.EMPTY), xPackLicenseState, mock(AnonymousUser.class));
-=======
-            Arrays.asList(inMemoryProvider), new ThreadContext(Settings.EMPTY), xPackLicenseState, cache);
->>>>>>> 7989b950
+            Arrays.asList(inMemoryProvider), new ThreadContext(Settings.EMPTY), xPackLicenseState, cache, mock(AnonymousUser.class));
 
         Set<String> roleNames = Sets.newHashSet("roleA");
         PlainActionFuture<Role> future = new PlainActionFuture<>();
@@ -682,11 +650,7 @@
 
         compositeRolesStore = new CompositeRolesStore(
             Settings.EMPTY, fileRolesStore, nativeRolesStore, reservedRolesStore, mock(NativePrivilegeStore.class),
-<<<<<<< HEAD
-            Arrays.asList(inMemoryProvider), new ThreadContext(Settings.EMPTY), xPackLicenseState, mock(AnonymousUser.class));
-=======
-            Arrays.asList(inMemoryProvider), new ThreadContext(Settings.EMPTY), xPackLicenseState, cache);
->>>>>>> 7989b950
+            Arrays.asList(inMemoryProvider), new ThreadContext(Settings.EMPTY), xPackLicenseState, cache, mock(AnonymousUser.class));
         // these licenses allow custom role providers
         xPackLicenseState.update(randomFrom(OperationMode.PLATINUM, OperationMode.TRIAL), true, null);
         roleNames = Sets.newHashSet("roleA");
@@ -700,11 +664,7 @@
         // license expired, don't allow custom role providers
         compositeRolesStore = new CompositeRolesStore(
             Settings.EMPTY, fileRolesStore, nativeRolesStore, reservedRolesStore, mock(NativePrivilegeStore.class),
-<<<<<<< HEAD
-            Arrays.asList(inMemoryProvider), new ThreadContext(Settings.EMPTY), xPackLicenseState, mock(AnonymousUser.class));
-=======
-            Arrays.asList(inMemoryProvider), new ThreadContext(Settings.EMPTY), xPackLicenseState, cache);
->>>>>>> 7989b950
+            Arrays.asList(inMemoryProvider), new ThreadContext(Settings.EMPTY), xPackLicenseState, cache, mock(AnonymousUser.class));
         xPackLicenseState.update(randomFrom(OperationMode.PLATINUM, OperationMode.TRIAL), false, null);
         roleNames = Sets.newHashSet("roleA");
         future = new PlainActionFuture<>();
@@ -729,11 +689,7 @@
         CompositeRolesStore compositeRolesStore = new CompositeRolesStore(
                 Settings.EMPTY, fileRolesStore, nativeRolesStore, reservedRolesStore,
                 mock(NativePrivilegeStore.class), Collections.emptyList(), new ThreadContext(Settings.EMPTY),
-<<<<<<< HEAD
-                new XPackLicenseState(SECURITY_ENABLED_SETTINGS), mock(AnonymousUser.class)) {
-=======
-                new XPackLicenseState(SECURITY_ENABLED_SETTINGS), cache) {
->>>>>>> 7989b950
+                new XPackLicenseState(SECURITY_ENABLED_SETTINGS), cache, mock(AnonymousUser.class)) {
             @Override
             public void invalidateAll() {
                 numInvalidation.incrementAndGet();
@@ -785,11 +741,7 @@
         CompositeRolesStore compositeRolesStore = new CompositeRolesStore(SECURITY_ENABLED_SETTINGS,
                 fileRolesStore, nativeRolesStore, reservedRolesStore,
                 mock(NativePrivilegeStore.class), Collections.emptyList(), new ThreadContext(SECURITY_ENABLED_SETTINGS),
-<<<<<<< HEAD
-                new XPackLicenseState(SECURITY_ENABLED_SETTINGS), mock(AnonymousUser.class)) {
-=======
-                new XPackLicenseState(SECURITY_ENABLED_SETTINGS), cache) {
->>>>>>> 7989b950
+                new XPackLicenseState(SECURITY_ENABLED_SETTINGS), cache, mock(AnonymousUser.class)) {
             @Override
             public void invalidateAll() {
                 numInvalidation.incrementAndGet();
