/*
 * Copyright Elasticsearch B.V. and/or licensed to Elasticsearch B.V. under one
 * or more contributor license agreements. Licensed under the Elastic License;
 * you may not use this file except in compliance with the Elastic License.
 */
package org.elasticsearch.xpack.security.authz.store;

import org.elasticsearch.Version;
import org.elasticsearch.action.ActionListener;
import org.elasticsearch.action.admin.cluster.settings.ClusterUpdateSettingsAction;
import org.elasticsearch.action.admin.cluster.state.ClusterStateAction;
import org.elasticsearch.action.get.GetAction;
import org.elasticsearch.action.index.IndexAction;
import org.elasticsearch.action.support.PlainActionFuture;
import org.elasticsearch.cluster.health.ClusterHealthStatus;
import org.elasticsearch.cluster.metadata.IndexMetaData;
import org.elasticsearch.cluster.metadata.MetaData;
import org.elasticsearch.common.Nullable;
import org.elasticsearch.common.bytes.BytesReference;
import org.elasticsearch.common.io.stream.StreamOutput;
import org.elasticsearch.common.settings.Settings;
import org.elasticsearch.common.util.concurrent.ThreadContext;
import org.elasticsearch.common.util.set.Sets;
import org.elasticsearch.common.xcontent.XContentBuilder;
import org.elasticsearch.common.xcontent.XContentHelper;
import org.elasticsearch.common.xcontent.XContentType;
import org.elasticsearch.index.query.QueryBuilders;
import org.elasticsearch.license.License.OperationMode;
import org.elasticsearch.license.TestUtils.UpdatableLicenseState;
import org.elasticsearch.license.XPackLicenseState;
import org.elasticsearch.test.ESTestCase;
import org.elasticsearch.threadpool.ThreadPool;
import org.elasticsearch.transport.TransportRequest;
import org.elasticsearch.transport.TransportRequest.Empty;
import org.elasticsearch.xpack.core.XPackSettings;
import org.elasticsearch.xpack.core.security.action.saml.SamlAuthenticateAction;
import org.elasticsearch.xpack.core.security.action.user.PutUserAction;
import org.elasticsearch.xpack.core.security.authc.Authentication;
import org.elasticsearch.xpack.core.security.authc.Authentication.AuthenticationType;
import org.elasticsearch.xpack.core.security.authc.Authentication.RealmRef;
import org.elasticsearch.xpack.core.security.authz.RoleDescriptor;
import org.elasticsearch.xpack.core.security.authz.RoleDescriptor.IndicesPrivileges;
import org.elasticsearch.xpack.core.security.authz.accesscontrol.DocumentSubsetBitsetCache;
import org.elasticsearch.xpack.core.security.authz.accesscontrol.IndicesAccessControl;
import org.elasticsearch.xpack.core.security.authz.permission.ClusterPermission;
import org.elasticsearch.xpack.core.security.authz.permission.FieldPermissionsCache;
import org.elasticsearch.xpack.core.security.authz.permission.Role;
import org.elasticsearch.xpack.core.security.authz.privilege.ActionClusterPrivilege;
import org.elasticsearch.xpack.core.security.authz.privilege.ApplicationPrivilege;
import org.elasticsearch.xpack.core.security.authz.privilege.ApplicationPrivilegeDescriptor;
import org.elasticsearch.xpack.core.security.authz.privilege.ClusterPrivilegeResolver;
import org.elasticsearch.xpack.core.security.authz.privilege.ConfigurableClusterPrivilege;
import org.elasticsearch.xpack.core.security.authz.privilege.IndexPrivilege;
import org.elasticsearch.xpack.core.security.authz.store.ReservedRolesStore;
import org.elasticsearch.xpack.core.security.authz.store.RoleRetrievalResult;
import org.elasticsearch.xpack.core.security.index.RestrictedIndicesNames;
import org.elasticsearch.xpack.core.security.support.MetadataUtils;
import org.elasticsearch.xpack.core.security.user.AnonymousUser;
import org.elasticsearch.xpack.core.security.user.SystemUser;
import org.elasticsearch.xpack.core.security.user.User;
import org.elasticsearch.xpack.core.security.user.XPackUser;
import org.elasticsearch.xpack.security.audit.AuditUtil;
import org.elasticsearch.xpack.security.authc.ApiKeyService;
import org.elasticsearch.xpack.security.authc.ApiKeyService.ApiKeyRoleDescriptors;
import org.elasticsearch.xpack.security.support.SecurityIndexManager;

import java.io.IOException;
import java.time.Instant;
import java.util.ArrayList;
import java.util.Arrays;
import java.util.Collection;
import java.util.Collections;
import java.util.HashMap;
import java.util.HashSet;
import java.util.LinkedHashSet;
import java.util.List;
import java.util.Map;
import java.util.Set;
import java.util.concurrent.ExecutionException;
import java.util.concurrent.atomic.AtomicInteger;
import java.util.concurrent.atomic.AtomicReference;
import java.util.function.BiConsumer;
import java.util.function.Consumer;
import java.util.function.Function;
import java.util.function.Predicate;

import static org.elasticsearch.mock.orig.Mockito.times;
import static org.elasticsearch.mock.orig.Mockito.verifyNoMoreInteractions;
import static org.hamcrest.Matchers.anyOf;
import static org.hamcrest.Matchers.containsInAnyOrder;
import static org.hamcrest.Matchers.equalTo;
import static org.hamcrest.Matchers.hasItem;
import static org.hamcrest.Matchers.hasSize;
import static org.hamcrest.Matchers.is;
import static org.hamcrest.Matchers.nullValue;
import static org.mockito.Matchers.any;
import static org.mockito.Matchers.anySetOf;
import static org.mockito.Matchers.eq;
import static org.mockito.Matchers.isA;
import static org.mockito.Mockito.doAnswer;
import static org.mockito.Mockito.doCallRealMethod;
import static org.mockito.Mockito.mock;
import static org.mockito.Mockito.spy;
import static org.mockito.Mockito.verify;
import static org.mockito.Mockito.when;

public class CompositeRolesStoreTests extends ESTestCase {

    private static final Settings SECURITY_ENABLED_SETTINGS = Settings.builder()
            .put(XPackSettings.SECURITY_ENABLED.getKey(), true)
            .build();

    private final FieldPermissionsCache cache = new FieldPermissionsCache(Settings.EMPTY);
    private final String concreteSecurityIndexName = randomFrom(
        RestrictedIndicesNames.INTERNAL_SECURITY_MAIN_INDEX_6, RestrictedIndicesNames.INTERNAL_SECURITY_MAIN_INDEX_7);

    public void testRolesWhenDlsFlsUnlicensed() throws IOException {
        XPackLicenseState licenseState = mock(XPackLicenseState.class);
        when(licenseState.isDocumentAndFieldLevelSecurityAllowed()).thenReturn(false);
        RoleDescriptor flsRole = new RoleDescriptor("fls", null, new IndicesPrivileges[] {
                IndicesPrivileges.builder()
                        .grantedFields("*")
                        .deniedFields("foo")
                        .indices("*")
                        .privileges("read")
                        .build()
        }, null);
        BytesReference matchAllBytes = XContentHelper.toXContent(QueryBuilders.matchAllQuery(), XContentType.JSON, false);
        RoleDescriptor dlsRole = new RoleDescriptor("dls", null, new IndicesPrivileges[] {
                IndicesPrivileges.builder()
                        .indices("*")
                        .privileges("read")
                        .query(matchAllBytes)
                        .build()
        }, null);
        RoleDescriptor flsDlsRole = new RoleDescriptor("fls_dls", null, new IndicesPrivileges[] {
                IndicesPrivileges.builder()
                        .indices("*")
                        .privileges("read")
                        .grantedFields("*")
                        .deniedFields("foo")
                        .query(matchAllBytes)
                        .build()
        }, null);
        RoleDescriptor noFlsDlsRole = new RoleDescriptor("no_fls_dls", null, new IndicesPrivileges[] {
                IndicesPrivileges.builder()
                        .indices("*")
                        .privileges("read")
                        .build()
        }, null);
        FileRolesStore fileRolesStore = mock(FileRolesStore.class);
        doCallRealMethod().when(fileRolesStore).accept(any(Set.class), any(ActionListener.class));

        when(fileRolesStore.roleDescriptors(Collections.singleton("fls"))).thenReturn(Collections.singleton(flsRole));
        when(fileRolesStore.roleDescriptors(Collections.singleton("dls"))).thenReturn(Collections.singleton(dlsRole));
        when(fileRolesStore.roleDescriptors(Collections.singleton("fls_dls"))).thenReturn(Collections.singleton(flsDlsRole));
        when(fileRolesStore.roleDescriptors(Collections.singleton("no_fls_dls"))).thenReturn(Collections.singleton(noFlsDlsRole));
        final AtomicReference<Collection<RoleDescriptor>> effectiveRoleDescriptors = new AtomicReference<Collection<RoleDescriptor>>();
<<<<<<< HEAD
        CompositeRolesStore compositeRolesStore = buildCompositeRolesStore(Settings.EMPTY, fileRolesStore, null,
            null, null, licenseState, null, null, rds -> effectiveRoleDescriptors.set(rds));
=======
        final DocumentSubsetBitsetCache documentSubsetBitsetCache = buildBitsetCache();
        CompositeRolesStore compositeRolesStore = new CompositeRolesStore(Settings.EMPTY, fileRolesStore, nativeRolesStore,
                reservedRolesStore, mock(NativePrivilegeStore.class), Collections.emptyList(),
                new ThreadContext(Settings.EMPTY), licenseState, cache, mock(ApiKeyService.class), documentSubsetBitsetCache,
                rds -> effectiveRoleDescriptors.set(rds));
>>>>>>> ea4c2e31

        PlainActionFuture<Role> roleFuture = new PlainActionFuture<>();
        compositeRolesStore.roles(Collections.singleton("fls"), roleFuture);
        assertEquals(Role.EMPTY, roleFuture.actionGet());
        assertThat(effectiveRoleDescriptors.get().isEmpty(), is(true));
        effectiveRoleDescriptors.set(null);

        roleFuture = new PlainActionFuture<>();
        compositeRolesStore.roles(Collections.singleton("dls"), roleFuture);
        assertEquals(Role.EMPTY, roleFuture.actionGet());
        assertThat(effectiveRoleDescriptors.get().isEmpty(), is(true));
        effectiveRoleDescriptors.set(null);

        roleFuture = new PlainActionFuture<>();
        compositeRolesStore.roles(Collections.singleton("fls_dls"), roleFuture);
        assertEquals(Role.EMPTY, roleFuture.actionGet());
        assertThat(effectiveRoleDescriptors.get().isEmpty(), is(true));
        effectiveRoleDescriptors.set(null);

        roleFuture = new PlainActionFuture<>();
        compositeRolesStore.roles(Collections.singleton("no_fls_dls"), roleFuture);
        assertNotEquals(Role.EMPTY, roleFuture.actionGet());
        assertThat(effectiveRoleDescriptors.get(), containsInAnyOrder(noFlsDlsRole));
        effectiveRoleDescriptors.set(null);
    }

    public void testRolesWhenDlsFlsLicensed() throws IOException {
        XPackLicenseState licenseState = mock(XPackLicenseState.class);
        when(licenseState.isDocumentAndFieldLevelSecurityAllowed()).thenReturn(true);
        RoleDescriptor flsRole = new RoleDescriptor("fls", null, new IndicesPrivileges[] {
                IndicesPrivileges.builder()
                        .grantedFields("*")
                        .deniedFields("foo")
                        .indices("*")
                        .privileges("read")
                        .build()
        }, null);
        BytesReference matchAllBytes = XContentHelper.toXContent(QueryBuilders.matchAllQuery(), XContentType.JSON, false);
        RoleDescriptor dlsRole = new RoleDescriptor("dls", null, new IndicesPrivileges[] {
                IndicesPrivileges.builder()
                        .indices("*")
                        .privileges("read")
                        .query(matchAllBytes)
                        .build()
        }, null);
        RoleDescriptor flsDlsRole = new RoleDescriptor("fls_dls", null, new IndicesPrivileges[] {
                IndicesPrivileges.builder()
                        .indices("*")
                        .privileges("read")
                        .grantedFields("*")
                        .deniedFields("foo")
                        .query(matchAllBytes)
                        .build()
        }, null);
        RoleDescriptor noFlsDlsRole = new RoleDescriptor("no_fls_dls", null, new IndicesPrivileges[] {
                IndicesPrivileges.builder()
                        .indices("*")
                        .privileges("read")
                        .build()
        }, null);
        FileRolesStore fileRolesStore = mock(FileRolesStore.class);
        doCallRealMethod().when(fileRolesStore).accept(any(Set.class), any(ActionListener.class));
        when(fileRolesStore.roleDescriptors(Collections.singleton("fls"))).thenReturn(Collections.singleton(flsRole));
        when(fileRolesStore.roleDescriptors(Collections.singleton("dls"))).thenReturn(Collections.singleton(dlsRole));
        when(fileRolesStore.roleDescriptors(Collections.singleton("fls_dls"))).thenReturn(Collections.singleton(flsDlsRole));
        when(fileRolesStore.roleDescriptors(Collections.singleton("no_fls_dls"))).thenReturn(Collections.singleton(noFlsDlsRole));
        final AtomicReference<Collection<RoleDescriptor>> effectiveRoleDescriptors = new AtomicReference<Collection<RoleDescriptor>>();
<<<<<<< HEAD
        CompositeRolesStore compositeRolesStore = buildCompositeRolesStore(Settings.EMPTY, fileRolesStore, null,
            null, null, licenseState, null, null, rds -> effectiveRoleDescriptors.set(rds));
=======
        final DocumentSubsetBitsetCache documentSubsetBitsetCache = buildBitsetCache();
        CompositeRolesStore compositeRolesStore = new CompositeRolesStore(Settings.EMPTY, fileRolesStore, nativeRolesStore,
                reservedRolesStore, mock(NativePrivilegeStore.class), Collections.emptyList(),
                new ThreadContext(Settings.EMPTY), licenseState, cache, mock(ApiKeyService.class), documentSubsetBitsetCache,
                rds -> effectiveRoleDescriptors.set(rds));
>>>>>>> ea4c2e31

        PlainActionFuture<Role> roleFuture = new PlainActionFuture<>();
        compositeRolesStore.roles(Collections.singleton("fls"), roleFuture);
        assertNotEquals(Role.EMPTY, roleFuture.actionGet());
        assertThat(effectiveRoleDescriptors.get(), containsInAnyOrder(flsRole));
        effectiveRoleDescriptors.set(null);

        roleFuture = new PlainActionFuture<>();
        compositeRolesStore.roles(Collections.singleton("dls"), roleFuture);
        assertNotEquals(Role.EMPTY, roleFuture.actionGet());
        assertThat(effectiveRoleDescriptors.get(), containsInAnyOrder(dlsRole));
        effectiveRoleDescriptors.set(null);

        roleFuture = new PlainActionFuture<>();
        compositeRolesStore.roles(Collections.singleton("fls_dls"), roleFuture);
        assertNotEquals(Role.EMPTY, roleFuture.actionGet());
        assertThat(effectiveRoleDescriptors.get(), containsInAnyOrder(flsDlsRole));
        effectiveRoleDescriptors.set(null);

        roleFuture = new PlainActionFuture<>();
        compositeRolesStore.roles(Collections.singleton("no_fls_dls"), roleFuture);
        assertNotEquals(Role.EMPTY, roleFuture.actionGet());
        assertThat(effectiveRoleDescriptors.get(), containsInAnyOrder(noFlsDlsRole));
        effectiveRoleDescriptors.set(null);
    }

    public void testNegativeLookupsAreCached() {
        final FileRolesStore fileRolesStore = mock(FileRolesStore.class);
        doCallRealMethod().when(fileRolesStore).accept(any(Set.class), any(ActionListener.class));
        final NativeRolesStore nativeRolesStore = mock(NativeRolesStore.class);
        doCallRealMethod().when(nativeRolesStore).accept(any(Set.class), any(ActionListener.class));
        when(fileRolesStore.roleDescriptors(anySetOf(String.class))).thenReturn(Collections.emptySet());

        doAnswer((invocationOnMock) -> {
            ActionListener<RoleRetrievalResult> callback = (ActionListener<RoleRetrievalResult>) invocationOnMock.getArguments()[1];
            callback.onResponse(RoleRetrievalResult.success(Collections.emptySet()));
            return null;
        }).when(nativeRolesStore).getRoleDescriptors(isA(Set.class), any(ActionListener.class));
        final ReservedRolesStore reservedRolesStore = spy(new ReservedRolesStore());
        final NativePrivilegeStore nativePrivilegeStore = mock(NativePrivilegeStore.class);
        doAnswer((invocationOnMock) -> {
            ActionListener<Collection<ApplicationPrivilegeDescriptor>> callback = null;
            callback = (ActionListener<Collection<ApplicationPrivilegeDescriptor>>) invocationOnMock.getArguments()[2];
            callback.onResponse(Collections.emptyList());
            return null;
        }).when(nativePrivilegeStore).getPrivileges(isA(Set.class), isA(Set.class), any(ActionListener.class));

        final AtomicReference<Collection<RoleDescriptor>> effectiveRoleDescriptors = new AtomicReference<Collection<RoleDescriptor>>();
<<<<<<< HEAD
        final CompositeRolesStore compositeRolesStore = buildCompositeRolesStore(SECURITY_ENABLED_SETTINGS,
            fileRolesStore, nativeRolesStore, reservedRolesStore, nativePrivilegeStore, null, null, null,
            rds -> effectiveRoleDescriptors.set(rds));
=======
        final DocumentSubsetBitsetCache documentSubsetBitsetCache = buildBitsetCache();
        final CompositeRolesStore compositeRolesStore =
                new CompositeRolesStore(SECURITY_ENABLED_SETTINGS, fileRolesStore, nativeRolesStore, reservedRolesStore,
                        nativePrivilegeStore, Collections.emptyList(), new ThreadContext(SECURITY_ENABLED_SETTINGS),
                        new XPackLicenseState(SECURITY_ENABLED_SETTINGS), cache, mock(ApiKeyService.class),
                        documentSubsetBitsetCache, rds -> effectiveRoleDescriptors.set(rds));
>>>>>>> ea4c2e31
        verify(fileRolesStore).addListener(any(Consumer.class)); // adds a listener in ctor

        final String roleName = randomAlphaOfLengthBetween(1, 10);
        PlainActionFuture<Role> future = new PlainActionFuture<>();
        compositeRolesStore.roles(Collections.singleton(roleName), future);
        final Role role = future.actionGet();
        assertThat(effectiveRoleDescriptors.get().isEmpty(), is(true));
        effectiveRoleDescriptors.set(null);
        assertEquals(Role.EMPTY, role);
        verify(reservedRolesStore).accept(anySetOf(String.class), any(ActionListener.class));
        verify(fileRolesStore).accept(anySetOf(String.class), any(ActionListener.class));
        verify(fileRolesStore).roleDescriptors(eq(Collections.singleton(roleName)));
        verify(nativeRolesStore).accept(anySetOf(String.class), any(ActionListener.class));
        verify(nativeRolesStore).getRoleDescriptors(isA(Set.class), any(ActionListener.class));

        final int numberOfTimesToCall = scaledRandomIntBetween(0, 32);
        final boolean getSuperuserRole = randomBoolean()
                && roleName.equals(ReservedRolesStore.SUPERUSER_ROLE_DESCRIPTOR.getName()) == false;
        final Set<String> names = getSuperuserRole ? Sets.newHashSet(roleName, ReservedRolesStore.SUPERUSER_ROLE_DESCRIPTOR.getName())
                : Collections.singleton(roleName);
        for (int i = 0; i < numberOfTimesToCall; i++) {
            future = new PlainActionFuture<>();
            compositeRolesStore.roles(names, future);
            future.actionGet();
            if (getSuperuserRole && i == 0) {
                assertThat(effectiveRoleDescriptors.get(), containsInAnyOrder(ReservedRolesStore.SUPERUSER_ROLE_DESCRIPTOR));
                effectiveRoleDescriptors.set(null);
            } else {
                assertThat(effectiveRoleDescriptors.get(), is(nullValue()));
            }
        }

        if (getSuperuserRole && numberOfTimesToCall > 0) {
            // the superuser role was requested so we get the role descriptors again
            verify(reservedRolesStore, times(2)).accept(anySetOf(String.class), any(ActionListener.class));
            verify(nativePrivilegeStore).getPrivileges(isA(Set.class), isA(Set.class), any(ActionListener.class));
        }
        verifyNoMoreInteractions(fileRolesStore, reservedRolesStore, nativeRolesStore, nativePrivilegeStore);
    }

    public void testNegativeLookupsCacheDisabled() {
        final FileRolesStore fileRolesStore = mock(FileRolesStore.class);
        doCallRealMethod().when(fileRolesStore).accept(any(Set.class), any(ActionListener.class));
        final NativeRolesStore nativeRolesStore = mock(NativeRolesStore.class);
        doCallRealMethod().when(nativeRolesStore).accept(any(Set.class), any(ActionListener.class));
        when(fileRolesStore.roleDescriptors(anySetOf(String.class))).thenReturn(Collections.emptySet());
        doAnswer((invocationOnMock) -> {
            ActionListener<RoleRetrievalResult> callback = (ActionListener<RoleRetrievalResult>) invocationOnMock.getArguments()[1];
            callback.onResponse(RoleRetrievalResult.success(Collections.emptySet()));
            return null;
        }).when(nativeRolesStore).getRoleDescriptors(isA(Set.class), any(ActionListener.class));
        final ReservedRolesStore reservedRolesStore = spy(new ReservedRolesStore());

        final Settings settings = Settings.builder().put(SECURITY_ENABLED_SETTINGS)
            .put("xpack.security.authz.store.roles.negative_lookup_cache.max_size", 0)
            .build();
        final AtomicReference<Collection<RoleDescriptor>> effectiveRoleDescriptors = new AtomicReference<Collection<RoleDescriptor>>();
        final DocumentSubsetBitsetCache documentSubsetBitsetCache = buildBitsetCache();
        final CompositeRolesStore compositeRolesStore = new CompositeRolesStore(settings, fileRolesStore, nativeRolesStore,
            reservedRolesStore, mock(NativePrivilegeStore.class), Collections.emptyList(), new ThreadContext(settings),
            new XPackLicenseState(settings), cache, mock(ApiKeyService.class), documentSubsetBitsetCache,
            rds -> effectiveRoleDescriptors.set(rds));
        verify(fileRolesStore).addListener(any(Consumer.class)); // adds a listener in ctor

        final String roleName = randomAlphaOfLengthBetween(1, 10);
        PlainActionFuture<Role> future = new PlainActionFuture<>();
        compositeRolesStore.roles(Collections.singleton(roleName), future);
        final Role role = future.actionGet();
        assertThat(effectiveRoleDescriptors.get().isEmpty(), is(true));
        effectiveRoleDescriptors.set(null);
        assertEquals(Role.EMPTY, role);
        verify(reservedRolesStore).accept(anySetOf(String.class), any(ActionListener.class));
        verify(fileRolesStore).accept(anySetOf(String.class), any(ActionListener.class));
        verify(fileRolesStore).roleDescriptors(eq(Collections.singleton(roleName)));
        verify(nativeRolesStore).accept(anySetOf(String.class), any(ActionListener.class));
        verify(nativeRolesStore).getRoleDescriptors(isA(Set.class), any(ActionListener.class));

        assertFalse(compositeRolesStore.isValueInNegativeLookupCache(roleName));
        verifyNoMoreInteractions(fileRolesStore, reservedRolesStore, nativeRolesStore);
    }

    public void testNegativeLookupsAreNotCachedWithFailures() {
        final FileRolesStore fileRolesStore = mock(FileRolesStore.class);
        doCallRealMethod().when(fileRolesStore).accept(any(Set.class), any(ActionListener.class));
        final NativeRolesStore nativeRolesStore = mock(NativeRolesStore.class);
        doCallRealMethod().when(nativeRolesStore).accept(any(Set.class), any(ActionListener.class));
        when(fileRolesStore.roleDescriptors(anySetOf(String.class))).thenReturn(Collections.emptySet());
        doAnswer((invocationOnMock) -> {
            ActionListener<RoleRetrievalResult> callback = (ActionListener<RoleRetrievalResult>) invocationOnMock.getArguments()[1];
            callback.onResponse(RoleRetrievalResult.failure(new RuntimeException("intentionally failed!")));
            return null;
        }).when(nativeRolesStore).getRoleDescriptors(isA(Set.class), any(ActionListener.class));
        final ReservedRolesStore reservedRolesStore = spy(new ReservedRolesStore());

        final AtomicReference<Collection<RoleDescriptor>> effectiveRoleDescriptors = new AtomicReference<Collection<RoleDescriptor>>();
        final DocumentSubsetBitsetCache documentSubsetBitsetCache = buildBitsetCache();
        final CompositeRolesStore compositeRolesStore =
            new CompositeRolesStore(SECURITY_ENABLED_SETTINGS, fileRolesStore, nativeRolesStore, reservedRolesStore,
                mock(NativePrivilegeStore.class), Collections.emptyList(), new ThreadContext(SECURITY_ENABLED_SETTINGS),
                new XPackLicenseState(SECURITY_ENABLED_SETTINGS), cache, mock(ApiKeyService.class), documentSubsetBitsetCache,
                rds -> effectiveRoleDescriptors.set(rds));
        verify(fileRolesStore).addListener(any(Consumer.class)); // adds a listener in ctor

        final String roleName = randomAlphaOfLengthBetween(1, 10);
        PlainActionFuture<Role> future = new PlainActionFuture<>();
        compositeRolesStore.roles(Collections.singleton(roleName), future);
        final Role role = future.actionGet();
        assertThat(effectiveRoleDescriptors.get().isEmpty(), is(true));
        effectiveRoleDescriptors.set(null);
        assertEquals(Role.EMPTY, role);
        verify(reservedRolesStore).accept(anySetOf(String.class), any(ActionListener.class));
        verify(fileRolesStore).accept(anySetOf(String.class), any(ActionListener.class));
        verify(fileRolesStore).roleDescriptors(eq(Collections.singleton(roleName)));
        verify(nativeRolesStore).accept(anySetOf(String.class), any(ActionListener.class));
        verify(nativeRolesStore).getRoleDescriptors(isA(Set.class), any(ActionListener.class));

        final int numberOfTimesToCall = scaledRandomIntBetween(0, 32);
        final Set<String> names = Collections.singleton(roleName);
        for (int i = 0; i < numberOfTimesToCall; i++) {
            future = new PlainActionFuture<>();
            compositeRolesStore.roles(names, future);
            future.actionGet();
            assertThat(effectiveRoleDescriptors.get().isEmpty(), is(true));
            effectiveRoleDescriptors.set(null);
        }

        assertFalse(compositeRolesStore.isValueInNegativeLookupCache(roleName));
        verify(reservedRolesStore, times(numberOfTimesToCall + 1)).accept(anySetOf(String.class), any(ActionListener.class));
        verify(fileRolesStore, times(numberOfTimesToCall + 1)).accept(anySetOf(String.class), any(ActionListener.class));
        verify(fileRolesStore, times(numberOfTimesToCall + 1)).roleDescriptors(eq(Collections.singleton(roleName)));
        verify(nativeRolesStore, times(numberOfTimesToCall + 1)).accept(anySetOf(String.class), any(ActionListener.class));
        verify(nativeRolesStore, times(numberOfTimesToCall + 1)).getRoleDescriptors(isA(Set.class), any(ActionListener.class));
        verifyNoMoreInteractions(fileRolesStore, reservedRolesStore, nativeRolesStore);
    }

    private DocumentSubsetBitsetCache buildBitsetCache() {
        return new DocumentSubsetBitsetCache(Settings.EMPTY, mock(ThreadPool.class));
    }

    public void testCustomRolesProviders() {
        final FileRolesStore fileRolesStore = mock(FileRolesStore.class);
        doCallRealMethod().when(fileRolesStore).accept(any(Set.class), any(ActionListener.class));
        when(fileRolesStore.roleDescriptors(anySetOf(String.class))).thenReturn(Collections.emptySet());
        final NativeRolesStore nativeRolesStore = mock(NativeRolesStore.class);
        doCallRealMethod().when(nativeRolesStore).accept(any(Set.class), any(ActionListener.class));
        doAnswer((invocationOnMock) -> {
            ActionListener<RoleRetrievalResult> callback = (ActionListener<RoleRetrievalResult>) invocationOnMock.getArguments()[1];
            callback.onResponse(RoleRetrievalResult.success(Collections.emptySet()));
            return null;
        }).when(nativeRolesStore).getRoleDescriptors(isA(Set.class), any(ActionListener.class));
        final ReservedRolesStore reservedRolesStore = spy(new ReservedRolesStore());

        final RoleDescriptor roleAProvider1 = new RoleDescriptor("roleA", null,
                    new IndicesPrivileges[] {
                        IndicesPrivileges.builder().privileges("READ").indices("foo").grantedFields("*").build()
                    }, null);
        final InMemoryRolesProvider inMemoryProvider1 = spy(new InMemoryRolesProvider((roles) -> {
            Set<RoleDescriptor> descriptors = new HashSet<>();
            if (roles.contains("roleA")) {
                descriptors.add(roleAProvider1);
            }
            return RoleRetrievalResult.success(descriptors);
        }));

        final RoleDescriptor roleBProvider2 = new RoleDescriptor("roleB", null,
                    new IndicesPrivileges[] {
                        IndicesPrivileges.builder().privileges("READ").indices("bar").grantedFields("*").build()
                    }, null);
        final InMemoryRolesProvider inMemoryProvider2 = spy(new InMemoryRolesProvider((roles) -> {
            Set<RoleDescriptor> descriptors = new HashSet<>();
            if (roles.contains("roleA")) {
                // both role providers can resolve role A, this makes sure that if the first
                // role provider in order resolves a role, the second provider does not override it
                descriptors.add(new RoleDescriptor("roleA", null,
                    new IndicesPrivileges[] {
                        IndicesPrivileges.builder().privileges("WRITE").indices("*").grantedFields("*").build()
                    }, null));
            }
            if (roles.contains("roleB")) {
                descriptors.add(roleBProvider2);
            }
            return RoleRetrievalResult.success(descriptors);
        }));

        final AtomicReference<Collection<RoleDescriptor>> effectiveRoleDescriptors = new AtomicReference<Collection<RoleDescriptor>>();
        final DocumentSubsetBitsetCache documentSubsetBitsetCache = buildBitsetCache();
        final CompositeRolesStore compositeRolesStore =
                new CompositeRolesStore(SECURITY_ENABLED_SETTINGS, fileRolesStore, nativeRolesStore, reservedRolesStore,
                                mock(NativePrivilegeStore.class), Arrays.asList(inMemoryProvider1, inMemoryProvider2),
                                new ThreadContext(SECURITY_ENABLED_SETTINGS), new XPackLicenseState(SECURITY_ENABLED_SETTINGS),
                                cache, mock(ApiKeyService.class), documentSubsetBitsetCache,
                                rds -> effectiveRoleDescriptors.set(rds));

        final Set<String> roleNames = Sets.newHashSet("roleA", "roleB", "unknown");
        PlainActionFuture<Role> future = new PlainActionFuture<>();
        compositeRolesStore.roles(roleNames, future);
        final Role role = future.actionGet();
        assertThat(effectiveRoleDescriptors.get(), containsInAnyOrder(roleAProvider1, roleBProvider2));
        effectiveRoleDescriptors.set(null);

        // make sure custom roles providers populate roles correctly
        assertEquals(2, role.indices().groups().length);
        assertEquals(IndexPrivilege.READ, role.indices().groups()[0].privilege());
        assertThat(role.indices().groups()[0].indices()[0], anyOf(equalTo("foo"), equalTo("bar")));
        assertEquals(IndexPrivilege.READ, role.indices().groups()[1].privilege());
        assertThat(role.indices().groups()[1].indices()[0], anyOf(equalTo("foo"), equalTo("bar")));

        // make sure negative lookups are cached
        verify(inMemoryProvider1).accept(anySetOf(String.class), any(ActionListener.class));
        verify(inMemoryProvider2).accept(anySetOf(String.class), any(ActionListener.class));

        final int numberOfTimesToCall = scaledRandomIntBetween(1, 8);
        for (int i = 0; i < numberOfTimesToCall; i++) {
            future = new PlainActionFuture<>();
            compositeRolesStore.roles(Collections.singleton("unknown"), future);
            future.actionGet();
            if (i == 0) {
                assertThat(effectiveRoleDescriptors.get().isEmpty(), is(true));
            } else {
                assertThat(effectiveRoleDescriptors.get(), is(nullValue()));
            }
            effectiveRoleDescriptors.set(null);
        }

        verifyNoMoreInteractions(inMemoryProvider1, inMemoryProvider2);
    }

    /**
     * This test is a direct result of a issue where field level security permissions were not
     * being merged correctly. The improper merging resulted in an allow all result when merging
     * permissions from different roles instead of properly creating a union of their languages
     */
    public void testMergingRolesWithFls() {
        RoleDescriptor flsRole = new RoleDescriptor("fls", null, new IndicesPrivileges[] {
                IndicesPrivileges.builder()
                        .grantedFields("*")
                        .deniedFields("L1.*", "L2.*")
                        .indices("*")
                        .privileges("read")
                        .query("{ \"match\": {\"eventType.typeCode\": \"foo\"} }")
                        .build()
        }, null);
        RoleDescriptor addsL1Fields = new RoleDescriptor("dls", null, new IndicesPrivileges[] {
                IndicesPrivileges.builder()
                        .indices("*")
                        .grantedFields("L1.*")
                        .privileges("read")
                        .query("{ \"match\": {\"eventType.typeCode\": \"foo\"} }")
                        .build()
        }, null);
        FieldPermissionsCache cache = new FieldPermissionsCache(Settings.EMPTY);
        PlainActionFuture<Role> future = new PlainActionFuture<>();
        CompositeRolesStore.buildRoleFromDescriptors(Sets.newHashSet(flsRole, addsL1Fields), cache, null, future);
        Role role = future.actionGet();

        MetaData metaData = MetaData.builder()
                .put(new IndexMetaData.Builder("test")
                        .settings(Settings.builder().put("index.version.created", Version.CURRENT).build())
                        .numberOfShards(1).numberOfReplicas(0).build(), true)
                .build();
        Map<String, IndicesAccessControl.IndexAccessControl> acls = role.indices().authorize("indices:data/read/search",
            Collections.singleton("test"), metaData.getAliasAndIndexLookup(), cache);
        assertFalse(acls.isEmpty());
        assertTrue(acls.get("test").getFieldPermissions().grantsAccessTo("L1.foo"));
        assertFalse(acls.get("test").getFieldPermissions().grantsAccessTo("L2.foo"));
        assertTrue(acls.get("test").getFieldPermissions().grantsAccessTo("L3.foo"));
    }

    public void testMergingBasicRoles() {
        final TransportRequest request1 = mock(TransportRequest.class);
        final TransportRequest request2 = mock(TransportRequest.class);
        final TransportRequest request3 = mock(TransportRequest.class);
        final Authentication authentication = mock(Authentication.class);

        ConfigurableClusterPrivilege ccp1 = new MockConfigurableClusterPrivilege() {
            @Override
            public ClusterPermission.Builder buildPermission(ClusterPermission.Builder builder) {
                builder.add(this, ((ActionClusterPrivilege) ClusterPrivilegeResolver.MANAGE_SECURITY).getAllowedActionPatterns(),
                    req -> req == request1);
                return builder;
            }
        };
        RoleDescriptor role1 = new RoleDescriptor("r1", new String[]{"monitor"}, new IndicesPrivileges[]{
            IndicesPrivileges.builder()
                .indices("abc-*", "xyz-*")
                .privileges("read")
                .build(),
            IndicesPrivileges.builder()
                .indices("ind-1-*")
                .privileges("all")
                .build(),
        }, new RoleDescriptor.ApplicationResourcePrivileges[]{
            RoleDescriptor.ApplicationResourcePrivileges.builder()
                .application("app1")
                .resources("user/*")
                .privileges("read", "write")
                .build(),
            RoleDescriptor.ApplicationResourcePrivileges.builder()
                .application("app1")
                .resources("settings/*")
                .privileges("read")
                .build()
        }, new ConfigurableClusterPrivilege[] { ccp1 },
        new String[]{"app-user-1"}, null, null);

        ConfigurableClusterPrivilege ccp2 = new MockConfigurableClusterPrivilege() {
            @Override
            public ClusterPermission.Builder buildPermission(ClusterPermission.Builder builder) {
                builder.add(this, ((ActionClusterPrivilege) ClusterPrivilegeResolver.MANAGE_SECURITY).getAllowedActionPatterns(),
                    req -> req == request2);
                return builder;
            }
        };
        RoleDescriptor role2 = new RoleDescriptor("r2", new String[]{"manage_saml"}, new IndicesPrivileges[]{
            IndicesPrivileges.builder()
                .indices("abc-*", "ind-2-*")
                .privileges("all")
                .build()
        }, new RoleDescriptor.ApplicationResourcePrivileges[]{
            RoleDescriptor.ApplicationResourcePrivileges.builder()
                .application("app2a")
                .resources("*")
                .privileges("all")
                .build(),
            RoleDescriptor.ApplicationResourcePrivileges.builder()
                .application("app2b")
                .resources("*")
                .privileges("read")
                .build()
        }, new ConfigurableClusterPrivilege[] { ccp2 },
        new String[]{"app-user-2"}, null, null);

        FieldPermissionsCache cache = new FieldPermissionsCache(Settings.EMPTY);
        PlainActionFuture<Role> future = new PlainActionFuture<>();
        final NativePrivilegeStore privilegeStore = mock(NativePrivilegeStore.class);
        doAnswer(inv -> {
            assertTrue(inv.getArguments().length == 3);
            ActionListener<Collection<ApplicationPrivilegeDescriptor>> listener
                = (ActionListener<Collection<ApplicationPrivilegeDescriptor>>) inv.getArguments()[2];
            Set<ApplicationPrivilegeDescriptor> set = new HashSet<>();
            Arrays.asList("app1", "app2a", "app2b").forEach(
                app -> Arrays.asList("read", "write", "all").forEach(
                    perm -> set.add(
                        new ApplicationPrivilegeDescriptor(app, perm, Collections.emptySet(), Collections.emptyMap())
                    )));
            listener.onResponse(set);
            return null;
        }).when(privilegeStore).getPrivileges(any(Collection.class), any(Collection.class), any(ActionListener.class));
        CompositeRolesStore.buildRoleFromDescriptors(Sets.newHashSet(role1, role2), cache, privilegeStore, future);
        Role role = future.actionGet();

        assertThat(role.cluster().check(ClusterStateAction.NAME, randomFrom(request1, request2, request3), authentication), equalTo(true));
        assertThat(role.cluster().check(SamlAuthenticateAction.NAME, randomFrom(request1, request2, request3), authentication),
            equalTo(true));
        assertThat(role.cluster().check(ClusterUpdateSettingsAction.NAME, randomFrom(request1, request2, request3), authentication),
            equalTo(false));

        assertThat(role.cluster().check(PutUserAction.NAME, randomFrom(request1, request2), authentication), equalTo(true));
        assertThat(role.cluster().check(PutUserAction.NAME, request3, authentication), equalTo(false));

        final Predicate<String> allowedRead = role.indices().allowedIndicesMatcher(GetAction.NAME);
        assertThat(allowedRead.test("abc-123"), equalTo(true));
        assertThat(allowedRead.test("xyz-000"), equalTo(true));
        assertThat(allowedRead.test("ind-1-a"), equalTo(true));
        assertThat(allowedRead.test("ind-2-a"), equalTo(true));
        assertThat(allowedRead.test("foo"), equalTo(false));
        assertThat(allowedRead.test("abc"), equalTo(false));
        assertThat(allowedRead.test("xyz"), equalTo(false));
        assertThat(allowedRead.test("ind-3-a"), equalTo(false));

        final Predicate<String> allowedWrite = role.indices().allowedIndicesMatcher(IndexAction.NAME);
        assertThat(allowedWrite.test("abc-123"), equalTo(true));
        assertThat(allowedWrite.test("xyz-000"), equalTo(false));
        assertThat(allowedWrite.test("ind-1-a"), equalTo(true));
        assertThat(allowedWrite.test("ind-2-a"), equalTo(true));
        assertThat(allowedWrite.test("foo"), equalTo(false));
        assertThat(allowedWrite.test("abc"), equalTo(false));
        assertThat(allowedWrite.test("xyz"), equalTo(false));
        assertThat(allowedWrite.test("ind-3-a"), equalTo(false));

        role.application().grants(new ApplicationPrivilege("app1", "app1-read", "write"), "user/joe");
        role.application().grants(new ApplicationPrivilege("app1", "app1-read", "read"), "settings/hostname");
        role.application().grants(new ApplicationPrivilege("app2a", "app2a-all", "all"), "user/joe");
        role.application().grants(new ApplicationPrivilege("app2b", "app2b-read", "read"), "settings/hostname");
    }

    public void testCustomRolesProviderFailures() throws Exception {
        final FileRolesStore fileRolesStore = mock(FileRolesStore.class);
        doCallRealMethod().when(fileRolesStore).accept(anySetOf(String.class), any(ActionListener.class));
        when(fileRolesStore.roleDescriptors(anySetOf(String.class))).thenReturn(Collections.emptySet());
        final NativeRolesStore nativeRolesStore = mock(NativeRolesStore.class);
        doCallRealMethod().when(nativeRolesStore).accept(anySetOf(String.class), any(ActionListener.class));
        doAnswer((invocationOnMock) -> {
            ActionListener<RoleRetrievalResult> callback = (ActionListener<RoleRetrievalResult>) invocationOnMock.getArguments()[1];
            callback.onResponse(RoleRetrievalResult.success(Collections.emptySet()));
            return null;
        }).when(nativeRolesStore).getRoleDescriptors(isA(Set.class), any(ActionListener.class));
        final ReservedRolesStore reservedRolesStore = new ReservedRolesStore();

        final InMemoryRolesProvider inMemoryProvider1 = new InMemoryRolesProvider((roles) -> {
            Set<RoleDescriptor> descriptors = new HashSet<>();
            if (roles.contains("roleA")) {
                descriptors.add(new RoleDescriptor("roleA", null,
                    new IndicesPrivileges[] {
                        IndicesPrivileges.builder().privileges("READ").indices("foo").grantedFields("*").build()
                    }, null));
            }
            return RoleRetrievalResult.success(descriptors);
        });

        final BiConsumer<Set<String>, ActionListener<RoleRetrievalResult>> failingProvider =
            (roles, listener) -> listener.onFailure(new Exception("fake failure"));

        final AtomicReference<Collection<RoleDescriptor>> effectiveRoleDescriptors = new AtomicReference<Collection<RoleDescriptor>>();
        final DocumentSubsetBitsetCache documentSubsetBitsetCache = buildBitsetCache();
        final CompositeRolesStore compositeRolesStore =
            new CompositeRolesStore(SECURITY_ENABLED_SETTINGS, fileRolesStore, nativeRolesStore, reservedRolesStore,
                mock(NativePrivilegeStore.class), Arrays.asList(inMemoryProvider1, failingProvider),
                new ThreadContext(SECURITY_ENABLED_SETTINGS), new XPackLicenseState(SECURITY_ENABLED_SETTINGS),
                cache, mock(ApiKeyService.class), documentSubsetBitsetCache, rds -> effectiveRoleDescriptors.set(rds));

        final Set<String> roleNames = Sets.newHashSet("roleA", "roleB", "unknown");
        PlainActionFuture<Role> future = new PlainActionFuture<>();
        compositeRolesStore.roles(roleNames, future);
        try {
            future.get();
            fail("provider should have thrown a failure");
        } catch (ExecutionException e) {
            assertEquals("fake failure", e.getCause().getMessage());
            assertThat(effectiveRoleDescriptors.get(), is(nullValue()));
        }
    }

    public void testCustomRolesProvidersLicensing() {
        final FileRolesStore fileRolesStore = mock(FileRolesStore.class);
        doCallRealMethod().when(fileRolesStore).accept(anySetOf(String.class), any(ActionListener.class));
        when(fileRolesStore.roleDescriptors(anySetOf(String.class))).thenReturn(Collections.emptySet());
        final NativeRolesStore nativeRolesStore = mock(NativeRolesStore.class);
        doCallRealMethod().when(nativeRolesStore).accept(anySetOf(String.class), any(ActionListener.class));
        doAnswer((invocationOnMock) -> {
            ActionListener<RoleRetrievalResult> callback = (ActionListener<RoleRetrievalResult>) invocationOnMock.getArguments()[1];
            callback.onResponse(RoleRetrievalResult.success(Collections.emptySet()));
            return null;
        }).when(nativeRolesStore).getRoleDescriptors(isA(Set.class), any(ActionListener.class));
        final ReservedRolesStore reservedRolesStore = new ReservedRolesStore();

        final RoleDescriptor roleA = new RoleDescriptor("roleA", null,
                    new IndicesPrivileges[] {
                        IndicesPrivileges.builder().privileges("READ").indices("foo").grantedFields("*").build()
                    }, null);
        final InMemoryRolesProvider inMemoryProvider = new InMemoryRolesProvider((roles) -> {
            Set<RoleDescriptor> descriptors = new HashSet<>();
            if (roles.contains("roleA")) {
                descriptors.add(roleA);
            }
            return RoleRetrievalResult.success(descriptors);
        });

        UpdatableLicenseState xPackLicenseState = new UpdatableLicenseState(SECURITY_ENABLED_SETTINGS);
        // these licenses don't allow custom role providers
        xPackLicenseState.update(randomFrom(OperationMode.BASIC, OperationMode.GOLD, OperationMode.STANDARD), true, null);
        final AtomicReference<Collection<RoleDescriptor>> effectiveRoleDescriptors = new AtomicReference<Collection<RoleDescriptor>>();
        final DocumentSubsetBitsetCache documentSubsetBitsetCache = buildBitsetCache();
        CompositeRolesStore compositeRolesStore = new CompositeRolesStore(
            Settings.EMPTY, fileRolesStore, nativeRolesStore, reservedRolesStore, mock(NativePrivilegeStore.class),
            Arrays.asList(inMemoryProvider), new ThreadContext(Settings.EMPTY), xPackLicenseState, cache,
            mock(ApiKeyService.class), documentSubsetBitsetCache, rds -> effectiveRoleDescriptors.set(rds));

        Set<String> roleNames = Sets.newHashSet("roleA");
        PlainActionFuture<Role> future = new PlainActionFuture<>();
        compositeRolesStore.roles(roleNames, future);
        Role role = future.actionGet();
        assertThat(effectiveRoleDescriptors.get().isEmpty(), is(true));
        effectiveRoleDescriptors.set(null);

        // no roles should've been populated, as the license doesn't permit custom role providers
        assertEquals(0, role.indices().groups().length);

        compositeRolesStore = new CompositeRolesStore(
            Settings.EMPTY, fileRolesStore, nativeRolesStore, reservedRolesStore, mock(NativePrivilegeStore.class),
            Arrays.asList(inMemoryProvider), new ThreadContext(Settings.EMPTY), xPackLicenseState, cache,
            mock(ApiKeyService.class), documentSubsetBitsetCache, rds -> effectiveRoleDescriptors.set(rds));
        // these licenses allow custom role providers
        xPackLicenseState.update(randomFrom(OperationMode.PLATINUM, OperationMode.TRIAL), true, null);
        roleNames = Sets.newHashSet("roleA");
        future = new PlainActionFuture<>();
        compositeRolesStore.roles(roleNames, future);
        role = future.actionGet();
        assertThat(effectiveRoleDescriptors.get(), containsInAnyOrder(roleA));
        effectiveRoleDescriptors.set(null);

        // roleA should've been populated by the custom role provider, because the license allows it
        assertEquals(1, role.indices().groups().length);

        // license expired, don't allow custom role providers
        compositeRolesStore = new CompositeRolesStore(
            Settings.EMPTY, fileRolesStore, nativeRolesStore, reservedRolesStore, mock(NativePrivilegeStore.class),
            Arrays.asList(inMemoryProvider), new ThreadContext(Settings.EMPTY), xPackLicenseState, cache,
            mock(ApiKeyService.class), documentSubsetBitsetCache, rds -> effectiveRoleDescriptors.set(rds));
        xPackLicenseState.update(randomFrom(OperationMode.PLATINUM, OperationMode.TRIAL), false, null);
        roleNames = Sets.newHashSet("roleA");
        future = new PlainActionFuture<>();
        compositeRolesStore.roles(roleNames, future);
        role = future.actionGet();
        assertEquals(0, role.indices().groups().length);
        assertThat(effectiveRoleDescriptors.get().isEmpty(), is(true));
    }

    private SecurityIndexManager.State dummyState(ClusterHealthStatus indexStatus) {
        return dummyIndexState(true, indexStatus);
    }

    public SecurityIndexManager.State dummyIndexState(boolean isIndexUpToDate, ClusterHealthStatus healthStatus) {
        return new SecurityIndexManager.State(
            Instant.now(), isIndexUpToDate, true, true, null, concreteSecurityIndexName, healthStatus, IndexMetaData.State.OPEN);
    }

    public void testCacheClearOnIndexHealthChange() {
        final AtomicInteger numInvalidation = new AtomicInteger(0);

        FileRolesStore fileRolesStore = mock(FileRolesStore.class);
        doCallRealMethod().when(fileRolesStore).accept(any(Set.class), any(ActionListener.class));
        ReservedRolesStore reservedRolesStore = mock(ReservedRolesStore.class);
        doCallRealMethod().when(reservedRolesStore).accept(any(Set.class), any(ActionListener.class));
        NativeRolesStore nativeRolesStore = mock(NativeRolesStore.class);
        doCallRealMethod().when(nativeRolesStore).accept(any(Set.class), any(ActionListener.class));
        final DocumentSubsetBitsetCache documentSubsetBitsetCache = buildBitsetCache();
        CompositeRolesStore compositeRolesStore = new CompositeRolesStore(
                Settings.EMPTY, fileRolesStore, nativeRolesStore, reservedRolesStore,
                mock(NativePrivilegeStore.class), Collections.emptyList(), new ThreadContext(Settings.EMPTY),
                new XPackLicenseState(SECURITY_ENABLED_SETTINGS), cache, mock(ApiKeyService.class), documentSubsetBitsetCache,
                rds -> {}) {
            @Override
            public void invalidateAll() {
                numInvalidation.incrementAndGet();
            }
        };

        int expectedInvalidation = 0;
        // existing to no longer present
        SecurityIndexManager.State previousState = dummyState(randomFrom(ClusterHealthStatus.GREEN, ClusterHealthStatus.YELLOW));
        SecurityIndexManager.State currentState = dummyState(null);
        compositeRolesStore.onSecurityIndexStateChange(previousState, currentState);
        assertEquals(++expectedInvalidation, numInvalidation.get());

        // doesn't exist to exists
        previousState = dummyState(null);
        currentState = dummyState(randomFrom(ClusterHealthStatus.GREEN, ClusterHealthStatus.YELLOW));
        compositeRolesStore.onSecurityIndexStateChange(previousState, currentState);
        assertEquals(++expectedInvalidation, numInvalidation.get());

        // green or yellow to red
        previousState = dummyState(randomFrom(ClusterHealthStatus.GREEN, ClusterHealthStatus.YELLOW));
        currentState = dummyState(ClusterHealthStatus.RED);
        compositeRolesStore.onSecurityIndexStateChange(previousState, currentState);
        assertEquals(expectedInvalidation, numInvalidation.get());

        // red to non red
        previousState = dummyState(ClusterHealthStatus.RED);
        currentState = dummyState(randomFrom(ClusterHealthStatus.GREEN, ClusterHealthStatus.YELLOW));
        compositeRolesStore.onSecurityIndexStateChange(previousState, currentState);
        assertEquals(++expectedInvalidation, numInvalidation.get());

        // green to yellow or yellow to green
        previousState = dummyState(randomFrom(ClusterHealthStatus.GREEN, ClusterHealthStatus.YELLOW));
        currentState = dummyState(previousState.indexHealth == ClusterHealthStatus.GREEN ?
                                  ClusterHealthStatus.YELLOW : ClusterHealthStatus.GREEN);
        compositeRolesStore.onSecurityIndexStateChange(previousState, currentState);
        assertEquals(expectedInvalidation, numInvalidation.get());
    }

    public void testCacheClearOnIndexOutOfDateChange() {
        final AtomicInteger numInvalidation = new AtomicInteger(0);

        FileRolesStore fileRolesStore = mock(FileRolesStore.class);
        doCallRealMethod().when(fileRolesStore).accept(any(Set.class), any(ActionListener.class));
        ReservedRolesStore reservedRolesStore = mock(ReservedRolesStore.class);
        doCallRealMethod().when(reservedRolesStore).accept(any(Set.class), any(ActionListener.class));
        NativeRolesStore nativeRolesStore = mock(NativeRolesStore.class);
        doCallRealMethod().when(nativeRolesStore).accept(any(Set.class), any(ActionListener.class));
        final DocumentSubsetBitsetCache documentSubsetBitsetCache = buildBitsetCache();
        CompositeRolesStore compositeRolesStore = new CompositeRolesStore(SECURITY_ENABLED_SETTINGS,
                fileRolesStore, nativeRolesStore, reservedRolesStore,
                mock(NativePrivilegeStore.class), Collections.emptyList(), new ThreadContext(SECURITY_ENABLED_SETTINGS),
                new XPackLicenseState(SECURITY_ENABLED_SETTINGS), cache, mock(ApiKeyService.class),
                documentSubsetBitsetCache, rds -> {}) {
            @Override
            public void invalidateAll() {
                numInvalidation.incrementAndGet();
            }
        };

        compositeRolesStore.onSecurityIndexStateChange(dummyIndexState(false, null), dummyIndexState(true, null));
        assertEquals(1, numInvalidation.get());

        compositeRolesStore.onSecurityIndexStateChange(dummyIndexState(true, null), dummyIndexState(false, null));
        assertEquals(2, numInvalidation.get());
    }

    public void testDefaultRoleUserWithoutRoles() {
        final FileRolesStore fileRolesStore = mock(FileRolesStore.class);
        doCallRealMethod().when(fileRolesStore).accept(any(Set.class), any(ActionListener.class));
        final NativeRolesStore nativeRolesStore = mock(NativeRolesStore.class);
        doCallRealMethod().when(nativeRolesStore).accept(any(Set.class), any(ActionListener.class));
        when(fileRolesStore.roleDescriptors(anySetOf(String.class))).thenReturn(Collections.emptySet());
        doAnswer((invocationOnMock) -> {
            ActionListener<RoleRetrievalResult> callback = (ActionListener<RoleRetrievalResult>) invocationOnMock.getArguments()[1];
            callback.onResponse(RoleRetrievalResult.failure(new RuntimeException("intentionally failed!")));
            return null;
        }).when(nativeRolesStore).getRoleDescriptors(isA(Set.class), any(ActionListener.class));
        final ReservedRolesStore reservedRolesStore = spy(new ReservedRolesStore());

<<<<<<< HEAD
        final DocumentSubsetBitsetCache documentSubsetBitsetCache = new DocumentSubsetBitsetCache(Settings.EMPTY);
        final CompositeRolesStore compositeRolesStore = buildCompositeRolesStore(SECURITY_ENABLED_SETTINGS, fileRolesStore,
            nativeRolesStore, reservedRolesStore, mock(NativePrivilegeStore.class), null, mock(ApiKeyService.class),
            documentSubsetBitsetCache, null);
=======
        final DocumentSubsetBitsetCache documentSubsetBitsetCache = buildBitsetCache();
        final CompositeRolesStore compositeRolesStore =
            new CompositeRolesStore(SECURITY_ENABLED_SETTINGS, fileRolesStore, nativeRolesStore, reservedRolesStore,
                mock(NativePrivilegeStore.class), Collections.emptyList(), new ThreadContext(SECURITY_ENABLED_SETTINGS),
                new XPackLicenseState(SECURITY_ENABLED_SETTINGS), cache, mock(ApiKeyService.class), documentSubsetBitsetCache,
                rds -> {});
>>>>>>> ea4c2e31
        verify(fileRolesStore).addListener(any(Consumer.class)); // adds a listener in ctor

        PlainActionFuture<Role> rolesFuture = new PlainActionFuture<>();
        final User user = new User("no role user");
        Authentication auth = new Authentication(user, new RealmRef("name", "type", "node"), null);
        compositeRolesStore.getRoles(user, auth, rolesFuture);
        final Role roles = rolesFuture.actionGet();
        assertEquals(Role.EMPTY, roles);
    }

    public void testAnonymousUserEnabledRoleAdded() {
        Settings settings = Settings.builder()
            .put(SECURITY_ENABLED_SETTINGS)
            .put(AnonymousUser.ROLES_SETTING.getKey(), "anonymous_user_role")
            .build();
        final FileRolesStore fileRolesStore = mock(FileRolesStore.class);
        doCallRealMethod().when(fileRolesStore).accept(any(Set.class), any(ActionListener.class));
        final NativeRolesStore nativeRolesStore = mock(NativeRolesStore.class);
        doCallRealMethod().when(nativeRolesStore).accept(any(Set.class), any(ActionListener.class));
        doAnswer(invocationOnMock -> {
            Set<String> names = (Set<String>) invocationOnMock.getArguments()[0];
            if (names.size() == 1 && names.contains("anonymous_user_role")) {
                RoleDescriptor rd = new RoleDescriptor("anonymous_user_role", null, null, null);
                return Collections.singleton(rd);
            }
            return Collections.emptySet();
        }).
        when(fileRolesStore).roleDescriptors(anySetOf(String.class));
        doAnswer((invocationOnMock) -> {
            ActionListener<RoleRetrievalResult> callback = (ActionListener<RoleRetrievalResult>) invocationOnMock.getArguments()[1];
            callback.onResponse(RoleRetrievalResult.failure(new RuntimeException("intentionally failed!")));
            return null;
        }).when(nativeRolesStore).getRoleDescriptors(isA(Set.class), any(ActionListener.class));
        final ReservedRolesStore reservedRolesStore = spy(new ReservedRolesStore());

<<<<<<< HEAD
        final DocumentSubsetBitsetCache documentSubsetBitsetCache = new DocumentSubsetBitsetCache(Settings.EMPTY);
        final CompositeRolesStore compositeRolesStore = buildCompositeRolesStore(settings, fileRolesStore, nativeRolesStore,
            reservedRolesStore, mock(NativePrivilegeStore.class), null, mock(ApiKeyService.class), documentSubsetBitsetCache, null);
=======
        final DocumentSubsetBitsetCache documentSubsetBitsetCache = buildBitsetCache();
        final CompositeRolesStore compositeRolesStore =
            new CompositeRolesStore(settings, fileRolesStore, nativeRolesStore, reservedRolesStore,
                mock(NativePrivilegeStore.class), Collections.emptyList(), new ThreadContext(settings),
                new XPackLicenseState(settings), cache, mock(ApiKeyService.class), documentSubsetBitsetCache, rds -> {});
>>>>>>> ea4c2e31
        verify(fileRolesStore).addListener(any(Consumer.class)); // adds a listener in ctor

        PlainActionFuture<Role> rolesFuture = new PlainActionFuture<>();
        final User user = new User("no role user");
        Authentication auth = new Authentication(user, new RealmRef("name", "type", "node"), null);
        compositeRolesStore.getRoles(user, auth, rolesFuture);
        final Role roles = rolesFuture.actionGet();
        assertThat(Arrays.asList(roles.names()), hasItem("anonymous_user_role"));
    }

    public void testDoesNotUseRolesStoreForXPackUser() {
        final FileRolesStore fileRolesStore = mock(FileRolesStore.class);
        doCallRealMethod().when(fileRolesStore).accept(any(Set.class), any(ActionListener.class));
        final NativeRolesStore nativeRolesStore = mock(NativeRolesStore.class);
        doCallRealMethod().when(nativeRolesStore).accept(any(Set.class), any(ActionListener.class));
        when(fileRolesStore.roleDescriptors(anySetOf(String.class))).thenReturn(Collections.emptySet());
        doAnswer((invocationOnMock) -> {
            ActionListener<RoleRetrievalResult> callback = (ActionListener<RoleRetrievalResult>) invocationOnMock.getArguments()[1];
            callback.onResponse(RoleRetrievalResult.failure(new RuntimeException("intentionally failed!")));
            return null;
        }).when(nativeRolesStore).getRoleDescriptors(isA(Set.class), any(ActionListener.class));
        final ReservedRolesStore reservedRolesStore = spy(new ReservedRolesStore());

        final DocumentSubsetBitsetCache documentSubsetBitsetCache = buildBitsetCache();
        final AtomicReference<Collection<RoleDescriptor>> effectiveRoleDescriptors = new AtomicReference<Collection<RoleDescriptor>>();
        final CompositeRolesStore compositeRolesStore =
            new CompositeRolesStore(SECURITY_ENABLED_SETTINGS, fileRolesStore, nativeRolesStore, reservedRolesStore,
                mock(NativePrivilegeStore.class), Collections.emptyList(), new ThreadContext(SECURITY_ENABLED_SETTINGS),
                new XPackLicenseState(SECURITY_ENABLED_SETTINGS), cache, mock(ApiKeyService.class), documentSubsetBitsetCache,
                rds -> effectiveRoleDescriptors.set(rds));
        verify(fileRolesStore).addListener(any(Consumer.class)); // adds a listener in ctor

        PlainActionFuture<Role> rolesFuture = new PlainActionFuture<>();
        Authentication auth = new Authentication(XPackUser.INSTANCE, new RealmRef("name", "type", "node"), null);
        compositeRolesStore.getRoles(XPackUser.INSTANCE, auth, rolesFuture);
        final Role roles = rolesFuture.actionGet();
        assertThat(roles, equalTo(XPackUser.ROLE));
        assertThat(effectiveRoleDescriptors.get(), is(nullValue()));
        verifyNoMoreInteractions(fileRolesStore, nativeRolesStore, reservedRolesStore);
    }

    public void testGetRolesForSystemUserThrowsException() {
        final FileRolesStore fileRolesStore = mock(FileRolesStore.class);
        doCallRealMethod().when(fileRolesStore).accept(any(Set.class), any(ActionListener.class));
        final NativeRolesStore nativeRolesStore = mock(NativeRolesStore.class);
        doCallRealMethod().when(nativeRolesStore).accept(any(Set.class), any(ActionListener.class));
        when(fileRolesStore.roleDescriptors(anySetOf(String.class))).thenReturn(Collections.emptySet());
        doAnswer((invocationOnMock) -> {
            ActionListener<RoleRetrievalResult> callback = (ActionListener<RoleRetrievalResult>) invocationOnMock.getArguments()[1];
            callback.onResponse(RoleRetrievalResult.failure(new RuntimeException("intentionally failed!")));
            return null;
        }).when(nativeRolesStore).getRoleDescriptors(isA(Set.class), any(ActionListener.class));
        final ReservedRolesStore reservedRolesStore = spy(new ReservedRolesStore());

        final DocumentSubsetBitsetCache documentSubsetBitsetCache = buildBitsetCache();
        final AtomicReference<Collection<RoleDescriptor>> effectiveRoleDescriptors = new AtomicReference<Collection<RoleDescriptor>>();
        final CompositeRolesStore compositeRolesStore =
            new CompositeRolesStore(SECURITY_ENABLED_SETTINGS, fileRolesStore, nativeRolesStore, reservedRolesStore,
                mock(NativePrivilegeStore.class), Collections.emptyList(), new ThreadContext(SECURITY_ENABLED_SETTINGS),
                new XPackLicenseState(SECURITY_ENABLED_SETTINGS), cache, mock(ApiKeyService.class), documentSubsetBitsetCache,
                rds -> effectiveRoleDescriptors.set(rds));
        verify(fileRolesStore).addListener(any(Consumer.class)); // adds a listener in ctor
        IllegalArgumentException iae = expectThrows(IllegalArgumentException.class,
            () -> compositeRolesStore.getRoles(SystemUser.INSTANCE, null, null));
        assertThat(effectiveRoleDescriptors.get(), is(nullValue()));
        assertEquals("the user [_system] is the system user and we should never try to get its roles", iae.getMessage());
    }

    public void testApiKeyAuthUsesApiKeyService() throws IOException {
        final FileRolesStore fileRolesStore = mock(FileRolesStore.class);
        doCallRealMethod().when(fileRolesStore).accept(any(Set.class), any(ActionListener.class));
        final NativeRolesStore nativeRolesStore = mock(NativeRolesStore.class);
        doCallRealMethod().when(nativeRolesStore).accept(any(Set.class), any(ActionListener.class));
        when(fileRolesStore.roleDescriptors(anySetOf(String.class))).thenReturn(Collections.emptySet());
        doAnswer((invocationOnMock) -> {
            ActionListener<RoleRetrievalResult> callback = (ActionListener<RoleRetrievalResult>) invocationOnMock.getArguments()[1];
            callback.onResponse(RoleRetrievalResult.failure(new RuntimeException("intentionally failed!")));
            return null;
        }).when(nativeRolesStore).getRoleDescriptors(isA(Set.class), any(ActionListener.class));
        final ReservedRolesStore reservedRolesStore = spy(new ReservedRolesStore());
        ThreadContext threadContext = new ThreadContext(SECURITY_ENABLED_SETTINGS);
        ApiKeyService apiKeyService = mock(ApiKeyService.class);
        NativePrivilegeStore nativePrivStore = mock(NativePrivilegeStore.class);
        doAnswer(invocationOnMock -> {
            ActionListener<Collection<ApplicationPrivilegeDescriptor>> listener =
                (ActionListener<Collection<ApplicationPrivilegeDescriptor>>) invocationOnMock.getArguments()[2];
            listener.onResponse(Collections.emptyList());
            return Void.TYPE;
        }).when(nativePrivStore).getPrivileges(any(Collection.class), any(Collection.class), any(ActionListener.class));

        final DocumentSubsetBitsetCache documentSubsetBitsetCache = buildBitsetCache();
        final AtomicReference<Collection<RoleDescriptor>> effectiveRoleDescriptors = new AtomicReference<Collection<RoleDescriptor>>();
        final CompositeRolesStore compositeRolesStore =
            new CompositeRolesStore(SECURITY_ENABLED_SETTINGS, fileRolesStore, nativeRolesStore, reservedRolesStore,
                nativePrivStore, Collections.emptyList(), new ThreadContext(SECURITY_ENABLED_SETTINGS),
                new XPackLicenseState(SECURITY_ENABLED_SETTINGS), cache, apiKeyService, documentSubsetBitsetCache,
                rds -> effectiveRoleDescriptors.set(rds));
        AuditUtil.getOrGenerateRequestId(threadContext);
        final Authentication authentication = new Authentication(new User("test api key user", "superuser"),
            new RealmRef("_es_api_key", "_es_api_key", "node"), null, Version.CURRENT, AuthenticationType.API_KEY, Collections.emptyMap());
        doAnswer(invocationOnMock -> {
            ActionListener<ApiKeyRoleDescriptors> listener = (ActionListener<ApiKeyRoleDescriptors>) invocationOnMock.getArguments()[1];
            listener.onResponse(new ApiKeyRoleDescriptors("keyId",
                Collections.singletonList(ReservedRolesStore.SUPERUSER_ROLE_DESCRIPTOR), null));
            return Void.TYPE;
        }).when(apiKeyService).getRoleForApiKey(eq(authentication), any(ActionListener.class));

        PlainActionFuture<Role> roleFuture = new PlainActionFuture<>();
        compositeRolesStore.getRoles(authentication.getUser(), authentication, roleFuture);
        roleFuture.actionGet();
        assertThat(effectiveRoleDescriptors.get(), is(nullValue()));
        verify(apiKeyService).getRoleForApiKey(eq(authentication), any(ActionListener.class));
    }

    public void testApiKeyAuthUsesApiKeyServiceWithScopedRole() throws IOException {
        final FileRolesStore fileRolesStore = mock(FileRolesStore.class);
        doCallRealMethod().when(fileRolesStore).accept(any(Set.class), any(ActionListener.class));
        final NativeRolesStore nativeRolesStore = mock(NativeRolesStore.class);
        doCallRealMethod().when(nativeRolesStore).accept(any(Set.class), any(ActionListener.class));
        when(fileRolesStore.roleDescriptors(anySetOf(String.class))).thenReturn(Collections.emptySet());
        doAnswer((invocationOnMock) -> {
            ActionListener<RoleRetrievalResult> callback = (ActionListener<RoleRetrievalResult>) invocationOnMock.getArguments()[1];
            callback.onResponse(RoleRetrievalResult.failure(new RuntimeException("intentionally failed!")));
            return null;
        }).when(nativeRolesStore).getRoleDescriptors(isA(Set.class), any(ActionListener.class));
        final ReservedRolesStore reservedRolesStore = spy(new ReservedRolesStore());
        ThreadContext threadContext = new ThreadContext(SECURITY_ENABLED_SETTINGS);
        ApiKeyService apiKeyService = mock(ApiKeyService.class);
        NativePrivilegeStore nativePrivStore = mock(NativePrivilegeStore.class);
        doAnswer(invocationOnMock -> {
            ActionListener<Collection<ApplicationPrivilegeDescriptor>> listener =
                (ActionListener<Collection<ApplicationPrivilegeDescriptor>>) invocationOnMock.getArguments()[2];
            listener.onResponse(Collections.emptyList());
            return Void.TYPE;
        }).when(nativePrivStore).getPrivileges(any(Collection.class), any(Collection.class), any(ActionListener.class));

        final DocumentSubsetBitsetCache documentSubsetBitsetCache = buildBitsetCache();
        final AtomicReference<Collection<RoleDescriptor>> effectiveRoleDescriptors = new AtomicReference<Collection<RoleDescriptor>>();
        final CompositeRolesStore compositeRolesStore =
            new CompositeRolesStore(SECURITY_ENABLED_SETTINGS, fileRolesStore, nativeRolesStore, reservedRolesStore,
                nativePrivStore, Collections.emptyList(), new ThreadContext(SECURITY_ENABLED_SETTINGS),
                new XPackLicenseState(SECURITY_ENABLED_SETTINGS), cache, apiKeyService, documentSubsetBitsetCache,
                rds -> effectiveRoleDescriptors.set(rds));
        AuditUtil.getOrGenerateRequestId(threadContext);
        final Authentication authentication = new Authentication(new User("test api key user", "api_key"),
            new RealmRef("_es_api_key", "_es_api_key", "node"), null, Version.CURRENT, AuthenticationType.API_KEY, Collections.emptyMap());
        doAnswer(invocationOnMock -> {
            ActionListener<ApiKeyRoleDescriptors> listener = (ActionListener<ApiKeyRoleDescriptors>) invocationOnMock.getArguments()[1];
            listener.onResponse(new ApiKeyRoleDescriptors("keyId",
                Collections.singletonList(new RoleDescriptor("a-role", new String[] {"all"}, null, null)),
                Collections.singletonList(
                    new RoleDescriptor("scoped-role", new String[] {"manage_security"}, null, null))));
            return Void.TYPE;
        }).when(apiKeyService).getRoleForApiKey(eq(authentication), any(ActionListener.class));

        PlainActionFuture<Role> roleFuture = new PlainActionFuture<>();
        compositeRolesStore.getRoles(authentication.getUser(), authentication, roleFuture);
        Role role = roleFuture.actionGet();
        assertThat(role.checkClusterAction("cluster:admin/foo", Empty.INSTANCE, mock(Authentication.class)), is(false));
        assertThat(effectiveRoleDescriptors.get(), is(nullValue()));
        verify(apiKeyService).getRoleForApiKey(eq(authentication), any(ActionListener.class));
    }

    public void testUsageStats() {
        final FileRolesStore fileRolesStore = mock(FileRolesStore.class);
        final Map<String, Object> fileRolesStoreUsageStats = Map.of("size", "1", "fls", Boolean.FALSE, "dls", Boolean.TRUE);
        when(fileRolesStore.usageStats()).thenReturn(fileRolesStoreUsageStats);

        final NativeRolesStore nativeRolesStore = mock(NativeRolesStore.class);
        final Map<String, Object> nativeRolesStoreUsageStats = Map.of();
        doAnswer((invocationOnMock) -> {
            ActionListener<Map<String, Object>> usageStats = (ActionListener<Map<String, Object>>) invocationOnMock.getArguments()[0];
            usageStats.onResponse(nativeRolesStoreUsageStats);
            return Void.TYPE;
        }).when(nativeRolesStore).usageStats(any(ActionListener.class));
        final ReservedRolesStore reservedRolesStore = spy(new ReservedRolesStore());

        final DocumentSubsetBitsetCache documentSubsetBitsetCache = buildBitsetCache();

        final CompositeRolesStore compositeRolesStore = buildCompositeRolesStore(
            SECURITY_ENABLED_SETTINGS, fileRolesStore, nativeRolesStore, reservedRolesStore, null, null, mock(ApiKeyService.class),
            documentSubsetBitsetCache, null);

        PlainActionFuture<Map<String, Object>> usageStatsListener = new PlainActionFuture<>();
        compositeRolesStore.usageStats(usageStatsListener);
        Map<String, Object> usageStats = usageStatsListener.actionGet();
        assertThat(usageStats.get("file"), is(fileRolesStoreUsageStats));
        assertThat(usageStats.get("native"), is(nativeRolesStoreUsageStats));
        assertThat(usageStats.get("dls"), is(Map.of("bit_set_cache", documentSubsetBitsetCache.usageStats())));
    }

    public void testLoggingOfDeprecatedRoles() {
        List<RoleDescriptor> descriptors = new ArrayList<>();
        Function<Map<String, Object>, RoleDescriptor> newRole = metadata -> new RoleDescriptor(
            randomAlphaOfLengthBetween(4, 9), generateRandomStringArray(5, 5, false, true),
            null, null, null, null, metadata, null);

        RoleDescriptor deprecated1 = newRole.apply(MetadataUtils.getDeprecatedReservedMetadata("some reason"));
        RoleDescriptor deprecated2 = newRole.apply(MetadataUtils.getDeprecatedReservedMetadata("a different reason"));

        // Can't use getDeprecatedReservedMetadata because `Map.of` doesn't accept null values,
        // so we clone metadata with a real value and then remove that key
        final Map<String, Object> nullReasonMetadata = new HashMap<>(deprecated2.getMetadata());
        nullReasonMetadata.remove(MetadataUtils.DEPRECATED_REASON_METADATA_KEY);
        assertThat(nullReasonMetadata.keySet(), hasSize(deprecated2.getMetadata().size() -1));
        RoleDescriptor deprecated3 = newRole.apply(nullReasonMetadata);

        descriptors.add(deprecated1);
        descriptors.add(deprecated2);
        descriptors.add(deprecated3);

        for (int i = randomIntBetween(2, 10); i > 0; i--) {
            // the non-deprecated metadata is randomly one of:
            // {}, {_deprecated:null}, {_deprecated:false},
            // {_reserved:true}, {_reserved:true,_deprecated:null}, {_reserved:true,_deprecated:false}
            Map<String, Object> metadata = randomBoolean() ? Map.of() : MetadataUtils.DEFAULT_RESERVED_METADATA;
            if (randomBoolean()) {
                metadata = new HashMap<>(metadata);
                metadata.put(MetadataUtils.DEPRECATED_METADATA_KEY, randomBoolean() ? null : false);
            }
            descriptors.add(newRole.apply(metadata));
        }
        Collections.shuffle(descriptors, random());

        final CompositeRolesStore compositeRolesStore =
            buildCompositeRolesStore(SECURITY_ENABLED_SETTINGS, null, null, null, null, null, null, null, null);

        // Use a LHS so that the random-shufle-order of the list is preserved
        compositeRolesStore.logDeprecatedRoles(new LinkedHashSet<>(descriptors));

        assertWarnings(
            "The role [" + deprecated1.getName() + "] is deprecated and will be removed in a future version of Elasticsearch." +
                " some reason",
            "The role [" + deprecated2.getName() + "] is deprecated and will be removed in a future version of Elasticsearch." +
                " a different reason",
            "The role [" + deprecated3.getName() + "] is deprecated and will be removed in a future version of Elasticsearch." +
                " Please check the documentation"
        );
    }

    private CompositeRolesStore buildCompositeRolesStore(Settings settings,
                                                         @Nullable FileRolesStore fileRolesStore,
                                                         @Nullable NativeRolesStore nativeRolesStore,
                                                         @Nullable ReservedRolesStore reservedRolesStore,
                                                         @Nullable NativePrivilegeStore privilegeStore,
                                                         @Nullable XPackLicenseState licenseState,
                                                         @Nullable ApiKeyService apiKeyService,
                                                         @Nullable DocumentSubsetBitsetCache documentSubsetBitsetCache,
                                                         @Nullable Consumer<Collection<RoleDescriptor>> roleConsumer) {
        if (fileRolesStore == null) {
            fileRolesStore = mock(FileRolesStore.class);
            doCallRealMethod().when(fileRolesStore).accept(any(Set.class), any(ActionListener.class));
            when(fileRolesStore.roleDescriptors(anySetOf(String.class))).thenReturn(Collections.emptySet());
        }
        if (nativeRolesStore == null) {
            nativeRolesStore = mock(NativeRolesStore.class);
            doCallRealMethod().when(nativeRolesStore).accept(any(Set.class), any(ActionListener.class));
            doAnswer((invocationOnMock) -> {
                ActionListener<RoleRetrievalResult> callback = (ActionListener<RoleRetrievalResult>) invocationOnMock.getArguments()[1];
                callback.onResponse(RoleRetrievalResult.failure(new RuntimeException("intentionally failed!")));
                return null;
            }).when(nativeRolesStore).getRoleDescriptors(isA(Set.class), any(ActionListener.class));
        }
        if (reservedRolesStore == null) {
            reservedRolesStore = mock(ReservedRolesStore.class);
            doCallRealMethod().when(reservedRolesStore).accept(any(Set.class), any(ActionListener.class));
        }
        if (privilegeStore == null) {
            privilegeStore = mock(NativePrivilegeStore.class);
            doAnswer((invocationOnMock) -> {
                ActionListener<Collection<ApplicationPrivilegeDescriptor>> callback = null;
                callback = (ActionListener<Collection<ApplicationPrivilegeDescriptor>>) invocationOnMock.getArguments()[2];
                callback.onResponse(Collections.emptyList());
                return null;
            }).when(privilegeStore).getPrivileges(isA(Set.class), isA(Set.class), any(ActionListener.class));
        }
        if (licenseState == null) {
            licenseState = new XPackLicenseState(settings);
        }
        if (apiKeyService == null) {
            apiKeyService = mock(ApiKeyService.class);
        }
        if (documentSubsetBitsetCache == null) {
            documentSubsetBitsetCache = new DocumentSubsetBitsetCache(settings);
        }
        if (roleConsumer == null) {
            roleConsumer = rds -> { };
        }
        return new CompositeRolesStore(settings, fileRolesStore, nativeRolesStore, reservedRolesStore, privilegeStore,
            Collections.emptyList(), new ThreadContext(settings), licenseState, cache, apiKeyService, documentSubsetBitsetCache,
            roleConsumer);
    }

    private static class InMemoryRolesProvider implements BiConsumer<Set<String>, ActionListener<RoleRetrievalResult>> {
        private final Function<Set<String>, RoleRetrievalResult> roleDescriptorsFunc;

        InMemoryRolesProvider(Function<Set<String>, RoleRetrievalResult> roleDescriptorsFunc) {
            this.roleDescriptorsFunc = roleDescriptorsFunc;
        }

        @Override
        public void accept(Set<String> roles, ActionListener<RoleRetrievalResult> listener) {
            listener.onResponse(roleDescriptorsFunc.apply(roles));
        }
    }

    private abstract static class MockConfigurableClusterPrivilege implements ConfigurableClusterPrivilege {
        @Override
        public Category getCategory() {
            return Category.APPLICATION;
        }

        @Override
        public XContentBuilder toXContent(XContentBuilder builder, Params params) throws IOException {
            return builder;
        }

        @Override
        public String getWriteableName() {
            return "mock";
        }

        @Override
        public void writeTo(StreamOutput out) throws IOException {
        }
    }
}<|MERGE_RESOLUTION|>--- conflicted
+++ resolved
@@ -156,16 +156,8 @@
         when(fileRolesStore.roleDescriptors(Collections.singleton("fls_dls"))).thenReturn(Collections.singleton(flsDlsRole));
         when(fileRolesStore.roleDescriptors(Collections.singleton("no_fls_dls"))).thenReturn(Collections.singleton(noFlsDlsRole));
         final AtomicReference<Collection<RoleDescriptor>> effectiveRoleDescriptors = new AtomicReference<Collection<RoleDescriptor>>();
-<<<<<<< HEAD
         CompositeRolesStore compositeRolesStore = buildCompositeRolesStore(Settings.EMPTY, fileRolesStore, null,
             null, null, licenseState, null, null, rds -> effectiveRoleDescriptors.set(rds));
-=======
-        final DocumentSubsetBitsetCache documentSubsetBitsetCache = buildBitsetCache();
-        CompositeRolesStore compositeRolesStore = new CompositeRolesStore(Settings.EMPTY, fileRolesStore, nativeRolesStore,
-                reservedRolesStore, mock(NativePrivilegeStore.class), Collections.emptyList(),
-                new ThreadContext(Settings.EMPTY), licenseState, cache, mock(ApiKeyService.class), documentSubsetBitsetCache,
-                rds -> effectiveRoleDescriptors.set(rds));
->>>>>>> ea4c2e31
 
         PlainActionFuture<Role> roleFuture = new PlainActionFuture<>();
         compositeRolesStore.roles(Collections.singleton("fls"), roleFuture);
@@ -233,16 +225,8 @@
         when(fileRolesStore.roleDescriptors(Collections.singleton("fls_dls"))).thenReturn(Collections.singleton(flsDlsRole));
         when(fileRolesStore.roleDescriptors(Collections.singleton("no_fls_dls"))).thenReturn(Collections.singleton(noFlsDlsRole));
         final AtomicReference<Collection<RoleDescriptor>> effectiveRoleDescriptors = new AtomicReference<Collection<RoleDescriptor>>();
-<<<<<<< HEAD
         CompositeRolesStore compositeRolesStore = buildCompositeRolesStore(Settings.EMPTY, fileRolesStore, null,
             null, null, licenseState, null, null, rds -> effectiveRoleDescriptors.set(rds));
-=======
-        final DocumentSubsetBitsetCache documentSubsetBitsetCache = buildBitsetCache();
-        CompositeRolesStore compositeRolesStore = new CompositeRolesStore(Settings.EMPTY, fileRolesStore, nativeRolesStore,
-                reservedRolesStore, mock(NativePrivilegeStore.class), Collections.emptyList(),
-                new ThreadContext(Settings.EMPTY), licenseState, cache, mock(ApiKeyService.class), documentSubsetBitsetCache,
-                rds -> effectiveRoleDescriptors.set(rds));
->>>>>>> ea4c2e31
 
         PlainActionFuture<Role> roleFuture = new PlainActionFuture<>();
         compositeRolesStore.roles(Collections.singleton("fls"), roleFuture);
@@ -291,18 +275,9 @@
         }).when(nativePrivilegeStore).getPrivileges(isA(Set.class), isA(Set.class), any(ActionListener.class));
 
         final AtomicReference<Collection<RoleDescriptor>> effectiveRoleDescriptors = new AtomicReference<Collection<RoleDescriptor>>();
-<<<<<<< HEAD
         final CompositeRolesStore compositeRolesStore = buildCompositeRolesStore(SECURITY_ENABLED_SETTINGS,
             fileRolesStore, nativeRolesStore, reservedRolesStore, nativePrivilegeStore, null, null, null,
             rds -> effectiveRoleDescriptors.set(rds));
-=======
-        final DocumentSubsetBitsetCache documentSubsetBitsetCache = buildBitsetCache();
-        final CompositeRolesStore compositeRolesStore =
-                new CompositeRolesStore(SECURITY_ENABLED_SETTINGS, fileRolesStore, nativeRolesStore, reservedRolesStore,
-                        nativePrivilegeStore, Collections.emptyList(), new ThreadContext(SECURITY_ENABLED_SETTINGS),
-                        new XPackLicenseState(SECURITY_ENABLED_SETTINGS), cache, mock(ApiKeyService.class),
-                        documentSubsetBitsetCache, rds -> effectiveRoleDescriptors.set(rds));
->>>>>>> ea4c2e31
         verify(fileRolesStore).addListener(any(Consumer.class)); // adds a listener in ctor
 
         final String roleName = randomAlphaOfLengthBetween(1, 10);
@@ -438,9 +413,6 @@
         verifyNoMoreInteractions(fileRolesStore, reservedRolesStore, nativeRolesStore);
     }
 
-    private DocumentSubsetBitsetCache buildBitsetCache() {
-        return new DocumentSubsetBitsetCache(Settings.EMPTY, mock(ThreadPool.class));
-    }
 
     public void testCustomRolesProviders() {
         final FileRolesStore fileRolesStore = mock(FileRolesStore.class);
@@ -915,19 +887,9 @@
         }).when(nativeRolesStore).getRoleDescriptors(isA(Set.class), any(ActionListener.class));
         final ReservedRolesStore reservedRolesStore = spy(new ReservedRolesStore());
 
-<<<<<<< HEAD
-        final DocumentSubsetBitsetCache documentSubsetBitsetCache = new DocumentSubsetBitsetCache(Settings.EMPTY);
         final CompositeRolesStore compositeRolesStore = buildCompositeRolesStore(SECURITY_ENABLED_SETTINGS, fileRolesStore,
             nativeRolesStore, reservedRolesStore, mock(NativePrivilegeStore.class), null, mock(ApiKeyService.class),
-            documentSubsetBitsetCache, null);
-=======
-        final DocumentSubsetBitsetCache documentSubsetBitsetCache = buildBitsetCache();
-        final CompositeRolesStore compositeRolesStore =
-            new CompositeRolesStore(SECURITY_ENABLED_SETTINGS, fileRolesStore, nativeRolesStore, reservedRolesStore,
-                mock(NativePrivilegeStore.class), Collections.emptyList(), new ThreadContext(SECURITY_ENABLED_SETTINGS),
-                new XPackLicenseState(SECURITY_ENABLED_SETTINGS), cache, mock(ApiKeyService.class), documentSubsetBitsetCache,
-                rds -> {});
->>>>>>> ea4c2e31
+            null, null);
         verify(fileRolesStore).addListener(any(Consumer.class)); // adds a listener in ctor
 
         PlainActionFuture<Role> rolesFuture = new PlainActionFuture<>();
@@ -963,17 +925,8 @@
         }).when(nativeRolesStore).getRoleDescriptors(isA(Set.class), any(ActionListener.class));
         final ReservedRolesStore reservedRolesStore = spy(new ReservedRolesStore());
 
-<<<<<<< HEAD
-        final DocumentSubsetBitsetCache documentSubsetBitsetCache = new DocumentSubsetBitsetCache(Settings.EMPTY);
         final CompositeRolesStore compositeRolesStore = buildCompositeRolesStore(settings, fileRolesStore, nativeRolesStore,
-            reservedRolesStore, mock(NativePrivilegeStore.class), null, mock(ApiKeyService.class), documentSubsetBitsetCache, null);
-=======
-        final DocumentSubsetBitsetCache documentSubsetBitsetCache = buildBitsetCache();
-        final CompositeRolesStore compositeRolesStore =
-            new CompositeRolesStore(settings, fileRolesStore, nativeRolesStore, reservedRolesStore,
-                mock(NativePrivilegeStore.class), Collections.emptyList(), new ThreadContext(settings),
-                new XPackLicenseState(settings), cache, mock(ApiKeyService.class), documentSubsetBitsetCache, rds -> {});
->>>>>>> ea4c2e31
+            reservedRolesStore, mock(NativePrivilegeStore.class), null, mock(ApiKeyService.class), null, null);
         verify(fileRolesStore).addListener(any(Consumer.class)); // adds a listener in ctor
 
         PlainActionFuture<Role> rolesFuture = new PlainActionFuture<>();
@@ -1257,7 +1210,7 @@
             apiKeyService = mock(ApiKeyService.class);
         }
         if (documentSubsetBitsetCache == null) {
-            documentSubsetBitsetCache = new DocumentSubsetBitsetCache(settings);
+            documentSubsetBitsetCache = buildBitsetCache();
         }
         if (roleConsumer == null) {
             roleConsumer = rds -> { };
@@ -1267,6 +1220,9 @@
             roleConsumer);
     }
 
+    private DocumentSubsetBitsetCache buildBitsetCache() {
+        return new DocumentSubsetBitsetCache(Settings.EMPTY, mock(ThreadPool.class));
+    }
     private static class InMemoryRolesProvider implements BiConsumer<Set<String>, ActionListener<RoleRetrievalResult>> {
         private final Function<Set<String>, RoleRetrievalResult> roleDescriptorsFunc;
 
