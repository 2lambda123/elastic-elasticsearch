/*
 * Copyright Elasticsearch B.V. and/or licensed to Elasticsearch B.V. under one
 * or more contributor license agreements. Licensed under the Elastic License
 * 2.0; you may not use this file except in compliance with the Elastic License
 * 2.0.
 */

package org.elasticsearch.xpack.security.action.service;

import org.elasticsearch.action.support.ActionFilters;
import org.elasticsearch.action.support.PlainActionFuture;
import org.elasticsearch.tasks.Task;
import org.elasticsearch.test.ESTestCase;
import org.elasticsearch.transport.TransportService;
import org.elasticsearch.xpack.core.security.action.service.GetServiceAccountRequest;
import org.elasticsearch.xpack.core.security.action.service.GetServiceAccountResponse;
import org.elasticsearch.xpack.core.security.action.service.ServiceAccountInfo;
import org.elasticsearch.xpack.security.authc.support.HttpTlsRuntimeCheck;
import org.junit.Before;

import java.util.Arrays;
import java.util.Collections;
import java.util.stream.Collectors;

import static org.hamcrest.Matchers.containsInAnyOrder;
import static org.hamcrest.Matchers.equalTo;
import static org.mockito.Matchers.any;
import static org.mockito.Mockito.doAnswer;
import static org.mockito.Mockito.mock;

public class TransportGetServiceAccountActionTests extends ESTestCase {

    private HttpTlsRuntimeCheck httpTlsRuntimeCheck;
    private TransportGetServiceAccountAction transportGetServiceAccountAction;

    @Before
    public void init() {
        httpTlsRuntimeCheck = mock(HttpTlsRuntimeCheck.class);
        transportGetServiceAccountAction = new TransportGetServiceAccountAction(
            mock(TransportService.class), new ActionFilters(Collections.emptySet()), httpTlsRuntimeCheck);

        doAnswer(invocationOnMock -> {
            final Object[] arguments = invocationOnMock.getArguments();
            ((Runnable) arguments[2]).run();
            return null;
        }).when(httpTlsRuntimeCheck).checkTlsThenExecute(any(), any(), any());
    }

    public void testDoExecute() {
        final GetServiceAccountRequest request1 = randomFrom(new GetServiceAccountRequest(null, null),
<<<<<<< HEAD
        new GetServiceAccountRequest("elastic", null));
=======
            new GetServiceAccountRequest("elastic", null));
>>>>>>> 59d75f21
        final PlainActionFuture<GetServiceAccountResponse> future1 = new PlainActionFuture<>();
        transportGetServiceAccountAction.doExecute(mock(Task.class), request1, future1);
        final GetServiceAccountResponse getServiceAccountResponse1 = future1.actionGet();
        assertThat(getServiceAccountResponse1.getServiceAccountInfos().length, equalTo(2));
        assertThat(
            Arrays.stream(getServiceAccountResponse1.getServiceAccountInfos())
                .map(ServiceAccountInfo::getPrincipal)
                .collect(Collectors.toList()),
<<<<<<< HEAD
            containsInAnyOrder("elastic/fleet-server", "elastic/kibana-system")
=======
            containsInAnyOrder("elastic/fleet-server", "elastic/kibana")
>>>>>>> 59d75f21
        );

        final GetServiceAccountRequest request2 = new GetServiceAccountRequest("elastic", "fleet-server");
        final PlainActionFuture<GetServiceAccountResponse> future2 = new PlainActionFuture<>();
        transportGetServiceAccountAction.doExecute(mock(Task.class), request2, future2);
        final GetServiceAccountResponse getServiceAccountResponse2 = future2.actionGet();
        assertThat(getServiceAccountResponse2.getServiceAccountInfos().length, equalTo(1));
        assertThat(getServiceAccountResponse2.getServiceAccountInfos()[0].getPrincipal(), equalTo("elastic/fleet-server"));

        final GetServiceAccountRequest request3 = randomFrom(
            new GetServiceAccountRequest("foo", null),
            new GetServiceAccountRequest("elastic", "foo"),
            new GetServiceAccountRequest("foo", "bar"));
        final PlainActionFuture<GetServiceAccountResponse> future3 = new PlainActionFuture<>();
        transportGetServiceAccountAction.doExecute(mock(Task.class), request3, future3);
        final GetServiceAccountResponse getServiceAccountResponse3 = future3.actionGet();
        assertThat(getServiceAccountResponse3.getServiceAccountInfos().length, equalTo(0));
    }
}<|MERGE_RESOLUTION|>--- conflicted
+++ resolved
@@ -48,11 +48,7 @@
 
     public void testDoExecute() {
         final GetServiceAccountRequest request1 = randomFrom(new GetServiceAccountRequest(null, null),
-<<<<<<< HEAD
-        new GetServiceAccountRequest("elastic", null));
-=======
             new GetServiceAccountRequest("elastic", null));
->>>>>>> 59d75f21
         final PlainActionFuture<GetServiceAccountResponse> future1 = new PlainActionFuture<>();
         transportGetServiceAccountAction.doExecute(mock(Task.class), request1, future1);
         final GetServiceAccountResponse getServiceAccountResponse1 = future1.actionGet();
@@ -61,11 +57,7 @@
             Arrays.stream(getServiceAccountResponse1.getServiceAccountInfos())
                 .map(ServiceAccountInfo::getPrincipal)
                 .collect(Collectors.toList()),
-<<<<<<< HEAD
-            containsInAnyOrder("elastic/fleet-server", "elastic/kibana-system")
-=======
             containsInAnyOrder("elastic/fleet-server", "elastic/kibana")
->>>>>>> 59d75f21
         );
 
         final GetServiceAccountRequest request2 = new GetServiceAccountRequest("elastic", "fleet-server");
