/*
 * Copyright Elasticsearch B.V. and/or licensed to Elasticsearch B.V. under one
 * or more contributor license agreements. Licensed under the Elastic License
 * 2.0; you may not use this file except in compliance with the Elastic License
 * 2.0.
 */
package org.elasticsearch.xpack.security.action.user;

import org.elasticsearch.ElasticsearchSecurityException;
import org.elasticsearch.action.ActionListener;
import org.elasticsearch.action.ActionResponse;
import org.elasticsearch.action.support.ActionFilters;
import org.elasticsearch.action.support.WriteRequest.RefreshPolicy;
import org.elasticsearch.common.settings.Settings;
import org.elasticsearch.common.util.concurrent.ThreadContext;
import org.elasticsearch.tasks.Task;
import org.elasticsearch.test.ESTestCase;
import org.elasticsearch.threadpool.ThreadPool;
import org.elasticsearch.transport.Transport;
import org.elasticsearch.transport.TransportService;
import org.elasticsearch.xpack.core.security.SecurityContext;
import org.elasticsearch.xpack.core.security.action.user.SetEnabledRequest;
import org.elasticsearch.xpack.core.security.authc.Authentication;
import org.elasticsearch.xpack.core.security.authc.AuthenticationTestHelper;
<<<<<<< HEAD
=======
import org.elasticsearch.xpack.core.security.authc.Subject;
import org.elasticsearch.xpack.core.security.authc.esnative.NativeRealmSettings;
>>>>>>> c4ce3943
import org.elasticsearch.xpack.core.security.authc.support.AuthenticationContextSerializer;
import org.elasticsearch.xpack.core.security.user.AnonymousUser;
import org.elasticsearch.xpack.core.security.user.ElasticUser;
import org.elasticsearch.xpack.core.security.user.KibanaUser;
import org.elasticsearch.xpack.core.security.user.SystemUser;
import org.elasticsearch.xpack.core.security.user.User;
import org.elasticsearch.xpack.security.authc.esnative.NativeUsersStore;
import org.elasticsearch.xpack.security.authc.esnative.ReservedRealm;

import java.io.IOException;
import java.util.Collections;
import java.util.concurrent.atomic.AtomicReference;

import static org.elasticsearch.test.ActionListenerUtils.anyActionListener;
import static org.hamcrest.Matchers.containsString;
import static org.hamcrest.Matchers.instanceOf;
import static org.hamcrest.Matchers.is;
import static org.hamcrest.Matchers.notNullValue;
import static org.hamcrest.Matchers.nullValue;
import static org.hamcrest.Matchers.sameInstance;
import static org.mockito.ArgumentMatchers.eq;
import static org.mockito.Mockito.RETURNS_DEEP_STUBS;
import static org.mockito.Mockito.doAnswer;
import static org.mockito.Mockito.mock;
import static org.mockito.Mockito.times;
import static org.mockito.Mockito.verify;
import static org.mockito.Mockito.verifyNoMoreInteractions;
import static org.mockito.Mockito.when;

/**
 * Unit tests for the {@link TransportSetEnabledAction}
 */
public class TransportSetEnabledActionTests extends ESTestCase {

    public void testAnonymousUser() throws Exception {
        Settings settings = Settings.builder().put(AnonymousUser.ROLES_SETTING.getKey(), "superuser").build();
        final User user = randomFrom(new ElasticUser(true), new KibanaUser(true), new User("joe"));
        ThreadPool threadPool = mock(ThreadPool.class);
        ThreadContext threadContext = new ThreadContext(Settings.EMPTY);
        when(threadPool.getThreadContext()).thenReturn(threadContext);
<<<<<<< HEAD
        Authentication authentication = AuthenticationTestHelper.builder().user(user).build();
=======
        Authentication authentication = mock(Authentication.class, RETURNS_DEEP_STUBS);
        when(authentication.getEffectiveSubject().getUser()).thenReturn(user);
        when(authentication.getEffectiveSubject().getRealm().getType()).thenReturn(NativeRealmSettings.TYPE);
        when(authentication.encode()).thenReturn(randomAlphaOfLength(24)); // just can't be null
>>>>>>> c4ce3943
        new AuthenticationContextSerializer().writeToContext(authentication, threadContext);

        NativeUsersStore usersStore = mock(NativeUsersStore.class);
        TransportService transportService = new TransportService(
            Settings.EMPTY,
            mock(Transport.class),
            threadPool,
            TransportService.NOOP_TRANSPORT_INTERCEPTOR,
            x -> null,
            null,
            Collections.emptySet()
        );
        final SecurityContext securityContext = new SecurityContext(Settings.EMPTY, threadContext);
        TransportSetEnabledAction action = new TransportSetEnabledAction(
            settings,
            transportService,
            mock(ActionFilters.class),
            securityContext,
            usersStore
        );

        SetEnabledRequest request = new SetEnabledRequest();
        request.username(new AnonymousUser(settings).principal());
        request.enabled(randomBoolean());

        final AtomicReference<Throwable> throwableRef = new AtomicReference<>();
        final AtomicReference<ActionResponse.Empty> responseRef = new AtomicReference<>();
        action.doExecute(mock(Task.class), request, new ActionListener<>() {
            @Override
            public void onResponse(ActionResponse.Empty setEnabledResponse) {
                responseRef.set(setEnabledResponse);
            }

            @Override
            public void onFailure(Exception e) {
                throwableRef.set(e);
            }
        });

        assertThat(responseRef.get(), is(nullValue()));
        assertThat(throwableRef.get(), instanceOf(IllegalArgumentException.class));
        assertThat(throwableRef.get().getMessage(), containsString("is anonymous"));
        verifyNoMoreInteractions(usersStore);
    }

<<<<<<< HEAD
    public void testInternalUser() throws Exception {
        final User user = randomFrom(new ElasticUser(true), new KibanaUser(true), new User("joe"));
        ThreadPool threadPool = mock(ThreadPool.class);
        ThreadContext threadContext = new ThreadContext(Settings.EMPTY);
        when(threadPool.getThreadContext()).thenReturn(threadContext);

        Authentication authentication = AuthenticationTestHelper.builder().user(user).build();
        new AuthenticationContextSerializer().writeToContext(authentication, threadContext);

        NativeUsersStore usersStore = mock(NativeUsersStore.class);
        TransportService transportService = new TransportService(
            Settings.EMPTY,
            mock(Transport.class),
            threadPool,
            TransportService.NOOP_TRANSPORT_INTERCEPTOR,
            x -> null,
            null,
            Collections.emptySet()
        );
        final SecurityContext securityContext = new SecurityContext(Settings.EMPTY, threadContext);
        TransportSetEnabledAction action = new TransportSetEnabledAction(
            Settings.EMPTY,
            transportService,
            mock(ActionFilters.class),
            securityContext,
            usersStore
        );

        SetEnabledRequest request = new SetEnabledRequest();
        request.username(
            randomFrom(
                SystemUser.INSTANCE.principal(),
                XPackUser.INSTANCE.principal(),
                XPackSecurityUser.INSTANCE.principal(),
                AsyncSearchUser.INSTANCE.principal()
            )
=======
    public void testValidUser() throws Exception {
        testValidUser(
            randomFrom(new ElasticUser(true), new KibanaUser(true), new User("joe"), new User(SystemUser.INSTANCE.principal())),
            defaultAuthentication()
>>>>>>> c4ce3943
        );
    }

    public void testValidUserWithInternalUsername() throws Exception {
        testValidUser(new User(AuthenticationTestHelper.randomInternalUsername()), defaultAuthentication());
    }

    public void testUserCanModifySameNameUserFromDifferentRealm() throws Exception {
        final User user = randomFrom(new ElasticUser(true), new KibanaUser(true), new User("joe"));
        Authentication authentication = mock(Authentication.class, RETURNS_DEEP_STUBS);
        when(authentication.getEffectiveSubject().getUser()).thenReturn(user);
        when(authentication.getEffectiveSubject().getRealm().getType()).thenReturn("other_realm");
        when(authentication.encode()).thenReturn(randomAlphaOfLength(24)); // just can't be null
        testValidUser(user, authentication);
    }

    private void testValidUser(User user, Authentication authentication) throws IOException {
        ThreadPool threadPool = mock(ThreadPool.class);
        ThreadContext threadContext = new ThreadContext(Settings.EMPTY);
        when(threadPool.getThreadContext()).thenReturn(threadContext);

<<<<<<< HEAD
        Authentication authentication = AuthenticationTestHelper.builder().user(new User("the runner")).build();
=======
>>>>>>> c4ce3943
        new AuthenticationContextSerializer().writeToContext(authentication, threadContext);

        NativeUsersStore usersStore = mock(NativeUsersStore.class);
        SetEnabledRequest request = new SetEnabledRequest();
        request.username(user.principal());
        request.enabled(randomBoolean());
        request.setRefreshPolicy(randomFrom(RefreshPolicy.values()));
        // mock the setEnabled call on the native users store so that it will invoke the action listener with a response
        doAnswer(invocation -> {
            Object[] args = invocation.getArguments();
            assert args.length == 4;
            @SuppressWarnings("unchecked")
            ActionListener<Void> listener = (ActionListener<Void>) args[3];
            listener.onResponse(null);
            return null;
        }).when(usersStore).setEnabled(eq(user.principal()), eq(request.enabled()), eq(request.getRefreshPolicy()), anyActionListener());
        TransportService transportService = new TransportService(
            Settings.EMPTY,
            mock(Transport.class),
            threadPool,
            TransportService.NOOP_TRANSPORT_INTERCEPTOR,
            x -> null,
            null,
            Collections.emptySet()
        );
        final SecurityContext securityContext = new SecurityContext(Settings.EMPTY, threadContext);
        TransportSetEnabledAction action = new TransportSetEnabledAction(
            Settings.EMPTY,
            transportService,
            mock(ActionFilters.class),
            securityContext,
            usersStore
        );

        final AtomicReference<Throwable> throwableRef = new AtomicReference<>();
        final AtomicReference<ActionResponse.Empty> responseRef = new AtomicReference<>();
        action.doExecute(mock(Task.class), request, new ActionListener<>() {
            @Override
            public void onResponse(ActionResponse.Empty setEnabledResponse) {
                responseRef.set(setEnabledResponse);
            }

            @Override
            public void onFailure(Exception e) {
                throwableRef.set(e);
            }
        });

        assertThat(responseRef.get(), is(notNullValue()));
        assertSame(responseRef.get(), ActionResponse.Empty.INSTANCE);
        assertThat(throwableRef.get(), is(nullValue()));
        verify(usersStore, times(1)).setEnabled(
            eq(user.principal()),
            eq(request.enabled()),
            eq(request.getRefreshPolicy()),
            anyActionListener()
        );
    }

    public void testException() throws Exception {
        ThreadPool threadPool = mock(ThreadPool.class);
        ThreadContext threadContext = new ThreadContext(Settings.EMPTY);
        when(threadPool.getThreadContext()).thenReturn(threadContext);

<<<<<<< HEAD
        Authentication authentication = AuthenticationTestHelper.builder().user(new User("the runner")).build();
        new AuthenticationContextSerializer().writeToContext(authentication, threadContext);
=======
        new AuthenticationContextSerializer().writeToContext(defaultAuthentication(), threadContext);
>>>>>>> c4ce3943

        final User user = randomFrom(new ElasticUser(true), new KibanaUser(true), new User("joe"));
        NativeUsersStore usersStore = mock(NativeUsersStore.class);
        SetEnabledRequest request = new SetEnabledRequest();
        request.username(user.principal());
        request.enabled(randomBoolean());
        request.setRefreshPolicy(randomFrom(RefreshPolicy.values()));
        final Exception e = randomFrom(new ElasticsearchSecurityException(""), new IllegalStateException(), new RuntimeException());
        // we're mocking the setEnabled call on the native users store so that it will invoke the action listener with an exception
        doAnswer(invocation -> {
            Object[] args = invocation.getArguments();
            assert args.length == 4;
            @SuppressWarnings("unchecked")
            ActionListener<Void> listener = (ActionListener<Void>) args[3];
            listener.onFailure(e);
            return null;
        }).when(usersStore).setEnabled(eq(user.principal()), eq(request.enabled()), eq(request.getRefreshPolicy()), anyActionListener());
        TransportService transportService = new TransportService(
            Settings.EMPTY,
            mock(Transport.class),
            threadPool,
            TransportService.NOOP_TRANSPORT_INTERCEPTOR,
            x -> null,
            null,
            Collections.emptySet()
        );
        final SecurityContext securityContext = new SecurityContext(Settings.EMPTY, threadContext);
        TransportSetEnabledAction action = new TransportSetEnabledAction(
            Settings.EMPTY,
            transportService,
            mock(ActionFilters.class),
            securityContext,
            usersStore
        );

        final AtomicReference<Throwable> throwableRef = new AtomicReference<>();
        final AtomicReference<ActionResponse.Empty> responseRef = new AtomicReference<>();
        action.doExecute(mock(Task.class), request, new ActionListener<>() {
            @Override
            public void onResponse(ActionResponse.Empty setEnabledResponse) {
                responseRef.set(setEnabledResponse);
            }

            @Override
            public void onFailure(Exception e) {
                throwableRef.set(e);
            }
        });

        assertThat(responseRef.get(), is(nullValue()));
        assertThat(throwableRef.get(), is(notNullValue()));
        assertThat(throwableRef.get(), sameInstance(e));
        verify(usersStore, times(1)).setEnabled(
            eq(user.principal()),
            eq(request.enabled()),
            eq(request.getRefreshPolicy()),
            anyActionListener()
        );
    }

    public void testUserModifyingThemselves() throws Exception {
        final User user = randomFrom(new ElasticUser(true), new KibanaUser(true), new User("joe"));
        ThreadPool threadPool = mock(ThreadPool.class);
        ThreadContext threadContext = new ThreadContext(Settings.EMPTY);
        when(threadPool.getThreadContext()).thenReturn(threadContext);

<<<<<<< HEAD
        Authentication authentication = AuthenticationTestHelper.builder().user(user).build();
=======
        Authentication authentication = mock(Authentication.class);
        Subject effectiveSubject = mock(Subject.class, RETURNS_DEEP_STUBS);
        when(authentication.getEffectiveSubject()).thenReturn(effectiveSubject);
        when(effectiveSubject.getUser()).thenReturn(user);
        when(effectiveSubject.getRealm().getType()).thenReturn(randomFrom(NativeRealmSettings.TYPE, ReservedRealm.TYPE));
        when(authentication.encode()).thenReturn(randomAlphaOfLength(24)); // just can't be null
>>>>>>> c4ce3943
        new AuthenticationContextSerializer().writeToContext(authentication, threadContext);

        NativeUsersStore usersStore = mock(NativeUsersStore.class);
        SetEnabledRequest request = new SetEnabledRequest();
        request.username(user.principal());
        request.enabled(randomBoolean());
        request.setRefreshPolicy(randomFrom(RefreshPolicy.values()));
        TransportService transportService = new TransportService(
            Settings.EMPTY,
            mock(Transport.class),
            threadPool,
            TransportService.NOOP_TRANSPORT_INTERCEPTOR,
            x -> null,
            null,
            Collections.emptySet()
        );
        final SecurityContext securityContext = new SecurityContext(Settings.EMPTY, threadContext);
        TransportSetEnabledAction action = new TransportSetEnabledAction(
            Settings.EMPTY,
            transportService,
            mock(ActionFilters.class),
            securityContext,
            usersStore
        );

        final AtomicReference<Throwable> throwableRef = new AtomicReference<>();
        final AtomicReference<ActionResponse.Empty> responseRef = new AtomicReference<>();
        action.doExecute(mock(Task.class), request, new ActionListener<>() {
            @Override
            public void onResponse(ActionResponse.Empty setEnabledResponse) {
                responseRef.set(setEnabledResponse);
            }

            @Override
            public void onFailure(Exception e) {
                throwableRef.set(e);
            }
        });

        assertThat(responseRef.get(), is(nullValue()));
        assertThat(throwableRef.get(), instanceOf(IllegalArgumentException.class));
        assertThat(throwableRef.get().getMessage(), containsString("own account"));
        verifyNoMoreInteractions(usersStore);
    }

    private Authentication defaultAuthentication() throws IOException {
        Authentication authentication = mock(Authentication.class, RETURNS_DEEP_STUBS);
        when(authentication.getEffectiveSubject().getUser()).thenReturn(new User("the runner"));
        when(authentication.getEffectiveSubject().getRealm().getType()).thenReturn(NativeRealmSettings.TYPE);
        when(authentication.encode()).thenReturn(randomAlphaOfLength(24)); // just can't be null
        return authentication;
    }
}<|MERGE_RESOLUTION|>--- conflicted
+++ resolved
@@ -22,11 +22,7 @@
 import org.elasticsearch.xpack.core.security.action.user.SetEnabledRequest;
 import org.elasticsearch.xpack.core.security.authc.Authentication;
 import org.elasticsearch.xpack.core.security.authc.AuthenticationTestHelper;
-<<<<<<< HEAD
-=======
-import org.elasticsearch.xpack.core.security.authc.Subject;
 import org.elasticsearch.xpack.core.security.authc.esnative.NativeRealmSettings;
->>>>>>> c4ce3943
 import org.elasticsearch.xpack.core.security.authc.support.AuthenticationContextSerializer;
 import org.elasticsearch.xpack.core.security.user.AnonymousUser;
 import org.elasticsearch.xpack.core.security.user.ElasticUser;
@@ -67,14 +63,7 @@
         ThreadPool threadPool = mock(ThreadPool.class);
         ThreadContext threadContext = new ThreadContext(Settings.EMPTY);
         when(threadPool.getThreadContext()).thenReturn(threadContext);
-<<<<<<< HEAD
         Authentication authentication = AuthenticationTestHelper.builder().user(user).build();
-=======
-        Authentication authentication = mock(Authentication.class, RETURNS_DEEP_STUBS);
-        when(authentication.getEffectiveSubject().getUser()).thenReturn(user);
-        when(authentication.getEffectiveSubject().getRealm().getType()).thenReturn(NativeRealmSettings.TYPE);
-        when(authentication.encode()).thenReturn(randomAlphaOfLength(24)); // just can't be null
->>>>>>> c4ce3943
         new AuthenticationContextSerializer().writeToContext(authentication, threadContext);
 
         NativeUsersStore usersStore = mock(NativeUsersStore.class);
@@ -120,49 +109,10 @@
         verifyNoMoreInteractions(usersStore);
     }
 
-<<<<<<< HEAD
-    public void testInternalUser() throws Exception {
-        final User user = randomFrom(new ElasticUser(true), new KibanaUser(true), new User("joe"));
-        ThreadPool threadPool = mock(ThreadPool.class);
-        ThreadContext threadContext = new ThreadContext(Settings.EMPTY);
-        when(threadPool.getThreadContext()).thenReturn(threadContext);
-
-        Authentication authentication = AuthenticationTestHelper.builder().user(user).build();
-        new AuthenticationContextSerializer().writeToContext(authentication, threadContext);
-
-        NativeUsersStore usersStore = mock(NativeUsersStore.class);
-        TransportService transportService = new TransportService(
-            Settings.EMPTY,
-            mock(Transport.class),
-            threadPool,
-            TransportService.NOOP_TRANSPORT_INTERCEPTOR,
-            x -> null,
-            null,
-            Collections.emptySet()
-        );
-        final SecurityContext securityContext = new SecurityContext(Settings.EMPTY, threadContext);
-        TransportSetEnabledAction action = new TransportSetEnabledAction(
-            Settings.EMPTY,
-            transportService,
-            mock(ActionFilters.class),
-            securityContext,
-            usersStore
-        );
-
-        SetEnabledRequest request = new SetEnabledRequest();
-        request.username(
-            randomFrom(
-                SystemUser.INSTANCE.principal(),
-                XPackUser.INSTANCE.principal(),
-                XPackSecurityUser.INSTANCE.principal(),
-                AsyncSearchUser.INSTANCE.principal()
-            )
-=======
     public void testValidUser() throws Exception {
         testValidUser(
             randomFrom(new ElasticUser(true), new KibanaUser(true), new User("joe"), new User(SystemUser.INSTANCE.principal())),
             defaultAuthentication()
->>>>>>> c4ce3943
         );
     }
 
@@ -184,10 +134,6 @@
         ThreadContext threadContext = new ThreadContext(Settings.EMPTY);
         when(threadPool.getThreadContext()).thenReturn(threadContext);
 
-<<<<<<< HEAD
-        Authentication authentication = AuthenticationTestHelper.builder().user(new User("the runner")).build();
-=======
->>>>>>> c4ce3943
         new AuthenticationContextSerializer().writeToContext(authentication, threadContext);
 
         NativeUsersStore usersStore = mock(NativeUsersStore.class);
@@ -252,12 +198,7 @@
         ThreadContext threadContext = new ThreadContext(Settings.EMPTY);
         when(threadPool.getThreadContext()).thenReturn(threadContext);
 
-<<<<<<< HEAD
-        Authentication authentication = AuthenticationTestHelper.builder().user(new User("the runner")).build();
-        new AuthenticationContextSerializer().writeToContext(authentication, threadContext);
-=======
         new AuthenticationContextSerializer().writeToContext(defaultAuthentication(), threadContext);
->>>>>>> c4ce3943
 
         final User user = randomFrom(new ElasticUser(true), new KibanaUser(true), new User("joe"));
         NativeUsersStore usersStore = mock(NativeUsersStore.class);
@@ -324,16 +265,16 @@
         ThreadContext threadContext = new ThreadContext(Settings.EMPTY);
         when(threadPool.getThreadContext()).thenReturn(threadContext);
 
-<<<<<<< HEAD
-        Authentication authentication = AuthenticationTestHelper.builder().user(user).build();
-=======
-        Authentication authentication = mock(Authentication.class);
-        Subject effectiveSubject = mock(Subject.class, RETURNS_DEEP_STUBS);
-        when(authentication.getEffectiveSubject()).thenReturn(effectiveSubject);
-        when(effectiveSubject.getUser()).thenReturn(user);
-        when(effectiveSubject.getRealm().getType()).thenReturn(randomFrom(NativeRealmSettings.TYPE, ReservedRealm.TYPE));
-        when(authentication.encode()).thenReturn(randomAlphaOfLength(24)); // just can't be null
->>>>>>> c4ce3943
+        Authentication authentication = AuthenticationTestHelper.builder()
+            .user(user)
+            .realmRef(
+                new Authentication.RealmRef(
+                    randomAlphaOfLengthBetween(3, 8),
+                    randomFrom(NativeRealmSettings.TYPE, ReservedRealm.TYPE),
+                    randomAlphaOfLengthBetween(3, 8)
+                )
+            )
+            .build();
         new AuthenticationContextSerializer().writeToContext(authentication, threadContext);
 
         NativeUsersStore usersStore = mock(NativeUsersStore.class);
@@ -380,10 +321,12 @@
     }
 
     private Authentication defaultAuthentication() throws IOException {
-        Authentication authentication = mock(Authentication.class, RETURNS_DEEP_STUBS);
-        when(authentication.getEffectiveSubject().getUser()).thenReturn(new User("the runner"));
-        when(authentication.getEffectiveSubject().getRealm().getType()).thenReturn(NativeRealmSettings.TYPE);
-        when(authentication.encode()).thenReturn(randomAlphaOfLength(24)); // just can't be null
+        Authentication authentication = AuthenticationTestHelper.builder()
+            .user(new User("the runner"))
+            .realmRef(
+                new Authentication.RealmRef(randomAlphaOfLengthBetween(3, 8), NativeRealmSettings.TYPE, randomAlphaOfLengthBetween(3, 8))
+            )
+            .build();
         return authentication;
     }
 }