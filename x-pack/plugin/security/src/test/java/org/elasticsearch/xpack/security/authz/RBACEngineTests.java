/*
 * Copyright Elasticsearch B.V. and/or licensed to Elasticsearch B.V. under one
 * or more contributor license agreements. Licensed under the Elastic License
 * 2.0; you may not use this file except in compliance with the Elastic License
 * 2.0.
 */

package org.elasticsearch.xpack.security.authz;

import org.elasticsearch.action.admin.cluster.health.ClusterHealthAction;
import org.elasticsearch.action.admin.cluster.state.ClusterStateAction;
import org.elasticsearch.action.admin.cluster.stats.ClusterStatsAction;
import org.elasticsearch.action.admin.indices.mapping.put.PutMappingAction;
import org.elasticsearch.action.admin.indices.mapping.put.PutMappingRequest;
import org.elasticsearch.action.delete.DeleteAction;
import org.elasticsearch.action.index.IndexAction;
import org.elasticsearch.action.search.SearchAction;
import org.elasticsearch.action.search.SearchRequest;
import org.elasticsearch.action.support.PlainActionFuture;
import org.elasticsearch.client.internal.Client;
import org.elasticsearch.cluster.metadata.DataStream;
import org.elasticsearch.cluster.metadata.DataStreamTestHelper;
import org.elasticsearch.cluster.metadata.IndexAbstraction;
import org.elasticsearch.cluster.metadata.IndexMetadata;
import org.elasticsearch.common.Strings;
import org.elasticsearch.common.bytes.BytesArray;
import org.elasticsearch.common.collect.MapBuilder;
import org.elasticsearch.common.settings.Settings;
import org.elasticsearch.common.util.set.Sets;
import org.elasticsearch.license.GetLicenseAction;
import org.elasticsearch.test.ESTestCase;
import org.elasticsearch.transport.TransportRequest;
import org.elasticsearch.xcontent.XContentType;
import org.elasticsearch.xpack.core.XPackPlugin;
import org.elasticsearch.xpack.core.security.action.apikey.GetApiKeyAction;
import org.elasticsearch.xpack.core.security.action.apikey.GetApiKeyRequest;
import org.elasticsearch.xpack.core.security.action.user.AuthenticateAction;
import org.elasticsearch.xpack.core.security.action.user.AuthenticateRequest;
import org.elasticsearch.xpack.core.security.action.user.AuthenticateRequestBuilder;
import org.elasticsearch.xpack.core.security.action.user.ChangePasswordAction;
import org.elasticsearch.xpack.core.security.action.user.ChangePasswordRequest;
import org.elasticsearch.xpack.core.security.action.user.ChangePasswordRequestBuilder;
import org.elasticsearch.xpack.core.security.action.user.DeleteUserAction;
import org.elasticsearch.xpack.core.security.action.user.GetUserPrivilegesResponse;
import org.elasticsearch.xpack.core.security.action.user.PutUserAction;
import org.elasticsearch.xpack.core.security.action.user.UserRequest;
import org.elasticsearch.xpack.core.security.authc.Authentication;
import org.elasticsearch.xpack.core.security.authc.AuthenticationTestHelper;
import org.elasticsearch.xpack.core.security.authc.AuthenticationTests;
import org.elasticsearch.xpack.core.security.authc.esnative.NativeRealmSettings;
import org.elasticsearch.xpack.core.security.authc.file.FileRealmSettings;
import org.elasticsearch.xpack.core.security.authc.ldap.LdapRealmSettings;
import org.elasticsearch.xpack.core.security.authc.pki.PkiRealmSettings;
import org.elasticsearch.xpack.core.security.authz.AuthorizationEngine.AuthorizationInfo;
import org.elasticsearch.xpack.core.security.authz.AuthorizationEngine.PrivilegesCheckResult;
import org.elasticsearch.xpack.core.security.authz.AuthorizationEngine.PrivilegesToCheck;
import org.elasticsearch.xpack.core.security.authz.RoleDescriptor.ApplicationResourcePrivileges;
import org.elasticsearch.xpack.core.security.authz.RoleDescriptor.IndicesPrivileges;
import org.elasticsearch.xpack.core.security.authz.permission.FieldPermissions;
import org.elasticsearch.xpack.core.security.authz.permission.FieldPermissionsDefinition;
import org.elasticsearch.xpack.core.security.authz.permission.ResourcePrivileges;
import org.elasticsearch.xpack.core.security.authz.permission.Role;
import org.elasticsearch.xpack.core.security.authz.privilege.ApplicationPrivilege;
import org.elasticsearch.xpack.core.security.authz.privilege.ApplicationPrivilegeDescriptor;
import org.elasticsearch.xpack.core.security.authz.privilege.ConfigurableClusterPrivileges.ManageApplicationPrivileges;
import org.elasticsearch.xpack.core.security.authz.privilege.IndexPrivilege;
import org.elasticsearch.xpack.core.security.authz.privilege.Privilege;
import org.elasticsearch.xpack.core.security.test.TestRestrictedIndices;
import org.elasticsearch.xpack.core.security.user.User;
import org.elasticsearch.xpack.security.authc.esnative.ReservedRealm;
import org.elasticsearch.xpack.security.authz.RBACEngine.RBACAuthorizationInfo;
import org.elasticsearch.xpack.security.authz.store.CompositeRolesStore;
import org.hamcrest.Matchers;
import org.junit.Before;
import org.mockito.Mockito;

import java.util.ArrayList;
import java.util.Collection;
import java.util.Collections;
import java.util.HashSet;
import java.util.LinkedHashMap;
import java.util.List;
import java.util.Locale;
import java.util.Set;
import java.util.TreeMap;
import java.util.function.Predicate;
import java.util.function.Supplier;
import java.util.stream.Collectors;

import static java.util.Collections.emptyMap;
import static org.elasticsearch.common.util.set.Sets.newHashSet;
import static org.elasticsearch.xpack.core.security.test.TestRestrictedIndices.RESTRICTED_INDICES;
import static org.elasticsearch.xpack.security.authz.AuthorizedIndicesTests.getRequestInfo;
import static org.hamcrest.Matchers.aMapWithSize;
import static org.hamcrest.Matchers.containsInAnyOrder;
import static org.hamcrest.Matchers.emptyIterable;
import static org.hamcrest.Matchers.equalTo;
import static org.hamcrest.Matchers.hasItem;
import static org.hamcrest.Matchers.hasItems;
import static org.hamcrest.Matchers.instanceOf;
import static org.hamcrest.Matchers.is;
import static org.hamcrest.Matchers.iterableWithSize;
import static org.hamcrest.Matchers.notNullValue;
import static org.mockito.ArgumentMatchers.any;
import static org.mockito.ArgumentMatchers.anyString;
import static org.mockito.Mockito.atLeastOnce;
import static org.mockito.Mockito.doAnswer;
import static org.mockito.Mockito.mock;
import static org.mockito.Mockito.never;
import static org.mockito.Mockito.verify;
import static org.mockito.Mockito.verifyNoMoreInteractions;
import static org.mockito.Mockito.when;

public class RBACEngineTests extends ESTestCase {

    private RBACEngine engine;

    @Before
    public void createEngine() {
        final LoadAuthorizedIndicesTimeChecker.Factory timerFactory = mock(LoadAuthorizedIndicesTimeChecker.Factory.class);
        when(timerFactory.newTimer(any())).thenReturn(LoadAuthorizedIndicesTimeChecker.NO_OP_CONSUMER);
        engine = new RBACEngine(Settings.EMPTY, mock(CompositeRolesStore.class), timerFactory);
    }

    public void testSameUserPermission() {
        final User user = new User("joe");
        final boolean changePasswordRequest = randomBoolean();
        final TransportRequest request = changePasswordRequest
            ? new ChangePasswordRequestBuilder(mock(Client.class)).username(user.principal()).request()
            : new AuthenticateRequestBuilder(mock(Client.class)).username(user.principal()).request();
        final String action = changePasswordRequest ? ChangePasswordAction.NAME : AuthenticateAction.NAME;
        final Authentication.RealmRef authenticatedBy = new Authentication.RealmRef(
            randomAlphaOfLengthBetween(3, 8),
            changePasswordRequest ? randomFrom(ReservedRealm.TYPE, NativeRealmSettings.TYPE) : randomAlphaOfLengthBetween(4, 12),
            randomAlphaOfLengthBetween(3, 8)
        );
        final Authentication authentication = AuthenticationTestHelper.builder().realm().realmRef(authenticatedBy).user(user).build(false);

        assertThat(request, instanceOf(UserRequest.class));
        assertTrue(RBACEngine.checkSameUserPermissions(action, request, authentication));
    }

    public void testSameUserPermissionDoesNotAllowNonMatchingUsername() {
        final User authUser = new User("admin", "bar");
        final User user = new User("joe");
        final boolean changePasswordRequest = randomBoolean();
        final String username = randomFrom("", "joe" + randomAlphaOfLengthBetween(1, 5), randomAlphaOfLengthBetween(3, 10));
        final TransportRequest request = changePasswordRequest
            ? new ChangePasswordRequestBuilder(mock(Client.class)).username(username).request()
            : new AuthenticateRequestBuilder(mock(Client.class)).username(username).request();
        final String action = changePasswordRequest ? ChangePasswordAction.NAME : AuthenticateAction.NAME;

        final Authentication.RealmRef authenticatedBy = new Authentication.RealmRef(
            randomAlphaOfLengthBetween(3, 8),
            randomAlphaOfLengthBetween(4, 12),
            randomAlphaOfLengthBetween(3, 8)
        );

        final Authentication.RealmRef lookedUpBy = new Authentication.RealmRef(
            randomAlphaOfLengthBetween(3, 8),
            changePasswordRequest ? randomFrom(ReservedRealm.TYPE, NativeRealmSettings.TYPE) : randomAlphaOfLengthBetween(4, 12),
            randomAlphaOfLengthBetween(3, 8)
        );

        final Authentication authentication = Authentication.newRealmAuthentication(authUser, authenticatedBy).runAs(user, lookedUpBy);

        assertThat(request, instanceOf(UserRequest.class));
        assertFalse(RBACEngine.checkSameUserPermissions(action, request, authentication));

        // this should still fail since the username is still different
        assertFalse(RBACEngine.checkSameUserPermissions(action, request, authentication));

        if (request instanceof ChangePasswordRequest) {
            ((ChangePasswordRequest) request).username("joe");
        } else {
            ((AuthenticateRequest) request).username("joe");
        }
        assertTrue(RBACEngine.checkSameUserPermissions(action, request, authentication));
    }

    public void testSameUserPermissionDoesNotAllowOtherActions() {
        final TransportRequest request = mock(TransportRequest.class);
        final String action = randomFrom(
            PutUserAction.NAME,
            DeleteUserAction.NAME,
            ClusterHealthAction.NAME,
            ClusterStateAction.NAME,
            ClusterStatsAction.NAME,
            GetLicenseAction.NAME
        );
        final Authentication authentication = AuthenticationTestHelper.builder().build();

        assertFalse(RBACEngine.checkSameUserPermissions(action, request, authentication));
        verifyNoMoreInteractions(request);
    }

    public void testSameUserPermissionRunAsChecksAuthenticatedBy() {
        final User authUser = new User("admin", "bar");
        final String username = "joe";
        final User user = new User(username);
        final boolean changePasswordRequest = randomBoolean();
        final TransportRequest request = changePasswordRequest
            ? new ChangePasswordRequestBuilder(mock(Client.class)).username(username).request()
            : new AuthenticateRequestBuilder(mock(Client.class)).username(username).request();
        final String action = changePasswordRequest ? ChangePasswordAction.NAME : AuthenticateAction.NAME;

        final Authentication.RealmRef authenticatedBy = AuthenticationTestHelper.randomRealmRef(false);
        final Authentication.RealmRef lookedUpBy = new Authentication.RealmRef(
            randomAlphaOfLengthBetween(3, 8),
            changePasswordRequest ? randomFrom(ReservedRealm.TYPE, NativeRealmSettings.TYPE) : randomAlphaOfLengthBetween(4, 12),
            randomAlphaOfLengthBetween(3, 8)
        );

        final Authentication authentication = Authentication.newRealmAuthentication(authUser, authenticatedBy).runAs(user, lookedUpBy);
        assertTrue(RBACEngine.checkSameUserPermissions(action, request, authentication));

        final Authentication authentication2 = Authentication.newRealmAuthentication(authUser, authenticatedBy);
        assertFalse(RBACEngine.checkSameUserPermissions(action, request, authentication2));
    }

    public void testSameUserPermissionDoesNotAllowChangePasswordForOtherRealms() {
        final Authentication authentication = AuthenticationTestHelper.builder()
            .realm()
            .realmRef(
                new Authentication.RealmRef(
                    randomAlphaOfLengthBetween(3, 8),
                    randomFrom(
                        LdapRealmSettings.LDAP_TYPE,
                        FileRealmSettings.TYPE,
                        LdapRealmSettings.AD_TYPE,
                        PkiRealmSettings.TYPE,
                        randomAlphaOfLengthBetween(4, 12)
                    ),
                    randomAlphaOfLengthBetween(3, 8)
                )
            )
            .build(false);
        final ChangePasswordRequest request = new ChangePasswordRequestBuilder(mock(Client.class)).username(
            authentication.getEffectiveSubject().getUser().principal()
        ).request();
        final String action = ChangePasswordAction.NAME;

        assertThat(request, instanceOf(UserRequest.class));
        assertFalse(RBACEngine.checkSameUserPermissions(action, request, authentication));
    }

    public void testSameUserPermissionDoesNotAllowChangePasswordForApiKey() {
        final Authentication authentication = AuthenticationTestHelper.builder().apiKey().build(false);
        final ChangePasswordRequest request = new ChangePasswordRequestBuilder(mock(Client.class)).username(
            authentication.getEffectiveSubject().getUser().principal()
        ).request();
        final String action = ChangePasswordAction.NAME;

        assertThat(request, instanceOf(UserRequest.class));
        assertFalse(RBACEngine.checkSameUserPermissions(action, request, authentication));
    }

    public void testSameUserPermissionDoesNotAllowChangePasswordForAccessToken() {
        final Authentication authentication = AuthenticationTestHelper.builder().realm().build(false).token();
        final ChangePasswordRequest request = new ChangePasswordRequestBuilder(mock(Client.class)).username(
            authentication.getEffectiveSubject().getUser().principal()
        ).request();
        final String action = ChangePasswordAction.NAME;

        assertThat(request, instanceOf(UserRequest.class));
        assertFalse(RBACEngine.checkSameUserPermissions(action, request, authentication));
    }

    public void testSameUserPermissionDoesNotAllowChangePasswordForLookedUpByOtherRealms() {
        final Authentication authentication = AuthenticationTestHelper.builder()
            .realm()
            .runAs()
            .realmRef(
                new Authentication.RealmRef(
                    randomAlphaOfLengthBetween(3, 8),
                    randomFrom(
                        LdapRealmSettings.LDAP_TYPE,
                        FileRealmSettings.TYPE,
                        LdapRealmSettings.AD_TYPE,
                        PkiRealmSettings.TYPE,
                        randomAlphaOfLengthBetween(4, 12)
                    ),
                    randomAlphaOfLengthBetween(3, 8)
                )
            )
            .build();
        final ChangePasswordRequest request = new ChangePasswordRequestBuilder(mock(Client.class)).username(
            authentication.getEffectiveSubject().getUser().principal()
        ).request();
        final String action = ChangePasswordAction.NAME;

        assertThat(request, instanceOf(UserRequest.class));
        assertFalse(RBACEngine.checkSameUserPermissions(action, request, authentication));
    }

    public void testSameUserPermissionAllowsSelfApiKeyInfoRetrievalWhenAuthenticatedByApiKey() {
        final User user = new User("joe");
        final String apiKeyId = randomAlphaOfLengthBetween(4, 7);
        final Authentication authentication = AuthenticationTests.randomApiKeyAuthentication(user, apiKeyId);
        final TransportRequest request = GetApiKeyRequest.usingApiKeyId(apiKeyId, false);
        assertTrue(RBACEngine.checkSameUserPermissions(GetApiKeyAction.NAME, request, authentication));
    }

    public void testSameUserPermissionDeniesApiKeyInfoRetrievalWhenAuthenticatedByADifferentApiKey() {
        final User user = new User("joe");
        final String apiKeyId = randomAlphaOfLengthBetween(4, 7);
        final TransportRequest request = GetApiKeyRequest.usingApiKeyId(apiKeyId, false);
        final Authentication authentication = AuthenticationTests.randomApiKeyAuthentication(user, randomAlphaOfLength(8));
        assertFalse(RBACEngine.checkSameUserPermissions(GetApiKeyAction.NAME, request, authentication));
    }

    public void testSameUserPermissionDeniesApiKeyInfoRetrievalWhenLookedupByIsPresent() {
        final User user = new User("joe");
        final String apiKeyId = randomAlphaOfLengthBetween(4, 7);
        final TransportRequest request = GetApiKeyRequest.usingApiKeyId(apiKeyId, false);
        final Authentication authentication = AuthenticationTests.randomApiKeyAuthentication(new User("not-joe"), apiKeyId)
            .runAs(user, new Authentication.RealmRef("name", "type", randomAlphaOfLengthBetween(3, 8)));
        assertFalse(RBACEngine.checkSameUserPermissions(GetApiKeyAction.NAME, request, authentication));
    }

    /**
     * This tests that action names in the request are considered "matched" by the relevant named privilege
     * (in this case that {@link DeleteAction} and {@link IndexAction} are satisfied by {@link IndexPrivilege#WRITE}).
     */
    public void testNamedIndexPrivilegesMatchApplicableActions() throws Exception {
<<<<<<< HEAD
        User user = new User(randomAlphaOfLengthBetween(4, 12));
        Authentication authentication = AuthenticationTestHelper.builder().user(user).build();
=======
>>>>>>> c4ce3943
        Role role = Role.builder(RESTRICTED_INDICES, "test1")
            .cluster(Collections.singleton("all"), Collections.emptyList())
            .add(IndexPrivilege.WRITE, "academy")
            .build();
        RBACAuthorizationInfo authzInfo = new RBACAuthorizationInfo(role, null);

        final PrivilegesToCheck privilegesToCheck = new PrivilegesToCheck(
            new String[] { ClusterHealthAction.NAME },
            new IndicesPrivileges[] {
                IndicesPrivileges.builder().indices("academy").privileges(DeleteAction.NAME, IndexAction.NAME).build() },
            new ApplicationResourcePrivileges[0]
        );

        final PlainActionFuture<PrivilegesCheckResult> future = new PlainActionFuture<>();
        engine.checkPrivileges(authzInfo, privilegesToCheck, Collections.emptyList(), future);

        final PrivilegesCheckResult result = future.get();
        assertThat(result, notNullValue());
        assertThat(result.allMatch(), is(true));

        assertThat(result.cluster(), aMapWithSize(1));
        assertThat(result.cluster().get(ClusterHealthAction.NAME), equalTo(true));

        assertThat(result.index().values(), Matchers.iterableWithSize(1));
        final ResourcePrivileges resourcePrivileges = result.index().values().iterator().next();
        assertThat(resourcePrivileges.getResource(), equalTo("academy"));
        assertThat(resourcePrivileges.getPrivileges(), aMapWithSize(2));
        assertThat(resourcePrivileges.getPrivileges().get(DeleteAction.NAME), equalTo(true));
        assertThat(resourcePrivileges.getPrivileges().get(IndexAction.NAME), equalTo(true));
    }

    /**
     * This tests that the action responds correctly when the user/role has some, but not all
     * of the privileges being checked.
     */
    public void testMatchSubsetOfPrivileges() throws Exception {
<<<<<<< HEAD
        User user = new User(randomAlphaOfLengthBetween(4, 12));
        Authentication authentication = AuthenticationTestHelper.builder().user(user).build();
=======
>>>>>>> c4ce3943
        Role role = Role.builder(RESTRICTED_INDICES, "test2")
            .cluster(Set.of("monitor"), Set.of())
            .add(IndexPrivilege.INDEX, "academy")
            .add(IndexPrivilege.WRITE, "initiative")
            .build();
        RBACAuthorizationInfo authzInfo = new RBACAuthorizationInfo(role, null);

        final PrivilegesToCheck privilegesToCheck = new PrivilegesToCheck(
            new String[] { "monitor", "manage" },
            new IndicesPrivileges[] {
                IndicesPrivileges.builder().indices("academy", "initiative", "school").privileges("delete", "index", "manage").build() },
            new ApplicationResourcePrivileges[0]
        );
        final PlainActionFuture<PrivilegesCheckResult> future = new PlainActionFuture<>();
        engine.checkPrivileges(authzInfo, privilegesToCheck, Collections.emptyList(), future);

        final PrivilegesCheckResult response = future.get();
        assertThat(response, notNullValue());
        assertThat(response.allMatch(), is(false));
        assertThat(response.cluster(), aMapWithSize(2));
        assertThat(response.cluster().get("monitor"), equalTo(true));
        assertThat(response.cluster().get("manage"), equalTo(false));
        assertThat(response.index().values(), Matchers.iterableWithSize(3));

        final ResourcePrivileges academy = response.index().get("academy");
        final ResourcePrivileges initiative = response.index().get("initiative");
        final ResourcePrivileges school = response.index().get("school");

        assertThat(academy.getResource(), equalTo("academy"));
        assertThat(academy.getPrivileges(), aMapWithSize(3));
        assertThat(academy.getPrivileges().get("index"), equalTo(true)); // explicit
        assertThat(academy.getPrivileges().get("delete"), equalTo(false));
        assertThat(academy.getPrivileges().get("manage"), equalTo(false));

        assertThat(initiative.getResource(), equalTo("initiative"));
        assertThat(initiative.getPrivileges(), aMapWithSize(3));
        assertThat(initiative.getPrivileges().get("index"), equalTo(true)); // implied by write
        assertThat(initiative.getPrivileges().get("delete"), equalTo(true)); // implied by write
        assertThat(initiative.getPrivileges().get("manage"), equalTo(false));

        assertThat(school.getResource(), equalTo("school"));
        assertThat(school.getPrivileges(), aMapWithSize(3));
        assertThat(school.getPrivileges().get("index"), equalTo(false));
        assertThat(school.getPrivileges().get("delete"), equalTo(false));
        assertThat(school.getPrivileges().get("manage"), equalTo(false));
    }

    /**
     * This tests that the action responds correctly when the user/role has none
     * of the privileges being checked.
     */
    public void testMatchNothing() throws Exception {
<<<<<<< HEAD
        User user = new User(randomAlphaOfLengthBetween(4, 12));
        Authentication authentication = AuthenticationTestHelper.builder().user(user).build();
=======
>>>>>>> c4ce3943
        Role role = Role.builder(RESTRICTED_INDICES, "test3").cluster(Set.of("monitor"), Set.of()).build();
        RBACAuthorizationInfo authzInfo = new RBACAuthorizationInfo(role, null);

        final PrivilegesCheckResult response = hasPrivileges(
            IndicesPrivileges.builder().indices("academy").privileges("read", "write").build(),
            authzInfo,
            Collections.emptyList(),
            Strings.EMPTY_ARRAY
        );
        assertThat(response.allMatch(), is(false));
        assertThat(response.index().values(), Matchers.iterableWithSize(1));
        final ResourcePrivileges result = response.index().values().iterator().next();
        assertThat(result.getResource(), equalTo("academy"));
        assertThat(result.getPrivileges(), aMapWithSize(2));
        assertThat(result.getPrivileges().get("read"), equalTo(false));
        assertThat(result.getPrivileges().get("write"), equalTo(false));
    }

    /**
     * Wildcards in the request are treated as
     * <em>does the user have ___ privilege on every possible index that matches this pattern?</em>
     * Or, expressed differently,
     * <em>does the user have ___ privilege on a wildcard that covers (is a superset of) this pattern?</em>
     */
    public void testWildcardHandling() throws Exception {
        List<ApplicationPrivilegeDescriptor> privs = new ArrayList<>();
        final ApplicationPrivilege kibanaRead = defineApplicationPrivilege(
            privs,
            "kibana",
            "read",
            "data:read/*",
            "action:login",
            "action:view/dashboard"
        );
        final ApplicationPrivilege kibanaWrite = defineApplicationPrivilege(
            privs,
            "kibana",
            "write",
            "data:write/*",
            "action:login",
            "action:view/dashboard"
        );
        final ApplicationPrivilege kibanaAdmin = defineApplicationPrivilege(privs, "kibana", "admin", "action:login", "action:manage/*");
        final ApplicationPrivilege kibanaViewSpace = defineApplicationPrivilege(
            privs,
            "kibana",
            "view-space",
            "action:login",
            "space:view/*"
        );
<<<<<<< HEAD
        User user = new User(randomAlphaOfLengthBetween(4, 12));
        Authentication authentication = AuthenticationTestHelper.builder().user(user).build();
=======
>>>>>>> c4ce3943
        Role role = Role.builder(RESTRICTED_INDICES, "test3")
            .add(IndexPrivilege.ALL, "logstash-*", "foo?")
            .add(IndexPrivilege.READ, "abc*")
            .add(IndexPrivilege.WRITE, "*xyz")
            .addApplicationPrivilege(kibanaRead, Collections.singleton("*"))
            .addApplicationPrivilege(kibanaViewSpace, newHashSet("space/engineering/*", "space/builds"))
            .build();
        RBACAuthorizationInfo authzInfo = new RBACAuthorizationInfo(role, null);

        final PrivilegesToCheck privilegesToCheck = new PrivilegesToCheck(
            new String[0],
            new IndicesPrivileges[] {
                IndicesPrivileges.builder()
                    .indices("logstash-2016-*")
                    .privileges("write") // Yes, because (ALL,"logstash-*")
                    .build(),
                IndicesPrivileges.builder()
                    .indices("logstash-*")
                    .privileges("read") // Yes, because (ALL,"logstash-*")
                    .build(),
                IndicesPrivileges.builder()
                    .indices("log*")
                    .privileges("manage") // No, because "log*" includes indices that "logstash-*" does not
                    .build(),
                IndicesPrivileges.builder()
                    .indices("foo*", "foo?")
                    .privileges("read") // Yes, "foo?", but not "foo*", because "foo*" > "foo?"
                    .build(),
                IndicesPrivileges.builder()
                    .indices("abcd*")
                    .privileges("read", "write") // read = Yes, because (READ, "abc*"), write = No
                    .build(),
                IndicesPrivileges.builder()
                    .indices("abc*xyz")
                    .privileges("read", "write", "manage") // read = Yes ( READ "abc*"), write = Yes (WRITE, "*xyz"), manage = No
                    .build(),
                IndicesPrivileges.builder()
                    .indices("a*xyz")
                    .privileges("read", "write", "manage") // read = No, write = Yes (WRITE, "*xyz"), manage = No
                    .build() },
            new ApplicationResourcePrivileges[] {
                ApplicationResourcePrivileges.builder()
                    .resources("*")
                    .application("kibana")
                    .privileges(Sets.union(kibanaRead.name(), kibanaWrite.name())) // read = Yes, write = No
                    .build(),
                ApplicationResourcePrivileges.builder()
                    .resources("space/engineering/project-*", "space/*") // project-* = Yes, space/* = Not
                    .application("kibana")
                    .privileges("space:view/dashboard")
                    .build() }
        );

        final PlainActionFuture<PrivilegesCheckResult> future = new PlainActionFuture<>();
        engine.checkPrivileges(authzInfo, privilegesToCheck, privs, future);

        final PrivilegesCheckResult response = future.get();
        assertThat(response, notNullValue());
        assertThat(response.allMatch(), is(false));
        assertThat(response.index().values(), Matchers.iterableWithSize(8));
        assertThat(
            response.index().values(),
            containsInAnyOrder(
                ResourcePrivileges.builder("logstash-2016-*").addPrivileges(Collections.singletonMap("write", true)).build(),
                ResourcePrivileges.builder("logstash-*").addPrivileges(Collections.singletonMap("read", true)).build(),
                ResourcePrivileges.builder("log*").addPrivileges(Collections.singletonMap("manage", false)).build(),
                ResourcePrivileges.builder("foo?").addPrivileges(Collections.singletonMap("read", true)).build(),
                ResourcePrivileges.builder("foo*").addPrivileges(Collections.singletonMap("read", false)).build(),
                ResourcePrivileges.builder("abcd*").addPrivileges(mapBuilder().put("read", true).put("write", false).map()).build(),
                ResourcePrivileges.builder("abc*xyz")
                    .addPrivileges(mapBuilder().put("read", true).put("write", true).put("manage", false).map())
                    .build(),
                ResourcePrivileges.builder("a*xyz")
                    .addPrivileges(mapBuilder().put("read", false).put("write", true).put("manage", false).map())
                    .build()
            )
        );
        assertThat(response.application().entrySet(), Matchers.iterableWithSize(1));
        final Collection<ResourcePrivileges> kibanaPrivileges = response.application().get("kibana");
        assertThat(kibanaPrivileges, Matchers.iterableWithSize(3));
        assertThat(
            Strings.collectionToCommaDelimitedString(kibanaPrivileges),
            kibanaPrivileges,
            containsInAnyOrder(
                ResourcePrivileges.builder("*").addPrivileges(mapBuilder().put("read", true).put("write", false).map()).build(),
                ResourcePrivileges.builder("space/engineering/project-*")
                    .addPrivileges(Collections.singletonMap("space:view/dashboard", true))
                    .build(),
                ResourcePrivileges.builder("space/*").addPrivileges(Collections.singletonMap("space:view/dashboard", false)).build()
            )
        );
    }

    public void testCheckingIndexPermissionsDefinedOnDifferentPatterns() throws Exception {
<<<<<<< HEAD
        User user = new User(randomAlphaOfLengthBetween(4, 12));
        Authentication authentication = AuthenticationTestHelper.builder().user(user).build();
=======
>>>>>>> c4ce3943
        Role role = Role.builder(RESTRICTED_INDICES, "test-write")
            .add(IndexPrivilege.INDEX, "apache-*")
            .add(IndexPrivilege.DELETE, "apache-2016-*")
            .build();
        RBACAuthorizationInfo authzInfo = new RBACAuthorizationInfo(role, null);

        final PrivilegesCheckResult response = hasPrivileges(
            IndicesPrivileges.builder().indices("apache-2016-12", "apache-2017-01").privileges("index", "delete").build(),
            authzInfo,
            Collections.emptyList(),
            Strings.EMPTY_ARRAY
        );
        assertThat(response.allMatch(), is(false));
        assertThat(response.index().values(), Matchers.iterableWithSize(2));
        assertThat(
            response.index().values(),
            containsInAnyOrder(
                ResourcePrivileges.builder("apache-2016-12")
                    .addPrivileges(
                        MapBuilder.newMapBuilder(new LinkedHashMap<String, Boolean>()).put("index", true).put("delete", true).map()
                    )
                    .build(),
                ResourcePrivileges.builder("apache-2017-01")
                    .addPrivileges(
                        MapBuilder.newMapBuilder(new LinkedHashMap<String, Boolean>()).put("index", true).put("delete", false).map()
                    )
                    .build()
            )
        );
    }

    public void testCheckRestrictedIndexPatternPermission() throws Exception {
<<<<<<< HEAD
        User user = new User(randomAlphaOfLengthBetween(4, 12));
        Authentication authentication = AuthenticationTestHelper.builder().user(user).build();
=======
>>>>>>> c4ce3943
        final String patternPrefix = XPackPlugin.ASYNC_RESULTS_INDEX.substring(
            0,
            randomIntBetween(2, XPackPlugin.ASYNC_RESULTS_INDEX.length() - 2)
        );
        Role role = Role.builder(RESTRICTED_INDICES, "role")
            .add(FieldPermissions.DEFAULT, null, IndexPrivilege.INDEX, false, patternPrefix + "*")
            .build();
        RBACAuthorizationInfo authzInfo = new RBACAuthorizationInfo(role, null);

        String prePatternPrefix = patternPrefix.substring(0, randomIntBetween(1, patternPrefix.length() - 1)) + "*";
        PrivilegesCheckResult response = hasPrivileges(
            IndicesPrivileges.builder().indices(prePatternPrefix).allowRestrictedIndices(randomBoolean()).privileges("index").build(),
            authzInfo,
            Collections.emptyList(),
            Strings.EMPTY_ARRAY
        );
        assertThat(response.allMatch(), is(false));
        assertThat(response.index().values(), Matchers.iterableWithSize(1));
        assertThat(
            response.index().values(),
            containsInAnyOrder(
                ResourcePrivileges.builder(prePatternPrefix)
                    .addPrivileges(MapBuilder.newMapBuilder(new LinkedHashMap<String, Boolean>()).put("index", false).map())
                    .build()
            )
        );

        String matchesPatternPrefix = XPackPlugin.ASYNC_RESULTS_INDEX.substring(0, patternPrefix.length() + 1);
        response = hasPrivileges(
            IndicesPrivileges.builder().indices(matchesPatternPrefix + "*").allowRestrictedIndices(false).privileges("index").build(),
            authzInfo,
            Collections.emptyList(),
            Strings.EMPTY_ARRAY
        );
        assertThat(response.allMatch(), is(true));
        assertThat(response.index().values(), Matchers.iterableWithSize(1));
        assertThat(
            response.index().values(),
            containsInAnyOrder(
                ResourcePrivileges.builder(matchesPatternPrefix + "*")
                    .addPrivileges(MapBuilder.newMapBuilder(new LinkedHashMap<String, Boolean>()).put("index", true).map())
                    .build()
            )
        );
        response = hasPrivileges(
            IndicesPrivileges.builder().indices(matchesPatternPrefix + "*").allowRestrictedIndices(true).privileges("index").build(),
            authzInfo,
            Collections.emptyList(),
            Strings.EMPTY_ARRAY
        );
        assertThat(response.allMatch(), is(false));
        assertThat(response.index().values(), Matchers.iterableWithSize(1));
        assertThat(
            response.index().values(),
            containsInAnyOrder(
                ResourcePrivileges.builder(matchesPatternPrefix + "*")
                    .addPrivileges(MapBuilder.newMapBuilder(new LinkedHashMap<String, Boolean>()).put("index", false).map())
                    .build()
            )
        );
        response = hasPrivileges(
            IndicesPrivileges.builder().indices(matchesPatternPrefix).allowRestrictedIndices(randomBoolean()).privileges("index").build(),
            authzInfo,
            Collections.emptyList(),
            Strings.EMPTY_ARRAY
        );
        assertThat(response.allMatch(), is(true));
        assertThat(response.index().values(), Matchers.iterableWithSize(1));
        assertThat(
            response.index().values(),
            containsInAnyOrder(
                ResourcePrivileges.builder(matchesPatternPrefix)
                    .addPrivileges(MapBuilder.newMapBuilder(new LinkedHashMap<String, Boolean>()).put("index", true).map())
                    .build()
            )
        );

        final String restrictedIndexMatchingWildcard = XPackPlugin.ASYNC_RESULTS_INDEX + randomAlphaOfLengthBetween(0, 2);
        response = hasPrivileges(
            IndicesPrivileges.builder()
                .indices(restrictedIndexMatchingWildcard + "*")
                .allowRestrictedIndices(true)
                .privileges("index")
                .build(),
            authzInfo,
            Collections.emptyList(),
            Strings.EMPTY_ARRAY
        );
        assertThat(response.allMatch(), is(false));
        assertThat(response.index().values(), Matchers.iterableWithSize(1));
        assertThat(
            response.index().values(),
            containsInAnyOrder(
                ResourcePrivileges.builder(restrictedIndexMatchingWildcard + "*")
                    .addPrivileges(MapBuilder.newMapBuilder(new LinkedHashMap<String, Boolean>()).put("index", false).map())
                    .build()
            )
        );
        response = hasPrivileges(
            IndicesPrivileges.builder()
                .indices(restrictedIndexMatchingWildcard + "*")
                .allowRestrictedIndices(false)
                .privileges("index")
                .build(),
            authzInfo,
            Collections.emptyList(),
            Strings.EMPTY_ARRAY
        );
        assertThat(response.allMatch(), is(false));
        assertThat(response.index().values(), Matchers.iterableWithSize(1));
        assertThat(
            response.index().values(),
            containsInAnyOrder(
                ResourcePrivileges.builder(restrictedIndexMatchingWildcard + "*")
                    .addPrivileges(MapBuilder.newMapBuilder(new LinkedHashMap<String, Boolean>()).put("index", false).map())
                    .build()
            )
        );
        response = hasPrivileges(
            IndicesPrivileges.builder()
                .indices(restrictedIndexMatchingWildcard)
                .allowRestrictedIndices(randomBoolean())
                .privileges("index")
                .build(),
            authzInfo,
            Collections.emptyList(),
            Strings.EMPTY_ARRAY
        );
        assertThat(response.allMatch(), is(false));
        assertThat(response.index().values(), Matchers.iterableWithSize(1));
        assertThat(
            response.index().values(),
            containsInAnyOrder(
                ResourcePrivileges.builder(restrictedIndexMatchingWildcard)
                    .addPrivileges(MapBuilder.newMapBuilder(new LinkedHashMap<String, Boolean>()).put("index", false).map())
                    .build()
            )
        );

        role = Role.builder(RESTRICTED_INDICES, "role")
            .add(FieldPermissions.DEFAULT, null, IndexPrivilege.INDEX, true, patternPrefix + "*")
            .build();
        authzInfo = new RBACAuthorizationInfo(role, null);
        response = hasPrivileges(
            IndicesPrivileges.builder()
                .indices(matchesPatternPrefix + "*")
                .allowRestrictedIndices(randomBoolean())
                .privileges("index")
                .build(),
            authzInfo,
            Collections.emptyList(),
            Strings.EMPTY_ARRAY
        );
        assertThat(response.allMatch(), is(true));
        assertThat(response.index().values(), Matchers.iterableWithSize(1));
        assertThat(
            response.index().values(),
            containsInAnyOrder(
                ResourcePrivileges.builder(matchesPatternPrefix + "*")
                    .addPrivileges(MapBuilder.newMapBuilder(new LinkedHashMap<String, Boolean>()).put("index", true).map())
                    .build()
            )
        );
    }

    public void testCheckExplicitRestrictedIndexPermissions() throws Exception {
<<<<<<< HEAD
        User user = new User(randomAlphaOfLengthBetween(4, 12));
        Authentication authentication = AuthenticationTestHelper.builder().user(user).build();
=======
>>>>>>> c4ce3943
        final boolean restrictedIndexPermission = randomBoolean();
        final boolean restrictedMonitorPermission = randomBoolean();
        Role role = Role.builder(RESTRICTED_INDICES, "role")
            .add(FieldPermissions.DEFAULT, null, IndexPrivilege.INDEX, restrictedIndexPermission, ".sec*")
            .add(FieldPermissions.DEFAULT, null, IndexPrivilege.MONITOR, restrictedMonitorPermission, ".security*")
            .build();
        RBACAuthorizationInfo authzInfo = new RBACAuthorizationInfo(role, null);

        String explicitRestrictedIndex = randomFrom(TestRestrictedIndices.SAMPLE_RESTRICTED_NAMES);
        PrivilegesCheckResult response = hasPrivileges(
            IndicesPrivileges.builder()
                .indices(new String[] { ".secret-non-restricted", explicitRestrictedIndex })
                .privileges("index", "monitor")
                .allowRestrictedIndices(false) // explicit false for test
                .build(),
            authzInfo,
            Collections.emptyList(),
            Strings.EMPTY_ARRAY
        );
        assertThat(response.allMatch(), is(false));
        assertThat(response.index().values(), Matchers.iterableWithSize(2));
        assertThat(
            response.index().values(),
            containsInAnyOrder(
                ResourcePrivileges.builder(".secret-non-restricted") // matches ".sec*" but not ".security*"
                    .addPrivileges(
                        MapBuilder.newMapBuilder(new LinkedHashMap<String, Boolean>()).put("index", true).put("monitor", false).map()
                    )
                    .build(),
                ResourcePrivileges.builder(explicitRestrictedIndex) // matches both ".sec*" and ".security*"
                    .addPrivileges(
                        MapBuilder.newMapBuilder(new LinkedHashMap<String, Boolean>())
                            .put("index", restrictedIndexPermission)
                            .put("monitor", restrictedMonitorPermission)
                            .map()
                    )
                    .build()
            )
        );

        explicitRestrictedIndex = randomFrom(TestRestrictedIndices.SAMPLE_RESTRICTED_NAMES);
        response = hasPrivileges(
            IndicesPrivileges.builder()
                .indices(new String[] { ".secret-non-restricted", explicitRestrictedIndex })
                .privileges("index", "monitor")
                .allowRestrictedIndices(true) // explicit true for test
                .build(),
            authzInfo,
            Collections.emptyList(),
            Strings.EMPTY_ARRAY
        );
        assertThat(response.allMatch(), is(false));
        assertThat(response.index().values(), Matchers.iterableWithSize(2));
        assertThat(
            response.index().values(),
            containsInAnyOrder(
                ResourcePrivileges.builder(".secret-non-restricted") // matches ".sec*" but not ".security*"
                    .addPrivileges(
                        MapBuilder.newMapBuilder(new LinkedHashMap<String, Boolean>()).put("index", true).put("monitor", false).map()
                    )
                    .build(),
                ResourcePrivileges.builder(explicitRestrictedIndex) // matches both ".sec*" and ".security*"
                    .addPrivileges(
                        MapBuilder.newMapBuilder(new LinkedHashMap<String, Boolean>())
                            .put("index", restrictedIndexPermission)
                            .put("monitor", restrictedMonitorPermission)
                            .map()
                    )
                    .build()
            )
        );
    }

    public void testCheckRestrictedIndexWildcardPermissions() throws Exception {
<<<<<<< HEAD
        User user = new User(randomAlphaOfLengthBetween(4, 12));
        Authentication authentication = AuthenticationTestHelper.builder().user(user).build();
=======
>>>>>>> c4ce3943
        Role role = Role.builder(RESTRICTED_INDICES, "role")
            .add(FieldPermissions.DEFAULT, null, IndexPrivilege.INDEX, false, ".sec*")
            .add(FieldPermissions.DEFAULT, null, IndexPrivilege.MONITOR, true, ".security*")
            .build();
        RBACAuthorizationInfo authzInfo = new RBACAuthorizationInfo(role, null);

        PrivilegesCheckResult response = hasPrivileges(
            IndicesPrivileges.builder().indices(".sec*", ".security*").privileges("index", "monitor").build(),
            authzInfo,
            Collections.emptyList(),
            Strings.EMPTY_ARRAY
        );
        assertThat(response.allMatch(), is(false));
        assertThat(response.index().values(), Matchers.iterableWithSize(2));
        assertThat(
            response.index().values(),
            containsInAnyOrder(
                ResourcePrivileges.builder(".sec*")
                    .addPrivileges(
                        MapBuilder.newMapBuilder(new LinkedHashMap<String, Boolean>()).put("index", true).put("monitor", false).map()
                    )
                    .build(),
                ResourcePrivileges.builder(".security*")
                    .addPrivileges(
                        MapBuilder.newMapBuilder(new LinkedHashMap<String, Boolean>()).put("index", true).put("monitor", true).map()
                    )
                    .build()
            )
        );

        response = hasPrivileges(
            IndicesPrivileges.builder().indices(".sec*", ".security*").privileges("index", "monitor").allowRestrictedIndices(true).build(),
            authzInfo,
            Collections.emptyList(),
            Strings.EMPTY_ARRAY
        );
        assertThat(response.allMatch(), is(false));
        assertThat(response.index().values(), Matchers.iterableWithSize(2));
        assertThat(
            response.index().values(),
            containsInAnyOrder(
                ResourcePrivileges.builder(".sec*")
                    .addPrivileges(
                        MapBuilder.newMapBuilder(new LinkedHashMap<String, Boolean>()).put("index", false).put("monitor", false).map()
                    )
                    .build(),
                ResourcePrivileges.builder(".security*")
                    .addPrivileges(
                        MapBuilder.newMapBuilder(new LinkedHashMap<String, Boolean>()).put("index", false).put("monitor", true).map()
                    )
                    .build()
            )
        );

        role = Role.builder(RESTRICTED_INDICES, "role")
            .add(FieldPermissions.DEFAULT, null, IndexPrivilege.INDEX, true, ".sec*")
            .add(FieldPermissions.DEFAULT, null, IndexPrivilege.MONITOR, false, ".security*")
            .build();
        authzInfo = new RBACAuthorizationInfo(role, null);

        response = hasPrivileges(
            IndicesPrivileges.builder().indices(".sec*", ".security*").privileges("index", "monitor").build(),
            authzInfo,
            Collections.emptyList(),
            Strings.EMPTY_ARRAY
        );
        assertThat(response.allMatch(), is(false));
        assertThat(response.index().values(), Matchers.iterableWithSize(2));
        assertThat(
            response.index().values(),
            containsInAnyOrder(
                ResourcePrivileges.builder(".sec*")
                    .addPrivileges(
                        MapBuilder.newMapBuilder(new LinkedHashMap<String, Boolean>()).put("index", true).put("monitor", false).map()
                    )
                    .build(),
                ResourcePrivileges.builder(".security*")
                    .addPrivileges(
                        MapBuilder.newMapBuilder(new LinkedHashMap<String, Boolean>()).put("index", true).put("monitor", true).map()
                    )
                    .build()
            )
        );

        response = hasPrivileges(
            IndicesPrivileges.builder().indices(".sec*", ".security*").privileges("index", "monitor").allowRestrictedIndices(true).build(),
            authzInfo,
            Collections.emptyList(),
            Strings.EMPTY_ARRAY
        );
        assertThat(response.allMatch(), is(false));
        assertThat(response.index().values(), Matchers.iterableWithSize(2));
        assertThat(
            response.index().values(),
            containsInAnyOrder(
                ResourcePrivileges.builder(".sec*")
                    .addPrivileges(
                        MapBuilder.newMapBuilder(new LinkedHashMap<String, Boolean>()).put("index", true).put("monitor", false).map()
                    )
                    .build(),
                ResourcePrivileges.builder(".security*")
                    .addPrivileges(
                        MapBuilder.newMapBuilder(new LinkedHashMap<String, Boolean>()).put("index", true).put("monitor", false).map()
                    )
                    .build()
            )
        );
    }

    public void testCheckingApplicationPrivilegesOnDifferentApplicationsAndResources() throws Exception {
        List<ApplicationPrivilegeDescriptor> privs = new ArrayList<>();
        final ApplicationPrivilege app1Read = defineApplicationPrivilege(privs, "app1", "read", "data:read/*");
        final ApplicationPrivilege app1Write = defineApplicationPrivilege(privs, "app1", "write", "data:write/*");
        final ApplicationPrivilege app1All = defineApplicationPrivilege(privs, "app1", "all", "*");
        final ApplicationPrivilege app2Read = defineApplicationPrivilege(privs, "app2", "read", "data:read/*");
        final ApplicationPrivilege app2Write = defineApplicationPrivilege(privs, "app2", "write", "data:write/*");
        final ApplicationPrivilege app2All = defineApplicationPrivilege(privs, "app2", "all", "*");

<<<<<<< HEAD
        User user = new User(randomAlphaOfLengthBetween(4, 12));
        Authentication authentication = AuthenticationTestHelper.builder().user(user).build();
=======
>>>>>>> c4ce3943
        Role role = Role.builder(RESTRICTED_INDICES, "test-role")
            .addApplicationPrivilege(app1Read, Collections.singleton("foo/*"))
            .addApplicationPrivilege(app1All, Collections.singleton("foo/bar/baz"))
            .addApplicationPrivilege(app2Read, Collections.singleton("foo/bar/*"))
            .addApplicationPrivilege(app2Write, Collections.singleton("*/bar/*"))
            .build();
        RBACAuthorizationInfo authzInfo = new RBACAuthorizationInfo(role, null);

        final PrivilegesCheckResult response = hasPrivileges(
            new IndicesPrivileges[0],
            new ApplicationResourcePrivileges[] {
                ApplicationResourcePrivileges.builder()
                    .application("app1")
                    .resources("foo/1", "foo/bar/2", "foo/bar/baz", "baz/bar/foo")
                    .privileges("read", "write", "all")
                    .build(),
                ApplicationResourcePrivileges.builder()
                    .application("app2")
                    .resources("foo/1", "foo/bar/2", "foo/bar/baz", "baz/bar/foo")
                    .privileges("read", "write", "all")
                    .build() },
            authzInfo,
            privs,
            Strings.EMPTY_ARRAY
        );

        assertThat(response.allMatch(), is(false));
        assertThat(response.index().values(), Matchers.emptyIterable());
        assertThat(response.application().entrySet(), Matchers.iterableWithSize(2));
        final Collection<ResourcePrivileges> app1 = response.application().get("app1");
        assertThat(app1, Matchers.iterableWithSize(4));
        assertThat(
            Strings.collectionToCommaDelimitedString(app1),
            app1,
            containsInAnyOrder(
                ResourcePrivileges.builder("foo/1")
                    .addPrivileges(
                        MapBuilder.newMapBuilder(new LinkedHashMap<String, Boolean>())
                            .put("read", true)
                            .put("write", false)
                            .put("all", false)
                            .map()
                    )
                    .build(),
                ResourcePrivileges.builder("foo/bar/2")
                    .addPrivileges(
                        MapBuilder.newMapBuilder(new LinkedHashMap<String, Boolean>())
                            .put("read", true)
                            .put("write", false)
                            .put("all", false)
                            .map()
                    )
                    .build(),
                ResourcePrivileges.builder("foo/bar/baz")
                    .addPrivileges(
                        MapBuilder.newMapBuilder(new LinkedHashMap<String, Boolean>())
                            .put("read", true)
                            .put("write", true)
                            .put("all", true)
                            .map()
                    )
                    .build(),
                ResourcePrivileges.builder("baz/bar/foo")
                    .addPrivileges(
                        MapBuilder.newMapBuilder(new LinkedHashMap<String, Boolean>())
                            .put("read", false)
                            .put("write", false)
                            .put("all", false)
                            .map()
                    )
                    .build()
            )
        );
        final Collection<ResourcePrivileges> app2 = response.application().get("app2");
        assertThat(app2, Matchers.iterableWithSize(4));
        assertThat(
            Strings.collectionToCommaDelimitedString(app2),
            app2,
            containsInAnyOrder(
                ResourcePrivileges.builder("foo/1")
                    .addPrivileges(
                        MapBuilder.newMapBuilder(new LinkedHashMap<String, Boolean>())
                            .put("read", false)
                            .put("write", false)
                            .put("all", false)
                            .map()
                    )
                    .build(),
                ResourcePrivileges.builder("foo/bar/2")
                    .addPrivileges(
                        MapBuilder.newMapBuilder(new LinkedHashMap<String, Boolean>())
                            .put("read", true)
                            .put("write", true)
                            .put("all", false)
                            .map()
                    )
                    .build(),
                ResourcePrivileges.builder("foo/bar/baz")
                    .addPrivileges(
                        MapBuilder.newMapBuilder(new LinkedHashMap<String, Boolean>())
                            .put("read", true)
                            .put("write", true)
                            .put("all", false)
                            .map()
                    )
                    .build(),
                ResourcePrivileges.builder("baz/bar/foo")
                    .addPrivileges(
                        MapBuilder.newMapBuilder(new LinkedHashMap<String, Boolean>())
                            .put("read", false)
                            .put("write", true)
                            .put("all", false)
                            .map()
                    )
                    .build()
            )
        );
    }

    public void testCheckingApplicationPrivilegesWithComplexNames() throws Exception {
        final String appName = randomAlphaOfLength(1).toLowerCase(Locale.ROOT) + randomAlphaOfLengthBetween(3, 10);
        final String action1 = randomAlphaOfLength(1).toLowerCase(Locale.ROOT) + randomAlphaOfLengthBetween(2, 5);
        final String action2 = randomAlphaOfLength(1).toLowerCase(Locale.ROOT) + randomAlphaOfLengthBetween(6, 9);

        final List<ApplicationPrivilegeDescriptor> privs = new ArrayList<>();
        final ApplicationPrivilege priv1 = defineApplicationPrivilege(privs, appName, action1, "DATA:read/*", "ACTION:" + action1);
        final ApplicationPrivilege priv2 = defineApplicationPrivilege(privs, appName, action2, "DATA:read/*", "ACTION:" + action2);

<<<<<<< HEAD
        User user = new User(randomAlphaOfLengthBetween(4, 12));
        Authentication authentication = AuthenticationTestHelper.builder().user(user).build();
=======
>>>>>>> c4ce3943
        Role role = Role.builder(RESTRICTED_INDICES, "test-write")
            .addApplicationPrivilege(priv1, Collections.singleton("user/*/name"))
            .build();
        RBACAuthorizationInfo authzInfo = new RBACAuthorizationInfo(role, null);

        final PrivilegesCheckResult response = hasPrivileges(
            new IndicesPrivileges[0],
            new ApplicationResourcePrivileges[] {
                ApplicationResourcePrivileges.builder()
                    .application(appName)
                    .resources("user/hawkeye/name")
                    .privileges("DATA:read/user/*", "ACTION:" + action1, "ACTION:" + action2, action1, action2)
                    .build() },
            authzInfo,
            privs,
            "monitor"
        );
        assertThat(response.allMatch(), is(false));
        assertThat(response.application().keySet(), containsInAnyOrder(appName));
        assertThat(response.application().get(appName), iterableWithSize(1));
        assertThat(
            response.application().get(appName),
            containsInAnyOrder(
                ResourcePrivileges.builder("user/hawkeye/name")
                    .addPrivileges(
                        MapBuilder.newMapBuilder(new LinkedHashMap<String, Boolean>())
                            .put("DATA:read/user/*", true)
                            .put("ACTION:" + action1, true)
                            .put("ACTION:" + action2, false)
                            .put(action1, true)
                            .put(action2, false)
                            .map()
                    )
                    .build()
            )
        );
    }

    public void testIsCompleteMatch() throws Exception {
        final List<ApplicationPrivilegeDescriptor> privs = new ArrayList<>();
        final ApplicationPrivilege kibanaRead = defineApplicationPrivilege(privs, "kibana", "read", "data:read/*");
        final ApplicationPrivilege kibanaWrite = defineApplicationPrivilege(privs, "kibana", "write", "data:write/*");
<<<<<<< HEAD
        User user = new User(randomAlphaOfLengthBetween(4, 12));
        Authentication authentication = AuthenticationTestHelper.builder().user(user).build();
=======
>>>>>>> c4ce3943
        Role role = Role.builder(RESTRICTED_INDICES, "test-write")
            .cluster(Set.of("monitor"), Set.of())
            .add(IndexPrivilege.READ, "read-*")
            .add(IndexPrivilege.ALL, "all-*")
            .addApplicationPrivilege(kibanaRead, Collections.singleton("*"))
            .build();
        RBACAuthorizationInfo authzInfo = new RBACAuthorizationInfo(role, null);

        assertThat(
            hasPrivileges(indexPrivileges("read", "read-123", "read-456", "all-999"), authzInfo, privs, "monitor").allMatch(),
            is(true)
        );
        assertThat(
            hasPrivileges(indexPrivileges("read", "read-123", "read-456", "all-999"), authzInfo, privs, "manage").allMatch(),
            is(false)
        );
        assertThat(
            hasPrivileges(indexPrivileges("write", "read-123", "read-456", "all-999"), authzInfo, privs, "monitor").allMatch(),
            is(false)
        );
        assertThat(
            hasPrivileges(indexPrivileges("write", "read-123", "read-456", "all-999"), authzInfo, privs, "manage").allMatch(),
            is(false)
        );
        assertThat(
            hasPrivileges(
                new IndicesPrivileges[] {
                    IndicesPrivileges.builder().indices("read-a").privileges("read").build(),
                    IndicesPrivileges.builder().indices("all-b").privileges("read", "write").build() },
                new ApplicationResourcePrivileges[] {
                    ApplicationResourcePrivileges.builder().application("kibana").resources("*").privileges("read").build() },
                authzInfo,
                privs,
                "monitor"
            ).allMatch(),
            is(true)
        );
        assertThat(
            hasPrivileges(
                new IndicesPrivileges[] { indexPrivileges("read", "read-123", "read-456", "all-999") },
                new ApplicationResourcePrivileges[] {
                    ApplicationResourcePrivileges.builder().application("kibana").resources("*").privileges("read").build(),
                    ApplicationResourcePrivileges.builder().application("kibana").resources("*").privileges("write").build() },
                authzInfo,
                privs,
                "monitor"
            ).allMatch(),
            is(false)
        );
    }

    public void testBuildUserPrivilegeResponse() {
        final ManageApplicationPrivileges manageApplicationPrivileges = new ManageApplicationPrivileges(Sets.newHashSet("app01", "app02"));
        final BytesArray query = new BytesArray("""
            {"term":{"public":true}}""");
        final Role role = Role.builder(RESTRICTED_INDICES, "test", "role")
            .cluster(Sets.newHashSet("monitor", "manage_watcher"), Collections.singleton(manageApplicationPrivileges))
            .add(IndexPrivilege.get(Sets.newHashSet("read", "write")), "index-1")
            .add(IndexPrivilege.ALL, "index-2", "index-3")
            .add(
                new FieldPermissions(new FieldPermissionsDefinition(new String[] { "public.*" }, new String[0])),
                Collections.singleton(query),
                IndexPrivilege.READ,
                randomBoolean(),
                "index-4",
                "index-5"
            )
            .addApplicationPrivilege(new ApplicationPrivilege("app01", "read", "data:read"), Collections.singleton("*"))
            .runAs(new Privilege(Sets.newHashSet("user01", "user02"), "user01", "user02"))
            .build();

        final GetUserPrivilegesResponse response = RBACEngine.buildUserPrivilegesResponseObject(role);

        assertThat(response.getClusterPrivileges(), containsInAnyOrder("monitor", "manage_watcher"));
        assertThat(response.getConditionalClusterPrivileges(), containsInAnyOrder(manageApplicationPrivileges));

        assertThat(response.getIndexPrivileges(), iterableWithSize(3));
        final GetUserPrivilegesResponse.Indices index1 = findIndexPrivilege(response.getIndexPrivileges(), "index-1");
        assertThat(index1.getIndices(), containsInAnyOrder("index-1"));
        assertThat(index1.getPrivileges(), containsInAnyOrder("read", "write"));
        assertThat(index1.getFieldSecurity(), emptyIterable());
        assertThat(index1.getQueries(), emptyIterable());
        final GetUserPrivilegesResponse.Indices index2 = findIndexPrivilege(response.getIndexPrivileges(), "index-2");
        assertThat(index2.getIndices(), containsInAnyOrder("index-2", "index-3"));
        assertThat(index2.getPrivileges(), containsInAnyOrder("all"));
        assertThat(index2.getFieldSecurity(), emptyIterable());
        assertThat(index2.getQueries(), emptyIterable());
        final GetUserPrivilegesResponse.Indices index4 = findIndexPrivilege(response.getIndexPrivileges(), "index-4");
        assertThat(index4.getIndices(), containsInAnyOrder("index-4", "index-5"));
        assertThat(index4.getPrivileges(), containsInAnyOrder("read"));
        assertThat(
            index4.getFieldSecurity(),
            containsInAnyOrder(new FieldPermissionsDefinition.FieldGrantExcludeGroup(new String[] { "public.*" }, new String[0]))
        );
        assertThat(index4.getQueries(), containsInAnyOrder(query));

        assertThat(
            response.getApplicationPrivileges(),
            containsInAnyOrder(ApplicationResourcePrivileges.builder().application("app01").privileges("read").resources("*").build())
        );

        assertThat(response.getRunAs(), containsInAnyOrder("user01", "user02"));
    }

    public void testBackingIndicesAreIncludedForAuthorizedDataStreams() {
        final String dataStreamName = "my_data_stream";
        User user = new User(randomAlphaOfLengthBetween(4, 12));
        Authentication authentication = AuthenticationTestHelper.builder().user(user).build();
        Role role = Role.builder(RESTRICTED_INDICES, "test1")
            .cluster(Collections.singleton("all"), Collections.emptyList())
            .add(IndexPrivilege.READ, dataStreamName)
            .build();

        TreeMap<String, IndexAbstraction> lookup = new TreeMap<>();
        List<IndexMetadata> backingIndices = new ArrayList<>();
        int numBackingIndices = randomIntBetween(1, 3);
        for (int k = 0; k < numBackingIndices; k++) {
            backingIndices.add(DataStreamTestHelper.createBackingIndex(dataStreamName, k + 1).build());
        }
        DataStream ds = DataStreamTestHelper.newInstance(
            dataStreamName,
            backingIndices.stream().map(IndexMetadata::getIndex).collect(Collectors.toList())
        );
        IndexAbstraction.DataStream iads = new IndexAbstraction.DataStream(ds, List.of());
        lookup.put(ds.getName(), iads);
        for (IndexMetadata im : backingIndices) {
            lookup.put(im.getIndex().getName(), new IndexAbstraction.ConcreteIndex(im, iads));
        }

        SearchRequest request = new SearchRequest("*");
        Set<String> authorizedIndices = RBACEngine.resolveAuthorizedIndicesFromRole(
            role,
            getRequestInfo(request, SearchAction.NAME),
            lookup
        );
        // The authorized indices is the lazily loading set implementation
        assertThat(authorizedIndices, instanceOf(RBACEngine.AuthorizedIndicesSet.class));
        assertThat(authorizedIndices, hasItem(dataStreamName));
        assertThat(
            authorizedIndices,
            hasItems(backingIndices.stream().map(im -> im.getIndex().getName()).collect(Collectors.toList()).toArray(Strings.EMPTY_ARRAY))
        );
    }

    public void testExplicitMappingUpdatesAreNotGrantedWithIngestPrivileges() {
        final String dataStreamName = "my_data_stream";
        User user = new User(randomAlphaOfLengthBetween(4, 12));
        Authentication authentication = AuthenticationTestHelper.builder().user(user).build();
        Role role = Role.builder(RESTRICTED_INDICES, "test1")
            .cluster(Collections.emptySet(), Collections.emptyList())
            .add(IndexPrivilege.CREATE, "my_*")
            .add(IndexPrivilege.WRITE, "my_data*")
            .build();

        TreeMap<String, IndexAbstraction> lookup = new TreeMap<>();
        List<IndexMetadata> backingIndices = new ArrayList<>();
        int numBackingIndices = randomIntBetween(1, 3);
        for (int k = 0; k < numBackingIndices; k++) {
            backingIndices.add(DataStreamTestHelper.createBackingIndex(dataStreamName, k + 1).build());
        }
        DataStream ds = DataStreamTestHelper.newInstance(
            dataStreamName,
            backingIndices.stream().map(IndexMetadata::getIndex).collect(Collectors.toList())
        );
        IndexAbstraction.DataStream iads = new IndexAbstraction.DataStream(ds, List.of());
        lookup.put(ds.getName(), iads);
        for (IndexMetadata im : backingIndices) {
            lookup.put(im.getIndex().getName(), new IndexAbstraction.ConcreteIndex(im, iads));
        }

        PutMappingRequest request = new PutMappingRequest("*");
        request.source("{ \"properties\": { \"message\": { \"type\": \"text\" } } }", XContentType.JSON);
        Set<String> authorizedIndices = RBACEngine.resolveAuthorizedIndicesFromRole(
            role,
            getRequestInfo(request, PutMappingAction.NAME),
            lookup
        );
        // The authorized indices is the lazily loading set implementation
        assertThat(authorizedIndices, instanceOf(RBACEngine.AuthorizedIndicesSet.class));
        assertThat(authorizedIndices.isEmpty(), is(true));
    }

    public void testNoInfiniteRecursionForRBACAuthorizationInfoHashCode() {
        final Role role = Role.builder(RESTRICTED_INDICES, "role").build();
        // No assertion is needed, the test is successful as long as hashCode calls do not throw error
        new RBACAuthorizationInfo(role, Role.builder(RESTRICTED_INDICES, "authenticated_role").build()).hashCode();
        new RBACAuthorizationInfo(role, null).hashCode();
    }

    @SuppressWarnings("unchecked")
    public void testLazinessForAuthorizedIndicesSet() {
        final Set<String> authorizedNames = Set.of("foo", "bar", "baz");
        final HashSet<String> allNames = new HashSet<>(authorizedNames);
        allNames.addAll(Set.of("buzz", "fiz"));

        final Supplier<Set<String>> supplier = mock(Supplier.class);
        when(supplier.get()).thenReturn(authorizedNames);
        final Predicate<String> predicate = mock(Predicate.class);
        doAnswer(invocation -> {
            final String name = (String) invocation.getArguments()[0];
            return authorizedNames.contains(name);
        }).when(predicate).test(anyString());
        final RBACEngine.AuthorizedIndicesSet authorizedIndicesSet = new RBACEngine.AuthorizedIndicesSet(supplier, predicate);

        // Check with contains or containsAll do not trigger loading
        final String name1 = randomFrom(allNames);
        final String name2 = randomValueOtherThan(name1, () -> randomFrom(allNames));
        final boolean containsAll = randomBoolean();
        if (containsAll) {
            assertThat(authorizedIndicesSet.containsAll(Set.of(name1, name2)), equalTo(authorizedNames.containsAll(Set.of(name1, name2))));
        } else {
            assertThat(authorizedIndicesSet.contains(name1), equalTo(authorizedNames.contains(name1)));
        }
        verify(supplier, never()).get();
        verify(predicate, atLeastOnce()).test(anyString());

        // Iterating through the set triggers loading
        Mockito.clearInvocations(predicate);
        final Set<String> collectedNames = new HashSet<>();
        for (String name : authorizedIndicesSet) {
            collectedNames.add(name);
        }
        verify(supplier).get();
        assertThat(collectedNames, equalTo(authorizedNames));

        // Check with contains and containsAll again now uses the loaded set not the predicate anymore
        Mockito.clearInvocations(supplier);
        if (containsAll) {
            assertThat(authorizedIndicesSet.containsAll(Set.of(name1, name2)), equalTo(authorizedNames.containsAll(Set.of(name1, name2))));
        } else {
            assertThat(authorizedIndicesSet.contains(name1), equalTo(authorizedNames.contains(name1)));
        }
        verify(predicate, never()).test(anyString());
        // It also does not load twice
        verify(supplier, never()).get();
    }

    private GetUserPrivilegesResponse.Indices findIndexPrivilege(Set<GetUserPrivilegesResponse.Indices> indices, String name) {
        return indices.stream().filter(i -> i.getIndices().contains(name)).findFirst().get();
    }

    private IndicesPrivileges indexPrivileges(String priv, String... indices) {
        return IndicesPrivileges.builder().indices(indices).privileges(priv).build();
    }

    private ApplicationPrivilege defineApplicationPrivilege(
        List<ApplicationPrivilegeDescriptor> privs,
        String app,
        String name,
        String... actions
    ) {
        privs.add(new ApplicationPrivilegeDescriptor(app, name, newHashSet(actions), emptyMap()));
        return new ApplicationPrivilege(app, name, actions);
    }

    private PrivilegesCheckResult hasPrivileges(
        IndicesPrivileges indicesPrivileges,
        AuthorizationInfo authorizationInfo,
        List<ApplicationPrivilegeDescriptor> applicationPrivilegeDescriptors,
        String... clusterPrivileges
    ) throws Exception {
        return hasPrivileges(
            new IndicesPrivileges[] { indicesPrivileges },
            new ApplicationResourcePrivileges[0],
            authorizationInfo,
            applicationPrivilegeDescriptors,
            clusterPrivileges
        );
    }

    private PrivilegesCheckResult hasPrivileges(
        IndicesPrivileges[] indicesPrivileges,
        ApplicationResourcePrivileges[] appPrivileges,
        AuthorizationInfo authorizationInfo,
        List<ApplicationPrivilegeDescriptor> applicationPrivilegeDescriptors,
        String... clusterPrivileges
    ) throws Exception {
        final PlainActionFuture<PrivilegesCheckResult> future = new PlainActionFuture<>();
        PrivilegesToCheck privilegesToCheck = new PrivilegesToCheck(clusterPrivileges, indicesPrivileges, appPrivileges);
        engine.checkPrivileges(authorizationInfo, privilegesToCheck, applicationPrivilegeDescriptors, future);
        final PrivilegesCheckResult response = future.get();
        assertThat(response, notNullValue());
        return response;
    }

    private static MapBuilder<String, Boolean> mapBuilder() {
        return MapBuilder.newMapBuilder();
    }
}<|MERGE_RESOLUTION|>--- conflicted
+++ resolved
@@ -323,11 +323,6 @@
      * (in this case that {@link DeleteAction} and {@link IndexAction} are satisfied by {@link IndexPrivilege#WRITE}).
      */
     public void testNamedIndexPrivilegesMatchApplicableActions() throws Exception {
-<<<<<<< HEAD
-        User user = new User(randomAlphaOfLengthBetween(4, 12));
-        Authentication authentication = AuthenticationTestHelper.builder().user(user).build();
-=======
->>>>>>> c4ce3943
         Role role = Role.builder(RESTRICTED_INDICES, "test1")
             .cluster(Collections.singleton("all"), Collections.emptyList())
             .add(IndexPrivilege.WRITE, "academy")
@@ -364,11 +359,6 @@
      * of the privileges being checked.
      */
     public void testMatchSubsetOfPrivileges() throws Exception {
-<<<<<<< HEAD
-        User user = new User(randomAlphaOfLengthBetween(4, 12));
-        Authentication authentication = AuthenticationTestHelper.builder().user(user).build();
-=======
->>>>>>> c4ce3943
         Role role = Role.builder(RESTRICTED_INDICES, "test2")
             .cluster(Set.of("monitor"), Set.of())
             .add(IndexPrivilege.INDEX, "academy")
@@ -421,11 +411,6 @@
      * of the privileges being checked.
      */
     public void testMatchNothing() throws Exception {
-<<<<<<< HEAD
-        User user = new User(randomAlphaOfLengthBetween(4, 12));
-        Authentication authentication = AuthenticationTestHelper.builder().user(user).build();
-=======
->>>>>>> c4ce3943
         Role role = Role.builder(RESTRICTED_INDICES, "test3").cluster(Set.of("monitor"), Set.of()).build();
         RBACAuthorizationInfo authzInfo = new RBACAuthorizationInfo(role, null);
 
@@ -476,11 +461,6 @@
             "action:login",
             "space:view/*"
         );
-<<<<<<< HEAD
-        User user = new User(randomAlphaOfLengthBetween(4, 12));
-        Authentication authentication = AuthenticationTestHelper.builder().user(user).build();
-=======
->>>>>>> c4ce3943
         Role role = Role.builder(RESTRICTED_INDICES, "test3")
             .add(IndexPrivilege.ALL, "logstash-*", "foo?")
             .add(IndexPrivilege.READ, "abc*")
@@ -575,11 +555,6 @@
     }
 
     public void testCheckingIndexPermissionsDefinedOnDifferentPatterns() throws Exception {
-<<<<<<< HEAD
-        User user = new User(randomAlphaOfLengthBetween(4, 12));
-        Authentication authentication = AuthenticationTestHelper.builder().user(user).build();
-=======
->>>>>>> c4ce3943
         Role role = Role.builder(RESTRICTED_INDICES, "test-write")
             .add(IndexPrivilege.INDEX, "apache-*")
             .add(IndexPrivilege.DELETE, "apache-2016-*")
@@ -612,11 +587,6 @@
     }
 
     public void testCheckRestrictedIndexPatternPermission() throws Exception {
-<<<<<<< HEAD
-        User user = new User(randomAlphaOfLengthBetween(4, 12));
-        Authentication authentication = AuthenticationTestHelper.builder().user(user).build();
-=======
->>>>>>> c4ce3943
         final String patternPrefix = XPackPlugin.ASYNC_RESULTS_INDEX.substring(
             0,
             randomIntBetween(2, XPackPlugin.ASYNC_RESULTS_INDEX.length() - 2)
@@ -783,11 +753,6 @@
     }
 
     public void testCheckExplicitRestrictedIndexPermissions() throws Exception {
-<<<<<<< HEAD
-        User user = new User(randomAlphaOfLengthBetween(4, 12));
-        Authentication authentication = AuthenticationTestHelper.builder().user(user).build();
-=======
->>>>>>> c4ce3943
         final boolean restrictedIndexPermission = randomBoolean();
         final boolean restrictedMonitorPermission = randomBoolean();
         Role role = Role.builder(RESTRICTED_INDICES, "role")
@@ -862,11 +827,6 @@
     }
 
     public void testCheckRestrictedIndexWildcardPermissions() throws Exception {
-<<<<<<< HEAD
-        User user = new User(randomAlphaOfLengthBetween(4, 12));
-        Authentication authentication = AuthenticationTestHelper.builder().user(user).build();
-=======
->>>>>>> c4ce3943
         Role role = Role.builder(RESTRICTED_INDICES, "role")
             .add(FieldPermissions.DEFAULT, null, IndexPrivilege.INDEX, false, ".sec*")
             .add(FieldPermissions.DEFAULT, null, IndexPrivilege.MONITOR, true, ".security*")
@@ -985,11 +945,6 @@
         final ApplicationPrivilege app2Write = defineApplicationPrivilege(privs, "app2", "write", "data:write/*");
         final ApplicationPrivilege app2All = defineApplicationPrivilege(privs, "app2", "all", "*");
 
-<<<<<<< HEAD
-        User user = new User(randomAlphaOfLengthBetween(4, 12));
-        Authentication authentication = AuthenticationTestHelper.builder().user(user).build();
-=======
->>>>>>> c4ce3943
         Role role = Role.builder(RESTRICTED_INDICES, "test-role")
             .addApplicationPrivilege(app1Read, Collections.singleton("foo/*"))
             .addApplicationPrivilege(app1All, Collections.singleton("foo/bar/baz"))
@@ -1118,11 +1073,6 @@
         final ApplicationPrivilege priv1 = defineApplicationPrivilege(privs, appName, action1, "DATA:read/*", "ACTION:" + action1);
         final ApplicationPrivilege priv2 = defineApplicationPrivilege(privs, appName, action2, "DATA:read/*", "ACTION:" + action2);
 
-<<<<<<< HEAD
-        User user = new User(randomAlphaOfLengthBetween(4, 12));
-        Authentication authentication = AuthenticationTestHelper.builder().user(user).build();
-=======
->>>>>>> c4ce3943
         Role role = Role.builder(RESTRICTED_INDICES, "test-write")
             .addApplicationPrivilege(priv1, Collections.singleton("user/*/name"))
             .build();
@@ -1165,11 +1115,6 @@
         final List<ApplicationPrivilegeDescriptor> privs = new ArrayList<>();
         final ApplicationPrivilege kibanaRead = defineApplicationPrivilege(privs, "kibana", "read", "data:read/*");
         final ApplicationPrivilege kibanaWrite = defineApplicationPrivilege(privs, "kibana", "write", "data:write/*");
-<<<<<<< HEAD
-        User user = new User(randomAlphaOfLengthBetween(4, 12));
-        Authentication authentication = AuthenticationTestHelper.builder().user(user).build();
-=======
->>>>>>> c4ce3943
         Role role = Role.builder(RESTRICTED_INDICES, "test-write")
             .cluster(Set.of("monitor"), Set.of())
             .add(IndexPrivilege.READ, "read-*")
