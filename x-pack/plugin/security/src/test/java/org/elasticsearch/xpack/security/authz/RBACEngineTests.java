/*
 * Copyright Elasticsearch B.V. and/or licensed to Elasticsearch B.V. under one
 * or more contributor license agreements. Licensed under the Elastic License
 * 2.0; you may not use this file except in compliance with the Elastic License
 * 2.0.
 */

package org.elasticsearch.xpack.security.authz;

import org.elasticsearch.Version;
import org.elasticsearch.action.ActionListener;
import org.elasticsearch.action.admin.cluster.health.ClusterHealthAction;
import org.elasticsearch.action.admin.cluster.state.ClusterStateAction;
import org.elasticsearch.action.admin.cluster.stats.ClusterStatsAction;
import org.elasticsearch.action.admin.indices.mapping.put.PutMappingAction;
import org.elasticsearch.action.admin.indices.mapping.put.PutMappingRequest;
import org.elasticsearch.action.delete.DeleteAction;
import org.elasticsearch.action.index.IndexAction;
import org.elasticsearch.action.search.SearchAction;
import org.elasticsearch.action.search.SearchRequest;
import org.elasticsearch.action.support.PlainActionFuture;
import org.elasticsearch.client.internal.Client;
import org.elasticsearch.cluster.metadata.DataStream;
import org.elasticsearch.cluster.metadata.DataStreamTestHelper;
import org.elasticsearch.cluster.metadata.IndexAbstraction;
import org.elasticsearch.cluster.metadata.IndexMetadata;
import org.elasticsearch.common.Strings;
import org.elasticsearch.common.bytes.BytesArray;
import org.elasticsearch.common.bytes.BytesReference;
import org.elasticsearch.common.collect.MapBuilder;
import org.elasticsearch.common.settings.Settings;
import org.elasticsearch.common.util.set.Sets;
import org.elasticsearch.core.Tuple;
import org.elasticsearch.license.GetLicenseAction;
import org.elasticsearch.test.ESTestCase;
import org.elasticsearch.transport.TcpTransport;
import org.elasticsearch.transport.TransportRequest;
import org.elasticsearch.xcontent.XContentType;
import org.elasticsearch.xpack.core.XPackPlugin;
import org.elasticsearch.xpack.core.security.action.apikey.GetApiKeyAction;
import org.elasticsearch.xpack.core.security.action.apikey.GetApiKeyRequest;
import org.elasticsearch.xpack.core.security.action.user.AuthenticateAction;
import org.elasticsearch.xpack.core.security.action.user.AuthenticateRequest;
import org.elasticsearch.xpack.core.security.action.user.ChangePasswordAction;
import org.elasticsearch.xpack.core.security.action.user.ChangePasswordRequest;
import org.elasticsearch.xpack.core.security.action.user.ChangePasswordRequestBuilder;
import org.elasticsearch.xpack.core.security.action.user.DeleteUserAction;
import org.elasticsearch.xpack.core.security.action.user.GetUserPrivilegesResponse;
import org.elasticsearch.xpack.core.security.action.user.HasPrivilegesAction;
import org.elasticsearch.xpack.core.security.action.user.HasPrivilegesRequest;
import org.elasticsearch.xpack.core.security.action.user.HasPrivilegesRequestBuilder;
import org.elasticsearch.xpack.core.security.action.user.PutUserAction;
import org.elasticsearch.xpack.core.security.action.user.UserRequest;
import org.elasticsearch.xpack.core.security.authc.Authentication;
import org.elasticsearch.xpack.core.security.authc.AuthenticationTestHelper;
import org.elasticsearch.xpack.core.security.authc.AuthenticationTests;
import org.elasticsearch.xpack.core.security.authc.esnative.NativeRealmSettings;
import org.elasticsearch.xpack.core.security.authc.file.FileRealmSettings;
import org.elasticsearch.xpack.core.security.authc.ldap.LdapRealmSettings;
import org.elasticsearch.xpack.core.security.authc.pki.PkiRealmSettings;
import org.elasticsearch.xpack.core.security.authz.AuthorizationEngine.AsyncSupplier;
import org.elasticsearch.xpack.core.security.authz.AuthorizationEngine.AuthorizationInfo;
import org.elasticsearch.xpack.core.security.authz.AuthorizationEngine.AuthorizedIndices;
import org.elasticsearch.xpack.core.security.authz.AuthorizationEngine.IndexAuthorizationResult;
import org.elasticsearch.xpack.core.security.authz.AuthorizationEngine.ParentActionAuthorization;
import org.elasticsearch.xpack.core.security.authz.AuthorizationEngine.PrivilegesCheckResult;
import org.elasticsearch.xpack.core.security.authz.AuthorizationEngine.PrivilegesToCheck;
import org.elasticsearch.xpack.core.security.authz.AuthorizationEngine.RequestInfo;
import org.elasticsearch.xpack.core.security.authz.ResolvedIndices;
import org.elasticsearch.xpack.core.security.authz.RestrictedIndices;
import org.elasticsearch.xpack.core.security.authz.RoleDescriptor;
import org.elasticsearch.xpack.core.security.authz.RoleDescriptor.ApplicationResourcePrivileges;
import org.elasticsearch.xpack.core.security.authz.RoleDescriptor.IndicesPrivileges;
import org.elasticsearch.xpack.core.security.authz.RoleDescriptorsIntersection;
import org.elasticsearch.xpack.core.security.authz.permission.ApplicationPermission;
import org.elasticsearch.xpack.core.security.authz.permission.ClusterPermission;
import org.elasticsearch.xpack.core.security.authz.permission.FieldPermissions;
import org.elasticsearch.xpack.core.security.authz.permission.FieldPermissionsCache;
import org.elasticsearch.xpack.core.security.authz.permission.FieldPermissionsDefinition;
import org.elasticsearch.xpack.core.security.authz.permission.IndicesPermission;
import org.elasticsearch.xpack.core.security.authz.permission.RemoteIndicesPermission;
import org.elasticsearch.xpack.core.security.authz.permission.ResourcePrivileges;
import org.elasticsearch.xpack.core.security.authz.permission.Role;
import org.elasticsearch.xpack.core.security.authz.permission.RunAsPermission;
import org.elasticsearch.xpack.core.security.authz.permission.SimpleRole;
import org.elasticsearch.xpack.core.security.authz.privilege.ApplicationPrivilege;
import org.elasticsearch.xpack.core.security.authz.privilege.ApplicationPrivilegeDescriptor;
import org.elasticsearch.xpack.core.security.authz.privilege.ApplicationPrivilegeTests;
import org.elasticsearch.xpack.core.security.authz.privilege.ConfigurableClusterPrivileges.ManageApplicationPrivileges;
import org.elasticsearch.xpack.core.security.authz.privilege.IndexPrivilege;
import org.elasticsearch.xpack.core.security.authz.privilege.Privilege;
<<<<<<< HEAD
import org.elasticsearch.xpack.core.security.authz.store.ReservedRolesStore;
=======
import org.elasticsearch.xpack.core.security.support.Automatons;
>>>>>>> ccdf0a00
import org.elasticsearch.xpack.core.security.test.TestRestrictedIndices;
import org.elasticsearch.xpack.core.security.user.User;
import org.elasticsearch.xpack.security.authc.esnative.ReservedRealm;
import org.elasticsearch.xpack.security.authz.RBACEngine.RBACAuthorizationInfo;
import org.elasticsearch.xpack.security.authz.store.CompositeRolesStore;
import org.hamcrest.Matchers;
import org.junit.Assert;
import org.junit.Before;
import org.mockito.Mockito;

import java.util.ArrayList;
import java.util.Arrays;
import java.util.Collection;
import java.util.Collections;
import java.util.LinkedHashMap;
import java.util.List;
import java.util.Locale;
import java.util.Map;
import java.util.Objects;
import java.util.Set;
import java.util.TreeMap;
import java.util.concurrent.ExecutionException;
import java.util.stream.Collectors;
import java.util.stream.Stream;

import static java.util.Collections.emptyMap;
import static org.elasticsearch.cluster.metadata.IndexMetadata.SETTING_INDEX_VERSION_CREATED;
import static org.elasticsearch.cluster.metadata.IndexMetadata.SETTING_NUMBER_OF_REPLICAS;
import static org.elasticsearch.cluster.metadata.IndexMetadata.SETTING_NUMBER_OF_SHARDS;
import static org.elasticsearch.common.util.set.Sets.newHashSet;
import static org.elasticsearch.test.ActionListenerUtils.anyActionListener;
import static org.elasticsearch.xpack.core.security.test.TestRestrictedIndices.RESTRICTED_INDICES;
import static org.elasticsearch.xpack.security.authz.AuthorizedIndicesTests.getRequestInfo;
import static org.hamcrest.Matchers.aMapWithSize;
import static org.hamcrest.Matchers.containsInAnyOrder;
import static org.hamcrest.Matchers.emptyArray;
import static org.hamcrest.Matchers.emptyIterable;
import static org.hamcrest.Matchers.equalTo;
import static org.hamcrest.Matchers.hasItem;
import static org.hamcrest.Matchers.hasItems;
import static org.hamcrest.Matchers.instanceOf;
import static org.hamcrest.Matchers.is;
import static org.hamcrest.Matchers.iterableWithSize;
import static org.hamcrest.Matchers.notNullValue;
import static org.hamcrest.Matchers.nullValue;
import static org.hamcrest.Matchers.sameInstance;
import static org.mockito.ArgumentMatchers.any;
import static org.mockito.ArgumentMatchers.anyString;
import static org.mockito.ArgumentMatchers.eq;
import static org.mockito.Mockito.atLeastOnce;
import static org.mockito.Mockito.doAnswer;
import static org.mockito.Mockito.doThrow;
import static org.mockito.Mockito.mock;
import static org.mockito.Mockito.never;
import static org.mockito.Mockito.spy;
import static org.mockito.Mockito.verify;
import static org.mockito.Mockito.verifyNoMoreInteractions;
import static org.mockito.Mockito.when;

public class RBACEngineTests extends ESTestCase {

    private RBACEngine engine;
    private CompositeRolesStore rolesStore;

    @Before
    public void createEngine() {
        final LoadAuthorizedIndicesTimeChecker.Factory timerFactory = mock(LoadAuthorizedIndicesTimeChecker.Factory.class);
        when(timerFactory.newTimer(any())).thenReturn(LoadAuthorizedIndicesTimeChecker.NO_OP_CONSUMER);
        rolesStore = mock(CompositeRolesStore.class);
        engine = new RBACEngine(Settings.EMPTY, rolesStore, timerFactory);
    }

    public void testResolveAuthorizationInfoForEmptyRolesWithAuthentication() {
        doAnswer(invocation -> {
            @SuppressWarnings("unchecked")
            final var listener = (ActionListener<Tuple<Role, Role>>) invocation.getArgument(1);
            listener.onResponse(new Tuple<>(Role.EMPTY, Role.EMPTY));
            return null;
        }).when(rolesStore).getRoles(any(), anyActionListener());

        final PlainActionFuture<AuthorizationInfo> future = new PlainActionFuture<>();
        engine.resolveAuthorizationInfo(
            new RequestInfo(
                AuthenticationTestHelper.builder().build(),
                mock(TransportRequest.class),
                randomAlphaOfLengthBetween(20, 30),
                null
            ),
            future
        );

        final AuthorizationInfo authorizationInfo = future.actionGet();
        assertThat((String[]) authorizationInfo.asMap().get("user.roles"), emptyArray());
        assertThat((String[]) authorizationInfo.getAuthenticatedUserAuthorizationInfo().asMap().get("user.roles"), emptyArray());
    }

    public void testResolveAuthorizationInfoForEmptyRoleWithSubject() {
        doAnswer(invocation -> {
            @SuppressWarnings("unchecked")
            final var listener = (ActionListener<Role>) invocation.getArgument(1);
            listener.onResponse(Role.EMPTY);
            return null;
        }).when(rolesStore).getRole(any(), anyActionListener());

        final PlainActionFuture<AuthorizationInfo> future = new PlainActionFuture<>();
        engine.resolveAuthorizationInfo(AuthenticationTestHelper.builder().build().getEffectiveSubject(), future);

        final AuthorizationInfo authorizationInfo = future.actionGet();
        assertThat((String[]) authorizationInfo.asMap().get("user.roles"), emptyArray());
        assertThat((String[]) authorizationInfo.getAuthenticatedUserAuthorizationInfo().asMap().get("user.roles"), emptyArray());
    }

    public void testSameUserPermission() {
        final User user = new User("joe");
        final boolean changePasswordRequest = randomBoolean();
        final TransportRequest request = changePasswordRequest
            ? new ChangePasswordRequestBuilder(mock(Client.class)).username(user.principal()).request()
            : new HasPrivilegesRequestBuilder(mock(Client.class)).username(user.principal()).request();
        final String action = changePasswordRequest ? ChangePasswordAction.NAME : HasPrivilegesAction.NAME;
        final Authentication.RealmRef authenticatedBy = new Authentication.RealmRef(
            randomAlphaOfLengthBetween(3, 8),
            changePasswordRequest ? randomFrom(ReservedRealm.TYPE, NativeRealmSettings.TYPE) : randomAlphaOfLengthBetween(4, 12),
            randomAlphaOfLengthBetween(3, 8)
        );
        final Authentication authentication = AuthenticationTestHelper.builder().realm().realmRef(authenticatedBy).user(user).build(false);

        assertThat(request, instanceOf(UserRequest.class));
        assertTrue(RBACEngine.checkSameUserPermissions(action, request, authentication));
    }

    public void testSameUserPermissionDoesNotAllowNonMatchingUsername() {
        final User authUser = new User("admin", "bar");
        final User user = new User("joe");
        final boolean changePasswordRequest = randomBoolean();
        final String username = randomFrom("", "joe" + randomAlphaOfLengthBetween(1, 5), randomAlphaOfLengthBetween(3, 10));
        final TransportRequest request = changePasswordRequest
            ? new ChangePasswordRequestBuilder(mock(Client.class)).username(username).request()
            : new HasPrivilegesRequestBuilder(mock(Client.class)).username(username).request();
        final String action = changePasswordRequest ? ChangePasswordAction.NAME : HasPrivilegesAction.NAME;

        final Authentication.RealmRef authenticatedBy = new Authentication.RealmRef(
            randomAlphaOfLengthBetween(3, 8),
            randomAlphaOfLengthBetween(4, 12),
            randomAlphaOfLengthBetween(3, 8)
        );

        final Authentication.RealmRef lookedUpBy = new Authentication.RealmRef(
            randomAlphaOfLengthBetween(3, 8),
            changePasswordRequest ? randomFrom(ReservedRealm.TYPE, NativeRealmSettings.TYPE) : randomAlphaOfLengthBetween(4, 12),
            randomAlphaOfLengthBetween(3, 8)
        );

        final Authentication authentication = Authentication.newRealmAuthentication(authUser, authenticatedBy).runAs(user, lookedUpBy);

        assertThat(request, instanceOf(UserRequest.class));
        assertFalse(RBACEngine.checkSameUserPermissions(action, request, authentication));

        // this should still fail since the username is still different
        assertFalse(RBACEngine.checkSameUserPermissions(action, request, authentication));

        if (request instanceof ChangePasswordRequest) {
            ((ChangePasswordRequest) request).username("joe");
        } else {
            ((HasPrivilegesRequest) request).username("joe");
        }
        assertTrue(RBACEngine.checkSameUserPermissions(action, request, authentication));
    }

    public void testSameUserPermissionForAuthenticateRequest() {
        assertTrue(
            RBACEngine.checkSameUserPermissions(
                AuthenticateAction.NAME,
                AuthenticateRequest.INSTANCE,
                AuthenticationTestHelper.builder().build()
            )
        );
    }

    public void testSameUserPermissionDoesNotAllowOtherActions() {
        final TransportRequest request = mock(TransportRequest.class);
        final String action = randomFrom(
            PutUserAction.NAME,
            DeleteUserAction.NAME,
            ClusterHealthAction.NAME,
            ClusterStateAction.NAME,
            ClusterStatsAction.NAME,
            GetLicenseAction.NAME
        );
        final Authentication authentication = AuthenticationTestHelper.builder().build();

        assertFalse(RBACEngine.checkSameUserPermissions(action, request, authentication));
        verifyNoMoreInteractions(request);
    }

    public void testSameUserPermissionRunAsChecksAuthenticatedBy() {
        final User authUser = new User("admin", "bar");
        final String username = "joe";
        final User user = new User(username);
        final boolean changePasswordRequest = randomBoolean();
        final TransportRequest request = changePasswordRequest
            ? new ChangePasswordRequestBuilder(mock(Client.class)).username(username).request()
            : new HasPrivilegesRequestBuilder(mock(Client.class)).username(username).request();
        final String action = changePasswordRequest ? ChangePasswordAction.NAME : AuthenticateAction.NAME;

        final Authentication.RealmRef authenticatedBy = AuthenticationTestHelper.randomRealmRef(false);
        final Authentication.RealmRef lookedUpBy = new Authentication.RealmRef(
            randomAlphaOfLengthBetween(3, 8),
            changePasswordRequest ? randomFrom(ReservedRealm.TYPE, NativeRealmSettings.TYPE) : randomAlphaOfLengthBetween(4, 12),
            randomAlphaOfLengthBetween(3, 8)
        );

        final Authentication authentication = Authentication.newRealmAuthentication(authUser, authenticatedBy).runAs(user, lookedUpBy);
        assertTrue(RBACEngine.checkSameUserPermissions(action, request, authentication));

        final Authentication authentication2 = Authentication.newRealmAuthentication(authUser, authenticatedBy);
        assertFalse(RBACEngine.checkSameUserPermissions(action, request, authentication2));
    }

    public void testSameUserPermissionDoesNotAllowChangePasswordForOtherRealms() {
        final Authentication authentication = AuthenticationTestHelper.builder()
            .realm()
            .realmRef(
                new Authentication.RealmRef(
                    randomAlphaOfLengthBetween(3, 8),
                    randomFrom(
                        LdapRealmSettings.LDAP_TYPE,
                        FileRealmSettings.TYPE,
                        LdapRealmSettings.AD_TYPE,
                        PkiRealmSettings.TYPE,
                        randomAlphaOfLengthBetween(4, 12)
                    ),
                    randomAlphaOfLengthBetween(3, 8)
                )
            )
            .build(false);
        final ChangePasswordRequest request = new ChangePasswordRequestBuilder(mock(Client.class)).username(
            authentication.getEffectiveSubject().getUser().principal()
        ).request();
        final String action = ChangePasswordAction.NAME;

        assertThat(request, instanceOf(UserRequest.class));
        assertFalse(RBACEngine.checkSameUserPermissions(action, request, authentication));
    }

    public void testSameUserPermissionDoesNotAllowChangePasswordForApiKey() {
        final Authentication authentication = AuthenticationTestHelper.builder().apiKey().build(false);
        final ChangePasswordRequest request = new ChangePasswordRequestBuilder(mock(Client.class)).username(
            authentication.getEffectiveSubject().getUser().principal()
        ).request();
        final String action = ChangePasswordAction.NAME;

        assertThat(request, instanceOf(UserRequest.class));
        assertFalse(RBACEngine.checkSameUserPermissions(action, request, authentication));
    }

    public void testSameUserPermissionDoesNotAllowChangePasswordForAccessToken() {
        final Authentication authentication = AuthenticationTestHelper.builder().realm().build(false).token();
        final ChangePasswordRequest request = new ChangePasswordRequestBuilder(mock(Client.class)).username(
            authentication.getEffectiveSubject().getUser().principal()
        ).request();
        final String action = ChangePasswordAction.NAME;

        assertThat(request, instanceOf(UserRequest.class));
        assertFalse(RBACEngine.checkSameUserPermissions(action, request, authentication));
    }

    public void testSameUserPermissionDoesNotAllowChangePasswordForLookedUpByOtherRealms() {
        final Authentication authentication = AuthenticationTestHelper.builder()
            .realm()
            .runAs()
            .realmRef(
                new Authentication.RealmRef(
                    randomAlphaOfLengthBetween(3, 8),
                    randomFrom(
                        LdapRealmSettings.LDAP_TYPE,
                        FileRealmSettings.TYPE,
                        LdapRealmSettings.AD_TYPE,
                        PkiRealmSettings.TYPE,
                        randomAlphaOfLengthBetween(4, 12)
                    ),
                    randomAlphaOfLengthBetween(3, 8)
                )
            )
            .build();
        final ChangePasswordRequest request = new ChangePasswordRequestBuilder(mock(Client.class)).username(
            authentication.getEffectiveSubject().getUser().principal()
        ).request();
        final String action = ChangePasswordAction.NAME;

        assertThat(request, instanceOf(UserRequest.class));
        assertFalse(RBACEngine.checkSameUserPermissions(action, request, authentication));
    }

    public void testSameUserPermissionAllowsSelfApiKeyInfoRetrievalWhenAuthenticatedByApiKey() {
        final User user = new User("joe");
        final String apiKeyId = randomAlphaOfLengthBetween(4, 7);
        final Authentication authentication = AuthenticationTests.randomApiKeyAuthentication(user, apiKeyId);
        final TransportRequest request = GetApiKeyRequest.builder().apiKeyId(apiKeyId).build();
        assertTrue(RBACEngine.checkSameUserPermissions(GetApiKeyAction.NAME, request, authentication));
    }

    public void testSameUserPermissionDeniesSelfApiKeyInfoRetrievalWithLimitedByWhenAuthenticatedByApiKey() {
        final User user = new User("joe");
        final String apiKeyId = randomAlphaOfLengthBetween(4, 7);
        final Authentication authentication = AuthenticationTests.randomApiKeyAuthentication(user, apiKeyId);
        final TransportRequest request = GetApiKeyRequest.builder().apiKeyId(apiKeyId).withLimitedBy(true).build();
        assertFalse(RBACEngine.checkSameUserPermissions(GetApiKeyAction.NAME, request, authentication));
    }

    public void testSameUserPermissionDeniesApiKeyInfoRetrievalWhenAuthenticatedByADifferentApiKey() {
        final User user = new User("joe");
        final String apiKeyId = randomAlphaOfLengthBetween(4, 7);
        final TransportRequest request = GetApiKeyRequest.builder().apiKeyId(apiKeyId).ownedByAuthenticatedUser(false).build();
        final Authentication authentication = AuthenticationTests.randomApiKeyAuthentication(user, randomAlphaOfLength(8));
        assertFalse(RBACEngine.checkSameUserPermissions(GetApiKeyAction.NAME, request, authentication));
    }

    public void testSameUserPermissionDeniesApiKeyInfoRetrievalWhenLookedupByIsPresent() {
        final User user = new User("joe");
        final String apiKeyId = randomAlphaOfLengthBetween(4, 7);
        final TransportRequest request = GetApiKeyRequest.builder().apiKeyId(apiKeyId).ownedByAuthenticatedUser(false).build();
        final Authentication authentication = AuthenticationTests.randomApiKeyAuthentication(new User("not-joe"), apiKeyId)
            .runAs(user, new Authentication.RealmRef("name", "type", randomAlphaOfLengthBetween(3, 8)));
        assertFalse(RBACEngine.checkSameUserPermissions(GetApiKeyAction.NAME, request, authentication));
    }

    /**
     * This tests that action names in the request are considered "matched" by the relevant named privilege
     * (in this case that {@link DeleteAction} and {@link IndexAction} are satisfied by {@link IndexPrivilege#WRITE}).
     */
    public void testNamedIndexPrivilegesMatchApplicableActions() throws Exception {
        Role role = Role.builder(RESTRICTED_INDICES, "test1")
            .cluster(Collections.singleton("all"), Collections.emptyList())
            .add(IndexPrivilege.WRITE, "academy")
            .build();
        RBACAuthorizationInfo authzInfo = new RBACAuthorizationInfo(role, null);

        final PrivilegesCheckResult result = hasPrivileges(
            IndicesPrivileges.builder().indices("academy").privileges(DeleteAction.NAME, IndexAction.NAME).build(),
            authzInfo,
            List.of(),
            new String[] { ClusterHealthAction.NAME }
        );

        assertThat(result, notNullValue());
        assertThat(result.allChecksSuccess(), is(true));

        assertThat(result.getDetails().cluster(), aMapWithSize(1));
        assertThat(result.getDetails().cluster().get(ClusterHealthAction.NAME), equalTo(true));

        assertThat(result.getDetails().index().values(), Matchers.iterableWithSize(1));
        final ResourcePrivileges resourcePrivileges = result.getDetails().index().values().iterator().next();
        assertThat(resourcePrivileges.getResource(), equalTo("academy"));
        assertThat(resourcePrivileges.getPrivileges(), aMapWithSize(2));
        assertThat(resourcePrivileges.getPrivileges().get(DeleteAction.NAME), equalTo(true));
        assertThat(resourcePrivileges.getPrivileges().get(IndexAction.NAME), equalTo(true));
    }

    /**
     * This tests that the action responds correctly when the user/role has some, but not all
     * of the privileges being checked.
     */
    public void testMatchSubsetOfPrivileges() throws Exception {
        Role role = Role.builder(RESTRICTED_INDICES, "test2")
            .cluster(Set.of("monitor"), Set.of())
            .add(IndexPrivilege.INDEX, "academy")
            .add(IndexPrivilege.WRITE, "initiative")
            .build();
        RBACAuthorizationInfo authzInfo = new RBACAuthorizationInfo(role, null);

        PrivilegesCheckResult response = hasPrivileges(
            IndicesPrivileges.builder().indices("academy", "initiative", "school").privileges("delete", "index", "manage").build(),
            authzInfo,
            List.of(),
            new String[] { "monitor", "manage" }
        );

        assertThat(response.allChecksSuccess(), is(false));
        assertThat(response.getDetails().cluster(), aMapWithSize(2));
        assertThat(response.getDetails().cluster().get("monitor"), equalTo(true));
        assertThat(response.getDetails().cluster().get("manage"), equalTo(false));
        assertThat(response.getDetails().index().values(), Matchers.iterableWithSize(3));

        final ResourcePrivileges academy = response.getDetails().index().get("academy");
        final ResourcePrivileges initiative = response.getDetails().index().get("initiative");
        final ResourcePrivileges school = response.getDetails().index().get("school");

        assertThat(academy.getResource(), equalTo("academy"));
        assertThat(academy.getPrivileges(), aMapWithSize(3));
        assertThat(academy.getPrivileges().get("index"), equalTo(true)); // explicit
        assertThat(academy.getPrivileges().get("delete"), equalTo(false));
        assertThat(academy.getPrivileges().get("manage"), equalTo(false));

        assertThat(initiative.getResource(), equalTo("initiative"));
        assertThat(initiative.getPrivileges(), aMapWithSize(3));
        assertThat(initiative.getPrivileges().get("index"), equalTo(true)); // implied by write
        assertThat(initiative.getPrivileges().get("delete"), equalTo(true)); // implied by write
        assertThat(initiative.getPrivileges().get("manage"), equalTo(false));

        assertThat(school.getResource(), equalTo("school"));
        assertThat(school.getPrivileges(), aMapWithSize(3));
        assertThat(school.getPrivileges().get("index"), equalTo(false));
        assertThat(school.getPrivileges().get("delete"), equalTo(false));
        assertThat(school.getPrivileges().get("manage"), equalTo(false));
    }

    /**
     * This tests that the action responds correctly when the user/role has none
     * of the privileges being checked.
     */
    public void testMatchNothing() throws Exception {
        Role role = Role.builder(RESTRICTED_INDICES, "test3").cluster(Set.of("monitor"), Set.of()).build();
        RBACAuthorizationInfo authzInfo = new RBACAuthorizationInfo(role, null);

        final PrivilegesCheckResult response = hasPrivileges(
            IndicesPrivileges.builder().indices("academy").privileges("read", "write").build(),
            authzInfo,
            Collections.emptyList(),
            Strings.EMPTY_ARRAY
        );
        assertThat(response.allChecksSuccess(), is(false));
        assertThat(response.getDetails().index().values(), Matchers.iterableWithSize(1));
        final ResourcePrivileges result = response.getDetails().index().values().iterator().next();
        assertThat(result.getResource(), equalTo("academy"));
        assertThat(result.getPrivileges(), aMapWithSize(2));
        assertThat(result.getPrivileges().get("read"), equalTo(false));
        assertThat(result.getPrivileges().get("write"), equalTo(false));
    }

    /**
     * Wildcards in the request are treated as
     * <em>does the user have ___ privilege on every possible index that matches this pattern?</em>
     * Or, expressed differently,
     * <em>does the user have ___ privilege on a wildcard that covers (is a superset of) this pattern?</em>
     */
    public void testWildcardHandling() throws Exception {
        List<ApplicationPrivilegeDescriptor> privs = new ArrayList<>();
        final ApplicationPrivilege kibanaRead = defineApplicationPrivilege(
            privs,
            "kibana",
            "read",
            "data:read/*",
            "action:login",
            "action:view/dashboard"
        );
        final ApplicationPrivilege kibanaWrite = defineApplicationPrivilege(
            privs,
            "kibana",
            "write",
            "data:write/*",
            "action:login",
            "action:view/dashboard"
        );
        final ApplicationPrivilege kibanaAdmin = defineApplicationPrivilege(privs, "kibana", "admin", "action:login", "action:manage/*");
        final ApplicationPrivilege kibanaViewSpace = defineApplicationPrivilege(
            privs,
            "kibana",
            "view-space",
            "action:login",
            "space:view/*"
        );
        Role role = Role.builder(RESTRICTED_INDICES, "test3")
            .add(IndexPrivilege.ALL, "logstash-*", "foo?")
            .add(IndexPrivilege.READ, "abc*")
            .add(IndexPrivilege.WRITE, "*xyz")
            .addApplicationPrivilege(kibanaRead, Collections.singleton("*"))
            .addApplicationPrivilege(kibanaViewSpace, newHashSet("space/engineering/*", "space/builds"))
            .build();
        RBACAuthorizationInfo authzInfo = new RBACAuthorizationInfo(role, null);

        final PrivilegesCheckResult response = hasPrivileges(
            new IndicesPrivileges[] {
                IndicesPrivileges.builder()
                    .indices("logstash-2016-*")
                    .privileges("write") // Yes, because (ALL,"logstash-*")
                    .build(),
                IndicesPrivileges.builder()
                    .indices("logstash-*")
                    .privileges("read") // Yes, because (ALL,"logstash-*")
                    .build(),
                IndicesPrivileges.builder()
                    .indices("log*")
                    .privileges("manage") // No, because "log*" includes indices that "logstash-*" does not
                    .build(),
                IndicesPrivileges.builder()
                    .indices("foo*", "foo?")
                    .privileges("read") // Yes, "foo?", but not "foo*", because "foo*" > "foo?"
                    .build(),
                IndicesPrivileges.builder()
                    .indices("abcd*")
                    .privileges("read", "write") // read = Yes, because (READ, "abc*"), write = No
                    .build(),
                IndicesPrivileges.builder()
                    .indices("abc*xyz")
                    .privileges("read", "write", "manage") // read = Yes ( READ "abc*"), write = Yes (WRITE, "*xyz"), manage = No
                    .build(),
                IndicesPrivileges.builder()
                    .indices("a*xyz")
                    .privileges("read", "write", "manage") // read = No, write = Yes (WRITE, "*xyz"), manage = No
                    .build() },
            new ApplicationResourcePrivileges[] {
                ApplicationResourcePrivileges.builder()
                    .resources("*")
                    .application("kibana")
                    .privileges(Sets.union(kibanaRead.name(), kibanaWrite.name())) // read = Yes, write = No
                    .build(),
                ApplicationResourcePrivileges.builder()
                    .resources("space/engineering/project-*", "space/*") // project-* = Yes, space/* = Not
                    .application("kibana")
                    .privileges("space:view/dashboard")
                    .build() },
            authzInfo,
            privs,
            new String[0]
        );

        assertThat(response, notNullValue());
        assertThat(response.allChecksSuccess(), is(false));
        assertThat(response.getDetails().index().values(), Matchers.iterableWithSize(8));
        assertThat(
            response.getDetails().index().values(),
            containsInAnyOrder(
                ResourcePrivileges.builder("logstash-2016-*").addPrivileges(Collections.singletonMap("write", true)).build(),
                ResourcePrivileges.builder("logstash-*").addPrivileges(Collections.singletonMap("read", true)).build(),
                ResourcePrivileges.builder("log*").addPrivileges(Collections.singletonMap("manage", false)).build(),
                ResourcePrivileges.builder("foo?").addPrivileges(Collections.singletonMap("read", true)).build(),
                ResourcePrivileges.builder("foo*").addPrivileges(Collections.singletonMap("read", false)).build(),
                ResourcePrivileges.builder("abcd*").addPrivileges(mapBuilder().put("read", true).put("write", false).map()).build(),
                ResourcePrivileges.builder("abc*xyz")
                    .addPrivileges(mapBuilder().put("read", true).put("write", true).put("manage", false).map())
                    .build(),
                ResourcePrivileges.builder("a*xyz")
                    .addPrivileges(mapBuilder().put("read", false).put("write", true).put("manage", false).map())
                    .build()
            )
        );
        assertThat(response.getDetails().application().entrySet(), Matchers.iterableWithSize(1));
        final Collection<ResourcePrivileges> kibanaPrivileges = response.getDetails().application().get("kibana");
        assertThat(kibanaPrivileges, Matchers.iterableWithSize(3));
        assertThat(
            Strings.collectionToCommaDelimitedString(kibanaPrivileges),
            kibanaPrivileges,
            containsInAnyOrder(
                ResourcePrivileges.builder("*").addPrivileges(mapBuilder().put("read", true).put("write", false).map()).build(),
                ResourcePrivileges.builder("space/engineering/project-*")
                    .addPrivileges(Collections.singletonMap("space:view/dashboard", true))
                    .build(),
                ResourcePrivileges.builder("space/*").addPrivileges(Collections.singletonMap("space:view/dashboard", false)).build()
            )
        );
    }

    public void testCheckingIndexPermissionsDefinedOnDifferentPatterns() throws Exception {
        final RBACAuthorizationInfo authzInfo = new RBACAuthorizationInfo(
            Role.builder(RESTRICTED_INDICES, "test-multiple")
                .add(IndexPrivilege.CREATE_DOC, "*")
                .add(IndexPrivilege.INDEX, "apache-*", "unrelated", "something_else*")
                .add(IndexPrivilege.DELETE, "apache-2016-*", ".security*")
                .build(),
            null
        );

        List<String> indices = new ArrayList<>(3);
        indices.add("apache-2016-12");
        indices.add("apache-2017-01");
        indices.add("other");
        Collections.shuffle(indices, random());
        List<String> privileges = new ArrayList<>(3);
        privileges.add("create_doc");
        privileges.add("index");
        privileges.add("delete");
        Collections.shuffle(privileges, random());
        PrivilegesCheckResult response = hasPrivileges(
            IndicesPrivileges.builder().indices(indices).privileges(privileges).allowRestrictedIndices(randomBoolean()).build(),
            authzInfo,
            Collections.emptyList(),
            Strings.EMPTY_ARRAY
        );
        assertThat(response.allChecksSuccess(), is(false));
        assertThat(response.getDetails().index().values(), Matchers.iterableWithSize(3));
        assertThat(
            response.getDetails().index().values(),
            containsInAnyOrder(
                ResourcePrivileges.builder("apache-2016-12")
                    .addPrivileges(
                        MapBuilder.newMapBuilder(new TreeMap<String, Boolean>())
                            .put("create_doc", true)
                            .put("index", true)
                            .put("delete", true)
                            .map()
                    )
                    .build(),
                ResourcePrivileges.builder("apache-2017-01")
                    .addPrivileges(
                        MapBuilder.newMapBuilder(new TreeMap<String, Boolean>())
                            .put("create_doc", true)
                            .put("index", true)
                            .put("delete", false)
                            .map()
                    )
                    .build(),
                ResourcePrivileges.builder("other")
                    .addPrivileges(
                        MapBuilder.newMapBuilder(new TreeMap<String, Boolean>())
                            .put("create_doc", true)
                            .put("index", false)
                            .put("delete", false)
                            .map()
                    )
                    .build()
            )
        );

        indices = new ArrayList<>(2);
        indices.add("apache-2016-12");
        indices.add("apache-2017-01");
        Collections.shuffle(indices, random());
        privileges = new ArrayList<>(3);
        privileges.add("create");
        privileges.add("create_doc");
        privileges.add("index");
        Collections.shuffle(privileges, random());
        response = hasPrivileges(
            IndicesPrivileges.builder().indices(indices).privileges(privileges).allowRestrictedIndices(randomBoolean()).build(),
            authzInfo,
            Collections.emptyList(),
            Strings.EMPTY_ARRAY
        );
        assertThat(response.allChecksSuccess(), is(true));
        assertThat(response.getDetails().index().values(), Matchers.iterableWithSize(2));
        assertThat(
            response.getDetails().index().values(),
            containsInAnyOrder(
                ResourcePrivileges.builder("apache-2016-12")
                    .addPrivileges(
                        MapBuilder.newMapBuilder(new TreeMap<String, Boolean>())
                            .put("create_doc", true)
                            .put("create", true)
                            .put("index", true)
                            .map()
                    )
                    .build(),
                ResourcePrivileges.builder("apache-2017-01")
                    .addPrivileges(
                        MapBuilder.newMapBuilder(new TreeMap<String, Boolean>())
                            .put("create_doc", true)
                            .put("create", true)
                            .put("index", true)
                            .map()
                    )
                    .build()
            )
        );
    }

    public void testCheckRestrictedIndexPatternPermission() throws Exception {
        final String patternPrefix = XPackPlugin.ASYNC_RESULTS_INDEX.substring(
            0,
            randomIntBetween(2, XPackPlugin.ASYNC_RESULTS_INDEX.length() - 2)
        );
        Role role = Role.builder(RESTRICTED_INDICES, "role")
            .add(FieldPermissions.DEFAULT, null, IndexPrivilege.INDEX, false, patternPrefix + "*")
            .build();
        RBACAuthorizationInfo authzInfo = new RBACAuthorizationInfo(role, null);

        String prePatternPrefix = patternPrefix.substring(0, randomIntBetween(1, patternPrefix.length() - 1)) + "*";
        PrivilegesCheckResult response = hasPrivileges(
            IndicesPrivileges.builder().indices(prePatternPrefix).allowRestrictedIndices(randomBoolean()).privileges("index").build(),
            authzInfo,
            Collections.emptyList(),
            Strings.EMPTY_ARRAY
        );
        assertThat(response.allChecksSuccess(), is(false));
        assertThat(response.getDetails().index().values(), Matchers.iterableWithSize(1));
        assertThat(
            response.getDetails().index().values(),
            containsInAnyOrder(
                ResourcePrivileges.builder(prePatternPrefix)
                    .addPrivileges(MapBuilder.newMapBuilder(new LinkedHashMap<String, Boolean>()).put("index", false).map())
                    .build()
            )
        );

        String matchesPatternPrefix = XPackPlugin.ASYNC_RESULTS_INDEX.substring(0, patternPrefix.length() + 1);
        response = hasPrivileges(
            IndicesPrivileges.builder().indices(matchesPatternPrefix + "*").allowRestrictedIndices(false).privileges("index").build(),
            authzInfo,
            Collections.emptyList(),
            Strings.EMPTY_ARRAY
        );
        assertThat(response.allChecksSuccess(), is(true));
        assertThat(response.getDetails().index().values(), Matchers.iterableWithSize(1));
        assertThat(
            response.getDetails().index().values(),
            containsInAnyOrder(
                ResourcePrivileges.builder(matchesPatternPrefix + "*")
                    .addPrivileges(MapBuilder.newMapBuilder(new LinkedHashMap<String, Boolean>()).put("index", true).map())
                    .build()
            )
        );
        response = hasPrivileges(
            IndicesPrivileges.builder().indices(matchesPatternPrefix + "*").allowRestrictedIndices(true).privileges("index").build(),
            authzInfo,
            Collections.emptyList(),
            Strings.EMPTY_ARRAY
        );
        assertThat(response.allChecksSuccess(), is(false));
        assertThat(response.getDetails().index().values(), Matchers.iterableWithSize(1));
        assertThat(
            response.getDetails().index().values(),
            containsInAnyOrder(
                ResourcePrivileges.builder(matchesPatternPrefix + "*")
                    .addPrivileges(MapBuilder.newMapBuilder(new LinkedHashMap<String, Boolean>()).put("index", false).map())
                    .build()
            )
        );
        response = hasPrivileges(
            IndicesPrivileges.builder().indices(matchesPatternPrefix).allowRestrictedIndices(randomBoolean()).privileges("index").build(),
            authzInfo,
            Collections.emptyList(),
            Strings.EMPTY_ARRAY
        );
        assertThat(response.allChecksSuccess(), is(true));
        assertThat(response.getDetails().index().values(), Matchers.iterableWithSize(1));
        assertThat(
            response.getDetails().index().values(),
            containsInAnyOrder(
                ResourcePrivileges.builder(matchesPatternPrefix)
                    .addPrivileges(MapBuilder.newMapBuilder(new LinkedHashMap<String, Boolean>()).put("index", true).map())
                    .build()
            )
        );

        final String restrictedIndexMatchingWildcard = XPackPlugin.ASYNC_RESULTS_INDEX + randomAlphaOfLengthBetween(0, 2);
        response = hasPrivileges(
            IndicesPrivileges.builder()
                .indices(restrictedIndexMatchingWildcard + "*")
                .allowRestrictedIndices(true)
                .privileges("index")
                .build(),
            authzInfo,
            Collections.emptyList(),
            Strings.EMPTY_ARRAY
        );
        assertThat(response.allChecksSuccess(), is(false));
        assertThat(response.getDetails().index().values(), Matchers.iterableWithSize(1));
        assertThat(
            response.getDetails().index().values(),
            containsInAnyOrder(
                ResourcePrivileges.builder(restrictedIndexMatchingWildcard + "*")
                    .addPrivileges(MapBuilder.newMapBuilder(new LinkedHashMap<String, Boolean>()).put("index", false).map())
                    .build()
            )
        );
        response = hasPrivileges(
            IndicesPrivileges.builder()
                .indices(restrictedIndexMatchingWildcard + "*")
                .allowRestrictedIndices(false)
                .privileges("index")
                .build(),
            authzInfo,
            Collections.emptyList(),
            Strings.EMPTY_ARRAY
        );
        assertThat(response.allChecksSuccess(), is(false));
        assertThat(response.getDetails().index().values(), Matchers.iterableWithSize(1));
        assertThat(
            response.getDetails().index().values(),
            containsInAnyOrder(
                ResourcePrivileges.builder(restrictedIndexMatchingWildcard + "*")
                    .addPrivileges(MapBuilder.newMapBuilder(new LinkedHashMap<String, Boolean>()).put("index", false).map())
                    .build()
            )
        );
        response = hasPrivileges(
            IndicesPrivileges.builder()
                .indices(restrictedIndexMatchingWildcard)
                .allowRestrictedIndices(randomBoolean())
                .privileges("index")
                .build(),
            authzInfo,
            Collections.emptyList(),
            Strings.EMPTY_ARRAY
        );
        assertThat(response.allChecksSuccess(), is(false));
        assertThat(response.getDetails().index().values(), Matchers.iterableWithSize(1));
        assertThat(
            response.getDetails().index().values(),
            containsInAnyOrder(
                ResourcePrivileges.builder(restrictedIndexMatchingWildcard)
                    .addPrivileges(MapBuilder.newMapBuilder(new LinkedHashMap<String, Boolean>()).put("index", false).map())
                    .build()
            )
        );

        role = Role.builder(RESTRICTED_INDICES, "role")
            .add(FieldPermissions.DEFAULT, null, IndexPrivilege.INDEX, true, patternPrefix + "*")
            .build();
        authzInfo = new RBACAuthorizationInfo(role, null);
        response = hasPrivileges(
            IndicesPrivileges.builder()
                .indices(matchesPatternPrefix + "*")
                .allowRestrictedIndices(randomBoolean())
                .privileges("index")
                .build(),
            authzInfo,
            Collections.emptyList(),
            Strings.EMPTY_ARRAY
        );
        assertThat(response.allChecksSuccess(), is(true));
        assertThat(response.getDetails().index().values(), Matchers.iterableWithSize(1));
        assertThat(
            response.getDetails().index().values(),
            containsInAnyOrder(
                ResourcePrivileges.builder(matchesPatternPrefix + "*")
                    .addPrivileges(MapBuilder.newMapBuilder(new LinkedHashMap<String, Boolean>()).put("index", true).map())
                    .build()
            )
        );
    }

    public void testCheckExplicitRestrictedIndexPermissions() throws Exception {
        final boolean restrictedIndexPermission = randomBoolean();
        final boolean restrictedMonitorPermission = randomBoolean();
        Role role = Role.builder(RESTRICTED_INDICES, "role")
            .add(FieldPermissions.DEFAULT, null, IndexPrivilege.INDEX, restrictedIndexPermission, ".sec*")
            .add(FieldPermissions.DEFAULT, null, IndexPrivilege.MONITOR, restrictedMonitorPermission, ".security*")
            .build();
        RBACAuthorizationInfo authzInfo = new RBACAuthorizationInfo(role, null);

        String explicitRestrictedIndex = randomFrom(TestRestrictedIndices.SAMPLE_RESTRICTED_NAMES);
        PrivilegesCheckResult response = hasPrivileges(
            IndicesPrivileges.builder()
                .indices(new String[] { ".secret-non-restricted", explicitRestrictedIndex })
                .privileges("index", "monitor")
                .allowRestrictedIndices(false) // explicit false for test
                .build(),
            authzInfo,
            Collections.emptyList(),
            Strings.EMPTY_ARRAY
        );
        assertThat(response.allChecksSuccess(), is(false));
        assertThat(response.getDetails().index().values(), Matchers.iterableWithSize(2));
        assertThat(
            response.getDetails().index().values(),
            containsInAnyOrder(
                ResourcePrivileges.builder(".secret-non-restricted") // matches ".sec*" but not ".security*"
                    .addPrivileges(
                        MapBuilder.newMapBuilder(new LinkedHashMap<String, Boolean>()).put("index", true).put("monitor", false).map()
                    )
                    .build(),
                ResourcePrivileges.builder(explicitRestrictedIndex) // matches both ".sec*" and ".security*"
                    .addPrivileges(
                        MapBuilder.newMapBuilder(new LinkedHashMap<String, Boolean>())
                            .put("index", restrictedIndexPermission)
                            .put("monitor", restrictedMonitorPermission)
                            .map()
                    )
                    .build()
            )
        );

        explicitRestrictedIndex = randomFrom(TestRestrictedIndices.SAMPLE_RESTRICTED_NAMES);
        response = hasPrivileges(
            IndicesPrivileges.builder()
                .indices(new String[] { ".secret-non-restricted", explicitRestrictedIndex })
                .privileges("index", "monitor")
                .allowRestrictedIndices(true) // explicit true for test
                .build(),
            authzInfo,
            Collections.emptyList(),
            Strings.EMPTY_ARRAY
        );
        assertThat(response.allChecksSuccess(), is(false));
        assertThat(response.getDetails().index().values(), Matchers.iterableWithSize(2));
        assertThat(
            response.getDetails().index().values(),
            containsInAnyOrder(
                ResourcePrivileges.builder(".secret-non-restricted") // matches ".sec*" but not ".security*"
                    .addPrivileges(
                        MapBuilder.newMapBuilder(new LinkedHashMap<String, Boolean>()).put("index", true).put("monitor", false).map()
                    )
                    .build(),
                ResourcePrivileges.builder(explicitRestrictedIndex) // matches both ".sec*" and ".security*"
                    .addPrivileges(
                        MapBuilder.newMapBuilder(new LinkedHashMap<String, Boolean>())
                            .put("index", restrictedIndexPermission)
                            .put("monitor", restrictedMonitorPermission)
                            .map()
                    )
                    .build()
            )
        );
    }

    public void testCheckRestrictedIndexWildcardPermissions() throws Exception {
        Role role = Role.builder(RESTRICTED_INDICES, "role")
            .add(FieldPermissions.DEFAULT, null, IndexPrivilege.INDEX, false, ".sec*")
            .add(FieldPermissions.DEFAULT, null, IndexPrivilege.MONITOR, true, ".security*")
            .build();
        RBACAuthorizationInfo authzInfo = new RBACAuthorizationInfo(role, null);

        PrivilegesCheckResult response = hasPrivileges(
            IndicesPrivileges.builder().indices(".sec*", ".security*").privileges("index", "monitor").build(),
            authzInfo,
            Collections.emptyList(),
            Strings.EMPTY_ARRAY
        );
        assertThat(response.allChecksSuccess(), is(false));
        assertThat(response.getDetails().index().values(), Matchers.iterableWithSize(2));
        assertThat(
            response.getDetails().index().values(),
            containsInAnyOrder(
                ResourcePrivileges.builder(".sec*")
                    .addPrivileges(
                        MapBuilder.newMapBuilder(new LinkedHashMap<String, Boolean>()).put("index", true).put("monitor", false).map()
                    )
                    .build(),
                ResourcePrivileges.builder(".security*")
                    .addPrivileges(
                        MapBuilder.newMapBuilder(new LinkedHashMap<String, Boolean>()).put("index", true).put("monitor", true).map()
                    )
                    .build()
            )
        );

        response = hasPrivileges(
            IndicesPrivileges.builder().indices(".sec*", ".security*").privileges("index", "monitor").allowRestrictedIndices(true).build(),
            authzInfo,
            Collections.emptyList(),
            Strings.EMPTY_ARRAY
        );
        assertThat(response.allChecksSuccess(), is(false));
        assertThat(response.getDetails().index().values(), Matchers.iterableWithSize(2));
        assertThat(
            response.getDetails().index().values(),
            containsInAnyOrder(
                ResourcePrivileges.builder(".sec*")
                    .addPrivileges(
                        MapBuilder.newMapBuilder(new LinkedHashMap<String, Boolean>()).put("index", false).put("monitor", false).map()
                    )
                    .build(),
                ResourcePrivileges.builder(".security*")
                    .addPrivileges(
                        MapBuilder.newMapBuilder(new LinkedHashMap<String, Boolean>()).put("index", false).put("monitor", true).map()
                    )
                    .build()
            )
        );

        role = Role.builder(RESTRICTED_INDICES, "role")
            .add(FieldPermissions.DEFAULT, null, IndexPrivilege.INDEX, true, ".sec*")
            .add(FieldPermissions.DEFAULT, null, IndexPrivilege.MONITOR, false, ".security*")
            .build();
        authzInfo = new RBACAuthorizationInfo(role, null);

        response = hasPrivileges(
            IndicesPrivileges.builder().indices(".sec*", ".security*").privileges("index", "monitor").build(),
            authzInfo,
            Collections.emptyList(),
            Strings.EMPTY_ARRAY
        );
        assertThat(response.allChecksSuccess(), is(false));
        assertThat(response.getDetails().index().values(), Matchers.iterableWithSize(2));
        assertThat(
            response.getDetails().index().values(),
            containsInAnyOrder(
                ResourcePrivileges.builder(".sec*")
                    .addPrivileges(
                        MapBuilder.newMapBuilder(new LinkedHashMap<String, Boolean>()).put("index", true).put("monitor", false).map()
                    )
                    .build(),
                ResourcePrivileges.builder(".security*")
                    .addPrivileges(
                        MapBuilder.newMapBuilder(new LinkedHashMap<String, Boolean>()).put("index", true).put("monitor", true).map()
                    )
                    .build()
            )
        );

        response = hasPrivileges(
            IndicesPrivileges.builder().indices(".sec*", ".security*").privileges("index", "monitor").allowRestrictedIndices(true).build(),
            authzInfo,
            Collections.emptyList(),
            Strings.EMPTY_ARRAY
        );
        assertThat(response.allChecksSuccess(), is(false));
        assertThat(response.getDetails().index().values(), Matchers.iterableWithSize(2));
        assertThat(
            response.getDetails().index().values(),
            containsInAnyOrder(
                ResourcePrivileges.builder(".sec*")
                    .addPrivileges(
                        MapBuilder.newMapBuilder(new LinkedHashMap<String, Boolean>()).put("index", true).put("monitor", false).map()
                    )
                    .build(),
                ResourcePrivileges.builder(".security*")
                    .addPrivileges(
                        MapBuilder.newMapBuilder(new LinkedHashMap<String, Boolean>()).put("index", true).put("monitor", false).map()
                    )
                    .build()
            )
        );
    }

    public void testCheckingApplicationPrivilegesOnDifferentApplicationsAndResources() throws Exception {
        List<ApplicationPrivilegeDescriptor> privs = new ArrayList<>();
        final ApplicationPrivilege app1Read = defineApplicationPrivilege(privs, "app1", "read", "data:read/*");
        final ApplicationPrivilege app1Write = defineApplicationPrivilege(privs, "app1", "write", "data:write/*");
        final ApplicationPrivilege app1All = defineApplicationPrivilege(privs, "app1", "all", "*");
        final ApplicationPrivilege app2Read = defineApplicationPrivilege(privs, "app2", "read", "data:read/*");
        final ApplicationPrivilege app2Write = defineApplicationPrivilege(privs, "app2", "write", "data:write/*");
        final ApplicationPrivilege app2All = defineApplicationPrivilege(privs, "app2", "all", "*");

        Role role = Role.builder(RESTRICTED_INDICES, "test-role")
            .addApplicationPrivilege(app1Read, Collections.singleton("foo/*"))
            .addApplicationPrivilege(app1All, Collections.singleton("foo/bar/baz"))
            .addApplicationPrivilege(app2Read, Collections.singleton("foo/bar/*"))
            .addApplicationPrivilege(app2Write, Collections.singleton("*/bar/*"))
            .build();
        RBACAuthorizationInfo authzInfo = new RBACAuthorizationInfo(role, null);

        List<String> resources = new ArrayList<>();
        resources.add("foo/1");
        resources.add("foo/bar/2");
        resources.add("foo/bar/baz");
        resources.add("baz/bar/foo");
        Collections.shuffle(resources, random());
        List<String> privileges = new ArrayList<>();
        privileges.add("read");
        privileges.add("write");
        privileges.add("all");
        Collections.shuffle(privileges, random());

        final PrivilegesCheckResult response = hasPrivileges(
            new IndicesPrivileges[0],
            new ApplicationResourcePrivileges[] {
                ApplicationResourcePrivileges.builder().application("app1").resources(resources).privileges(privileges).build(),
                ApplicationResourcePrivileges.builder().application("app2").resources(resources).privileges(privileges).build() },
            authzInfo,
            privs,
            Strings.EMPTY_ARRAY
        );

        assertThat(response.allChecksSuccess(), is(false));
        assertThat(response.getDetails().index().values(), Matchers.emptyIterable());
        assertThat(response.getDetails().application().entrySet(), Matchers.iterableWithSize(2));
        final Collection<ResourcePrivileges> app1 = response.getDetails().application().get("app1");
        assertThat(app1, Matchers.iterableWithSize(4));
        assertThat(
            Strings.collectionToCommaDelimitedString(app1),
            app1,
            containsInAnyOrder(
                ResourcePrivileges.builder("foo/1")
                    .addPrivileges(
                        MapBuilder.newMapBuilder(new LinkedHashMap<String, Boolean>())
                            .put("read", true)
                            .put("write", false)
                            .put("all", false)
                            .map()
                    )
                    .build(),
                ResourcePrivileges.builder("foo/bar/2")
                    .addPrivileges(
                        MapBuilder.newMapBuilder(new LinkedHashMap<String, Boolean>())
                            .put("read", true)
                            .put("write", false)
                            .put("all", false)
                            .map()
                    )
                    .build(),
                ResourcePrivileges.builder("foo/bar/baz")
                    .addPrivileges(
                        MapBuilder.newMapBuilder(new LinkedHashMap<String, Boolean>())
                            .put("read", true)
                            .put("write", true)
                            .put("all", true)
                            .map()
                    )
                    .build(),
                ResourcePrivileges.builder("baz/bar/foo")
                    .addPrivileges(
                        MapBuilder.newMapBuilder(new LinkedHashMap<String, Boolean>())
                            .put("read", false)
                            .put("write", false)
                            .put("all", false)
                            .map()
                    )
                    .build()
            )
        );
        final Collection<ResourcePrivileges> app2 = response.getDetails().application().get("app2");
        assertThat(app2, Matchers.iterableWithSize(4));
        assertThat(
            Strings.collectionToCommaDelimitedString(app2),
            app2,
            containsInAnyOrder(
                ResourcePrivileges.builder("foo/1")
                    .addPrivileges(
                        MapBuilder.newMapBuilder(new LinkedHashMap<String, Boolean>())
                            .put("read", false)
                            .put("write", false)
                            .put("all", false)
                            .map()
                    )
                    .build(),
                ResourcePrivileges.builder("foo/bar/2")
                    .addPrivileges(
                        MapBuilder.newMapBuilder(new LinkedHashMap<String, Boolean>())
                            .put("read", true)
                            .put("write", true)
                            .put("all", false)
                            .map()
                    )
                    .build(),
                ResourcePrivileges.builder("foo/bar/baz")
                    .addPrivileges(
                        MapBuilder.newMapBuilder(new LinkedHashMap<String, Boolean>())
                            .put("read", true)
                            .put("write", true)
                            .put("all", false)
                            .map()
                    )
                    .build(),
                ResourcePrivileges.builder("baz/bar/foo")
                    .addPrivileges(
                        MapBuilder.newMapBuilder(new LinkedHashMap<String, Boolean>())
                            .put("read", false)
                            .put("write", true)
                            .put("all", false)
                            .map()
                    )
                    .build()
            )
        );
    }

    public void testCheckingApplicationPrivilegesWithComplexNames() throws Exception {
        final String appName = randomAlphaOfLength(1).toLowerCase(Locale.ROOT) + randomAlphaOfLengthBetween(3, 10);
        final String action1 = randomAlphaOfLength(1).toLowerCase(Locale.ROOT) + randomAlphaOfLengthBetween(2, 5);
        final String action2 = randomAlphaOfLength(1).toLowerCase(Locale.ROOT) + randomAlphaOfLengthBetween(6, 9);

        final List<ApplicationPrivilegeDescriptor> privs = new ArrayList<>();
        final ApplicationPrivilege priv1 = defineApplicationPrivilege(privs, appName, action1, "DATA:read/*", "ACTION:" + action1);
        final ApplicationPrivilege priv2 = defineApplicationPrivilege(privs, appName, action2, "DATA:read/*", "ACTION:" + action2);

        Role role = Role.builder(RESTRICTED_INDICES, "test-write")
            .addApplicationPrivilege(priv1, Collections.singleton("user/*/name"))
            .build();
        RBACAuthorizationInfo authzInfo = new RBACAuthorizationInfo(role, null);

        final PrivilegesCheckResult response = hasPrivileges(
            new IndicesPrivileges[0],
            new ApplicationResourcePrivileges[] {
                ApplicationResourcePrivileges.builder()
                    .application(appName)
                    .resources("user/hawkeye/name")
                    .privileges("DATA:read/user/*", "ACTION:" + action1, "ACTION:" + action2, action1, action2)
                    .build() },
            authzInfo,
            privs,
            "monitor"
        );
        assertThat(response.allChecksSuccess(), is(false));
        assertThat(response.getDetails().application().keySet(), containsInAnyOrder(appName));
        assertThat(response.getDetails().application().get(appName), iterableWithSize(1));
        assertThat(
            response.getDetails().application().get(appName),
            containsInAnyOrder(
                ResourcePrivileges.builder("user/hawkeye/name")
                    .addPrivileges(
                        MapBuilder.newMapBuilder(new LinkedHashMap<String, Boolean>())
                            .put("DATA:read/user/*", true)
                            .put("ACTION:" + action1, true)
                            .put("ACTION:" + action2, false)
                            .put(action1, true)
                            .put(action2, false)
                            .map()
                    )
                    .build()
            )
        );
    }

    public void testCheckPrivilegesWithCache() throws Exception {
        final List<ApplicationPrivilegeDescriptor> privs = new ArrayList<>();
        final String appName = randomAlphaOfLength(1).toLowerCase(Locale.ROOT) + randomAlphaOfLengthBetween(3, 10);
        final String privilegeName = randomAlphaOfLength(1).toLowerCase(Locale.ROOT) + randomAlphaOfLengthBetween(3, 10);
        final String action1 = randomAlphaOfLength(1).toLowerCase(Locale.ROOT) + randomAlphaOfLengthBetween(2, 5);
        final ApplicationPrivilege priv1 = defineApplicationPrivilege(privs, appName, privilegeName, "DATA:read/*", "ACTION:" + action1);
        SimpleRole role = spy(
            Role.builder(RESTRICTED_INDICES, "test-write").addApplicationPrivilege(priv1, Collections.singleton("user/*/name")).build()
        );
        RBACAuthorizationInfo authzInfo = new RBACAuthorizationInfo(role, null);

        // 1st check privileges
        final PrivilegesToCheck privilegesToCheck1 = new PrivilegesToCheck(
            new String[0],
            new IndicesPrivileges[0],
            new ApplicationResourcePrivileges[] {
                ApplicationResourcePrivileges.builder()
                    .application(appName)
                    .resources("user/hawkeye/name")
                    .privileges("DATA:read/user/*", "ACTION:" + action1)
                    .build() },
            randomBoolean()
        );

        final PlainActionFuture<PrivilegesCheckResult> future1 = new PlainActionFuture<>();
        engine.checkPrivileges(authzInfo, privilegesToCheck1, privs, future1);
        final PrivilegesCheckResult privilegesCheckResult1 = future1.actionGet();

        // Result should be cached
        verify(role).cacheHasPrivileges(any(), eq(privilegesToCheck1), eq(privilegesCheckResult1));

        // Stall the check so that we are sure cache is used
        final RuntimeException stallCheckException = new RuntimeException("you shall not pass");
        doThrow(stallCheckException).when(role).checkApplicationResourcePrivileges(anyString(), any(), any(), any(), any());
        Mockito.clearInvocations(role);

        final PlainActionFuture<PrivilegesCheckResult> future2 = new PlainActionFuture<>();
        engine.checkPrivileges(authzInfo, privilegesToCheck1, privs, future2);
        final PrivilegesCheckResult privilegesCheckResult2 = future2.actionGet();

        assertThat(privilegesCheckResult2, is(privilegesCheckResult1));
        // Cached result won't be cached again
        verify(role, never()).cacheHasPrivileges(any(), any(), any());

        // Test a new check does not go through cache (and hence will be stalled by the exception)
        final PrivilegesToCheck privilegesToCheck2 = new PrivilegesToCheck(
            new String[0],
            new IndicesPrivileges[0],
            new ApplicationResourcePrivileges[] {
                ApplicationResourcePrivileges.builder()
                    .application(appName)
                    .resources("user/hawkeye/name")
                    .privileges("DATA:read/user/*")
                    .build() },
            randomBoolean()
        );
        final RuntimeException e1 = expectThrows(
            RuntimeException.class,
            () -> engine.checkPrivileges(authzInfo, privilegesToCheck2, privs, new PlainActionFuture<>())
        );
        assertThat(e1, is(stallCheckException));
    }

    public void testIsCompleteMatch() throws Exception {
        final List<ApplicationPrivilegeDescriptor> privs = new ArrayList<>();
        final ApplicationPrivilege kibanaRead = defineApplicationPrivilege(privs, "kibana", "read", "data:read/*");
        final ApplicationPrivilege kibanaWrite = defineApplicationPrivilege(privs, "kibana", "write", "data:write/*");
        Role role = Role.builder(RESTRICTED_INDICES, "test-write")
            .cluster(Set.of("monitor"), Set.of())
            .add(IndexPrivilege.READ, "read-*")
            .add(IndexPrivilege.ALL, "all-*")
            .addApplicationPrivilege(kibanaRead, Collections.singleton("*"))
            .build();
        RBACAuthorizationInfo authzInfo = new RBACAuthorizationInfo(role, null);

        assertThat(
            hasPrivileges(indexPrivileges("read", "read-123", "read-456", "all-999"), authzInfo, privs, "monitor").allChecksSuccess(),
            is(true)
        );
        assertThat(
            hasPrivileges(indexPrivileges("read", "read-123", "read-456", "all-999"), authzInfo, privs, "manage").allChecksSuccess(),
            is(false)
        );
        assertThat(
            hasPrivileges(indexPrivileges("write", "read-123", "read-456", "all-999"), authzInfo, privs, "monitor").allChecksSuccess(),
            is(false)
        );
        assertThat(
            hasPrivileges(indexPrivileges("write", "read-123", "read-456", "all-999"), authzInfo, privs, "manage").allChecksSuccess(),
            is(false)
        );
        assertThat(
            hasPrivileges(
                new IndicesPrivileges[] {
                    IndicesPrivileges.builder().indices("read-a").privileges("read").build(),
                    IndicesPrivileges.builder().indices("all-b").privileges("read", "write").build() },
                new ApplicationResourcePrivileges[] {
                    ApplicationResourcePrivileges.builder().application("kibana").resources("*").privileges("read").build() },
                authzInfo,
                privs,
                "monitor"
            ).allChecksSuccess(),
            is(true)
        );
        assertThat(
            hasPrivileges(
                new IndicesPrivileges[] { indexPrivileges("read", "read-123", "read-456", "all-999") },
                new ApplicationResourcePrivileges[] {
                    ApplicationResourcePrivileges.builder().application("kibana").resources("*").privileges("read").build(),
                    ApplicationResourcePrivileges.builder().application("kibana").resources("*").privileges("write").build() },
                authzInfo,
                privs,
                "monitor"
            ).allChecksSuccess(),
            is(false)
        );
    }

    public void testBuildUserPrivilegeResponse() {
        final ManageApplicationPrivileges manageApplicationPrivileges = new ManageApplicationPrivileges(Sets.newHashSet("app01", "app02"));
        final BytesArray query = new BytesArray("""
            {"term":{"public":true}}""");
        final Role role = Role.builder(RESTRICTED_INDICES, "test", "role")
            .cluster(Sets.newHashSet("monitor", "manage_watcher"), Collections.singleton(manageApplicationPrivileges))
            .add(IndexPrivilege.get(Sets.newHashSet("read", "write")), "index-1")
            .add(IndexPrivilege.ALL, "index-2", "index-3")
            .add(
                new FieldPermissions(new FieldPermissionsDefinition(new String[] { "public.*" }, new String[0])),
                Collections.singleton(query),
                IndexPrivilege.READ,
                randomBoolean(),
                "index-4",
                "index-5"
            )
            .addApplicationPrivilege(ApplicationPrivilegeTests.createPrivilege("app01", "read", "data:read"), Collections.singleton("*"))
            .runAs(new Privilege(Sets.newHashSet("user01", "user02"), "user01", "user02"))
            .addRemoteGroup(Set.of("remote-1"), FieldPermissions.DEFAULT, null, IndexPrivilege.READ, false, "remote-index-1")
            .addRemoteGroup(
                Set.of("remote-2", "remote-3"),
                new FieldPermissions(new FieldPermissionsDefinition(new String[] { "public.*" }, new String[0])),
                Collections.singleton(query),
                IndexPrivilege.READ,
                randomBoolean(),
                "remote-index-2",
                "remote-index-3"
            )
            .build();

        final GetUserPrivilegesResponse response = RBACEngine.buildUserPrivilegesResponseObject(role);

        assertThat(response.getClusterPrivileges(), containsInAnyOrder("monitor", "manage_watcher"));
        assertThat(response.getConditionalClusterPrivileges(), containsInAnyOrder(manageApplicationPrivileges));

        assertThat(response.getIndexPrivileges(), iterableWithSize(3));
        final GetUserPrivilegesResponse.Indices index1 = findIndexPrivilege(response.getIndexPrivileges(), "index-1");
        assertThat(index1.getIndices(), containsInAnyOrder("index-1"));
        assertThat(index1.getPrivileges(), containsInAnyOrder("read", "write"));
        assertThat(index1.getFieldSecurity(), emptyIterable());
        assertThat(index1.getQueries(), emptyIterable());
        final GetUserPrivilegesResponse.Indices index2 = findIndexPrivilege(response.getIndexPrivileges(), "index-2");
        assertThat(index2.getIndices(), containsInAnyOrder("index-2", "index-3"));
        assertThat(index2.getPrivileges(), containsInAnyOrder("all"));
        assertThat(index2.getFieldSecurity(), emptyIterable());
        assertThat(index2.getQueries(), emptyIterable());
        final GetUserPrivilegesResponse.Indices index4 = findIndexPrivilege(response.getIndexPrivileges(), "index-4");
        assertThat(index4.getIndices(), containsInAnyOrder("index-4", "index-5"));
        assertThat(index4.getPrivileges(), containsInAnyOrder("read"));
        assertThat(
            index4.getFieldSecurity(),
            containsInAnyOrder(new FieldPermissionsDefinition.FieldGrantExcludeGroup(new String[] { "public.*" }, new String[0]))
        );
        assertThat(index4.getQueries(), containsInAnyOrder(query));

        assertThat(
            response.getApplicationPrivileges(),
            containsInAnyOrder(ApplicationResourcePrivileges.builder().application("app01").privileges("read").resources("*").build())
        );

        assertThat(response.getRunAs(), containsInAnyOrder("user01", "user02"));

        assertThat(response.getRemoteIndexPrivileges(), iterableWithSize(2));
        final GetUserPrivilegesResponse.RemoteIndices remoteIndex1 = findRemoteIndexPrivilege(
            response.getRemoteIndexPrivileges(),
            "remote-1"
        );
        assertThat(remoteIndex1.remoteClusters(), containsInAnyOrder("remote-1"));
        assertThat(remoteIndex1.indices().getIndices(), containsInAnyOrder("remote-index-1"));
        assertThat(remoteIndex1.indices().getPrivileges(), containsInAnyOrder("read"));
        assertThat(remoteIndex1.indices().getFieldSecurity(), emptyIterable());
        assertThat(remoteIndex1.indices().getQueries(), emptyIterable());
        final GetUserPrivilegesResponse.RemoteIndices remoteIndex2 = findRemoteIndexPrivilege(
            response.getRemoteIndexPrivileges(),
            "remote-2"
        );
        assertThat(remoteIndex2.remoteClusters(), containsInAnyOrder("remote-2", "remote-3"));
        assertThat(remoteIndex2.indices().getIndices(), containsInAnyOrder("remote-index-2", "remote-index-3"));
        assertThat(remoteIndex2.indices().getPrivileges(), containsInAnyOrder("read"));
        assertThat(
            remoteIndex2.indices().getFieldSecurity(),
            containsInAnyOrder(new FieldPermissionsDefinition.FieldGrantExcludeGroup(new String[] { "public.*" }, new String[0]))
        );
        assertThat(remoteIndex2.indices().getQueries(), containsInAnyOrder(query));
    }

    public void testBackingIndicesAreIncludedForAuthorizedDataStreams() {
        final String dataStreamName = "my_data_stream";
        User user = new User(randomAlphaOfLengthBetween(4, 12));
        Role role = Role.builder(RESTRICTED_INDICES, "test1")
            .cluster(Collections.singleton("all"), Collections.emptyList())
            .add(IndexPrivilege.READ, dataStreamName)
            .build();

        TreeMap<String, IndexAbstraction> lookup = new TreeMap<>();
        List<IndexMetadata> backingIndices = new ArrayList<>();
        int numBackingIndices = randomIntBetween(1, 3);
        for (int k = 0; k < numBackingIndices; k++) {
            backingIndices.add(DataStreamTestHelper.createBackingIndex(dataStreamName, k + 1).build());
        }
        DataStream ds = DataStreamTestHelper.newInstance(
            dataStreamName,
            backingIndices.stream().map(IndexMetadata::getIndex).collect(Collectors.toList())
        );
        IndexAbstraction.DataStream iads = new IndexAbstraction.DataStream(ds);
        lookup.put(ds.getName(), iads);
        for (IndexMetadata im : backingIndices) {
            lookup.put(im.getIndex().getName(), new IndexAbstraction.ConcreteIndex(im, iads));
        }

        SearchRequest request = new SearchRequest("*");
        AuthorizedIndices authorizedIndices = RBACEngine.resolveAuthorizedIndicesFromRole(
            role,
            getRequestInfo(request, SearchAction.NAME),
            lookup,
            () -> ignore -> {}
        );
        assertThat(authorizedIndices.all().get(), hasItem(dataStreamName));
        assertThat(authorizedIndices.check(dataStreamName), is(true));
        assertThat(
            authorizedIndices.all().get(),
            hasItems(backingIndices.stream().map(im -> im.getIndex().getName()).collect(Collectors.toList()).toArray(Strings.EMPTY_ARRAY))
        );
        for (String index : backingIndices.stream().map(im -> im.getIndex().getName()).toList()) {
            assertThat(authorizedIndices.check(index), is(true));
        }
    }

    public void testExplicitMappingUpdatesAreNotGrantedWithIngestPrivileges() {
        final String dataStreamName = "my_data_stream";
        User user = new User(randomAlphaOfLengthBetween(4, 12));
        Role role = Role.builder(RESTRICTED_INDICES, "test1")
            .cluster(Collections.emptySet(), Collections.emptyList())
            .add(IndexPrivilege.CREATE, "my_*")
            .add(IndexPrivilege.WRITE, "my_data*")
            .build();

        TreeMap<String, IndexAbstraction> lookup = new TreeMap<>();
        List<IndexMetadata> backingIndices = new ArrayList<>();
        int numBackingIndices = randomIntBetween(1, 3);
        for (int k = 0; k < numBackingIndices; k++) {
            backingIndices.add(DataStreamTestHelper.createBackingIndex(dataStreamName, k + 1).build());
        }
        DataStream ds = DataStreamTestHelper.newInstance(
            dataStreamName,
            backingIndices.stream().map(IndexMetadata::getIndex).collect(Collectors.toList())
        );
        IndexAbstraction.DataStream iads = new IndexAbstraction.DataStream(ds);
        lookup.put(ds.getName(), iads);
        for (IndexMetadata im : backingIndices) {
            lookup.put(im.getIndex().getName(), new IndexAbstraction.ConcreteIndex(im, iads));
        }

        PutMappingRequest request = new PutMappingRequest("*");
        request.source("{ \"properties\": { \"message\": { \"type\": \"text\" } } }", XContentType.JSON);
        AuthorizedIndices authorizedIndices = RBACEngine.resolveAuthorizedIndicesFromRole(
            role,
            getRequestInfo(request, PutMappingAction.NAME),
            lookup,
            () -> ignore -> {}
        );
        assertThat(authorizedIndices.all().get().isEmpty(), is(true));
    }

    public void testNoInfiniteRecursionForRBACAuthorizationInfoHashCode() {
        final Role role = Role.builder(RESTRICTED_INDICES, "role").build();
        // No assertion is needed, the test is successful as long as hashCode calls do not throw error
        new RBACAuthorizationInfo(role, Role.builder(RESTRICTED_INDICES, "authenticated_role").build()).hashCode();
        new RBACAuthorizationInfo(role, null).hashCode();
    }

    public void testGetUserPrivilegesThrowsIaeForUnsupportedOperation() {
        final RBACAuthorizationInfo authorizationInfo = mock(RBACAuthorizationInfo.class);
        final Role role = mock(Role.class);
        when(authorizationInfo.getRole()).thenReturn(role);
        when(role.cluster()).thenReturn(ClusterPermission.NONE);
        when(role.indices()).thenReturn(IndicesPermission.NONE);
        when(role.application()).thenReturn(ApplicationPermission.NONE);
        when(role.runAs()).thenReturn(RunAsPermission.NONE);
        when(role.remoteIndices()).thenReturn(RemoteIndicesPermission.NONE);

        final UnsupportedOperationException unsupportedOperationException = new UnsupportedOperationException();
        switch (randomIntBetween(0, 4)) {
            case 0 -> when(role.cluster()).thenThrow(unsupportedOperationException);
            case 1 -> when(role.indices()).thenThrow(unsupportedOperationException);
            case 2 -> when(role.application()).thenThrow(unsupportedOperationException);
            case 3 -> when(role.runAs()).thenThrow(unsupportedOperationException);
            case 4 -> when(role.remoteIndices()).thenThrow(unsupportedOperationException);
            default -> throw new IllegalStateException("unknown case number");
        }

        final PlainActionFuture<GetUserPrivilegesResponse> future = new PlainActionFuture<>();
        engine.getUserPrivileges(authorizationInfo, future);

        final IllegalArgumentException e = expectThrows(IllegalArgumentException.class, future::actionGet);

        assertThat(
            e.getMessage(),
            equalTo(
                "Cannot retrieve privileges for API keys with assigned role descriptors. "
                    + "Please use the Get API key information API https://ela.st/es-api-get-api-key"
            )
        );
        assertThat(e.getCause(), sameInstance(unsupportedOperationException));
    }

    public void testGetRemoteAccessRoleDescriptorsIntersection() throws ExecutionException, InterruptedException {
        assumeTrue("untrusted remote cluster feature flag must be enabled", TcpTransport.isUntrustedRemoteClusterEnabled());

        final RemoteIndicesPermission.Builder remoteIndicesBuilder = RemoteIndicesPermission.builder();
        final String concreteClusterAlias = randomAlphaOfLength(10);
        final int numGroups = randomIntBetween(1, 3);
        final List<IndicesPrivileges> expectedIndicesPrivileges = new ArrayList<>();
        for (int i = 0; i < numGroups; i++) {
            final String[] indexNames = Objects.requireNonNull(generateRandomStringArray(3, 10, false, false));
            final boolean allowRestrictedIndices = randomBoolean();
            final boolean hasFls = randomBoolean();
            final FieldPermissionsDefinition.FieldGrantExcludeGroup group = hasFls
                ? randomFieldGrantExcludeGroup()
                : new FieldPermissionsDefinition.FieldGrantExcludeGroup(null, null);
            final BytesReference query = randomBoolean() ? randomDlsQuery() : null;
            final IndicesPrivileges.Builder builder = IndicesPrivileges.builder()
                .indices(Arrays.stream(indexNames).sorted().collect(Collectors.toList()))
                .privileges("read")
                .allowRestrictedIndices(allowRestrictedIndices)
                .query(query);
            if (hasFls) {
                builder.grantedFields(group.getGrantedFields());
                builder.deniedFields(group.getExcludedFields());
            }
            expectedIndicesPrivileges.add(builder.build());
            remoteIndicesBuilder.addGroup(
                Set.of(randomFrom(concreteClusterAlias, "*")),
                IndexPrivilege.READ,
                new FieldPermissions(new FieldPermissionsDefinition(Set.of(group))),
                query == null ? null : Set.of(query),
                allowRestrictedIndices,
                indexNames
            );
        }
        final String mismatchedConcreteClusterAlias = randomValueOtherThan(concreteClusterAlias, () -> randomAlphaOfLength(10));
        // Add some groups that don't match the alias
        final int numMismatchedGroups = randomIntBetween(0, 3);
        for (int i = 0; i < numMismatchedGroups; i++) {
            remoteIndicesBuilder.addGroup(
                Set.of(mismatchedConcreteClusterAlias),
                IndexPrivilege.READ,
                new FieldPermissions(
                    new FieldPermissionsDefinition(Set.of(new FieldPermissionsDefinition.FieldGrantExcludeGroup(null, null)))
                ),
                null,
                randomBoolean(),
                generateRandomStringArray(3, 10, false, false)
            );
        }

        final Role role = createSimpleRoleWithRemoteIndices(remoteIndicesBuilder.build());
        final RBACAuthorizationInfo authorizationInfo = mock(RBACAuthorizationInfo.class);
        when(authorizationInfo.getRole()).thenReturn(role);

        final PlainActionFuture<RoleDescriptorsIntersection> future = new PlainActionFuture<>();
        engine.getRemoteAccessRoleDescriptorsIntersection(concreteClusterAlias, authorizationInfo, future);
        final RoleDescriptorsIntersection actual = future.get();

        assertThat(
            actual,
            equalTo(
                new RoleDescriptorsIntersection(
                    List.of(
                        Set.of(
                            new RoleDescriptor(
                                Role.REMOTE_USER_ROLE_NAME,
                                null,
                                expectedIndicesPrivileges.stream().sorted().toArray(RoleDescriptor.IndicesPrivileges[]::new),
                                null,
                                null,
                                null,
                                null,
                                null
                            )
                        )
                    )
                )
            )
        );
    }

    public void testGetRemoteAccessRoleDescriptorsIntersectionHasDeterministicOrderForIndicesPrivileges() throws ExecutionException,
        InterruptedException {
        assumeTrue("untrusted remote cluster feature flag must be enabled", TcpTransport.isUntrustedRemoteClusterEnabled());

        final RemoteIndicesPermission.Builder remoteIndicesBuilder = RemoteIndicesPermission.builder();
        final String concreteClusterAlias = randomAlphaOfLength(10);
        final int numGroups = randomIntBetween(2, 5);
        for (int i = 0; i < numGroups; i++) {
            remoteIndicesBuilder.addGroup(
                Set.copyOf(randomNonEmptySubsetOf(List.of(concreteClusterAlias, "*"))),
                IndexPrivilege.get(Set.copyOf(randomSubsetOf(randomIntBetween(1, 4), IndexPrivilege.names()))),
                new FieldPermissions(
                    new FieldPermissionsDefinition(
                        Set.of(
                            randomBoolean()
                                ? randomFieldGrantExcludeGroup()
                                : new FieldPermissionsDefinition.FieldGrantExcludeGroup(null, null)
                        )
                    )
                ),
                randomBoolean() ? Set.of(randomDlsQuery()) : null,
                randomBoolean(),
                generateRandomStringArray(3, 10, false, false)
            );
        }
        final RemoteIndicesPermission permissions = remoteIndicesBuilder.build();
        List<RemoteIndicesPermission.RemoteIndicesGroup> remoteIndicesGroups = permissions.remoteIndicesGroups();
        final Role role1 = createSimpleRoleWithRemoteIndices(permissions);
        final RBACAuthorizationInfo authorizationInfo1 = mock(RBACAuthorizationInfo.class);
        when(authorizationInfo1.getRole()).thenReturn(role1);
        final PlainActionFuture<RoleDescriptorsIntersection> future1 = new PlainActionFuture<>();
        engine.getRemoteAccessRoleDescriptorsIntersection(concreteClusterAlias, authorizationInfo1, future1);
        final RoleDescriptorsIntersection actual1 = future1.get();

        // Randomize the order of both remote indices groups and each of the indices permissions groups each group holds
        final RemoteIndicesPermission shuffledPermissions = new RemoteIndicesPermission(
            shuffledList(
                remoteIndicesGroups.stream()
                    .map(
                        group -> new RemoteIndicesPermission.RemoteIndicesGroup(
                            group.remoteClusterAliases(),
                            shuffledList(group.indicesPermissionGroups())
                        )
                    )
                    .toList()
            )
        );
        final Role role2 = createSimpleRoleWithRemoteIndices(shuffledPermissions);
        final RBACAuthorizationInfo authorizationInfo2 = mock(RBACAuthorizationInfo.class);
        when(authorizationInfo2.getRole()).thenReturn(role2);
        final PlainActionFuture<RoleDescriptorsIntersection> future2 = new PlainActionFuture<>();
        engine.getRemoteAccessRoleDescriptorsIntersection(concreteClusterAlias, authorizationInfo2, future2);
        final RoleDescriptorsIntersection actual2 = future2.get();

        assertThat(actual1, equalTo(actual2));
        assertThat(actual1.roleDescriptorsList().iterator().next().iterator().next().getIndicesPrivileges().length, equalTo(numGroups));
    }

    public void testGetRemoteAccessRoleDescriptorsIntersectionWithoutMatchingGroups() throws ExecutionException, InterruptedException {
        assumeTrue("untrusted remote cluster feature flag must be enabled", TcpTransport.isUntrustedRemoteClusterEnabled());

        final String concreteClusterAlias = randomAlphaOfLength(10);
        final Role role = createSimpleRoleWithRemoteIndices(
            RemoteIndicesPermission.builder()
                .addGroup(
                    Set.of(concreteClusterAlias),
                    IndexPrivilege.READ,
                    new FieldPermissions(new FieldPermissionsDefinition(null, null)),
                    null,
                    randomBoolean(),
                    generateRandomStringArray(3, 10, false, false)
                )
                .build()
        );
        final RBACAuthorizationInfo authorizationInfo = mock(RBACAuthorizationInfo.class);
        when(authorizationInfo.getRole()).thenReturn(role);

        final PlainActionFuture<RoleDescriptorsIntersection> future = new PlainActionFuture<>();
        engine.getRemoteAccessRoleDescriptorsIntersection(
            randomValueOtherThan(concreteClusterAlias, () -> randomAlphaOfLength(10)),
            authorizationInfo,
            future
        );
        final RoleDescriptorsIntersection actual = future.get();
        assertThat(actual, equalTo(RoleDescriptorsIntersection.EMPTY));
    }

    public void testGetRemoteAccessRoleDescriptorsIntersectionWithoutRemoteIndicesPermissions() throws ExecutionException,
        InterruptedException {
        assumeTrue("untrusted remote cluster feature flag must be enabled", TcpTransport.isUntrustedRemoteClusterEnabled());

        final String concreteClusterAlias = randomAlphaOfLength(10);
        final Role role = createSimpleRoleWithRemoteIndices(RemoteIndicesPermission.NONE);
        final RBACAuthorizationInfo authorizationInfo = mock(RBACAuthorizationInfo.class);
        when(authorizationInfo.getRole()).thenReturn(role);

        final PlainActionFuture<RoleDescriptorsIntersection> future = new PlainActionFuture<>();
        engine.getRemoteAccessRoleDescriptorsIntersection(
            randomValueOtherThan(concreteClusterAlias, () -> randomAlphaOfLength(10)),
            authorizationInfo,
            future
        );
        final RoleDescriptorsIntersection actual = future.get();
        assertThat(actual, equalTo(RoleDescriptorsIntersection.EMPTY));
    }

    public void testGetRemoteAccessRoleDescriptorsForReservedRoles() {
        assumeTrue("untrusted remote cluster feature flag must be enabled", TcpTransport.isUntrustedRemoteClusterEnabled());

        final ReservedRolesStore reservedRolesStore = new ReservedRolesStore();
        final FieldPermissionsCache fieldPermissionsCache = new FieldPermissionsCache(Settings.EMPTY);

        // superuser
        {
            final SimpleRole role = Role.buildFromRoleDescriptor(
                reservedRolesStore.roleDescriptor("superuser"),
                fieldPermissionsCache,
                RESTRICTED_INDICES
            );
            final RBACAuthorizationInfo authorizationInfo = mock(RBACAuthorizationInfo.class);
            when(authorizationInfo.getRole()).thenReturn(role);
            final PlainActionFuture<RoleDescriptorsIntersection> future = new PlainActionFuture<>();
            engine.getRemoteAccessRoleDescriptorsIntersection(randomAlphaOfLengthBetween(5, 20), authorizationInfo, future);
            assertThat(
                future.actionGet(),
                equalTo(
                    new RoleDescriptorsIntersection(
                        new RoleDescriptor(
                            RBACEngine.REMOTE_USER_ROLE_NAME,
                            null,
                            new IndicesPrivileges[] {
                                IndicesPrivileges.builder().indices("*").privileges("all").allowRestrictedIndices(false).build(),
                                IndicesPrivileges.builder()
                                    .indices("*")
                                    .privileges("monitor", "read", "read_cross_cluster", "view_index_metadata")
                                    .allowRestrictedIndices(true)
                                    .build() },
                            null,
                            null,
                            null,
                            null,
                            null
                        )
                    )
                )
            );
        }

        // kibana_system
        {
            final SimpleRole role = Role.buildFromRoleDescriptor(
                reservedRolesStore.roleDescriptor("kibana_system"),
                fieldPermissionsCache,
                RESTRICTED_INDICES
            );
            final RBACAuthorizationInfo authorizationInfo = mock(RBACAuthorizationInfo.class);
            when(authorizationInfo.getRole()).thenReturn(role);
            final PlainActionFuture<RoleDescriptorsIntersection> future = new PlainActionFuture<>();
            engine.getRemoteAccessRoleDescriptorsIntersection(randomAlphaOfLengthBetween(5, 20), authorizationInfo, future);
            assertThat(
                future.actionGet(),
                equalTo(
                    new RoleDescriptorsIntersection(
                        new RoleDescriptor(
                            RBACEngine.REMOTE_USER_ROLE_NAME,
                            null,
                            new IndicesPrivileges[] {
                                IndicesPrivileges.builder().indices(".monitoring-*").privileges("read", "read_cross_cluster").build(),
                                IndicesPrivileges.builder().indices("apm-*").privileges("read", "read_cross_cluster").build(),
                                IndicesPrivileges.builder().indices("logs-apm.*").privileges("read", "read_cross_cluster").build(),
                                IndicesPrivileges.builder().indices("metrics-apm.*").privileges("read", "read_cross_cluster").build(),
                                IndicesPrivileges.builder().indices("traces-apm-*").privileges("read", "read_cross_cluster").build(),
                                IndicesPrivileges.builder().indices("traces-apm.*").privileges("read", "read_cross_cluster").build() },
                            null,
                            null,
                            null,
                            null,
                            null
                        )
                    )
                )
            );
        }

        // monitoring_user
        {
            final SimpleRole role = Role.buildFromRoleDescriptor(
                reservedRolesStore.roleDescriptor("monitoring_user"),
                fieldPermissionsCache,
                RESTRICTED_INDICES
            );
            final RBACAuthorizationInfo authorizationInfo = mock(RBACAuthorizationInfo.class);
            when(authorizationInfo.getRole()).thenReturn(role);
            final PlainActionFuture<RoleDescriptorsIntersection> future = new PlainActionFuture<>();
            engine.getRemoteAccessRoleDescriptorsIntersection(randomAlphaOfLengthBetween(5, 20), authorizationInfo, future);
            assertThat(
                future.actionGet(),
                equalTo(
                    new RoleDescriptorsIntersection(
                        new RoleDescriptor(
                            RBACEngine.REMOTE_USER_ROLE_NAME,
                            null,
                            new IndicesPrivileges[] {
                                IndicesPrivileges.builder().indices(".monitoring-*").privileges("read", "read_cross_cluster").build(),
                                IndicesPrivileges.builder().indices("metricbeat-*").privileges("read", "read_cross_cluster").build() },
                            null,
                            null,
                            null,
                            null,
                            null
                        )
                    )
                )
            );
        }
    }

    public void testChildSearchActionAuthorizationIsSkipped() {
        final String[] indices = { "test-index" };
        final Role role = Mockito.spy(Role.builder(RESTRICTED_INDICES, "test-role").add(IndexPrivilege.READ, indices).build());

        final String action = randomFrom(PreAuthorizationUtils.CHILD_ACTIONS_PRE_AUTHORIZED_BY_PARENT.get(SearchAction.NAME));
        final ParentActionAuthorization parentAuthorization = new ParentActionAuthorization(SearchAction.NAME);

        authorizeIndicesAction(indices, role, action, parentAuthorization, new ActionListener<IndexAuthorizationResult>() {
            @Override
            public void onResponse(IndexAuthorizationResult indexAuthorizationResult) {
                assertTrue(indexAuthorizationResult.isGranted());
                // Child authorization should be skipped since we passed parent authorization.
                Mockito.verify(role, never()).checkIndicesAction(action);
                Mockito.verify(role, never()).authorize(eq(action), any(), any(), any());
            }

            @Override
            public void onFailure(Exception e) {
                Assert.fail(e.getMessage());
            }
        });
    }

    public void testChildSearchActionIsAuthorizedWithoutSkipping() {
        final String[] indices = { "test-index" };
        final Role role = Mockito.spy(Role.builder(RESTRICTED_INDICES, "test-role").add(IndexPrivilege.READ, indices).build());

        final String action = randomFrom(PreAuthorizationUtils.CHILD_ACTIONS_PRE_AUTHORIZED_BY_PARENT.get(SearchAction.NAME));
        final ParentActionAuthorization parentAuthorization = null;

        authorizeIndicesAction(indices, role, action, parentAuthorization, new ActionListener<IndexAuthorizationResult>() {
            @Override
            public void onResponse(IndexAuthorizationResult indexAuthorizationResult) {
                assertTrue(indexAuthorizationResult.isGranted());
                // Child action should have been authorized normally since we did not pass parent authorization
                Mockito.verify(role, atLeastOnce()).authorize(eq(action), any(), any(), any());
            }

            @Override
            public void onFailure(Exception e) {
                Assert.fail(e.getMessage());
            }
        });
    }

    public void testChildSearchActionAuthorizationIsNotSkippedWhenRoleHasDLS() {
        final String[] indices = { "test-index" };
        final BytesArray query = new BytesArray("""
            {"term":{"foo":bar}}""");
        final Role role = Mockito.spy(
            Role.builder(RESTRICTED_INDICES, "test-role")
                .add(
                    new FieldPermissions(new FieldPermissionsDefinition(new String[] { "foo" }, new String[0])),
                    Set.of(query),
                    IndexPrivilege.READ,
                    randomBoolean(),
                    indices
                )
                .build()
        );

        final String action = randomFrom(PreAuthorizationUtils.CHILD_ACTIONS_PRE_AUTHORIZED_BY_PARENT.get(SearchAction.NAME));
        final ParentActionAuthorization parentAuthorization = new ParentActionAuthorization(SearchAction.NAME);

        authorizeIndicesAction(indices, role, action, parentAuthorization, new ActionListener<IndexAuthorizationResult>() {
            @Override
            public void onResponse(IndexAuthorizationResult indexAuthorizationResult) {
                assertTrue(indexAuthorizationResult.isGranted());
                // Child action authorization should not be skipped, even though the parent authorization was present
                Mockito.verify(role, atLeastOnce()).authorize(eq(action), any(), any(), any());
            }

            @Override
            public void onFailure(Exception e) {
                Assert.fail(e.getMessage());
            }
        });
    }

    public void testRandomChildSearchActionAuthorizionIsNotSkipped() {
        final String[] indices = { "test-index" };
        final Role role = Mockito.spy(Role.builder(RESTRICTED_INDICES, "test-role").add(IndexPrivilege.READ, indices).build());

        final String action = SearchAction.NAME + "[" + randomAlphaOfLength(3) + "]";
        final ParentActionAuthorization parentAuthorization = new ParentActionAuthorization(SearchAction.NAME);

        authorizeIndicesAction(indices, role, action, parentAuthorization, new ActionListener<IndexAuthorizationResult>() {
            @Override
            public void onResponse(IndexAuthorizationResult indexAuthorizationResult) {
                assertTrue(indexAuthorizationResult.isGranted());
                Mockito.verify(role, atLeastOnce()).authorize(eq(action), any(), any(), any());
            }

            @Override
            public void onFailure(Exception e) {
                Assert.fail(e.getMessage());
            }
        });
    }

    private void authorizeIndicesAction(
        final String[] indices,
        final Role role,
        final String action,
        final ParentActionAuthorization parentAuthorization,
        final ActionListener<IndexAuthorizationResult> listener
    ) {

        final RBACAuthorizationInfo authzInfo = new RBACAuthorizationInfo(role, null);
        final ResolvedIndices resolvedIndices = new ResolvedIndices(List.of(indices), List.of());
        final TransportRequest searchRequest = new SearchRequest(indices);
        final RequestInfo requestInfo = createRequestInfo(searchRequest, action, parentAuthorization);
        final AsyncSupplier<ResolvedIndices> indicesAsyncSupplier = s -> s.onResponse(resolvedIndices);

        final Map<String, IndexAbstraction> aliasOrIndexLookup = Stream.of(indices)
            .collect(
                Collectors.toMap(
                    i -> i,
                    v -> new IndexAbstraction.ConcreteIndex(
                        IndexMetadata.builder(v)
                            .settings(
                                Settings.builder()
                                    .put(SETTING_NUMBER_OF_SHARDS, 1)
                                    .put(SETTING_NUMBER_OF_REPLICAS, 0)
                                    .put(SETTING_INDEX_VERSION_CREATED.getKey(), Version.CURRENT)
                            )
                            .build()
                    )
                )
            );

        engine.authorizeIndexAction(requestInfo, authzInfo, indicesAsyncSupplier, aliasOrIndexLookup, listener);
    }

    private static RequestInfo createRequestInfo(TransportRequest request, String action, ParentActionAuthorization parentAuthorization) {
        final Authentication.RealmRef realm = new Authentication.RealmRef(
            randomAlphaOfLength(6),
            randomAlphaOfLength(4),
            "node0" + randomIntBetween(1, 9)
        );
        return new RequestInfo(
            AuthenticationTestHelper.builder().user(new User(randomAlphaOfLength(8))).realmRef(realm).build(false),
            request,
            action,
            null,
            parentAuthorization
        );
    }

    private GetUserPrivilegesResponse.Indices findIndexPrivilege(Set<GetUserPrivilegesResponse.Indices> indices, String name) {
        return indices.stream().filter(i -> i.getIndices().contains(name)).findFirst().get();
    }

    private GetUserPrivilegesResponse.RemoteIndices findRemoteIndexPrivilege(
        Set<GetUserPrivilegesResponse.RemoteIndices> remoteIndices,
        String remoteClusterAlias
    ) {
        return remoteIndices.stream().filter(i -> i.remoteClusters().contains(remoteClusterAlias)).findFirst().get();
    }

    private IndicesPrivileges indexPrivileges(String priv, String... indices) {
        return IndicesPrivileges.builder().indices(indices).privileges(priv).build();
    }

    private ApplicationPrivilege defineApplicationPrivilege(
        List<ApplicationPrivilegeDescriptor> privs,
        String app,
        String name,
        String... actions
    ) {
        privs.add(new ApplicationPrivilegeDescriptor(app, name, newHashSet(actions), emptyMap()));
        return ApplicationPrivilegeTests.createPrivilege(app, name, actions);
    }

    private PrivilegesCheckResult hasPrivileges(
        IndicesPrivileges indicesPrivileges,
        AuthorizationInfo authorizationInfo,
        List<ApplicationPrivilegeDescriptor> applicationPrivilegeDescriptors,
        String... clusterPrivileges
    ) throws Exception {
        return hasPrivileges(
            new IndicesPrivileges[] { indicesPrivileges },
            new ApplicationResourcePrivileges[0],
            authorizationInfo,
            applicationPrivilegeDescriptors,
            clusterPrivileges
        );
    }

    private PrivilegesCheckResult hasPrivileges(
        IndicesPrivileges[] indicesPrivileges,
        ApplicationResourcePrivileges[] appPrivileges,
        AuthorizationInfo authorizationInfo,
        List<ApplicationPrivilegeDescriptor> applicationPrivilegeDescriptors,
        String... clusterPrivileges
    ) throws Exception {
        final PlainActionFuture<PrivilegesCheckResult> future = new PlainActionFuture<>();
        final PlainActionFuture<PrivilegesCheckResult> future2 = new PlainActionFuture<>();
        final PrivilegesToCheck privilegesToCheck = new PrivilegesToCheck(
            clusterPrivileges,
            indicesPrivileges,
            appPrivileges,
            randomBoolean()
        );
        engine.checkPrivileges(authorizationInfo, privilegesToCheck, applicationPrivilegeDescriptors, future);
        // flip the "runDetailedCheck" flag
        engine.checkPrivileges(
            authorizationInfo,
            new PrivilegesToCheck(
                privilegesToCheck.cluster(),
                privilegesToCheck.index(),
                privilegesToCheck.application(),
                false == privilegesToCheck.runDetailedCheck()
            ),
            applicationPrivilegeDescriptors,
            future2
        );

        final PrivilegesCheckResult privilegesCheckResult = future.get();
        assertThat(privilegesCheckResult, notNullValue());
        final PrivilegesCheckResult privilegesCheckResult2 = future2.get();
        assertThat(privilegesCheckResult2, notNullValue());

        // same result independent of the "runDetailedCheck" flag
        assertThat(privilegesCheckResult.allChecksSuccess(), is(privilegesCheckResult2.allChecksSuccess()));

        if (privilegesToCheck.runDetailedCheck()) {
            assertThat(privilegesCheckResult.getDetails(), notNullValue());
            assertThat(privilegesCheckResult2.getDetails(), nullValue());
            return privilegesCheckResult;
        } else {
            assertThat(privilegesCheckResult.getDetails(), nullValue());
            assertThat(privilegesCheckResult2.getDetails(), notNullValue());
            return privilegesCheckResult2;
        }
    }

    private static MapBuilder<String, Boolean> mapBuilder() {
        return MapBuilder.newMapBuilder();
    }

    private BytesArray randomDlsQuery() {
        return new BytesArray(
            "{ \"term\": { \"" + randomAlphaOfLengthBetween(3, 24) + "\" : \"" + randomAlphaOfLengthBetween(3, 24) + "\" }"
        );
    }

    private FieldPermissionsDefinition.FieldGrantExcludeGroup randomFieldGrantExcludeGroup() {
        return new FieldPermissionsDefinition.FieldGrantExcludeGroup(generateRandomStringArray(3, 10, false, false), new String[] {});
    }

    private Role createSimpleRoleWithRemoteIndices(final RemoteIndicesPermission remoteIndicesPermission) {
        final String[] roleNames = generateRandomStringArray(3, 10, false, false);
        Role.Builder roleBuilder = Role.builder(new RestrictedIndices(Automatons.EMPTY), roleNames);
        remoteIndicesPermission.remoteIndicesGroups().forEach(group -> {
            group.indicesPermissionGroups()
                .forEach(
                    p -> roleBuilder.addRemoteGroup(
                        group.remoteClusterAliases(),
                        p.getFieldPermissions(),
                        p.getQuery(),
                        p.privilege(),
                        p.allowRestrictedIndices(),
                        p.indices()
                    )
                );
        });
        return roleBuilder.build();
    }
}<|MERGE_RESOLUTION|>--- conflicted
+++ resolved
@@ -89,11 +89,8 @@
 import org.elasticsearch.xpack.core.security.authz.privilege.ConfigurableClusterPrivileges.ManageApplicationPrivileges;
 import org.elasticsearch.xpack.core.security.authz.privilege.IndexPrivilege;
 import org.elasticsearch.xpack.core.security.authz.privilege.Privilege;
-<<<<<<< HEAD
 import org.elasticsearch.xpack.core.security.authz.store.ReservedRolesStore;
-=======
 import org.elasticsearch.xpack.core.security.support.Automatons;
->>>>>>> ccdf0a00
 import org.elasticsearch.xpack.core.security.test.TestRestrictedIndices;
 import org.elasticsearch.xpack.core.security.user.User;
 import org.elasticsearch.xpack.security.authc.esnative.ReservedRealm;
@@ -1811,7 +1808,7 @@
                 equalTo(
                     new RoleDescriptorsIntersection(
                         new RoleDescriptor(
-                            RBACEngine.REMOTE_USER_ROLE_NAME,
+                            Role.REMOTE_USER_ROLE_NAME,
                             null,
                             new IndicesPrivileges[] {
                                 IndicesPrivileges.builder().indices("*").privileges("all").allowRestrictedIndices(false).build(),
@@ -1847,7 +1844,7 @@
                 equalTo(
                     new RoleDescriptorsIntersection(
                         new RoleDescriptor(
-                            RBACEngine.REMOTE_USER_ROLE_NAME,
+                            Role.REMOTE_USER_ROLE_NAME,
                             null,
                             new IndicesPrivileges[] {
                                 IndicesPrivileges.builder().indices(".monitoring-*").privileges("read", "read_cross_cluster").build(),
@@ -1883,7 +1880,7 @@
                 equalTo(
                     new RoleDescriptorsIntersection(
                         new RoleDescriptor(
-                            RBACEngine.REMOTE_USER_ROLE_NAME,
+                            Role.REMOTE_USER_ROLE_NAME,
                             null,
                             new IndicesPrivileges[] {
                                 IndicesPrivileges.builder().indices(".monitoring-*").privileges("read", "read_cross_cluster").build(),
