--- conflicted
+++ resolved
@@ -164,10 +164,7 @@
             mock(ScriptService.class),
             xContentRegistry(),
             env,
-<<<<<<< HEAD
-=======
             nodeMetadata,
->>>>>>> 30e15ba8
             TestIndexNameExpressionResolver.newInstance(threadContext)
         );
     }
