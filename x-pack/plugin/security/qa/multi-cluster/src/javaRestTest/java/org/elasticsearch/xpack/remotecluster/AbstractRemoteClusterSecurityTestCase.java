--- conflicted
+++ resolved
@@ -12,11 +12,8 @@
 import org.elasticsearch.client.RequestOptions;
 import org.elasticsearch.client.Response;
 import org.elasticsearch.client.RestClient;
-<<<<<<< HEAD
 import org.elasticsearch.client.RestClientBuilder;
-=======
 import org.elasticsearch.common.UUIDs;
->>>>>>> 60ebc31c
 import org.elasticsearch.common.settings.SecureString;
 import org.elasticsearch.common.settings.Settings;
 import org.elasticsearch.common.util.concurrent.ThreadContext;
@@ -31,12 +28,9 @@
 import org.junit.AfterClass;
 
 import java.io.IOException;
-<<<<<<< HEAD
 import java.io.UncheckedIOException;
-=======
 import java.nio.charset.StandardCharsets;
 import java.util.Base64;
->>>>>>> 60ebc31c
 import java.util.Map;
 
 import static org.hamcrest.Matchers.equalTo;
@@ -142,21 +136,9 @@
     /**
      * Returns API key ID of cross cluster access API key.
      */
-<<<<<<< HEAD
     protected void configureRemoteClusters(boolean isProxyMode) throws Exception {
         // This method assume the cross cluster access API key is already configured in keystore
         final Settings.Builder builder = Settings.builder();
-=======
-    protected String configureRemoteClustersWithApiKey(String indicesPrivilegesJson, boolean isProxyMode) throws Exception {
-        // Create API key on FC
-        final Map<String, Object> apiKeyMap = createCrossClusterAccessApiKey(indicesPrivilegesJson);
-        final String encodedCrossClusterAccessApiKey = (String) apiKeyMap.get("encoded");
-
-        // Update remote cluster settings on QC with the API key
-        final Settings.Builder builder = Settings.builder()
-            .put("cluster.remote.my_remote_cluster.credentials", encodedCrossClusterAccessApiKey);
-        ;
->>>>>>> 60ebc31c
         if (isProxyMode) {
             builder.put("cluster.remote.my_remote_cluster.mode", "proxy")
                 .put("cluster.remote.my_remote_cluster.proxy_address", fulfillingCluster.getRemoteClusterServerEndpoint(0));
@@ -186,22 +168,9 @@
         request.setOptions(RequestOptions.DEFAULT.toBuilder().addHeader("Authorization", basicAuthHeaderValue(USER, PASS)));
         return fulfillingClusterClient.performRequest(request);
     }
-<<<<<<< HEAD
-=======
-
-    private RestClient buildClient(final String url) throws IOException {
-        final int portSeparator = url.lastIndexOf(':');
-        final var httpHost = new HttpHost(
-            url.substring(0, portSeparator),
-            Integer.parseInt(url.substring(portSeparator + 1)),
-            getProtocol()
-        );
-        return buildClient(Settings.EMPTY, new HttpHost[] { httpHost });
-    }
 
     // TODO centralize common usage of this across all tests
     protected static String randomEncodedApiKey() {
         return Base64.getEncoder().encodeToString((UUIDs.base64UUID() + ":" + UUIDs.base64UUID()).getBytes(StandardCharsets.UTF_8));
     }
->>>>>>> 60ebc31c
 }