/*
 * Copyright Elasticsearch B.V. and/or licensed to Elasticsearch B.V. under one
 * or more contributor license agreements. Licensed under the Elastic License
 * 2.0; you may not use this file except in compliance with the Elastic License
 * 2.0.
 */

package org.elasticsearch.xpack.remotecluster;

import org.elasticsearch.action.search.SearchResponse;
import org.elasticsearch.client.Request;
import org.elasticsearch.client.RequestOptions;
import org.elasticsearch.client.Response;
import org.elasticsearch.client.ResponseException;
import org.elasticsearch.common.UUIDs;
import org.elasticsearch.common.settings.Settings;
import org.elasticsearch.search.SearchHit;
import org.elasticsearch.test.cluster.ElasticsearchCluster;
import org.junit.ClassRule;
import org.junit.rules.RuleChain;
import org.junit.rules.TestRule;

import java.io.IOException;
import java.nio.charset.StandardCharsets;
import java.util.Arrays;
import java.util.Base64;
import java.util.List;
import java.util.Locale;
import java.util.stream.Collectors;

import static org.hamcrest.Matchers.containsInAnyOrder;
import static org.hamcrest.Matchers.containsString;
import static org.hamcrest.Matchers.equalTo;

public class RemoteClusterSecurityRestIT extends AbstractRemoteClusterSecurityTestCase {

    static {
        fulfillingCluster = ElasticsearchCluster.local()
            .name("fulfilling-cluster")
            .apply(commonClusterConfig)
            .setting("remote_cluster.enabled", "true")
            .setting("remote_cluster.port", "0")
            .setting("xpack.security.remote_cluster_server.ssl.enabled", "true")
            .setting("xpack.security.remote_cluster_server.ssl.key", "remote-cluster.key")
            .setting("xpack.security.remote_cluster_server.ssl.certificate", "remote-cluster.crt")
            .keystore("xpack.security.remote_cluster_server.ssl.secure_key_passphrase", "remote-cluster-password")
            .build();

        queryCluster = ElasticsearchCluster.local()
            .name("query-cluster")
            .apply(commonClusterConfig)
            .setting("xpack.security.remote_cluster_client.ssl.enabled", "true")
            .setting("xpack.security.remote_cluster_client.ssl.certificate_authorities", "remote-cluster-ca.crt")
            .build();
    }

    @ClassRule
    // Use a RuleChain to ensure that fulfilling cluster is started before query cluster
    public static TestRule clusterRule = RuleChain.outerRule(fulfillingCluster).around(queryCluster);

    public void testRemoteAccessForCrossClusterSearch() throws Exception {
        configureRemoteClustersWithApiKey("""
            [
               {
                 "names": ["index*", "not_found_index"],
                 "privileges": ["read", "read_cross_cluster"]
               }
             ]""");

        // Fulfilling cluster
        {
            // Index some documents, so we can attempt to search them from the querying cluster
            final var indexDocRequest = new Request("POST", "/index1/_doc?refresh=true");
            indexDocRequest.setJsonEntity("{\"foo\": \"bar\"}");
            assertOK(performRequestAgainstFulfillingCluster(indexDocRequest));

            final var indexDocRequest2 = new Request("POST", "/index2/_doc?refresh=true");
            indexDocRequest2.setJsonEntity("{\"bar\": \"foo\"}");
            assertOK(performRequestAgainstFulfillingCluster(indexDocRequest2));

            final var indexDocRequest3 = new Request("POST", "/prefixed_index/_doc?refresh=true");
            indexDocRequest3.setJsonEntity("{\"baz\": \"fee\"}");
            assertOK(performRequestAgainstFulfillingCluster(indexDocRequest3));
        }

        // Query cluster
        {
            // Index some documents, to use them in a mixed-cluster search
            final var indexDocRequest = new Request("POST", "/local_index/_doc?refresh=true");
            indexDocRequest.setJsonEntity("{\"local_foo\": \"local_bar\"}");
            assertOK(client().performRequest(indexDocRequest));

            // Create user role with privileges for remote and local indices
            final var putRoleRequest = new Request("PUT", "/_security/role/" + REMOTE_SEARCH_ROLE);
            putRoleRequest.setJsonEntity("""
                {
                  "indices": [
                    {
                      "names": ["local_index"],
                      "privileges": ["read"]
                    }
                  ],
                  "remote_indices": [
                    {
                      "names": ["index1", "not_found_index", "prefixed_index"],
                      "privileges": ["read", "read_cross_cluster"],
                      "clusters": ["my_remote_cluster"]
                    }
                  ]
                }""");
            assertOK(adminClient().performRequest(putRoleRequest));
            final var putUserRequest = new Request("PUT", "/_security/user/" + REMOTE_SEARCH_USER);
            putUserRequest.setJsonEntity("""
                {
                  "password": "x-pack-test-password",
                  "roles" : ["remote_search"]
                }""");
            assertOK(adminClient().performRequest(putUserRequest));

            // Check that we can search the fulfilling cluster from the querying cluster
            final boolean alsoSearchLocally = randomBoolean();
            final var searchRequest = new Request(
                "GET",
                String.format(
                    Locale.ROOT,
                    "/%s%s:%s/_search?ccs_minimize_roundtrips=%s",
                    alsoSearchLocally ? "local_index," : "",
                    randomFrom("my_remote_cluster", "*", "my_remote_*"),
                    randomFrom("index1", "*"),
                    randomBoolean()
                )
            );
            final Response response = performRequestWithRemoteAccessUser(searchRequest);
            assertOK(response);
            final SearchResponse searchResponse = SearchResponse.fromXContent(responseAsParser(response));
            final List<String> actualIndices = Arrays.stream(searchResponse.getHits().getHits())
                .map(SearchHit::getIndex)
                .collect(Collectors.toList());
            if (alsoSearchLocally) {
                assertThat(actualIndices, containsInAnyOrder("index1", "local_index"));
            } else {
                assertThat(actualIndices, containsInAnyOrder("index1"));
            }

            // Check that access is denied because of user privileges
            final ResponseException exception = expectThrows(
                ResponseException.class,
                () -> performRequestWithRemoteAccessUser(new Request("GET", "/my_remote_cluster:index2/_search"))
            );
            assertThat(exception.getResponse().getStatusLine().getStatusCode(), equalTo(403));
            assertThat(
                exception.getMessage(),
                containsString("action [indices:data/read/search] is unauthorized for user [remote_search_user] on indices [index2]")
            );

            // Check that access is denied because of API key privileges
            final ResponseException exception2 = expectThrows(
                ResponseException.class,
                () -> performRequestWithRemoteAccessUser(new Request("GET", "/my_remote_cluster:prefixed_index/_search"))
            );
            assertThat(exception2.getResponse().getStatusLine().getStatusCode(), equalTo(403));
            assertThat(
                exception2.getMessage(),
                containsString(
                    "action [indices:data/read/search] is unauthorized for user [remote_search_user] on indices [prefixed_index]"
                )
            );

            // Check that authentication fails if we use a non-existent API key
            updateClusterSettings(Settings.builder().put("cluster.remote.my_remote_cluster.authorization", randomEncodedApiKey()).build());
            final ResponseException exception3 = expectThrows(
                ResponseException.class,
                () -> performRequestWithRemoteAccessUser(new Request("GET", "/my_remote_cluster:index1/_search"))
            );
            assertThat(exception3.getResponse().getStatusLine().getStatusCode(), equalTo(401));
            assertThat(exception3.getMessage(), containsString("unable to authenticate user"));
            assertThat(exception3.getMessage(), containsString("unable to find apikey"));
        }
    }

    private Response performRequestWithRemoteAccessUser(final Request request) throws IOException {
        request.setOptions(RequestOptions.DEFAULT.toBuilder().addHeader("Authorization", basicAuthHeaderValue(REMOTE_SEARCH_USER, PASS)));
        return client().performRequest(request);
    }

<<<<<<< HEAD
    private void getRemoteAccessApiKeyAndStoreInSettings() throws IOException {
        final SearchResponse apiKeyResponse = SearchResponse.fromXContent(
            responseAsParser(performRequestAgainstFulfillingCluster(new Request("GET", "/apikey/_search")))
        );
        final String encodedKey = (String) apiKeyResponse.getHits().getHits()[0].getSourceAsMap().get("apikey");
        updateClusterSettings(
            Settings.builder()
                .put("cluster.remote.my_remote_cluster.mode", "proxy")
                .put("cluster.remote.my_remote_cluster.proxy_address", fulfillingCluster.getRemoteClusterServerEndpoint(0))
                .put("cluster.remote.my_remote_cluster.authorization", encodedKey)
                .build()
        );
    }

    private void createAndIndexRemoteAccessApiKey(Request createApiKeyRequest) throws IOException {
        final Response createApiKeyResponse = performRequestAgainstFulfillingCluster(createApiKeyRequest);
        assertOK(createApiKeyResponse);
        final Map<String, Object> apiKeyMap = responseAsMap(createApiKeyResponse);
        final String encodedRemoteAccessApiKey = (String) apiKeyMap.get("encoded");
        final var indexDocRequest = new Request("POST", "/apikey/_doc?refresh=true");
        // Store API key credential so that QC can fetch and use it for authentication
        indexDocRequest.setJsonEntity("{\"apikey\": \"" + encodedRemoteAccessApiKey + "\"}");
        assertOK(performRequestAgainstFulfillingCluster(indexDocRequest));
    }

    private RestClient buildClient(final String url) throws IOException {
        final int portSeparator = url.lastIndexOf(':');
        final var httpHost = new HttpHost(
            url.substring(0, portSeparator),
            Integer.parseInt(url.substring(portSeparator + 1)),
            getProtocol()
        );
        return buildClient(Settings.EMPTY, new HttpHost[] { httpHost });
    }

    private Response performRequestAgainstFulfillingCluster(Request request) throws IOException {
        request.setOptions(RequestOptions.DEFAULT.toBuilder().addHeader("Authorization", basicAuthHeaderValue(USER, PASS)));
        return fulfillingClusterClient.performRequest(request);
    }

    // TODO centralize common usage of this across all tests
=======
>>>>>>> b89fab2f
    private static String randomEncodedApiKey() {
        return Base64.getEncoder().encodeToString((UUIDs.base64UUID() + ":" + UUIDs.base64UUID()).getBytes(StandardCharsets.UTF_8));
    }
}<|MERGE_RESOLUTION|>--- conflicted
+++ resolved
@@ -183,50 +183,7 @@
         return client().performRequest(request);
     }
 
-<<<<<<< HEAD
-    private void getRemoteAccessApiKeyAndStoreInSettings() throws IOException {
-        final SearchResponse apiKeyResponse = SearchResponse.fromXContent(
-            responseAsParser(performRequestAgainstFulfillingCluster(new Request("GET", "/apikey/_search")))
-        );
-        final String encodedKey = (String) apiKeyResponse.getHits().getHits()[0].getSourceAsMap().get("apikey");
-        updateClusterSettings(
-            Settings.builder()
-                .put("cluster.remote.my_remote_cluster.mode", "proxy")
-                .put("cluster.remote.my_remote_cluster.proxy_address", fulfillingCluster.getRemoteClusterServerEndpoint(0))
-                .put("cluster.remote.my_remote_cluster.authorization", encodedKey)
-                .build()
-        );
-    }
-
-    private void createAndIndexRemoteAccessApiKey(Request createApiKeyRequest) throws IOException {
-        final Response createApiKeyResponse = performRequestAgainstFulfillingCluster(createApiKeyRequest);
-        assertOK(createApiKeyResponse);
-        final Map<String, Object> apiKeyMap = responseAsMap(createApiKeyResponse);
-        final String encodedRemoteAccessApiKey = (String) apiKeyMap.get("encoded");
-        final var indexDocRequest = new Request("POST", "/apikey/_doc?refresh=true");
-        // Store API key credential so that QC can fetch and use it for authentication
-        indexDocRequest.setJsonEntity("{\"apikey\": \"" + encodedRemoteAccessApiKey + "\"}");
-        assertOK(performRequestAgainstFulfillingCluster(indexDocRequest));
-    }
-
-    private RestClient buildClient(final String url) throws IOException {
-        final int portSeparator = url.lastIndexOf(':');
-        final var httpHost = new HttpHost(
-            url.substring(0, portSeparator),
-            Integer.parseInt(url.substring(portSeparator + 1)),
-            getProtocol()
-        );
-        return buildClient(Settings.EMPTY, new HttpHost[] { httpHost });
-    }
-
-    private Response performRequestAgainstFulfillingCluster(Request request) throws IOException {
-        request.setOptions(RequestOptions.DEFAULT.toBuilder().addHeader("Authorization", basicAuthHeaderValue(USER, PASS)));
-        return fulfillingClusterClient.performRequest(request);
-    }
-
     // TODO centralize common usage of this across all tests
-=======
->>>>>>> b89fab2f
     private static String randomEncodedApiKey() {
         return Base64.getEncoder().encodeToString((UUIDs.base64UUID() + ":" + UUIDs.base64UUID()).getBytes(StandardCharsets.UTF_8));
     }
