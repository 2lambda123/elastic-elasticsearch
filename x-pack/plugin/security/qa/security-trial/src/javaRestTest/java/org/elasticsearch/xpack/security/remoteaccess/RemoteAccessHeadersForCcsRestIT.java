/*
 * Copyright Elasticsearch B.V. and/or licensed to Elasticsearch B.V. under one
 * or more contributor license agreements. Licensed under the Elastic License
 * 2.0; you may not use this file except in compliance with the Elastic License
 * 2.0.
 */

package org.elasticsearch.xpack.security.remoteaccess;

import org.apache.http.HttpEntity;
import org.apache.http.entity.ContentType;
import org.apache.http.nio.entity.NStringEntity;
import org.apache.lucene.search.TotalHits;
import org.elasticsearch.TransportVersion;
import org.elasticsearch.Version;
import org.elasticsearch.action.admin.cluster.remote.RemoteClusterNodesAction;
import org.elasticsearch.action.admin.cluster.shards.ClusterSearchShardsAction;
import org.elasticsearch.action.admin.cluster.shards.ClusterSearchShardsGroup;
import org.elasticsearch.action.admin.cluster.shards.ClusterSearchShardsRequest;
import org.elasticsearch.action.admin.cluster.shards.ClusterSearchShardsResponse;
import org.elasticsearch.action.search.SearchAction;
import org.elasticsearch.action.search.SearchRequest;
import org.elasticsearch.action.search.SearchResponse;
import org.elasticsearch.action.search.ShardSearchFailure;
import org.elasticsearch.client.Request;
import org.elasticsearch.client.Response;
import org.elasticsearch.cluster.node.DiscoveryNode;
import org.elasticsearch.common.Strings;
import org.elasticsearch.common.settings.SecureString;
import org.elasticsearch.common.settings.Settings;
import org.elasticsearch.common.transport.TransportAddress;
import org.elasticsearch.common.util.concurrent.ConcurrentCollections;
import org.elasticsearch.core.Tuple;
import org.elasticsearch.search.SearchHit;
import org.elasticsearch.search.SearchHits;
import org.elasticsearch.search.aggregations.InternalAggregations;
import org.elasticsearch.search.internal.InternalSearchResponse;
import org.elasticsearch.test.rest.ObjectPath;
import org.elasticsearch.test.transport.MockTransportService;
import org.elasticsearch.threadpool.TestThreadPool;
import org.elasticsearch.threadpool.ThreadPool;
import org.elasticsearch.transport.TcpTransport;
import org.elasticsearch.xcontent.XContentBuilder;
import org.elasticsearch.xcontent.json.JsonXContent;
import org.elasticsearch.xpack.core.security.authc.Authentication;
import org.elasticsearch.xpack.core.security.authc.AuthenticationField;
import org.elasticsearch.xpack.core.security.authc.RemoteAccessAuthentication;
import org.elasticsearch.xpack.core.security.authc.support.UsernamePasswordToken;
import org.elasticsearch.xpack.core.security.authz.RoleDescriptor;
import org.elasticsearch.xpack.core.security.authz.RoleDescriptorsIntersection;
import org.elasticsearch.xpack.core.security.authz.permission.Role;
import org.elasticsearch.xpack.core.security.user.SystemUser;
import org.elasticsearch.xpack.core.security.user.User;
import org.elasticsearch.xpack.security.SecurityOnTrialLicenseRestTestCase;
import org.elasticsearch.xpack.security.authc.ApiKeyService;
import org.elasticsearch.xpack.security.authc.RemoteAccessHeaders;
import org.junit.After;
import org.junit.Before;
import org.junit.BeforeClass;

import java.io.IOException;
import java.io.UncheckedIOException;
import java.util.ArrayList;
import java.util.Collections;
import java.util.HashSet;
import java.util.List;
import java.util.Map;
import java.util.Set;
import java.util.concurrent.BlockingQueue;
import java.util.concurrent.TimeUnit;
import java.util.function.BiConsumer;
import java.util.stream.Collectors;

import static org.elasticsearch.common.UUIDs.randomBase64UUID;
import static org.hamcrest.Matchers.containsInAnyOrder;
import static org.hamcrest.Matchers.equalTo;
import static org.hamcrest.Matchers.hasKey;
import static org.hamcrest.Matchers.notNullValue;

public class RemoteAccessHeadersForCcsRestIT extends SecurityOnTrialLicenseRestTestCase {
    @BeforeClass
    public static void checkFeatureFlag() {
        assumeTrue("untrusted remote cluster feature flag must be enabled", TcpTransport.isUntrustedRemoteClusterEnabled());
    }

    private static final String CLUSTER_A = "my_remote_cluster_a";
    private static final String CLUSTER_B = "my_remote_cluster_b";
    private static final String REMOTE_SEARCH_USER = "remote_search_user";
    private static final SecureString PASSWORD = new SecureString("super-secret-password".toCharArray());
    private static final String REMOTE_SEARCH_ROLE = "remote_search";

    private final ThreadPool threadPool = new TestThreadPool(getClass().getName());

    @Before
    public void setup() throws IOException {
        createUser(REMOTE_SEARCH_USER, PASSWORD, List.of(REMOTE_SEARCH_ROLE));

        final var putRoleRequest = new Request("PUT", "/_security/role/" + REMOTE_SEARCH_ROLE);
        putRoleRequest.setJsonEntity("""
            {
              "cluster": ["manage_api_key"],
              "indices": [
                {
                  "names": ["index-a"],
                  "privileges": ["read"]
                }
              ],
              "remote_indices": [
                {
                  "names": ["index-a"],
                  "privileges": ["read", "read_cross_cluster"],
                  "clusters": ["my_remote_cluster*"]
                },
                {
                  "names": ["index-b"],
                  "privileges": ["read", "read_cross_cluster"],
                  "clusters": ["my_remote_cluster_b"]
                }
              ]
            }""");
        assertOK(adminClient().performRequest(putRoleRequest));

        final var indexDocRequest = new Request("POST", "/index-a/_doc?refresh=true");
        indexDocRequest.setJsonEntity("{\"foo\": \"bar\"}");
        assertOK(adminClient().performRequest(indexDocRequest));
    }

    @After
    public void cleanup() throws IOException {
        deleteUser(REMOTE_SEARCH_USER);
        deleteRole(REMOTE_SEARCH_ROLE);
        deleteIndex(adminClient(), "index-a");
    }

    @Override
    public void tearDown() throws Exception {
        super.tearDown();
        ThreadPool.terminate(threadPool, 10, TimeUnit.SECONDS);
    }

    public void testRemoteAccessHeadersSentSingleRemote() throws Exception {
        final BlockingQueue<CapturedActionWithHeaders> capturedHeaders = ConcurrentCollections.newBlockingQueue();
        try (MockTransportService remoteTransport = startTransport("remoteNodeA", threadPool, capturedHeaders)) {
            final String encodedCredential = randomBase64UUID(random());
            final TransportAddress remoteAddress = remoteTransport.getOriginalTransport()
                .profileBoundAddresses()
                .get("_remote_cluster")
                .publishAddress();
<<<<<<< HEAD
            final boolean useProxyMode = randomBoolean() && false;
            setupClusterSettings(CLUSTER_A, clusterCredential, remoteAddress, useProxyMode);
=======
            final boolean useProxyMode = randomBoolean();
            setupClusterSettings(CLUSTER_A, encodedCredential, remoteAddress, useProxyMode);
>>>>>>> 87fdbb87
            final boolean alsoSearchLocally = randomBoolean();
            final boolean minimizeRoundtrips = randomBoolean();
            final Request searchRequest = new Request(
                "GET",
                Strings.format(
                    "/%s%s:index-a/_search?ccs_minimize_roundtrips=%s",
                    alsoSearchLocally ? "index-a," : "",
                    CLUSTER_A,
                    minimizeRoundtrips
                )
            );
            searchRequest.setOptions(
                searchRequest.getOptions()
                    .toBuilder()
                    .addHeader("Authorization", UsernamePasswordToken.basicAuthHeaderValue(REMOTE_SEARCH_USER, PASSWORD))
            );

            final Response response = client().performRequest(searchRequest);
            assertOK(response);
            assertThat(ObjectPath.createFromResponse(response).evaluate("hits.total.value"), equalTo(alsoSearchLocally ? 1 : 0));

            expectActionsAndHeadersForCluster(
                List.copyOf(capturedHeaders),
                useProxyMode,
                minimizeRoundtrips,
                encodedCredential,
                this::assertRemoteAccessAuthenticationMatchesNativeUser,
                new RoleDescriptorsIntersection(
                    List.of(
                        Set.of(
                            new RoleDescriptor(
                                Role.REMOTE_USER_ROLE_NAME,
                                null,
                                new RoleDescriptor.IndicesPrivileges[] {
                                    RoleDescriptor.IndicesPrivileges.builder()
                                        .indices("index-a")
                                        .privileges("read", "read_cross_cluster")
                                        .build() },
                                null,
                                null,
                                null,
                                null,
                                null,
                                null
                            )
                        )
                    )
                )
            );
        }
    }

    public void testRemoteAccessHeadersSentMultipleRemotes() throws Exception {
        final Map<String, BlockingQueue<CapturedActionWithHeaders>> capturedHeadersByCluster = Map.of(
            CLUSTER_A,
            ConcurrentCollections.newBlockingQueue(),
            CLUSTER_B,
            ConcurrentCollections.newBlockingQueue()
        );
        try (
            MockTransportService remoteTransportA = startTransport("remoteNodeA", threadPool, capturedHeadersByCluster.get(CLUSTER_A));
            MockTransportService remoteTransportB = startTransport("remoteNodeB", threadPool, capturedHeadersByCluster.get(CLUSTER_B))
        ) {
            final String clusterCredentialA = randomBase64UUID(random());
            final boolean useProxyModeA = randomBoolean();
            setupClusterSettings(
                CLUSTER_A,
                clusterCredentialA,
                remoteTransportA.getOriginalTransport().profileBoundAddresses().get("_remote_cluster").publishAddress(),
                useProxyModeA
            );

            final String clusterCredentialB = randomBase64UUID(random());
            final boolean useProxyModeB = randomBoolean();
            setupClusterSettings(
                CLUSTER_B,
                clusterCredentialB,
                remoteTransportB.getOriginalTransport().profileBoundAddresses().get("_remote_cluster").publishAddress(),
                useProxyModeB
            );

            final boolean minimizeRoundtrips = randomBoolean();
            final Request searchRequest = new Request(
                "GET",
                Strings.format("/%s:index-a,%s:index-*/_search?ccs_minimize_roundtrips=%s", CLUSTER_A, CLUSTER_B, minimizeRoundtrips)
            );
            searchRequest.setOptions(
                searchRequest.getOptions()
                    .toBuilder()
                    .addHeader("Authorization", UsernamePasswordToken.basicAuthHeaderValue(REMOTE_SEARCH_USER, PASSWORD))
            );

            final Response response = client().performRequest(searchRequest);
            assertOK(response);
            assertThat(ObjectPath.createFromResponse(response).evaluate("hits.total.value"), equalTo(0));

            expectActionsAndHeadersForCluster(
                List.copyOf(capturedHeadersByCluster.get(CLUSTER_A)),
                useProxyModeA,
                minimizeRoundtrips,
                clusterCredentialA,
                this::assertRemoteAccessAuthenticationMatchesNativeUser,
                new RoleDescriptorsIntersection(
                    List.of(
                        Set.of(
                            new RoleDescriptor(
                                Role.REMOTE_USER_ROLE_NAME,
                                null,
                                new RoleDescriptor.IndicesPrivileges[] {
                                    RoleDescriptor.IndicesPrivileges.builder()
                                        .indices("index-a")
                                        .privileges("read", "read_cross_cluster")
                                        .build() },
                                null,
                                null,
                                null,
                                null,
                                null,
                                null
                            )
                        )
                    )
                )
            );
            expectActionsAndHeadersForCluster(
                List.copyOf(capturedHeadersByCluster.get(CLUSTER_B)),
                useProxyModeB,
                minimizeRoundtrips,
                clusterCredentialB,
                this::assertRemoteAccessAuthenticationMatchesNativeUser,
                new RoleDescriptorsIntersection(
                    List.of(
                        Set.of(
                            new RoleDescriptor(
                                Role.REMOTE_USER_ROLE_NAME,
                                null,
                                new RoleDescriptor.IndicesPrivileges[] {
                                    RoleDescriptor.IndicesPrivileges.builder()
                                        .indices("index-a")
                                        .privileges("read", "read_cross_cluster")
                                        .build(),
                                    RoleDescriptor.IndicesPrivileges.builder()
                                        .indices("index-b")
                                        .privileges("read", "read_cross_cluster")
                                        .build() },
                                null,
                                null,
                                null,
                                null,
                                null,
                                null
                            )
                        )
                    )
                )
            );
        }
    }

    public void testApiKeyRemoteAccessHeadersSentMultipleRemotes() throws Exception {
        final Tuple<String, String> apiKeyTuple = createOrGrantApiKey("""
            {
              "name": "my-api-key",
              "role_descriptors": {
                "role-a": {
                  "index": [
                    {
                      "names": ["index-a*"],
                      "privileges": ["all"]
                    }
                  ],
                  "remote_indices": [
                    {
                      "names": ["index-a*"],
                      "privileges": ["all"],
                      "clusters": ["my_remote_cluster*"]
                    }
                  ]
                },
                "role-b": {
                  "index": [
                    {
                      "names": ["index-b*"],
                      "privileges": ["all"]
                    }
                  ],
                  "remote_indices": [
                    {
                      "names": ["index-b*"],
                      "privileges": ["all"],
                      "clusters": ["my_remote_cluster_b"]
                    }
                  ]
                }
              }
            }
            """);

        final String apiKeyEncoded = apiKeyTuple.v2();

        final Map<String, BlockingQueue<CapturedActionWithHeaders>> capturedHeadersByCluster = Map.of(
            CLUSTER_A,
            ConcurrentCollections.newBlockingQueue(),
            CLUSTER_B,
            ConcurrentCollections.newBlockingQueue()
        );
        try (
            MockTransportService remoteTransportA = startTransport("remoteNodeA", threadPool, capturedHeadersByCluster.get(CLUSTER_A));
            MockTransportService remoteTransportB = startTransport("remoteNodeB", threadPool, capturedHeadersByCluster.get(CLUSTER_B))
        ) {
            final String clusterCredentialA = randomBase64UUID(random());
            final boolean useProxyModeA = randomBoolean();
            setupClusterSettings(
                CLUSTER_A,
                clusterCredentialA,
                remoteTransportA.getOriginalTransport().profileBoundAddresses().get("_remote_cluster").publishAddress(),
                useProxyModeA
            );

            final String clusterCredentialB = randomBase64UUID(random());
            final boolean useProxyModeB = randomBoolean();
            setupClusterSettings(
                CLUSTER_B,
                clusterCredentialB,
                remoteTransportB.getOriginalTransport().profileBoundAddresses().get("_remote_cluster").publishAddress(),
                useProxyModeB
            );

            final boolean minimizeRoundtrips = randomBoolean();
            final Request searchRequest = new Request(
                "GET",
                Strings.format("/%s:index-a,%s:index-*/_search?ccs_minimize_roundtrips=%s", CLUSTER_A, CLUSTER_B, minimizeRoundtrips)
            );
            searchRequest.setOptions(searchRequest.getOptions().toBuilder().addHeader("Authorization", "ApiKey " + apiKeyEncoded));

            final Response response = client().performRequest(searchRequest);
            assertOK(response);
            assertThat(ObjectPath.createFromResponse(response).evaluate("hits.total.value"), equalTo(0));

            expectActionsAndHeadersForCluster(
                List.copyOf(capturedHeadersByCluster.get(CLUSTER_A)),
                useProxyModeA,
                minimizeRoundtrips,
                clusterCredentialA,
                this::assertRemoteAccessAuthenticationMatchesApiKey,
                new RoleDescriptorsIntersection(
                    List.of(
                        // Base API key role
                        Set.of(
                            new RoleDescriptor(
                                Role.REMOTE_USER_ROLE_NAME,
                                null,
                                new RoleDescriptor.IndicesPrivileges[] {
                                    RoleDescriptor.IndicesPrivileges.builder().indices("index-a*").privileges("all").build() },
                                null,
                                null,
                                null,
                                null,
                                null,
                                null
                            )
                        ),
                        // Limited by API key role
                        Set.of(
                            new RoleDescriptor(
                                Role.REMOTE_USER_ROLE_NAME,
                                null,
                                new RoleDescriptor.IndicesPrivileges[] {
                                    RoleDescriptor.IndicesPrivileges.builder()
                                        .indices("index-a")
                                        .privileges("read", "read_cross_cluster")
                                        .build() },
                                null,
                                null,
                                null,
                                null,
                                null,
                                null
                            )
                        )
                    )
                )
            );
            expectActionsAndHeadersForCluster(
                List.copyOf(capturedHeadersByCluster.get(CLUSTER_B)),
                useProxyModeB,
                minimizeRoundtrips,
                clusterCredentialB,
                this::assertRemoteAccessAuthenticationMatchesApiKey,
                new RoleDescriptorsIntersection(
                    List.of(
                        Set.of(
                            new RoleDescriptor(
                                Role.REMOTE_USER_ROLE_NAME,
                                null,
                                new RoleDescriptor.IndicesPrivileges[] {
                                    RoleDescriptor.IndicesPrivileges.builder().indices("index-a*").privileges("all").build(),
                                    RoleDescriptor.IndicesPrivileges.builder().indices("index-b*").privileges("all").build() },
                                null,
                                null,
                                null,
                                null,
                                null,
                                null
                            )
                        ),
                        Set.of(
                            new RoleDescriptor(
                                Role.REMOTE_USER_ROLE_NAME,
                                null,
                                new RoleDescriptor.IndicesPrivileges[] {
                                    RoleDescriptor.IndicesPrivileges.builder()
                                        .indices("index-a")
                                        .privileges("read", "read_cross_cluster")
                                        .build(),
                                    RoleDescriptor.IndicesPrivileges.builder()
                                        .indices("index-b")
                                        .privileges("read", "read_cross_cluster")
                                        .build() },
                                null,
                                null,
                                null,
                                null,
                                null,
                                null
                            )
                        )
                    )
                )
            );
        }
    }

    public void testApiKeyRemoteAccessHeadersSentSingleRemote() throws Exception {
        final boolean createApiKeyWithRoleDescriptors = randomBoolean();
        final Tuple<String, String> apiKeyTuple; // id, encoded
        if (createApiKeyWithRoleDescriptors) {
            apiKeyTuple = createOrGrantApiKey("""
                {
                  "name": "my-api-key",
                  "role_descriptors": {
                    "role-a": {
                      "index": [
                        {
                          "names": ["index-a*"],
                          "privileges": ["all"]
                        }
                      ],
                      "remote_indices": [
                        {
                          "names": ["index-a*"],
                          "privileges": ["all"],
                          "clusters": ["my_remote_cluster*"]
                        }
                      ]
                    },
                    "role-b": {
                      "index": [
                        {
                          "names": ["index-b*"],
                          "privileges": ["all"]
                        }
                      ],
                      "remote_indices": [
                        {
                          "names": ["index-b*"],
                          "privileges": ["all"],
                          "clusters": ["my_remote_cluster_b"]
                        }
                      ]
                    }
                  }
                }
                """);
        } else {
            apiKeyTuple = createOrGrantApiKey("""
                {
                  "name": "my-api-key"
                }
                """);
        }

        final String apiKeyId = apiKeyTuple.v1();
        final String apiKeyEncoded = apiKeyTuple.v2();

        {
            final RoleDescriptorsIntersection expectedRoleDescriptorsIntersection;
            if (createApiKeyWithRoleDescriptors) {
                expectedRoleDescriptorsIntersection = new RoleDescriptorsIntersection(
                    List.of(
                        // Base API key role
                        Set.of(
                            new RoleDescriptor(
                                Role.REMOTE_USER_ROLE_NAME,
                                null,
                                new RoleDescriptor.IndicesPrivileges[] {
                                    RoleDescriptor.IndicesPrivileges.builder().indices("index-a*").privileges("all").build() },
                                null,
                                null,
                                null,
                                null,
                                null,
                                null
                            )
                        ),
                        // Limited by API key role
                        Set.of(
                            new RoleDescriptor(
                                Role.REMOTE_USER_ROLE_NAME,
                                null,
                                new RoleDescriptor.IndicesPrivileges[] {
                                    RoleDescriptor.IndicesPrivileges.builder()
                                        .indices("index-a")
                                        .privileges("read", "read_cross_cluster")
                                        .build() },
                                null,
                                null,
                                null,
                                null,
                                null,
                                null
                            )
                        )
                    )
                );
            } else {
                expectedRoleDescriptorsIntersection = new RoleDescriptorsIntersection(
                    List.of(
                        Set.of(
                            new RoleDescriptor(
                                Role.REMOTE_USER_ROLE_NAME,
                                null,
                                new RoleDescriptor.IndicesPrivileges[] {
                                    RoleDescriptor.IndicesPrivileges.builder()
                                        .indices("index-a")
                                        .privileges("read", "read_cross_cluster")
                                        .build() },
                                null,
                                null,
                                null,
                                null,
                                null,
                                null
                            )
                        )
                    )
                );
            }
            testCcsWithApiKeyRemoteAccessAuthenticationAgainstSingleCluster(
                CLUSTER_A + "_1",
                apiKeyEncoded,
                expectedRoleDescriptorsIntersection
            );
        }

        // updating API key to test opposite
        // -> if we created API key with role descriptors, then we test authentication after removing them and vice versa
        boolean updateApiKeyWithRoleDescriptors = createApiKeyWithRoleDescriptors == false;
        if (updateApiKeyWithRoleDescriptors) {
            updateOrBulkUpdateApiKey(apiKeyId, """
                 {
                    "role-a": {
                      "index": [
                        {
                          "names": ["index-a*"],
                          "privileges": ["all"]
                        }
                      ],
                      "remote_indices": [
                        {
                          "names": ["index-a*"],
                          "privileges": ["all"],
                          "clusters": ["my_remote_cluster*"]
                        }
                      ]
                    },
                    "role-b": {
                      "index": [
                        {
                          "names": ["index-b*"],
                          "privileges": ["all"]
                        }
                      ],
                      "remote_indices": [
                        {
                          "names": ["index-b*"],
                          "privileges": ["all"],
                          "clusters": ["my_remote_cluster_b"]
                        }
                      ]
                    }
                 }
                """);
        } else {
            updateOrBulkUpdateApiKey(apiKeyId, """
                 { }
                """);
        }

        {
            final RoleDescriptorsIntersection expectedRoleDescriptorsIntersection;
            if (updateApiKeyWithRoleDescriptors) {
                expectedRoleDescriptorsIntersection = new RoleDescriptorsIntersection(
                    List.of(
                        // Base API key role
                        Set.of(
                            new RoleDescriptor(
                                Role.REMOTE_USER_ROLE_NAME,
                                null,
                                new RoleDescriptor.IndicesPrivileges[] {
                                    RoleDescriptor.IndicesPrivileges.builder().indices("index-a*").privileges("all").build() },
                                null,
                                null,
                                null,
                                null,
                                null,
                                null
                            )
                        ),
                        // Limited by API key role
                        Set.of(
                            new RoleDescriptor(
                                Role.REMOTE_USER_ROLE_NAME,
                                null,
                                new RoleDescriptor.IndicesPrivileges[] {
                                    RoleDescriptor.IndicesPrivileges.builder()
                                        .indices("index-a")
                                        .privileges("read", "read_cross_cluster")
                                        .build() },
                                null,
                                null,
                                null,
                                null,
                                null,
                                null
                            )
                        )
                    )
                );
            } else {
                expectedRoleDescriptorsIntersection = new RoleDescriptorsIntersection(
                    List.of(
                        Set.of(
                            new RoleDescriptor(
                                Role.REMOTE_USER_ROLE_NAME,
                                null,
                                new RoleDescriptor.IndicesPrivileges[] {
                                    RoleDescriptor.IndicesPrivileges.builder()
                                        .indices("index-a")
                                        .privileges("read", "read_cross_cluster")
                                        .build() },
                                null,
                                null,
                                null,
                                null,
                                null,
                                null
                            )
                        )
                    )
                );
            }
            testCcsWithApiKeyRemoteAccessAuthenticationAgainstSingleCluster(
                CLUSTER_A + "_2",
                apiKeyEncoded,
                expectedRoleDescriptorsIntersection
            );
        }
    }

    private void testCcsWithApiKeyRemoteAccessAuthenticationAgainstSingleCluster(
        String cluster,
        String apiKeyEncoded,
        RoleDescriptorsIntersection expectedRoleDescriptorsIntersection
    ) throws IOException {
        final BlockingQueue<CapturedActionWithHeaders> capturedHeaders = ConcurrentCollections.newBlockingQueue();
        try (MockTransportService remoteTransport = startTransport("remoteNode-" + cluster, threadPool, capturedHeaders)) {
            final String clusterCredential = randomBase64UUID(random());
            final TransportAddress remoteAddress = remoteTransport.getOriginalTransport()
                .profileBoundAddresses()
                .get("_remote_cluster")
                .publishAddress();
            final boolean useProxyMode = randomBoolean();
            setupClusterSettings(cluster, clusterCredential, remoteAddress, useProxyMode);
            final boolean alsoSearchLocally = randomBoolean();
            final boolean minimizeRoundtrips = randomBoolean();
            final Request searchRequest = new Request(
                "GET",
                Strings.format(
                    "/%s%s:index-a/_search?ccs_minimize_roundtrips=%s",
                    alsoSearchLocally ? "index-a," : "",
                    cluster,
                    minimizeRoundtrips
                )
            );
            searchRequest.setOptions(searchRequest.getOptions().toBuilder().addHeader("Authorization", "ApiKey " + apiKeyEncoded));

            final Response response = client().performRequest(searchRequest);
            assertOK(response);
            assertThat(ObjectPath.createFromResponse(response).evaluate("hits.total.value"), equalTo(alsoSearchLocally ? 1 : 0));

            expectActionsAndHeadersForCluster(
                List.copyOf(capturedHeaders),
                useProxyMode,
                minimizeRoundtrips,
                clusterCredential,
                this::assertRemoteAccessAuthenticationMatchesApiKey,
                expectedRoleDescriptorsIntersection
            );
        }
    }

    private Tuple<String, String> createOrGrantApiKey(String body) throws IOException {
        final Request createApiKeyRequest;
        final boolean grantApiKey = randomBoolean();
        if (grantApiKey) {
            createApiKeyRequest = new Request("POST", "/_security/api_key/grant");
            createApiKeyRequest.setJsonEntity(Strings.format("""
                    {
                        "grant_type" : "password",
                        "username"   : "%s",
                        "password"   : "%s",
                        "api_key"    :  %s
                    }
                """, REMOTE_SEARCH_USER, PASSWORD, body));
        } else {
            createApiKeyRequest = new Request("POST", "_security/api_key");
            createApiKeyRequest.setJsonEntity(body);
            createApiKeyRequest.setOptions(
                createApiKeyRequest.getOptions()
                    .toBuilder()
                    .addHeader("Authorization", UsernamePasswordToken.basicAuthHeaderValue(REMOTE_SEARCH_USER, PASSWORD))
            );
        }

        final Response createApiKeyResponse;
        if (grantApiKey) {
            createApiKeyResponse = adminClient().performRequest(createApiKeyRequest);
        } else {
            createApiKeyResponse = client().performRequest(createApiKeyRequest);
        }
        assertOK(createApiKeyResponse);

        final ObjectPath path = ObjectPath.createFromResponse(createApiKeyResponse);
        final String apiKeyEncoded = path.evaluate("encoded");
        final String apiKeyId = path.evaluate("id");
        assertThat(apiKeyEncoded, notNullValue());
        assertThat(apiKeyId, notNullValue());

        return Tuple.tuple(apiKeyId, apiKeyEncoded);
    }

    private void updateOrBulkUpdateApiKey(String id, String roleDescriptors) throws IOException {
        final Request updateApiKeyRequest;
        final boolean bulkUpdate = randomBoolean();
        if (bulkUpdate) {
            updateApiKeyRequest = new Request("POST", "_security/api_key/_bulk_update");
            updateApiKeyRequest.setJsonEntity(Strings.format("""
                {
                    "ids": [ "%s" ],
                    "role_descriptors": %s
                }
                """, id, roleDescriptors));
        } else {
            updateApiKeyRequest = new Request("PUT", "_security/api_key/" + id);
            updateApiKeyRequest.setJsonEntity(Strings.format("""
                {
                    "role_descriptors": %s
                }
                """, roleDescriptors));
        }

        updateApiKeyRequest.setOptions(
            updateApiKeyRequest.getOptions()
                .toBuilder()
                .addHeader("Authorization", UsernamePasswordToken.basicAuthHeaderValue(REMOTE_SEARCH_USER, PASSWORD))
        );

        final Response updateApiKeyResponse = client().performRequest(updateApiKeyRequest);
        assertOK(updateApiKeyResponse);

        if (bulkUpdate) {
            List<String> updated = ObjectPath.createFromResponse(updateApiKeyResponse).evaluate("updated");
            assertThat(updated.size(), equalTo(1));
            assertThat(updated.get(0), equalTo(id));
        } else {
            boolean updated = ObjectPath.createFromResponse(updateApiKeyResponse).evaluate("updated");
            assertThat(updated, equalTo(true));
        }
    }

    private void setupClusterSettings(
        final String clusterAlias,
        final String clusterCredential,
        final TransportAddress remoteAddress,
        boolean useProxyMode
    ) throws IOException {
        if (useProxyMode) {
            updateRemoteClusterSettings(
                clusterAlias,
                Map.of("mode", "proxy", "proxy_address", remoteAddress.toString(), "authorization", clusterCredential)
            );
        } else {
            updateRemoteClusterSettings(clusterAlias, Map.of("seeds", remoteAddress.toString(), "authorization", clusterCredential));
        }
    }

    private void assertRemoteAccessAuthenticationMatchesNativeUser(
        final RemoteAccessAuthentication actualRemoteAccessAuthentication,
        final RoleDescriptorsIntersection expectedRoleDescriptorsIntersection
    ) {
        try {
            final RemoteAccessAuthentication expectedRemoteAccessAuthentication = new RemoteAccessAuthentication(
                Authentication.newRealmAuthentication(
                    new User(REMOTE_SEARCH_USER, REMOTE_SEARCH_ROLE),
                    new Authentication.RealmRef(
                        "default_native",
                        "native",
                        // Since we are running on a multi-node cluster the actual node name may be different between runs
                        // so just copy the one from the actual result
                        actualRemoteAccessAuthentication.getAuthentication().getEffectiveSubject().getRealm().getNodeName()
                    )
                ),
                expectedRoleDescriptorsIntersection
            );
            assertThat(actualRemoteAccessAuthentication, equalTo(expectedRemoteAccessAuthentication));
        } catch (IOException e) {
            throw new UncheckedIOException(e);
        }
    }

    private void assertRemoteAccessAuthenticationMatchesApiKey(
        final RemoteAccessAuthentication actualRemoteAccessAuthentication,
        final RoleDescriptorsIntersection expectedRoleDescriptorsIntersection
    ) {
        try {
            assertThat(
                actualRemoteAccessAuthentication.getAuthentication().getEffectiveSubject().getRealm(),
                equalTo(
                    new Authentication.RealmRef(
                        AuthenticationField.API_KEY_REALM_NAME,
                        AuthenticationField.API_KEY_REALM_TYPE,
                        // Since we are running on a multi-node cluster the actual node name may be different between runs
                        // so just copy the one from the actual result
                        actualRemoteAccessAuthentication.getAuthentication().getEffectiveSubject().getRealm().getNodeName()
                    )
                )
            );
            assertThat(
                actualRemoteAccessAuthentication.getAuthentication().getEffectiveSubject().getUser().principal(),
                equalTo(REMOTE_SEARCH_USER)
            );
            assertThat(
                actualRemoteAccessAuthentication.getRoleDescriptorsBytesList(),
                equalTo(toRoleDescriptorsBytesList(expectedRoleDescriptorsIntersection))
            );
        } catch (IOException e) {
            throw new UncheckedIOException(e);
        }
    }

    private static List<RemoteAccessAuthentication.RoleDescriptorsBytes> toRoleDescriptorsBytesList(
        final RoleDescriptorsIntersection roleDescriptorsIntersection
    ) throws IOException {
        final List<RemoteAccessAuthentication.RoleDescriptorsBytes> roleDescriptorsBytesList = new ArrayList<>();
        for (Set<RoleDescriptor> roleDescriptors : roleDescriptorsIntersection.roleDescriptorsList()) {
            roleDescriptorsBytesList.add(RemoteAccessAuthentication.RoleDescriptorsBytes.fromRoleDescriptors(roleDescriptors));
        }
        return roleDescriptorsBytesList;
    }

    private void expectActionsAndHeadersForCluster(
        final List<CapturedActionWithHeaders> actualActionsWithHeaders,
        boolean useProxyMode,
        boolean minimizeRoundtrips,
        final String encodedCredential,
        final BiConsumer<RemoteAccessAuthentication, RoleDescriptorsIntersection> remoteAccessAuthenticationChecker,
        final RoleDescriptorsIntersection expectedRoleDescriptorsIntersection
    ) throws IOException {
        final Set<String> expectedActions = new HashSet<>();
        if (minimizeRoundtrips) {
            expectedActions.add(SearchAction.NAME);
        } else {
            expectedActions.add(ClusterSearchShardsAction.NAME);
        }
        if (false == useProxyMode) {
            expectedActions.add(RemoteClusterNodesAction.NAME);
        }
        assertThat(
            actualActionsWithHeaders.stream().map(CapturedActionWithHeaders::action).collect(Collectors.toUnmodifiableSet()),
            equalTo(expectedActions)
        );
        for (CapturedActionWithHeaders actual : actualActionsWithHeaders) {
            switch (actual.action) {
                // the cluster state action is run by the system user, so we expect a remote access authentication header with an internal
                // user authentication and empty role descriptors intersection
                case RemoteClusterNodesAction.NAME -> {
                    assertContainsRemoteAccessHeaders(actual.headers());
                    assertContainsRemoteClusterAuthorizationHeader(encodedCredential, actual);
                    final var actualRemoteAccessAuthentication = RemoteAccessAuthentication.decode(
                        actual.headers().get(RemoteAccessAuthentication.REMOTE_ACCESS_AUTHENTICATION_HEADER_KEY)
                    );
                    final var expectedRemoteAccessAuthentication = new RemoteAccessAuthentication(
                        Authentication.newInternalAuthentication(
                            SystemUser.INSTANCE,
                            TransportVersion.CURRENT,
                            // Since we are running on a multi-node cluster the actual node name may be different between runs
                            // so just copy the one from the actual result
                            actualRemoteAccessAuthentication.getAuthentication().getEffectiveSubject().getRealm().getNodeName()
                        ),
                        RoleDescriptorsIntersection.EMPTY
                    );
                    assertThat(actualRemoteAccessAuthentication, equalTo(expectedRemoteAccessAuthentication));
                }
                case SearchAction.NAME, ClusterSearchShardsAction.NAME -> {
                    assertContainsRemoteAccessHeaders(actual.headers());
                    assertContainsRemoteClusterAuthorizationHeader(encodedCredential, actual);
                    final var actualRemoteAccessAuthentication = RemoteAccessAuthentication.decode(
                        actual.headers().get(RemoteAccessAuthentication.REMOTE_ACCESS_AUTHENTICATION_HEADER_KEY)
                    );
                    remoteAccessAuthenticationChecker.accept(actualRemoteAccessAuthentication, expectedRoleDescriptorsIntersection);
                }
                default -> fail("Unexpected action [" + actual.action + "]");
            }
        }
    }

    private void assertContainsRemoteClusterAuthorizationHeader(String encodedCredential, CapturedActionWithHeaders actual) {
        assertThat(actual.headers(), hasKey(RemoteAccessHeaders.REMOTE_CLUSTER_AUTHORIZATION_HEADER_KEY));
        assertThat(
            actual.headers().get(RemoteAccessHeaders.REMOTE_CLUSTER_AUTHORIZATION_HEADER_KEY),
            equalTo(ApiKeyService.withApiKeyPrefix(encodedCredential))
        );
    }

    private static MockTransportService startTransport(
        final String nodeName,
        final ThreadPool threadPool,
        final BlockingQueue<CapturedActionWithHeaders> capturedHeaders
    ) {
        boolean success = false;
        final Settings settings = Settings.builder()
            .put("node.name", nodeName)
            .put("remote_cluster_server.enabled", "true")
            .put("remote_cluster.port", "0")
            .put("xpack.security.remote_cluster_server.ssl.enabled", "false")
            .build();
        final MockTransportService service = MockTransportService.createNewService(settings, Version.CURRENT, threadPool, null);
        try {
            service.registerRequestHandler(
                RemoteClusterNodesAction.NAME,
                ThreadPool.Names.SAME,
                RemoteClusterNodesAction.Request::new,
                (request, channel, task) -> {
                    capturedHeaders.add(
                        new CapturedActionWithHeaders(task.getAction(), Map.copyOf(threadPool.getThreadContext().getHeaders()))
                    );
                    channel.sendResponse(new RemoteClusterNodesAction.Response(List.of()));
                }
            );
            service.registerRequestHandler(
                ClusterSearchShardsAction.NAME,
                ThreadPool.Names.SAME,
                ClusterSearchShardsRequest::new,
                (request, channel, task) -> {
                    capturedHeaders.add(
                        new CapturedActionWithHeaders(task.getAction(), Map.copyOf(threadPool.getThreadContext().getHeaders()))
                    );
                    channel.sendResponse(
                        new ClusterSearchShardsResponse(new ClusterSearchShardsGroup[0], new DiscoveryNode[0], Collections.emptyMap())
                    );
                }
            );
            service.registerRequestHandler(SearchAction.NAME, ThreadPool.Names.SAME, SearchRequest::new, (request, channel, task) -> {
                capturedHeaders.add(
                    new CapturedActionWithHeaders(task.getAction(), Map.copyOf(threadPool.getThreadContext().getHeaders()))
                );
                channel.sendResponse(
                    new SearchResponse(
                        new InternalSearchResponse(
                            new SearchHits(new SearchHit[0], new TotalHits(0, TotalHits.Relation.EQUAL_TO), Float.NaN),
                            InternalAggregations.EMPTY,
                            null,
                            null,
                            false,
                            null,
                            1
                        ),
                        null,
                        1,
                        1,
                        0,
                        100,
                        ShardSearchFailure.EMPTY_ARRAY,
                        SearchResponse.Clusters.EMPTY
                    )
                );
            });
            service.start();
            service.acceptIncomingRequests();
            success = true;
            return service;
        } finally {
            if (success == false) {
                service.close();
            }
        }
    }

    private void assertContainsRemoteAccessHeaders(final Map<String, String> actualHeaders) {
        assertThat(
            actualHeaders.keySet(),
            containsInAnyOrder(
                RemoteAccessAuthentication.REMOTE_ACCESS_AUTHENTICATION_HEADER_KEY,
                RemoteAccessHeaders.REMOTE_CLUSTER_AUTHORIZATION_HEADER_KEY
            )
        );
    }

    private record CapturedActionWithHeaders(String action, Map<String, String> headers) {}

    private static void updateRemoteClusterSettings(final String clusterAlias, final Map<String, Object> settings) throws IOException {
        final Request request = new Request("PUT", "/_cluster/settings");
        request.setEntity(buildUpdateSettingsRequestBody(clusterAlias, settings));
        final Response response = adminClient().performRequest(request);
        assertOK(response);
        assertEquals(200, response.getStatusLine().getStatusCode());
    }

    private static HttpEntity buildUpdateSettingsRequestBody(final String clusterAlias, final Map<String, Object> settings)
        throws IOException {
        final String requestBody;
        try (XContentBuilder builder = JsonXContent.contentBuilder()) {
            builder.startObject();
            {
                builder.startObject("persistent");
                {
                    builder.startObject("cluster.remote." + clusterAlias);
                    {
                        for (Map.Entry<String, Object> entry : settings.entrySet()) {
                            builder.field(entry.getKey(), entry.getValue());
                        }
                    }
                    builder.endObject();
                }
                builder.endObject();
            }
            builder.endObject();
            requestBody = Strings.toString(builder);
        }
        return new NStringEntity(requestBody, ContentType.APPLICATION_JSON);
    }
}<|MERGE_RESOLUTION|>--- conflicted
+++ resolved
@@ -146,13 +146,8 @@
                 .profileBoundAddresses()
                 .get("_remote_cluster")
                 .publishAddress();
-<<<<<<< HEAD
-            final boolean useProxyMode = randomBoolean() && false;
-            setupClusterSettings(CLUSTER_A, clusterCredential, remoteAddress, useProxyMode);
-=======
             final boolean useProxyMode = randomBoolean();
             setupClusterSettings(CLUSTER_A, encodedCredential, remoteAddress, useProxyMode);
->>>>>>> 87fdbb87
             final boolean alsoSearchLocally = randomBoolean();
             final boolean minimizeRoundtrips = randomBoolean();
             final Request searchRequest = new Request(
