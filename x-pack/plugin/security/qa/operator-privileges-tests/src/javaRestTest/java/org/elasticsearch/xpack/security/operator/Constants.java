/*
 * Copyright Elasticsearch B.V. and/or licensed to Elasticsearch B.V. under one
 * or more contributor license agreements. Licensed under the Elastic License
 * 2.0; you may not use this file except in compliance with the Elastic License
 * 2.0.
 */

package org.elasticsearch.xpack.security.operator;

import java.util.Objects;
import java.util.Set;
import java.util.stream.Collectors;
import java.util.stream.Stream;

public class Constants {

    public static final Set<String> NON_OPERATOR_ACTIONS = Stream.of(
        // "cluster:admin/autoscaling/delete_autoscaling_policy",
        "cluster:admin/autoscaling/get_autoscaling_capacity",
        "cluster:admin/autoscaling/get_autoscaling_policy",
        // "cluster:admin/autoscaling/put_autoscaling_policy",
        "cluster:admin/component_template/delete",
        "cluster:admin/component_template/get",
        "cluster:admin/component_template/put",
        "cluster:admin/deprecation/cache/reset",
        "cluster:admin/fleet/secrets/delete",
        "cluster:admin/fleet/secrets/get",
        "cluster:admin/fleet/secrets/post",
        "cluster:admin/ilm/_move/post",
        "cluster:admin/ilm/delete",
        "cluster:admin/ilm/get",
        "cluster:admin/ilm/operation_mode/get",
        "cluster:admin/ilm/put",
        "cluster:admin/ilm/start",
        "cluster:admin/ilm/stop",
        "cluster:admin/indices/dangling/delete",
        "cluster:admin/indices/dangling/find",
        "cluster:admin/indices/dangling/import",
        "cluster:admin/indices/dangling/list",
        "cluster:admin/ingest/pipeline/delete",
        "cluster:admin/ingest/pipeline/get",
        "cluster:admin/ingest/pipeline/put",
        "cluster:admin/ingest/pipeline/simulate",
        "cluster:admin/ingest/processor/grok/get",
        "cluster:admin/logstash/pipeline/delete",
        "cluster:admin/logstash/pipeline/get",
        "cluster:admin/logstash/pipeline/put",
        "cluster:admin/migrate_to_data_tiers",
        "cluster:admin/migration/get_system_feature",
        "cluster:admin/migration/post_system_feature",
        "cluster:admin/nodes/reload_secure_settings",
        "cluster:admin/persistent/completion",
        "cluster:admin/persistent/remove",
        "cluster:admin/persistent/start",
        "cluster:admin/persistent/update_status",
        "cluster:admin/reindex/rethrottle",
        "cluster:admin/repository/_cleanup",
        "cluster:admin/repository/delete",
        "cluster:admin/repository/get",
        "cluster:admin/repository/put",
        "cluster:admin/repository/verify",
        "cluster:admin/reroute",
        "cluster:admin/script/delete",
        "cluster:admin/script/get",
        "cluster:admin/script/put",
        "cluster:admin/script_context/get",
        "cluster:admin/script_language/get",
        "cluster:admin/scripts/painless/context",
        "cluster:admin/scripts/painless/execute",
        "cluster:admin/synonyms/delete",
        "cluster:admin/synonyms/get",
        "cluster:admin/synonyms/put",
        "cluster:admin/synonyms_sets/get",
        "cluster:admin/synonym_rules/delete",
        "cluster:admin/synonym_rules/get",
        "cluster:admin/synonym_rules/put",
        "cluster:admin/settings/update",
        "cluster:admin/slm/delete",
        "cluster:admin/slm/execute",
        "cluster:admin/slm/execute/get_expired_snapshots",
        "cluster:admin/slm/execute-retention",
        "cluster:admin/slm/get",
        "cluster:admin/slm/put",
        "cluster:admin/slm/start",
        "cluster:admin/slm/stats",
        "cluster:admin/slm/status",
        "cluster:admin/slm/stop",
        "cluster:admin/snapshot/clone",
        "cluster:admin/snapshot/create",
        "cluster:admin/snapshot/delete",
        "cluster:admin/snapshot/get",
        "cluster:admin/snapshot/mount",
        "cluster:admin/snapshot/restore",
        "cluster:admin/snapshot/status",
        "cluster:admin/snapshot/status[nodes]",
        "cluster:admin/features/get",
        "cluster:admin/features/reset",
        "cluster:admin/tasks/cancel",
        "cluster:admin/transform/delete",
        "cluster:admin/transform/preview",
        "cluster:admin/transform/put",
        "cluster:admin/transform/reset",
        "cluster:admin/transform/start",
        "cluster:admin/transform/stop",
        "cluster:admin/transform/schedule_now",
        "cluster:admin/transform/update",
        "cluster:admin/transform/upgrade",
        "cluster:admin/transform/validate",
        // "cluster:admin/voting_config/add_exclusions",
        // "cluster:admin/voting_config/clear_exclusions",
        "cluster:admin/xpack/application/analytics/delete",
        "cluster:admin/xpack/application/analytics/get",
        "cluster:admin/xpack/application/analytics/put",
        "cluster:admin/xpack/application/analytics/post_event",
        "cluster:admin/xpack/application/search_application/delete",
        "cluster:admin/xpack/application/search_application/get",
        "cluster:admin/xpack/application/search_application/list",
        "cluster:admin/xpack/application/search_application/put",
        "cluster:admin/xpack/application/search_application/render_query",
        "cluster:admin/xpack/ccr/auto_follow_pattern/activate",
        "cluster:admin/xpack/ccr/auto_follow_pattern/delete",
        "cluster:admin/xpack/ccr/auto_follow_pattern/get",
        "cluster:admin/xpack/ccr/auto_follow_pattern/put",
        "cluster:admin/xpack/ccr/pause_follow",
        "cluster:admin/xpack/ccr/resume_follow",
        "cluster:admin/xpack/connector/delete",
        "cluster:admin/xpack/connector/get",
        "cluster:admin/xpack/connector/list",
        "cluster:admin/xpack/connector/put",
        "cluster:admin/xpack/connector/update_configuration",
        "cluster:admin/xpack/connector/update_error",
        "cluster:admin/xpack/connector/update_filtering",
        "cluster:admin/xpack/connector/update_last_seen",
        "cluster:admin/xpack/connector/update_last_sync_stats",
        "cluster:admin/xpack/connector/update_pipeline",
        "cluster:admin/xpack/connector/update_scheduling",
        "cluster:admin/xpack/connector/sync_job/post",
        "cluster:admin/xpack/connector/sync_job/delete",
        "cluster:admin/xpack/connector/sync_job/check_in",
        "cluster:admin/xpack/connector/sync_job/get",
        "cluster:admin/xpack/connector/sync_job/cancel",
<<<<<<< HEAD
        "cluster:admin/xpack/connector/sync_job/update_error",
=======
        "cluster:admin/xpack/connector/sync_job/update_stats",
>>>>>>> 43c320f7
        "cluster:admin/xpack/deprecation/info",
        "cluster:admin/xpack/deprecation/nodes/info",
        "cluster:admin/xpack/enrich/delete",
        "cluster:admin/xpack/enrich/execute",
        "cluster:admin/xpack/enrich/internal_execute",
        "cluster:admin/xpack/enrich/get",
        "cluster:admin/xpack/enrich/put",
        "cluster:admin/xpack/enrich/reindex",
        "cluster:admin/xpack/inference/delete",
        "cluster:admin/xpack/inference/get",
        "cluster:admin/xpack/inference/put",
        "cluster:admin/xpack/license/basic_status",
        // "cluster:admin/xpack/license/delete",
        "cluster:admin/xpack/license/feature_usage",
        // "cluster:admin/xpack/license/put",
        "cluster:admin/xpack/license/start_basic",
        "cluster:admin/xpack/license/start_trial",
        "cluster:admin/xpack/license/trial_status",
        "cluster:admin/xpack/ml/calendars/delete",
        "cluster:admin/xpack/ml/calendars/events/delete",
        "cluster:admin/xpack/ml/calendars/events/post",
        "cluster:admin/xpack/ml/calendars/jobs/update",
        "cluster:admin/xpack/ml/calendars/put",
        "cluster:admin/xpack/ml/data_frame/analytics/delete",
        "cluster:admin/xpack/ml/data_frame/analytics/explain",
        "cluster:admin/xpack/ml/data_frame/analytics/put",
        "cluster:admin/xpack/ml/data_frame/analytics/preview",
        "cluster:admin/xpack/ml/data_frame/analytics/start",
        "cluster:admin/xpack/ml/data_frame/analytics/stop",
        "cluster:admin/xpack/ml/data_frame/analytics/update",
        "cluster:admin/xpack/ml/datafeed/start",
        "cluster:admin/xpack/ml/datafeed/stop",
        "cluster:admin/xpack/ml/datafeeds/delete",
        "cluster:admin/xpack/ml/datafeeds/preview",
        "cluster:admin/xpack/ml/datafeeds/put",
        "cluster:admin/xpack/ml/datafeeds/update",
        "cluster:admin/xpack/ml/delete_expired_data",
        "cluster:admin/xpack/ml/filters/delete",
        "cluster:admin/xpack/ml/filters/get",
        "cluster:admin/xpack/ml/filters/put",
        "cluster:admin/xpack/ml/filters/update",
        "cluster:admin/xpack/ml/inference/delete",
        "cluster:admin/xpack/ml/inference/put",
        "cluster:admin/xpack/ml/inference/model_aliases/put",
        "cluster:admin/xpack/ml/inference/model_aliases/delete",
        "cluster:admin/xpack/ml/job/close",
        "cluster:admin/xpack/ml/job/data/post",
        "cluster:admin/xpack/ml/job/delete",
        "cluster:admin/xpack/ml/job/estimate_model_memory",
        "cluster:admin/xpack/ml/job/flush",
        "cluster:admin/xpack/ml/job/forecast",
        "cluster:admin/xpack/ml/job/forecast/delete",
        "cluster:admin/xpack/ml/job/model_snapshots/delete",
        "cluster:admin/xpack/ml/job/model_snapshots/revert",
        "cluster:admin/xpack/ml/job/model_snapshots/update",
        "cluster:admin/xpack/ml/job/model_snapshots/upgrade",
        "cluster:admin/xpack/ml/job/model_snapshots/upgrade/cancel",
        "cluster:admin/xpack/ml/job/open",
        "cluster:admin/xpack/ml/job/persist",
        "cluster:admin/xpack/ml/job/put",
        "cluster:admin/xpack/ml/job/reset",
        "cluster:admin/xpack/ml/job/update",
        "cluster:admin/xpack/ml/job/validate",
        "cluster:admin/xpack/ml/job/validate/detector",
        "cluster:admin/xpack/ml/trained_models/deployment/clear_cache",
        "cluster:admin/xpack/ml/trained_models/deployment/start",
        "cluster:admin/xpack/ml/trained_models/deployment/stop",
        "cluster:admin/xpack/ml/trained_models/deployment/update",
        "cluster:admin/xpack/ml/trained_models/part/put",
        "cluster:admin/xpack/ml/trained_models/vocabulary/put",
        "cluster:admin/xpack/ml/upgrade_mode",
        "cluster:admin/xpack/monitoring/bulk",
        "cluster:admin/xpack/monitoring/migrate/alerts",
        "cluster:admin/xpack/query_rules/delete",
        "cluster:admin/xpack/query_rules/get",
        "cluster:admin/xpack/query_rules/list",
        "cluster:admin/xpack/query_rules/put",
        "cluster:admin/xpack/rollup/delete",
        "cluster:admin/xpack/rollup/put",
        "cluster:admin/xpack/rollup/start",
        "cluster:admin/xpack/rollup/stop",
        "cluster:admin/xpack/searchable_snapshots/cache/clear",
        "cluster:admin/xpack/searchable_snapshots/cache/stats",
        "cluster:admin/xpack/security/api_key/create",
        "cluster:admin/xpack/security/api_key/get",
        "cluster:admin/xpack/security/api_key/grant",
        "cluster:admin/xpack/security/api_key/invalidate",
        "cluster:admin/xpack/security/api_key/query",
        "cluster:admin/xpack/security/api_key/update",
        "cluster:admin/xpack/security/api_key/bulk_update",
        "cluster:admin/xpack/security/cache/clear",
        "cluster:admin/xpack/security/cross_cluster/api_key/create",
        "cluster:admin/xpack/security/cross_cluster/api_key/update",
        "cluster:admin/xpack/security/delegate_pki",
        "cluster:admin/xpack/security/enroll/node",
        "cluster:admin/xpack/security/enroll/kibana",
        "cluster:admin/xpack/security/oidc/authenticate",
        "cluster:admin/xpack/security/oidc/logout",
        "cluster:admin/xpack/security/oidc/prepare",
        "cluster:admin/xpack/security/privilege/builtin/get",
        "cluster:admin/xpack/security/privilege/cache/clear",
        "cluster:admin/xpack/security/privilege/delete",
        "cluster:admin/xpack/security/privilege/get",
        "cluster:admin/xpack/security/privilege/put",
        "cluster:admin/xpack/security/profile/activate",
        "cluster:admin/xpack/security/profile/get",
        "cluster:admin/xpack/security/profile/has_privileges",
        "cluster:admin/xpack/security/profile/put/data",
        "cluster:admin/xpack/security/profile/suggest",
        "cluster:admin/xpack/security/profile/set_enabled",
        "cluster:admin/xpack/security/realm/cache/clear",
        "cluster:admin/xpack/security/role/delete",
        "cluster:admin/xpack/security/role/get",
        "cluster:admin/xpack/security/role/put",
        "cluster:admin/xpack/security/role_mapping/delete",
        "cluster:admin/xpack/security/role_mapping/get",
        "cluster:admin/xpack/security/role_mapping/put",
        "cluster:admin/xpack/security/roles/cache/clear",
        "cluster:admin/xpack/security/saml/authenticate",
        "cluster:admin/xpack/security/saml/complete_logout",
        "cluster:admin/xpack/security/saml/invalidate",
        "cluster:admin/xpack/security/saml/logout",
        "cluster:admin/xpack/security/saml/prepare",
        "cluster:admin/xpack/security/service_account/get",
        "cluster:admin/xpack/security/service_account/credential/get",
        "cluster:admin/xpack/security/service_account/credential/get[n]",
        "cluster:admin/xpack/security/service_account/token/create",
        "cluster:admin/xpack/security/service_account/token/delete",
        "cluster:admin/xpack/security/settings/get",
        "cluster:admin/xpack/security/settings/update",
        "cluster:admin/xpack/security/token/create",
        "cluster:admin/xpack/security/token/invalidate",
        "cluster:admin/xpack/security/token/refresh",
        "cluster:admin/xpack/security/user/authenticate",
        "cluster:admin/xpack/security/user/change_password",
        "cluster:admin/xpack/security/user/delete",
        "cluster:admin/xpack/security/user/get",
        "cluster:admin/xpack/security/user/has_privileges",
        "cluster:admin/xpack/security/user/list_privileges",
        "cluster:admin/xpack/security/user/put",
        "cluster:admin/xpack/security/user/set_enabled",
        "cluster:admin/xpack/watcher/service",
        "cluster:admin/xpack/watcher/watch/ack",
        "cluster:admin/xpack/watcher/watch/activate",
        "cluster:admin/xpack/watcher/watch/delete",
        "cluster:admin/xpack/watcher/watch/execute",
        "cluster:admin/xpack/watcher/settings/get",
        "cluster:admin/xpack/watcher/settings/update",
        "cluster:admin/xpack/watcher/watch/put",
        "cluster:internal/remote_cluster/nodes",
        "cluster:internal/xpack/ml/coordinatedinference",
        "cluster:internal/xpack/ml/datafeed/isolate",
        "cluster:internal/xpack/ml/datafeed/running_state",
        "cluster:internal/xpack/ml/inference/infer",
        "cluster:internal/xpack/ml/job/finalize_job_execution",
        "cluster:internal/xpack/ml/job/kill/process",
        "cluster:internal/xpack/ml/job/update/process",
        "cluster:internal/xpack/ml/model_allocation/create",
        "cluster:internal/xpack/ml/model_allocation/delete",
        "cluster:internal/xpack/ml/model_allocation/update",
        "cluster:internal/xpack/ml/notification",
        "cluster:internal/xpack/ml/reset_mode",
        "cluster:internal/xpack/ml/trained_models/cache/info",
        "cluster:internal/xpack/ml/trained_models/deployments/stats/get",
        "cluster:internal/xpack/ml/trained_models/package_loader/get_config",
        "cluster:internal/xpack/ml/trained_models/package_loader/load",
        "cluster:internal/xpack/transform/reset_mode",
        "cluster:monitor/allocation/explain",
        "cluster:monitor/async_search/status",
        "cluster:monitor/ccr/follow_info",
        "cluster:monitor/ccr/follow_stats",
        "cluster:monitor/ccr/stats",
        "cluster:monitor/data_stream/lifecycle/stats",
        "cluster:monitor/eql/async/status",
        "cluster:monitor/fetch/health/info",
        "cluster:monitor/health",
        "cluster:monitor/health_api",
        "cluster:monitor/health_api/stats",
        "cluster:monitor/update/health/info",
        "cluster:monitor/ingest/geoip/stats",
        "cluster:monitor/main",
        "cluster:monitor/nodes/data_tier_usage",
        "cluster:monitor/nodes/hot_threads",
        "cluster:monitor/nodes/info",
        "cluster:monitor/nodes/stats",
        "cluster:monitor/nodes/usage",
        "cluster:monitor/profiling/status/get",
        "cluster:monitor/remote/info",
        "cluster:monitor/settings",
        "cluster:monitor/state",
        "cluster:monitor/stats",
        "cluster:monitor/task",
        "cluster:monitor/task/get",
        "cluster:monitor/tasks/lists",
        "cluster:monitor/text_structure/findstructure",
        "cluster:monitor/transform/get",
        "cluster:monitor/transform/stats/get",
        "cluster:monitor/xpack/analytics/stats",
        "cluster:monitor/xpack/enrich/coordinator_stats",
        "cluster:monitor/xpack/enrich/stats",
        "cluster:monitor/xpack/eql/stats/dist",
        "cluster:monitor/xpack/esql/stats/dist",
        "cluster:monitor/xpack/inference",
        "cluster:monitor/xpack/info",
        "cluster:monitor/xpack/info/aggregate_metric",
        "cluster:monitor/xpack/info/analytics",
        "cluster:monitor/xpack/info/archive",
        "cluster:monitor/xpack/info/ccr",
        "cluster:monitor/xpack/info/data_streams",
        "cluster:monitor/xpack/info/data_tiers",
        "cluster:monitor/xpack/info/enrich",
        "cluster:monitor/xpack/info/enterprise_search",
        "cluster:monitor/xpack/info/eql",
        "cluster:monitor/xpack/info/esql",
        "cluster:monitor/xpack/info/frozen_indices",
        "cluster:monitor/xpack/info/graph",
        "cluster:monitor/xpack/info/ilm",
        "cluster:monitor/xpack/info/logstash",
        "cluster:monitor/xpack/info/ml",
        "cluster:monitor/xpack/info/monitoring",
        "cluster:monitor/xpack/info/rollup",
        "cluster:monitor/xpack/info/searchable_snapshots",
        "cluster:monitor/xpack/info/security",
        "cluster:monitor/xpack/info/slm",
        "cluster:monitor/xpack/info/spatial",
        "cluster:monitor/xpack/info/sql",
        "cluster:monitor/xpack/info/transform",
        "cluster:monitor/xpack/info/universal_profiling",
        "cluster:monitor/xpack/info/voting_only",
        "cluster:monitor/xpack/info/watcher",
        "cluster:monitor/xpack/license/get",
        "cluster:monitor/xpack/ml/autoscaling/stats/get",
        "cluster:monitor/xpack/ml/calendars/events/get",
        "cluster:monitor/xpack/ml/calendars/get",
        "cluster:monitor/xpack/ml/data_frame/analytics/get",
        "cluster:monitor/xpack/ml/data_frame/analytics/stats/get",
        "cluster:monitor/xpack/ml/data_frame/evaluate",
        "cluster:monitor/xpack/ml/datafeeds/get",
        "cluster:monitor/xpack/ml/datafeeds/stats/get",
        "cluster:monitor/xpack/ml/inference/get",
        "cluster:monitor/xpack/ml/inference/stats/get",
        "cluster:monitor/xpack/ml/info/get",
        "cluster:monitor/xpack/ml/inference/infer",
        "cluster:monitor/xpack/ml/job/get",
        "cluster:monitor/xpack/ml/job/model_snapshots/get",
        "cluster:monitor/xpack/ml/job/model_snapshots/upgrade/stats/get",
        "cluster:monitor/xpack/ml/job/results/buckets/get",
        "cluster:monitor/xpack/ml/job/results/categories/get",
        "cluster:monitor/xpack/ml/job/results/influencers/get",
        "cluster:monitor/xpack/ml/job/results/overall_buckets/get",
        "cluster:monitor/xpack/ml/job/results/records/get",
        "cluster:monitor/xpack/ml/job/stats/get",
        "cluster:monitor/xpack/ml/memory/stats/get",
        "cluster:monitor/xpack/ml/trained_models/deployment/infer",
        "cluster:monitor/xpack/repositories_metering/clear_metering_archive",
        "cluster:monitor/xpack/repositories_metering/get_metrics",
        "cluster:monitor/xpack/rollup/get",
        "cluster:monitor/xpack/rollup/get/caps",
        "cluster:monitor/xpack/searchable_snapshots/stats",
        "cluster:monitor/xpack/security/saml/metadata",
        "cluster:monitor/xpack/spatial/stats",
        "cluster:monitor/xpack/sql/async/status", // org.elasticsearch.xpack.core.sql.SqlAsyncActionNames.SQL_ASYNC_GET_STATUS_ACTION_NAME
        "cluster:monitor/xpack/sql/stats/dist",
        "cluster:monitor/xpack/ssl/certificates/get",
        "cluster:monitor/xpack/usage",
        "cluster:monitor/xpack/usage/aggregate_metric",
        "cluster:monitor/xpack/usage/analytics",
        "cluster:monitor/xpack/usage/archive",
        "cluster:monitor/xpack/usage/ccr",
        "cluster:monitor/xpack/usage/data_lifecycle",
        "cluster:monitor/xpack/usage/data_streams",
        "cluster:monitor/xpack/usage/data_tiers",
        "cluster:monitor/xpack/usage/enrich",
        "cluster:monitor/xpack/usage/enterprise_search",
        "cluster:monitor/xpack/usage/eql",
        "cluster:monitor/xpack/usage/esql",
        "cluster:monitor/xpack/usage/frozen_indices",
        "cluster:monitor/xpack/usage/graph",
        "cluster:monitor/xpack/usage/health_api",
        "cluster:monitor/xpack/usage/ilm",
        "cluster:monitor/xpack/usage/inference",
        "cluster:monitor/xpack/usage/logstash",
        "cluster:monitor/xpack/usage/ml",
        "cluster:monitor/xpack/usage/monitoring",
        "cluster:monitor/xpack/usage/remote_clusters",
        "cluster:monitor/xpack/usage/rollup",
        "cluster:monitor/xpack/usage/searchable_snapshots",
        "cluster:monitor/xpack/usage/security",
        "cluster:monitor/xpack/usage/slm",
        "cluster:monitor/xpack/usage/spatial",
        "cluster:monitor/xpack/usage/sql",
        "cluster:monitor/xpack/usage/transform",
        "cluster:monitor/xpack/usage/universal_profiling",
        "cluster:monitor/xpack/usage/voting_only",
        "cluster:monitor/xpack/usage/watcher",
        "cluster:monitor/xpack/watcher/stats/dist",
        "cluster:monitor/xpack/watcher/watch/get",
        "cluster:monitor/xpack/watcher/watch/query",
        "indices:admin/aliases",
        "indices:admin/aliases/get",
        "indices:admin/analyze",
        "indices:admin/auto_create",
        "indices:admin/block/add",
        "indices:admin/block/add[s]",
        "indices:admin/cache/clear",
        "indices:internal/admin/ccr/restore/file_chunk/get",
        "indices:internal/admin/ccr/restore/session/clear",
        "indices:internal/admin/ccr/restore/session/put",
        "indices:admin/close",
        "indices:admin/close[s]",
        "indices:admin/create",
        "indices:admin/data_stream/create",
        "indices:admin/data_stream/delete",
        "indices:admin/data_stream/get",
        "indices:admin/data_stream/migrate",
        "indices:admin/data_stream/modify",
        "indices:admin/data_stream/promote",
        "indices:admin/data_stream/lifecycle/delete",
        "indices:admin/data_stream/lifecycle/get",
        "indices:admin/data_stream/lifecycle/put",
        "indices:admin/data_stream/lifecycle/explain",
        "indices:admin/delete",
        "indices:admin/flush",
        "indices:admin/flush[s]",
        "indices:admin/forcemerge",
        "indices:admin/freeze",
        "indices:admin/get",
        "indices:admin/analyze_disk_usage",
        "indices:admin/ilm/explain",
        "indices:admin/ilm/remove_policy",
        "indices:admin/ilm/retry",
        "indices:admin/index_template/delete",
        "indices:admin/index_template/get",
        "indices:admin/index_template/put",
        "indices:admin/index_template/simulate",
        "indices:admin/index_template/simulate_index",
        "indices:admin/mapping/auto_put",
        "indices:admin/mapping/put",
        "indices:admin/mappings/fields/get",
        "indices:admin/mappings/fields/get[index]",
        "indices:admin/mappings/get",
        "indices:admin/open",
        "indices:admin/refresh",
        "indices:admin/refresh[s]",
        "indices:admin/reload_analyzers",
        "indices:admin/resize",
        "indices:admin/resolve/index",
        "indices:admin/rollover",
        "indices:admin/seq_no/add_retention_lease",
        "indices:admin/seq_no/global_checkpoint_sync",
        "indices:admin/seq_no/remove_retention_lease",
        "indices:admin/seq_no/renew_retention_lease",
        "indices:admin/settings/update",
        "indices:admin/shards/search_shards",
        "indices:admin/search/search_shards",
        "indices:admin/template/delete",
        "indices:admin/template/get",
        "indices:admin/template/put",
        "indices:admin/validate/query",
        "indices:admin/xpack/ccr/forget_follower",
        "indices:admin/xpack/ccr/put_follow",
        "indices:admin/xpack/ccr/unfollow",
        "indices:admin/xpack/downsample",
        "indices:admin/xpack/downsample_indexer",
        "indices:data/read/downsample_delegate",
        "indices:data/read/async_search/delete",
        "indices:data/read/async_search/get",
        "indices:data/read/async_search/submit",
        "indices:data/read/close_point_in_time",
        "indices:data/read/eql",
        "indices:data/read/eql/async/get",
        "indices:data/read/esql",
        "indices:data/read/explain",
        "indices:data/read/field_caps",
        "indices:data/read/get",
        "indices:data/read/mget",
        "indices:data/read/mget[shard]",
        "indices:data/read/msearch",
        "indices:data/read/msearch/template",
        "indices:data/read/mtv",
        "indices:data/read/mtv[shard]",
        "indices:data/read/open_point_in_time",
        "indices:data/read/profiling/stack_traces",
        "indices:data/read/profiling/flamegraph",
        "indices:data/read/rank_eval",
        "indices:data/read/scroll",
        "indices:data/read/scroll/clear",
        "indices:data/read/search",
        "indices:data/read/search/template",
        "indices:data/read/shard_multi_search",
        "indices:data/read/sql",
        "indices:data/read/sql/close_cursor",
        "indices:data/read/sql/translate",
        "indices:data/read/sql/async/get", // org.elasticsearch.xpack.core.sql.SqlAsyncActionNames.SQL_ASYNC_GET_RESULT_ACTION_NAME
        "indices:data/read/tv",
        "indices:data/read/xpack/application/search_application/search",
        "indices:data/read/xpack/ccr/shard_changes",
        "indices:data/read/xpack/enrich/coordinate_lookups",
        "indices:data/read/xpack/graph/explore",
        "indices:data/read/xpack/rollup/get/index/caps",
        "indices:data/read/xpack/rollup/search",
        "indices:data/read/xpack/termsenum/list",
        "indices:data/write/simulate/bulk",
        "indices:data/write/bulk",
        "indices:data/write/bulk[s]",
        "indices:data/write/bulk_shard_operations[s]",
        "indices:data/write/delete",
        "indices:data/write/delete/byquery",
        "indices:data/write/index",
        "indices:data/write/reindex",
        "indices:data/write/update",
        "indices:data/write/update/byquery",
        "indices:monitor/data_stream/stats",
        "indices:monitor/field_usage_stats",
        "indices:monitor/fleet/global_checkpoints[s]",
        "indices:monitor/fleet/global_checkpoints",
        "indices:monitor/recovery",
        "indices:monitor/segments",
        "indices:monitor/settings/get",
        "indices:monitor/shard_stores",
        "indices:monitor/stats",
        "indices:monitor/transform/checkpoint",
        "indices:monitor/transform/checkpoint[n]",
        "internal:admin/ccr/internal_repository/delete",
        "internal:admin/ccr/internal_repository/put",
        "internal:admin/ccr/restore/file_chunk/get",
        "internal:admin/ccr/restore/session/clear",
        "internal:admin/ccr/restore/session/put",
        "internal:admin/snapshot/get_shard",
        "internal:admin/xpack/searchable_snapshots/cache/store",
        "internal:admin/xpack/searchable_snapshots/frozen_cache_info",
        "internal:admin/xpack/searchable_snapshots/frozen_cache_info[n]",
        "internal:cluster/nodes/indices/shard/store",
        "internal:cluster/master_history/get",
        "internal:cluster/coordination_diagnostics/info",
        "internal:cluster/formation/info",
        "internal:gateway/local/started_shards",
        "internal:admin/indices/prevalidate_shard_path"
    ).filter(Objects::nonNull).collect(Collectors.toUnmodifiableSet());
}<|MERGE_RESOLUTION|>--- conflicted
+++ resolved
@@ -139,11 +139,8 @@
         "cluster:admin/xpack/connector/sync_job/check_in",
         "cluster:admin/xpack/connector/sync_job/get",
         "cluster:admin/xpack/connector/sync_job/cancel",
-<<<<<<< HEAD
         "cluster:admin/xpack/connector/sync_job/update_error",
-=======
         "cluster:admin/xpack/connector/sync_job/update_stats",
->>>>>>> 43c320f7
         "cluster:admin/xpack/deprecation/info",
         "cluster:admin/xpack/deprecation/nodes/info",
         "cluster:admin/xpack/enrich/delete",
