/*
 * Copyright Elasticsearch B.V. and/or licensed to Elasticsearch B.V. under one
 * or more contributor license agreements. Licensed under the Elastic License;
 * you may not use this file except in compliance with the Elastic License.
 */
package org.elasticsearch.xpack.indexlifecycle;

import com.carrotsearch.hppc.cursors.ObjectCursor;
import org.apache.logging.log4j.Logger;
import org.apache.lucene.util.SetOnce;
import org.elasticsearch.client.Client;
import org.elasticsearch.cluster.ClusterChangedEvent;
import org.elasticsearch.cluster.ClusterState;
import org.elasticsearch.cluster.ClusterStateApplier;
import org.elasticsearch.cluster.ClusterStateListener;
<<<<<<< HEAD
import org.elasticsearch.cluster.ClusterStateUpdateTask;
import org.elasticsearch.cluster.metadata.IndexMetaData;
import org.elasticsearch.cluster.metadata.MetaData;
=======
>>>>>>> 85d0613e
import org.elasticsearch.cluster.service.ClusterService;
import org.elasticsearch.common.Strings;
import org.elasticsearch.common.component.AbstractComponent;
import org.elasticsearch.common.logging.ESLoggerFactory;
import org.elasticsearch.common.settings.Settings;
import org.elasticsearch.common.unit.TimeValue;
import org.elasticsearch.xpack.core.indexlifecycle.IndexLifecycleMetadata;
import org.elasticsearch.xpack.core.indexlifecycle.LifecyclePolicy;
import org.elasticsearch.xpack.core.indexlifecycle.LifecycleSettings;
import org.elasticsearch.xpack.core.indexlifecycle.OperationMode;
import org.elasticsearch.xpack.core.indexlifecycle.ShrinkAction;
import org.elasticsearch.xpack.core.indexlifecycle.Step.StepKey;
import org.elasticsearch.xpack.core.scheduler.SchedulerEngine;

import java.io.Closeable;
import java.time.Clock;
<<<<<<< HEAD
import java.util.Collections;
import java.util.Set;
=======
>>>>>>> 85d0613e
import java.util.function.LongSupplier;

/**
 * A service which runs the {@link LifecyclePolicy}s associated with indexes.
 */
public class IndexLifecycleService extends AbstractComponent
        implements ClusterStateListener, ClusterStateApplier, SchedulerEngine.Listener, Closeable {
    private static final Logger logger = ESLoggerFactory.getLogger(IndexLifecycleService.class);
    private static final Set<String> IGNORE_ACTIONS_MAINTENANCE_REQUESTED = Collections.singleton(ShrinkAction.NAME);

    private final SetOnce<SchedulerEngine> scheduler = new SetOnce<>();
    private final Clock clock;
    private final PolicyStepsRegistry policyRegistry;
    private Client client;
    private ClusterService clusterService;
    private LongSupplier nowSupplier;
    private SchedulerEngine.Job scheduledJob;
    private IndexLifecycleRunner lifecycleRunner;

    public IndexLifecycleService(Settings settings, Client client, ClusterService clusterService, Clock clock, LongSupplier nowSupplier) {
        super(settings);
        this.client = client;
        this.clusterService = clusterService;
        this.clock = clock;
        this.nowSupplier = nowSupplier;
        this.scheduledJob = null;
        this.policyRegistry = new PolicyStepsRegistry();
        this.lifecycleRunner = new IndexLifecycleRunner(policyRegistry, clusterService, nowSupplier);
        clusterService.addStateApplier(this);
        clusterService.addListener(this);
    }

    public ClusterState moveClusterStateToStep(ClusterState currentState, String indexName, StepKey currentStepKey, StepKey nextStepKey) {
        return IndexLifecycleRunner.moveClusterStateToStep(indexName, currentState, currentStepKey, nextStepKey,
            nowSupplier, policyRegistry);
    }

    public ClusterState moveClusterStateToFailedStep(ClusterState currentState, String[] indices) {
        return lifecycleRunner.moveClusterStateToFailedStep(currentState, indices);
    }

    SchedulerEngine getScheduler() {
        return scheduler.get();
    }

    SchedulerEngine.Job getScheduledJob() {
        return scheduledJob;
    }

    public LongSupplier getNowSupplier() {
        return nowSupplier;
    }

    public PolicyStepsRegistry getPolicyRegistry() {
        return policyRegistry;
    }

    @Override
    public void clusterChanged(ClusterChangedEvent event) {
        IndexLifecycleMetadata lifecycleMetadata = event.state().metaData().custom(IndexLifecycleMetadata.TYPE);
        if (event.localNodeMaster() && lifecycleMetadata != null) {
            TimeValue pollInterval = LifecycleSettings.LIFECYCLE_POLL_INTERVAL_SETTING
                .get(event.state().getMetaData().settings());
            TimeValue previousPollInterval = LifecycleSettings.LIFECYCLE_POLL_INTERVAL_SETTING
                .get(event.previousState().getMetaData().settings());

            boolean pollIntervalSettingChanged = !pollInterval.equals(previousPollInterval);

<<<<<<< HEAD
            if (lifecycleMetadata == null) { // no lifecycle metadata, install initial empty metadata state
                lifecycleMetadata = new IndexLifecycleMetadata(Collections.emptySortedMap(), OperationMode.NORMAL);
                installMetadata(lifecycleMetadata);
            } else if (scheduler.get() == null) { // metadata installed and scheduler should be kicked off. start your engines.
=======

            if (scheduler.get() == null) { // metadata installed and scheduler should be kicked off. start your engines.
>>>>>>> 85d0613e
                scheduler.set(new SchedulerEngine(clock));
                scheduler.get().register(this);
                scheduleJob(pollInterval);
            } else if (scheduledJob == null) {
                scheduleJob(pollInterval);
            } else if (pollIntervalSettingChanged) { // all engines are running, just need to update with latest interval
                scheduleJob(pollInterval);
            }

            triggerPolicies(event.state(), true);
        } else {
            cancelJob();
        }
    }

    @Override
    public void applyClusterState(ClusterChangedEvent event) {
        if (event.localNodeMaster()) { // only act if we are master, otherwise
                                       // keep idle until elected
            IndexLifecycleMetadata lifecycleMetadata = event.state().metaData().custom(IndexLifecycleMetadata.TYPE);
            if (lifecycleMetadata != null && event.changedCustomMetaDataSet().contains(IndexLifecycleMetadata.TYPE)) {
                // update policy steps registry
                policyRegistry.update(event.state(), client, nowSupplier);
            }
        }
    }

    private void cancelJob() {
        if (scheduler.get() != null) {
            scheduler.get().remove(IndexLifecycle.NAME);
            scheduledJob = null;
        }
    }

    private void scheduleJob(TimeValue pollInterval) {
        scheduledJob = new SchedulerEngine.Job(IndexLifecycle.NAME, new TimeValueSchedule(pollInterval));
        scheduler.get().add(scheduledJob);
    }

    @Override
    public void triggered(SchedulerEngine.Event event) {
        if (event.getJobName().equals(IndexLifecycle.NAME)) {
            logger.debug("Job triggered: " + event.getJobName() + ", " + event.getScheduledTime() + ", " + event.getTriggeredTime());
            triggerPolicies(clusterService.state(), false);
        }
    }

<<<<<<< HEAD
    private void installMetadata(IndexLifecycleMetadata lifecycleMetadata) {
        threadPool.executor(ThreadPool.Names.GENERIC)
            .execute(() -> clusterService.submitStateUpdateTask("install-index-lifecycle-metadata", new ClusterStateUpdateTask() {
                @Override
                public ClusterState execute(ClusterState currentState) throws Exception {
                    ClusterState.Builder builder = new ClusterState.Builder(currentState);
                    MetaData.Builder metadataBuilder = MetaData.builder(currentState.metaData());
                    metadataBuilder.putCustom(IndexLifecycleMetadata.TYPE, lifecycleMetadata);
                    builder.metaData(metadataBuilder.build());
                    return builder.build();
                }

                @Override
                public void onFailure(String source, Exception e) {
                    logger.error("unable to install index lifecycle metadata", e);
                }
            }));
    }

    /**
     * executes the policy execution on the appropriate indices by running cluster-state tasks per index.
     *
     * If maintenance-mode was requested, and it is safe to move into maintenance-mode, this will also be done here
     * when possible after no policies are executed.
     *
     * @param clusterState the current cluster state
     * @param fromClusterStateChange whether things are triggered from the cluster-state-listener or the scheduler
     */
    public void triggerPolicies(ClusterState clusterState, boolean fromClusterStateChange) {
        IndexLifecycleMetadata currentMetadata = clusterState.metaData().custom(IndexLifecycleMetadata.TYPE);

        if (currentMetadata == null) {
            return;
        }

        OperationMode currentMode = currentMetadata.getMaintenanceMode();

        if (OperationMode.MAINTENANCE.equals(currentMode)) {
            return;
        }

        boolean safeToEnterMaintenanceMode = true; // true until proven false by a run policy

=======
    void triggerPolicies(ClusterState clusterState, boolean fromClusterStateChange) {
>>>>>>> 85d0613e
        // loop through all indices in cluster state and filter for ones that are
        // managed by the Index Lifecycle Service they have a index.lifecycle.name setting
        // associated to a policy
        for (ObjectCursor<IndexMetaData> cursor : clusterState.metaData().indices().values()) {
            IndexMetaData idxMeta = cursor.value;
            String policyName = LifecycleSettings.LIFECYCLE_NAME_SETTING.get(idxMeta.getSettings());
            if (Strings.isNullOrEmpty(policyName) == false) {
                StepKey stepKey = IndexLifecycleRunner.getCurrentStepKey(idxMeta.getSettings());
                if (OperationMode.MAINTENANCE_REQUESTED == currentMode && stepKey != null
                        && IGNORE_ACTIONS_MAINTENANCE_REQUESTED.contains(stepKey.getAction()) == false) {
                    logger.info("skipping policy [" + policyName + "] for index [" + idxMeta.getIndex().getName()
                        + "]. maintenance mode requested");
                    continue;
                }
                lifecycleRunner.runPolicy(policyName, idxMeta, clusterState, fromClusterStateChange);
                safeToEnterMaintenanceMode = false; // proven false!
            }
        }
        if (safeToEnterMaintenanceMode && OperationMode.MAINTENANCE_REQUESTED == currentMode) {
            submitMaintenanceModeUpdate(OperationMode.MAINTENANCE);
        }
    }

    @Override
    public void close() {
        SchedulerEngine engine = scheduler.get();
        if (engine != null) {
            engine.stop();
        }
    }

    public void submitMaintenanceModeUpdate(OperationMode mode) {
        clusterService.submitStateUpdateTask("ilm_maintenance_update",
            new MaintenanceModeUpdateTask(mode));
    }
}<|MERGE_RESOLUTION|>--- conflicted
+++ resolved
@@ -13,12 +13,7 @@
 import org.elasticsearch.cluster.ClusterState;
 import org.elasticsearch.cluster.ClusterStateApplier;
 import org.elasticsearch.cluster.ClusterStateListener;
-<<<<<<< HEAD
-import org.elasticsearch.cluster.ClusterStateUpdateTask;
 import org.elasticsearch.cluster.metadata.IndexMetaData;
-import org.elasticsearch.cluster.metadata.MetaData;
-=======
->>>>>>> 85d0613e
 import org.elasticsearch.cluster.service.ClusterService;
 import org.elasticsearch.common.Strings;
 import org.elasticsearch.common.component.AbstractComponent;
@@ -35,11 +30,8 @@
 
 import java.io.Closeable;
 import java.time.Clock;
-<<<<<<< HEAD
 import java.util.Collections;
 import java.util.Set;
-=======
->>>>>>> 85d0613e
 import java.util.function.LongSupplier;
 
 /**
@@ -108,15 +100,7 @@
 
             boolean pollIntervalSettingChanged = !pollInterval.equals(previousPollInterval);
 
-<<<<<<< HEAD
-            if (lifecycleMetadata == null) { // no lifecycle metadata, install initial empty metadata state
-                lifecycleMetadata = new IndexLifecycleMetadata(Collections.emptySortedMap(), OperationMode.NORMAL);
-                installMetadata(lifecycleMetadata);
-            } else if (scheduler.get() == null) { // metadata installed and scheduler should be kicked off. start your engines.
-=======
-
             if (scheduler.get() == null) { // metadata installed and scheduler should be kicked off. start your engines.
->>>>>>> 85d0613e
                 scheduler.set(new SchedulerEngine(clock));
                 scheduler.get().register(this);
                 scheduleJob(pollInterval);
@@ -162,26 +146,6 @@
             logger.debug("Job triggered: " + event.getJobName() + ", " + event.getScheduledTime() + ", " + event.getTriggeredTime());
             triggerPolicies(clusterService.state(), false);
         }
-    }
-
-<<<<<<< HEAD
-    private void installMetadata(IndexLifecycleMetadata lifecycleMetadata) {
-        threadPool.executor(ThreadPool.Names.GENERIC)
-            .execute(() -> clusterService.submitStateUpdateTask("install-index-lifecycle-metadata", new ClusterStateUpdateTask() {
-                @Override
-                public ClusterState execute(ClusterState currentState) throws Exception {
-                    ClusterState.Builder builder = new ClusterState.Builder(currentState);
-                    MetaData.Builder metadataBuilder = MetaData.builder(currentState.metaData());
-                    metadataBuilder.putCustom(IndexLifecycleMetadata.TYPE, lifecycleMetadata);
-                    builder.metaData(metadataBuilder.build());
-                    return builder.build();
-                }
-
-                @Override
-                public void onFailure(String source, Exception e) {
-                    logger.error("unable to install index lifecycle metadata", e);
-                }
-            }));
     }
 
     /**
@@ -193,7 +157,7 @@
      * @param clusterState the current cluster state
      * @param fromClusterStateChange whether things are triggered from the cluster-state-listener or the scheduler
      */
-    public void triggerPolicies(ClusterState clusterState, boolean fromClusterStateChange) {
+    void triggerPolicies(ClusterState clusterState, boolean fromClusterStateChange) {
         IndexLifecycleMetadata currentMetadata = clusterState.metaData().custom(IndexLifecycleMetadata.TYPE);
 
         if (currentMetadata == null) {
@@ -208,9 +172,6 @@
 
         boolean safeToEnterMaintenanceMode = true; // true until proven false by a run policy
 
-=======
-    void triggerPolicies(ClusterState clusterState, boolean fromClusterStateChange) {
->>>>>>> 85d0613e
         // loop through all indices in cluster state and filter for ones that are
         // managed by the Index Lifecycle Service they have a index.lifecycle.name setting
         // associated to a policy
