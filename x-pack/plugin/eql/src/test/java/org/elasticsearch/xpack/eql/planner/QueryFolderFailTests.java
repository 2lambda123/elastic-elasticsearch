/*
 * Copyright Elasticsearch B.V. and/or licensed to Elasticsearch B.V. under one
 * or more contributor license agreements. Licensed under the Elastic License;
 * you may not use this file except in compliance with the Elastic License.
 */

package org.elasticsearch.xpack.eql.planner;

import org.elasticsearch.xpack.eql.analysis.VerificationException;
import org.elasticsearch.xpack.ql.ParsingException;
import org.elasticsearch.xpack.ql.QlIllegalArgumentException;

public class QueryFolderFailTests extends AbstractQueryFolderTestCase {

    private String error(String query) {
        VerificationException e = expectThrows(VerificationException.class, () -> plan(query));
        assertTrue(e.getMessage().startsWith("Found "));
        final String header = "Found 1 problem\nline ";
        return e.getMessage().substring(header.length());
    }

    private String errorParsing(String eql) {
        Exception e = expectThrows(Exception.class, () -> plan(eql));
        assertTrue(e.getClass().getSimpleName().endsWith("ParsingException"));
        final String header = "line ";
        return e.getMessage().substring(header.length());
    }

    public void testBetweenMissingOrNullParams() {
        final String[] queries = {
                "process where between() == \"yst\"",
                "process where between(process_name) == \"yst\"",
                "process where between(process_name, \"s\") == \"yst\"",
                "process where between(null) == \"yst\"",
                "process where between(process_name, null) == \"yst\"",
                "process where between(process_name, \"s\", \"e\", false, false, true) == \"yst\"",
        };

        for (String query : queries) {
            ParsingException e = expectThrows(ParsingException.class,
                    () -> plan(query));
            assertEquals("line 1:16: error building [between]: expects between three and five arguments", e.getMessage());
        }
    }

    public void testBetweenWrongTypeParams() {
        assertEquals("1:15: second argument of [between(process_name, 1, 2)] must be [string], found value [1] type [integer]",
                error("process where between(process_name, 1, 2)"));

        assertEquals("1:15: third argument of [between(process_name, \"s\", 2)] must be [string], found value [2] type [integer]",
                error("process where between(process_name, \"s\", 2)"));

        assertEquals("1:15: fourth argument of [between(process_name, \"s\", \"e\", 1)] must be [boolean], found value [1] type [integer]",
                error("process where between(process_name, \"s\", \"e\", 1)"));

        assertEquals("1:15: fourth argument of [between(process_name, \"s\", \"e\", \"true\")] must be [boolean], " +
                        "found value [\"true\"] type [keyword]",
                error("process where between(process_name, \"s\", \"e\", \"true\")"));

        assertEquals("1:15: fifth argument of [between(process_name, \"s\", \"e\", false, 2)] must be [boolean], " +
                        "found value [2] type [integer]",
                error("process where between(process_name, \"s\", \"e\", false, 2)"));
    }

    public void testCIDRMatchAgainstField() {
        VerificationException e = expectThrows(VerificationException.class,
            () -> plan("process where cidrMatch(source_address, hostname)"));
        String msg = e.getMessage();
        assertEquals("Found 1 problem\n" +
            "line 1:15: second argument of [cidrMatch(source_address, hostname)] must be a constant, received [hostname]", msg);
    }

    public void testCIDRMatchMissingValue() {
        ParsingException e = expectThrows(ParsingException.class,
            () -> plan("process where cidrMatch(source_address)"));
        String msg = e.getMessage();
        assertEquals("line 1:16: error building [cidrmatch]: expects at least two arguments", msg);
    }

    public void testCIDRMatchNonIPField() {
        VerificationException e = expectThrows(VerificationException.class,
            () -> plan("process where cidrMatch(hostname, \"10.0.0.0/8\")"));
        String msg = e.getMessage();
        assertEquals("Found 1 problem\n" +
            "line 1:15: first argument of [cidrMatch(hostname, \"10.0.0.0/8\")] must be [ip], found value [hostname] type [text]", msg);
    }

    public void testCIDRMatchNonString() {
        VerificationException e = expectThrows(VerificationException.class,
            () -> plan("process where cidrMatch(source_address, 12345)"));
        String msg = e.getMessage();
        assertEquals("Found 1 problem\n" +
            "line 1:15: argument of [cidrMatch(source_address, 12345)] must be [string], found value [12345] type [integer]", msg);
    }

    public void testConcatWithInexact() {
        VerificationException e = expectThrows(VerificationException.class,
            () -> plan("process where concat(plain_text)"));
        String msg = e.getMessage();
        assertEquals("Found 1 problem\nline 1:15: [concat(plain_text)] cannot operate on field of data type "
            + "[text]: No keyword/multi-field defined exact matches for [plain_text]; define one or use MATCH/QUERY instead", msg);
    }

    public void testEndsWithFunctionWithInexact() {
        VerificationException e = expectThrows(VerificationException.class,
            () -> plan("process where endsWith(plain_text, \"foo\") == true"));
        String msg = e.getMessage();
        assertEquals("Found 1 problem\nline 1:15: [endsWith(plain_text, \"foo\")] cannot operate on first argument field of data type "
            + "[text]: No keyword/multi-field defined exact matches for [plain_text]; define one or use MATCH/QUERY instead", msg);
    }

    public void testIndexOfFunctionWithInexact() {
        VerificationException e = expectThrows(VerificationException.class,
            () -> plan("process where indexOf(plain_text, \"foo\") == 1"));
        String msg = e.getMessage();
        assertEquals("Found 1 problem\nline 1:15: [indexOf(plain_text, \"foo\")] cannot operate on first argument field of data type "
            + "[text]: No keyword/multi-field defined exact matches for [plain_text]; define one or use MATCH/QUERY instead", msg);

        e = expectThrows(VerificationException.class,
            () -> plan("process where indexOf(\"bla\", plain_text) == 1"));
        msg = e.getMessage();
        assertEquals("Found 1 problem\nline 1:15: [indexOf(\"bla\", plain_text)] cannot operate on second argument field of data type "
            + "[text]: No keyword/multi-field defined exact matches for [plain_text]; define one or use MATCH/QUERY instead", msg);
    }

    public void testLengthFunctionWithInexact() {
        VerificationException e = expectThrows(VerificationException.class,
            () -> plan("process where length(plain_text) > 0"));
        String msg = e.getMessage();
        assertEquals("Found 1 problem\nline 1:15: [length(plain_text)] cannot operate on field of data type [text]: No keyword/multi-field "
            + "defined exact matches for [plain_text]; define one or use MATCH/QUERY instead", msg);
    }

    public void testMatchWithText() {
        VerificationException e = expectThrows(VerificationException.class,
            () -> plan("process where match(plain_text, 'foo.*')"));
        String msg = e.getMessage();
        assertEquals("Found 1 problem\n" +
            "line 1:15: [match(plain_text, 'foo.*')] cannot operate on first argument field of data type [text]: No keyword/multi-field " +
            "defined exact matches for [plain_text]; define one or use MATCH/QUERY instead", msg);
    }

    public void testMatchWithNonString() {
        VerificationException e = expectThrows(VerificationException.class,
            () -> plan("process where match(process_name, parent_process_name)"));
        String msg = e.getMessage();
        assertEquals("Found 1 problem\n" +
            "line 1:15: second argument of [match(process_name, parent_process_name)] " +
            "must be a constant, received [parent_process_name]", msg);
    }

    public void testMatchWithNonRegex() {
        VerificationException e = expectThrows(VerificationException.class,
            () -> plan("process where match(process_name, 1)"));
        String msg = e.getMessage();
        assertEquals("Found 1 problem\n" +
            "line 1:15: second argument of [match(process_name, 1)] " +
            "must be [string], found value [1] type [integer]", msg);
    }

    public void testPropertyEquationFilterUnsupported() {
        QlIllegalArgumentException e = expectThrows(QlIllegalArgumentException.class,
                () -> plan("process where (serial_event_id<9 and serial_event_id >= 7) or (opcode == pid)"));
        String msg = e.getMessage();
        assertEquals("Line 1:74: Comparisons against variables are not (currently) supported; offender [pid] in [==]", msg);
    }

    public void testPropertyEquationInClauseFilterUnsupported() {
        VerificationException e = expectThrows(VerificationException.class,
                () -> plan("process where opcode in (1,3) and process_name in (parent_process_name, \"SYSTEM\")"));
        String msg = e.getMessage();
        assertEquals("Found 1 problem\nline 1:35: Comparisons against variables are not (currently) supported; " +
                "offender [parent_process_name] in [process_name in (parent_process_name, \"SYSTEM\")]", msg);
    }

<<<<<<< HEAD
    public void testIndexOfFunctionWithInexact() {
        VerificationException e = expectThrows(VerificationException.class,
                () -> plan("process where indexOf(plain_text, \"foo\") == 1"));
        String msg = e.getMessage();
        assertEquals("Found 1 problem\nline 1:15: [indexOf(plain_text, \"foo\")] cannot operate on first argument field of data type "
                + "[text]: No keyword/multi-field defined exact matches for [plain_text]; define one or use MATCH/QUERY instead", msg);

        e = expectThrows(VerificationException.class,
                () -> plan("process where indexOf(\"bla\", plain_text) == 1"));
        msg = e.getMessage();
        assertEquals("Found 1 problem\nline 1:15: [indexOf(\"bla\", plain_text)] cannot operate on second argument field of data type "
                + "[text]: No keyword/multi-field defined exact matches for [plain_text]; define one or use MATCH/QUERY instead", msg);
    }
=======
    public void testSequenceWithBeforeBy() {
        String msg = errorParsing("sequence with maxspan=1s by key [a where true] [b where true]");
        assertEquals("1:2: Please specify sequence [by] before [with] not after", msg);
    }

    public void testSequenceWithNoTimeUnit() {
        String msg = errorParsing("sequence with maxspan=30 [a where true] [b where true]");
        assertEquals("1:24: No time unit specified, did you mean [s] as in [30s]?", msg);
    }

    public void testStartsWithFunctionWithInexact() {
        VerificationException e = expectThrows(VerificationException.class,
                () -> plan("process where startsWith(plain_text, \"foo\") == true"));
        String msg = e.getMessage();
        assertEquals("Found 1 problem\nline 1:15: [startsWith(plain_text, \"foo\")] cannot operate on first argument field of data type "
                + "[text]: No keyword/multi-field defined exact matches for [plain_text]; define one or use MATCH/QUERY instead", msg);
    }

>>>>>>> a9828ab8

    public void testNumberFunctionAlreadyNumber() {
        VerificationException e = expectThrows(VerificationException.class,
            () -> plan("process where number(pid) == 1"));
        String msg = e.getMessage();
        assertEquals("Found 1 problem\nline 1:15: first argument of [number(pid)] must be [string], "
            + "found value [pid] type [long]", msg);
    }

    public void testNumberFunctionFloatBase() {
        VerificationException e = expectThrows(VerificationException.class,
            () -> plan("process where number(process_name, 1.0) == 1"));
        String msg = e.getMessage();
        assertEquals("Found 1 problem\nline 1:15: second argument of [number(process_name, 1.0)] must be [integer], "
            + "found value [1.0] type [double]", msg);

    }

    public void testNumberFunctionNonString() {
        VerificationException e = expectThrows(VerificationException.class,
            () -> plan("process where number(plain_text) == 1"));
        String msg = e.getMessage();
        assertEquals("Found 1 problem\nline 1:15: [number(plain_text)] cannot operate on first argument field of data type "
                 + "[text]: No keyword/multi-field defined exact matches for [plain_text]; define one or use MATCH/QUERY instead", msg);

    }

    public void testStartsWithFunctionWithInexact() {
        VerificationException e = expectThrows(VerificationException.class,
            () -> plan("process where startsWith(plain_text, \"foo\") == true"));
        String msg = e.getMessage();
        assertEquals("Found 1 problem\nline 1:15: [startsWith(plain_text, \"foo\")] cannot operate on first argument field of data type "
            + "[text]: No keyword/multi-field defined exact matches for [plain_text]; define one or use MATCH/QUERY instead", msg);
    }

    public void testStringContainsWrongParams() {
        assertEquals("1:16: error building [stringcontains]: expects exactly two arguments",
                errorParsing("process where stringContains()"));

        assertEquals("1:16: error building [stringcontains]: expects exactly two arguments",
                errorParsing("process where stringContains(process_name)"));

        assertEquals("1:15: second argument of [stringContains(process_name, 1)] must be [string], found value [1] type [integer]",
                error("process where stringContains(process_name, 1)"));
    }

    public void testWildcardNotEnoughArguments() {
        ParsingException e = expectThrows(ParsingException.class,
                () -> plan("process where wildcard(process_name)"));
        String msg = e.getMessage();
        assertEquals("line 1:16: error building [wildcard]: expects at least two arguments", msg);
    }

    public void testWildcardAgainstVariable() {
        VerificationException e = expectThrows(VerificationException.class,
                () -> plan("process where wildcard(process_name, parent_process_name)"));
        String msg = e.getMessage();
        assertEquals("Found 1 problem\nline 1:15: second argument of [wildcard(process_name, parent_process_name)] " +
                "must be a constant, received [parent_process_name]", msg);
    }

    public void testWildcardWithNumericPattern() {
        VerificationException e = expectThrows(VerificationException.class,
                () -> plan("process where wildcard(process_name, 1)"));
        String msg = e.getMessage();
        assertEquals("Found 1 problem\n" +
                "line 1:15: second argument of [wildcard(process_name, 1)] must be [string], found value [1] type [integer]", msg);
    }

    public void testWildcardWithNumericField() {
        VerificationException e = expectThrows(VerificationException.class,
                () -> plan("process where wildcard(pid, '*.exe')"));
        String msg = e.getMessage();
        assertEquals("Found 1 problem\n" +
                "line 1:15: first argument of [wildcard(pid, '*.exe')] must be [string], found value [pid] type [long]", msg);
    }
<<<<<<< HEAD

    public void testSequenceWithBeforeBy() {
        String msg = errorParsing("sequence with maxspan=1s by key [a where true] [b where true]");
        assertEquals("1:2: Please specify sequence [by] before [with] not after", msg);
    }

    public void testSequenceWithNoTimeUnit() {
        String msg = errorParsing("sequence with maxspan=30 [a where true] [b where true]");
        assertEquals("1:24: No time unit specified, did you mean [s] as in [30s]?", msg);
    }
=======
>>>>>>> a9828ab8
}<|MERGE_RESOLUTION|>--- conflicted
+++ resolved
@@ -158,6 +158,32 @@
             "must be [string], found value [1] type [integer]", msg);
     }
 
+    public void testNumberFunctionAlreadyNumber() {
+        VerificationException e = expectThrows(VerificationException.class,
+            () -> plan("process where number(pid) == 1"));
+        String msg = e.getMessage();
+        assertEquals("Found 1 problem\nline 1:15: first argument of [number(pid)] must be [string], "
+            + "found value [pid] type [long]", msg);
+    }
+
+    public void testNumberFunctionFloatBase() {
+        VerificationException e = expectThrows(VerificationException.class,
+            () -> plan("process where number(process_name, 1.0) == 1"));
+        String msg = e.getMessage();
+        assertEquals("Found 1 problem\nline 1:15: second argument of [number(process_name, 1.0)] must be [integer], "
+            + "found value [1.0] type [double]", msg);
+
+    }
+
+    public void testNumberFunctionNonString() {
+        VerificationException e = expectThrows(VerificationException.class,
+            () -> plan("process where number(plain_text) == 1"));
+        String msg = e.getMessage();
+        assertEquals("Found 1 problem\nline 1:15: [number(plain_text)] cannot operate on first argument field of data type "
+            + "[text]: No keyword/multi-field defined exact matches for [plain_text]; define one or use MATCH/QUERY instead", msg);
+
+    }
+
     public void testPropertyEquationFilterUnsupported() {
         QlIllegalArgumentException e = expectThrows(QlIllegalArgumentException.class,
                 () -> plan("process where (serial_event_id<9 and serial_event_id >= 7) or (opcode == pid)"));
@@ -173,21 +199,6 @@
                 "offender [parent_process_name] in [process_name in (parent_process_name, \"SYSTEM\")]", msg);
     }
 
-<<<<<<< HEAD
-    public void testIndexOfFunctionWithInexact() {
-        VerificationException e = expectThrows(VerificationException.class,
-                () -> plan("process where indexOf(plain_text, \"foo\") == 1"));
-        String msg = e.getMessage();
-        assertEquals("Found 1 problem\nline 1:15: [indexOf(plain_text, \"foo\")] cannot operate on first argument field of data type "
-                + "[text]: No keyword/multi-field defined exact matches for [plain_text]; define one or use MATCH/QUERY instead", msg);
-
-        e = expectThrows(VerificationException.class,
-                () -> plan("process where indexOf(\"bla\", plain_text) == 1"));
-        msg = e.getMessage();
-        assertEquals("Found 1 problem\nline 1:15: [indexOf(\"bla\", plain_text)] cannot operate on second argument field of data type "
-                + "[text]: No keyword/multi-field defined exact matches for [plain_text]; define one or use MATCH/QUERY instead", msg);
-    }
-=======
     public void testSequenceWithBeforeBy() {
         String msg = errorParsing("sequence with maxspan=1s by key [a where true] [b where true]");
         assertEquals("1:2: Please specify sequence [by] before [with] not after", msg);
@@ -206,42 +217,6 @@
                 + "[text]: No keyword/multi-field defined exact matches for [plain_text]; define one or use MATCH/QUERY instead", msg);
     }
 
->>>>>>> a9828ab8
-
-    public void testNumberFunctionAlreadyNumber() {
-        VerificationException e = expectThrows(VerificationException.class,
-            () -> plan("process where number(pid) == 1"));
-        String msg = e.getMessage();
-        assertEquals("Found 1 problem\nline 1:15: first argument of [number(pid)] must be [string], "
-            + "found value [pid] type [long]", msg);
-    }
-
-    public void testNumberFunctionFloatBase() {
-        VerificationException e = expectThrows(VerificationException.class,
-            () -> plan("process where number(process_name, 1.0) == 1"));
-        String msg = e.getMessage();
-        assertEquals("Found 1 problem\nline 1:15: second argument of [number(process_name, 1.0)] must be [integer], "
-            + "found value [1.0] type [double]", msg);
-
-    }
-
-    public void testNumberFunctionNonString() {
-        VerificationException e = expectThrows(VerificationException.class,
-            () -> plan("process where number(plain_text) == 1"));
-        String msg = e.getMessage();
-        assertEquals("Found 1 problem\nline 1:15: [number(plain_text)] cannot operate on first argument field of data type "
-                 + "[text]: No keyword/multi-field defined exact matches for [plain_text]; define one or use MATCH/QUERY instead", msg);
-
-    }
-
-    public void testStartsWithFunctionWithInexact() {
-        VerificationException e = expectThrows(VerificationException.class,
-            () -> plan("process where startsWith(plain_text, \"foo\") == true"));
-        String msg = e.getMessage();
-        assertEquals("Found 1 problem\nline 1:15: [startsWith(plain_text, \"foo\")] cannot operate on first argument field of data type "
-            + "[text]: No keyword/multi-field defined exact matches for [plain_text]; define one or use MATCH/QUERY instead", msg);
-    }
-
     public void testStringContainsWrongParams() {
         assertEquals("1:16: error building [stringcontains]: expects exactly two arguments",
                 errorParsing("process where stringContains()"));
@@ -283,17 +258,4 @@
         assertEquals("Found 1 problem\n" +
                 "line 1:15: first argument of [wildcard(pid, '*.exe')] must be [string], found value [pid] type [long]", msg);
     }
-<<<<<<< HEAD
-
-    public void testSequenceWithBeforeBy() {
-        String msg = errorParsing("sequence with maxspan=1s by key [a where true] [b where true]");
-        assertEquals("1:2: Please specify sequence [by] before [with] not after", msg);
-    }
-
-    public void testSequenceWithNoTimeUnit() {
-        String msg = errorParsing("sequence with maxspan=30 [a where true] [b where true]");
-        assertEquals("1:24: No time unit specified, did you mean [s] as in [30s]?", msg);
-    }
-=======
->>>>>>> a9828ab8
 }