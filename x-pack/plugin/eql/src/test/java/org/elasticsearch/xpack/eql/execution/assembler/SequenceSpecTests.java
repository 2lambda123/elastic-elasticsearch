--- conflicted
+++ resolved
@@ -44,10 +44,7 @@
 
 import static java.util.Collections.emptyList;
 import static java.util.Collections.emptyMap;
-<<<<<<< HEAD
-=======
 import static java.util.Collections.emptySet;
->>>>>>> d90fa4eb
 import static java.util.Collections.singletonList;
 import static org.elasticsearch.action.ActionListener.wrap;
 import static org.elasticsearch.common.logging.LoggerMessageFormat.format;
@@ -126,12 +123,8 @@
                         // pass the ordinal through terminate after
                         .terminateAfter(ordinal),
                     "timestamp",
-<<<<<<< HEAD
-                    emptyList()
-=======
                     emptyList(),
                     emptySet()
->>>>>>> d90fa4eb
                 ),
                 keyExtractors,
                 tsExtractor,
