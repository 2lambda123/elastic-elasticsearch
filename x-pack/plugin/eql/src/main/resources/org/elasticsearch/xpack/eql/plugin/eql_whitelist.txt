#
# Copyright Elasticsearch B.V. and/or licensed to Elasticsearch B.V. under one
# or more contributor license agreements. Licensed under the Elastic License;
# you may not use this file except in compliance with the Elastic License.
#

# This file contains a whitelist for EQL specific utilities and classes available inside EQL scripting

#### Classes

class org.elasticsearch.xpack.ql.expression.function.scalar.whitelist.InternalQlScriptUtils {

#
# Utilities
#
  def docValue(java.util.Map, String)
  boolean nullSafeFilter(Boolean)
  double nullSafeSortNumeric(Number)
  String nullSafeSortString(Object)

#
# ASCII Functions
#
  Boolean startsWith(String, String, Boolean)

#
# Comparison
#
  Boolean eq(Object, Object)
  Boolean nulleq(Object, Object)
  Boolean neq(Object, Object)
  Boolean lt(Object, Object)
  Boolean lte(Object, Object)
  Boolean gt(Object, Object)
  Boolean gte(Object, Object)
  Boolean in(Object, java.util.List)

#
# Logical
#
  Boolean and(Boolean, Boolean)
  Boolean or(Boolean, Boolean)
  Boolean not(Boolean)
  Boolean isNull(Object)
  Boolean isNotNull(Object)

#
# Regex
#
  Boolean regex(String, String)

#
# Math
#
  Number add(Number, Number)
  Number div(Number, Number)
  Number mod(Number, Number)
  Number mul(Number, Number)
  Number neg(Number)
  Number sub(Number, Number)
}

class org.elasticsearch.xpack.eql.expression.function.scalar.whitelist.InternalEqlScriptUtils {

#
# ASCII Functions
#
  String  between(String, String, String, Boolean, Boolean)
  String  concat(java.util.List)
  Boolean endsWith(String, String)
  Integer indexOf(String, String, Number)
  Integer length(String)
<<<<<<< HEAD
  Number  number(String, Number)
  Boolean startsWith(String, String)
=======
>>>>>>> 34dd9d17
  String  string(Object)
  Boolean stringContains(String, String)
  String  substring(String, Number, Number)
}<|MERGE_RESOLUTION|>--- conflicted
+++ resolved
@@ -70,11 +70,7 @@
   Boolean endsWith(String, String)
   Integer indexOf(String, String, Number)
   Integer length(String)
-<<<<<<< HEAD
   Number  number(String, Number)
-  Boolean startsWith(String, String)
-=======
->>>>>>> 34dd9d17
   String  string(Object)
   Boolean stringContains(String, String)
   String  substring(String, Number, Number)
