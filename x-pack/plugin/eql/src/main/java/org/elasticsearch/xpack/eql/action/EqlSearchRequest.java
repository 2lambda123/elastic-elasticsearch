--- conflicted
+++ resolved
@@ -67,13 +67,10 @@
     static final String KEY_SIZE = "size";
     static final String KEY_SEARCH_AFTER = "search_after";
     static final String KEY_QUERY = "query";
-<<<<<<< HEAD
     static final String KEY_WAIT_FOR_COMPLETION_TIMEOUT = "wait_for_completion_timeout";
     static final String KEY_KEEP_ALIVE = "keep_alive";
     static final String KEY_KEEP_ON_COMPLETION = "keep_on_completion";
-=======
     static final String KEY_CASE_SENSITIVE = "case_sensitive";
->>>>>>> ee5a09ea
 
     static final ParseField FILTER = new ParseField(KEY_FILTER);
     static final ParseField TIMESTAMP_FIELD = new ParseField(KEY_TIMESTAMP_FIELD);
@@ -82,13 +79,10 @@
     static final ParseField SIZE = new ParseField(KEY_SIZE);
     static final ParseField SEARCH_AFTER = new ParseField(KEY_SEARCH_AFTER);
     static final ParseField QUERY = new ParseField(KEY_QUERY);
-<<<<<<< HEAD
     static final ParseField WAIT_FOR_COMPLETION_TIMEOUT = new ParseField(KEY_WAIT_FOR_COMPLETION_TIMEOUT);
     static final ParseField KEEP_ALIVE = new ParseField(KEY_KEEP_ALIVE);
     static final ParseField KEEP_ON_COMPLETION = new ParseField(KEY_KEEP_ON_COMPLETION);
-=======
     static final ParseField CASE_SENSITIVE = new ParseField(KEY_CASE_SENSITIVE);
->>>>>>> ee5a09ea
 
     private static final ObjectParser<EqlSearchRequest, Void> PARSER = objectParser(EqlSearchRequest::new);
 
@@ -107,15 +101,12 @@
         fetchSize = in.readVInt();
         searchAfterBuilder = in.readOptionalWriteable(SearchAfterBuilder::new);
         query = in.readString();
-<<<<<<< HEAD
         if (in.getVersion().onOrAfter(Version.V_8_0_0)) { // TODO: Remove after backport
             this.waitForCompletionTimeout = in.readOptionalTimeValue();
             this.keepAlive = in.readOptionalTimeValue();
             this.keepOnCompletion = in.readBoolean();
         }
-=======
         isCaseSensitive = in.readBoolean();
->>>>>>> ee5a09ea
     }
 
     @Override
@@ -182,7 +173,6 @@
         }
 
         builder.field(KEY_QUERY, query);
-<<<<<<< HEAD
         if (waitForCompletionTimeout != null) {
             builder.field(KEY_WAIT_FOR_COMPLETION_TIMEOUT, waitForCompletionTimeout);
         }
@@ -190,9 +180,7 @@
             builder.field(KEY_KEEP_ALIVE, keepAlive);
         }
         builder.field(KEY_KEEP_ON_COMPLETION, keepOnCompletion);
-=======
         builder.field(KEY_CASE_SENSITIVE, isCaseSensitive);
->>>>>>> ee5a09ea
 
         return builder;
     }
@@ -212,16 +200,13 @@
         parser.declareField(EqlSearchRequest::setSearchAfter, SearchAfterBuilder::fromXContent, SEARCH_AFTER,
             ObjectParser.ValueType.OBJECT_ARRAY);
         parser.declareString(EqlSearchRequest::query, QUERY);
-<<<<<<< HEAD
         parser.declareField(EqlSearchRequest::waitForCompletionTimeout,
             (p, c) -> TimeValue.parseTimeValue(p.text(), KEY_WAIT_FOR_COMPLETION_TIMEOUT), WAIT_FOR_COMPLETION_TIMEOUT,
             ObjectParser.ValueType.VALUE);
         parser.declareField(EqlSearchRequest::keepAlive,
             (p, c) -> TimeValue.parseTimeValue(p.text(), KEY_KEEP_ALIVE), KEEP_ALIVE, ObjectParser.ValueType.VALUE);
         parser.declareBoolean(EqlSearchRequest::keepOnCompletion, KEEP_ON_COMPLETION);
-=======
         parser.declareBoolean(EqlSearchRequest::isCaseSensitive, CASE_SENSITIVE);
->>>>>>> ee5a09ea
         return parser;
     }
 
@@ -290,7 +275,6 @@
         return this;
     }
 
-<<<<<<< HEAD
     public TimeValue waitForCompletionTimeout() {
         return waitForCompletionTimeout;
     }
@@ -315,12 +299,13 @@
 
     public EqlSearchRequest keepOnCompletion(boolean keepOnCompletion) {
         this.keepOnCompletion = keepOnCompletion;
-=======
+        return this;
+    }
+
     public boolean isCaseSensitive() { return this.isCaseSensitive; }
 
     public EqlSearchRequest isCaseSensitive(boolean isCaseSensitive) {
         this.isCaseSensitive = isCaseSensitive;
->>>>>>> ee5a09ea
         return this;
     }
 
@@ -336,15 +321,12 @@
         out.writeVInt(fetchSize);
         out.writeOptionalWriteable(searchAfterBuilder);
         out.writeString(query);
-<<<<<<< HEAD
         if (out.getVersion().onOrAfter(Version.V_8_0_0)) { // TODO: Remove after backport
             out.writeOptionalTimeValue(waitForCompletionTimeout);
             out.writeOptionalTimeValue(keepAlive);
             out.writeBoolean(keepOnCompletion);
         }
-=======
         out.writeBoolean(isCaseSensitive);
->>>>>>> ee5a09ea
     }
 
     @Override
@@ -365,13 +347,9 @@
                 Objects.equals(implicitJoinKeyField, that.implicitJoinKeyField) &&
                 Objects.equals(searchAfterBuilder, that.searchAfterBuilder) &&
                 Objects.equals(query, that.query) &&
-<<<<<<< HEAD
                 Objects.equals(waitForCompletionTimeout, that.waitForCompletionTimeout) &&
-                Objects.equals(keepAlive, that.keepAlive)
-            ;
-=======
+                Objects.equals(keepAlive, that.keepAlive) &&
                 Objects.equals(isCaseSensitive, that.isCaseSensitive);
->>>>>>> ee5a09ea
     }
 
     @Override
@@ -385,12 +363,9 @@
             implicitJoinKeyField,
             searchAfterBuilder,
             query,
-<<<<<<< HEAD
             waitForCompletionTimeout,
-            keepAlive);
-=======
+            keepAlive,
             isCaseSensitive);
->>>>>>> ee5a09ea
     }
 
     @Override
