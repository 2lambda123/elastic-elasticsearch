--- conflicted
+++ resolved
@@ -6,11 +6,8 @@
 
 package org.elasticsearch.xpack.eql.expression.function;
 
-<<<<<<< HEAD
 import org.elasticsearch.xpack.eql.expression.function.scalar.string.CIDRMatch;
-=======
 import org.elasticsearch.xpack.eql.expression.function.scalar.string.Between;
->>>>>>> 5bb7a199
 import org.elasticsearch.xpack.eql.expression.function.scalar.string.EndsWith;
 import org.elasticsearch.xpack.eql.expression.function.scalar.string.Length;
 import org.elasticsearch.xpack.eql.expression.function.scalar.string.StartsWith;
@@ -32,11 +29,8 @@
         // Scalar functions
         // String
             new FunctionDefinition[] {
-<<<<<<< HEAD
+                def(Between.class, Between::new, 2, "between"),
                 def(CIDRMatch.class, CIDRMatch::new, "cidrmatch"),
-=======
-                def(Between.class, Between::new, 2, "between"),
->>>>>>> 5bb7a199
                 def(EndsWith.class, EndsWith::new, "endswith"),
                 def(Length.class, Length::new, "length"),
                 def(StartsWith.class, StartsWith::new, "startswith"),
