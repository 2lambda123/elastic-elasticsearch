--- conflicted
+++ resolved
@@ -6,11 +6,8 @@
 
 package org.elasticsearch.xpack.eql.expression.function;
 
-<<<<<<< HEAD
+import org.elasticsearch.xpack.eql.expression.function.scalar.string.Length;
 import org.elasticsearch.xpack.eql.expression.function.scalar.string.StartsWith;
-=======
-import org.elasticsearch.xpack.eql.expression.function.scalar.string.Length;
->>>>>>> 18493467
 import org.elasticsearch.xpack.eql.expression.function.scalar.string.Substring;
 import org.elasticsearch.xpack.ql.expression.function.FunctionDefinition;
 import org.elasticsearch.xpack.ql.expression.function.FunctionRegistry;
@@ -28,15 +25,10 @@
         // Scalar functions
         // String
             new FunctionDefinition[] {
-<<<<<<< HEAD
+                def(Length.class, Length::new, "length"),
                 def(StartsWith.class, StartsWith::new, "startswith"),
-                def(Substring.class, Substring::new, "substring"),
-            },
-=======
-                def(Length.class, Length::new, "length"),
                 def(Substring.class, Substring::new, "substring")
             }
->>>>>>> 18493467
         };
     }
 
