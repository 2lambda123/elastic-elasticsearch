--- conflicted
+++ resolved
@@ -10,23 +10,14 @@
 import org.elasticsearch.xpack.eql.expression.OptionalMissingAttribute;
 import org.elasticsearch.xpack.eql.expression.OptionalUnresolvedAttribute;
 import org.elasticsearch.xpack.ql.analyzer.AnalyzerRules;
-<<<<<<< HEAD
-=======
 import org.elasticsearch.xpack.ql.analyzer.AnalyzerRules.AnalyzerRule;
->>>>>>> 5c134da0
 import org.elasticsearch.xpack.ql.common.Failure;
 import org.elasticsearch.xpack.ql.expression.Attribute;
 import org.elasticsearch.xpack.ql.expression.Expression;
 import org.elasticsearch.xpack.ql.expression.Literal;
 import org.elasticsearch.xpack.ql.expression.NamedExpression;
 import org.elasticsearch.xpack.ql.expression.UnresolvedAttribute;
-<<<<<<< HEAD
-import org.elasticsearch.xpack.ql.expression.function.FunctionRegistry;
-=======
-import org.elasticsearch.xpack.ql.expression.function.Function;
-import org.elasticsearch.xpack.ql.expression.function.FunctionDefinition;
 import org.elasticsearch.xpack.ql.expression.function.UnresolvedFunction;
->>>>>>> 5c134da0
 import org.elasticsearch.xpack.ql.plan.logical.Filter;
 import org.elasticsearch.xpack.ql.plan.logical.LogicalPlan;
 import org.elasticsearch.xpack.ql.rule.ParameterizedRuleExecutor;
@@ -39,6 +30,7 @@
 import static java.util.Arrays.asList;
 import static org.elasticsearch.xpack.eql.analysis.AnalysisUtils.resolveAgainstList;
 import static org.elasticsearch.xpack.ql.analyzer.AnalyzerRules.AddMissingEqualsToBoolField;
+import static org.elasticsearch.xpack.ql.analyzer.AnalyzerRules.resolveFunction;
 
 public class Analyzer extends ParameterizedRuleExecutor<LogicalPlan, AnalyzerContext> {
 
@@ -60,19 +52,8 @@
     }
 
     @Override
-<<<<<<< HEAD
-    protected Iterable<RuleExecutor<LogicalPlan>.Batch> batches() {
-        Batch optional = new Batch("Optional", Limiter.ONCE, new ResolveOrReplaceOptionalRefs());
-
-        Batch resolution = new Batch("Resolution", new ResolveRefs(), new AnalyzerRules.ResolveFunctions(configuration, functionRegistry));
-
-        Batch cleanup = new Batch("Finish Analysis", Limiter.ONCE, new AddMissingEqualsToBoolField());
-
-        return asList(optional, resolution, cleanup);
-=======
     protected Iterable<RuleExecutor.Batch<LogicalPlan>> batches() {
         return rules;
->>>>>>> 5c134da0
     }
 
     public LogicalPlan analyze(LogicalPlan plan) {
@@ -119,37 +100,17 @@
         }
     }
 
-<<<<<<< HEAD
-=======
     private static class ResolveFunctions extends AnalyzerRules.ParameterizedAnalyzerRule<LogicalPlan, AnalyzerContext> {
 
         @Override
         protected LogicalPlan rule(LogicalPlan plan, AnalyzerContext context) {
-            var configuration = context.configuration();
-            var functionRegistry = context.functionRegistry();
-            return plan.transformExpressionsUp(UnresolvedFunction.class, uf -> {
-                if (uf.analyzed()) {
-                    return uf;
-                }
-
-                String name = uf.name();
-
-                if (uf.childrenResolved() == false) {
-                    return uf;
-                }
-
-                String functionName = functionRegistry.resolveAlias(name);
-                if (functionRegistry.functionExists(functionName) == false) {
-                    return uf.missing(functionName, functionRegistry.listFunctions());
-                }
-                FunctionDefinition def = functionRegistry.resolveFunction(functionName);
-                Function f = uf.buildResolved(configuration, def);
-                return f;
-            });
+            return plan.transformExpressionsUp(
+                UnresolvedFunction.class,
+                uf -> resolveFunction(uf, context.configuration(), context.functionRegistry())
+            );
         }
     }
 
->>>>>>> 5c134da0
     private static class ResolveOrReplaceOptionalRefs extends AnalyzerRule<LogicalPlan> {
 
         @Override
