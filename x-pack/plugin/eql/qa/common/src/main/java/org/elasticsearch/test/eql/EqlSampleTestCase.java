/*
 * Copyright Elasticsearch B.V. and/or licensed to Elasticsearch B.V. under one
 * or more contributor license agreements. Licensed under the Elastic License
 * 2.0; you may not use this file except in compliance with the Elastic License
 * 2.0.
 */

package org.elasticsearch.test.eql;

import com.carrotsearch.randomizedtesting.annotations.ParametersFactory;

import java.util.List;

import static org.elasticsearch.test.eql.DataLoader.TEST_SAMPLE;

public abstract class EqlSampleTestCase extends BaseEqlSpecTestCase {

<<<<<<< HEAD
    public EqlSampleTestCase(String query, String name, long[] eventIds, String[] joinKeys, Integer size) {
        this(TEST_SAMPLE, query, name, eventIds, joinKeys, size);
    }

    public EqlSampleTestCase(String index, String query, String name, long[] eventIds, String[] joinKeys, Integer size) {
        super(index, query, name, eventIds, joinKeys, size);
=======
    public EqlSampleTestCase(String query, String name, List<long[]> eventIds, String[] joinKeys) {
        this(TEST_SAMPLE, query, name, eventIds, joinKeys);
    }

    public EqlSampleTestCase(String index, String query, String name, List<long[]> eventIds, String[] joinKeys) {
        super(index, query, name, eventIds, joinKeys);
>>>>>>> 2202e30b
    }

    @ParametersFactory(shuffle = false, argumentFormatting = PARAM_FORMATTING)
    public static List<Object[]> readTestSpecs() throws Exception {
        return asArray(EqlSpecLoader.load("/test_sample.toml"));
    }

    @Override
    protected String tiebreaker() {
        return null;
    }

    @Override
    protected String idField() {
        return "id";
    }

    @Override
    protected int requestFetchSize() {
        // a more relevant fetch_size value for Samples, from algorithm point of view, so we'll mostly test this value
        return frequently() ? 2 : super.requestFetchSize();
    }
}<|MERGE_RESOLUTION|>--- conflicted
+++ resolved
@@ -15,21 +15,12 @@
 
 public abstract class EqlSampleTestCase extends BaseEqlSpecTestCase {
 
-<<<<<<< HEAD
-    public EqlSampleTestCase(String query, String name, long[] eventIds, String[] joinKeys, Integer size) {
+    public EqlSampleTestCase(String query, String name, List<long[]> eventIds, String[] joinKeys, Integer size) {
         this(TEST_SAMPLE, query, name, eventIds, joinKeys, size);
     }
 
-    public EqlSampleTestCase(String index, String query, String name, long[] eventIds, String[] joinKeys, Integer size) {
+    public EqlSampleTestCase(String index, String query, String name, List<long[]> eventIds, String[] joinKeys, Integer size) {
         super(index, query, name, eventIds, joinKeys, size);
-=======
-    public EqlSampleTestCase(String query, String name, List<long[]> eventIds, String[] joinKeys) {
-        this(TEST_SAMPLE, query, name, eventIds, joinKeys);
-    }
-
-    public EqlSampleTestCase(String index, String query, String name, List<long[]> eventIds, String[] joinKeys) {
-        super(index, query, name, eventIds, joinKeys);
->>>>>>> 2202e30b
     }
 
     @ParametersFactory(shuffle = false, argumentFormatting = PARAM_FORMATTING)
