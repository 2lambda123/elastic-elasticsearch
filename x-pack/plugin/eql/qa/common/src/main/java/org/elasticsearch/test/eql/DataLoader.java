--- conflicted
+++ resolved
@@ -58,11 +58,8 @@
     public static final String TEST_EXTRA_INDEX = "extra";
     public static final String TEST_NANOS_INDEX = "endgame-140-nanos";
     public static final String TEST_SAMPLE = "sample1,sample2,sample3";
-<<<<<<< HEAD
     public static final String TEST_MISSING_EVENTS_INDEX = "missing-events";
-=======
     public static final String TEST_SAMPLE_MULTI = "sample-multi";
->>>>>>> 7710faa7
 
     private static final Map<String, String[]> replacementPatterns = Collections.unmodifiableMap(getReplacementPatterns());
 
@@ -107,14 +104,11 @@
         // There are mixed values with and without nanos precision so that the filtering is properly tested for both cases.
         load(client, TEST_NANOS_INDEX, TEST_INDEX, DataLoader::timestampToUnixNanos, p);
         load(client, TEST_SAMPLE, null, null, p);
-<<<<<<< HEAD
         //
         // missing_events index
         //
         load(client, TEST_MISSING_EVENTS_INDEX, null, null, p);
-=======
         load(client, TEST_SAMPLE_MULTI, null, null, p);
->>>>>>> 7710faa7
     }
 
     private static void load(
