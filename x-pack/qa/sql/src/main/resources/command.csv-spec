--- conflicted
+++ resolved
@@ -7,96 +7,6 @@
 SHOW FUNCTIONS;
 
     name:s      |    type:s
-<<<<<<< HEAD
-AVG             |AGGREGATE
-COUNT           |AGGREGATE
-MAX             |AGGREGATE
-MIN             |AGGREGATE
-SUM             |AGGREGATE
-STDDEV_POP      |AGGREGATE
-VAR_POP         |AGGREGATE
-PERCENTILE      |AGGREGATE
-PERCENTILE_RANK |AGGREGATE
-SUM_OF_SQUARES  |AGGREGATE
-SKEWNESS        |AGGREGATE
-KURTOSIS        |AGGREGATE
-DAY_OF_MONTH    |SCALAR
-DAY             |SCALAR
-DOM             |SCALAR
-DAY_OF_WEEK     |SCALAR
-DOW             |SCALAR
-DAY_OF_YEAR     |SCALAR
-DOY             |SCALAR
-HOUR_OF_DAY     |SCALAR
-HOUR            |SCALAR
-MINUTE_OF_DAY   |SCALAR
-MINUTE_OF_HOUR  |SCALAR
-MINUTE          |SCALAR
-SECOND_OF_MINUTE|SCALAR
-SECOND          |SCALAR
-MONTH_OF_YEAR   |SCALAR
-MONTH           |SCALAR
-YEAR            |SCALAR
-WEEK_OF_YEAR    |SCALAR
-WEEK            |SCALAR
-DAY_NAME        |SCALAR
-DAYNAME         |SCALAR
-MONTH_NAME      |SCALAR
-MONTHNAME       |SCALAR
-QUARTER         |SCALAR
-ABS             |SCALAR
-ACOS            |SCALAR
-ASIN            |SCALAR
-ATAN            |SCALAR
-ATAN2           |SCALAR
-CBRT            |SCALAR
-CEIL            |SCALAR
-CEILING         |SCALAR
-COS             |SCALAR
-COSH            |SCALAR
-COT             |SCALAR
-DEGREES         |SCALAR
-E               |SCALAR
-EXP             |SCALAR
-EXPM1           |SCALAR
-FLOOR           |SCALAR
-LOG             |SCALAR
-LOG10           |SCALAR
-MOD             |SCALAR
-PI              |SCALAR
-POWER           |SCALAR
-RADIANS         |SCALAR
-RANDOM          |SCALAR
-RAND            |SCALAR
-ROUND           |SCALAR
-SIGN            |SCALAR
-SIGNUM          |SCALAR
-SIN             |SCALAR
-SINH            |SCALAR
-SQRT            |SCALAR
-TAN             |SCALAR
-TRUNCATE        |SCALAR
-ASCII           |SCALAR
-CHAR            |SCALAR
-BIT_LENGTH      |SCALAR
-CHAR_LENGTH     |SCALAR
-LCASE           |SCALAR
-LENGTH          |SCALAR
-LTRIM           |SCALAR
-RTRIM           |SCALAR
-SPACE           |SCALAR
-CONCAT          |SCALAR
-INSERT          |SCALAR
-LEFT            |SCALAR
-LOCATE          |SCALAR
-POSITION        |SCALAR
-REPEAT          |SCALAR
-REPLACE         |SCALAR
-RIGHT           |SCALAR
-SUBSTRING       |SCALAR
-UCASE           |SCALAR
-SCORE           |SCORE
-=======
 AVG             |AGGREGATE      
 COUNT           |AGGREGATE      
 MAX             |AGGREGATE      
@@ -167,11 +77,12 @@
 SINH            |SCALAR         
 SQRT            |SCALAR         
 TAN             |SCALAR         
+TRUNCATE        |SCALAR         
 ASCII           |SCALAR         
 CHAR            |SCALAR         
 BIT_LENGTH      |SCALAR         
 CHAR_LENGTH     |SCALAR         
-CHARACTER_LENGTH|SCALAR
+CHARACTER_LENGTH|SCALAR         
 LCASE           |SCALAR         
 LENGTH          |SCALAR         
 LTRIM           |SCALAR         
@@ -188,7 +99,6 @@
 SUBSTRING       |SCALAR         
 UCASE           |SCALAR         
 SCORE           |SCORE          
->>>>>>> 48a5b45d
 ;
 
 showFunctionsWithExactMatch
