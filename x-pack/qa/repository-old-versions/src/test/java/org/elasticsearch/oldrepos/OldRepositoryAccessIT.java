/*
 * Copyright Elasticsearch B.V. and/or licensed to Elasticsearch B.V. under one
 * or more contributor license agreements. Licensed under the Elastic License
 * 2.0; you may not use this file except in compliance with the Elastic License
 * 2.0.
 */

package org.elasticsearch.oldrepos;

import org.apache.http.HttpHost;
import org.elasticsearch.Version;
import org.elasticsearch.action.admin.cluster.repositories.put.PutRepositoryRequest;
import org.elasticsearch.action.admin.cluster.snapshots.restore.RestoreSnapshotRequest;
import org.elasticsearch.action.get.GetRequest;
import org.elasticsearch.action.get.GetResponse;
import org.elasticsearch.action.search.SearchRequest;
import org.elasticsearch.action.search.SearchResponse;
import org.elasticsearch.client.Request;
import org.elasticsearch.client.RequestOptions;
import org.elasticsearch.client.Response;
import org.elasticsearch.client.RestClient;
import org.elasticsearch.client.RestHighLevelClient;
import org.elasticsearch.client.core.ShardsAcknowledgedResponse;
import org.elasticsearch.cluster.routing.Murmur3HashFunction;
import org.elasticsearch.common.Strings;
import org.elasticsearch.common.document.DocumentField;
import org.elasticsearch.common.settings.SecureString;
import org.elasticsearch.common.settings.Settings;
import org.elasticsearch.common.util.concurrent.ThreadContext;
import org.elasticsearch.core.Booleans;
import org.elasticsearch.core.PathUtils;
import org.elasticsearch.index.query.QueryBuilders;
import org.elasticsearch.search.SearchHit;
import org.elasticsearch.search.builder.SearchSourceBuilder;
import org.elasticsearch.search.sort.SortBuilders;
import org.elasticsearch.search.sort.SortOrder;
import org.elasticsearch.snapshots.SnapshotState;
import org.elasticsearch.test.rest.ESRestTestCase;
import org.elasticsearch.test.rest.ObjectPath;
import org.elasticsearch.xcontent.XContentBuilder;
import org.elasticsearch.xcontent.XContentFactory;

import java.io.IOException;
import java.util.Arrays;
import java.util.Collections;
import java.util.Comparator;
import java.util.HashSet;
import java.util.List;
import java.util.Map;
import java.util.Set;
import java.util.stream.Collectors;

import static org.hamcrest.Matchers.contains;
import static org.hamcrest.Matchers.empty;
import static org.hamcrest.Matchers.equalTo;
import static org.hamcrest.Matchers.greaterThan;
import static org.hamcrest.Matchers.hasKey;
import static org.hamcrest.Matchers.instanceOf;
import static org.hamcrest.Matchers.not;
import static org.hamcrest.Matchers.startsWith;

public class OldRepositoryAccessIT extends ESRestTestCase {

    @Override
    protected boolean preserveClusterUponCompletion() {
        return true;
    }

    @Override
    protected Settings restClientSettings() {
        String token = basicAuthHeaderValue("admin", new SecureString("admin-password".toCharArray()));
        return Settings.builder().put(ThreadContext.PREFIX + ".Authorization", token).build();
    }

    @SuppressWarnings("removal")
    protected static RestHighLevelClient highLevelClient(RestClient client) {
        return new RestHighLevelClient(client, ignore -> {}, Collections.emptyList()) {
        };
    }

    public void testOldRepoAccess() throws IOException {
        runTest(false);
    }

    public void testOldSourceOnlyRepoAccess() throws IOException {
        runTest(true);
    }

    @SuppressWarnings("removal")
    public void runTest(boolean sourceOnlyRepository) throws IOException {
        boolean afterRestart = Booleans.parseBoolean(System.getProperty("tests.after_restart"));
        String repoLocation = System.getProperty("tests.repo.location");
        repoLocation = PathUtils.get(repoLocation).resolve("source_only_" + sourceOnlyRepository).toString();
        Version oldVersion = Version.fromString(System.getProperty("tests.es.version"));
        assumeTrue(
            "source only repositories only supported since ES 6.5.0",
            sourceOnlyRepository == false || oldVersion.onOrAfter(Version.fromString("6.5.0"))
        );

        int oldEsPort = Integer.parseInt(System.getProperty("tests.es.port"));
        String indexName;
        if (sourceOnlyRepository) {
            indexName = "source_only_test_index";
        } else {
            indexName = "test_index";
        }
        int numDocs = 10;
        int extraDocs = 1;
        final Set<String> expectedIds = new HashSet<>();
        try (
            RestHighLevelClient client = highLevelClient(adminClient());
            RestClient oldEs = RestClient.builder(new HttpHost("127.0.0.1", oldEsPort)).build()
        ) {
            if (afterRestart == false) {
                beforeRestart(sourceOnlyRepository, repoLocation, oldVersion, numDocs, extraDocs, expectedIds, client, oldEs, indexName);
            } else {
                afterRestart(indexName);
            }
        }
    }

    private void afterRestart(String indexName) throws IOException {
        ensureGreen("restored_" + indexName);
        ensureGreen("mounted_full_copy_" + indexName);
        ensureGreen("mounted_shared_cache_" + indexName);
    }

    @SuppressWarnings("removal")
    private void beforeRestart(
        boolean sourceOnlyRepository,
        String repoLocation,
        Version oldVersion,
        int numDocs,
        int extraDocs,
        Set<String> expectedIds,
        RestHighLevelClient client,
        RestClient oldEs,
        String indexName
    ) throws IOException {
        String repoName = "repo_" + indexName;
        String snapshotName = "snap_" + indexName;
        Request createIndex = new Request("PUT", "/" + indexName);
        int numberOfShards = randomIntBetween(1, 3);

        XContentBuilder settingsBuilder = XContentFactory.jsonBuilder().startObject().startObject("settings");
        settingsBuilder.field("index.number_of_shards", numberOfShards);

        // 6.5.0 started using soft-deletes, but it was only enabled by default on 7.0
        if (oldVersion.onOrAfter(Version.fromString("6.5.0")) && oldVersion.before(Version.fromString("7.0.0")) && randomBoolean()) {
            settingsBuilder.field("index.soft_deletes.enabled", true);
        }

        settingsBuilder.endObject().endObject();

        createIndex.setJsonEntity(Strings.toString(settingsBuilder));
        assertOK(oldEs.performRequest(createIndex));

        for (int i = 0; i < numDocs + extraDocs; i++) {
            String id = "testdoc" + i;
            expectedIds.add(id);
            // use multiple types for ES versions < 6.0.0
            String type = getType(oldVersion, id);
            Request doc = new Request("PUT", "/" + indexName + "/" + type + "/" + id);
            doc.addParameter("refresh", "true");
            doc.setJsonEntity(sourceForDoc(i));
            assertOK(oldEs.performRequest(doc));
        }

        for (int i = 0; i < extraDocs; i++) {
            String id = randomFrom(expectedIds);
            expectedIds.remove(id);
            String type = getType(oldVersion, id);
            Request doc = new Request("DELETE", "/" + indexName + "/" + type + "/" + id);
            doc.addParameter("refresh", "true");
            oldEs.performRequest(doc);
        }

        // register repo on old ES and take snapshot
        Request createRepoRequest = new Request("PUT", "/_snapshot/" + repoName);
        createRepoRequest.setJsonEntity(sourceOnlyRepository ? """
            {"type":"source","settings":{"location":"%s","delegate_type":"fs"}}
            """.formatted(repoLocation) : """
            {"type":"fs","settings":{"location":"%s"}}
            """.formatted(repoLocation));
        assertOK(oldEs.performRequest(createRepoRequest));

        Request createSnapshotRequest = new Request("PUT", "/_snapshot/" + repoName + "/" + snapshotName);
        createSnapshotRequest.addParameter("wait_for_completion", "true");
        createSnapshotRequest.setJsonEntity("{\"indices\":\"" + indexName + "\"}");
        assertOK(oldEs.performRequest(createSnapshotRequest));

        // register repo on new ES
        Settings.Builder repoSettingsBuilder = Settings.builder().put("location", repoLocation);
        if (sourceOnlyRepository) {
            repoSettingsBuilder.put("delegate_type", "fs");
        }
        Request createRepo = new Request("PUT", "/_snapshot/" + repoName);
        createRepo.setJsonEntity(
            Strings.toString(new PutRepositoryRequest().type(sourceOnlyRepository ? "source" : "fs").settings(repoSettingsBuilder.build()))
        );
        assertAcknowledged(client().performRequest(createRepo));

        // list snapshots on new ES
        Request getSnaps = new Request("GET", "/_snapshot/" + repoName + "/_all");
        Response getResponse = client().performRequest(getSnaps);
        ObjectPath getResp = ObjectPath.createFromResponse(getResponse);
        assertThat(getResp.evaluate("total"), equalTo(1));
        assertThat(getResp.evaluate("snapshots.0.snapshot"), equalTo(snapshotName));
        assertThat(getResp.evaluate("snapshots.0.repository"), equalTo(repoName));
        assertThat(getResp.evaluate("snapshots.0.indices"), contains(indexName));
        assertThat(getResp.evaluate("snapshots.0.state"), equalTo(SnapshotState.SUCCESS.toString()));
        assertEquals(numberOfShards, (int) getResp.evaluate("snapshots.0.shards.successful"));
        assertEquals(numberOfShards, (int) getResp.evaluate("snapshots.0.shards.total"));
        assertEquals(0, (int) getResp.evaluate("snapshots.0.shards.failed"));
        assertEquals(oldVersion.toString(), getResp.evaluate("snapshots.0.version"));

        // list specific snapshot on new ES
        getSnaps = new Request("GET", "/_snapshot/" + repoName + "/" + snapshotName);
        getResponse = client().performRequest(getSnaps);
        getResp = ObjectPath.createFromResponse(getResponse);
        assertThat(getResp.evaluate("total"), equalTo(1));
        assertThat(getResp.evaluate("snapshots.0.snapshot"), equalTo(snapshotName));
        assertThat(getResp.evaluate("snapshots.0.repository"), equalTo(repoName));
        assertThat(getResp.evaluate("snapshots.0.indices"), contains(indexName));
        assertThat(getResp.evaluate("snapshots.0.state"), equalTo(SnapshotState.SUCCESS.toString()));
        assertEquals(numberOfShards, (int) getResp.evaluate("snapshots.0.shards.successful"));
        assertEquals(numberOfShards, (int) getResp.evaluate("snapshots.0.shards.total"));
        assertEquals(0, (int) getResp.evaluate("snapshots.0.shards.failed"));
        assertEquals(oldVersion.toString(), getResp.evaluate("snapshots.0.version"));

        // list advanced snapshot info on new ES
        getSnaps = new Request("GET", "/_snapshot/" + repoName + "/" + snapshotName + "/_status");
        getResponse = client().performRequest(getSnaps);
        getResp = ObjectPath.createFromResponse(getResponse);
        assertThat(((List<?>) getResp.evaluate("snapshots")).size(), equalTo(1));
        assertThat(getResp.evaluate("snapshots.0.snapshot"), equalTo(snapshotName));
        assertThat(getResp.evaluate("snapshots.0.repository"), equalTo(repoName));
        assertThat(((Map<?, ?>) getResp.evaluate("snapshots.0.indices")).keySet(), contains(indexName));
        assertThat(getResp.evaluate("snapshots.0.state"), equalTo(SnapshotState.SUCCESS.toString()));
        assertEquals(numberOfShards, (int) getResp.evaluate("snapshots.0.shards_stats.done"));
        assertEquals(numberOfShards, (int) getResp.evaluate("snapshots.0.shards_stats.total"));
        assertEquals(0, (int) getResp.evaluate("snapshots.0.shards_stats.failed"));
        assertThat(getResp.evaluate("snapshots.0.stats.total.size_in_bytes"), greaterThan(0));
        assertThat(getResp.evaluate("snapshots.0.stats.total.file_count"), greaterThan(0));

        // restore / mount and check whether searches work
        restoreMountAndVerify(
            numDocs,
            expectedIds,
            client,
            numberOfShards,
            sourceOnlyRepository,
            oldVersion,
            indexName,
            repoName,
            snapshotName
        );

        // close indices
        assertTrue(closeIndex(client(), "restored_" + indexName).isShardsAcknowledged());
        assertTrue(closeIndex(client(), "mounted_full_copy_" + indexName).isShardsAcknowledged());
        assertTrue(closeIndex(client(), "mounted_shared_cache_" + indexName).isShardsAcknowledged());

        // restore / mount again
        restoreMountAndVerify(
            numDocs,
            expectedIds,
            client,
            numberOfShards,
            sourceOnlyRepository,
            oldVersion,
            indexName,
            repoName,
            snapshotName
        );
    }

    private String getType(Version oldVersion, String id) {
        return "doc" + (oldVersion.before(Version.fromString("6.0.0")) ? Math.abs(Murmur3HashFunction.hash(id) % 2) : 0);
    }

    private static String sourceForDoc(int i) {
        return "{\"test\":\"test" + i + "\",\"val\":" + i + "}";
    }

    @SuppressWarnings("removal")
    private void restoreMountAndVerify(
        int numDocs,
        Set<String> expectedIds,
        RestHighLevelClient client,
        int numberOfShards,
        boolean sourceOnlyRepository,
        Version oldVersion,
        String indexName,
        String repoName,
        String snapshotName
    ) throws IOException {
        // restore index
        Request restoreRequest = new Request("POST", "/_snapshot/" + repoName + "/" + snapshotName + "/_restore");
        restoreRequest.setJsonEntity(
            Strings.toString(new RestoreSnapshotRequest().indices(indexName).renamePattern("(.+)").renameReplacement("restored_$1"))
        );
        restoreRequest.addParameter("wait_for_completion", "true");
        Response restoreResponse = client().performRequest(restoreRequest);
        ObjectPath restore = ObjectPath.createFromResponse(restoreResponse);
        assertEquals(numberOfShards, (int) restore.evaluate("snapshot.shards.total"));
        assertEquals(numberOfShards, (int) restore.evaluate("snapshot.shards.successful"));

        ensureGreen("restored_" + indexName);

        String restoredIndex = "restored_" + indexName;
        var response = responseAsMap(client().performRequest(new Request("GET", "/" + restoredIndex + "/_mapping")));
        Map<?, ?> mapping = ObjectPath.evaluate(response, restoredIndex + ".mappings");
        logger.info("mapping for {}: {}", restoredIndex, mapping);
        assertThat(mapping, hasKey("_meta"));
        assertThat(mapping.get("_meta"), instanceOf(Map.class));
        @SuppressWarnings("unchecked")
        Map<String, Object> meta = (Map<String, Object>) mapping.get("_meta");
        assertThat(meta, hasKey("legacy_mappings"));
        assertThat(meta.get("legacy_mappings"), instanceOf(Map.class));
        @SuppressWarnings("unchecked")
        Map<String, Object> legacyMappings = (Map<String, Object>) meta.get("legacy_mappings");
        assertThat(legacyMappings.keySet(), not(empty()));
        for (Map.Entry<String, Object> entry : legacyMappings.entrySet()) {
            String type = entry.getKey();
            assertThat(type, startsWith("doc"));
            assertThat(entry.getValue(), instanceOf(Map.class));
            @SuppressWarnings("unchecked")
            Map<String, Object> legacyMapping = (Map<String, Object>) entry.getValue();
            assertThat(legacyMapping, hasKey("properties"));
            assertThat(legacyMapping.get("properties"), instanceOf(Map.class));
            @SuppressWarnings("unchecked")
            Map<String, Object> propertiesMapping = (Map<String, Object>) legacyMapping.get("properties");
            assertThat(propertiesMapping, hasKey("val"));
            assertThat(propertiesMapping.get("val"), instanceOf(Map.class));
            @SuppressWarnings("unchecked")
            Map<String, Object> valMapping = (Map<String, Object>) propertiesMapping.get("val");
            assertThat(valMapping, hasKey("type"));
            assertEquals("long", valMapping.get("type"));
        }

        // run a search against the index
        assertDocs("restored_" + indexName, numDocs, expectedIds, client, sourceOnlyRepository, oldVersion);

        // mount as full copy searchable snapshot
        Request mountRequest = new Request("POST", "/_snapshot/" + repoName + "/" + snapshotName + "/_mount");
        mountRequest.setJsonEntity(
            "{\"index\": \""
                + indexName
                + "\",\"renamed_index\": \"mounted_full_copy_"
                + indexName
                + "\",\"index_settings\": {\"index.number_of_replicas\": 1}}"
        );
        mountRequest.addParameter("wait_for_completion", "true");
        ObjectPath mountResponse = ObjectPath.createFromResponse(client().performRequest(mountRequest));
        assertNotNull(mountResponse.evaluate("snapshot"));
        assertEquals(numberOfShards, (int) mountResponse.evaluate("snapshot.shards.total"));
        assertEquals(numberOfShards, (int) mountResponse.evaluate("snapshot.shards.successful"));

        ensureGreen("mounted_full_copy_" + indexName);

        // run a search against the index
        assertDocs("mounted_full_copy_" + indexName, numDocs, expectedIds, client, sourceOnlyRepository, oldVersion);

        // mount as shared cache searchable snapshot
        mountRequest = new Request("POST", "/_snapshot/" + repoName + "/" + snapshotName + "/_mount");
        mountRequest.setJsonEntity("{\"index\": \"" + indexName + "\",\"renamed_index\": \"mounted_shared_cache_" + indexName + "\"}");
        mountRequest.addParameter("wait_for_completion", "true");
        mountRequest.addParameter("storage", "shared_cache");
        mountResponse = ObjectPath.createFromResponse(client().performRequest(mountRequest));
        assertNotNull(mountResponse.evaluate("snapshot"));
        assertEquals(numberOfShards, (int) mountResponse.evaluate("snapshot.shards.total"));
        assertEquals(numberOfShards, (int) mountResponse.evaluate("snapshot.shards.successful"));

        // run a search against the index
        assertDocs("mounted_shared_cache_" + indexName, numDocs, expectedIds, client, sourceOnlyRepository, oldVersion);
    }

    @SuppressWarnings("removal")
    private void assertDocs(
        String index,
        int numDocs,
        Set<String> expectedIds,
        RestHighLevelClient client,
        boolean sourceOnlyRepository,
        Version oldVersion
    ) throws IOException {
        RequestOptions v7RequestOptions = RequestOptions.DEFAULT.toBuilder()
            .addHeader("Content-Type", "application/vnd.elasticsearch+json;compatible-with=7")
            .addHeader("Accept", "application/vnd.elasticsearch+json;compatible-with=7")
            .build();
        RequestOptions randomRequestOptions = randomBoolean() ? RequestOptions.DEFAULT : v7RequestOptions;

        // run a search against the index
        SearchResponse searchResponse = client.search(new SearchRequest(index), randomRequestOptions);
        logger.info(searchResponse);
        // check hit count
        assertEquals(numDocs, searchResponse.getHits().getTotalHits().value);
        // check that _index is properly set
        assertTrue(Arrays.stream(searchResponse.getHits().getHits()).map(SearchHit::getIndex).allMatch(index::equals));
        // check that all _ids are there
        assertEquals(expectedIds, Arrays.stream(searchResponse.getHits().getHits()).map(SearchHit::getId).collect(Collectors.toSet()));
        // check that _source is present
        assertTrue(Arrays.stream(searchResponse.getHits().getHits()).allMatch(SearchHit::hasSource));
        // check that correct _source present for each document
        for (SearchHit h : searchResponse.getHits().getHits()) {
            assertEquals(sourceForDoc(getIdAsNumeric(h.getId())), h.getSourceAsString());
        }

        String id = randomFrom(expectedIds);
        int num = getIdAsNumeric(id);
        // run a search using runtime fields against the index
        searchResponse = client.search(
            new SearchRequest(index).source(
                SearchSourceBuilder.searchSource()
                    .query(QueryBuilders.matchQuery("val", num))
                    .runtimeMappings(Map.of("val", Map.of("type", "long")))
            ),
            randomRequestOptions
        );
        logger.info(searchResponse);
        assertEquals(1, searchResponse.getHits().getTotalHits().value);
        assertEquals(id, searchResponse.getHits().getHits()[0].getId());
        assertEquals(sourceForDoc(num), searchResponse.getHits().getHits()[0].getSourceAsString());

        if (sourceOnlyRepository == false) {
<<<<<<< HEAD
            // check that doc values can be accessed by (reverse) sorting on numeric val field
            // first add mapping for field (this will be done automatically in the future)
            XContentBuilder mappingBuilder = JsonXContent.contentBuilder();
            mappingBuilder.startObject().startObject("properties");
            mappingBuilder.startObject("val").field("type", "long").endObject();
            mappingBuilder.startObject("test").field("type", "text").endObject();
            mappingBuilder.endObject().endObject();
            Request putMappingRequest = new Request("PUT", "/" + index + "/_mapping");
            putMappingRequest.setEntity(new StringEntity(Strings.toString(mappingBuilder), ContentType.APPLICATION_JSON));
            Response response = client.getLowLevelClient().performRequest(putMappingRequest);
            assertTrue(AcknowledgedResponse.fromXContent(responseAsParser(response)).isAcknowledged());

=======
>>>>>>> 4a4f3d4c
            // search using reverse sort on val
            searchResponse = client.search(
                new SearchRequest(index).source(
                    SearchSourceBuilder.searchSource()
                        .query(QueryBuilders.matchAllQuery())
                        .sort(SortBuilders.fieldSort("val").order(SortOrder.DESC))
                ),
                randomRequestOptions
            );
            logger.info(searchResponse);
            // check sort order
            assertEquals(
                expectedIds.stream().sorted(Comparator.comparingInt(this::getIdAsNumeric).reversed()).collect(Collectors.toList()),
                Arrays.stream(searchResponse.getHits().getHits()).map(SearchHit::getId).collect(Collectors.toList())
            );

            // look up by id (only 6.0+ as we would otherwise need ability to specify _type in GET API)
            if (oldVersion.onOrAfter(Version.fromString("6.0.0"))) {
                GetResponse getResponse = client.get(new GetRequest(index, id), RequestOptions.DEFAULT);
                assertTrue(getResponse.isExists());
                assertEquals(sourceForDoc(getIdAsNumeric(id)), getResponse.getSourceAsString());
            }

            // look up postings
            searchResponse = client.search(
                new SearchRequest(index).source(SearchSourceBuilder.searchSource().query(QueryBuilders.matchQuery("test", "test" + num))),
                randomRequestOptions
            );
            logger.info(searchResponse);
            // check match
            ElasticsearchAssertions.assertSearchHits(searchResponse, id);

            if (oldVersion.before(Version.fromString("6.0.0"))) {
                // search on _type and check that results contain _type information
                String randomType = getType(oldVersion, randomFrom(expectedIds));
                long typeCount = expectedIds.stream().filter(idd -> getType(oldVersion, idd).equals(randomType)).count();
                searchResponse = client.search(
                    new SearchRequest(index).source(SearchSourceBuilder.searchSource().query(QueryBuilders.termQuery("_type", randomType))),
                    randomRequestOptions
                );
                logger.info(searchResponse);
                assertEquals(typeCount, searchResponse.getHits().getTotalHits().value);
                for (SearchHit hit : searchResponse.getHits().getHits()) {
                    DocumentField typeField = hit.field("_type");
                    assertNotNull(typeField);
                    assertThat(typeField.getValue(), instanceOf(String.class));
                    assertEquals(randomType, typeField.getValue());
                }
            }
        }
    }

    private int getIdAsNumeric(String id) {
        return Integer.parseInt(id.substring("testdoc".length()));
    }

    static ShardsAcknowledgedResponse closeIndex(RestClient client, String index) throws IOException {
        Request request = new Request("POST", "/" + index + "/_close");
        Response response = client.performRequest(request);
        return ShardsAcknowledgedResponse.fromXContent(responseAsParser(response));
    }
}<|MERGE_RESOLUTION|>--- conflicted
+++ resolved
@@ -35,6 +35,7 @@
 import org.elasticsearch.search.sort.SortBuilders;
 import org.elasticsearch.search.sort.SortOrder;
 import org.elasticsearch.snapshots.SnapshotState;
+import org.elasticsearch.test.hamcrest.ElasticsearchAssertions;
 import org.elasticsearch.test.rest.ESRestTestCase;
 import org.elasticsearch.test.rest.ObjectPath;
 import org.elasticsearch.xcontent.XContentBuilder;
@@ -424,21 +425,6 @@
         assertEquals(sourceForDoc(num), searchResponse.getHits().getHits()[0].getSourceAsString());
 
         if (sourceOnlyRepository == false) {
-<<<<<<< HEAD
-            // check that doc values can be accessed by (reverse) sorting on numeric val field
-            // first add mapping for field (this will be done automatically in the future)
-            XContentBuilder mappingBuilder = JsonXContent.contentBuilder();
-            mappingBuilder.startObject().startObject("properties");
-            mappingBuilder.startObject("val").field("type", "long").endObject();
-            mappingBuilder.startObject("test").field("type", "text").endObject();
-            mappingBuilder.endObject().endObject();
-            Request putMappingRequest = new Request("PUT", "/" + index + "/_mapping");
-            putMappingRequest.setEntity(new StringEntity(Strings.toString(mappingBuilder), ContentType.APPLICATION_JSON));
-            Response response = client.getLowLevelClient().performRequest(putMappingRequest);
-            assertTrue(AcknowledgedResponse.fromXContent(responseAsParser(response)).isAcknowledged());
-
-=======
->>>>>>> 4a4f3d4c
             // search using reverse sort on val
             searchResponse = client.search(
                 new SearchRequest(index).source(
