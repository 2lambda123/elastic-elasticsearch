--- conflicted
+++ resolved
@@ -15,10 +15,6 @@
   setting 'xpack.license.self_generated.type', 'trial'
   user username: "test_user", password: "x-pack-test-password"
   project(':plugins').getChildProjects().each { pluginName, pluginProject ->
-<<<<<<< HEAD
-    // need to get a non-decorated project object, so must re-lookup the project by path
-=======
->>>>>>> c6b3546b
     plugin file(pluginProject.tasks.bundlePlugin.archiveFile)
     tasks.integTest.dependsOn pluginProject.tasks.bundlePlugin
     pluginsCount += 1
