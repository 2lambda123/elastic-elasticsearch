import org.elasticsearch.gradle.LoggedExec
import org.elasticsearch.gradle.MavenFilteringHack
import org.elasticsearch.gradle.plugin.MetaPluginBuildPlugin
import org.elasticsearch.gradle.plugin.PluginBuildPlugin
import org.elasticsearch.gradle.test.NodeInfo

import javax.net.ssl.HttpsURLConnection
import javax.net.ssl.KeyManagerFactory
import javax.net.ssl.SSLContext
import javax.net.ssl.TrustManagerFactory
import java.nio.charset.StandardCharsets
import java.security.KeyStore
import java.security.SecureRandom

apply plugin: 'elasticsearch.standalone-rest-test'
apply plugin: 'elasticsearch.rest-test'

dependencies {
  testCompile project(path: xpackModule('core'), configuration: 'runtime')
}

String outputDir = "${buildDir}/generated-resources/${project.name}"
task copyXPackPluginProps(type: Copy) {
  from project(xpackModule('core')).file('src/main/plugin-metadata')
  from project(xpackModule('core')).tasks.pluginProperties
  into outputDir
}
project.sourceSets.test.output.dir(outputDir, builtBy: copyXPackPluginProps)

// needed to be consistent with ssl host checking
Object san = new SanEvaluator()

// location of generated keystores and certificates
File keystoreDir = new File(project.buildDir, 'keystore')

// Generate the node's keystore
File nodeKeystore = new File(keystoreDir, 'test-node.jks')
task createNodeKeyStore(type: LoggedExec) {
  doFirst {
    if (nodeKeystore.parentFile.exists() == false) {
      nodeKeystore.parentFile.mkdirs()
    }
    if (nodeKeystore.exists()) {
      delete nodeKeystore
    }
  }
  executable = new File(project.runtimeJavaHome, 'bin/keytool')
  standardInput = new ByteArrayInputStream('FirstName LastName\nUnit\nOrganization\nCity\nState\nNL\nyes\n\n'.getBytes('UTF-8'))
  args '-genkey',
          '-alias', 'test-node',
          '-keystore', nodeKeystore,
          '-keyalg', 'RSA',
          '-keysize', '2048',
          '-validity', '712',
          '-dname', 'CN=smoke-test-plugins-ssl',
          '-keypass', 'keypass',
          '-storepass', 'keypass',
          '-ext', san
}

// Generate the client's keystore
File clientKeyStore = new File(keystoreDir, 'test-client.jks')
task createClientKeyStore(type: LoggedExec) {
  doFirst {
    if (clientKeyStore.parentFile.exists() == false) {
      clientKeyStore.parentFile.mkdirs()
    }
    if (clientKeyStore.exists()) {
      delete clientKeyStore
    }
  }
  executable = new File(project.runtimeJavaHome, 'bin/keytool')
  standardInput = new ByteArrayInputStream('FirstName LastName\nUnit\nOrganization\nCity\nState\nNL\nyes\n\n'.getBytes('UTF-8'))
  args '-genkey',
          '-alias', 'test-client',
          '-keystore', clientKeyStore,
          '-keyalg', 'RSA',
          '-keysize', '2048',
          '-validity', '712',
          '-dname', 'CN=smoke-test-plugins-ssl',
          '-keypass', 'keypass',
          '-storepass', 'keypass',
          '-ext', san
}

// Export the node's certificate
File nodeCertificate = new File(keystoreDir, 'test-node.cert')
task exportNodeCertificate(type: LoggedExec) {
  dependsOn createNodeKeyStore
  doFirst {
    if (nodeCertificate.parentFile.exists() == false) {
      nodeCertificate.parentFile.mkdirs()
    }
    if (nodeCertificate.exists()) {
      delete nodeCertificate
    }
  }
  executable = new File(project.runtimeJavaHome, 'bin/keytool')
  args '-export',
          '-alias', 'test-node',
          '-keystore', nodeKeystore,
          '-storepass', 'keypass',
          '-file', nodeCertificate
}

// Import the node certificate in the client's keystore
task importNodeCertificateInClientKeyStore(type: LoggedExec) {
  dependsOn createClientKeyStore, exportNodeCertificate
  executable = new File(project.runtimeJavaHome, 'bin/keytool')
  args '-import',
          '-alias', 'test-node',
          '-keystore', clientKeyStore,
          '-storepass', 'keypass',
          '-file', nodeCertificate,
          '-noprompt'
}

// Export the client's certificate
File clientCertificate = new File(keystoreDir, 'test-client.cert')
task exportClientCertificate(type: LoggedExec) {
  dependsOn createClientKeyStore
  doFirst {
    if (clientCertificate.parentFile.exists() == false) {
      clientCertificate.parentFile.mkdirs()
    }
    if (clientCertificate.exists()) {
      delete clientCertificate
    }
  }
  executable = new File(project.runtimeJavaHome, 'bin/keytool')
  args '-export',
          '-alias', 'test-client',
          '-keystore', clientKeyStore,
          '-storepass', 'keypass',
          '-file', clientCertificate
}

// Import the client certificate in the node's keystore
task importClientCertificateInNodeKeyStore(type: LoggedExec) {
<<<<<<< HEAD
  dependsOn exportClientCertificate, createNodeKeyStore
=======
  dependsOn createNodeKeyStore, exportClientCertificate
>>>>>>> a8907301
  executable = new File(project.runtimeJavaHome, 'bin/keytool')
  args '-import',
          '-alias', 'test-client',
          '-keystore', nodeKeystore,
          '-storepass', 'keypass',
          '-file', clientCertificate,
          '-noprompt'
}

forbiddenPatterns {
  exclude '**/*.cert'
}

// Add keystores to test classpath: it expects it there
sourceSets.test.resources.srcDir(keystoreDir)
processTestResources.dependsOn(importNodeCertificateInClientKeyStore, importClientCertificateInNodeKeyStore)

integTestCluster.dependsOn(importClientCertificateInNodeKeyStore, importNodeCertificateInClientKeyStore)

ext.pluginsCount = 0
project(':plugins').getChildProjects().each { pluginName, pluginProject ->
  // need to get a non-decorated project object, so must re-lookup the project by path
  integTestCluster.plugin(pluginProject.path)
  pluginsCount += 1
}

integTestCluster {
  setting 'xpack.monitoring.collection.interval', '1s'
  setting 'xpack.monitoring.exporters._http.type', 'http'
  setting 'xpack.monitoring.exporters._http.enabled', 'false'
  setting 'xpack.monitoring.exporters._http.ssl.truststore.path', clientKeyStore.name
  setting 'xpack.monitoring.exporters._http.ssl.truststore.password', 'keypass'
  setting 'xpack.monitoring.exporters._http.auth.username', 'monitoring_agent'
  setting 'xpack.monitoring.exporters._http.auth.password', 'x-pack-test-password'
  setting 'xpack.monitoring.exporters._http.ssl.verification_mode', 'full'

  setting 'xpack.license.self_generated.type', 'trial'
  setting 'xpack.security.enabled', 'true'
  setting 'xpack.security.http.ssl.enabled', 'true'
  setting 'xpack.security.http.ssl.keystore.path', nodeKeystore.name
  keystoreSetting 'xpack.security.http.ssl.keystore.secure_password', 'keypass'

  setting 'xpack.ml.enabled', 'false'

  // copy keystores into config/
  extraConfigFile nodeKeystore.name, nodeKeystore
  extraConfigFile clientKeyStore.name, clientKeyStore

  setupCommand 'setupTestUser',
               'bin/elasticsearch-users', 'useradd', 'test_user', '-p', 'x-pack-test-password', '-r', 'superuser'
  setupCommand 'setupMonitoringUser',
               'bin/elasticsearch-users', 'useradd', 'monitoring_agent', '-p', 'x-pack-test-password', '-r', 'remote_monitoring_agent'

  waitCondition = { NodeInfo node, AntBuilder ant ->
    File tmpFile = new File(node.cwd, 'wait.success')
    KeyStore keyStore = KeyStore.getInstance("JKS");
    keyStore.load(clientKeyStore.newInputStream(), 'keypass'.toCharArray());
    KeyManagerFactory kmf = KeyManagerFactory.getInstance(KeyManagerFactory.getDefaultAlgorithm());
    kmf.init(keyStore, 'keypass'.toCharArray());
    TrustManagerFactory tmf = TrustManagerFactory.getInstance(TrustManagerFactory.getDefaultAlgorithm());
    tmf.init(keyStore);
    SSLContext sslContext = SSLContext.getInstance("TLSv1.2");
    sslContext.init(kmf.getKeyManagers(), tmf.getTrustManagers(), new SecureRandom());
    for (int i = 0; i < 10; i++) {
      // we use custom wait logic here for HTTPS
      HttpsURLConnection httpURLConnection = null;
      try {
        httpURLConnection = (HttpsURLConnection) new URL("https://${node.httpUri()}/_cluster/health?wait_for_nodes=${numNodes}&wait_for_status=yellow").openConnection();
        httpURLConnection.setSSLSocketFactory(sslContext.getSocketFactory());
        httpURLConnection.setRequestProperty("Authorization", "Basic " +
                Base64.getEncoder().encodeToString("test_user:x-pack-test-password".getBytes(StandardCharsets.UTF_8)));
        httpURLConnection.setRequestMethod("GET");
        httpURLConnection.connect();
        if (httpURLConnection.getResponseCode() == 200) {
          tmpFile.withWriter StandardCharsets.UTF_8.name(), {
            it.write(httpURLConnection.getInputStream().getText(StandardCharsets.UTF_8.name()))
          }
        }
      } catch (IOException e) {
        if (i == 9) {
          logger.error("final attempt of calling cluster health failed", e)
        } else {
          logger.debug("failed to call cluster health", e)
        }
      } finally {
        if (httpURLConnection != null) {
          httpURLConnection.disconnect();
        }
      }

      // did not start, so wait a bit before trying again
      Thread.sleep(500L);
    }
    return tmpFile.exists()
  }
}

ext.expansions = [
  'expected.plugins.count': pluginsCount
]

processTestResources {
  from(sourceSets.test.resources.srcDirs) {
    include '**/*.yml'
    inputs.properties(expansions)
    MavenFilteringHack.filter(it, expansions)
  }
}

/** A lazy evaluator to find the san to use for certificate generation. */
class SanEvaluator {

  private static String san = null

  String toString() {
    synchronized (SanEvaluator.class) {
      if (san == null) {
        san = getSubjectAlternativeNameString()
      }
    }
    return san
  }

  // Code stolen from NetworkUtils/InetAddresses/NetworkAddress to support SAN
  /** Return all interfaces (and subinterfaces) on the system */
  private static List<NetworkInterface> getInterfaces() throws SocketException {
    List<NetworkInterface> all = new ArrayList<>();
    addAllInterfaces(all, Collections.list(NetworkInterface.getNetworkInterfaces()));
    Collections.sort(all, new Comparator<NetworkInterface>() {
      @Override
      public int compare(NetworkInterface left, NetworkInterface right) {
        return Integer.compare(left.getIndex(), right.getIndex());
      }
    });
    return all;
  }

  /** Helper for getInterfaces, recursively adds subinterfaces to {@code target} */
  private static void addAllInterfaces(List<NetworkInterface> target, List<NetworkInterface> level) {
    if (!level.isEmpty()) {
      target.addAll(level);
      for (NetworkInterface intf : level) {
        addAllInterfaces(target, Collections.list(intf.getSubInterfaces()));
      }
    }
  }

  private static String getSubjectAlternativeNameString() {
    List<InetAddress> list = new ArrayList<>();
    for (NetworkInterface intf : getInterfaces()) {
      if (intf.isUp()) {
        // NOTE: some operating systems (e.g. BSD stack) assign a link local address to the loopback interface
        // while technically not a loopback address, some of these treat them as one (e.g. OS X "localhost") so we must too,
        // otherwise things just won't work out of box. So we include all addresses from loopback interfaces.
        for (InetAddress address : Collections.list(intf.getInetAddresses())) {
          if (intf.isLoopback() || address.isLoopbackAddress()) {
            list.add(address);
          }
        }
      }
    }
    if (list.isEmpty()) {
      throw new IllegalArgumentException("no up-and-running loopback addresses found, got " + getInterfaces());
    }

    StringBuilder builder = new StringBuilder("san=");
    for (int i = 0; i < list.size(); i++) {
      InetAddress address = list.get(i);
      String hostAddress;
      if (address instanceof Inet6Address) {
        hostAddress = compressedIPV6Address((Inet6Address)address);
      } else {
        hostAddress = address.getHostAddress();
      }
      builder.append("ip:").append(hostAddress);
      String hostname = address.getHostName();
      if (hostname.equals(address.getHostAddress()) == false) {
        builder.append(",dns:").append(hostname);
      }

      if (i != (list.size() - 1)) {
        builder.append(",");
      }
    }

    return builder.toString();
  }

  private static String compressedIPV6Address(Inet6Address inet6Address) {
    byte[] bytes = inet6Address.getAddress();
    int[] hextets = new int[8];
    for (int i = 0; i < hextets.length; i++) {
      hextets[i] =  (bytes[2 * i] & 255) << 8 | bytes[2 * i + 1] & 255;
    }
    compressLongestRunOfZeroes(hextets);
    return hextetsToIPv6String(hextets);
  }

  /**
   * Identify and mark the longest run of zeroes in an IPv6 address.
   *
   * <p>Only runs of two or more hextets are considered.  In case of a tie, the
   * leftmost run wins.  If a qualifying run is found, its hextets are replaced
   * by the sentinel value -1.
   *
   * @param hextets {@code int[]} mutable array of eight 16-bit hextets
   */
  private static void compressLongestRunOfZeroes(int[] hextets) {
    int bestRunStart = -1;
    int bestRunLength = -1;
    int runStart = -1;
    for (int i = 0; i < hextets.length + 1; i++) {
      if (i < hextets.length && hextets[i] == 0) {
        if (runStart < 0) {
          runStart = i;
        }
      } else if (runStart >= 0) {
        int runLength = i - runStart;
        if (runLength > bestRunLength) {
          bestRunStart = runStart;
          bestRunLength = runLength;
        }
        runStart = -1;
      }
    }
    if (bestRunLength >= 2) {
      Arrays.fill(hextets, bestRunStart, bestRunStart + bestRunLength, -1);
    }
  }

  /**
   * Convert a list of hextets into a human-readable IPv6 address.
   *
   * <p>In order for "::" compression to work, the input should contain negative
   * sentinel values in place of the elided zeroes.
   *
   * @param hextets {@code int[]} array of eight 16-bit hextets, or -1s
   */
  private static String hextetsToIPv6String(int[] hextets) {
    /*
     * While scanning the array, handle these state transitions:
     *   start->num => "num"     start->gap => "::"
     *   num->num   => ":num"    num->gap   => "::"
     *   gap->num   => "num"     gap->gap   => ""
     */
    StringBuilder buf = new StringBuilder(39);
    boolean lastWasNumber = false;
    for (int i = 0; i < hextets.length; i++) {
      boolean thisIsNumber = hextets[i] >= 0;
      if (thisIsNumber) {
        if (lastWasNumber) {
          buf.append(':');
        }
        buf.append(Integer.toHexString(hextets[i]));
      } else {
        if (i == 0 || lastWasNumber) {
          buf.append("::");
        }
      }
      lastWasNumber = thisIsNumber;
    }
    return buf.toString();
  }
}<|MERGE_RESOLUTION|>--- conflicted
+++ resolved
@@ -137,11 +137,7 @@
 
 // Import the client certificate in the node's keystore
 task importClientCertificateInNodeKeyStore(type: LoggedExec) {
-<<<<<<< HEAD
-  dependsOn exportClientCertificate, createNodeKeyStore
-=======
   dependsOn createNodeKeyStore, exportClientCertificate
->>>>>>> a8907301
   executable = new File(project.runtimeJavaHome, 'bin/keytool')
   args '-import',
           '-alias', 'test-client',
