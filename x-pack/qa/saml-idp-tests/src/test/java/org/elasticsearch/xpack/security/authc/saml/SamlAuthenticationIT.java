/*
 * Copyright Elasticsearch B.V. and/or licensed to Elasticsearch B.V. under one
 * or more contributor license agreements. Licensed under the Elastic License;
 * you may not use this file except in compliance with the Elastic License.
 */
package org.elasticsearch.xpack.security.authc.saml;

import com.sun.net.httpserver.HttpExchange;
import com.sun.net.httpserver.HttpHandler;
import com.sun.net.httpserver.HttpServer;
import org.apache.http.Header;
import org.apache.http.HttpEntity;
import org.apache.http.HttpHost;
import org.apache.http.HttpResponse;
import org.apache.http.NameValuePair;
import org.apache.http.StatusLine;
import org.apache.http.client.config.RequestConfig;
import org.apache.http.client.entity.UrlEncodedFormEntity;
import org.apache.http.client.methods.CloseableHttpResponse;
import org.apache.http.client.methods.HttpGet;
import org.apache.http.client.methods.HttpPost;
import org.apache.http.client.methods.HttpRequestBase;
import org.apache.http.client.utils.URLEncodedUtils;
import org.apache.http.cookie.Cookie;
import org.apache.http.cookie.CookieOrigin;
import org.apache.http.cookie.MalformedCookieException;
import org.apache.http.impl.client.CloseableHttpClient;
import org.apache.http.impl.client.HttpClients;
import org.apache.http.impl.cookie.DefaultCookieSpec;
import org.apache.http.message.BasicHeader;
import org.apache.http.message.BasicNameValuePair;
import org.apache.http.protocol.BasicHttpContext;
import org.apache.http.protocol.HTTP;
import org.apache.http.protocol.HttpContext;
import org.apache.http.protocol.HttpCoreContext;
import org.apache.http.util.CharArrayBuffer;
import org.apache.logging.log4j.message.ParameterizedMessage;
import org.elasticsearch.ElasticsearchException;
import org.elasticsearch.cli.SuppressForbidden;
import org.elasticsearch.client.Request;
import org.elasticsearch.client.RequestOptions;
import org.elasticsearch.client.Response;
import org.elasticsearch.common.CheckedFunction;
import org.elasticsearch.common.Strings;
import org.elasticsearch.common.bytes.BytesReference;
import org.elasticsearch.common.collect.MapBuilder;
import org.elasticsearch.common.collect.Tuple;
import org.elasticsearch.common.io.Streams;
import org.elasticsearch.common.settings.SecureString;
import org.elasticsearch.common.settings.Settings;
import org.elasticsearch.common.unit.TimeValue;
import org.elasticsearch.common.util.concurrent.ThreadContext;
import org.elasticsearch.common.xcontent.XContentBuilder;
import org.elasticsearch.common.xcontent.XContentFactory;
import org.elasticsearch.common.xcontent.XContentType;
import org.elasticsearch.mocksocket.MockHttpServer;
import org.elasticsearch.test.rest.ESRestTestCase;
import org.elasticsearch.xpack.core.common.socket.SocketAccess;
import org.elasticsearch.xpack.core.security.authc.support.UsernamePasswordToken;
import org.elasticsearch.xpack.core.ssl.CertParsingUtils;
import org.hamcrest.Matchers;
import org.junit.After;
import org.junit.AfterClass;
import org.junit.Before;
import org.junit.BeforeClass;

import javax.net.ssl.KeyManager;
import javax.net.ssl.SSLContext;
import javax.net.ssl.TrustManager;
import javax.net.ssl.X509ExtendedTrustManager;
import java.io.IOException;
import java.io.InputStream;
import java.io.InputStreamReader;
import java.net.InetAddress;
import java.net.InetSocketAddress;
import java.net.URI;
import java.net.URISyntaxException;
import java.nio.file.Path;
import java.security.SecureRandom;
import java.security.cert.Certificate;
import java.util.ArrayList;
import java.util.Collections;
import java.util.List;
import java.util.Map;
import java.util.concurrent.Executor;
import java.util.concurrent.ExecutorService;
import java.util.regex.Matcher;
import java.util.regex.Pattern;

import static org.elasticsearch.common.xcontent.XContentHelper.convertToMap;
import static org.elasticsearch.xpack.core.security.authc.support.UsernamePasswordToken.basicAuthHeaderValue;
import static org.hamcrest.Matchers.contains;
import static org.hamcrest.Matchers.equalTo;
import static org.hamcrest.Matchers.greaterThan;
import static org.hamcrest.Matchers.instanceOf;
import static org.hamcrest.Matchers.iterableWithSize;
import static org.hamcrest.Matchers.notNullValue;
import static org.hamcrest.Matchers.startsWith;

/**
 * An integration test for validating SAML authentication against a real Identity Provider (Shibboleth)
 */
@SuppressForbidden(reason = "uses sun http server")
public class SamlAuthenticationIT extends ESRestTestCase {

    private static final String SP_LOGIN_PATH = "/saml/login";
    private static final String SP_ACS_PATH_1 = "/saml/acs1";
    private static final String SP_ACS_PATH_2 = "/saml/acs2";
    private static final String SAML_RESPONSE_FIELD = "SAMLResponse";
    private static final String REQUEST_ID_COOKIE = "saml-request-id";

    private static final String KIBANA_PASSWORD = "K1b@na K1b@na K1b@na";
    private static HttpServer httpServer;

    private URI acs;

    @BeforeClass
    public static void setupHttpServer() throws IOException {
        InetSocketAddress address = new InetSocketAddress(InetAddress.getLoopbackAddress().getHostAddress(), 0);
        httpServer = MockHttpServer.createHttp(address, 0);
        httpServer.start();
    }

    @AfterClass
    public static void shutdownHttpServer() {
        final Executor executor = httpServer.getExecutor();
        if (executor instanceof ExecutorService) {
            try {
                terminate((ExecutorService) executor);
            } catch (InterruptedException e) {
                // oh well
            }
        }
        httpServer.stop(0);
        httpServer = null;
    }

    @Before
    public void setupHttpContext() {
        httpServer.createContext(SP_LOGIN_PATH, wrapFailures(this::httpLogin));
        httpServer.createContext(SP_ACS_PATH_1, wrapFailures(this::httpAcs));
        httpServer.createContext(SP_ACS_PATH_2, wrapFailures(this::httpAcs));
    }

    /**
     * Wraps a {@code HttpHandler} in a {@code try-catch} block that returns a
     * 500 server error if an exception or an {@link AssertionError} occurs.
     */
    private HttpHandler wrapFailures(HttpHandler handler) {
        return http -> {
            try {
                handler.handle(http);
            } catch (AssertionError | Exception e) {
                logger.warn(new ParameterizedMessage("Failure while handling {}", http.getRequestURI()), e);
                http.getResponseHeaders().add("x-test-failure", e.toString());
                http.sendResponseHeaders(500, 0);
                http.close();
                throw e;
            }
        };
    }

    @After
    public void clearHttpContext() {
        httpServer.removeContext(SP_LOGIN_PATH);
        httpServer.removeContext(SP_ACS_PATH_1);
        httpServer.removeContext(SP_ACS_PATH_2);
    }

    @Override
    protected Settings restAdminSettings() {
        String token = basicAuthHeaderValue("test_admin", new SecureString("x-pack-test-password".toCharArray()));
        return Settings.builder()
                .put(ThreadContext.PREFIX + ".Authorization", token)
                .build();
    }

    /**
     * We perform all requests to Elasticsearch as the "kibana" user, as this is the user that will be used
     * in a typical SAML deployment (where Kibana is providing the UI for the SAML Web SSO interactions).
     * Before we can use the Kibana user, we need to set its password to something we know.
     */
    @Before
    public void setKibanaPassword() throws IOException {
        Request request = new Request("PUT", "/_xpack/security/user/kibana/_password");
        request.setJsonEntity("{ \"password\" : \"" + KIBANA_PASSWORD + "\" }");
        adminClient().performRequest(request);
    }

    /**
     * This is a simple mapping that maps the "thor" user in the "shibboleth" realm to the "kibana_users" role.
     * We could do something more complex, but we have unit tests for role-mapping - this is just to verify that
     * the mapping runs OK in a real environment.
     */
    @Before
    public void setupRoleMapping() throws IOException {
        Request request = new Request("PUT", "/_xpack/security/role_mapping/thor-kibana");
        request.setJsonEntity(Strings.toString(XContentBuilder.builder(XContentType.JSON.xContent())
                .startObject()
                    .array("roles", new String[] { "kibana_user"} )
                    .field("enabled", true)
                    .startObject("rules")
                        .startArray("all")
                            .startObject().startObject("field").field("username", "thor").endObject().endObject()
                            .startObject().startObject("field").field("realm.name", "shibboleth").endObject().endObject()
                        .endArray() // "all"
                    .endObject() // "rules"
                .endObject()));
        adminClient().performRequest(request);
    }

    /**
     * Create a native user for "thor" that is used for user-lookup (authorizing realms)
     */
    @Before
    public void setupNativeUser() throws IOException {
        final Map<String, Object> body = MapBuilder.<String, Object>newMapBuilder()
            .put("roles", Collections.singletonList("kibana_dashboard_only_user"))
            .put("full_name", "Thor Son of Odin")
            .put("password", randomAlphaOfLengthBetween(8, 16))
            .put("metadata", Collections.singletonMap("is_native", true))
            .map();
        final Response response = adminClient().performRequest(buildRequest("PUT", "/_xpack/security/user/thor", body));
        assertOK(response);
    }

    /**
     * Tests that a user can login via a SAML idp:
     * It uses:
     * <ul>
     * <li>A real IdP (Shibboleth, running locally)</li>
     * <li>A fake UI, running in this JVM, that roughly mimic Kibana (see {@link #httpLogin}, {@link #httpAcs})</li>
     * <li>A fake web browser (apache http client)</li>
     * </ul>
     * It takes the following steps:
     * <ol>
     * <li>Requests a "login" on the local UI</li>
     * <li>Walks through the login process at the IdP</li>
     * <li>Receives a JSON response from the local UI that has a Bearer token</li>
     * <li>Uses that token to verify the user details</li>
     * </ol>
     */
    public void testLoginUserWithSamlRoleMapping() throws Exception {
        // this ACS comes from the config in build.gradle
        final Tuple<String, String> authTokens = loginViaSaml("http://localhost:54321" + SP_ACS_PATH_1);
        verifyElasticsearchAccessTokenForRoleMapping(authTokens.v1());
        final String accessToken = verifyElasticsearchRefreshToken(authTokens.v2());
        verifyElasticsearchAccessTokenForRoleMapping(accessToken);
    }

    public void testLoginUserWithAuthorizingRealm() throws Exception {
        // this ACS comes from the config in build.gradle
        final Tuple<String, String> authTokens = loginViaSaml("http://localhost:54321" + SP_ACS_PATH_2);
        verifyElasticsearchAccessTokenForAuthorizingRealms(authTokens.v1());
        final String accessToken = verifyElasticsearchRefreshToken(authTokens.v2());
        verifyElasticsearchAccessTokenForAuthorizingRealms(accessToken);
    }

    private Tuple<String, String> loginViaSaml(String acs) throws Exception {
        this.acs = new URI(acs);
        final BasicHttpContext context = new BasicHttpContext();
        try (CloseableHttpClient client = getHttpClient()) {
            final URI loginUri = goToLoginPage(client, context);
            final URI consentUri = submitLoginForm(client, context, loginUri);
            final Tuple<URI, String> tuple = submitConsentForm(context, client, consentUri);
            final Map<String, Object> result = submitSamlResponse(context, client, tuple.v1(), tuple.v2());
            assertThat(result.get("username"), equalTo("thor"));

            final Object expiresIn = result.get("expires_in");
            assertThat(expiresIn, instanceOf(Number.class));
            assertThat(((Number) expiresIn).longValue(), greaterThan(TimeValue.timeValueMinutes(15).seconds()));

            final Object accessToken = result.get("access_token");
            assertThat(accessToken, notNullValue());
            assertThat(accessToken, instanceOf(String.class));

            final Object refreshToken = result.get("refresh_token");
            assertThat(refreshToken, notNullValue());
            assertThat(refreshToken, instanceOf(String.class));

            return new Tuple<>((String) accessToken, (String) refreshToken);
        }
    }

    /**
     * Verifies that the provided "Access Token" (see {@link org.elasticsearch.xpack.security.authc.TokenService})
     * is for the expected user with the expected name and roles if the user was created from Role-Mapping
     */
<<<<<<< HEAD
    private void verifyElasticsearchAccessTokenForRoleMapping(String accessToken) throws IOException {
        final Map<String, Object> map = callAuthenticateApiUsingAccessToken(accessToken);
=======
    private void verifyElasticsearchAccessToken(String accessToken) throws IOException {
        Request request = new Request("GET", "/_xpack/security/_authenticate");
        RequestOptions.Builder options = request.getOptions().toBuilder();
        options.addHeader("Authorization", "Bearer " + accessToken);
        request.setOptions(options);
        final Map<String, Object> map = entityAsMap(client().performRequest(request));
>>>>>>> 1be3dd55
        assertThat(map.get("username"), equalTo("thor"));
        assertThat(map.get("full_name"), equalTo("Thor Odinson"));
        assertSingletonList(map.get("roles"), "kibana_user");

        assertThat(map.get("metadata"), instanceOf(Map.class));
        final Map<?, ?> metadata = (Map<?, ?>) map.get("metadata");
        assertSingletonList(metadata.get("saml_uid"), "thor");
        assertSingletonList(metadata.get("saml(urn:oid:0.9.2342.19200300.100.1.1)"), "thor");
        assertSingletonList(metadata.get("saml_displayName"), "Thor Odinson");
        assertSingletonList(metadata.get("saml(urn:oid:2.5.4.3)"), "Thor Odinson");
    }

    /**
     * Verifies that the provided "Access Token" (see {@link org.elasticsearch.xpack.security.authc.TokenService})
     * is for the expected user with the expected name and roles if the user was retrieved from the native realm
     */
<<<<<<< HEAD
    private void verifyElasticsearchAccessTokenForAuthorizingRealms(String accessToken) throws IOException {
        final Map<String, Object> map = callAuthenticateApiUsingAccessToken(accessToken);
        assertThat(map.get("username"), equalTo("thor"));
        assertThat(map.get("full_name"), equalTo("Thor Son of Odin"));
        assertSingletonList(map.get("roles"), "kibana_dashboard_only_user");

        assertThat(map.get("metadata"), instanceOf(Map.class));
        final Map<?, ?> metadata = (Map<?, ?>) map.get("metadata");
        assertThat(metadata.get("is_native"), equalTo(true));
    }

    private Map<String, Object> callAuthenticateApiUsingAccessToken(String accessToken) throws IOException {
        final BasicHeader authorization = new BasicHeader("Authorization", "Bearer " + accessToken);
        final Response response = client().performRequest(buildRequest("GET", "/_xpack/security/_authenticate", null, authorization));
        assertOK(response);
        return parseResponseAsMap(response.getEntity());
    }

    private String verifyElasticsearchRefreshToken(String refreshToken) throws IOException {
        final Map<String, ?> body = MapBuilder.<String, Object>newMapBuilder()
            .put("grant_type", "refresh_token")
            .put("refresh_token", refreshToken)
            .map();
        final Response response = client().performRequest(buildRequest("POST", "/_xpack/security/oauth2/token", body, kibanaAuth()));
        assertOK(response);
=======
    private void verifyElasticsearchRefreshToken(String refreshToken) throws IOException {
        Request request = new Request("POST", "/_xpack/security/oauth2/token");
        request.setJsonEntity("{ \"grant_type\":\"refresh_token\", \"refresh_token\":\"" + refreshToken + "\" }");
        kibanaAuth(request);
>>>>>>> 1be3dd55

        final Map<String, Object> result = entityAsMap(client().performRequest(request));
        final Object newRefreshToken = result.get("refresh_token");
        assertThat(newRefreshToken, notNullValue());
        assertThat(newRefreshToken, instanceOf(String.class));

        final Object accessToken = result.get("access_token");
        assertThat(accessToken, notNullValue());
        assertThat(accessToken, instanceOf(String.class));
        return (String) accessToken;
    }

    /**
     * Navigates to the login page on the local (in memory) HTTP UI.
     *
     * @return A URI to which the "login form" should be submitted.
     */
    private URI goToLoginPage(CloseableHttpClient client, BasicHttpContext context) throws IOException {
        HttpGet login = new HttpGet(getUrl(SP_LOGIN_PATH));
        String target = execute(client, login, context, response -> {
            assertHttpOk(response.getStatusLine());
            return getFormTarget(response.getEntity().getContent());
        });

        assertThat("Cannot find form target", target, Matchers.notNullValue());
        assertThat("Target must be an absolute path", target, startsWith("/"));
        final Object host = context.getAttribute(HttpCoreContext.HTTP_TARGET_HOST);
        assertThat(host, instanceOf(HttpHost.class));

        final String uri = ((HttpHost) host).toURI() + target;
        return toUri(uri);
    }

    /**
     * Submits a Shibboleth login form to the provided URI.
     *
     * @return A URI to which the "consent form" should be submitted.
     */
    private URI submitLoginForm(CloseableHttpClient client, BasicHttpContext context, URI formUri) throws IOException {
        final HttpPost form = new HttpPost(formUri);
        List<NameValuePair> params = new ArrayList<>();
        params.add(new BasicNameValuePair("j_username", "Thor"));
        params.add(new BasicNameValuePair("j_password", "NickFuryHeartsES"));
        params.add(new BasicNameValuePair("_eventId_proceed", ""));
        form.setEntity(new UrlEncodedFormEntity(params));

        final String redirect = execute(client, form, context, response -> {
            assertThat(response.getStatusLine().getStatusCode(), equalTo(302));
            return response.getFirstHeader("Location").getValue();
        });
        assertThat(redirect, startsWith("/"));

        String target = execute(client, new HttpGet(formUri.resolve(redirect)), context, response -> {
            assertHttpOk(response.getStatusLine());
            return getFormTarget(response.getEntity().getContent());
        });
        assertThat("Cannot find form target", target, Matchers.notNullValue());
        return formUri.resolve(target);
    }

    /**
     * Submits a Shibboleth consent form to the provided URI.
     * The consent form is a step that Shibboleth inserts into the login flow to confirm that the user is willing to send their
     * personal details to the application (SP) that they are logging in to.
     *
     * @return A tuple of ( URI to SP's Assertion-Consumer-Service, SAMLResponse to post to the service )
     */
    private Tuple<URI, String> submitConsentForm(BasicHttpContext context, CloseableHttpClient client, URI consentUri) throws IOException {
        final HttpPost form = new HttpPost(consentUri);
        List<NameValuePair> params = new ArrayList<>();
        params.add(new BasicNameValuePair("_shib_idp_consentOptions", "_shib_idp_globalConsent"));
        params.add(new BasicNameValuePair("_eventId_proceed", "Accept"));
        form.setEntity(new UrlEncodedFormEntity(params));

        return execute(client, form, context,
            response -> parseSamlSubmissionForm(response.getEntity().getContent()));
    }

    /**
     * Submits a SAML assertion to the ACS URI.
     *
     * @param acs  The URI to the Service Provider's Assertion-Consumer-Service.
     * @param saml The (deflated + base64 encoded) {@code SAMLResponse} parameter to post the ACS
     */
    private Map<String, Object> submitSamlResponse(BasicHttpContext context, CloseableHttpClient client, URI acs, String saml)
        throws IOException {
        assertThat("SAML submission target", acs, notNullValue());
        assertThat(acs, equalTo(this.acs));
        assertThat("SAML submission content", saml, notNullValue());

        // The ACS url provided from the SP is going to be wrong because the gradle
        // build doesn't know what the web server's port is, so it uses a fake one.
        final HttpPost form = new HttpPost(getUrl(this.acs.getPath()));
        List<NameValuePair> params = new ArrayList<>();
        params.add(new BasicNameValuePair(SAML_RESPONSE_FIELD, saml));
        form.setEntity(new UrlEncodedFormEntity(params));

        return execute(client, form, context, response -> {
            assertHttpOk(response.getStatusLine());
            return parseResponseAsMap(response.getEntity());
        });
    }

    /**
     * Finds the target URL for the HTML form within the provided content.
     */
    private String getFormTarget(InputStream content) throws IOException {
        // Yes this is seriously bad - but would you prefer I run a headless browser for this?
        return findLine(Streams.readAllLines(content), "<form action=\"([^\"]+)\"");
    }

    /**
     * Finds the target URL and {@code SAMLResponse} for the HTML form from the provided content.
     */
    private Tuple<URI, String> parseSamlSubmissionForm(InputStream content) throws IOException {
        final List<String> lines = Streams.readAllLines(content);
        return new Tuple<>(
                toUri(htmlDecode(findLine(lines, "<form action=\"([^\"]+)\""))),
                findLine(lines, "name=\"" + SAML_RESPONSE_FIELD + "\" value=\"([^\"]+)\"")
        );
    }

    private String findLine(List<String> lines, String regex) {
        Pattern pattern = Pattern.compile(regex);
        for (String line : lines) {
            final Matcher matcher = pattern.matcher(line);
            if (matcher.find()) {
                return matcher.group(1);
            }
        }
        return null;
    }

    private String htmlDecode(String text) {
        final Pattern hexEntity = Pattern.compile("&#x([0-9a-f]{2});");
        while (true) {
            final Matcher matcher = hexEntity.matcher(text);
            if (matcher.find() == false) {
                return text;
            }
            char ch = (char) Integer.parseInt(matcher.group(1), 16);
            text = matcher.replaceFirst(Character.toString(ch));
        }
    }

    private URI toUri(String uri) {
        try {
            return new URI(uri);
        } catch (URISyntaxException e) {
            fail("Cannot parse URI " + uri + " - " + e);
            return null;
        }
    }

    private Map<String, Object> parseResponseAsMap(HttpEntity entity) throws IOException {
        return convertToMap(XContentType.JSON.xContent(), entity.getContent(), false);
    }

    private <T> T execute(CloseableHttpClient client, HttpRequestBase request,
                          HttpContext context, CheckedFunction<HttpResponse, T, IOException> body)
            throws IOException {
        final int timeout = (int) TimeValue.timeValueSeconds(90).millis();
        RequestConfig requestConfig = RequestConfig.custom()
                .setConnectionRequestTimeout(timeout)
                .setConnectTimeout(timeout)
                .setSocketTimeout(timeout)
                .build();
        request.setConfig(requestConfig);
        logger.info("Execute HTTP " + request.getMethod() + ' ' + request.getURI());
        try (CloseableHttpResponse response = SocketAccess.doPrivileged(() -> client.execute(request, context))) {
            return body.apply(response);
        } catch (Exception e) {
            logger.warn(new ParameterizedMessage("HTTP Request [{}] failed", request.getURI()), e);
            throw e;
        }
    }

    private String getUrl(String path) {
        return getWebServerUri().resolve(path).toString();
    }

    /**
     * Provides the "login" handler for the fake WebApp.
     * This interacts with Elasticsearch (using the rest client) to find the login page for the IdP, and then
     * sends a redirect to that page.
     */
    private void httpLogin(HttpExchange http) throws IOException {
<<<<<<< HEAD
        final Map<String, String> body = Collections.singletonMap("acs", this.acs.toString());
        Request request = buildRequest("POST", "/_xpack/security/saml/prepare", body, kibanaAuth());
        final Response prepare = client().performRequest(request);
        assertOK(prepare);
        final Map<String, Object> responseBody = parseResponseAsMap(prepare.getEntity());
        logger.info("Created SAML authentication request {}", responseBody);
        http.getResponseHeaders().add("Set-Cookie", REQUEST_ID_COOKIE + "=" + responseBody.get("id"));
        http.getResponseHeaders().add("Location", (String) responseBody.get("redirect"));
=======
        Request request = new Request("POST", "/_xpack/security/saml/prepare");
        request.setJsonEntity("{}");
        kibanaAuth(request);
        final Map<String, Object> body = entityAsMap(client().performRequest(request));
        logger.info("Created SAML authentication request {}", body);
        http.getResponseHeaders().add("Set-Cookie", REQUEST_ID_COOKIE + "=" + body.get("id"));
        http.getResponseHeaders().add("Location", (String) body.get("redirect"));
>>>>>>> 1be3dd55
        http.sendResponseHeaders(302, 0);
        http.close();
    }

    /**
     * Provides the "Assertion-Consumer-Service" handler for the fake WebApp.
     * This interacts with Elasticsearch (using the rest client) to perform a SAML login, and just
     * forwards the JSON response back to the client.
     */
    private void httpAcs(HttpExchange http) throws IOException {
        final Response saml = samlAuthenticate(http);
        assertOK(saml);
        final byte[] content = Streams.copyToString(new InputStreamReader(saml.getEntity().getContent())).getBytes();
        http.getResponseHeaders().add("Content-Type", "application/json");
        http.sendResponseHeaders(200, content.length);
        http.getResponseBody().write(content);
        http.close();
    }

    private Response samlAuthenticate(HttpExchange http) throws IOException {
        final List<NameValuePair> pairs = parseRequestForm(http);
        assertThat(pairs, iterableWithSize(1));
        final String saml = pairs.stream()
                .filter(p -> SAML_RESPONSE_FIELD.equals(p.getName()))
                .map(p -> p.getValue())
                .findFirst()
                .orElseGet(() -> {
                    fail("Cannot find " + SAML_RESPONSE_FIELD + " in form fields");
                    return null;
                });

        final String id = getCookie(REQUEST_ID_COOKIE, http);
        assertThat(id, notNullValue());

<<<<<<< HEAD
        final Map<String, ?> body = MapBuilder.<String, Object>newMapBuilder()
            .put("content", saml)
            .put("ids", Collections.singletonList(id))
            .map();
        return client().performRequest(buildRequest("POST", "/_xpack/security/saml/authenticate", body, kibanaAuth()));
=======
        Request request = new Request("POST", "/_xpack/security/saml/authenticate");
        request.setJsonEntity("{ \"content\" : \"" + saml + "\", \"ids\": [\"" + id + "\"] }");
        kibanaAuth(request);
        return client().performRequest(request);
>>>>>>> 1be3dd55
    }

    private List<NameValuePair> parseRequestForm(HttpExchange http) throws IOException {
        String reqContent = Streams.copyToString(new InputStreamReader(http.getRequestBody()));
        final CharArrayBuffer buffer = new CharArrayBuffer(reqContent.length());
        buffer.append(reqContent);
        return URLEncodedUtils.parse(buffer, HTTP.DEF_CONTENT_CHARSET, '&');
    }

    private String getCookie(String name, HttpExchange http) throws IOException {
        try {
            final String cookies = http.getRequestHeaders().getFirst("Cookie");
            if (cookies == null) {
                logger.warn("No cookies in: {}", http.getResponseHeaders());
                return null;
            }
            Header header = new BasicHeader("Cookie", cookies);
            final URI serverUri = getWebServerUri();
            final URI requestURI = http.getRequestURI();
            final CookieOrigin origin = new CookieOrigin(serverUri.getHost(), serverUri.getPort(), requestURI.getPath(), false);
            final List<Cookie> parsed = new DefaultCookieSpec().parse(header, origin);
            return parsed.stream().filter(c -> name.equals(c.getName())).map(c -> c.getValue()).findFirst().orElse(null);
        } catch (MalformedCookieException e) {
            throw new IOException("Cannot read cookies", e);
        }
    }

    private void assertHttpOk(StatusLine status) {
        assertThat("Unexpected HTTP Response status: " + status, status.getStatusCode(), Matchers.equalTo(200));
    }

    private static void assertSingletonList(Object value, String expectedElement) {
        assertThat(value, instanceOf(List.class));
        assertThat(((List<?>) value), contains(expectedElement));
    }

<<<<<<< HEAD
    private Request buildRequest(String method, String endpoint, Map<String, ?> body, Header... headers) throws IOException {
        Request request = new Request(method, endpoint);
        XContentBuilder builder = XContentFactory.jsonBuilder().map(body);
        if (body != null) {
            request.setEntity(new StringEntity(BytesReference.bytes(builder).utf8ToString(), ContentType.APPLICATION_JSON));
        }
        final RequestOptions.Builder options = request.getOptions().toBuilder();
        for (Header header : headers) {
            options.addHeader(header.getName(), header.getValue());
        }
        request.setOptions(options);
        return request;
    }

    private static BasicHeader kibanaAuth() {
        final String auth = UsernamePasswordToken.basicAuthHeaderValue("kibana", new SecureString(KIBANA_PASSWORD.toCharArray()));
        return new BasicHeader(UsernamePasswordToken.BASIC_AUTH_HEADER, auth);
=======
    private static void kibanaAuth(Request request) {
        RequestOptions.Builder options = request.getOptions().toBuilder();
        options.addHeader("Authorization",
                UsernamePasswordToken.basicAuthHeaderValue("kibana", new SecureString(KIBANA_PASSWORD.toCharArray())));
        request.setOptions(options);
>>>>>>> 1be3dd55
    }

    private CloseableHttpClient getHttpClient() throws Exception {
        return HttpClients.custom().setSSLContext(getClientSslContext()).build();
    }

    private SSLContext getClientSslContext() throws Exception {
        final Path pem = getDataPath("/ca.crt");
        final Certificate[] certificates = CertParsingUtils.readCertificates(Collections.singletonList(pem));
        final X509ExtendedTrustManager trustManager = CertParsingUtils.trustManager(certificates);
        SSLContext context = SSLContext.getInstance("TLS");
        context.init(new KeyManager[0], new TrustManager[] { trustManager }, new SecureRandom());
        return context;
    }

    private URI getWebServerUri() {
        final InetSocketAddress address = httpServer.getAddress();
        final String host = address.getHostString();
        final int port = address.getPort();
        try {
            return new URI("http", null, host, port, "/", null, null);
        } catch (URISyntaxException e) {
            throw new ElasticsearchException("Cannot construct URI for httpServer @ {}:{}", e, host, port);
        }
    }

}<|MERGE_RESOLUTION|>--- conflicted
+++ resolved
@@ -286,17 +286,8 @@
      * Verifies that the provided "Access Token" (see {@link org.elasticsearch.xpack.security.authc.TokenService})
      * is for the expected user with the expected name and roles if the user was created from Role-Mapping
      */
-<<<<<<< HEAD
     private void verifyElasticsearchAccessTokenForRoleMapping(String accessToken) throws IOException {
         final Map<String, Object> map = callAuthenticateApiUsingAccessToken(accessToken);
-=======
-    private void verifyElasticsearchAccessToken(String accessToken) throws IOException {
-        Request request = new Request("GET", "/_xpack/security/_authenticate");
-        RequestOptions.Builder options = request.getOptions().toBuilder();
-        options.addHeader("Authorization", "Bearer " + accessToken);
-        request.setOptions(options);
-        final Map<String, Object> map = entityAsMap(client().performRequest(request));
->>>>>>> 1be3dd55
         assertThat(map.get("username"), equalTo("thor"));
         assertThat(map.get("full_name"), equalTo("Thor Odinson"));
         assertSingletonList(map.get("roles"), "kibana_user");
@@ -313,7 +304,6 @@
      * Verifies that the provided "Access Token" (see {@link org.elasticsearch.xpack.security.authc.TokenService})
      * is for the expected user with the expected name and roles if the user was retrieved from the native realm
      */
-<<<<<<< HEAD
     private void verifyElasticsearchAccessTokenForAuthorizingRealms(String accessToken) throws IOException {
         final Map<String, Object> map = callAuthenticateApiUsingAccessToken(accessToken);
         assertThat(map.get("username"), equalTo("thor"));
@@ -326,10 +316,11 @@
     }
 
     private Map<String, Object> callAuthenticateApiUsingAccessToken(String accessToken) throws IOException {
-        final BasicHeader authorization = new BasicHeader("Authorization", "Bearer " + accessToken);
-        final Response response = client().performRequest(buildRequest("GET", "/_xpack/security/_authenticate", null, authorization));
-        assertOK(response);
-        return parseResponseAsMap(response.getEntity());
+        Request request = new Request("GET", "/_xpack/security/_authenticate");
+        RequestOptions.Builder options = request.getOptions().toBuilder();
+        options.addHeader("Authorization", "Bearer " + accessToken);
+        request.setOptions(options);
+        return entityAsMap(client().performRequest(request));
     }
 
     private String verifyElasticsearchRefreshToken(String refreshToken) throws IOException {
@@ -339,14 +330,8 @@
             .map();
         final Response response = client().performRequest(buildRequest("POST", "/_xpack/security/oauth2/token", body, kibanaAuth()));
         assertOK(response);
-=======
-    private void verifyElasticsearchRefreshToken(String refreshToken) throws IOException {
-        Request request = new Request("POST", "/_xpack/security/oauth2/token");
-        request.setJsonEntity("{ \"grant_type\":\"refresh_token\", \"refresh_token\":\"" + refreshToken + "\" }");
-        kibanaAuth(request);
->>>>>>> 1be3dd55
-
-        final Map<String, Object> result = entityAsMap(client().performRequest(request));
+
+        final Map<String, Object> result = entityAsMap(response);
         final Object newRefreshToken = result.get("refresh_token");
         assertThat(newRefreshToken, notNullValue());
         assertThat(newRefreshToken, instanceOf(String.class));
@@ -532,7 +517,6 @@
      * sends a redirect to that page.
      */
     private void httpLogin(HttpExchange http) throws IOException {
-<<<<<<< HEAD
         final Map<String, String> body = Collections.singletonMap("acs", this.acs.toString());
         Request request = buildRequest("POST", "/_xpack/security/saml/prepare", body, kibanaAuth());
         final Response prepare = client().performRequest(request);
@@ -541,15 +525,6 @@
         logger.info("Created SAML authentication request {}", responseBody);
         http.getResponseHeaders().add("Set-Cookie", REQUEST_ID_COOKIE + "=" + responseBody.get("id"));
         http.getResponseHeaders().add("Location", (String) responseBody.get("redirect"));
-=======
-        Request request = new Request("POST", "/_xpack/security/saml/prepare");
-        request.setJsonEntity("{}");
-        kibanaAuth(request);
-        final Map<String, Object> body = entityAsMap(client().performRequest(request));
-        logger.info("Created SAML authentication request {}", body);
-        http.getResponseHeaders().add("Set-Cookie", REQUEST_ID_COOKIE + "=" + body.get("id"));
-        http.getResponseHeaders().add("Location", (String) body.get("redirect"));
->>>>>>> 1be3dd55
         http.sendResponseHeaders(302, 0);
         http.close();
     }
@@ -584,18 +559,11 @@
         final String id = getCookie(REQUEST_ID_COOKIE, http);
         assertThat(id, notNullValue());
 
-<<<<<<< HEAD
         final Map<String, ?> body = MapBuilder.<String, Object>newMapBuilder()
             .put("content", saml)
             .put("ids", Collections.singletonList(id))
             .map();
         return client().performRequest(buildRequest("POST", "/_xpack/security/saml/authenticate", body, kibanaAuth()));
-=======
-        Request request = new Request("POST", "/_xpack/security/saml/authenticate");
-        request.setJsonEntity("{ \"content\" : \"" + saml + "\", \"ids\": [\"" + id + "\"] }");
-        kibanaAuth(request);
-        return client().performRequest(request);
->>>>>>> 1be3dd55
     }
 
     private List<NameValuePair> parseRequestForm(HttpExchange http) throws IOException {
@@ -632,12 +600,11 @@
         assertThat(((List<?>) value), contains(expectedElement));
     }
 
-<<<<<<< HEAD
     private Request buildRequest(String method, String endpoint, Map<String, ?> body, Header... headers) throws IOException {
         Request request = new Request(method, endpoint);
         XContentBuilder builder = XContentFactory.jsonBuilder().map(body);
         if (body != null) {
-            request.setEntity(new StringEntity(BytesReference.bytes(builder).utf8ToString(), ContentType.APPLICATION_JSON));
+            request.setJsonEntity(BytesReference.bytes(builder).utf8ToString());
         }
         final RequestOptions.Builder options = request.getOptions().toBuilder();
         for (Header header : headers) {
@@ -650,13 +617,6 @@
     private static BasicHeader kibanaAuth() {
         final String auth = UsernamePasswordToken.basicAuthHeaderValue("kibana", new SecureString(KIBANA_PASSWORD.toCharArray()));
         return new BasicHeader(UsernamePasswordToken.BASIC_AUTH_HEADER, auth);
-=======
-    private static void kibanaAuth(Request request) {
-        RequestOptions.Builder options = request.getOptions().toBuilder();
-        options.addHeader("Authorization",
-                UsernamePasswordToken.basicAuthHeaderValue("kibana", new SecureString(KIBANA_PASSWORD.toCharArray())));
-        request.setOptions(options);
->>>>>>> 1be3dd55
     }
 
     private CloseableHttpClient getHttpClient() throws Exception {
