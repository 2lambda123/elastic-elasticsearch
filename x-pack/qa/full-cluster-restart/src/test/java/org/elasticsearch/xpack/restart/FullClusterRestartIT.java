/*
 * Copyright Elasticsearch B.V. and/or licensed to Elasticsearch B.V. under one
 * or more contributor license agreements. Licensed under the Elastic License;
 * you may not use this file except in compliance with the Elastic License.
 */
package org.elasticsearch.xpack.restart;

import org.apache.http.util.EntityUtils;
import org.elasticsearch.Version;
import org.elasticsearch.client.Request;
import org.elasticsearch.client.Response;
import org.elasticsearch.client.ResponseException;
import org.elasticsearch.common.settings.Settings;
import org.elasticsearch.common.util.concurrent.ThreadContext;
import org.elasticsearch.common.xcontent.ObjectPath;
import org.elasticsearch.common.xcontent.support.XContentMapValues;
import org.elasticsearch.rest.RestStatus;
import org.elasticsearch.rest.action.search.RestSearchAction;
import org.elasticsearch.test.StreamsUtils;
import org.elasticsearch.test.rest.ESRestTestCase;
import org.elasticsearch.upgrades.AbstractFullClusterRestartTestCase;
import org.hamcrest.Matcher;

import java.io.IOException;
import java.nio.charset.StandardCharsets;
import java.util.Base64;
import java.util.List;
import java.util.Locale;
import java.util.Map;
import java.util.concurrent.TimeUnit;
import java.util.stream.Collectors;

import static org.elasticsearch.common.unit.TimeValue.timeValueSeconds;
import static org.hamcrest.Matchers.anyOf;
import static org.hamcrest.Matchers.containsString;
import static org.hamcrest.Matchers.equalTo;
import static org.hamcrest.Matchers.everyItem;
import static org.hamcrest.Matchers.greaterThanOrEqualTo;
import static org.hamcrest.Matchers.hasEntry;
import static org.hamcrest.Matchers.hasItems;
import static org.hamcrest.Matchers.is;
import static org.hamcrest.Matchers.not;
import static org.hamcrest.Matchers.startsWith;

public class FullClusterRestartIT extends AbstractFullClusterRestartTestCase {

    public static final String INDEX_ACTION_TYPES_DEPRECATION_MESSAGE =
        "[types removal] Specifying types in a watcher index action is deprecated.";

    public static final int UPGRADE_FIELD_EXPECTED_INDEX_FORMAT_VERSION = 6;
    public static final int SECURITY_EXPECTED_INDEX_FORMAT_VERSION = 6;

    @Override
    protected Settings restClientSettings() {
        String token = "Basic " + Base64.getEncoder().encodeToString("test_user:x-pack-test-password".getBytes(StandardCharsets.UTF_8));
        return Settings.builder()
                .put(ThreadContext.PREFIX + ".Authorization", token)
                // we increase the timeout here to 90 seconds to handle long waits for a green
                // cluster health. the waits for green need to be longer than a minute to
                // account for delayed shards
                .put(ESRestTestCase.CLIENT_SOCKET_TIMEOUT, "90s")
                .build();
    }

    /**
     * Tests that a single document survives. Super basic smoke test.
     */
    public void testSingleDoc() throws IOException {
        String docLocation = "/testsingledoc/_doc/1";
        String doc = "{\"test\": \"test\"}";

        if (isRunningAgainstOldCluster()) {
            Request createDoc = new Request("PUT", docLocation);
            createDoc.addParameter("refresh", "true");
            createDoc.setJsonEntity(doc);
            client().performRequest(createDoc);
        }

        Request getRequest = new Request("GET", docLocation);
        assertThat(toStr(client().performRequest(getRequest)), containsString(doc));
    }

    @SuppressWarnings("unchecked")
    public void testSecurityNativeRealm() throws Exception {
        if (isRunningAgainstOldCluster()) {
            createUser(true);
            createRole(true);
        } else {
            waitForYellow(".security");
            Response settingsResponse = client().performRequest(new Request("GET", "/.security/_settings/index.format"));
            Map<String, Object> settingsResponseMap = entityAsMap(settingsResponse);
            logger.info("settings response map {}", settingsResponseMap);
            final String concreteSecurityIndex;
            if (settingsResponseMap.isEmpty()) {
                fail("The security index does not have the expected setting [index.format]");
            } else {
                concreteSecurityIndex = settingsResponseMap.keySet().iterator().next();
                Map<String, Object> indexSettingsMap =
                        (Map<String, Object>) settingsResponseMap.get(concreteSecurityIndex);
                Map<String, Object> settingsMap = (Map<String, Object>) indexSettingsMap.get("settings");
                logger.info("settings map {}", settingsMap);
                if (settingsMap.containsKey("index")) {
                    @SuppressWarnings("unchecked")
                    int format = Integer.parseInt(String.valueOf(((Map<String, Object>)settingsMap.get("index")).get("format")));
<<<<<<< HEAD
                    assertEquals("The security index needs to be upgraded", SecurityIndexManager.INTERNAL_MAIN_INDEX_FORMAT, format);
=======
                    assertEquals("The security index needs to be upgraded", SECURITY_EXPECTED_INDEX_FORMAT_VERSION, format);
>>>>>>> b53554c8
                }
            }

            // create additional user and role
            createUser(false);
            createRole(false);
        }

        assertUserInfo(isRunningAgainstOldCluster());
        assertRoleInfo(isRunningAgainstOldCluster());
    }

    @SuppressWarnings("unchecked")
    @AwaitsFix(bugUrl = "https://github.com/elastic/elasticsearch/issues/40178")
    public void testWatcher() throws Exception {
        if (isRunningAgainstOldCluster()) {
            logger.info("Adding a watch on old cluster {}", getOldClusterVersion());
            Request createBwcWatch = new Request("PUT", getWatcherEndpoint() + "/watch/bwc_watch");
            Request createBwcThrottlePeriod = new Request("PUT", getWatcherEndpoint() + "/watch/bwc_throttle_period");
            if (getOldClusterVersion().onOrAfter(Version.V_7_0_0)) {
                createBwcWatch.setOptions(expectWarnings(INDEX_ACTION_TYPES_DEPRECATION_MESSAGE));
                createBwcThrottlePeriod.setOptions(expectWarnings(INDEX_ACTION_TYPES_DEPRECATION_MESSAGE));
            }
            createBwcWatch.setJsonEntity(loadWatch("simple-watch.json"));
            client().performRequest(createBwcWatch);

            logger.info("Adding a watch with \"fun\" throttle periods on old cluster");
            createBwcThrottlePeriod.setJsonEntity(loadWatch("throttle-period-watch.json"));
            client().performRequest(createBwcThrottlePeriod);

            logger.info("Adding a watch with \"fun\" read timeout on old cluster");
            Request createFunnyTimeout = new Request("PUT", getWatcherEndpoint() + "/watch/bwc_funny_timeout");
            createFunnyTimeout.setJsonEntity(loadWatch("funny-timeout-watch.json"));
            client().performRequest(createFunnyTimeout);

            logger.info("Waiting for watch results index to fill up...");
            waitForYellow(".watches,bwc_watch_index,.watcher-history*");
            waitForHits("bwc_watch_index", 2);
            waitForHits(".watcher-history*", 2);
            logger.info("Done creating watcher-related indices");
        } else {
            logger.info("testing against {}", getOldClusterVersion());
            waitForYellow(".watches,bwc_watch_index,.watcher-history*");

            logger.info("checking that the Watches index is the correct version");

            Response settingsResponse = client().performRequest(new Request("GET", "/.watches/_settings/index.format"));
            Map<String, Object> settingsResponseMap = entityAsMap(settingsResponse);
            logger.info("settings response map {}", settingsResponseMap);
            final String concreteWatchesIndex;
            if (settingsResponseMap.isEmpty()) {
                fail("The security index does not have the expected setting [index.format]");
            } else {
                concreteWatchesIndex = settingsResponseMap.keySet().iterator().next();
                Map<String, Object> indexSettingsMap = (Map<String, Object>) settingsResponseMap.get(concreteWatchesIndex);
                Map<String, Object> settingsMap = (Map<String, Object>) indexSettingsMap.get("settings");
                logger.info("settings map {}", settingsMap);
                if (settingsMap.containsKey("index")) {
                    int format = Integer.parseInt(String.valueOf(((Map<String, Object>)settingsMap.get("index")).get("format")));
                    assertEquals("The watches index needs to be upgraded", UPGRADE_FIELD_EXPECTED_INDEX_FORMAT_VERSION, format);
                }
            }

            // Wait for watcher to actually start....
            Map<String, Object> startWatchResponse = entityAsMap(client().performRequest(new Request("POST", "_watcher/_start")));
            assertThat(startWatchResponse.get("acknowledged"), equalTo(Boolean.TRUE));
            assertBusy(() -> {
                Map<String, Object> statsWatchResponse = entityAsMap(client().performRequest(new Request("GET", "_watcher/stats")));
                @SuppressWarnings("unchecked")
                List<Object> states = ((List<Object>) statsWatchResponse.get("stats"))
                    .stream().map(o -> ((Map<String, Object>) o).get("watcher_state")).collect(Collectors.toList());
                assertThat(states, everyItem(is("started")));
            });

            try {
                assertOldTemplatesAreDeleted();
                assertWatchIndexContentsWork();
                assertBasicWatchInteractions();
            } finally {
                /* Shut down watcher after every test because watcher can be a bit finicky about shutting down when the node shuts
                 * down. This makes super sure it shuts down *and* causes the test to fail in a sensible spot if it doesn't shut down.
                 */
                Map<String, Object> stopWatchResponse = entityAsMap(client().performRequest(new Request("POST", "_watcher/_stop")));
                assertThat(stopWatchResponse.get("acknowledged"), equalTo(Boolean.TRUE));
                assertBusy(() -> {
                    Map<String, Object> statsStoppedWatchResponse = entityAsMap(client().performRequest(
                        new Request("GET", "_watcher/stats")));
                    @SuppressWarnings("unchecked")
                    List<Object> states = ((List<Object>) statsStoppedWatchResponse.get("stats"))
                        .stream().map(o -> ((Map<String, Object>) o).get("watcher_state")).collect(Collectors.toList());
                    assertThat(states, everyItem(is("stopped")));
                });
            }
        }
    }

    /**
     * Tests that a RollUp job created on a old cluster is correctly restarted after the upgrade.
     */
    public void testRollupAfterRestart() throws Exception {
        assumeTrue("Rollup can be tested with 6.3.0 and onwards", getOldClusterVersion().onOrAfter(Version.V_6_3_0));
        if (isRunningAgainstOldCluster()) {
            final int numDocs = 59;
            final int year = randomIntBetween(1970, 2018);

            // index documents for the rollup job
            final StringBuilder bulk = new StringBuilder();
            for (int i = 0; i < numDocs; i++) {
                if (getOldClusterVersion().onOrAfter(Version.V_7_0_0)) {
                    bulk.append("{\"index\":{\"_index\":\"rollup-docs\"}}\n");
                } else {
                    bulk.append("{\"index\":{\"_index\":\"rollup-docs\",\"_type\":\"doc\"}}\n");
                }
                String date = String.format(Locale.ROOT, "%04d-01-01T00:%02d:00Z", year, i);
                bulk.append("{\"timestamp\":\"").append(date).append("\",\"value\":").append(i).append("}\n");
            }
            bulk.append("\r\n");

            final Request bulkRequest = new Request("POST", "/_bulk");
            bulkRequest.setJsonEntity(bulk.toString());
            client().performRequest(bulkRequest);

            // create the rollup job
            final Request createRollupJobRequest = new Request("PUT", getRollupEndpoint() + "/job/rollup-job-test");

            createRollupJobRequest.setJsonEntity("{"
                    + "\"index_pattern\":\"rollup-*\","
                    + "\"rollup_index\":\"results-rollup\","
                    + "\"cron\":\"*/30 * * * * ?\","
                    + "\"page_size\":100,"
                    + "\"groups\":{"
                    + "    \"date_histogram\":{"
                    + "        \"field\":\"timestamp\","
                    + "        \"interval\":\"5m\""
                    + "      }"
                    + "},"
                    + "\"metrics\":["
                    + "    {\"field\":\"value\",\"metrics\":[\"min\",\"max\",\"sum\"]}"
                    + "]"
                    + "}");

            Map<String, Object> createRollupJobResponse = entityAsMap(client().performRequest(createRollupJobRequest));
            assertThat(createRollupJobResponse.get("acknowledged"), equalTo(Boolean.TRUE));

            // start the rollup job
            final Request startRollupJobRequest = new Request("POST", getRollupEndpoint() + "/job/rollup-job-test/_start");
            Map<String, Object> startRollupJobResponse = entityAsMap(client().performRequest(startRollupJobRequest));
            assertThat(startRollupJobResponse.get("started"), equalTo(Boolean.TRUE));

            assertRollUpJob("rollup-job-test");

        } else {

            final Request clusterHealthRequest = new Request("GET", "/_cluster/health");
            clusterHealthRequest.addParameter("wait_for_status", "yellow");
            clusterHealthRequest.addParameter("wait_for_no_relocating_shards", "true");
            if (getOldClusterVersion().onOrAfter(Version.V_6_2_0)) {
                clusterHealthRequest.addParameter("wait_for_no_initializing_shards", "true");
            }
            Map<String, Object> clusterHealthResponse = entityAsMap(client().performRequest(clusterHealthRequest));
            assertThat(clusterHealthResponse.get("timed_out"), equalTo(Boolean.FALSE));

            assertRollUpJob("rollup-job-test");
        }
    }

    private String loadWatch(String watch) throws IOException {
        return StreamsUtils.copyToStringFromClasspath("/org/elasticsearch/xpack/restart/" + watch);
    }

    @SuppressWarnings("unchecked")
    private void assertOldTemplatesAreDeleted() throws IOException {
        Map<String, Object> templates = entityAsMap(client().performRequest(new Request("GET", "/_template")));
        assertThat(templates.keySet(), not(hasItems(is("watches"), startsWith("watch-history"), is("triggered_watches"))));
    }

    @SuppressWarnings("unchecked")
    private void assertWatchIndexContentsWork() throws Exception {
        // Fetch a basic watch
        Request getRequest = new Request("GET", "_watcher/watch/bwc_watch");
        getRequest.setOptions(
            expectWarnings(
                INDEX_ACTION_TYPES_DEPRECATION_MESSAGE
            )
        );

        Map<String, Object> bwcWatch = entityAsMap(client().performRequest(getRequest));

        logger.error("-----> {}", bwcWatch);

        assertThat(bwcWatch.get("found"), equalTo(true));
        Map<String, Object> source = (Map<String, Object>) bwcWatch.get("watch");
        assertEquals(1000, source.get("throttle_period_in_millis"));
        int timeout = (int) timeValueSeconds(100).millis();
        assertThat(ObjectPath.eval("input.search.timeout_in_millis", source), equalTo(timeout));
        assertThat(ObjectPath.eval("actions.index_payload.transform.search.timeout_in_millis", source), equalTo(timeout));
        assertThat(ObjectPath.eval("actions.index_payload.index.index", source), equalTo("bwc_watch_index"));
        assertThat(ObjectPath.eval("actions.index_payload.index.timeout_in_millis", source), equalTo(timeout));

        // Fetch a watch with "fun" throttle periods
        getRequest = new Request("GET", "_watcher/watch/bwc_throttle_period");
        getRequest.setOptions(
            expectWarnings(
                INDEX_ACTION_TYPES_DEPRECATION_MESSAGE
            )
        );

        bwcWatch = entityAsMap(client().performRequest(getRequest));
        assertThat(bwcWatch.get("found"), equalTo(true));
        source = (Map<String, Object>) bwcWatch.get("watch");
        assertEquals(timeout, source.get("throttle_period_in_millis"));
        assertThat(ObjectPath.eval("actions.index_payload.throttle_period_in_millis", source), equalTo(timeout));

        /*
         * Fetch a watch with a funny timeout to verify loading fractional time
         * values.
         */
        bwcWatch = entityAsMap(client().performRequest(new Request("GET", "_watcher/watch/bwc_funny_timeout")));
        assertThat(bwcWatch.get("found"), equalTo(true));
        source = (Map<String, Object>) bwcWatch.get("watch");


        Map<String, Object> attachments = ObjectPath.eval("actions.work.email.attachments", source);
        Map<String, Object> attachment = (Map<String, Object>) attachments.get("test_report.pdf");
        Map<String, Object>  request =  ObjectPath.eval("http.request", attachment);
        assertEquals(timeout, request.get("read_timeout_millis"));
        assertEquals("https", request.get("scheme"));
        assertEquals("example.com", request.get("host"));
        assertEquals("{{ctx.metadata.report_url}}", request.get("path"));
        assertEquals(8443, request.get("port"));
        Map<String, String> basic = ObjectPath.eval("auth.basic", request);
        assertThat(basic, hasEntry("username", "Aladdin"));
        // password doesn't come back because it is hidden
        assertThat(basic, hasEntry(is("password"), anyOf(startsWith("::es_encrypted::"), is("::es_redacted::"))));
        Request searchRequest = new Request("GET", ".watcher-history*/_search");
        if (isRunningAgainstOldCluster() == false) {
            searchRequest.addParameter(RestSearchAction.TOTAL_HITS_AS_INT_PARAM, "true");
        }
        Map<String, Object> history = entityAsMap(client().performRequest(searchRequest));
        Map<String, Object> hits = (Map<String, Object>) history.get("hits");
        assertThat((int) (hits.get("total")), greaterThanOrEqualTo(2));
    }

    private void assertBasicWatchInteractions() throws Exception {

        String watch = "{\"trigger\":{\"schedule\":{\"interval\":\"1s\"}},\"input\":{\"none\":{}}," +
            "\"condition\":{\"always\":{}}," +
            "\"actions\":{\"awesome\":{\"logging\":{\"level\":\"info\",\"text\":\"test\"}}}}";
        Request createWatchRequest = new Request("PUT", "_watcher/watch/new_watch");
        createWatchRequest.setJsonEntity(watch);
        Map<String, Object> createWatch = entityAsMap(client().performRequest(createWatchRequest));

        logger.info("create watch {}", createWatch);

        assertThat(createWatch.get("created"), equalTo(true));
        assertThat(createWatch.get("_version"), equalTo(1));

        Map<String, Object> updateWatch = entityAsMap(client().performRequest(createWatchRequest));
        assertThat(updateWatch.get("created"), equalTo(false));
        assertThat(updateWatch.get("_version"), equalTo(2));

        Map<String, Object> get = entityAsMap(client().performRequest(new Request("GET", "_watcher/watch/new_watch")));
        assertThat(get.get("found"), equalTo(true));
        @SuppressWarnings("unchecked") Map<?, ?> source = (Map<String, Object>) get.get("watch");
        Map<String, Object>  logging = ObjectPath.eval("actions.awesome.logging", source);
        assertEquals("info", logging.get("level"));
        assertEquals("test", logging.get("text"));
    }

    private void waitForYellow(String indexName) throws IOException {
        Request request = new Request("GET", "/_cluster/health/" + indexName);
        request.addParameter("wait_for_status", "yellow");
        request.addParameter("timeout", "30s");
        request.addParameter("wait_for_no_relocating_shards", "true");
        if (getOldClusterVersion().onOrAfter(Version.V_6_2_0)) {
            request.addParameter("wait_for_no_initializing_shards", "true");
        }
        Map<String, Object> response = entityAsMap(client().performRequest(request));
        assertThat(response.get("timed_out"), equalTo(Boolean.FALSE));
    }

    @SuppressWarnings("unchecked")
    private void waitForHits(String indexName, int expectedHits) throws Exception {
        Request request = new Request("GET", "/" + indexName + "/_search");
        request.addParameter("size", "0");
        assertBusy(() -> {
            try {
                Map<String, Object> response = entityAsMap(client().performRequest(request));
                Map<String, Object> hits = (Map<String, Object>) response.get("hits");
                logger.info("Hits are: {}", hits);
                int total;
                if (getOldClusterVersion().onOrAfter(Version.V_7_0_0) || isRunningAgainstOldCluster() == false) {
                    total = (int) ((Map<String, Object>) hits.get("total")).get("value");
                } else {
                    total = (int) hits.get("total");
                }
                assertThat(total, greaterThanOrEqualTo(expectedHits));
            } catch (IOException ioe) {
                if (ioe instanceof ResponseException) {
                    Response response = ((ResponseException) ioe).getResponse();
                    if (RestStatus.fromCode(response.getStatusLine().getStatusCode()) == RestStatus.SERVICE_UNAVAILABLE) {
                        fail("shards are not yet active");
                    }
                }
                throw ioe;
            }
        }, 30, TimeUnit.SECONDS);
    }

    static String toStr(Response response) throws IOException {
        return EntityUtils.toString(response.getEntity());
    }

    private void createUser(final boolean oldCluster) throws Exception {
        final String id = oldCluster ? "preupgrade_user" : "postupgrade_user";
        Request request = new Request("PUT", getSecurityEndpoint() + "/user/" + id);
        request.setJsonEntity(
            "{\n" +
            "   \"password\" : \"j@rV1s\",\n" +
            "   \"roles\" : [ \"admin\", \"other_role1\" ],\n" +
            "   \"full_name\" : \"" + randomAlphaOfLength(5) + "\",\n" +
            "   \"email\" : \"" + id + "@example.com\",\n" +
            "   \"enabled\": true\n" +
            "}");
        client().performRequest(request);
    }

    private void createRole(final boolean oldCluster) throws Exception {
        final String id = oldCluster ? "preupgrade_role" : "postupgrade_role";
        Request request = new Request("PUT", getSecurityEndpoint() + "/role/" + id);
        request.setJsonEntity(
            "{\n" +
            "  \"run_as\": [ \"abc\" ],\n" +
            "  \"cluster\": [ \"monitor\" ],\n" +
            "  \"indices\": [\n" +
            "    {\n" +
            "      \"names\": [ \"events-*\" ],\n" +
            "      \"privileges\": [ \"read\" ],\n" +
            "      \"field_security\" : {\n" +
            "        \"grant\" : [ \"category\", \"@timestamp\", \"message\" ]\n" +
            "      },\n" +
            "      \"query\": \"{\\\"match\\\": {\\\"category\\\": \\\"click\\\"}}\"\n" +
            "    }\n" +
            "  ]\n" +
            "}");
        client().performRequest(request);
    }

    private void assertUserInfo(final boolean oldCluster) throws Exception {
        final String user = oldCluster ? "preupgrade_user" : "postupgrade_user";
        Request request = new Request("GET", getSecurityEndpoint() + "/user/" + user);;
        Map<String, Object> response = entityAsMap(client().performRequest(request));
        @SuppressWarnings("unchecked") Map<String, Object> userInfo = (Map<String, Object>) response.get(user);
        assertEquals(user + "@example.com", userInfo.get("email"));
        assertNotNull(userInfo.get("full_name"));
        assertNotNull(userInfo.get("roles"));
    }

    private String getSecurityEndpoint() {
        String securityEndpoint;
        if (getOldClusterVersion().onOrAfter(Version.V_7_0_0) || isRunningAgainstOldCluster() == false) {
            securityEndpoint = "/_security";
        } else {
            securityEndpoint = "/_xpack/security";
        }
        return securityEndpoint;
    }

    private String getSQLEndpoint() {
        String securityEndpoint;
        if (getOldClusterVersion().onOrAfter(Version.V_7_0_0) || isRunningAgainstOldCluster() == false) {
            securityEndpoint = "/_sql";
        } else {
            securityEndpoint = "/_xpack/sql";
        }
        return securityEndpoint;
    }

    private String getRollupEndpoint() {
        String securityEndpoint;
        if (getOldClusterVersion().onOrAfter(Version.V_7_0_0) || isRunningAgainstOldCluster() == false) {
            securityEndpoint = "/_rollup";
        } else {
            securityEndpoint = "/_xpack/rollup";
        }
        return securityEndpoint;
    }

    private String getWatcherEndpoint() {
        String securityEndpoint;
        if (getOldClusterVersion().onOrAfter(Version.V_7_0_0) || isRunningAgainstOldCluster() == false) {
            securityEndpoint = "/_watcher";
        } else {
            securityEndpoint = "/_xpack/watcher";
        }
        return securityEndpoint;
    }

    private void assertRoleInfo(final boolean oldCluster) throws Exception {
        final String role = oldCluster ? "preupgrade_role" : "postupgrade_role";
        @SuppressWarnings("unchecked") Map<String, Object> response = (Map<String, Object>) entityAsMap(
            client().performRequest(new Request("GET", getSecurityEndpoint() + "/role/" + role))
        ).get(role);
        assertNotNull(response.get("run_as"));
        assertNotNull(response.get("cluster"));
        assertNotNull(response.get("indices"));
    }

    @SuppressWarnings("unchecked")
    private void assertRollUpJob(final String rollupJob) throws Exception {
        final Matcher<?> expectedStates = anyOf(equalTo("indexing"), equalTo("started"));
        waitForRollUpJob(rollupJob, expectedStates);

        // check that the rollup job is started using the RollUp API
        final Request getRollupJobRequest = new Request("GET", getRollupEndpoint() + "/job/" + rollupJob);
        Map<String, Object> getRollupJobResponse = entityAsMap(client().performRequest(getRollupJobRequest));
        Map<String, Object> job = getJob(getRollupJobResponse, rollupJob);
        assertNotNull(job);
        assertThat(ObjectPath.eval("status.job_state", job), expectedStates);

        // check that the rollup job is started using the Tasks API
        final Request taskRequest = new Request("GET", "_tasks");
        taskRequest.addParameter("detailed", "true");
        taskRequest.addParameter("actions", "xpack/rollup/*");
        Map<String, Object> taskResponse = entityAsMap(client().performRequest(taskRequest));
        Map<String, Object> taskResponseNodes = (Map<String, Object>) taskResponse.get("nodes");
        Map<String, Object> taskResponseNode = (Map<String, Object>) taskResponseNodes.values().iterator().next();
        Map<String, Object> taskResponseTasks = (Map<String, Object>) taskResponseNode.get("tasks");
        Map<String, Object> taskResponseStatus = (Map<String, Object>) taskResponseTasks.values().iterator().next();
        assertThat(ObjectPath.eval("status.job_state", taskResponseStatus), expectedStates);

        // check that the rollup job is started using the Cluster State API
        final Request clusterStateRequest = new Request("GET", "_cluster/state/metadata");
        Map<String, Object> clusterStateResponse = entityAsMap(client().performRequest(clusterStateRequest));
        List<Map<String, Object>> rollupJobTasks = ObjectPath.eval("metadata.persistent_tasks.tasks", clusterStateResponse);

        boolean hasRollupTask = false;
        for (Map<String, Object> task : rollupJobTasks) {
            if (ObjectPath.eval("id", task).equals(rollupJob)) {
                hasRollupTask = true;
                final String jobStateField = "task.xpack/rollup/job.state.job_state";
                assertThat("Expected field [" + jobStateField + "] to be started or indexing in " + task.get("id"),
                    ObjectPath.eval(jobStateField, task), expectedStates);
                break;
            }
        }
        if (hasRollupTask == false) {
            fail("Expected persistent task for [" + rollupJob + "] but none found.");
        }
    }

    private void waitForRollUpJob(final String rollupJob, final Matcher<?> expectedStates) throws Exception {
        assertBusy(() -> {
            final Request getRollupJobRequest = new Request("GET", getRollupEndpoint() + "/job/" + rollupJob);

            Response getRollupJobResponse = client().performRequest(getRollupJobRequest);
            assertThat(getRollupJobResponse.getStatusLine().getStatusCode(), equalTo(RestStatus.OK.getStatus()));

            Map<String, Object> job = getJob(getRollupJobResponse, rollupJob);
            assertNotNull(job);
            assertThat(ObjectPath.eval("status.job_state", job), expectedStates);
        }, 30L, TimeUnit.SECONDS);
    }

    private Map<String, Object> getJob(Response response, String targetJobId) throws IOException {
        return getJob(ESRestTestCase.entityAsMap(response), targetJobId);
    }

    @SuppressWarnings("unchecked")
    private Map<String, Object> getJob(Map<String, Object> jobsMap, String targetJobId) throws IOException {

        List<Map<String, Object>> jobs =
            (List<Map<String, Object>>) XContentMapValues.extractValue("jobs", jobsMap);

        if (jobs == null) {
            return null;
        }

        for (Map<String, Object> job : jobs) {
            String jobId = (String) ((Map<String, Object>) job.get("config")).get("id");
            if (jobId.equals(targetJobId)) {
                return job;
            }
        }
        return null;
    }
}<|MERGE_RESOLUTION|>--- conflicted
+++ resolved
@@ -102,11 +102,7 @@
                 if (settingsMap.containsKey("index")) {
                     @SuppressWarnings("unchecked")
                     int format = Integer.parseInt(String.valueOf(((Map<String, Object>)settingsMap.get("index")).get("format")));
-<<<<<<< HEAD
-                    assertEquals("The security index needs to be upgraded", SecurityIndexManager.INTERNAL_MAIN_INDEX_FORMAT, format);
-=======
                     assertEquals("The security index needs to be upgraded", SECURITY_EXPECTED_INDEX_FORMAT_VERSION, format);
->>>>>>> b53554c8
                 }
             }
 
