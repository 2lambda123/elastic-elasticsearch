[role="xpack"]
[[security-api-put-role]]
=== Create or update roles API
++++
<titleabbrev>Create or update roles</titleabbrev>
++++

Adds and updates roles in the native realm.

[[security-api-put-role-request]]
==== {api-request-title}

`POST /_security/role/<name>` +

`PUT /_security/role/<name>`


[[security-api-put-role-prereqs]]
==== {api-prereq-title}

* To use this API, you must have at least the `manage_security` cluster
privilege.

[[security-api-put-role-desc]]
==== {api-description-title}

The role API is generally the preferred way to manage roles, rather than using
file-based role management. For more information about the native realm, see 
{stack-ov}/realms.html[Realms] and <<configuring-native-realm>>. 


[[security-api-put-role-path-params]]
==== {api-path-parms-title}

`name`::
  (string) The name of the role.


[[security-api-put-role-request-body]]
==== {api-request-body-title}

The following parameters can be specified in the body of a PUT or POST request
and pertain to adding a role:

`applications`:: (list) A list of application privilege entries.
`application` (required)::: (string) The name of the application to which this entry applies
`privileges`::: (list) A list of strings, where each element is the name of an application
privilege or action.
`resources`::: (list) A list resources to which the privileges are applied. 

`cluster`:: (list) A list of cluster privileges. These privileges define the
cluster level actions that users with this role are able to execute.

`global`:: (object) An object defining global privileges. A global privilege is
a form of cluster privilege that is request-aware. Support for global privileges
is currently limited to the management of application privileges.
This field is optional.

`indices`:: (list) A list of indices permissions entries.
`field_security`::: (list) The document fields that the owners of the role have
read access to. For more information, see
{stack-ov}/field-and-document-access-control.html[Setting up field and document level security].
`names` (required)::: (list) A list of indices (or index name patterns) to which the
permissions in this entry apply.
`privileges`(required)::: (list) The index level privileges that the owners of the role
have on the specified indices.
`query`::: A search query that defines the documents the owners of the role have
read access to. A document within the specified indices must match this query in
order for it to be accessible by the owners of the role.

`metadata`:: (object) Optional meta-data. Within the `metadata` object, keys
that begin with `_` are reserved for system usage.

`run_as`:: (list) A list of users that the owners of this role can impersonate.
For more information, see
{stack-ov}/run-as-privilege.html[Submitting requests on behalf of other users].

For more information, see {stack-ov}/defining-roles.html[Defining roles].

[[security-api-put-role-example]]
==== {api-examples-title}

The following example adds a role called `my_admin_role`:

[source,console]
--------------------------------------------------
POST /_security/role/my_admin_role
{
  "cluster": ["all"],
  "indices": [
    {
      "names": [ "index1", "index2" ],
      "privileges": ["all"],
      "field_security" : { // optional
        "grant" : [ "title", "body" ]
      },
      "query": "{\"match\": {\"title\": \"foo\"}}" // optional
    }
  ],
  "applications": [
    {
      "application": "myapp",
      "privileges": [ "admin", "read" ],
      "resources": [ "*" ]
    }
  ],
  "run_as": [ "other_user" ], // optional
  "metadata" : { // optional
    "version" : 1
  }
}
--------------------------------------------------

A successful call returns a JSON structure that shows whether the role has been
created or updated.

[source,console-result]
--------------------------------------------------
{
  "role": {
    "created": true <1>
  }
}
--------------------------------------------------
<<<<<<< HEAD

=======
>>>>>>> ee5683fe
<1> When an existing role is updated, `created` is set to false.<|MERGE_RESOLUTION|>--- conflicted
+++ resolved
@@ -122,8 +122,5 @@
   }
 }
 --------------------------------------------------
-<<<<<<< HEAD
 
-=======
->>>>>>> ee5683fe
 <1> When an existing role is updated, `created` is set to false.