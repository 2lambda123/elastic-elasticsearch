--- conflicted
+++ resolved
@@ -122,10 +122,7 @@
   }
 }
 --------------------------------------------------
-<<<<<<< HEAD
 
-=======
->>>>>>> ee5683fe
 <1> When an existing privilege is updated, `created` is set to false.
 
 To add multiple privileges, submit a POST request to the 
