--- conflicted
+++ resolved
@@ -78,15 +78,9 @@
 [float]
 === Specifying TCP transport profiles
 
-<<<<<<< HEAD
-{ref}/modules-transport.html#_tcp_transport_profiles[TCP transport profiles]
-enable {es} to bind on multiple hosts. The {es} {security-features} enable you
-to apply different IP filtering on different profiles.
-=======
 {ref}/modules-transport.html[TCP transport profiles]
-enable Elasticsearch to bind on multiple hosts. {security} enables you to apply
+enable Elasticsearch to bind on multiple hosts. The {es} {security-features} enable you to apply
 different IP filtering on different profiles.
->>>>>>> 5185d61a
 
 [source,yaml]
 --------------------------------------------------
