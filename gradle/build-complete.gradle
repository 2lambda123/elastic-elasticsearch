--- conflicted
+++ resolved
@@ -10,23 +10,12 @@
       project.delete(uploadFile)
     }
 
-    def isWindows = OS.current() == OS.WINDOWS
-    if (OS.current() == OS.LINUX) {
-      project.exec {
-        ignoreExitValue = true
-        workingDir projectDir
-        commandLine 'bash', '-c', 'journalctl --since "1 hour ago" 2>&1 > journalctl.log'
-      }
-    }
-
-<<<<<<< HEAD
     try {
       ant.tar(destfile: uploadFile, compression: "bzip2", longfile: "gnu") {
         fileset(dir: projectDir) {
           fileTree(projectDir)
             .include("**/*.hprof")
             .include("**/reaper.log")
-            .include("**/journalctl.log")
             .include("**/build/testclusters/**")
             .exclude("**/build/testclusters/**/data/**")
             .exclude("**/build/testclusters/**/distro/**")
@@ -41,38 +30,6 @@
         fileset(dir: "${gradle.gradleUserHomeDir}/daemon/${gradle.gradleVersion}", followsymlinks: false) {
           include(name: "**/daemon-${ProcessHandle.current().pid()}*.log")
         }
-
-        if (Files.isReadable(file("/var/log/").toPath())) {
-          Files.list(file("/var/log/").toPath())
-            .filter { it.fileName.endsWith(".log") }
-            .filter { Files.isReadable(it) }
-            .filter { Files.isRegularFile(it) }
-            .forEach {
-              fileset(file: it)
-=======
-        try {
-            ant.tar(destfile: uploadFile, compression: "bzip2", longfile: "gnu") {
-                fileset(dir: projectDir) {
-                    fileTree(projectDir)
-                            .include("**/*.hprof")
-                            .include("**/reaper.log")
-                            .include("**/build/testclusters/**")
-                            .exclude("**/build/testclusters/**/data/**")
-                            .exclude("**/build/testclusters/**/distro/**")
-                            .exclude("**/build/testclusters/**/repo/**")
-                            .exclude("**/build/testclusters/**/extract/**")
-                            .filter { Files.isRegularFile(it.toPath()) }
-                            .each {
-                                include(name: projectDir.toPath().relativize(it.toPath()))
-                            }
-                }
-
-                fileset(dir: "${gradle.gradleUserHomeDir}/daemon/${gradle.gradleVersion}", followsymlinks: false) {
-                    include(name: "**/daemon-${ProcessHandle.current().pid()}*.log")
-                }
->>>>>>> 53b09ab0
-            }
-        }
       }
     } catch (Exception e) {
       logger.lifecycle("Failed to archive additional logs", e)
