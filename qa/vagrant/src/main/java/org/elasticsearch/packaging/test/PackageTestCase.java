--- conflicted
+++ resolved
@@ -61,11 +61,7 @@
         assumeTrue("only compatible distributions", distribution().packaging.compatible);
     }
 
-<<<<<<< HEAD
     public void test10InstallPackage() throws Exception {
-=======
-    public void test10InstallPackage() throws IOException {
->>>>>>> 3eb9736f
         assertRemoved(distribution());
         installation = install(distribution());
         assertInstalled(distribution());
@@ -183,11 +179,7 @@
         assertFalse(Files.exists(SYSTEMD_SERVICE));
     }
 
-<<<<<<< HEAD
     public void test60Reinstall() throws Exception {
-=======
-    public void test60Reinstall() throws IOException {
->>>>>>> 3eb9736f
         assumeThat(installation, is(notNullValue()));
 
         installation = install(distribution());
