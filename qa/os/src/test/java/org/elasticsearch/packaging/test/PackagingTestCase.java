--- conflicted
+++ resolved
@@ -46,10 +46,7 @@
 import org.junit.runner.RunWith;
 
 import java.nio.file.Files;
-<<<<<<< HEAD
 import java.nio.file.Path;
-=======
->>>>>>> ebf87c99
 import java.nio.file.Paths;
 
 import static org.elasticsearch.packaging.util.Cleanup.cleanEverything;
@@ -175,11 +172,11 @@
             switch (distribution.packaging) {
                 case TAR:
                 case ZIP:
-                    Archives.runElasticsearch(installation, sh);
+                    Archives.startElasticsearch(installation, sh);
                     break;
                 case DEB:
                 case RPM:
-                    Packages.startElasticsearch(sh, installation);
+                    Packages.startElasticsearch(sh);
                     break;
                 case DOCKER:
                     // nothing, "installing" docker image is running it
@@ -209,7 +206,7 @@
         switch (distribution.packaging) {
             case TAR:
             case ZIP:
-                Archives.stopElasticsearch(installation);
+                Archives.stopElasticsearch(installation, sh);
                 break;
             case DEB:
             case RPM:
