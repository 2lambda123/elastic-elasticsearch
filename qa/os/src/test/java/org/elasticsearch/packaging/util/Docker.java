/*
 * Licensed to Elasticsearch under one or more contributor
 * license agreements. See the NOTICE file distributed with
 * this work for additional information regarding copyright
 * ownership. Elasticsearch licenses this file to you under
 * the Apache License, Version 2.0 (the "License"); you may
 * not use this file except in compliance with the License.
 * You may obtain a copy of the License at
 *
 *    http://www.apache.org/licenses/LICENSE-2.0
 *
 * Unless required by applicable law or agreed to in writing,
 * software distributed under the License is distributed on an
 * "AS IS" BASIS, WITHOUT WARRANTIES OR CONDITIONS OF ANY
 * KIND, either express or implied.  See the License for the
 * specific language governing permissions and limitations
 * under the License.
 */

package org.elasticsearch.packaging.util;

import com.fasterxml.jackson.databind.JsonNode;
import com.fasterxml.jackson.databind.ObjectMapper;
import org.apache.commons.logging.Log;
import org.apache.commons.logging.LogFactory;
import org.apache.http.client.fluent.Request;
import org.elasticsearch.common.CheckedRunnable;

import java.io.IOException;
import java.nio.file.Path;
import java.nio.file.Paths;
import java.nio.file.attribute.PosixFileAttributes;
import java.nio.file.attribute.PosixFilePermission;
import java.util.ArrayList;
import java.util.HashMap;
import java.util.List;
import java.util.Map;
import java.util.Set;
import java.util.stream.Stream;

import static java.nio.file.attribute.PosixFilePermissions.fromString;
import static org.elasticsearch.packaging.util.FileMatcher.p644;
import static org.elasticsearch.packaging.util.FileMatcher.p660;
import static org.elasticsearch.packaging.util.FileMatcher.p755;
import static org.elasticsearch.packaging.util.FileMatcher.p770;
import static org.elasticsearch.packaging.util.FileMatcher.p775;
import static org.elasticsearch.packaging.util.FileUtils.getCurrentVersion;
import static org.elasticsearch.packaging.util.ServerUtils.makeRequest;
import static org.hamcrest.CoreMatchers.containsString;
import static org.hamcrest.MatcherAssert.assertThat;
import static org.hamcrest.Matchers.equalTo;
import static org.junit.Assert.assertEquals;
import static org.junit.Assert.fail;

/**
 * Utilities for running packaging tests against the Elasticsearch Docker images.
 */
public class Docker {
    private static final Log logger = LogFactory.getLog(Docker.class);

    private static final Shell sh = new Shell();
    private static final DockerShell dockerShell = new DockerShell();

    /**
     * Tracks the currently running Docker image. An earlier implementation used a fixed container name,
     * but that appeared to cause problems with repeatedly destroying and recreating containers with
     * the same name.
     */
    private static String containerId = null;

    /**
     * Checks whether the required Docker image exists. If not, the image is loaded from disk. No check is made
     * to see whether the image is up-to-date.
     * @param distribution details about the docker image to potentially load.
     */
    public static void ensureImageIsLoaded(Distribution distribution) {
        final long count = sh.run("docker image ls --format '{{.Repository}}' " + distribution.flavor.name).stdout.lines().count();

        if (count != 0) {
            return;
        }

        logger.info("Loading Docker image: " + distribution.path);
        sh.run("docker load -i " + distribution.path);
    }

    /**
     * Runs an Elasticsearch Docker container.
     * @param distribution details about the docker image being tested.
     */
    public static Installation runContainer(Distribution distribution) {
        return runContainer(distribution, null, null);
    }

    /**
     * Runs an Elasticsearch Docker container, with options for overriding the config directory
     * through a bind mount, and passing additional environment variables.
     *
     * @param distribution details about the docker image being tested.
     * @param volumes a map that declares any volume mappings to apply, or null
     * @param envVars environment variables to set when running the container, or null
     */
    public static Installation runContainer(Distribution distribution, Map<Path, Path> volumes, Map<String, String> envVars) {
        executeDockerRun(distribution, volumes, envVars);

        waitForElasticsearchToStart();

        return Installation.ofContainer(distribution);
    }

    /**
     * Similar to {@link #runContainer(Distribution, Map, Map)} in that it runs an Elasticsearch Docker
     * container, expect that the container expecting it to exit e.g. due to configuration problem.
     *
     * @param distribution details about the docker image being tested.
     * @param volumes a map that declares any volume mappings to apply, or null
     * @param envVars environment variables to set when running the container, or null
     * @return the docker logs of the container
     */
    public static Shell.Result runContainerExpectingFailure(
        Distribution distribution,
        Map<Path, Path> volumes,
        Map<String, String> envVars
    ) {
        executeDockerRun(distribution, volumes, envVars);

        waitForElasticsearchToExit();

        return getContainerLogs();
    }

    private static void executeDockerRun(Distribution distribution, Map<Path, Path> volumes, Map<String, String> envVars) {
        removeContainer();

        final List<String> args = new ArrayList<>();

        args.add("docker run");

        // Run the container in the background
        args.add("--detach");

        if (envVars != null) {
            envVars.forEach((key, value) -> args.add("--env " + key + "=\"" + value + "\""));
        }

        // The container won't run without configuring discovery
        args.add("--env discovery.type=single-node");

        // Map ports in the container to the host, so that we can send requests
        args.add("--publish 9200:9200");
        args.add("--publish 9300:9300");

        // Bind-mount any volumes
        if (volumes != null) {
            volumes.forEach((localPath, containerPath) -> args.add("--volume \"" + localPath + ":" + containerPath + "\""));
        }

        args.add(distribution.flavor.name + ":test");

        final String command = String.join(" ", args);
        logger.info("Running command: " + command);
        containerId = sh.run(command).stdout.trim();
    }

    /**
     * Waits for the Elasticsearch process to start executing in the container.
     * This is called every time a container is started.
     */
    private static void waitForElasticsearchToStart() {
        boolean isElasticsearchRunning = false;
        int attempt = 0;

        String psOutput = null;

        do {
            try {
                // Give the container a chance to crash out
                Thread.sleep(1000);

                psOutput = dockerShell.run("ps -w ax").stdout;

                if (psOutput.contains("/usr/share/elasticsearch/jdk/bin/java")) {
                    isElasticsearchRunning = true;
                    break;
                }
            } catch (Exception e) {
                logger.warn("Caught exception while waiting for ES to start", e);
            }
        } while (attempt++ < 5);

        if (isElasticsearchRunning == false) {
            final Shell.Result dockerLogs = getContainerLogs();
            fail(
                "Elasticsearch container did not start successfully.\n\nps output:\n"
                    + psOutput
                    + "\n\nStdout:\n"
                    + dockerLogs.stdout
                    + "\n\nStderr:\n"
                    + dockerLogs.stderr
            );
        }
    }

    /**
     * Waits for the Elasticsearch container to exit.
     */
    private static void waitForElasticsearchToExit() {
        boolean isElasticsearchRunning = true;
        int attempt = 0;

        do {
            try {
                // Give the container a chance to exit out
                Thread.sleep(1000);

                if (sh.run("docker ps --quiet --no-trunc").stdout.contains(containerId) == false) {
                    isElasticsearchRunning = false;
                    break;
                }
            } catch (Exception e) {
                logger.warn("Caught exception while waiting for ES to exit", e);
            }
        } while (attempt++ < 5);

        if (isElasticsearchRunning) {
            final Shell.Result dockerLogs = getContainerLogs();
            fail("Elasticsearch container did exit.\n\nStdout:\n" + dockerLogs.stdout + "\n\nStderr:\n" + dockerLogs.stderr);
        }
    }

    /**
     * Removes the currently running container.
     */
    public static void removeContainer() {
        if (containerId != null) {
            try {
                // Remove the container, forcibly killing it if necessary
                logger.debug("Removing container " + containerId);
                final String command = "docker rm -f " + containerId;
                final Shell.Result result = sh.runIgnoreExitCode(command);

                if (result.isSuccess() == false) {
                    boolean isErrorAcceptable = result.stderr.contains("removal of container " + containerId + " is already in progress")
                        || result.stderr.contains("Error: No such container: " + containerId);

                    // I'm not sure why we're already removing this container, but that's OK.
                    if (isErrorAcceptable == false) {
                        throw new RuntimeException("Command was not successful: [" + command + "] result: " + result.toString());
                    }
                }
            } finally {
                // Null out the containerId under all circumstances, so that even if the remove command fails
                // for some reason, the other tests will still proceed. Otherwise they can get stuck, continually
                // trying to remove a non-existent container ID.
                containerId = null;
            }
        }
    }

    /**
     * Copies a file from the container into the local filesystem
     * @param from the file to copy in the container
     * @param to the location to place the copy
     */
    public static void copyFromContainer(Path from, Path to) {
        final String script = "docker cp " + containerId + ":" + from + " " + to;
        logger.debug("Copying file from container with: " + script);
        sh.run(script);
    }

    /**
     * Extends {@link Shell} so that executed commands happen in the currently running Docker container.
     */
    public static class DockerShell extends Shell {
        @Override
        protected String[] getScriptCommand(String script) {
            assert containerId != null;

            return super.getScriptCommand("docker exec " + "--user elasticsearch:root " + "--tty " + containerId + " " + script);
        }
    }

    /**
     * Checks whether a path exists in the Docker container.
     */
    public static boolean existsInContainer(Path path) {
        return existsInContainer(path.toString());
    }

    /**
     * Checks whether a path exists in the Docker container.
     */
    public static boolean existsInContainer(String path) {
        logger.debug("Checking whether file " + path + " exists in container");
        final Shell.Result result = dockerShell.runIgnoreExitCode("test -e " + path);

        return result.isSuccess();
    }

    /**
     * Run privilege escalated shell command on the local file system via a bind mount inside a Docker container.
     * @param shellCmd The shell command to execute on the localPath e.g. `mkdir /containerPath/dir`.
     * @param localPath The local path where shellCmd will be executed on (inside a container).
     * @param containerPath The path to mount localPath inside the container.
     */
    private static void executePrivilegeEscalatedShellCmd(String shellCmd, Path localPath, Path containerPath) {
        final List<String> args = new ArrayList<>();

        args.add("docker run");

        // Don't leave orphaned containers
        args.add("--rm");

        // Mount localPath to a known location inside the container, so that we can execute shell commands on it later
        args.add("--volume \"" + localPath.getParent() + ":" + containerPath.getParent() + "\"");

        // Use a lightweight musl libc based small image
        args.add("alpine");

        // And run inline commands via the POSIX shell
        args.add("/bin/sh -c \"" + shellCmd + "\"");

        final String command = String.join(" ", args);
        logger.info("Running command: " + command);
        sh.run(command);
    }

    /**
     * Create a directory with specified uid/gid using Docker backed privilege escalation.
     * @param localPath The path to the directory to create.
     * @param uid The numeric id for localPath
     * @param gid The numeric id for localPath
     */
    public static void mkDirWithPrivilegeEscalation(Path localPath, int uid, int gid) {
        final Path containerBasePath = Paths.get("/mount");
        final Path containerPath = containerBasePath.resolve(Paths.get("/").relativize(localPath));
        final List<String> args = new ArrayList<>();

        args.add("mkdir " + containerPath.toAbsolutePath());
        args.add("&&");
        args.add("chown " + uid + ":" + gid + " " + containerPath.toAbsolutePath());
        args.add("&&");
        args.add("chmod 0770 " + containerPath.toAbsolutePath());
        final String command = String.join(" ", args);
        executePrivilegeEscalatedShellCmd(command, localPath, containerPath);

        final PosixFileAttributes dirAttributes = FileUtils.getPosixFileAttributes(localPath);
        final Map<String, Integer> numericPathOwnership = FileUtils.getNumericUnixPathOwnership(localPath);
        assertThat(localPath + " has wrong uid", numericPathOwnership.get("uid"), equalTo(uid));
        assertThat(localPath + " has wrong gid", numericPathOwnership.get("gid"), equalTo(gid));
        assertThat(localPath + " has wrong permissions", dirAttributes.permissions(), equalTo(p770));
    }

    /**
     * Delete a directory using Docker backed privilege escalation.
     * @param localPath The path to the directory to delete.
     */
    public static void rmDirWithPrivilegeEscalation(Path localPath) {
        final Path containerBasePath = Paths.get("/mount");
        final Path containerPath = containerBasePath.resolve(Paths.get("/").relativize(localPath));
        final List<String> args = new ArrayList<>();

        args.add("cd " + containerBasePath.toAbsolutePath());
        args.add("&&");
        args.add("rm -rf " + localPath.getFileName());
        final String command = String.join(" ", args);
        executePrivilegeEscalatedShellCmd(command, localPath, containerPath);
    }

    /**
     * Checks that the specified path's permissions and ownership match those specified.
     */
    public static void assertPermissionsAndOwnership(Path path, Set<PosixFilePermission> expectedPermissions) {
        logger.debug("Checking permissions and ownership of [" + path + "]");

        final String[] components = dockerShell.run("stat --format=\"%U %G %A\" " + path).stdout.split("\\s+");

        final String username = components[0];
        final String group = components[1];
        final String permissions = components[2];

        // The final substring() is because we don't check the directory bit, and we
        // also don't want any SELinux security context indicator.
        Set<PosixFilePermission> actualPermissions = fromString(permissions.substring(1, 10));

        assertEquals("Permissions of " + path + " are wrong", actualPermissions, expectedPermissions);
        assertThat("File owner of " + path + " is wrong", username, equalTo("elasticsearch"));
        assertThat("File group of " + path + " is wrong", group, equalTo("root"));
    }

    /**
     * Waits for up to 20 seconds for a path to exist in the container.
     */
    public static void waitForPathToExist(Path path) throws InterruptedException {
        int attempt = 0;

        do {
            if (existsInContainer(path)) {
                return;
            }

            Thread.sleep(1000);
        } while (attempt++ < 20);

        fail(path + " failed to exist after 5000ms");
    }

    /**
     * Perform a variety of checks on an installation. If the current distribution is not OSS, additional checks are carried out.
     */
    public static void verifyContainerInstallation(Installation installation, Distribution distribution) {
        verifyOssInstallation(installation);
        if (distribution.flavor == Distribution.Flavor.DEFAULT) {
            verifyDefaultInstallation(installation);
        }
    }

    private static void verifyOssInstallation(Installation es) {
        dockerShell.run("id elasticsearch");
        dockerShell.run("getent group elasticsearch");

        final Shell.Result passwdResult = dockerShell.run("getent passwd elasticsearch");
        final String homeDir = passwdResult.stdout.trim().split(":")[5];
        assertThat(homeDir, equalTo("/usr/share/elasticsearch"));

        Stream.of(es.home, es.data, es.logs, es.config).forEach(dir -> assertPermissionsAndOwnership(dir, p775));

        Stream.of(es.plugins, es.modules).forEach(dir -> assertPermissionsAndOwnership(dir, p755));

        Stream.of("elasticsearch.keystore", "elasticsearch.yml", "jvm.options", "log4j2.properties")
            .forEach(configFile -> assertPermissionsAndOwnership(es.config(configFile), p660));

        assertThat(dockerShell.run(es.bin("elasticsearch-keystore") + " list").stdout, containsString("keystore.seed"));

        Stream.of(es.bin, es.lib).forEach(dir -> assertPermissionsAndOwnership(dir, p755));

<<<<<<< HEAD
        Stream
            .of(
                "elasticsearch",
                "elasticsearch-cli",
                "elasticsearch-env",
                "elasticsearch-keystore",
                "elasticsearch-node",
                "elasticsearch-plugin",
                "elasticsearch-shard"
            )
            .forEach(executable -> assertPermissionsAndOwnership(es.bin(executable), p755));
=======
        Stream.of(
            "elasticsearch",
            "elasticsearch-cli",
            "elasticsearch-env",
            "elasticsearch-enve",
            "elasticsearch-keystore",
            "elasticsearch-node",
            "elasticsearch-plugin",
            "elasticsearch-shard"
        ).forEach(executable -> assertPermissionsAndOwnership(es.bin(executable), p755));
>>>>>>> da2b2895

        Stream.of("LICENSE.txt", "NOTICE.txt", "README.textile").forEach(doc -> assertPermissionsAndOwnership(es.home.resolve(doc), p644));
    }

    private static void verifyDefaultInstallation(Installation es) {
        Stream.of(
            "elasticsearch-certgen",
            "elasticsearch-certutil",
            "elasticsearch-croneval",
            "elasticsearch-saml-metadata",
            "elasticsearch-setup-passwords",
            "elasticsearch-sql-cli",
            "elasticsearch-syskeygen",
            "elasticsearch-users",
            "x-pack-env",
            "x-pack-security-env",
            "x-pack-watcher-env"
        ).forEach(executable -> assertPermissionsAndOwnership(es.bin(executable), p755));

        // at this time we only install the current version of archive distributions, but if that changes we'll need to pass
        // the version through here
        assertPermissionsAndOwnership(es.bin("elasticsearch-sql-cli-" + getCurrentVersion() + ".jar"), p755);

        Stream.of("role_mapping.yml", "roles.yml", "users", "users_roles")
            .forEach(configFile -> assertPermissionsAndOwnership(es.config(configFile), p660));
    }

    public static void waitForElasticsearch(Installation installation) throws Exception {
        withLogging(() -> ServerUtils.waitForElasticsearch(installation));
    }

    public static void waitForElasticsearch(String status, String index, Installation installation, String username, String password)
        throws Exception {
        withLogging(() -> ServerUtils.waitForElasticsearch(status, index, installation, username, password));
    }

    /**
     * Runs the provided closure, and captures logging information if an exception is thrown.
     * @param r the closure to run
     * @throws Exception any exception encountered while running the closure are propagated.
     */
    private static <E extends Exception> void withLogging(CheckedRunnable<E> r) throws Exception {
        try {
            r.run();
        } catch (Exception e) {
            final Shell.Result logs = getContainerLogs();
            logger.warn("Elasticsearch container failed to start.\n\nStdout:\n" + logs.stdout + "\n\nStderr:\n" + logs.stderr);
            throw e;
        }
    }

    public static JsonNode getJson(String path) throws IOException {
        final String pluginsResponse = makeRequest(Request.Get("http://localhost:9200/" + path));

        ObjectMapper mapper = new ObjectMapper();

        return mapper.readTree(pluginsResponse);
    }

    public static Map<String, String> getImageLabels(Distribution distribution) throws Exception {
        // The format below extracts the .Config.Labels value, and prints it as json. Without the json
        // modifier, a stringified Go map is printed instead, which isn't helpful.
        String labelsJson = sh.run("docker inspect -f '{{json .Config.Labels}}' " + distribution.flavor.name + ":test").stdout;

        ObjectMapper mapper = new ObjectMapper();

        final JsonNode jsonNode = mapper.readTree(labelsJson);

        Map<String, String> labels = new HashMap<>();

        jsonNode.fieldNames().forEachRemaining(field -> labels.put(field, jsonNode.get(field).asText()));

        return labels;
    }

    public static Shell.Result getContainerLogs() {
        return sh.run("docker logs " + containerId);
    }
}<|MERGE_RESOLUTION|>--- conflicted
+++ resolved
@@ -434,30 +434,15 @@
 
         Stream.of(es.bin, es.lib).forEach(dir -> assertPermissionsAndOwnership(dir, p755));
 
-<<<<<<< HEAD
-        Stream
-            .of(
-                "elasticsearch",
-                "elasticsearch-cli",
-                "elasticsearch-env",
-                "elasticsearch-keystore",
-                "elasticsearch-node",
-                "elasticsearch-plugin",
-                "elasticsearch-shard"
-            )
-            .forEach(executable -> assertPermissionsAndOwnership(es.bin(executable), p755));
-=======
         Stream.of(
             "elasticsearch",
             "elasticsearch-cli",
             "elasticsearch-env",
-            "elasticsearch-enve",
             "elasticsearch-keystore",
             "elasticsearch-node",
             "elasticsearch-plugin",
             "elasticsearch-shard"
         ).forEach(executable -> assertPermissionsAndOwnership(es.bin(executable), p755));
->>>>>>> da2b2895
 
         Stream.of("LICENSE.txt", "NOTICE.txt", "README.textile").forEach(doc -> assertPermissionsAndOwnership(es.home.resolve(doc), p644));
     }
