--- conflicted
+++ resolved
@@ -65,11 +65,7 @@
 
     /** This is an arbitrarily chosen value that gives Elasticsearch time to log Bootstrap
      *  errors to the console if they occur before the logging framework is initialized. */
-<<<<<<< HEAD
-    private static final String ES_STARTUP_SLEEP_TIME_SECONDS = "10";
-=======
     public static final String ES_STARTUP_SLEEP_TIME_SECONDS = "10";
->>>>>>> 12e1bc45
 
     public static Installation installArchive(Distribution distribution) throws Exception {
         return installArchive(distribution, getDefaultArchiveInstallPath(), getCurrentVersion());
@@ -250,9 +246,8 @@
         ).forEach(configFile -> assertThat(es.config(configFile), file(File, owner, owner, p660)));
     }
 
-<<<<<<< HEAD
     public static Shell.Result startElasticsearch(Installation installation, Shell sh) {
-        return startElasticsearch(installation, sh, "");
+        return runElasticsearchStartCommand(installation, sh, "");
     }
 
     public static Shell.Result startElasticsearchWithTty(Installation installation, Shell sh, String keystorePassword) throws Exception {
@@ -272,10 +267,7 @@
         return sh.runIgnoreExitCode(script);
     }
 
-    public static Shell.Result startElasticsearch(Installation installation, Shell sh, String keystorePassword) {
-=======
-    public static Shell.Result runElasticsearchStartCommand(Installation installation, Shell sh) {
->>>>>>> 12e1bc45
+    public static Shell.Result runElasticsearchStartCommand(Installation installation, Shell sh, String keystorePassword) {
         final Path pidFile = installation.home.resolve("elasticsearch.pid");
 
         assertFalse("Pid file doesn't exist when starting Elasticsearch", Files.exists(pidFile));
@@ -292,12 +284,8 @@
 
             // We need to give Elasticsearch enough time to print failures to stderr before exiting
             sh.getEnv().put("ES_STARTUP_SLEEP_TIME", ES_STARTUP_SLEEP_TIME_SECONDS);
-<<<<<<< HEAD
             return sh.runIgnoreExitCode("sudo -E -u " + ARCHIVE_OWNER + " " + bin.elasticsearch + " -d -p " + pidFile +
                 " <<<'" + keystorePassword + "'");
-=======
-            return sh.runIgnoreExitCode("sudo -E -u " + ARCHIVE_OWNER + " " + bin.elasticsearch + " -d -p " + pidFile);
->>>>>>> 12e1bc45
         }
         final Path stdout = getPowershellOutputPath(installation);
         final Path stderr = getPowershellErrorPath(installation);
@@ -342,20 +330,13 @@
                 "$process.Start() | Out-Null; " +
                 "$process.BeginOutputReadLine(); " +
                 "$process.BeginErrorReadLine(); " +
-<<<<<<< HEAD
                 "$process.StandardInput.WriteLine('" + keystorePassword + "'); " +
-=======
->>>>>>> 12e1bc45
                 "Wait-Process -Timeout " + ES_STARTUP_SLEEP_TIME_SECONDS + " -Id $process.Id; " +
                 "$process.Id;"
             );
     }
 
-<<<<<<< HEAD
-    public static void assertElasticsearchStarted(Installation installation, Shell sh) throws Exception {
-=======
     public static void assertElasticsearchStarted(Installation installation) throws Exception {
->>>>>>> 12e1bc45
         final Path pidFile = installation.home.resolve("elasticsearch.pid");
         ServerUtils.waitForElasticsearch(installation);
 
@@ -364,12 +345,13 @@
         assertThat(pid, is(not(emptyOrNullString())));
     }
 
-    public static void stopElasticsearch(Installation installation, Shell sh) throws Exception {
+    public static void stopElasticsearch(Installation installation) throws Exception {
         Path pidFile = installation.home.resolve("elasticsearch.pid");
         assertTrue("pid file should exist", Files.exists(pidFile));
         String pid = slurp(pidFile).trim();
         assertThat(pid, is(not(emptyOrNullString())));
 
+        final Shell sh = new Shell();
         Platforms.onLinux(() -> sh.run("kill -SIGTERM " + pid + "; tail --pid=" + pid + " -f /dev/null"));
         Platforms.onWindows(() -> {
             sh.run("Get-Process -Id " + pid + " | Stop-Process -Force; Wait-Process -Id " + pid);
