/*
 * Copyright Elasticsearch B.V. and/or licensed to Elasticsearch B.V. under one
 * or more contributor license agreements. Licensed under the Elastic License
 * 2.0 and the Server Side Public License, v 1; you may not use this file except
 * in compliance with, at your election, the Elastic License 2.0 or the Server
 * Side Public License, v 1.
 */

package org.elasticsearch.packaging.test;

import org.elasticsearch.packaging.util.Installation;
import org.elasticsearch.packaging.util.Packages;
import org.junit.BeforeClass;

import java.nio.file.Files;
import java.nio.file.Path;
import java.nio.file.StandardCopyOption;
import java.util.List;
import java.util.Optional;
import java.util.function.Predicate;

import static org.elasticsearch.packaging.util.FileUtils.append;
import static org.elasticsearch.packaging.util.Packages.assertInstalled;
import static org.elasticsearch.packaging.util.Packages.assertRemoved;
import static org.elasticsearch.packaging.util.Packages.installPackage;
import static org.elasticsearch.packaging.util.Packages.verifyPackageInstallation;
import static org.hamcrest.Matchers.equalTo;
import static org.hamcrest.Matchers.hasItem;
import static org.hamcrest.Matchers.is;
import static org.hamcrest.Matchers.not;
import static org.junit.Assume.assumeTrue;

public class PackagesSecurityAutoConfigurationTests extends PackagingTestCase {

    @BeforeClass
    public static void filterDistros() {
        assumeTrue("rpm or deb", distribution.isPackage());
    }

    public void test10SecurityAutoConfiguredOnPackageInstall() throws Exception {
        assertRemoved(distribution());
        installation = installPackage(sh, distribution(), successfulAutoConfiguration());
        assertInstalled(distribution());
        verifyPackageInstallation(installation, distribution(), sh);
        verifySecurityAutoConfigured(installation);
        assertNotNull(installation.getElasticPassword());
    }

    public void test20SecurityNotAutoConfiguredOnReInstallation() throws Exception {
        // we are testing force upgrading in the current version
        // In such a case, security remains configured from the initial installation, we don't run it again.
        Optional<String> autoConfigDirName = getAutoConfigDirName(installation);
        installation = Packages.forceUpgradePackage(sh, distribution);
        assertInstalled(distribution);
        verifyPackageInstallation(installation, distribution, sh);
        verifySecurityAutoConfigured(installation);
        // Since we did not auto-configure the second time, the directory name should be the same
        assertThat(autoConfigDirName.isPresent(), is(true));
        assertThat(getAutoConfigDirName(installation).isPresent(), is(true));
        assertThat(getAutoConfigDirName(installation).get(), equalTo(autoConfigDirName.get()));
    }

    public void test30SecurityNotAutoConfiguredWhenExistingDataDir() throws Exception {
        // This is a contrived example for packages where in a new installation, there is an
        // existing data directory but the rest of the package tracked config files were removed
        final Path dataPath = installation.data;
        cleanup();
        Files.createDirectory(dataPath);
        append(dataPath.resolve("foo"), "some data");
        installation = installPackage(sh, distribution(), existingSecurityConfiguration());
        verifySecurityNotAutoConfigured(installation);
    }

    public void test40SecurityNotAutoConfiguredWhenExistingKeystoreUnknownPassword() throws Exception {
        // This is a contrived example for packages where in a new installation, there is an
        // existing elasticsearch.keystore file within $ES_PATH_CONF and it's password-protected
        final Installation.Executables bin = installation.executables();
        bin.keystoreTool.run("passwd", "some_password\nsome_password\n");
        final Path tempDir = createTempDir("existing-keystore-config");
        final Path confPath = installation.config;
        Files.copy(
            confPath.resolve("elasticsearch.keystore"),
            tempDir.resolve("elasticsearch.keystore"),
            StandardCopyOption.COPY_ATTRIBUTES
        );
        cleanup();
        Files.createDirectory(confPath);
        Files.copy(
            tempDir.resolve("elasticsearch.keystore"),
            confPath.resolve("elasticsearch.keystore"),
            StandardCopyOption.COPY_ATTRIBUTES
        );
        installation = installPackage(sh, distribution(), errorOutput());
        List<String> configLines = Files.readAllLines(installation.config("elasticsearch.yml"));
        assertThat(configLines, not(hasItem("# have been automatically generated in order to configure Security.               #")));
    }

    private Predicate<String> successfulAutoConfiguration() {
        Predicate<String> p1 = output -> output.contains("Authentication and authorization are enabled.");
        Predicate<String> p2 = output -> output.contains("TLS for the transport and HTTP layers is enabled and configured.");
        Predicate<String> p3 = output -> output.contains("The generated password for the elastic built-in superuser is :");
        return p1.and(p2).and(p3);
    }

    private Predicate<String> existingSecurityConfiguration() {
        return output -> output.contains("Skipping auto-configuration because security features appear to be already configured.");
    }

    private Predicate<String> errorOutput() {
        Predicate<String> p1 = output -> output.contains("Failed to auto-configure security features.");
<<<<<<< HEAD
        Predicate<String> p2 = output -> output.contains("Authentication and Authorization are enabled.");
        Predicate<String> p3 = output -> output.contains("You can use elasticsearch-reset-password to set a password");
        Predicate<String> p4 = output -> output.contains("for the elastic user.");
=======
        Predicate<String> p2 = output -> output.contains("However, authentication and authorization are still enabled.");
        Predicate<String> p3 = output -> output.contains("You can reset the password of the elastic built-in superuser with ");
        Predicate<String> p4 = output -> output.contains("'/usr/share/bin/elasticsearch-reset-elastic-password' at any time.");
>>>>>>> c5ea5d3e
        return p1.and(p2).and(p3).and(p4);
    }

}<|MERGE_RESOLUTION|>--- conflicted
+++ resolved
@@ -108,15 +108,9 @@
 
     private Predicate<String> errorOutput() {
         Predicate<String> p1 = output -> output.contains("Failed to auto-configure security features.");
-<<<<<<< HEAD
-        Predicate<String> p2 = output -> output.contains("Authentication and Authorization are enabled.");
-        Predicate<String> p3 = output -> output.contains("You can use elasticsearch-reset-password to set a password");
-        Predicate<String> p4 = output -> output.contains("for the elastic user.");
-=======
         Predicate<String> p2 = output -> output.contains("However, authentication and authorization are still enabled.");
         Predicate<String> p3 = output -> output.contains("You can reset the password of the elastic built-in superuser with ");
-        Predicate<String> p4 = output -> output.contains("'/usr/share/bin/elasticsearch-reset-elastic-password' at any time.");
->>>>>>> c5ea5d3e
+        Predicate<String> p4 = output -> output.contains("'/usr/share/bin/elasticsearch-reset-password -u elastic' at any time.");
         return p1.and(p2).and(p3).and(p4);
     }
 
