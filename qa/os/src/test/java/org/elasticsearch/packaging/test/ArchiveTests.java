--- conflicted
+++ resolved
@@ -20,7 +20,6 @@
 package org.elasticsearch.packaging.test;
 
 import org.apache.http.client.fluent.Request;
-import org.elasticsearch.packaging.util.Archives;
 import org.elasticsearch.packaging.util.FileUtils;
 import org.elasticsearch.packaging.util.Installation;
 import org.elasticsearch.packaging.util.Platforms;
@@ -107,11 +106,7 @@
         rm(installation.config("elasticsearch.keystore"));
 
         try {
-<<<<<<< HEAD
-            awaitElasticsearchStartup(Archives.startElasticsearch(installation, sh));
-=======
             startElasticsearch();
->>>>>>> 12e1bc45
         } catch (Exception e ){
             if (Files.exists(installation.home.resolve("elasticsearch.pid"))) {
                 String pid = FileUtils.slurp(installation.home.resolve("elasticsearch.pid")).trim();
@@ -124,11 +119,7 @@
         assertTrue("gc logs exist", Files.exists(installation.logs.resolve("gc.log")));
         ServerUtils.runElasticsearchTests();
 
-<<<<<<< HEAD
-        Archives.stopElasticsearch(installation, sh);
-=======
         stopElasticsearch();
->>>>>>> 12e1bc45
     }
 
     public void test51JavaHomeOverride() throws Exception {
@@ -141,15 +132,9 @@
             sh.getEnv().put("JAVA_HOME", systemJavaHome1);
         });
 
-<<<<<<< HEAD
-        awaitElasticsearchStartup(Archives.startElasticsearch(installation, sh));
-        ServerUtils.runElasticsearchTests();
-        Archives.stopElasticsearch(installation, sh);
-=======
         startElasticsearch();
         ServerUtils.runElasticsearchTests();
         stopElasticsearch();
->>>>>>> 12e1bc45
 
         String systemJavaHome1 = sh.getEnv().get("JAVA_HOME");
         assertThat(FileUtils.slurpAllLogs(installation.logs, "elasticsearch.log", "*.log.gz"),
@@ -171,15 +156,9 @@
                 sh.getEnv().put("JAVA_HOME", systemJavaHome1);
             });
 
-<<<<<<< HEAD
-            awaitElasticsearchStartup(Archives.startElasticsearch(installation, sh));
-            ServerUtils.runElasticsearchTests();
-            Archives.stopElasticsearch(installation, sh);
-=======
             startElasticsearch();
             ServerUtils.runElasticsearchTests();
             stopElasticsearch();
->>>>>>> 12e1bc45
 
             String systemJavaHome1 = sh.getEnv().get("JAVA_HOME");
             assertThat(FileUtils.slurpAllLogs(installation.logs, "elasticsearch.log", "*.log.gz"),
@@ -200,15 +179,9 @@
                 sh.getEnv().put("JAVA_HOME", "C:\\Program Files (x86)\\java");
 
                 //verify ES can start, stop and run plugin list
-<<<<<<< HEAD
-                awaitElasticsearchStartup(Archives.startElasticsearch(installation, sh));
-
-                Archives.stopElasticsearch(installation, sh);
-=======
                 startElasticsearch();
 
                 stopElasticsearch();
->>>>>>> 12e1bc45
 
                 String pluginListCommand = installation.bin + "/elasticsearch-plugin list";
                 Result result = sh.run(pluginListCommand);
@@ -232,15 +205,9 @@
                 sh.getEnv().put("JAVA_HOME", testJavaHome);
 
                 //verify ES can start, stop and run plugin list
-<<<<<<< HEAD
-                awaitElasticsearchStartup(Archives.startElasticsearch(installation, sh));
-
-                Archives.stopElasticsearch(installation, sh);
-=======
                 startElasticsearch();
 
                 stopElasticsearch();
->>>>>>> 12e1bc45
 
                 String pluginListCommand = installation.bin + "/elasticsearch-plugin list";
                 Result result = sh.run(pluginListCommand);
@@ -274,17 +241,13 @@
             sh.getEnv().put("ES_PATH_CONF", tempConf.toString());
             sh.getEnv().put("ES_JAVA_OPTS", "-XX:-UseCompressedOops");
 
-<<<<<<< HEAD
-            awaitElasticsearchStartup(Archives.startElasticsearch(installation, sh));
-=======
             startElasticsearch();
->>>>>>> 12e1bc45
 
             final String nodesResponse = makeRequest(Request.Get("http://localhost:9200/_nodes"));
             assertThat(nodesResponse, containsString("\"heap_init_in_bytes\":536870912"));
             assertThat(nodesResponse, containsString("\"using_compressed_ordinary_object_pointers\":\"false\""));
 
-            Archives.stopElasticsearch(installation, sh);
+            stopElasticsearch();
 
         } finally {
             rm(tempConf);
@@ -310,20 +273,12 @@
 
             sh.setWorkingDirectory(temp);
             sh.getEnv().put("ES_PATH_CONF", "config");
-<<<<<<< HEAD
-            awaitElasticsearchStartup(Archives.startElasticsearch(installation, sh));
-=======
             startElasticsearch();
->>>>>>> 12e1bc45
 
             final String nodesResponse = makeRequest(Request.Get("http://localhost:9200/_nodes"));
             assertThat(nodesResponse, containsString("\"name\":\"relative\""));
 
-<<<<<<< HEAD
-            Archives.stopElasticsearch(installation, sh);
-=======
             stopElasticsearch();
->>>>>>> 12e1bc45
 
         } finally {
             rm(tempConf);
@@ -388,13 +343,8 @@
 
         sh.setWorkingDirectory(getTempDir());
 
-<<<<<<< HEAD
-        awaitElasticsearchStartup(Archives.startElasticsearch(installation, sh));
-        Archives.stopElasticsearch(installation, sh);
-=======
         startElasticsearch();
-        Archives.stopElasticsearch(installation);
->>>>>>> 12e1bc45
+        stopElasticsearch();
 
         Result result = sh.run("echo y | " + installation.executables().elasticsearchNode + " unsafe-bootstrap");
         assertThat(result.stdout, containsString("Master node was successfully bootstrapped"));
