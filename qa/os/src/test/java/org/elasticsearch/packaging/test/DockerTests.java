--- conflicted
+++ resolved
@@ -352,11 +352,7 @@
     /**
      * Check that environment variables cannot be used with _FILE environment variables.
      */
-<<<<<<< HEAD
-    public void test082CannotUseEnvVarsAndFiles() throws Exception {
-=======
     public void test083CannotUseEnvVarsAndFiles() throws Exception {
->>>>>>> c08c282c
         final String optionsFilename = "esJavaOpts.txt";
 
         // ES_JAVA_OPTS_FILE
@@ -384,11 +380,7 @@
      * Check that when populating environment variables by setting variables with the suffix "_FILE",
      * the files' permissions are checked.
      */
-<<<<<<< HEAD
-    public void test083EnvironmentVariablesUsingFilesHaveCorrectPermissions() throws Exception {
-=======
     public void test084EnvironmentVariablesUsingFilesHaveCorrectPermissions() throws Exception {
->>>>>>> c08c282c
         final String optionsFilename = "esJavaOpts.txt";
 
         // ES_JAVA_OPTS_FILE
@@ -462,11 +454,7 @@
      * Check that environment variables are translated to -E options even for commands invoked under
      * `docker exec`, where the Docker image's entrypoint is not executed.
      */
-<<<<<<< HEAD
-    public void test084EnvironmentVariablesAreRespectedUnderDockerExec() {
-=======
     public void test086EnvironmentVariablesAreRespectedUnderDockerExec() {
->>>>>>> c08c282c
         // This test relies on a CLI tool attempting to connect to Elasticsearch, and the
         // tool in question is only in the default distribution.
         assumeTrue(distribution.isDefault());
