/*
 * Licensed to Elasticsearch under one or more contributor
 * license agreements. See the NOTICE file distributed with
 * this work for additional information regarding copyright
 * ownership. Elasticsearch licenses this file to you under
 * the Apache License, Version 2.0 (the "License"); you may
 * not use this file except in compliance with the License.
 * You may obtain a copy of the License at
 *
 *    http://www.apache.org/licenses/LICENSE-2.0
 *
 * Unless required by applicable law or agreed to in writing,
 * software distributed under the License is distributed on an
 * "AS IS" BASIS, WITHOUT WARRANTIES OR CONDITIONS OF ANY
 * KIND, either express or implied.  See the License for the
 * specific language governing permissions and limitations
 * under the License.
 */

package org.elasticsearch.packaging.util;

import org.apache.logging.log4j.LogManager;
import org.apache.logging.log4j.Logger;
import org.elasticsearch.packaging.util.Shell.Result;

import java.io.IOException;
import java.nio.charset.StandardCharsets;
import java.nio.file.Files;
import java.nio.file.Path;
import java.nio.file.Paths;
import java.nio.file.StandardOpenOption;
import java.util.regex.Pattern;
import java.util.stream.Stream;

import static org.elasticsearch.packaging.util.FileMatcher.Fileness.Directory;
import static org.elasticsearch.packaging.util.FileMatcher.Fileness.File;
import static org.elasticsearch.packaging.util.FileMatcher.file;
import static org.elasticsearch.packaging.util.FileMatcher.p644;
import static org.elasticsearch.packaging.util.FileMatcher.p660;
import static org.elasticsearch.packaging.util.FileMatcher.p750;
import static org.elasticsearch.packaging.util.FileMatcher.p755;
import static org.elasticsearch.packaging.util.FileUtils.getCurrentVersion;
import static org.elasticsearch.packaging.util.Platforms.isSysVInit;
import static org.elasticsearch.packaging.util.Platforms.isSystemd;
import static org.elasticsearch.packaging.util.ServerUtils.waitForElasticsearch;
import static org.hamcrest.CoreMatchers.anyOf;
import static org.hamcrest.CoreMatchers.containsString;
import static org.hamcrest.CoreMatchers.is;
import static org.hamcrest.MatcherAssert.assertThat;
import static org.junit.Assert.assertFalse;
import static org.junit.Assert.assertTrue;

public class Packages {

    protected static final Logger logger =  LogManager.getLogger(Packages.class);

    public static final Path SYSVINIT_SCRIPT = Paths.get("/etc/init.d/elasticsearch");
    public static final Path SYSTEMD_SERVICE = Paths.get("/usr/lib/systemd/system/elasticsearch.service");

    public static void assertInstalled(Distribution distribution) throws Exception {
        final Result status = packageStatus(distribution);
        assertThat(status.exitCode, is(0));

        Platforms.onDPKG(() -> assertFalse(Pattern.compile("(?m)^Status:.+deinstall ok").matcher(status.stdout).find()));
    }

    public static void assertRemoved(Distribution distribution) throws Exception {
        final Result status = packageStatus(distribution);

        Platforms.onRPM(() -> assertThat(status.exitCode, is(1)));

        Platforms.onDPKG(() -> {
            assertThat(status.exitCode, anyOf(is(0), is(1)));
            if (status.exitCode == 0) {
                assertTrue("an uninstalled status should be indicated: " + status.stdout,
                    Pattern.compile("(?m)^Status:.+deinstall ok").matcher(status.stdout).find() ||
                    Pattern.compile("(?m)^Status:.+ok not-installed").matcher(status.stdout).find()
                );
            }
        });
    }

    public static Result packageStatus(Distribution distribution) {
        final Shell sh = new Shell();
        final Result result;

        logger.info("Package type: " + distribution.packaging);
        if (distribution.packaging == Distribution.Packaging.RPM) {
            result = sh.runIgnoreExitCode("rpm -qe " + distribution.flavor.name);
        } else {
            result = sh.runIgnoreExitCode("dpkg -s " + distribution.flavor.name);
        }

        return result;
    }

    public static Installation installPackage(Distribution distribution) throws IOException {
        Shell sh = new Shell();
        String systemJavaHome = sh.run("echo $SYSTEM_JAVA_HOME").stdout.trim();
        if (distribution.hasJdk == false) {
            sh.getEnv().put("JAVA_HOME", systemJavaHome);
        }
        final Result result = runInstallCommand(distribution, sh);
        if (result.exitCode != 0) {
            throw new RuntimeException("Installing distribution " + distribution + " failed: " + result);
        }

        Installation installation = Installation.ofPackage(distribution.packaging);

        if (distribution.hasJdk == false) {
            Files.write(installation.envFile, ("JAVA_HOME=" + systemJavaHome + "\n").getBytes(StandardCharsets.UTF_8),
                StandardOpenOption.APPEND);
        }
        return installation;
    }

    public static Result runInstallCommand(Distribution distribution, Shell sh) {
        final Path distributionFile = distribution.path;

        if (Platforms.isRPM()) {
            return sh.runIgnoreExitCode("rpm -i " + distributionFile);
        } else {
            Result r = sh.runIgnoreExitCode("dpkg -i " + distributionFile);
            if (r.exitCode != 0) {
                Result lockOF = sh.runIgnoreExitCode("lsof /var/lib/dpkg/lock");
                if (lockOF.exitCode == 0) {
                    throw new RuntimeException(
                            "dpkg failed and the lockfile still exists. "
                            + "Failure:\n" + r + "\nLockfile:\n" + lockOF);
                }
            }
            return r;
        }
    }

    public static void remove(Distribution distribution) throws Exception {
        final Shell sh = new Shell();

        Platforms.onRPM(() -> {
            sh.run("rpm -e " + distribution.flavor.name);
            final Result status = packageStatus(distribution);
            assertThat(status.exitCode, is(1));
        });

        Platforms.onDPKG(() -> {
            sh.run("dpkg -r " + distribution.flavor.name);
            final Result status = packageStatus(distribution);
            assertThat(status.exitCode, is(0));
            assertTrue(Pattern.compile("(?m)^Status:.+deinstall ok").matcher(status.stdout).find());
        });
    }

    public static void verifyPackageInstallation(Installation installation, Distribution distribution, Shell sh) {
        verifyOssInstallation(installation, distribution, sh);
        if (distribution.flavor == Distribution.Flavor.DEFAULT) {
            verifyDefaultInstallation(installation);
        }
    }


    private static void verifyOssInstallation(Installation es, Distribution distribution, Shell sh) {

        sh.run("id elasticsearch");
        sh.run("getent group elasticsearch");

        final Result passwdResult = sh.run("getent passwd elasticsearch");
        final Path homeDir = Paths.get(passwdResult.stdout.trim().split(":")[5]);
        assertFalse("elasticsearch user home directory must not exist", Files.exists(homeDir));

        Stream.of(
            es.home,
            es.plugins,
            es.modules
        ).forEach(dir -> assertThat(dir, file(Directory, "root", "root", p755)));

        Stream.of(
            es.data,
            es.logs
        ).forEach(dir -> assertThat(dir, file(Directory, "elasticsearch", "elasticsearch", p750)));

        // we shell out here because java's posix file permission view doesn't support special modes
        assertThat(es.config, file(Directory, "root", "elasticsearch", p750));
        assertThat(sh.run("find \"" + es.config + "\" -maxdepth 0 -printf \"%m\"").stdout, containsString("2750"));

        Stream.of(
            "elasticsearch.keystore",
            "elasticsearch.yml",
            "jvm.options",
            "log4j2.properties"
        ).forEach(configFile -> assertThat(es.config(configFile), file(File, "root", "elasticsearch", p660)));
        assertThat(es.config(".elasticsearch.keystore.initial_md5sum"), file(File, "root", "elasticsearch", p644));

        assertThat(sh.run("sudo -u elasticsearch " + es.bin("elasticsearch-keystore") + " list").stdout, containsString("keystore.seed"));

        Stream.of(
            es.bin,
            es.lib
        ).forEach(dir -> assertThat(dir, file(Directory, "root", "root", p755)));

        Stream.of(
            "elasticsearch",
            "elasticsearch-plugin",
            "elasticsearch-keystore",
            "elasticsearch-shard",
            "elasticsearch-node"
        ).forEach(executable -> assertThat(es.bin(executable), file(File, "root", "root", p755)));

        Stream.of(
            "NOTICE.txt",
            "README.textile"
        ).forEach(doc -> assertThat(es.home.resolve(doc), file(File, "root", "root", p644)));

        assertThat(es.envFile, file(File, "root", "elasticsearch", p660));

        if (distribution.packaging == Distribution.Packaging.RPM) {
            assertThat(es.home.resolve("LICENSE.txt"), file(File, "root", "root", p644));
        } else {
            Path copyrightDir = Paths.get(sh.run("readlink -f /usr/share/doc/" + distribution.flavor.name).stdout.trim());
            assertThat(copyrightDir, file(Directory, "root", "root", p755));
            assertThat(copyrightDir.resolve("copyright"), file(File, "root", "root", p644));
        }

        if (isSystemd()) {
            Stream.of(
                SYSTEMD_SERVICE,
                Paths.get("/usr/lib/tmpfiles.d/elasticsearch.conf"),
                Paths.get("/usr/lib/sysctl.d/elasticsearch.conf")
            ).forEach(confFile -> assertThat(confFile, file(File, "root", "root", p644)));

            final String sysctlExecutable = (distribution.packaging == Distribution.Packaging.RPM)
                ? "/usr/sbin/sysctl"
                : "/sbin/sysctl";
            assertThat(sh.run(sysctlExecutable + " vm.max_map_count").stdout, containsString("vm.max_map_count = 262144"));
        }

        if (isSysVInit()) {
            assertThat(SYSVINIT_SCRIPT, file(File, "root", "root", p750));
        }
    }

    private static void verifyDefaultInstallation(Installation es) {

        Stream.of(
            "elasticsearch-certgen",
            "elasticsearch-certutil",
            "elasticsearch-croneval",
            "elasticsearch-saml-metadata",
            "elasticsearch-setup-passwords",
            "elasticsearch-sql-cli",
            "elasticsearch-syskeygen",
            "elasticsearch-users",
            "x-pack-env",
            "x-pack-security-env",
            "x-pack-watcher-env"
        ).forEach(executable -> assertThat(es.bin(executable), file(File, "root", "root", p755)));

        // at this time we only install the current version of archive distributions, but if that changes we'll need to pass
        // the version through here
        assertThat(es.bin("elasticsearch-sql-cli-" + getCurrentVersion() + ".jar"), file(File, "root", "root", p755));

        Stream.of(
            "users",
            "users_roles",
            "roles.yml",
            "role_mapping.yml",
            "log4j2.properties"
        ).forEach(configFile -> assertThat(es.config(configFile), file(File, "root", "elasticsearch", p660)));
    }

<<<<<<< HEAD
    public static Shell.Result startElasticsearch(Shell sh) throws IOException {
=======
    public static void startElasticsearch(Shell sh, Installation installation) throws IOException {
>>>>>>> e928c27d
        if (isSystemd()) {
            sh.run("systemctl daemon-reload");
            sh.run("systemctl enable elasticsearch.service");
            sh.run("systemctl is-enabled elasticsearch.service");
            return sh.runIgnoreExitCode("systemctl start elasticsearch.service");
        }
<<<<<<< HEAD
        return sh.runIgnoreExitCode("service elasticsearch start");
=======

        assertElasticsearchStarted(sh, installation);
>>>>>>> e928c27d
    }

    public static void assertElasticsearchStarted(Shell sh, Installation installation) throws IOException {
        waitForElasticsearch(installation);

        if (isSystemd()) {
            sh.run("systemctl is-active elasticsearch.service");
            sh.run("systemctl status elasticsearch.service");
        } else {
            sh.run("service elasticsearch status");
        }
    }

    public static void stopElasticsearch(Shell sh) throws IOException {
        if (isSystemd()) {
            sh.run("systemctl stop elasticsearch.service");
        } else {
            sh.run("service elasticsearch stop");
        }
    }

<<<<<<< HEAD
    public static Shell.Result restartElasticsearch(Shell sh) throws IOException {
=======
    public static void restartElasticsearch(Shell sh, Installation installation) throws IOException {
>>>>>>> e928c27d
        if (isSystemd()) {
            return sh.run("systemctl restart elasticsearch.service");
        } else {
            return sh.run("service elasticsearch restart");
        }
<<<<<<< HEAD
=======

        waitForElasticsearch(installation);
>>>>>>> e928c27d
    }
}<|MERGE_RESOLUTION|>--- conflicted
+++ resolved
@@ -267,23 +267,14 @@
         ).forEach(configFile -> assertThat(es.config(configFile), file(File, "root", "elasticsearch", p660)));
     }
 
-<<<<<<< HEAD
     public static Shell.Result startElasticsearch(Shell sh) throws IOException {
-=======
-    public static void startElasticsearch(Shell sh, Installation installation) throws IOException {
->>>>>>> e928c27d
         if (isSystemd()) {
             sh.run("systemctl daemon-reload");
             sh.run("systemctl enable elasticsearch.service");
             sh.run("systemctl is-enabled elasticsearch.service");
             return sh.runIgnoreExitCode("systemctl start elasticsearch.service");
         }
-<<<<<<< HEAD
         return sh.runIgnoreExitCode("service elasticsearch start");
-=======
-
-        assertElasticsearchStarted(sh, installation);
->>>>>>> e928c27d
     }
 
     public static void assertElasticsearchStarted(Shell sh, Installation installation) throws IOException {
@@ -305,20 +296,11 @@
         }
     }
 
-<<<<<<< HEAD
     public static Shell.Result restartElasticsearch(Shell sh) throws IOException {
-=======
-    public static void restartElasticsearch(Shell sh, Installation installation) throws IOException {
->>>>>>> e928c27d
         if (isSystemd()) {
             return sh.run("systemctl restart elasticsearch.service");
         } else {
             return sh.run("service elasticsearch restart");
         }
-<<<<<<< HEAD
-=======
-
-        waitForElasticsearch(installation);
->>>>>>> e928c27d
     }
 }