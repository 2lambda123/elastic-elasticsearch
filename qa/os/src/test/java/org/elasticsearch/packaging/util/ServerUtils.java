/*
 * Licensed to Elasticsearch under one or more contributor
 * license agreements. See the NOTICE file distributed with
 * this work for additional information regarding copyright
 * ownership. Elasticsearch licenses this file to you under
 * the Apache License, Version 2.0 (the "License"); you may
 * not use this file except in compliance with the License.
 * You may obtain a copy of the License at
 *
 *    http://www.apache.org/licenses/LICENSE-2.0
 *
 * Unless required by applicable law or agreed to in writing,
 * software distributed under the License is distributed on an
 * "AS IS" BASIS, WITHOUT WARRANTIES OR CONDITIONS OF ANY
 * KIND, either express or implied.  See the License for the
 * specific language governing permissions and limitations
 * under the License.
 */

package org.elasticsearch.packaging.util;

import org.apache.http.HttpResponse;
import org.apache.http.client.fluent.Request;
import org.apache.http.entity.ContentType;
import org.apache.http.util.EntityUtils;
import org.apache.logging.log4j.LogManager;
import org.apache.logging.log4j.Logger;

import java.io.IOException;
import java.util.Objects;
import java.util.concurrent.TimeUnit;

import static org.hamcrest.MatcherAssert.assertThat;
import static org.hamcrest.Matchers.containsString;

public class ServerUtils {

    protected static final Logger logger =  LogManager.getLogger(ServerUtils.class);

    private static final long waitTime = TimeUnit.SECONDS.toMillis(60);
    private static final long timeoutLength = TimeUnit.SECONDS.toMillis(10);

    public static void waitForElasticsearch(Installation installation) throws IOException {
        waitForElasticsearch("green", null, installation);
    }

    public static void waitForElasticsearch(String status, String index, Installation installation) throws IOException {

        Objects.requireNonNull(status);

        // we loop here rather than letting httpclient handle retries so we can measure the entire waiting time
        final long startTime = System.currentTimeMillis();
        long timeElapsed = 0;
        boolean started = false;
        while (started == false && timeElapsed < waitTime) {
            try {

                final HttpResponse response = Request.Get("http://localhost:9200/_cluster/health")
                    .connectTimeout((int) timeoutLength)
                    .socketTimeout((int) timeoutLength)
                    .execute()
                    .returnResponse();

                if (response.getStatusLine().getStatusCode() >= 300) {
                    final String statusLine = response.getStatusLine().toString();
                    final String body = EntityUtils.toString(response.getEntity());
                    throw new RuntimeException("Connecting to elasticsearch cluster health API failed:\n" + statusLine+ "\n" + body);
                }

                started = true;

            } catch (IOException e) {
                // we want to retry if the connection is refused
<<<<<<< HEAD
                logger.debug("Got connection refused when waiting for cluster health", e);
=======
                LOG.info("Got connection refused when waiting for cluster health", e);
>>>>>>> b8470300
            }

            timeElapsed = System.currentTimeMillis() - startTime;
        }

        if (started == false) {
            if (installation != null) {
                FileUtils.logAllLogs(installation.logs, logger);
            }
            throw new RuntimeException("Elasticsearch did not start");
        }

        final String url;
        if (index == null) {
            url = "http://localhost:9200/_cluster/health?wait_for_status=" + status + "&timeout=60s&pretty";
        } else {
            url = "http://localhost:9200/_cluster/health/" + index + "?wait_for_status=" + status + "&timeout=60s&pretty";

        }

        final String body = makeRequest(Request.Get(url));
        assertThat("cluster health response must contain desired status", body, containsString(status));
    }

    public static void runElasticsearchTests() throws IOException {
        makeRequest(
            Request.Post("http://localhost:9200/library/book/1?refresh=true&pretty")
                .bodyString("{ \"title\": \"Book #1\", \"pages\": 123 }", ContentType.APPLICATION_JSON));

        makeRequest(
            Request.Post("http://localhost:9200/library/book/2?refresh=true&pretty")
                .bodyString("{ \"title\": \"Book #2\", \"pages\": 456 }", ContentType.APPLICATION_JSON));

        String count = makeRequest(Request.Get("http://localhost:9200/_count?pretty"));
        assertThat(count, containsString("\"count\" : 2"));

        makeRequest(Request.Delete("http://localhost:9200/_all"));
    }

    public static String makeRequest(Request request) throws IOException {
        final HttpResponse response = request.execute().returnResponse();
        final String body = EntityUtils.toString(response.getEntity());

        if (response.getStatusLine().getStatusCode() >= 300) {
            throw new RuntimeException("Request failed:\n" + response.getStatusLine().toString() + "\n" + body);
        }

        return body;

    }
}<|MERGE_RESOLUTION|>--- conflicted
+++ resolved
@@ -70,12 +70,7 @@
                 started = true;
 
             } catch (IOException e) {
-                // we want to retry if the connection is refused
-<<<<<<< HEAD
-                logger.debug("Got connection refused when waiting for cluster health", e);
-=======
-                LOG.info("Got connection refused when waiting for cluster health", e);
->>>>>>> b8470300
+                logger.info("Got exception when waiting for cluster health", e);
             }
 
             timeElapsed = System.currentTimeMillis() - startTime;
