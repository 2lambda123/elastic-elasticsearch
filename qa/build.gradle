
import org.elasticsearch.gradle.test.RestIntegTestTask

subprojects { Project subproj ->
  subproj.tasks.withType(RestIntegTestTask) {
    subproj.extensions.configure("${it.name}Cluster") { cluster ->
      cluster.distribution = System.getProperty('tests.distribution', 'oss-zip')
<<<<<<< HEAD
=======
      if (cluster.distribution == 'zip') {
        /*
         * Add Elastic's repositories so we can resolve older versions of the
         * default distribution. Those aren't in maven central.
         */
        repositories {
          maven {
            url "https://artifacts.elastic.co/maven"
          }
          maven {
            url "https://snapshots.elastic.co/maven"
          }
        }
      }
>>>>>>> 0c7f6570
    }
  }
}<|MERGE_RESOLUTION|>--- conflicted
+++ resolved
@@ -5,8 +5,6 @@
   subproj.tasks.withType(RestIntegTestTask) {
     subproj.extensions.configure("${it.name}Cluster") { cluster ->
       cluster.distribution = System.getProperty('tests.distribution', 'oss-zip')
-<<<<<<< HEAD
-=======
       if (cluster.distribution == 'zip') {
         /*
          * Add Elastic's repositories so we can resolve older versions of the
@@ -21,7 +19,6 @@
           }
         }
       }
->>>>>>> 0c7f6570
     }
   }
 }