/*
 * Licensed to Elasticsearch under one or more contributor
 * license agreements. See the NOTICE file distributed with
 * this work for additional information regarding copyright
 * ownership. Elasticsearch licenses this file to you under
 * the Apache License, Version 2.0 (the "License"); you may
 * not use this file except in compliance with the License.
 * You may obtain a copy of the License at
 *
 *    http://www.apache.org/licenses/LICENSE-2.0
 *
 * Unless required by applicable law or agreed to in writing,
 * software distributed under the License is distributed on an
 * "AS IS" BASIS, WITHOUT WARRANTIES OR CONDITIONS OF ANY
 * KIND, either express or implied.  See the License for the
 * specific language governing permissions and limitations
 * under the License.
 */
package org.elasticsearch.http;

import org.elasticsearch.client.Request;
<<<<<<< HEAD
=======
import org.elasticsearch.client.RequestOptions;
>>>>>>> 0c7f6570
import org.elasticsearch.client.Response;
import org.elasticsearch.client.ResponseException;
import org.elasticsearch.common.settings.Settings;
import org.elasticsearch.plugins.Plugin;
import org.elasticsearch.test.ESIntegTestCase.ClusterScope;
import org.elasticsearch.test.ESIntegTestCase.Scope;

import java.io.IOException;
import java.util.ArrayList;
import java.util.Collection;

import static org.hamcrest.Matchers.equalTo;

/**
 * Test a rest action that sets special response headers
 */
@ClusterScope(scope = Scope.SUITE, supportsDedicatedMasters = false, numDataNodes = 1)
public class ResponseHeaderPluginIT extends HttpSmokeTestCase {
    @Override
    protected Settings nodeSettings(int nodeOrdinal) {
        return Settings.builder()
                .put(super.nodeSettings(nodeOrdinal))
                .put("force.http.enabled", true)
                .build();
    }

    @Override
    protected Collection<Class<? extends Plugin>> nodePlugins() {
        ArrayList<Class<? extends Plugin>> plugins = new ArrayList<>(super.nodePlugins());
        plugins.add(TestResponseHeaderPlugin.class);
        return plugins;
    }

    public void testThatSettingHeadersWorks() throws IOException {
        ensureGreen();
        try {
            getRestClient().performRequest(new Request("GET", "/_protected"));
            fail("request should have failed");
        } catch(ResponseException e) {
            Response response = e.getResponse();
            assertThat(response.getStatusLine().getStatusCode(), equalTo(401));
            assertThat(response.getHeader("Secret"), equalTo("required"));
        }

        Request request = new Request("GET", "/_protected");
<<<<<<< HEAD
        request.addHeader("Secret", "password");
=======
        RequestOptions.Builder options = request.getOptions().toBuilder();
        options.addHeader("Secret", "password");
        request.setOptions(options);
>>>>>>> 0c7f6570
        Response authResponse = getRestClient().performRequest(request);
        assertThat(authResponse.getStatusLine().getStatusCode(), equalTo(200));
        assertThat(authResponse.getHeader("Secret"), equalTo("granted"));
    }
}<|MERGE_RESOLUTION|>--- conflicted
+++ resolved
@@ -19,10 +19,7 @@
 package org.elasticsearch.http;
 
 import org.elasticsearch.client.Request;
-<<<<<<< HEAD
-=======
 import org.elasticsearch.client.RequestOptions;
->>>>>>> 0c7f6570
 import org.elasticsearch.client.Response;
 import org.elasticsearch.client.ResponseException;
 import org.elasticsearch.common.settings.Settings;
@@ -68,13 +65,9 @@
         }
 
         Request request = new Request("GET", "/_protected");
-<<<<<<< HEAD
-        request.addHeader("Secret", "password");
-=======
         RequestOptions.Builder options = request.getOptions().toBuilder();
         options.addHeader("Secret", "password");
         request.setOptions(options);
->>>>>>> 0c7f6570
         Response authResponse = getRestClient().performRequest(request);
         assertThat(authResponse.getStatusLine().getStatusCode(), equalTo(200));
         assertThat(authResponse.getHeader("Secret"), equalTo("granted"));
