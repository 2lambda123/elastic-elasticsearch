--- conflicted
+++ resolved
@@ -256,12 +256,8 @@
     }
 
     public void testTsdb() throws IOException {
-<<<<<<< HEAD
-        final Version oldClusterVersion = getOldClusterVersion();
-        assumeTrue("indexing time series indices changed in 8.2.0", oldClusterVersion.onOrAfter(Version.V_8_2_0));
-=======
+        final Version oldClusterVersion = Version.fromString(getOldClusterVersion());
         assumeTrue("indexing time series indices changed in 8.2.0", oldClusterHasFeature(RestTestLegacyFeatures.TSDB_NEW_INDEX_FORMAT));
->>>>>>> 45c32871
 
         StringBuilder bulk = new StringBuilder();
         if (isOldCluster()) {
