--- conflicted
+++ resolved
@@ -49,14 +49,9 @@
 
     /** Compiles and returns the result of {@code script} with access to {@code vars} */
     public Object exec(String script, Map<String, Object> vars) {
-<<<<<<< HEAD
         Map<String,String> compilerSettings = new HashMap<>();
-        compilerSettings.put(CompilerSettings.NUMERIC_OVERFLOW, Boolean.toString(random().nextBoolean()));
         compilerSettings.put(CompilerSettings.PICKY, "true" /* TODO: Boolean.toString(random().nextBoolean()) */);
-        return exec(script, vars, Collections.unmodifiableMap(compilerSettings));
-=======
         return exec(script, vars, Collections.emptyMap());
->>>>>>> a2ff002e
     }
 
     /** Compiles and returns the result of {@code script} with access to {@code vars} and compile-time parameters */
