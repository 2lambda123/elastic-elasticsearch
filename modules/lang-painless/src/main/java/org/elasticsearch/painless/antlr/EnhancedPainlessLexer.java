/*
 * Licensed to Elasticsearch under one or more contributor
 * license agreements. See the NOTICE file distributed with
 * this work for additional information regarding copyright
 * ownership. Elasticsearch licenses this file to you under
 * the Apache License, Version 2.0 (the "License"); you may
 * not use this file except in compliance with the License.
 * You may obtain a copy of the License at
 *
 *    http://www.apache.org/licenses/LICENSE-2.0
 *
 * Unless required by applicable law or agreed to in writing,
 * software distributed under the License is distributed on an
 * "AS IS" BASIS, WITHOUT WARRANTIES OR CONDITIONS OF ANY
 * KIND, either express or implied.  See the License for the
 * specific language governing permissions and limitations
 * under the License.
 */

package org.elasticsearch.painless.antlr;

import org.antlr.v4.runtime.CharStream;
import org.antlr.v4.runtime.LexerNoViableAltException;
import org.antlr.v4.runtime.Token;
import org.antlr.v4.runtime.misc.Interval;
import org.elasticsearch.painless.Location;
import org.elasticsearch.painless.lookup.PainlessLookup;

/**
 * A lexer that is customized for painless. It:
 * <ul>
 * <li>Overrides the default error behavior to fail on the first error.
 * <li>Stores the last token in case we need to do lookbehind for semicolon insertion and regex vs division detection.
 * <li>Implements the regex vs division detection.
 * <li>Insert semicolons where they'd improve the language's readability. Rather than hack this into the parser and create a ton of
 * ambiguity we hack them here where we can use heuristics to do it quickly.
 * <li>Enhances the error message when a string contains invalid escape sequences to include a list of valid escape sequences.
 * </ul>
 */
final class EnhancedPainlessLexer extends PainlessLexer {
    private final String sourceName;
    private final PainlessLookup painlessLookup;

    private Token current = null;

    EnhancedPainlessLexer(CharStream charStream, String sourceName, PainlessLookup painlessLookup) {
        super(charStream);
        this.sourceName = sourceName;
<<<<<<< HEAD
        this.definition = definition;
=======
        this.painlessLookup = painlessLookup;
>>>>>>> 0c7f6570
    }

    @Override
    public Token nextToken() {
        current = super.nextToken();
        return current;
    }

    @Override
    public void recover(final LexerNoViableAltException lnvae) {
        final CharStream charStream = lnvae.getInputStream();
        final int startIndex = lnvae.getStartIndex();
        final String text = charStream.getText(Interval.of(startIndex, charStream.index()));

        Location location = new Location(sourceName, _tokenStartCharIndex);
        String message = "unexpected character [" + getErrorDisplay(text) + "].";
        char firstChar = text.charAt(0);
        if ((firstChar == '\'' || firstChar == '"') && text.length() - 2 > 0 && text.charAt(text.length() - 2) == '\\') {
            /* Use a simple heuristic to guess if the unrecognized characters were trying to be a string but has a broken escape sequence.
             * If it was add an extra message about valid string escape sequences. */
            message += " The only valid escape sequences in strings starting with [" + firstChar + "] are [\\\\] and [\\"
                    + firstChar + "].";
        }
        throw location.createError(new IllegalArgumentException(message, lnvae));
    }

    @Override
    protected boolean isType(String name) {
        return painlessLookup.isValidCanonicalClassName(name);
    }

    @Override
    protected boolean slashIsRegex() {
        Token lastToken = current;
        if (lastToken == null) {
            return true;
        }
        switch (lastToken.getType()) {
        case PainlessLexer.RBRACE:
        case PainlessLexer.RP:
        case PainlessLexer.OCTAL:
        case PainlessLexer.HEX:
        case PainlessLexer.INTEGER:
        case PainlessLexer.DECIMAL:
        case PainlessLexer.ID:
        case PainlessLexer.DOTINTEGER:
        case PainlessLexer.DOTID:
            return false;
        default:
            return true;
        }
    }
}<|MERGE_RESOLUTION|>--- conflicted
+++ resolved
@@ -46,11 +46,7 @@
     EnhancedPainlessLexer(CharStream charStream, String sourceName, PainlessLookup painlessLookup) {
         super(charStream);
         this.sourceName = sourceName;
-<<<<<<< HEAD
-        this.definition = definition;
-=======
         this.painlessLookup = painlessLookup;
->>>>>>> 0c7f6570
     }
 
     @Override
