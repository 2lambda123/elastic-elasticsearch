--- conflicted
+++ resolved
@@ -59,14 +59,13 @@
     /**
      * Create an error with location information pointing to this node.
      */
-<<<<<<< HEAD
     public RuntimeException createError(RuntimeException exception) {
         return location.createError(exception);
     }
 
     /**
      * Callback to visit a user tree node.
-=======
+     */
     public <Scope> void visit(UserTreeVisitor<Scope> userTreeVisitor, Scope scope) {
         throw new UnsupportedOperationException("cannot visit user node type [" + getClass().getCanonicalName() + "]");
     }
@@ -77,12 +76,4 @@
     public <Scope> void visitChildren(UserTreeVisitor<Scope> userTreeVisitor, Scope scope) {
         throw new UnsupportedOperationException("cannot visit children of user node type [" + getClass().getCanonicalName() + "]");
     }
-
-    /**
-     * Create an error with location information pointing to this node.
->>>>>>> 785a91c1
-     */
-    public <Input, Output> Output visit(UserTreeVisitor<Input, Output> userTreeVisitor, Input input) {
-        throw new UnsupportedOperationException("cannot visit node type [" + getClass().getCanonicalName() + "]");
-    }
 }