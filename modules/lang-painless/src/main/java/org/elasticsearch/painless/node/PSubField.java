/*
 * Licensed to Elasticsearch under one or more contributor
 * license agreements. See the NOTICE file distributed with
 * this work for additional information regarding copyright
 * ownership. Elasticsearch licenses this file to you under
 * the Apache License, Version 2.0 (the "License"); you may
 * not use this file except in compliance with the License.
 * You may obtain a copy of the License at
 *
 *    http://www.apache.org/licenses/LICENSE-2.0
 *
 * Unless required by applicable law or agreed to in writing,
 * software distributed under the License is distributed on an
 * "AS IS" BASIS, WITHOUT WARRANTIES OR CONDITIONS OF ANY
 * KIND, either express or implied.  See the License for the
 * specific language governing permissions and limitations
 * under the License.
 */

package org.elasticsearch.painless.node;

import org.elasticsearch.painless.ClassWriter;
import org.elasticsearch.painless.CompilerSettings;
import org.elasticsearch.painless.Globals;
import org.elasticsearch.painless.Locals;
import org.elasticsearch.painless.Location;
import org.elasticsearch.painless.MethodWriter;
import org.elasticsearch.painless.lookup.PainlessField;
import org.elasticsearch.painless.lookup.PainlessLookupUtility;
<<<<<<< HEAD
import org.elasticsearch.painless.symbol.ClassTable;
=======
import org.elasticsearch.painless.symbol.FunctionTable;
>>>>>>> e1a30179
import org.objectweb.asm.Type;

import java.lang.reflect.Modifier;
import java.util.Objects;
import java.util.Set;

/**
 * Represents a field load/store.
 */
final class PSubField extends AStoreable {

    private final PainlessField field;

    PSubField(Location location, PainlessField field) {
        super(location);

        this.field = Objects.requireNonNull(field);
    }

    @Override
    void storeSettings(CompilerSettings settings) {
        throw createError(new IllegalStateException("illegal tree structure"));
    }

    @Override
    void extractVariables(Set<String> variables) {
        throw createError(new IllegalStateException("Illegal tree structure."));
    }

    @Override
<<<<<<< HEAD
    void analyze(ClassTable classTable, Locals locals) {
=======
    void analyze(FunctionTable functions, Locals locals) {
>>>>>>> e1a30179
         if (write && Modifier.isFinal(field.javaField.getModifiers())) {
             throw createError(new IllegalArgumentException("Cannot write to read-only field [" + field.javaField.getName() + "] " +
                     "for type [" + PainlessLookupUtility.typeToCanonicalTypeName(field.javaField.getDeclaringClass()) + "]."));
         }

        actual = field.typeParameter;
    }

    @Override
    void write(ClassWriter classWriter, MethodWriter methodWriter, Globals globals) {
        methodWriter.writeDebugInfo(location);

        if (java.lang.reflect.Modifier.isStatic(field.javaField.getModifiers())) {
            methodWriter.getStatic(Type.getType(
                    field.javaField.getDeclaringClass()), field.javaField.getName(), MethodWriter.getType(field.typeParameter));
        } else {
            methodWriter.getField(Type.getType(
                    field.javaField.getDeclaringClass()), field.javaField.getName(), MethodWriter.getType(field.typeParameter));
        }
    }

    @Override
    int accessElementCount() {
        return 1;
    }

    @Override
    boolean isDefOptimized() {
        return false;
    }

    @Override
    void updateActual(Class<?> actual) {
        throw new IllegalArgumentException("Illegal tree structure.");
    }

    @Override
    void setup(ClassWriter classWriter, MethodWriter methodWriter,Globals globals) {
        // Do nothing.
    }

    @Override
    void load(ClassWriter classWriter, MethodWriter methodWriter,Globals globals) {
        methodWriter.writeDebugInfo(location);

        if (java.lang.reflect.Modifier.isStatic(field.javaField.getModifiers())) {
            methodWriter.getStatic(Type.getType(
                    field.javaField.getDeclaringClass()), field.javaField.getName(), MethodWriter.getType(field.typeParameter));
        } else {
            methodWriter.getField(Type.getType(
                    field.javaField.getDeclaringClass()), field.javaField.getName(), MethodWriter.getType(field.typeParameter));
        }
    }

    @Override
    void store(ClassWriter classWriter, MethodWriter methodWriter,Globals globals) {
        methodWriter.writeDebugInfo(location);

        if (java.lang.reflect.Modifier.isStatic(field.javaField.getModifiers())) {
            methodWriter.putStatic(Type.getType(
                    field.javaField.getDeclaringClass()), field.javaField.getName(), MethodWriter.getType(field.typeParameter));
        } else {
            methodWriter.putField(Type.getType(
                    field.javaField.getDeclaringClass()), field.javaField.getName(), MethodWriter.getType(field.typeParameter));
        }
    }

    @Override
    public String toString() {
        return singleLineToString(prefix, field.javaField.getName());
    }
}<|MERGE_RESOLUTION|>--- conflicted
+++ resolved
@@ -27,11 +27,7 @@
 import org.elasticsearch.painless.MethodWriter;
 import org.elasticsearch.painless.lookup.PainlessField;
 import org.elasticsearch.painless.lookup.PainlessLookupUtility;
-<<<<<<< HEAD
 import org.elasticsearch.painless.symbol.ClassTable;
-=======
-import org.elasticsearch.painless.symbol.FunctionTable;
->>>>>>> e1a30179
 import org.objectweb.asm.Type;
 
 import java.lang.reflect.Modifier;
@@ -62,11 +58,7 @@
     }
 
     @Override
-<<<<<<< HEAD
     void analyze(ClassTable classTable, Locals locals) {
-=======
-    void analyze(FunctionTable functions, Locals locals) {
->>>>>>> e1a30179
          if (write && Modifier.isFinal(field.javaField.getModifiers())) {
              throw createError(new IllegalArgumentException("Cannot write to read-only field [" + field.javaField.getName() + "] " +
                      "for type [" + PainlessLookupUtility.typeToCanonicalTypeName(field.javaField.getDeclaringClass()) + "]."));
