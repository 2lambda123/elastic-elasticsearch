/*
 * Licensed to Elasticsearch under one or more contributor
 * license agreements. See the NOTICE file distributed with
 * this work for additional information regarding copyright
 * ownership. Elasticsearch licenses this file to you under
 * the Apache License, Version 2.0 (the "License"); you may
 * not use this file except in compliance with the License.
 * You may obtain a copy of the License at
 *
 *    http://www.apache.org/licenses/LICENSE-2.0
 *
 * Unless required by applicable law or agreed to in writing,
 * software distributed under the License is distributed on an
 * "AS IS" BASIS, WITHOUT WARRANTIES OR CONDITIONS OF ANY
 * KIND, either express or implied.  See the License for the
 * specific language governing permissions and limitations
 * under the License.
 */

package org.elasticsearch.painless.node;

import org.elasticsearch.painless.ClassWriter;
import org.elasticsearch.painless.CompilerSettings;
import org.elasticsearch.painless.FunctionRef;
import org.elasticsearch.painless.Globals;
import org.elasticsearch.painless.Locals;
import org.elasticsearch.painless.Location;
import org.elasticsearch.painless.MethodWriter;
<<<<<<< HEAD
import org.elasticsearch.painless.symbol.ClassTable;
=======
import org.elasticsearch.painless.symbol.FunctionTable;
>>>>>>> e1a30179
import org.objectweb.asm.Type;

import java.util.Arrays;
import java.util.Collections;
import java.util.Objects;
import java.util.Set;

/**
 * Represents a function reference.
 */
public final class ENewArrayFunctionRef extends AExpression implements ILambda {
    private final String type;

    private CompilerSettings settings;

    private SFunction function;
    private FunctionRef ref;
    private String defPointer;

    public ENewArrayFunctionRef(Location location, String type) {
        super(location);

        this.type = Objects.requireNonNull(type);
    }

    @Override
    void storeSettings(CompilerSettings settings) {
        this.settings = settings;
    }

    @Override
    void extractVariables(Set<String> variables) {
        // do nothing
    }

    @Override
<<<<<<< HEAD
    void analyze(ClassTable classTable, Locals locals) {
        SReturn code = new SReturn(location, new ENewArray(location, type, Arrays.asList(new EVariable(location, "size")), false));
        function = new SFunction(location, type, classTable.getNextSyntheticName("newarray"),
                Arrays.asList("int"), Arrays.asList("size"), Arrays.asList(code), true);
=======
    void analyze(FunctionTable functions, Locals locals) {
        SReturn code = new SReturn(location, new ENewArray(location, type, Arrays.asList(new EVariable(location, "size")), false));
        function = new SFunction(location, type, locals.getNextSyntheticName(),
                Collections.singletonList("int"), Collections.singletonList("size"),
                new SBlock(location, Collections.singletonList(code)), true);
>>>>>>> e1a30179
        function.storeSettings(settings);
        function.generateSignature(classTable.getPainlessLookup());
        function.extractVariables(null);
<<<<<<< HEAD
        function.analyze(classTable, Locals.newLambdaScope(locals.getProgramScope(), function.name, function.returnType,
                function.parameters, 0, settings.getMaxLoopCounter()));
        classTable.getFunctionTable().addFunction(function.name, function.returnType, function.typeParameters, true);
=======
        function.analyze(functions, Locals.newLambdaScope(locals.getProgramScope(), function.name, function.returnType,
                function.parameters, 0, settings.getMaxLoopCounter()));
        functions.addFunction(function.name, function.returnType, function.typeParameters, true);
>>>>>>> e1a30179

        if (expected == null) {
            ref = null;
            actual = String.class;
            defPointer = "Sthis." + function.name + ",0";
        } else {
            defPointer = null;
<<<<<<< HEAD
            ref = FunctionRef.create(classTable.getPainlessLookup(), classTable.getFunctionTable(),
                    location, expected, "this", function.name, 0);
=======
            ref = FunctionRef.create(locals.getPainlessLookup(), functions, location, expected, "this", function.name, 0);
>>>>>>> e1a30179
            actual = expected;
        }
    }

    @Override
    void write(ClassWriter classWriter, MethodWriter methodWriter, Globals globals) {
        if (ref != null) {
            methodWriter.writeDebugInfo(location);
            methodWriter.invokeLambdaCall(ref);
        } else {
            // push a null instruction as a placeholder for future lambda instructions
            methodWriter.push((String)null);
        }

        globals.addSyntheticMethod(function);
    }

    @Override
    public String getPointer() {
        return defPointer;
    }

    @Override
    public Type[] getCaptures() {
        return new Type[0]; // no captures
    }

    @Override
    public String toString() {
        return singleLineToString(type + "[]", "new");
    }
}<|MERGE_RESOLUTION|>--- conflicted
+++ resolved
@@ -26,11 +26,7 @@
 import org.elasticsearch.painless.Locals;
 import org.elasticsearch.painless.Location;
 import org.elasticsearch.painless.MethodWriter;
-<<<<<<< HEAD
 import org.elasticsearch.painless.symbol.ClassTable;
-=======
-import org.elasticsearch.painless.symbol.FunctionTable;
->>>>>>> e1a30179
 import org.objectweb.asm.Type;
 
 import java.util.Arrays;
@@ -67,30 +63,18 @@
     }
 
     @Override
-<<<<<<< HEAD
     void analyze(ClassTable classTable, Locals locals) {
         SReturn code = new SReturn(location, new ENewArray(location, type, Arrays.asList(new EVariable(location, "size")), false));
-        function = new SFunction(location, type, classTable.getNextSyntheticName("newarray"),
-                Arrays.asList("int"), Arrays.asList("size"), Arrays.asList(code), true);
-=======
-    void analyze(FunctionTable functions, Locals locals) {
-        SReturn code = new SReturn(location, new ENewArray(location, type, Arrays.asList(new EVariable(location, "size")), false));
-        function = new SFunction(location, type, locals.getNextSyntheticName(),
+        function = new SFunction(
+                location, type, classTable.getNextSyntheticName("newarray"),
                 Collections.singletonList("int"), Collections.singletonList("size"),
                 new SBlock(location, Collections.singletonList(code)), true);
->>>>>>> e1a30179
         function.storeSettings(settings);
         function.generateSignature(classTable.getPainlessLookup());
         function.extractVariables(null);
-<<<<<<< HEAD
         function.analyze(classTable, Locals.newLambdaScope(locals.getProgramScope(), function.name, function.returnType,
                 function.parameters, 0, settings.getMaxLoopCounter()));
         classTable.getFunctionTable().addFunction(function.name, function.returnType, function.typeParameters, true);
-=======
-        function.analyze(functions, Locals.newLambdaScope(locals.getProgramScope(), function.name, function.returnType,
-                function.parameters, 0, settings.getMaxLoopCounter()));
-        functions.addFunction(function.name, function.returnType, function.typeParameters, true);
->>>>>>> e1a30179
 
         if (expected == null) {
             ref = null;
@@ -98,12 +82,8 @@
             defPointer = "Sthis." + function.name + ",0";
         } else {
             defPointer = null;
-<<<<<<< HEAD
             ref = FunctionRef.create(classTable.getPainlessLookup(), classTable.getFunctionTable(),
                     location, expected, "this", function.name, 0);
-=======
-            ref = FunctionRef.create(locals.getPainlessLookup(), functions, location, expected, "this", function.name, 0);
->>>>>>> e1a30179
             actual = expected;
         }
     }
