/*
 * Licensed to Elasticsearch under one or more contributor
 * license agreements. See the NOTICE file distributed with
 * this work for additional information regarding copyright
 * ownership. Elasticsearch licenses this file to you under
 * the Apache License, Version 2.0 (the "License"); you may
 * not use this file except in compliance with the License.
 * You may obtain a copy of the License at
 *
 *    http://www.apache.org/licenses/LICENSE-2.0
 *
 * Unless required by applicable law or agreed to in writing,
 * software distributed under the License is distributed on an
 * "AS IS" BASIS, WITHOUT WARRANTIES OR CONDITIONS OF ANY
 * KIND, either express or implied.  See the License for the
 * specific language governing permissions and limitations
 * under the License.
 */

package org.elasticsearch.painless;

import org.elasticsearch.SpecialPermission;
import org.elasticsearch.common.component.AbstractComponent;
import org.elasticsearch.common.settings.Settings;
import org.elasticsearch.painless.Compiler.Loader;
import org.elasticsearch.painless.lookup.PainlessLookupBuilder;
import org.elasticsearch.painless.spi.Whitelist;
import org.elasticsearch.script.ScoreScript;
import org.elasticsearch.script.ScriptContext;
import org.elasticsearch.script.ScriptEngine;
import org.elasticsearch.script.ScriptException;
import org.objectweb.asm.ClassWriter;
import org.objectweb.asm.Opcodes;
import org.objectweb.asm.Type;
import org.objectweb.asm.commons.GeneratorAdapter;

import java.lang.invoke.MethodType;
import java.lang.reflect.Constructor;
import java.lang.reflect.Method;
import java.security.AccessControlContext;
import java.security.AccessController;
import java.security.Permissions;
import java.security.PrivilegedAction;
import java.security.ProtectionDomain;
import java.util.ArrayList;
import java.util.Arrays;
import java.util.Collections;
import java.util.HashMap;
import java.util.List;
import java.util.Map;

import static org.elasticsearch.painless.WriterConstants.OBJECT_TYPE;
import static org.elasticsearch.painless.node.SSource.MainMethodReserved;

/**
 * Implementation of a ScriptEngine for the Painless language.
 */
public final class PainlessScriptEngine extends AbstractComponent implements ScriptEngine {

    /**
     * Standard name of the Painless language.
     */
    public static final String NAME = "painless";

    /**
     * Permissions context used during compilation.
     */
    private static final AccessControlContext COMPILATION_CONTEXT;

    /**
     * Setup the allowed permissions.
     */
    static {
        final Permissions none = new Permissions();
        none.setReadOnly();
        COMPILATION_CONTEXT = new AccessControlContext(new ProtectionDomain[] {
            new ProtectionDomain(null, none)
        });
    }

    /**
     * Default compiler settings to be used. Note that {@link CompilerSettings} is mutable but this instance shouldn't be mutated outside
     * of {@link PainlessScriptEngine#PainlessScriptEngine(Settings, Map)}.
     */
    private final CompilerSettings defaultCompilerSettings = new CompilerSettings();

    private final Map<ScriptContext<?>, Compiler> contextsToCompilers;

    /**
     * Constructor.
     * @param settings The settings to initialize the engine with.
     */
    public PainlessScriptEngine(Settings settings, Map<ScriptContext<?>, List<Whitelist>> contexts) {
        super(settings);

        defaultCompilerSettings.setRegexesEnabled(CompilerSettings.REGEX_ENABLED.get(settings));

        Map<ScriptContext<?>, Compiler> contextsToCompilers = new HashMap<>();

        for (Map.Entry<ScriptContext<?>, List<Whitelist>> entry : contexts.entrySet()) {
            ScriptContext<?> context = entry.getKey();
<<<<<<< HEAD
            if (context.instanceClazz.equals(SearchScript.class) || context.instanceClazz.equals(ScoreScript.class)) {
                contextsToCompilers.put(context, new Compiler(GenericElasticsearchScript.class, null, null,
                        PainlessLookupBuilder.buildFromWhitelists(entry.getValue())));
            } else {
                contextsToCompilers.put(context, new Compiler(context.instanceClazz, context.factoryClazz, context.statefulFactoryClazz,
                        PainlessLookupBuilder.buildFromWhitelists(entry.getValue())));
            }
=======
            contextsToCompilers.put(context, new Compiler(context.instanceClazz, context.factoryClazz, context.statefulFactoryClazz,
                    PainlessLookupBuilder.buildFromWhitelists(entry.getValue())));
>>>>>>> 312df554
        }

        this.contextsToCompilers = Collections.unmodifiableMap(contextsToCompilers);
    }

    /**
     * Get the type name(s) for the language.
     * @return Always contains only the single name of the language.
     */
    @Override
    public String getType() {
        return NAME;
    }

    @Override
    public <T> T compile(String scriptName, String scriptSource, ScriptContext<T> context, Map<String, String> params) {
        Compiler compiler = contextsToCompilers.get(context);

        // Check we ourselves are not being called by unprivileged code.
        SpecialPermission.check();

        // Create our loader (which loads compiled code with no permissions).
        final Loader loader = AccessController.doPrivileged(new PrivilegedAction<Loader>() {
            @Override
            public Loader run() {
                return compiler.createLoader(getClass().getClassLoader());
            }
        });

<<<<<<< HEAD
            SearchScript.Factory factory = (p, lookup) -> new SearchScript.LeafFactory() {
                @Override
                public SearchScript newInstance(final LeafReaderContext context) {
                    try {
                        // a new instance is required for the class bindings model to work correctly
                        GenericElasticsearchScript newInstance = (GenericElasticsearchScript)constructor.newInstance();
                        return new ScriptImpl(newInstance, p, lookup, context);
                    } catch (InstantiationException | IllegalAccessException | InvocationTargetException e) {
                        throw new IllegalArgumentException("internal error");
                    }
                }
                @Override
                public boolean needs_score() {
                    return needsScore;
                }
            };
            return context.factoryClazz.cast(factory);
        } else if (context.instanceClazz.equals(ScoreScript.class)) {
            Constructor<?> constructor = compile(compiler, scriptName, scriptSource, params);
            boolean needsScore;

            try {
                GenericElasticsearchScript newInstance = (GenericElasticsearchScript)constructor.newInstance();
                needsScore = newInstance.needs_score();
            } catch (InstantiationException | IllegalAccessException | InvocationTargetException e) {
                throw new IllegalArgumentException("internal error");
            }
            
            ScoreScript.Factory factory = (p, lookup) -> new ScoreScript.LeafFactory() {
                @Override
                public ScoreScript newInstance(final LeafReaderContext context) {
                    try {
                        GenericElasticsearchScript newInstance = (GenericElasticsearchScript)constructor.newInstance();
                        return new ScoreScriptImpl(newInstance, p, lookup, context);
                    } catch (InstantiationException | IllegalAccessException | InvocationTargetException e) {
                        throw new IllegalArgumentException("internal error");
                    }
                }
                @Override
                public boolean needs_score() {
                    return needsScore;
                }
            };
            return context.factoryClazz.cast(factory);
        } else {
            // Check we ourselves are not being called by unprivileged code.
            SpecialPermission.check();

            // Create our loader (which loads compiled code with no permissions).
            final Loader loader = AccessController.doPrivileged(new PrivilegedAction<Loader>() {
                @Override
                public Loader run() {
                    return compiler.createLoader(getClass().getClassLoader());
                }
            });

            MainMethodReserved reserved = new MainMethodReserved();
            compile(contextsToCompilers.get(context), loader, reserved, scriptName, scriptSource, params);
=======
        MainMethodReserved reserved = new MainMethodReserved();
        compile(contextsToCompilers.get(context), loader, reserved, scriptName, scriptSource, params);
>>>>>>> 312df554

        if (context.statefulFactoryClazz != null) {
            return generateFactory(loader, context, reserved, generateStatefulFactory(loader, context, reserved));
        } else {
            return generateFactory(loader, context, reserved, WriterConstants.CLASS_TYPE);
        }
    }

    /**
     * Generates a stateful factory class that will return script instances.  Acts as a middle man between
     * the {@link ScriptContext#factoryClazz} and the {@link ScriptContext#instanceClazz} when used so that
     * the stateless factory can be used for caching and the stateful factory can act as a cache for new
     * script instances.  Uses the newInstance method from a {@link ScriptContext#statefulFactoryClazz} to
     * define the factory method to create new instances of the {@link ScriptContext#instanceClazz}.
     * @param loader The {@link ClassLoader} that is used to define the factory class and script class.
     * @param context The {@link ScriptContext}'s semantics are used to define the factory class.
     * @param <T> The factory class.
     * @return A factory class that will return script instances.
     */
    private <T> Type generateStatefulFactory(Loader loader, ScriptContext<T> context, MainMethodReserved reserved) {
        int classFrames = ClassWriter.COMPUTE_FRAMES | ClassWriter.COMPUTE_MAXS;
        int classAccess = Opcodes.ACC_PUBLIC | Opcodes.ACC_SUPER | Opcodes.ACC_FINAL;
        String interfaceBase = Type.getType(context.statefulFactoryClazz).getInternalName();
        String className = interfaceBase + "$StatefulFactory";
        String classInterfaces[] = new String[] { interfaceBase };

        ClassWriter writer = new ClassWriter(classFrames);
        writer.visit(WriterConstants.CLASS_VERSION, classAccess, className, null, OBJECT_TYPE.getInternalName(), classInterfaces);

        Method newFactory = null;

        for (Method method : context.factoryClazz.getMethods()) {
            if ("newFactory".equals(method.getName())) {
                newFactory = method;

                break;
            }
        }

        for (int count = 0; count < newFactory.getParameterTypes().length; ++count) {
            writer.visitField(Opcodes.ACC_PRIVATE | Opcodes.ACC_FINAL, "$arg" + count,
                Type.getType(newFactory.getParameterTypes()[count]).getDescriptor(), null, null).visitEnd();
        }

        org.objectweb.asm.commons.Method base =
            new org.objectweb.asm.commons.Method("<init>", MethodType.methodType(void.class).toMethodDescriptorString());
        org.objectweb.asm.commons.Method init = new org.objectweb.asm.commons.Method("<init>",
            MethodType.methodType(void.class, newFactory.getParameterTypes()).toMethodDescriptorString());

        GeneratorAdapter constructor = new GeneratorAdapter(Opcodes.ASM5, init,
            writer.visitMethod(Opcodes.ACC_PUBLIC, init.getName(), init.getDescriptor(), null, null));
        constructor.visitCode();
        constructor.loadThis();
        constructor.invokeConstructor(OBJECT_TYPE, base);

        for (int count = 0; count < newFactory.getParameterTypes().length; ++count) {
            constructor.loadThis();
            constructor.loadArg(count);
            constructor.putField(Type.getType(className), "$arg" + count, Type.getType(newFactory.getParameterTypes()[count]));
        }

        constructor.returnValue();
        constructor.endMethod();

        Method newInstance = null;

        for (Method method : context.statefulFactoryClazz.getMethods()) {
            if ("newInstance".equals(method.getName())) {
                newInstance = method;

                break;
            }
        }

        org.objectweb.asm.commons.Method instance = new org.objectweb.asm.commons.Method(newInstance.getName(),
            MethodType.methodType(newInstance.getReturnType(), newInstance.getParameterTypes()).toMethodDescriptorString());

        List<Class<?>> parameters = new ArrayList<>(Arrays.asList(newFactory.getParameterTypes()));
        parameters.addAll(Arrays.asList(newInstance.getParameterTypes()));

        org.objectweb.asm.commons.Method constru = new org.objectweb.asm.commons.Method("<init>",
            MethodType.methodType(void.class, parameters.toArray(new Class<?>[] {})).toMethodDescriptorString());

        GeneratorAdapter adapter = new GeneratorAdapter(Opcodes.ASM5, instance,
            writer.visitMethod(Opcodes.ACC_PUBLIC | Opcodes.ACC_FINAL,
                instance.getName(), instance.getDescriptor(), null, null));
        adapter.visitCode();
        adapter.newInstance(WriterConstants.CLASS_TYPE);
        adapter.dup();

        for (int count = 0; count < newFactory.getParameterTypes().length; ++count) {
            adapter.loadThis();
            adapter.getField(Type.getType(className), "$arg" + count, Type.getType(newFactory.getParameterTypes()[count]));
        }

        adapter.loadArgs();
        adapter.invokeConstructor(WriterConstants.CLASS_TYPE, constru);
        adapter.returnValue();
        adapter.endMethod();

        writeNeedsMethods(context.statefulFactoryClazz, writer, reserved);
        writer.visitEnd();

        loader.defineFactory(className.replace('/', '.'), writer.toByteArray());

        return Type.getType(className);
    }

    /**
     * Generates a factory class that will return script instances or stateful factories.
     * Uses the newInstance method from a {@link ScriptContext#factoryClazz} to define the factory method
     * to create new instances of the {@link ScriptContext#instanceClazz} or uses the newFactory method
     * to create new factories of the {@link ScriptContext#statefulFactoryClazz}.
     * @param loader The {@link ClassLoader} that is used to define the factory class and script class.
     * @param context The {@link ScriptContext}'s semantics are used to define the factory class.
     * @param classType The type to be instaniated in the newFactory or newInstance method.  Depends
     *                  on whether a {@link ScriptContext#statefulFactoryClazz} is specified.
     * @param <T> The factory class.
     * @return A factory class that will return script instances.
     */
    private <T> T generateFactory(Loader loader, ScriptContext<T> context, MainMethodReserved reserved, Type classType) {
        int classFrames = ClassWriter.COMPUTE_FRAMES | ClassWriter.COMPUTE_MAXS;
        int classAccess = Opcodes.ACC_PUBLIC | Opcodes.ACC_SUPER| Opcodes.ACC_FINAL;
        String interfaceBase = Type.getType(context.factoryClazz).getInternalName();
        String className = interfaceBase + "$Factory";
        String classInterfaces[] = new String[] { interfaceBase };

        ClassWriter writer = new ClassWriter(classFrames);
        writer.visit(WriterConstants.CLASS_VERSION, classAccess, className, null, OBJECT_TYPE.getInternalName(), classInterfaces);

        org.objectweb.asm.commons.Method init =
            new org.objectweb.asm.commons.Method("<init>", MethodType.methodType(void.class).toMethodDescriptorString());

        GeneratorAdapter constructor = new GeneratorAdapter(Opcodes.ASM5, init,
                writer.visitMethod(Opcodes.ACC_PUBLIC, init.getName(), init.getDescriptor(), null, null));
        constructor.visitCode();
        constructor.loadThis();
        constructor.invokeConstructor(OBJECT_TYPE, init);
        constructor.returnValue();
        constructor.endMethod();

        Method reflect = null;

        for (Method method : context.factoryClazz.getMethods()) {
            if ("newInstance".equals(method.getName())) {
                reflect = method;

                break;
            } else if ("newFactory".equals(method.getName())) {
                reflect = method;

                break;
            }
        }

        org.objectweb.asm.commons.Method instance = new org.objectweb.asm.commons.Method(reflect.getName(),
            MethodType.methodType(reflect.getReturnType(), reflect.getParameterTypes()).toMethodDescriptorString());
        org.objectweb.asm.commons.Method constru = new org.objectweb.asm.commons.Method("<init>",
            MethodType.methodType(void.class, reflect.getParameterTypes()).toMethodDescriptorString());

        GeneratorAdapter adapter = new GeneratorAdapter(Opcodes.ASM5, instance,
                writer.visitMethod(Opcodes.ACC_PUBLIC | Opcodes.ACC_FINAL,
                                   instance.getName(), instance.getDescriptor(), null, null));
        adapter.visitCode();
        adapter.newInstance(classType);
        adapter.dup();
        adapter.loadArgs();
        adapter.invokeConstructor(classType, constru);
        adapter.returnValue();
        adapter.endMethod();

        writeNeedsMethods(context.factoryClazz, writer, reserved);
        writer.visitEnd();

        Class<?> factory = loader.defineFactory(className.replace('/', '.'), writer.toByteArray());

        try {
            return context.factoryClazz.cast(factory.getConstructor().newInstance());
        } catch (Exception exception) { // Catch everything to let the user know this is something caused internally.
            throw new IllegalStateException(
                "An internal error occurred attempting to define the factory class [" + className + "].", exception);
        }
    }

    private void writeNeedsMethods(Class<?> clazz, ClassWriter writer, MainMethodReserved reserved) {
        for (Method method : clazz.getMethods()) {
            if (method.getName().startsWith("needs") &&
                method.getReturnType().equals(boolean.class) && method.getParameterTypes().length == 0) {
                String name = method.getName();
                name = name.substring(5);
                name = Character.toLowerCase(name.charAt(0)) + name.substring(1);

                org.objectweb.asm.commons.Method needs = new org.objectweb.asm.commons.Method(method.getName(),
                    MethodType.methodType(boolean.class).toMethodDescriptorString());

                GeneratorAdapter adapter = new GeneratorAdapter(Opcodes.ASM5, needs,
                    writer.visitMethod(Opcodes.ACC_PUBLIC, needs.getName(), needs.getDescriptor(), null, null));
                adapter.visitCode();
                adapter.push(reserved.getUsedVariables().contains(name));
                adapter.returnValue();
                adapter.endMethod();
            }
        }
    }

    Constructor<?> compile(Compiler compiler, String scriptName, String source, Map<String, String> params) {
        final CompilerSettings compilerSettings = buildCompilerSettings(params);

        // Check we ourselves are not being called by unprivileged code.
        SpecialPermission.check();

        // Create our loader (which loads compiled code with no permissions).
        final Loader loader = AccessController.doPrivileged(new PrivilegedAction<Loader>() {
            @Override
            public Loader run() {
                return compiler.createLoader(getClass().getClassLoader());
            }
        });

        try {
            // Drop all permissions to actually compile the code itself.
            return AccessController.doPrivileged(new PrivilegedAction<Constructor<?>>() {
                @Override
                public Constructor<?> run() {
                    String name = scriptName == null ? source : scriptName;
                    Constructor<?> constructor = compiler.compile(loader, new MainMethodReserved(), name, source, compilerSettings);

                    try {
                        return constructor;
                    } catch (Exception exception) { // Catch everything to let the user know this is something caused internally.
                        throw new IllegalStateException(
                            "An internal error occurred attempting to define the script [" + name + "].", exception);
                    }
                }
            }, COMPILATION_CONTEXT);
        // Note that it is safe to catch any of the following errors since Painless is stateless.
        } catch (OutOfMemoryError | StackOverflowError | VerifyError | Exception e) {
            throw convertToScriptException(source, e);
        }
    }

    void compile(Compiler compiler, Loader loader, MainMethodReserved reserved,
                 String scriptName, String source, Map<String, String> params) {
        final CompilerSettings compilerSettings = buildCompilerSettings(params);

        try {
            // Drop all permissions to actually compile the code itself.
            AccessController.doPrivileged(new PrivilegedAction<Void>() {
                @Override
                public Void run() {
                    String name = scriptName == null ? source : scriptName;
                    compiler.compile(loader, reserved, name, source, compilerSettings);

                    return null;
                }
            }, COMPILATION_CONTEXT);
            // Note that it is safe to catch any of the following errors since Painless is stateless.
        } catch (OutOfMemoryError | StackOverflowError | VerifyError | Exception e) {
            throw convertToScriptException(source, e);
        }
    }

    private CompilerSettings buildCompilerSettings(Map<String, String> params) {
        CompilerSettings compilerSettings;
        if (params.isEmpty()) {
            // Use the default settings.
            compilerSettings = defaultCompilerSettings;
        } else {
            // Use custom settings specified by params.
            compilerSettings = new CompilerSettings();

            // Except regexes enabled - this is a node level setting and can't be changed in the request.
            compilerSettings.setRegexesEnabled(defaultCompilerSettings.areRegexesEnabled());

            Map<String, String> copy = new HashMap<>(params);

            String value = copy.remove(CompilerSettings.MAX_LOOP_COUNTER);
            if (value != null) {
                compilerSettings.setMaxLoopCounter(Integer.parseInt(value));
            }

            value = copy.remove(CompilerSettings.PICKY);
            if (value != null) {
                compilerSettings.setPicky(Boolean.parseBoolean(value));
            }

            value = copy.remove(CompilerSettings.INITIAL_CALL_SITE_DEPTH);
            if (value != null) {
                compilerSettings.setInitialCallSiteDepth(Integer.parseInt(value));
            }

            value = copy.remove(CompilerSettings.REGEX_ENABLED.getKey());
            if (value != null) {
                throw new IllegalArgumentException("[painless.regex.enabled] can only be set on node startup.");
            }

            if (!copy.isEmpty()) {
                throw new IllegalArgumentException("Unrecognized compile-time parameter(s): " + copy);
            }
        }
        return compilerSettings;
    }

    private ScriptException convertToScriptException(String scriptSource, Throwable t) {
        // create a script stack: this is just the script portion
        List<String> scriptStack = new ArrayList<>();
        for (StackTraceElement element : t.getStackTrace()) {
            if (WriterConstants.CLASS_NAME.equals(element.getClassName())) {
                // found the script portion
                int offset = element.getLineNumber();
                if (offset == -1) {
                    scriptStack.add("<<< unknown portion of script >>>");
                } else {
                    offset--; // offset is 1 based, line numbers must be!
                    int startOffset = getPreviousStatement(offset);
                    int endOffset = getNextStatement(scriptSource, offset);
                    StringBuilder snippet = new StringBuilder();
                    if (startOffset > 0) {
                        snippet.append("... ");
                    }
                    snippet.append(scriptSource.substring(startOffset, endOffset));
                    if (endOffset < scriptSource.length()) {
                        snippet.append(" ...");
                    }
                    scriptStack.add(snippet.toString());
                    StringBuilder pointer = new StringBuilder();
                    if (startOffset > 0) {
                        pointer.append("    ");
                    }
                    for (int i = startOffset; i < offset; i++) {
                        pointer.append(' ');
                    }
                    pointer.append("^---- HERE");
                    scriptStack.add(pointer.toString());
                }
                break;
            }
        }
        throw new ScriptException("compile error", t, scriptStack, scriptSource, PainlessScriptEngine.NAME);
    }

    // very simple heuristic: +/- 25 chars. can be improved later.
    private int getPreviousStatement(int offset) {
        return Math.max(0, offset - 25);
    }

    private int getNextStatement(String scriptSource, int offset) {
        return Math.min(scriptSource.length(), offset + 25);
    }
}<|MERGE_RESOLUTION|>--- conflicted
+++ resolved
@@ -25,7 +25,6 @@
 import org.elasticsearch.painless.Compiler.Loader;
 import org.elasticsearch.painless.lookup.PainlessLookupBuilder;
 import org.elasticsearch.painless.spi.Whitelist;
-import org.elasticsearch.script.ScoreScript;
 import org.elasticsearch.script.ScriptContext;
 import org.elasticsearch.script.ScriptEngine;
 import org.elasticsearch.script.ScriptException;
@@ -99,18 +98,8 @@
 
         for (Map.Entry<ScriptContext<?>, List<Whitelist>> entry : contexts.entrySet()) {
             ScriptContext<?> context = entry.getKey();
-<<<<<<< HEAD
-            if (context.instanceClazz.equals(SearchScript.class) || context.instanceClazz.equals(ScoreScript.class)) {
-                contextsToCompilers.put(context, new Compiler(GenericElasticsearchScript.class, null, null,
-                        PainlessLookupBuilder.buildFromWhitelists(entry.getValue())));
-            } else {
-                contextsToCompilers.put(context, new Compiler(context.instanceClazz, context.factoryClazz, context.statefulFactoryClazz,
-                        PainlessLookupBuilder.buildFromWhitelists(entry.getValue())));
-            }
-=======
             contextsToCompilers.put(context, new Compiler(context.instanceClazz, context.factoryClazz, context.statefulFactoryClazz,
-                    PainlessLookupBuilder.buildFromWhitelists(entry.getValue())));
->>>>>>> 312df554
+                PainlessLookupBuilder.buildFromWhitelists(entry.getValue())));
         }
 
         this.contextsToCompilers = Collections.unmodifiableMap(contextsToCompilers);
@@ -140,69 +129,8 @@
             }
         });
 
-<<<<<<< HEAD
-            SearchScript.Factory factory = (p, lookup) -> new SearchScript.LeafFactory() {
-                @Override
-                public SearchScript newInstance(final LeafReaderContext context) {
-                    try {
-                        // a new instance is required for the class bindings model to work correctly
-                        GenericElasticsearchScript newInstance = (GenericElasticsearchScript)constructor.newInstance();
-                        return new ScriptImpl(newInstance, p, lookup, context);
-                    } catch (InstantiationException | IllegalAccessException | InvocationTargetException e) {
-                        throw new IllegalArgumentException("internal error");
-                    }
-                }
-                @Override
-                public boolean needs_score() {
-                    return needsScore;
-                }
-            };
-            return context.factoryClazz.cast(factory);
-        } else if (context.instanceClazz.equals(ScoreScript.class)) {
-            Constructor<?> constructor = compile(compiler, scriptName, scriptSource, params);
-            boolean needsScore;
-
-            try {
-                GenericElasticsearchScript newInstance = (GenericElasticsearchScript)constructor.newInstance();
-                needsScore = newInstance.needs_score();
-            } catch (InstantiationException | IllegalAccessException | InvocationTargetException e) {
-                throw new IllegalArgumentException("internal error");
-            }
-            
-            ScoreScript.Factory factory = (p, lookup) -> new ScoreScript.LeafFactory() {
-                @Override
-                public ScoreScript newInstance(final LeafReaderContext context) {
-                    try {
-                        GenericElasticsearchScript newInstance = (GenericElasticsearchScript)constructor.newInstance();
-                        return new ScoreScriptImpl(newInstance, p, lookup, context);
-                    } catch (InstantiationException | IllegalAccessException | InvocationTargetException e) {
-                        throw new IllegalArgumentException("internal error");
-                    }
-                }
-                @Override
-                public boolean needs_score() {
-                    return needsScore;
-                }
-            };
-            return context.factoryClazz.cast(factory);
-        } else {
-            // Check we ourselves are not being called by unprivileged code.
-            SpecialPermission.check();
-
-            // Create our loader (which loads compiled code with no permissions).
-            final Loader loader = AccessController.doPrivileged(new PrivilegedAction<Loader>() {
-                @Override
-                public Loader run() {
-                    return compiler.createLoader(getClass().getClassLoader());
-                }
-            });
-
-            MainMethodReserved reserved = new MainMethodReserved();
-            compile(contextsToCompilers.get(context), loader, reserved, scriptName, scriptSource, params);
-=======
         MainMethodReserved reserved = new MainMethodReserved();
         compile(contextsToCompilers.get(context), loader, reserved, scriptName, scriptSource, params);
->>>>>>> 312df554
 
         if (context.statefulFactoryClazz != null) {
             return generateFactory(loader, context, reserved, generateStatefulFactory(loader, context, reserved));
@@ -337,7 +265,7 @@
             new org.objectweb.asm.commons.Method("<init>", MethodType.methodType(void.class).toMethodDescriptorString());
 
         GeneratorAdapter constructor = new GeneratorAdapter(Opcodes.ASM5, init,
-                writer.visitMethod(Opcodes.ACC_PUBLIC, init.getName(), init.getDescriptor(), null, null));
+            writer.visitMethod(Opcodes.ACC_PUBLIC, init.getName(), init.getDescriptor(), null, null));
         constructor.visitCode();
         constructor.loadThis();
         constructor.invokeConstructor(OBJECT_TYPE, init);
@@ -364,8 +292,8 @@
             MethodType.methodType(void.class, reflect.getParameterTypes()).toMethodDescriptorString());
 
         GeneratorAdapter adapter = new GeneratorAdapter(Opcodes.ASM5, instance,
-                writer.visitMethod(Opcodes.ACC_PUBLIC | Opcodes.ACC_FINAL,
-                                   instance.getName(), instance.getDescriptor(), null, null));
+            writer.visitMethod(Opcodes.ACC_PUBLIC | Opcodes.ACC_FINAL,
+                instance.getName(), instance.getDescriptor(), null, null));
         adapter.visitCode();
         adapter.newInstance(classType);
         adapter.dup();
@@ -438,7 +366,7 @@
                     }
                 }
             }, COMPILATION_CONTEXT);
-        // Note that it is safe to catch any of the following errors since Painless is stateless.
+            // Note that it is safe to catch any of the following errors since Painless is stateless.
         } catch (OutOfMemoryError | StackOverflowError | VerifyError | Exception e) {
             throw convertToScriptException(source, e);
         }
