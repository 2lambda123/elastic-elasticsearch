--- conflicted
+++ resolved
@@ -332,45 +332,6 @@
         }
     }
 
-<<<<<<< HEAD
-    Constructor<?> compile(Compiler compiler, String scriptName, String source, Map<String, String> params) {
-        final CompilerSettings compilerSettings = buildCompilerSettings(params);
-
-        // Check we ourselves are not being called by unprivileged code.
-        SpecialPermission.check();
-
-        // Create our loader (which loads compiled code with no permissions).
-        final Loader loader = AccessController.doPrivileged(new PrivilegedAction<Loader>() {
-            @Override
-            public Loader run() {
-                return compiler.createLoader(getClass().getClassLoader());
-            }
-        });
-
-        try {
-            // Drop all permissions to actually compile the code itself.
-            return AccessController.doPrivileged(new PrivilegedAction<Constructor<?>>() {
-                @Override
-                public Constructor<?> run() {
-                    String name = scriptName == null ? source : scriptName;
-                    Constructor<?> constructor = compiler.compile(loader, new MainMethodReserved(), name, source, compilerSettings);
-
-                    try {
-                        return constructor;
-                    } catch (Exception exception) { // Catch everything to let the user know this is something caused internally.
-                        throw new IllegalStateException(
-                            "An internal error occurred attempting to define the script [" + name + "].", exception);
-                    }
-                }
-            }, COMPILATION_CONTEXT);
-            // Note that it is safe to catch any of the following errors since Painless is stateless.
-        } catch (OutOfMemoryError | StackOverflowError | VerifyError | Exception e) {
-            throw convertToScriptException(source, e);
-        }
-    }
-
-=======
->>>>>>> ca12de58
     void compile(Compiler compiler, Loader loader, MainMethodReserved reserved,
                  String scriptName, String source, Map<String, String> params) {
         final CompilerSettings compilerSettings = buildCompilerSettings(params);
