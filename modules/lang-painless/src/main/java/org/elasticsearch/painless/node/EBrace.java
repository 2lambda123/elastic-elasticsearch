/*
 * Licensed to Elasticsearch under one or more contributor
 * license agreements. See the NOTICE file distributed with
 * this work for additional information regarding copyright
 * ownership. Elasticsearch licenses this file to you under
 * the Apache License, Version 2.0 (the "License"); you may
 * not use this file except in compliance with the License.
 * You may obtain a copy of the License at
 *
 *    http://www.apache.org/licenses/LICENSE-2.0
 *
 * Unless required by applicable law or agreed to in writing,
 * software distributed under the License is distributed on an
 * "AS IS" BASIS, WITHOUT WARRANTIES OR CONDITIONS OF ANY
 * KIND, either express or implied.  See the License for the
 * specific language governing permissions and limitations
 * under the License.
 */

package org.elasticsearch.painless.node;

import org.elasticsearch.painless.Location;
import org.elasticsearch.painless.lookup.PainlessLookupUtility;
import org.elasticsearch.painless.lookup.PainlessMethod;
import org.elasticsearch.painless.lookup.def;
import org.elasticsearch.painless.phase.DefaultSemanticAnalysisPhase;
import org.elasticsearch.painless.phase.UserTreeVisitor;
import org.elasticsearch.painless.symbol.Decorations.DefOptimized;
import org.elasticsearch.painless.symbol.Decorations.Explicit;
import org.elasticsearch.painless.symbol.Decorations.GetterPainlessMethod;
import org.elasticsearch.painless.symbol.Decorations.ListShortcut;
import org.elasticsearch.painless.symbol.Decorations.MapShortcut;
import org.elasticsearch.painless.symbol.Decorations.Read;
import org.elasticsearch.painless.symbol.Decorations.SetterPainlessMethod;
import org.elasticsearch.painless.symbol.Decorations.TargetType;
import org.elasticsearch.painless.symbol.Decorations.ValueType;
import org.elasticsearch.painless.symbol.Decorations.Write;
import org.elasticsearch.painless.symbol.SemanticScope;

import java.time.ZonedDateTime;
import java.util.List;
import java.util.Map;
import java.util.Objects;

/**
 * Represents an array load/store and defers to a child subnode.
 */
public class EBrace extends AExpression {

    private final AExpression prefixNode;
    private final AExpression indexNode;

    public EBrace(int identifier, Location location, AExpression prefixNode, AExpression indexNode) {
        super(identifier, location);

        this.prefixNode = Objects.requireNonNull(prefixNode);
        this.indexNode = Objects.requireNonNull(indexNode);
    }

    public AExpression getPrefixNode() {
        return prefixNode;
    }

    public AExpression getIndexNode() {
        return indexNode;
    }

    @Override
    public <Input, Output> Output visit(UserTreeVisitor<Input, Output> userTreeVisitor, Input input) {
        return userTreeVisitor.visitBrace(this, input);
    }

    public static void visitDefaultSemanticAnalysis(
            DefaultSemanticAnalysisPhase visitor, EBrace userBraceNode, SemanticScope semanticScope) {

        boolean read = semanticScope.getCondition(userBraceNode, Read.class);
        boolean write = semanticScope.getCondition(userBraceNode, Write.class);

        if (read == false && write == false) {
            throw userBraceNode.createError(new IllegalArgumentException("not a statement: result of brace operator not used"));
        }

        AExpression userPrefixNode = userBraceNode.getPrefixNode();
        semanticScope.setCondition(userPrefixNode, Read.class);
        visitor.checkedVisit(userPrefixNode, semanticScope);
        Class<?> prefixValueType = semanticScope.getDecoration(userPrefixNode, ValueType.class).getValueType();

        AExpression userIndexNode = userBraceNode.getIndexNode();
        Class<?> valueType;

        if (prefixValueType.isArray()) {
            semanticScope.setCondition(userIndexNode, Read.class);
            semanticScope.putDecoration(userIndexNode, new TargetType(int.class));
            visitor.checkedVisit(userIndexNode, semanticScope);
            visitor.decorateWithCast(userIndexNode, semanticScope);
            valueType = prefixValueType.getComponentType();
        } else if (prefixValueType == def.class) {
            semanticScope.setCondition(userIndexNode, Read.class);
            visitor.checkedVisit(userIndexNode, semanticScope);
            TargetType targetType = semanticScope.getDecoration(userBraceNode, TargetType.class);
            // TODO: remove ZonedDateTime exception when JodaCompatibleDateTime is removed
            valueType = targetType == null || targetType.getTargetType() == ZonedDateTime.class ||
                    semanticScope.getCondition(userBraceNode, Explicit.class) ? def.class : targetType.getTargetType();
            semanticScope.setCondition(userBraceNode, DefOptimized.class);
        } else if (Map.class.isAssignableFrom(prefixValueType)) {
            String canonicalClassName = PainlessLookupUtility.typeToCanonicalTypeName(prefixValueType);

            PainlessMethod getter =
                    semanticScope.getScriptScope().getPainlessLookup().lookupPainlessMethod(prefixValueType, false, "get", 1);
            PainlessMethod setter =
                    semanticScope.getScriptScope().getPainlessLookup().lookupPainlessMethod(prefixValueType, false, "put", 2);

            if (getter != null && (getter.returnType == void.class || getter.typeParameters.size() != 1)) {
                throw userBraceNode.createError(new IllegalArgumentException(
                        "Illegal map get shortcut for type [" + canonicalClassName + "]."));
            }

            if (setter != null && setter.typeParameters.size() != 2) {
                throw userBraceNode.createError(new IllegalArgumentException(
                        "Illegal map set shortcut for type [" + canonicalClassName + "]."));
            }

            if (getter != null && setter != null && (!getter.typeParameters.get(0).equals(setter.typeParameters.get(0)) ||
                    getter.returnType.equals(setter.typeParameters.get(1)) == false)) {
                throw userBraceNode.createError(new IllegalArgumentException("Shortcut argument types must match."));
            }

            if ((read == false || getter != null) && (write == false || setter != null)) {
                semanticScope.setCondition(userIndexNode, Read.class);
                semanticScope.putDecoration(userIndexNode,
                        new TargetType(setter != null ? setter.typeParameters.get(0) : getter.typeParameters.get(0)));
<<<<<<< HEAD
                visitor.checkedVisit(userIndexNode, semanticScope);
                visitor.decorateWithCast(userIndexNode, semanticScope);

=======
                analyze(indexNode, semanticScope);
                indexNode.cast(semanticScope);
>>>>>>> 06fde811
                valueType = setter != null ? setter.typeParameters.get(1) : getter.returnType;

                if (getter != null) {
                    semanticScope.putDecoration(userBraceNode, new GetterPainlessMethod(getter));
                }

                if (setter != null) {
                    semanticScope.putDecoration(userBraceNode, new SetterPainlessMethod(setter));
                }
            } else {
                throw userBraceNode.createError(new IllegalArgumentException(
                        "Illegal map shortcut for type [" + canonicalClassName + "]."));
            }

            semanticScope.setCondition(userBraceNode, MapShortcut.class);
        } else if (List.class.isAssignableFrom(prefixValueType)) {
            String canonicalClassName = PainlessLookupUtility.typeToCanonicalTypeName(prefixValueType);

            PainlessMethod getter =
                    semanticScope.getScriptScope().getPainlessLookup().lookupPainlessMethod(prefixValueType, false, "get", 1);
            PainlessMethod setter =
                    semanticScope.getScriptScope().getPainlessLookup().lookupPainlessMethod(prefixValueType, false, "set", 2);

            if (getter != null && (getter.returnType == void.class || getter.typeParameters.size() != 1 ||
                    getter.typeParameters.get(0) != int.class)) {
                throw userBraceNode.createError(new IllegalArgumentException(
                        "Illegal list get shortcut for type [" + canonicalClassName + "]."));
            }

            if (setter != null && (setter.typeParameters.size() != 2 || setter.typeParameters.get(0) != int.class)) {
                throw userBraceNode.createError(new IllegalArgumentException(
                        "Illegal list set shortcut for type [" + canonicalClassName + "]."));
            }

            if (getter != null && setter != null && (!getter.typeParameters.get(0).equals(setter.typeParameters.get(0))
                    || !getter.returnType.equals(setter.typeParameters.get(1)))) {
                throw userBraceNode.createError(new IllegalArgumentException("Shortcut argument types must match."));
            }

            if ((read == false || getter != null) && (write == false || setter != null)) {
<<<<<<< HEAD
                semanticScope.setCondition(userIndexNode, Read.class);
                semanticScope.putDecoration(userIndexNode, new TargetType(int.class));
                visitor.checkedVisit(userIndexNode, semanticScope);
                visitor.decorateWithCast(userIndexNode, semanticScope);

=======
                semanticScope.setCondition(indexNode, Read.class);
                semanticScope.putDecoration(indexNode, new TargetType(int.class));
                analyze(indexNode, semanticScope);
                indexNode.cast(semanticScope);
>>>>>>> 06fde811
                valueType = setter != null ? setter.typeParameters.get(1) : getter.returnType;

                if (getter != null) {
                    semanticScope.putDecoration(userBraceNode, new GetterPainlessMethod(getter));
                }

                if (setter != null) {
                    semanticScope.putDecoration(userBraceNode, new SetterPainlessMethod(setter));
                }
            } else {
                throw userBraceNode.createError(new IllegalArgumentException(
                        "Illegal list shortcut for type [" + canonicalClassName + "]."));
            }

            semanticScope.setCondition(userBraceNode, ListShortcut.class);
        } else {
            throw userBraceNode.createError(new IllegalArgumentException("Illegal array access on type " +
                    "[" + PainlessLookupUtility.typeToCanonicalTypeName(prefixValueType) + "]."));
        }

        semanticScope.putDecoration(userBraceNode, new ValueType(valueType));
    }
}<|MERGE_RESOLUTION|>--- conflicted
+++ resolved
@@ -129,14 +129,8 @@
                 semanticScope.setCondition(userIndexNode, Read.class);
                 semanticScope.putDecoration(userIndexNode,
                         new TargetType(setter != null ? setter.typeParameters.get(0) : getter.typeParameters.get(0)));
-<<<<<<< HEAD
                 visitor.checkedVisit(userIndexNode, semanticScope);
                 visitor.decorateWithCast(userIndexNode, semanticScope);
-
-=======
-                analyze(indexNode, semanticScope);
-                indexNode.cast(semanticScope);
->>>>>>> 06fde811
                 valueType = setter != null ? setter.typeParameters.get(1) : getter.returnType;
 
                 if (getter != null) {
@@ -177,18 +171,10 @@
             }
 
             if ((read == false || getter != null) && (write == false || setter != null)) {
-<<<<<<< HEAD
                 semanticScope.setCondition(userIndexNode, Read.class);
                 semanticScope.putDecoration(userIndexNode, new TargetType(int.class));
                 visitor.checkedVisit(userIndexNode, semanticScope);
                 visitor.decorateWithCast(userIndexNode, semanticScope);
-
-=======
-                semanticScope.setCondition(indexNode, Read.class);
-                semanticScope.putDecoration(indexNode, new TargetType(int.class));
-                analyze(indexNode, semanticScope);
-                indexNode.cast(semanticScope);
->>>>>>> 06fde811
                 valueType = setter != null ? setter.typeParameters.get(1) : getter.returnType;
 
                 if (getter != null) {
