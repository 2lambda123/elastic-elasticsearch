/*
 * Licensed to Elasticsearch under one or more contributor
 * license agreements. See the NOTICE file distributed with
 * this work for additional information regarding copyright
 * ownership. Elasticsearch licenses this file to you under
 * the Apache License, Version 2.0 (the "License"); you may
 * not use this file except in compliance with the License.
 * You may obtain a copy of the License at
 *
 *    http://www.apache.org/licenses/LICENSE-2.0
 *
 * Unless required by applicable law or agreed to in writing,
 * software distributed under the License is distributed on an
 * "AS IS" BASIS, WITHOUT WARRANTIES OR CONDITIONS OF ANY
 * KIND, either express or implied.  See the License for the
 * specific language governing permissions and limitations
 * under the License.
 */

package org.elasticsearch.painless.node;

import org.elasticsearch.painless.ClassWriter;
import org.elasticsearch.painless.CompilerSettings;
import org.elasticsearch.painless.Globals;
import org.elasticsearch.painless.Locals;
import org.elasticsearch.painless.Locals.Variable;
import org.elasticsearch.painless.Location;
import org.elasticsearch.painless.MethodWriter;
<<<<<<< HEAD
import org.elasticsearch.painless.symbol.ClassTable;
=======
import org.elasticsearch.painless.symbol.FunctionTable;
>>>>>>> e1a30179
import org.objectweb.asm.Label;
import org.objectweb.asm.Opcodes;

import java.util.Objects;
import java.util.Set;

/**
 * Represents a catch block as part of a try-catch block.
 */
public final class SCatch extends AStatement {

    private final String type;
    private final String name;
    private final SBlock block;

    private Variable variable = null;

    Label begin = null;
    Label end = null;
    Label exception = null;

    public SCatch(Location location, String type, String name, SBlock block) {
        super(location);

        this.type = Objects.requireNonNull(type);
        this.name = Objects.requireNonNull(name);
        this.block = block;
    }

    @Override
    void storeSettings(CompilerSettings settings) {
        if (block != null) {
            block.storeSettings(settings);
        }
    }

    @Override
    void extractVariables(Set<String> variables) {
        variables.add(name);

        if (block != null) {
            block.extractVariables(variables);
        }
    }

    @Override
<<<<<<< HEAD
    void analyze(ClassTable classTable, Locals locals) {
        Class<?> clazz = classTable.getPainlessLookup().canonicalTypeNameToType(this.type);
=======
    void analyze(FunctionTable functions, Locals locals) {
        Class<?> clazz = locals.getPainlessLookup().canonicalTypeNameToType(this.type);
>>>>>>> e1a30179

        if (clazz == null) {
            throw createError(new IllegalArgumentException("Not a type [" + this.type + "]."));
        }

        if (!Exception.class.isAssignableFrom(clazz)) {
            throw createError(new ClassCastException("Not an exception type [" + this.type + "]."));
        }

        variable = locals.addVariable(location, clazz, name, true);

        if (block != null) {
            block.lastSource = lastSource;
            block.inLoop = inLoop;
            block.lastLoop = lastLoop;

<<<<<<< HEAD
            block.analyze(classTable, locals);
=======
            block.analyze(functions, locals);
>>>>>>> e1a30179

            methodEscape = block.methodEscape;
            loopEscape = block.loopEscape;
            allEscape = block.allEscape;
            anyContinue = block.anyContinue;
            anyBreak = block.anyBreak;
            statementCount = block.statementCount;
        }
    }

    @Override
    void write(ClassWriter classWriter, MethodWriter methodWriter, Globals globals) {
        methodWriter.writeStatementOffset(location);

        Label jump = new Label();

        methodWriter.mark(jump);
        methodWriter.visitVarInsn(MethodWriter.getType(variable.clazz).getOpcode(Opcodes.ISTORE), variable.getSlot());

        if (block != null) {
            block.continu = continu;
            block.brake = brake;
            block.write(classWriter, methodWriter, globals);
        }

        methodWriter.visitTryCatchBlock(begin, end, jump, MethodWriter.getType(variable.clazz).getInternalName());

        if (exception != null && (block == null || !block.allEscape)) {
            methodWriter.goTo(exception);
        }
    }

    @Override
    public String toString() {
        return singleLineToString(type, name, block);
    }
}<|MERGE_RESOLUTION|>--- conflicted
+++ resolved
@@ -26,11 +26,7 @@
 import org.elasticsearch.painless.Locals.Variable;
 import org.elasticsearch.painless.Location;
 import org.elasticsearch.painless.MethodWriter;
-<<<<<<< HEAD
 import org.elasticsearch.painless.symbol.ClassTable;
-=======
-import org.elasticsearch.painless.symbol.FunctionTable;
->>>>>>> e1a30179
 import org.objectweb.asm.Label;
 import org.objectweb.asm.Opcodes;
 
@@ -77,13 +73,8 @@
     }
 
     @Override
-<<<<<<< HEAD
     void analyze(ClassTable classTable, Locals locals) {
         Class<?> clazz = classTable.getPainlessLookup().canonicalTypeNameToType(this.type);
-=======
-    void analyze(FunctionTable functions, Locals locals) {
-        Class<?> clazz = locals.getPainlessLookup().canonicalTypeNameToType(this.type);
->>>>>>> e1a30179
 
         if (clazz == null) {
             throw createError(new IllegalArgumentException("Not a type [" + this.type + "]."));
@@ -99,12 +90,7 @@
             block.lastSource = lastSource;
             block.inLoop = inLoop;
             block.lastLoop = lastLoop;
-
-<<<<<<< HEAD
             block.analyze(classTable, locals);
-=======
-            block.analyze(functions, locals);
->>>>>>> e1a30179
 
             methodEscape = block.methodEscape;
             loopEscape = block.loopEscape;
