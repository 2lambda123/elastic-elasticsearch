--- conflicted
+++ resolved
@@ -110,6 +110,7 @@
 import org.elasticsearch.painless.symbol.IRDecorations.IRDExpressionType;
 import org.elasticsearch.painless.symbol.IRDecorations.IRDFlags;
 import org.elasticsearch.painless.symbol.IRDecorations.IRDOperation;
+import org.elasticsearch.painless.symbol.IRDecorations.IRDRegexLimit;
 import org.elasticsearch.painless.symbol.IRDecorations.IRDShiftType;
 import org.elasticsearch.painless.symbol.ScriptScope;
 import org.elasticsearch.painless.symbol.WriteScope;
@@ -593,15 +594,10 @@
         MethodWriter methodWriter = writeScope.getMethodWriter();
         methodWriter.writeStatementOffset(irStatementExpressionNode.getLocation());
         visit(irStatementExpressionNode.getExpressionNode(), writeScope);
-<<<<<<< HEAD
-        methodWriter.writePop(MethodWriter.getType(
-                irStatementExpressionNode.getExpressionNode().getDecorationValue(IRDExpressionType.class)).getSize());
-=======
-
-        Class<?> expressionType = irStatementExpressionNode.getExpressionNode().getDecoration(IRDExpressionType.class).getType();
+
+        Class<?> expressionType = irStatementExpressionNode.getExpressionNode().getDecorationValue(IRDExpressionType.class);
         Type asmExpressionType = MethodWriter.getType(expressionType);
         methodWriter.writePop(asmExpressionType.getSize());
->>>>>>> 084cfe10
     }
 
     @Override
@@ -771,7 +767,7 @@
 
         if (operation == Operation.FIND || operation == Operation.MATCH) {
             visit(irRightNode, writeScope);
-            methodWriter.push(irBinaryMathNode.getRegexLimit());
+            methodWriter.push(irBinaryMathNode.getDecorationValue(IRDRegexLimit.class));
             visit(irLeftNode, writeScope);
             methodWriter.invokeStatic(Type.getType(Augmentation.class), WriterConstants.PATTERN_MATCHER);
 
@@ -787,31 +783,20 @@
             visit(irLeftNode, writeScope);
             visit(irRightNode, writeScope);
 
-<<<<<<< HEAD
+            Class<?> expressionType = irBinaryMathNode.getDecorationValue(IRDExpressionType.class);
+
             if (irBinaryMathNode.getDecorationValue(IRDBinaryType.class) == def.class ||
                     (irBinaryMathNode.getDecoration(IRDShiftType.class) != null &&
                             irBinaryMathNode.getDecorationValue(IRDShiftType.class) == def.class)) {
-                methodWriter.writeDynamicBinaryInstruction(irBinaryMathNode.getLocation(),
-                        irBinaryMathNode.getDecorationValue(IRDExpressionType.class),
+                methodWriter.writeDynamicBinaryInstruction(
+                        irBinaryMathNode.getLocation(),
+                        expressionType,
                         irLeftNode.getDecorationValue(IRDExpressionType.class),
                         irRightNode.getDecorationValue(IRDExpressionType.class),
-                        operation, irBinaryMathNode.getDecorationValueOrDefaultValue(IRDFlags.class, 0));
-            } else {
-                methodWriter.writeBinaryInstruction(
-                        irBinaryMathNode.getLocation(), irBinaryMathNode.getDecorationValue(IRDExpressionType.class), operation);
-=======
-            Class<?> expressionType = irBinaryMathNode.getDecoration(IRDExpressionType.class).getType();
-
-            if (irBinaryMathNode.getBinaryType() == def.class ||
-                    (irBinaryMathNode.getShiftType() != null && irBinaryMathNode.getShiftType() == def.class)) {
-                methodWriter.writeDynamicBinaryInstruction(irBinaryMathNode.getLocation(),
-                        expressionType,
-                        irLeftNode.getDecoration(IRDExpressionType.class).getType(),
-                        irRightNode.getDecoration(IRDExpressionType.class).getType(),
-                        operation, irBinaryMathNode.getFlags());
+                        operation,
+                        irBinaryMathNode.getDecorationValueOrDefaultValue(IRDFlags.class, 0));
             } else {
                 methodWriter.writeBinaryInstruction(irBinaryMathNode.getLocation(), expressionType, operation);
->>>>>>> 084cfe10
             }
         }
     }
@@ -1027,16 +1012,12 @@
             methodWriter.writePop(MethodWriter.getType(expressionType).getSize());
             methodWriter.push(true);
         } else if (irChildNode.getDecorationValue(IRDExpressionType.class).isPrimitive()) {
+            Class<?> boxedInstanceType = PainlessLookupUtility.typeToBoxedType(instanceType);
+            Class<?> childExpressionType = irChildNode.getDecorationValue(IRDExpressionType.class);
+            Class<?> boxedExpressionType = PainlessLookupUtility.typeToBoxedType(childExpressionType);
+
             methodWriter.writePop(MethodWriter.getType(expressionType).getSize());
-<<<<<<< HEAD
-            methodWriter.push(PainlessLookupUtility.typeToBoxedType(instanceType).isAssignableFrom(
-                    PainlessLookupUtility.typeToBoxedType(irChildNode.getDecorationValue(IRDExpressionType.class))));
-=======
-            Class<?> boxedInstanceType = PainlessLookupUtility.typeToBoxedType(instanceType);
-            Class<?> childExpressionType = irChildNode.getDecoration(IRDExpressionType.class).getType();
-            Class<?> boxedExpressionType = PainlessLookupUtility.typeToBoxedType(childExpressionType);
             methodWriter.push(boxedInstanceType.isAssignableFrom(boxedExpressionType));
->>>>>>> 084cfe10
         } else {
             methodWriter.instanceOf(MethodWriter.getType(PainlessLookupUtility.typeToBoxedType(instanceType)));
         }
@@ -1229,21 +1210,15 @@
     public void visitTypeCaptureReference(TypedCaptureReferenceNode irTypedCaptureReferenceNode, WriteScope writeScope) {
         MethodWriter methodWriter = writeScope.getMethodWriter();
         methodWriter.writeDebugInfo(irTypedCaptureReferenceNode.getLocation());
+
+        String methodName = irTypedCaptureReferenceNode.getMethodName();
         Variable captured = writeScope.getVariable(irTypedCaptureReferenceNode.getCaptures().get(0));
-        Class<?> expressionType = irTypedCaptureReferenceNode.getDecoration(IRDExpressionType.class).getType();
-        String expressionCanonicalTypeName = irTypedCaptureReferenceNode.getDecoration(IRDExpressionType.class).getCanonicalTypeName();
+        Class<?> expressionType = irTypedCaptureReferenceNode.getDecorationValue(IRDExpressionType.class);
+        String expressionCanonicalTypeName = irTypedCaptureReferenceNode.getDecorationString(IRDExpressionType.class);
 
         methodWriter.visitVarInsn(captured.getAsmType().getOpcode(Opcodes.ILOAD), captured.getSlot());
-<<<<<<< HEAD
-        Type methodType = Type.getMethodType(MethodWriter.getType(
-                irTypedCaptureReferenceNode.getDecorationValue(IRDExpressionType.class)), captured.getAsmType());
-        methodWriter.invokeDefCall(irTypedCaptureReferenceNode.getMethodName(), methodType, DefBootstrap.REFERENCE,
-                irTypedCaptureReferenceNode.getDecorationString(IRDExpressionType.class));
-=======
         Type methodType = Type.getMethodType(MethodWriter.getType(expressionType), captured.getAsmType());
-        methodWriter.invokeDefCall(
-                irTypedCaptureReferenceNode.getMethodName(), methodType, DefBootstrap.REFERENCE, expressionCanonicalTypeName);
->>>>>>> 084cfe10
+        methodWriter.invokeDefCall(methodName, methodType, DefBootstrap.REFERENCE, expressionCanonicalTypeName);
     }
 
     @Override
@@ -1349,25 +1324,15 @@
         MethodWriter methodWriter = writeScope.getMethodWriter();
         methodWriter.writeDebugInfo(irLoadFieldMemberNode.getLocation());
 
-<<<<<<< HEAD
-        if (irLoadFieldMemberNode.isStatic()) {
-            methodWriter.getStatic(CLASS_TYPE, irLoadFieldMemberNode.getName(),
-                    MethodWriter.getType(irLoadFieldMemberNode.getDecorationValue(IRDExpressionType.class)));
-        } else {
-            methodWriter.loadThis();
-            methodWriter.getField(CLASS_TYPE, irLoadFieldMemberNode.getName(),
-                    MethodWriter.getType(irLoadFieldMemberNode.getDecorationValue(IRDExpressionType.class)));
-=======
         boolean isStatic = irLoadFieldMemberNode.isStatic();
         String memberFieldName = irLoadFieldMemberNode.getName();
-        Type asmMemberFieldType = MethodWriter.getType(irLoadFieldMemberNode.getDecoration(IRDExpressionType.class).getType());
+        Type asmMemberFieldType = MethodWriter.getType(irLoadFieldMemberNode.getDecorationValue(IRDExpressionType.class));
 
         if (isStatic) {
             methodWriter.getStatic(CLASS_TYPE, memberFieldName, asmMemberFieldType);
         } else {
             methodWriter.loadThis();
             methodWriter.getField(CLASS_TYPE, memberFieldName, asmMemberFieldType);
->>>>>>> 084cfe10
         }
     }
 
@@ -1714,17 +1679,10 @@
 
         methodWriter.dup();
         visit(irFlipDefIndexNode.getChildNode(), writeScope);
-<<<<<<< HEAD
-        Type methodType = Type.getMethodType(
-                MethodWriter.getType(irFlipDefIndexNode.getChildNode().getDecorationValue(IRDExpressionType.class)),
-                MethodWriter.getType(def.class),
-                MethodWriter.getType(irFlipDefIndexNode.getChildNode().getDecorationValue(IRDExpressionType.class)));
-=======
-
-        Type asmExpressionType = MethodWriter.getType(irFlipDefIndexNode.getChildNode().getDecoration(IRDExpressionType.class).getType());
+
+        Type asmExpressionType = MethodWriter.getType(irFlipDefIndexNode.getChildNode().getDecorationValue(IRDExpressionType.class));
         Type asmDefType = MethodWriter.getType(def.class);
         Type methodType = Type.getMethodType(asmExpressionType, asmDefType, asmExpressionType);
->>>>>>> 084cfe10
         methodWriter.invokeDefCall("normalizeIndex", methodType, DefBootstrap.INDEX_NORMALIZE);
     }
 
