/*
 * Licensed to Elasticsearch under one or more contributor
 * license agreements. See the NOTICE file distributed with
 * this work for additional information regarding copyright
 * ownership. Elasticsearch licenses this file to you under
 * the Apache License, Version 2.0 (the "License"); you may
 * not use this file except in compliance with the License.
 * You may obtain a copy of the License at
 *
 *    http://www.apache.org/licenses/LICENSE-2.0
 *
 * Unless required by applicable law or agreed to in writing,
 * software distributed under the License is distributed on an
 * "AS IS" BASIS, WITHOUT WARRANTIES OR CONDITIONS OF ANY
 * KIND, either express or implied.  See the License for the
 * specific language governing permissions and limitations
 * under the License.
 */

package org.elasticsearch.painless.node;

import org.elasticsearch.painless.Location;
import org.elasticsearch.painless.Scope;
import org.elasticsearch.painless.ir.ClassNode;
import org.elasticsearch.painless.ir.MapInitializationNode;
import org.elasticsearch.painless.lookup.PainlessConstructor;
import org.elasticsearch.painless.lookup.PainlessMethod;
import org.elasticsearch.painless.lookup.def;
import org.elasticsearch.painless.symbol.ScriptRoot;

import java.util.ArrayList;
import java.util.Collections;
import java.util.HashMap;
import java.util.List;
import java.util.Objects;

import static org.elasticsearch.painless.lookup.PainlessLookupUtility.typeToCanonicalTypeName;

/**
 * Represents a map initialization shortcut.
 */
public class EMapInit extends AExpression {

    protected final List<AExpression> keys;
    protected final List<AExpression> values;

    public EMapInit(Location location, List<AExpression> keys, List<AExpression> values) {
        super(location);

        this.keys = Collections.unmodifiableList(Objects.requireNonNull(keys));
        this.values = Collections.unmodifiableList(Objects.requireNonNull(values));
    }

    @Override
    Output analyze(ClassNode classNode, ScriptRoot scriptRoot, Scope scope, Input input) {
        Output output = new Output();

        if (input.read == false) {
            throw createError(new IllegalArgumentException("Must read from map initializer."));
        }

        output.actual = HashMap.class;

        PainlessConstructor constructor = scriptRoot.getPainlessLookup().lookupPainlessConstructor(output.actual, 0);

        if (constructor == null) {
            throw createError(new IllegalArgumentException(
                    "constructor [" + typeToCanonicalTypeName(output.actual) + ", <init>/0] not found"));
        }

        PainlessMethod method = scriptRoot.getPainlessLookup().lookupPainlessMethod(output.actual, false, "put", 2);

        if (method == null) {
            throw createError(new IllegalArgumentException("method [" + typeToCanonicalTypeName(output.actual) + ", put/2] not found"));
        }

        if (keys.size() != values.size()) {
            throw createError(new IllegalStateException("Illegal tree structure."));
        }

        List<Output> keyOutputs = new ArrayList<>(keys.size());
        List<Output> valueOutputs = new ArrayList<>(values.size());

<<<<<<< HEAD
        for (int index = 0; index < keys.size(); ++index) {
            AExpression expression = keys.get(index);
=======
        for (int i = 0; i < keys.size(); ++i) {
            AExpression expression = keys.get(i);
>>>>>>> a6ed5d16
            Input expressionInput = new Input();
            expressionInput.expected = def.class;
            expressionInput.internal = true;
            Output expressionOutput = expression.analyze(classNode, scriptRoot, scope, expressionInput);
            expression.cast(expressionInput, expressionOutput);
            keyOutputs.add(expressionOutput);

<<<<<<< HEAD
            expression = values.get(index);
=======
            expression = values.get(i);
>>>>>>> a6ed5d16
            expressionInput = new Input();
            expressionInput.expected = def.class;
            expressionInput.internal = true;
            expressionOutput = expression.analyze(classNode, scriptRoot, scope, expressionInput);
            expression.cast(expressionInput, expressionOutput);
            valueOutputs.add(expressionOutput);
        }

        MapInitializationNode mapInitializationNode = new MapInitializationNode();

        for (int i = 0; i < keys.size(); ++i) {
            mapInitializationNode.addArgumentNode(
<<<<<<< HEAD
                    keys.get(index).cast(keyOutputs.get(index)),
                    values.get(index).cast(valueOutputs.get(index)));
=======
                    keys.get(i).cast(keyOutputs.get(i)),
                    values.get(i).cast(valueOutputs.get(i)));
>>>>>>> a6ed5d16
        }

        mapInitializationNode.setLocation(location);
        mapInitializationNode.setExpressionType(output.actual);
        mapInitializationNode.setConstructor(constructor);
        mapInitializationNode.setMethod(method);

        output.expressionNode = mapInitializationNode;
<<<<<<< HEAD
=======

        return output;
    }
>>>>>>> a6ed5d16

        return output;
    }
}<|MERGE_RESOLUTION|>--- conflicted
+++ resolved
@@ -81,13 +81,8 @@
         List<Output> keyOutputs = new ArrayList<>(keys.size());
         List<Output> valueOutputs = new ArrayList<>(values.size());
 
-<<<<<<< HEAD
-        for (int index = 0; index < keys.size(); ++index) {
-            AExpression expression = keys.get(index);
-=======
         for (int i = 0; i < keys.size(); ++i) {
             AExpression expression = keys.get(i);
->>>>>>> a6ed5d16
             Input expressionInput = new Input();
             expressionInput.expected = def.class;
             expressionInput.internal = true;
@@ -95,11 +90,7 @@
             expression.cast(expressionInput, expressionOutput);
             keyOutputs.add(expressionOutput);
 
-<<<<<<< HEAD
-            expression = values.get(index);
-=======
             expression = values.get(i);
->>>>>>> a6ed5d16
             expressionInput = new Input();
             expressionInput.expected = def.class;
             expressionInput.internal = true;
@@ -112,13 +103,8 @@
 
         for (int i = 0; i < keys.size(); ++i) {
             mapInitializationNode.addArgumentNode(
-<<<<<<< HEAD
-                    keys.get(index).cast(keyOutputs.get(index)),
-                    values.get(index).cast(valueOutputs.get(index)));
-=======
                     keys.get(i).cast(keyOutputs.get(i)),
                     values.get(i).cast(valueOutputs.get(i)));
->>>>>>> a6ed5d16
         }
 
         mapInitializationNode.setLocation(location);
@@ -127,12 +113,6 @@
         mapInitializationNode.setMethod(method);
 
         output.expressionNode = mapInitializationNode;
-<<<<<<< HEAD
-=======
-
-        return output;
-    }
->>>>>>> a6ed5d16
 
         return output;
     }
