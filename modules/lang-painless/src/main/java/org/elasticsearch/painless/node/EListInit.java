/*
 * Licensed to Elasticsearch under one or more contributor
 * license agreements. See the NOTICE file distributed with
 * this work for additional information regarding copyright
 * ownership. Elasticsearch licenses this file to you under
 * the Apache License, Version 2.0 (the "License"); you may
 * not use this file except in compliance with the License.
 * You may obtain a copy of the License at
 *
 *    http://www.apache.org/licenses/LICENSE-2.0
 *
 * Unless required by applicable law or agreed to in writing,
 * software distributed under the License is distributed on an
 * "AS IS" BASIS, WITHOUT WARRANTIES OR CONDITIONS OF ANY
 * KIND, either express or implied.  See the License for the
 * specific language governing permissions and limitations
 * under the License.
 */

package org.elasticsearch.painless.node;

import org.elasticsearch.painless.ClassWriter;
import org.elasticsearch.painless.CompilerSettings;
import org.elasticsearch.painless.Globals;
import org.elasticsearch.painless.Locals;
import org.elasticsearch.painless.Location;
import org.elasticsearch.painless.MethodWriter;
import org.elasticsearch.painless.lookup.PainlessConstructor;
import org.elasticsearch.painless.lookup.PainlessMethod;
import org.elasticsearch.painless.lookup.def;
<<<<<<< HEAD
import org.elasticsearch.painless.symbol.ClassTable;
=======
import org.elasticsearch.painless.symbol.FunctionTable;
>>>>>>> e1a30179
import org.objectweb.asm.Type;
import org.objectweb.asm.commons.Method;

import java.util.ArrayList;
import java.util.List;
import java.util.Set;

import static org.elasticsearch.painless.lookup.PainlessLookupUtility.typeToCanonicalTypeName;

/**
 * Represents a list initialization shortcut.
 */
public final class EListInit extends AExpression {
    private final List<AExpression> values;

    private PainlessConstructor constructor = null;
    private PainlessMethod method = null;

    public EListInit(Location location, List<AExpression> values) {
        super(location);

        this.values = values;
    }

    @Override
    void storeSettings(CompilerSettings settings) {
        for (AExpression value : values) {
            value.storeSettings(settings);
        }
    }

    @Override
    void extractVariables(Set<String> variables) {
        for (AExpression value : values) {
            value.extractVariables(variables);
        }
    }

    @Override
<<<<<<< HEAD
    void analyze(ClassTable classTable, Locals locals) {
=======
    void analyze(FunctionTable functions, Locals locals) {
>>>>>>> e1a30179
        if (!read) {
            throw createError(new IllegalArgumentException("Must read from list initializer."));
        }

        actual = ArrayList.class;

        constructor = classTable.getPainlessLookup().lookupPainlessConstructor(actual, 0);

        if (constructor == null) {
            throw createError(new IllegalArgumentException(
                    "constructor [" + typeToCanonicalTypeName(actual) + ", <init>/0] not found"));
        }

        method = classTable.getPainlessLookup().lookupPainlessMethod(actual, false, "add", 1);

        if (method == null) {
            throw createError(new IllegalArgumentException("method [" + typeToCanonicalTypeName(actual) + ", add/1] not found"));
        }

        for (int index = 0; index < values.size(); ++index) {
            AExpression expression = values.get(index);

            expression.expected = def.class;
            expression.internal = true;
<<<<<<< HEAD
            expression.analyze(classTable, locals);
            values.set(index, expression.cast(classTable, locals));
=======
            expression.analyze(functions, locals);
            values.set(index, expression.cast(functions, locals));
>>>>>>> e1a30179
        }
    }

    @Override
    void write(ClassWriter classWriter, MethodWriter methodWriter, Globals globals) {
        methodWriter.writeDebugInfo(location);

        methodWriter.newInstance(MethodWriter.getType(actual));
        methodWriter.dup();
        methodWriter.invokeConstructor(
                    Type.getType(constructor.javaConstructor.getDeclaringClass()), Method.getMethod(constructor.javaConstructor));

        for (AExpression value : values) {
            methodWriter.dup();
            value.write(classWriter, methodWriter, globals);
            methodWriter.invokeMethodCall(method);
            methodWriter.pop();
        }
    }

    @Override
    public String toString() {
        return singleLineToString(values);
    }
}<|MERGE_RESOLUTION|>--- conflicted
+++ resolved
@@ -28,11 +28,7 @@
 import org.elasticsearch.painless.lookup.PainlessConstructor;
 import org.elasticsearch.painless.lookup.PainlessMethod;
 import org.elasticsearch.painless.lookup.def;
-<<<<<<< HEAD
 import org.elasticsearch.painless.symbol.ClassTable;
-=======
-import org.elasticsearch.painless.symbol.FunctionTable;
->>>>>>> e1a30179
 import org.objectweb.asm.Type;
 import org.objectweb.asm.commons.Method;
 
@@ -72,11 +68,7 @@
     }
 
     @Override
-<<<<<<< HEAD
     void analyze(ClassTable classTable, Locals locals) {
-=======
-    void analyze(FunctionTable functions, Locals locals) {
->>>>>>> e1a30179
         if (!read) {
             throw createError(new IllegalArgumentException("Must read from list initializer."));
         }
@@ -101,13 +93,8 @@
 
             expression.expected = def.class;
             expression.internal = true;
-<<<<<<< HEAD
             expression.analyze(classTable, locals);
             values.set(index, expression.cast(classTable, locals));
-=======
-            expression.analyze(functions, locals);
-            values.set(index, expression.cast(functions, locals));
->>>>>>> e1a30179
         }
     }
 
