/*
 * Licensed to Elasticsearch under one or more contributor
 * license agreements. See the NOTICE file distributed with
 * this work for additional information regarding copyright
 * ownership. Elasticsearch licenses this file to you under
 * the Apache License, Version 2.0 (the "License"); you may
 * not use this file except in compliance with the License.
 * You may obtain a copy of the License at
 *
 *    http://www.apache.org/licenses/LICENSE-2.0
 *
 * Unless required by applicable law or agreed to in writing,
 * software distributed under the License is distributed on an
 * "AS IS" BASIS, WITHOUT WARRANTIES OR CONDITIONS OF ANY
 * KIND, either express or implied.  See the License for the
 * specific language governing permissions and limitations
 * under the License.
 */

package org.elasticsearch.painless.node;

import org.elasticsearch.painless.Location;
import org.elasticsearch.painless.Scope;
import org.elasticsearch.painless.ir.CallSubDefNode;
import org.elasticsearch.painless.ir.ClassNode;
import org.elasticsearch.painless.lookup.def;
import org.elasticsearch.painless.symbol.ScriptRoot;

import java.time.ZonedDateTime;
import java.util.ArrayList;
import java.util.Collections;
import java.util.List;
import java.util.Objects;

/**
 * Represents a method call made on a def type. (Internal only.)
 */
public class PSubDefCall extends AExpression {

    protected final String name;
    protected final List<AExpression> arguments;

    PSubDefCall(Location location, String name, List<AExpression> arguments) {
        super(location);

        this.name = Objects.requireNonNull(name);
        this.arguments = Collections.unmodifiableList(Objects.requireNonNull(arguments));
    }

    @Override
    Output analyze(ClassNode classNode, ScriptRoot scriptRoot, Scope scope, Input input) {
        Output output = new Output();

        StringBuilder recipe = new StringBuilder();
        List<String> pointers = new ArrayList<>();
        List<Class<?>> parameterTypes = new ArrayList<>();

        parameterTypes.add(Object.class);
        int totalCaptures = 0;

        List<Output> argumentOutputs = new ArrayList<>(arguments.size());

        for (int argument = 0; argument < arguments.size(); ++argument) {
            AExpression expression = arguments.get(argument);

            Input expressionInput = new Input();
            expressionInput.internal = true;
            Output expressionOutput = expression.analyze(classNode, scriptRoot, scope, expressionInput);
            argumentOutputs.add(expressionOutput);

            if (expressionOutput.actual == void.class) {
                throw createError(new IllegalArgumentException("Argument(s) cannot be of [void] type when calling method [" + name + "]."));
            }

            expressionInput.expected = expressionOutput.actual;
            expression.cast(expressionInput, expressionOutput);
            parameterTypes.add(expressionOutput.actual);

<<<<<<< HEAD
            // TODO: move to write nodes
=======
            // TODO: https://github.com/elastic/elasticsearch/issues/54015
>>>>>>> a6ed5d16
            if (expression instanceof ILambda) {
                ILambda lambda = (ILambda) expression;
                pointers.add(lambda.getPointer());
                // encode this parameter as a deferred reference
                char ch = (char) (argument + totalCaptures);
                recipe.append(ch);
                totalCaptures += lambda.getCaptureCount();
                parameterTypes.addAll(lambda.getCaptures());
            }
        }

        // TODO: remove ZonedDateTime exception when JodaCompatibleDateTime is removed
        output.actual = input.expected == null || input.expected == ZonedDateTime.class || input.explicit ? def.class : input.expected;

        CallSubDefNode callSubDefNode = new CallSubDefNode();

        for (int argument = 0; argument < arguments.size(); ++ argument) {
            callSubDefNode.addArgumentNode(arguments.get(argument).cast(argumentOutputs.get(argument)));
        }

        callSubDefNode.setLocation(location);
        callSubDefNode.setExpressionType(output.actual);
        callSubDefNode.setName(name);
        callSubDefNode.setRecipe(recipe.toString());
        callSubDefNode.getPointers().addAll(pointers);
        callSubDefNode.getTypeParameters().addAll(parameterTypes);

        output.expressionNode = callSubDefNode;
<<<<<<< HEAD
=======

        return output;
    }
>>>>>>> a6ed5d16

        return output;
    }
}<|MERGE_RESOLUTION|>--- conflicted
+++ resolved
@@ -76,11 +76,7 @@
             expression.cast(expressionInput, expressionOutput);
             parameterTypes.add(expressionOutput.actual);
 
-<<<<<<< HEAD
-            // TODO: move to write nodes
-=======
             // TODO: https://github.com/elastic/elasticsearch/issues/54015
->>>>>>> a6ed5d16
             if (expression instanceof ILambda) {
                 ILambda lambda = (ILambda) expression;
                 pointers.add(lambda.getPointer());
@@ -109,12 +105,6 @@
         callSubDefNode.getTypeParameters().addAll(parameterTypes);
 
         output.expressionNode = callSubDefNode;
-<<<<<<< HEAD
-=======
-
-        return output;
-    }
->>>>>>> a6ed5d16
 
         return output;
     }
