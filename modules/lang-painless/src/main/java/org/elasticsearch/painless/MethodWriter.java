--- conflicted
+++ resolved
@@ -252,11 +252,7 @@
         }
     }
 
-<<<<<<< HEAD
-    public void writeAppendStrings(final Definition.Type type) {
-=======
     public void writeAppendStrings(Class<?> clazz) {
->>>>>>> b47b399f
         if (INDY_STRING_CONCAT_BOOTSTRAP_HANDLE != null) {
             // Java 9+: record type information
             stringConcatArgs.peek().add(getType(clazz));
@@ -296,11 +292,7 @@
     }
 
     /** Writes a dynamic binary instruction: returnType, lhs, and rhs can be different */
-<<<<<<< HEAD
-    public void writeDynamicBinaryInstruction(Location location, Definition.Type returnType, Definition.Type lhs, Definition.Type rhs,
-=======
     public void writeDynamicBinaryInstruction(Location location, Class<?> returnType, Class<?> lhs, Class<?> rhs,
->>>>>>> b47b399f
                                               Operation operation, int flags) {
         Type methodType = Type.getMethodType(getType(returnType), getType(lhs), getType(rhs));
 
@@ -351,13 +343,8 @@
     }
 
     /** Writes a static binary instruction */
-<<<<<<< HEAD
-    public void writeBinaryInstruction(Location location, Definition.Type type, Operation operation) {
-        if ((type.clazz == float.class || type.clazz == double.class) &&
-=======
     public void writeBinaryInstruction(Location location, Class<?> clazz, Operation operation) {
         if (    (clazz == float.class || clazz == double.class) &&
->>>>>>> b47b399f
                 (operation == Operation.LSH || operation == Operation.USH ||
                 operation == Operation.RSH || operation == Operation.BWAND ||
                 operation == Operation.XOR || operation == Operation.BWOR)) {
