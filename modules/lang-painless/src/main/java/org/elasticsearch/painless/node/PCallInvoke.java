--- conflicted
+++ resolved
@@ -27,11 +27,7 @@
 import org.elasticsearch.painless.MethodWriter;
 import org.elasticsearch.painless.lookup.PainlessMethod;
 import org.elasticsearch.painless.lookup.def;
-<<<<<<< HEAD
 import org.elasticsearch.painless.symbol.ClassTable;
-=======
-import org.elasticsearch.painless.symbol.FunctionTable;
->>>>>>> e1a30179
 
 import java.util.List;
 import java.util.Objects;
@@ -77,17 +73,10 @@
     }
 
     @Override
-<<<<<<< HEAD
     void analyze(ClassTable classTable, Locals locals) {
         prefix.analyze(classTable, locals);
         prefix.expected = prefix.actual;
         prefix = prefix.cast(classTable, locals);
-=======
-    void analyze(FunctionTable functions, Locals locals) {
-        prefix.analyze(functions, locals);
-        prefix.expected = prefix.actual;
-        prefix = prefix.cast(functions, locals);
->>>>>>> e1a30179
 
         if (prefix.actual == def.class) {
             sub = new PSubDefCall(location, name, arguments);
@@ -109,11 +98,7 @@
 
         sub.expected = expected;
         sub.explicit = explicit;
-<<<<<<< HEAD
         sub.analyze(classTable, locals);
-=======
-        sub.analyze(functions, locals);
->>>>>>> e1a30179
         actual = sub.actual;
 
         statement = true;
