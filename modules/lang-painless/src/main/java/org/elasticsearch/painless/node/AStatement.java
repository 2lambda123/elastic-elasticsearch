/*
 * Licensed to Elasticsearch under one or more contributor
 * license agreements. See the NOTICE file distributed with
 * this work for additional information regarding copyright
 * ownership. Elasticsearch licenses this file to you under
 * the Apache License, Version 2.0 (the "License"); you may
 * not use this file except in compliance with the License.
 * You may obtain a copy of the License at
 *
 *    http://www.apache.org/licenses/LICENSE-2.0
 *
 * Unless required by applicable law or agreed to in writing,
 * software distributed under the License is distributed on an
 * "AS IS" BASIS, WITHOUT WARRANTIES OR CONDITIONS OF ANY
 * KIND, either express or implied.  See the License for the
 * specific language governing permissions and limitations
 * under the License.
 */

package org.elasticsearch.painless.node;

import org.elasticsearch.painless.Location;
import org.elasticsearch.painless.symbol.SemanticScope;

/**
 * The superclass for all S* (statement) nodes.
 */
public abstract class AStatement extends ANode {

<<<<<<< HEAD
//    public static class Input {
//
//        /**
//         * Set to true when the final statement in an {@link SClass} is reached.
//         * Used to determine whether or not an auto-return is necessary.
//         */
//        boolean lastSource = false;
//
//        /**
//         * Set to true when a loop begins.  Used by {@link SBlock} to help determine
//         * when the final statement of a loop is reached.
//         */
//        boolean beginLoop = false;
//
//        /**
//         * Set to true when inside a loop.  Used by {@link SBreak} and {@link SContinue}
//         * to determine if a break/continue statement is legal.
//         */
//        boolean inLoop = false;
//
//        /**
//         * Set to true when on the last statement of a loop.  Used by {@link SContinue}
//         * to prevent extraneous continue statements.
//         */
//        boolean lastLoop = false;
//    }
//
//    public static class Output {
//
//        /**
//         * Set to true if a statement would cause the method to exit.  Used to
//         * determine whether or not an auto-return is necessary.
//         */
//        boolean methodEscape = false;
//
//        /**
//         * Set to true if a statement would cause a loop to exit.  Used to
//         * prevent unreachable statements.
//         */
//        boolean loopEscape = false;
//
//        /**
//         * Set to true if all current paths escape from the current {@link SBlock}.
//         * Used during the analysis phase to prevent unreachable statements and
//         * the writing phase to prevent extraneous bytecode gotos from being written.
//         */
//        boolean allEscape = false;
//
//        /**
//         * Set to true if any continue statement occurs in a loop.  Used to prevent
//         * unnecessary infinite loops.
//         */
//        boolean anyContinue = false;
//
//        /**
//         * Set to true if any break statement occurs in a loop.  Used to prevent
//         * extraneous loops.
//         */
//        boolean anyBreak = false;
//
//        /**
//         * The {@link StatementNode}(s) generated from this expression.
//         */
//        StatementNode statementNode = null;
//    }
=======
    public static class Output {

        /**
         * The {@link StatementNode}(s) generated from this expression.
         */
        StatementNode statementNode = null;
    }
>>>>>>> d9e68097

    /**
     * Standard constructor with location used for error tracking.
     */
    AStatement(int identifier, Location location) {
        super(identifier, location);
    }

    /**
     * Checks for errors and collects data for the writing phase.
     */
    void analyze(SemanticScope semanticScope) {
        throw new UnsupportedOperationException();
    }
}<|MERGE_RESOLUTION|>--- conflicted
+++ resolved
@@ -27,82 +27,6 @@
  */
 public abstract class AStatement extends ANode {
 
-<<<<<<< HEAD
-//    public static class Input {
-//
-//        /**
-//         * Set to true when the final statement in an {@link SClass} is reached.
-//         * Used to determine whether or not an auto-return is necessary.
-//         */
-//        boolean lastSource = false;
-//
-//        /**
-//         * Set to true when a loop begins.  Used by {@link SBlock} to help determine
-//         * when the final statement of a loop is reached.
-//         */
-//        boolean beginLoop = false;
-//
-//        /**
-//         * Set to true when inside a loop.  Used by {@link SBreak} and {@link SContinue}
-//         * to determine if a break/continue statement is legal.
-//         */
-//        boolean inLoop = false;
-//
-//        /**
-//         * Set to true when on the last statement of a loop.  Used by {@link SContinue}
-//         * to prevent extraneous continue statements.
-//         */
-//        boolean lastLoop = false;
-//    }
-//
-//    public static class Output {
-//
-//        /**
-//         * Set to true if a statement would cause the method to exit.  Used to
-//         * determine whether or not an auto-return is necessary.
-//         */
-//        boolean methodEscape = false;
-//
-//        /**
-//         * Set to true if a statement would cause a loop to exit.  Used to
-//         * prevent unreachable statements.
-//         */
-//        boolean loopEscape = false;
-//
-//        /**
-//         * Set to true if all current paths escape from the current {@link SBlock}.
-//         * Used during the analysis phase to prevent unreachable statements and
-//         * the writing phase to prevent extraneous bytecode gotos from being written.
-//         */
-//        boolean allEscape = false;
-//
-//        /**
-//         * Set to true if any continue statement occurs in a loop.  Used to prevent
-//         * unnecessary infinite loops.
-//         */
-//        boolean anyContinue = false;
-//
-//        /**
-//         * Set to true if any break statement occurs in a loop.  Used to prevent
-//         * extraneous loops.
-//         */
-//        boolean anyBreak = false;
-//
-//        /**
-//         * The {@link StatementNode}(s) generated from this expression.
-//         */
-//        StatementNode statementNode = null;
-//    }
-=======
-    public static class Output {
-
-        /**
-         * The {@link StatementNode}(s) generated from this expression.
-         */
-        StatementNode statementNode = null;
-    }
->>>>>>> d9e68097
-
     /**
      * Standard constructor with location used for error tracking.
      */
