/*
 * Licensed to Elasticsearch under one or more contributor
 * license agreements. See the NOTICE file distributed with
 * this work for additional information regarding copyright
 * ownership. Elasticsearch licenses this file to you under
 * the Apache License, Version 2.0 (the "License"); you may
 * not use this file except in compliance with the License.
 * You may obtain a copy of the License at
 *
 *    http://www.apache.org/licenses/LICENSE-2.0
 *
 * Unless required by applicable law or agreed to in writing,
 * software distributed under the License is distributed on an
 * "AS IS" BASIS, WITHOUT WARRANTIES OR CONDITIONS OF ANY
 * KIND, either express or implied.  See the License for the
 * specific language governing permissions and limitations
 * under the License.
 */

package org.elasticsearch.painless;

import org.elasticsearch.painless.Definition.Method;
import org.elasticsearch.painless.Definition.RuntimeClass;

import java.lang.invoke.MethodHandle;
import java.lang.invoke.MethodHandles;
import java.lang.invoke.MethodHandles.Lookup;
import java.lang.invoke.MethodType;
import java.util.Collections;
import java.util.List;
import java.util.Map;
import java.util.function.Function;
import java.util.stream.Collectors;
import java.util.stream.Stream;

/**
 * Support for dynamic type (def).
 * <p>
 * Dynamic types can invoke methods, load/store fields, and be passed as parameters to operators without
 * compile-time type information.
 * <p>
 * Dynamic methods, loads, stores, and array/list/map load/stores involve locating the appropriate field
 * or method depending on the receiver's class. For these, we emit an {@code invokedynamic} instruction that,
<<<<<<< HEAD
 * for each new type encountered will query a corresponding {@code lookupXXX} method to retrieve the appropriate
=======
 * for each new  type encountered will query a corresponding {@code lookupXXX} method to retrieve the appropriate
>>>>>>> 113e239e
 * method. In most cases, the {@code lookupXXX} methods here will only be called once for a given call site, because
 * caching ({@link DynamicCallSite}) generally works: usually all objects at any call site will be consistently
 * the same type (or just a few types).  In extreme cases, if there is type explosion, they may be called every
 * single time, but simplicity is still more valuable than performance in this code.
 */
public class Def {

<<<<<<< HEAD
    // TODO: Once Java has a factory for those in java.lang.invoke.MethodHandles, use it:

    /** Helper class for isolating MethodHandles and methods to get the length of arrays
     * (to emulate a "arraystore" byteoode using MethodHandles).
     * This should really be a method in {@link MethodHandles} class!
     */
    private static final class ArrayLengthHelper {
        private static final Lookup PRIV_LOOKUP = MethodHandles.lookup();

        private static final Map<Class<?>,MethodHandle> ARRAY_TYPE_MH_MAPPING = Collections.unmodifiableMap(
            Stream.of(boolean[].class, byte[].class, short[].class, int[].class, long[].class,
                char[].class, float[].class, double[].class, Object[].class)
                .collect(Collectors.toMap(Function.identity(), type -> {
                    try {
                        return PRIV_LOOKUP.findStatic(PRIV_LOOKUP.lookupClass(), "getArrayLength", MethodType.methodType(int.class, type));
                    } catch (ReflectiveOperationException e) {
                        throw new AssertionError(e);
                    }
                }))
        );

        private static final MethodHandle OBJECT_ARRAY_MH = ARRAY_TYPE_MH_MAPPING.get(Object[].class);

        static int getArrayLength(final boolean[] array) { return array.length; }
        static int getArrayLength(final byte[] array)    { return array.length; }
        static int getArrayLength(final short[] array)   { return array.length; }
        static int getArrayLength(final int[] array)     { return array.length; }
        static int getArrayLength(final long[] array)    { return array.length; }
        static int getArrayLength(final char[] array)    { return array.length; }
        static int getArrayLength(final float[] array)   { return array.length; }
        static int getArrayLength(final double[] array)  { return array.length; }
        static int getArrayLength(final Object[] array)  { return array.length; }

        static MethodHandle arrayLengthGetter(Class<?> arrayType) {
            if (!arrayType.isArray()) {
                throw new IllegalArgumentException("type must be an array");
            }
            return (ARRAY_TYPE_MH_MAPPING.containsKey(arrayType)) ?
                ARRAY_TYPE_MH_MAPPING.get(arrayType) :
                OBJECT_ARRAY_MH.asType(OBJECT_ARRAY_MH.type().changeParameterType(0, arrayType));
        }

        private ArrayLengthHelper() {}
    }

    /** pointer to Map.get(Object) */
    private static final MethodHandle MAP_GET;
    /** pointer to Map.put(Object,Object) */
    private static final MethodHandle MAP_PUT;
    /** pointer to List.get(int) */
    private static final MethodHandle LIST_GET;
    /** pointer to List.set(int,Object) */
    private static final MethodHandle LIST_SET;

    static {
        final Lookup lookup = MethodHandles.publicLookup();

        try {
            MAP_GET  = lookup.findVirtual(Map.class , "get", MethodType.methodType(Object.class, Object.class));
            MAP_PUT  = lookup.findVirtual(Map.class , "put", MethodType.methodType(Object.class, Object.class, Object.class));
            LIST_GET = lookup.findVirtual(List.class, "get", MethodType.methodType(Object.class, int.class));
            LIST_SET = lookup.findVirtual(List.class, "set", MethodType.methodType(Object.class, int.class, Object.class));
        } catch (final ReflectiveOperationException roe) {
            throw new AssertionError(roe);
        }
    }

    /** Returns an array length getter MethodHandle for the given array type */
    static MethodHandle arrayLengthGetter(Class<?> arrayType) {
        return ArrayLengthHelper.arrayLengthGetter(arrayType);
    }

=======
>>>>>>> 113e239e
    /**
     * Looks up handle for a dynamic method call.
     * <p>
     * A dynamic method call for variable {@code x} of type {@code def} looks like:
     * {@code x.method(args...)}
     * <p>
     * This method traverses {@code recieverClass}'s class hierarchy (including interfaces)
     * until it finds a matching whitelisted method. If one is not found, it throws an exception.
     * Otherwise it returns a handle to the matching method.
     * <p>
     * @param receiverClass Class of the object to invoke the method on.
     * @param name Name of the method.
     * @param definition Whitelist to check.
     * @return pointer to matching method to invoke. never returns null.
     * @throws IllegalArgumentException if no matching whitelisted method was found.
     */
     static MethodHandle lookupMethod(Class<?> receiverClass, String name, Definition definition) {
        // check whitelist for matching method
        for (Class<?> clazz = receiverClass; clazz != null; clazz = clazz.getSuperclass()) {
            RuntimeClass struct = definition.runtimeMap.get(clazz);

            if (struct != null) {
                Method method = struct.methods.get(name);
                if (method != null) {
                    return method.handle;
                }
            }

            for (final Class<?> iface : clazz.getInterfaces()) {
                struct = definition.runtimeMap.get(iface);

                if (struct != null) {
                    Method method = struct.methods.get(name);
                    if (method != null) {
                        return method.handle;
                    }
                }
            }
        }

        // no matching methods in whitelist found
        throw new IllegalArgumentException("Unable to find dynamic method [" + name + "] " +
                                           "for class [" + receiverClass.getCanonicalName() + "].");
    }

<<<<<<< HEAD
=======
    /** pointer to Map.get(Object) */
    private static final MethodHandle MAP_GET;
    /** pointer to Map.put(Object,Object) */
    private static final MethodHandle MAP_PUT;
    /** pointer to List.get(int) */
    private static final MethodHandle LIST_GET;
    /** pointer to List.set(int,Object) */
    private static final MethodHandle LIST_SET;
    static {
        Lookup lookup = MethodHandles.publicLookup();
        try {
            MAP_GET      = lookup.findVirtual(Map.class, "get",
                                             MethodType.methodType(Object.class, Object.class));
            MAP_PUT      = lookup.findVirtual(Map.class, "put",
                                             MethodType.methodType(Object.class, Object.class, Object.class));
            LIST_GET     = lookup.findVirtual(List.class, "get",
                                             MethodType.methodType(Object.class, int.class));
            LIST_SET     = lookup.findVirtual(List.class, "set",
                                             MethodType.methodType(Object.class, int.class, Object.class));
        } catch (ReflectiveOperationException e) {
            throw new AssertionError(e);
        }
    }

    // TODO: Once Java has a factory for those in java.lang.invoke.MethodHandles, use it:

    /** Helper class for isolating MethodHandles and methods to get the length of arrays
     * (to emulate a "arraystore" byteoode using MethodHandles).
     * This should really be a method in {@link MethodHandles} class!
     */
    private static final class ArrayLengthHelper {
      private ArrayLengthHelper() {}

      private static final Lookup PRIV_LOOKUP = MethodHandles.lookup();
      private static final Map<Class<?>,MethodHandle> ARRAY_TYPE_MH_MAPPING = Collections.unmodifiableMap(
        Stream.of(boolean[].class, byte[].class, short[].class, int[].class, long[].class,
        char[].class, float[].class, double[].class, Object[].class)
          .collect(Collectors.toMap(Function.identity(), type -> {
            try {
              return PRIV_LOOKUP.findStatic(PRIV_LOOKUP.lookupClass(), "getArrayLength", MethodType.methodType(int.class, type));
            } catch (ReflectiveOperationException e) {
              throw new AssertionError(e);
            }
          }))
      );
      private static final MethodHandle OBJECT_ARRAY_MH = ARRAY_TYPE_MH_MAPPING.get(Object[].class);

      static int getArrayLength(boolean[] array) { return array.length; }
      static int getArrayLength(byte[] array) { return array.length; }
      static int getArrayLength(short[] array) { return array.length; }
      static int getArrayLength(int[] array) { return array.length; }
      static int getArrayLength(long[] array) { return array.length; }
      static int getArrayLength(char[] array) { return array.length; }
      static int getArrayLength(float[] array) { return array.length; }
      static int getArrayLength(double[] array) { return array.length; }
      static int getArrayLength(Object[] array) { return array.length; }

      public static MethodHandle arrayLengthGetter(Class<?> arrayType) {
        if (!arrayType.isArray()) {
          throw new IllegalArgumentException("type must be an array");
        }
        return (ARRAY_TYPE_MH_MAPPING.containsKey(arrayType)) ?
            ARRAY_TYPE_MH_MAPPING.get(arrayType) :
            OBJECT_ARRAY_MH.asType(OBJECT_ARRAY_MH.type().changeParameterType(0, arrayType));
      }
    }

    /** Returns an array length getter MethodHandle for the given array type */
    public static MethodHandle arrayLengthGetter(Class<?> arrayType) {
      return ArrayLengthHelper.arrayLengthGetter(arrayType);
    }

>>>>>>> 113e239e
    /**
     * Looks up handle for a dynamic field getter (field load)
     * <p>
     * A dynamic field load for variable {@code x} of type {@code def} looks like:
     * {@code y = x.field}
     * <p>
     * The following field loads are allowed:
     * <ul>
     *   <li>Whitelisted {@code field} from receiver's class or any superclasses.
     *   <li>Whitelisted method named {@code getField()} from receiver's class/superclasses/interfaces.
     *   <li>Whitelisted method named {@code isField()} from receiver's class/superclasses/interfaces.
     *   <li>The {@code length} field of an array.
     *   <li>The value corresponding to a map key named {@code field} when the receiver is a Map.
     *   <li>The value in a list at element {@code field} (integer) when the receiver is a List.
     * </ul>
     * <p>
     * This method traverses {@code recieverClass}'s class hierarchy (including interfaces)
     * until it finds a matching whitelisted getter. If one is not found, it throws an exception.
     * Otherwise it returns a handle to the matching getter.
     * <p>
     * @param receiverClass Class of the object to retrieve the field from.
     * @param name Name of the field.
     * @param definition Whitelist to check.
     * @return pointer to matching field. never returns null.
     * @throws IllegalArgumentException if no matching whitelisted field was found.
     */
    static MethodHandle lookupGetter(Class<?> receiverClass, String name, Definition definition) {
        // first try whitelist
        for (Class<?> clazz = receiverClass; clazz != null; clazz = clazz.getSuperclass()) {
            RuntimeClass struct = definition.runtimeMap.get(clazz);

            if (struct != null) {
                MethodHandle handle = struct.getters.get(name);
                if (handle != null) {
                    return handle;
                }
            }

            for (final Class<?> iface : clazz.getInterfaces()) {
                struct = definition.runtimeMap.get(iface);

                if (struct != null) {
                    MethodHandle handle = struct.getters.get(name);
                    if (handle != null) {
                        return handle;
                    }
                }
            }
        }
        // special case: arrays, maps, and lists
        if (receiverClass.isArray() && "length".equals(name)) {
            // arrays expose .length as a read-only getter
            return arrayLengthGetter(receiverClass);
        } else if (Map.class.isAssignableFrom(receiverClass)) {
            // maps allow access like mymap.key
            // wire 'key' as a parameter, its a constant in painless
            return MethodHandles.insertArguments(MAP_GET, 1, name);
        } else if (List.class.isAssignableFrom(receiverClass)) {
            // lists allow access like mylist.0
            // wire '0' (index) as a parameter, its a constant. this also avoids
            // parsing the same integer millions of times!
            try {
                int index = Integer.parseInt(name);
                return MethodHandles.insertArguments(LIST_GET, 1, index);
            } catch (NumberFormatException exception) {
                throw new IllegalArgumentException( "Illegal list shortcut value [" + name + "].");
            }
        }

        throw new IllegalArgumentException("Unable to find dynamic field [" + name + "] " +
                                           "for class [" + receiverClass.getCanonicalName() + "].");
    }

    /**
     * Looks up handle for a dynamic field setter (field store)
     * <p>
     * A dynamic field store for variable {@code x} of type {@code def} looks like:
     * {@code x.field = y}
     * <p>
     * The following field stores are allowed:
     * <ul>
     *   <li>Whitelisted {@code field} from receiver's class or any superclasses.
     *   <li>Whitelisted method named {@code setField()} from receiver's class/superclasses/interfaces.
     *   <li>The value corresponding to a map key named {@code field} when the receiver is a Map.
     *   <li>The value in a list at element {@code field} (integer) when the receiver is a List.
     * </ul>
     * <p>
     * This method traverses {@code recieverClass}'s class hierarchy (including interfaces)
     * until it finds a matching whitelisted setter. If one is not found, it throws an exception.
     * Otherwise it returns a handle to the matching setter.
     * <p>
     * @param receiverClass Class of the object to retrieve the field from.
     * @param name Name of the field.
     * @param definition Whitelist to check.
     * @return pointer to matching field. never returns null.
     * @throws IllegalArgumentException if no matching whitelisted field was found.
     */
    static MethodHandle lookupSetter(Class<?> receiverClass, String name, Definition definition) {
        // first try whitelist
        for (Class<?> clazz = receiverClass; clazz != null; clazz = clazz.getSuperclass()) {
            RuntimeClass struct = definition.runtimeMap.get(clazz);

            if (struct != null) {
                MethodHandle handle = struct.setters.get(name);
                if (handle != null) {
                    return handle;
                }
            }

            for (final Class<?> iface : clazz.getInterfaces()) {
                struct = definition.runtimeMap.get(iface);

                if (struct != null) {
                    MethodHandle handle = struct.setters.get(name);
                    if (handle != null) {
                        return handle;
                    }
                }
            }
        }
        // special case: maps, and lists
        if (Map.class.isAssignableFrom(receiverClass)) {
            // maps allow access like mymap.key
            // wire 'key' as a parameter, its a constant in painless
            return MethodHandles.insertArguments(MAP_PUT, 1, name);
        } else if (List.class.isAssignableFrom(receiverClass)) {
            // lists allow access like mylist.0
            // wire '0' (index) as a parameter, its a constant. this also avoids
            // parsing the same integer millions of times!
            try {
                int index = Integer.parseInt(name);
                return MethodHandles.insertArguments(LIST_SET, 1, index);
<<<<<<< HEAD
            } catch (final NumberFormatException exception) {
=======
            } catch (NumberFormatException exception) {
>>>>>>> 113e239e
                throw new IllegalArgumentException( "Illegal list shortcut value [" + name + "].");
            }
        }

        throw new IllegalArgumentException("Unable to find dynamic field [" + name + "] " +
                                           "for class [" + receiverClass.getCanonicalName() + "].");
    }

    /**
     * Returns a method handle to do an array store.
     * @param receiverClass Class of the array to store the value in
     * @return a MethodHandle that accepts the receiver as first argument, the index as second argument,
     *   and the value to set as 3rd argument. Return value is undefined and should be ignored.
     */
    static MethodHandle lookupArrayStore(Class<?> receiverClass) {
        if (receiverClass.isArray()) {
            return MethodHandles.arrayElementSetter(receiverClass);
        } else if (Map.class.isAssignableFrom(receiverClass)) {
            // maps allow access like mymap[key]
            return MAP_PUT;
        } else if (List.class.isAssignableFrom(receiverClass)) {
            return LIST_SET;
        }
        throw new IllegalArgumentException("Attempting to address a non-array type " +
                                           "[" + receiverClass.getCanonicalName() + "] as an array.");
    }

    /**
     * Returns a method handle to do an array load.
     * @param receiverClass Class of the array to load the value from
     * @return a MethodHandle that accepts the receiver as first argument, the index as second argument.
     *   It returns the loaded value.
     */
    static MethodHandle lookupArrayLoad(Class<?> receiverClass) {
        if (receiverClass.isArray()) {
            return MethodHandles.arrayElementGetter(receiverClass);
        } else if (Map.class.isAssignableFrom(receiverClass)) {
            // maps allow access like mymap[key]
            return MAP_GET;
        } else if (List.class.isAssignableFrom(receiverClass)) {
            return LIST_GET;
        }
        throw new IllegalArgumentException("Attempting to address a non-array type " +
                                           "[" + receiverClass.getCanonicalName() + "] as an array.");
    }

    // NOTE: Below methods are not cached, instead invoked directly because they are performant.
    //       We also check for Long values first when possible since the type is more
    //       likely to be a Long than a Float.

    public static Object not(final Object unary) {
        if (unary instanceof Double || unary instanceof Long || unary instanceof Float) {
            return ~((Number)unary).longValue();
        } else if (unary instanceof Number) {
            return ~((Number)unary).intValue();
        } else if (unary instanceof Character) {
            return ~(int)(char)unary;
        }

        throw new ClassCastException("Cannot apply [~] operation to type " +
                "[" + unary.getClass().getCanonicalName() + "].");
    }

    public static Object neg(final Object unary) {
        if (unary instanceof Double) {
            return -(double)unary;
        } else if (unary instanceof Float) {
            return -(float)unary;
        } else if (unary instanceof Long) {
            return -(long)unary;
        } else if (unary instanceof Number) {
            return -((Number)unary).intValue();
        } else if (unary instanceof Character) {
            return -(char)unary;
        }

        throw new ClassCastException("Cannot apply [-] operation to type " +
                "[" + unary.getClass().getCanonicalName() + "].");
    }

    public static Object mul(final Object left, final Object right) {
        if (left instanceof Number) {
            if (right instanceof Number) {
                if (left instanceof Double || right instanceof Double) {
                    return ((Number)left).doubleValue() * ((Number)right).doubleValue();
                } else if (left instanceof Float || right instanceof Float) {
                    return ((Number)left).floatValue() * ((Number)right).floatValue();
                } else if (left instanceof Long || right instanceof Long) {
                    return ((Number)left).longValue() * ((Number)right).longValue();
                } else {
                    return ((Number)left).intValue() * ((Number)right).intValue();
                }
            } else if (right instanceof Character) {
                if (left instanceof Double) {
                    return ((Number)left).doubleValue() * (char)right;
                } else if (left instanceof Long) {
                    return ((Number)left).longValue() * (char)right;
                } else if (left instanceof Float) {
                    return ((Number)left).floatValue() * (char)right;
                } else {
                    return ((Number)left).intValue() * (char)right;
                }
            }
        } else if (left instanceof Character) {
            if (right instanceof Number) {
                if (right instanceof Double) {
                    return (char)left * ((Number)right).doubleValue();
                } else if (right instanceof Long) {
                    return (char)left * ((Number)right).longValue();
                } else if (right instanceof Float) {
                    return (char)left * ((Number)right).floatValue();
                } else {
                    return (char)left * ((Number)right).intValue();
                }
            } else if (right instanceof Character) {
                return (char)left * (char)right;
            }
        }

        throw new ClassCastException("Cannot apply [*] operation to types " +
                "[" + left.getClass().getCanonicalName() + "] and [" + right.getClass().getCanonicalName() + "].");
    }

    public static Object div(final Object left, final Object right) {
        if (left instanceof Number) {
            if (right instanceof Number) {
                if (left instanceof Double || right instanceof Double) {
                    return ((Number)left).doubleValue() / ((Number)right).doubleValue();
                } else if (left instanceof Float || right instanceof Float) {
                    return ((Number)left).floatValue() / ((Number)right).floatValue();
                } else if (left instanceof Long || right instanceof Long) {
                    return ((Number)left).longValue() / ((Number)right).longValue();
                } else {
                    return ((Number)left).intValue() / ((Number)right).intValue();
                }
            } else if (right instanceof Character) {
                if (left instanceof Double) {
                    return ((Number)left).doubleValue() / (char)right;
                } else if (left instanceof Long) {
                    return ((Number)left).longValue() / (char)right;
                } else if (left instanceof Float) {
                    return ((Number)left).floatValue() / (char)right;
                } else {
                    return ((Number)left).intValue() / (char)right;
                }
            }
        } else if (left instanceof Character) {
            if (right instanceof Number) {
                if (right instanceof Double) {
                    return (char)left / ((Number)right).doubleValue();
                } else if (right instanceof Long) {
                    return (char)left / ((Number)right).longValue();
                } else if (right instanceof Float) {
                    return (char)left / ((Number)right).floatValue();
                } else {
                    return (char)left / ((Number)right).intValue();
                }
            } else if (right instanceof Character) {
                return (char)left / (char)right;
            }
        }

        throw new ClassCastException("Cannot apply [/] operation to types " +
                "[" + left.getClass().getCanonicalName() + "] and [" + right.getClass().getCanonicalName() + "].");
    }

    public static Object rem(final Object left, final Object right) {
        if (left instanceof Number) {
            if (right instanceof Number) {
                if (left instanceof Double || right instanceof Double) {
                    return ((Number)left).doubleValue() % ((Number)right).doubleValue();
                } else if (left instanceof Float || right instanceof Float) {
                    return ((Number)left).floatValue() % ((Number)right).floatValue();
                } else if (left instanceof Long || right instanceof Long) {
                    return ((Number)left).longValue() % ((Number)right).longValue();
                } else {
                    return ((Number)left).intValue() % ((Number)right).intValue();
                }
            } else if (right instanceof Character) {
                if (left instanceof Double) {
                    return ((Number)left).doubleValue() % (char)right;
                } else if (left instanceof Long) {
                    return ((Number)left).longValue() % (char)right;
                } else if (left instanceof Float) {
                    return ((Number)left).floatValue() % (char)right;
                } else {
                    return ((Number)left).intValue() % (char)right;
                }
            }
        } else if (left instanceof Character) {
            if (right instanceof Number) {
                if (right instanceof Double) {
                    return (char)left % ((Number)right).doubleValue();
                } else if (right instanceof Long) {
                    return (char)left % ((Number)right).longValue();
                } else if (right instanceof Float) {
                    return (char)left % ((Number)right).floatValue();
                } else {
                    return (char)left % ((Number)right).intValue();
                }
            } else if (right instanceof Character) {
                return (char)left % (char)right;
            }
        }

        throw new ClassCastException("Cannot apply [%] operation to types " +
                "[" + left.getClass().getCanonicalName() + "] and [" + right.getClass().getCanonicalName() + "].");
    }

    public static Object add(final Object left, final Object right) {
        if (left instanceof String || right instanceof String) {
            return "" + left + right;
        } else if (left instanceof Number) {
            if (right instanceof Number) {
                if (left instanceof Double || right instanceof Double) {
                    return ((Number)left).doubleValue() + ((Number)right).doubleValue();
                } else if (left instanceof Float || right instanceof Float) {
                    return ((Number)left).floatValue() + ((Number)right).floatValue();
                } else if (left instanceof Long || right instanceof Long) {
                    return ((Number)left).longValue() + ((Number)right).longValue();
                } else {
                    return ((Number)left).intValue() + ((Number)right).intValue();
                }
            } else if (right instanceof Character) {
                if (left instanceof Double) {
                    return ((Number)left).doubleValue() + (char)right;
                } else if (left instanceof Long) {
                    return ((Number)left).longValue() + (char)right;
                } else if (left instanceof Float) {
                    return ((Number)left).floatValue() + (char)right;
                } else {
                    return ((Number)left).intValue() + (char)right;
                }
            }
        } else if (left instanceof Character) {
            if (right instanceof Number) {
                if (right instanceof Double) {
                    return (char)left + ((Number)right).doubleValue();
                } else if (right instanceof Long) {
                    return (char)left + ((Number)right).longValue();
                } else if (right instanceof Float) {
                    return (char)left + ((Number)right).floatValue();
                } else {
                    return (char)left + ((Number)right).intValue();
                }
            } else if (right instanceof Character) {
                return (char)left + (char)right;
            }
        }

        throw new ClassCastException("Cannot apply [+] operation to types " +
                "[" + left.getClass().getCanonicalName() + "] and [" + right.getClass().getCanonicalName() + "].");
    }

    public static Object sub(final Object left, final Object right) {
        if (left instanceof Number) {
            if (right instanceof Number) {
                if (left instanceof Double || right instanceof Double) {
                    return ((Number)left).doubleValue() - ((Number)right).doubleValue();
                } else if (left instanceof Float || right instanceof Float) {
                    return ((Number)left).floatValue() - ((Number)right).floatValue();
                } else if (left instanceof Long || right instanceof Long) {
                    return ((Number)left).longValue() - ((Number)right).longValue();
                } else {
                    return ((Number)left).intValue() - ((Number)right).intValue();
                }
            } else if (right instanceof Character) {
                if (left instanceof Double) {
                    return ((Number)left).doubleValue() - (char)right;
                } else if (left instanceof Long) {
                    return ((Number)left).longValue() - (char)right;
                } else if (left instanceof Float) {
                    return ((Number)left).floatValue() - (char)right;
                } else {
                    return ((Number)left).intValue() - (char)right;
                }
            }
        } else if (left instanceof Character) {
            if (right instanceof Number) {
                if (right instanceof Double) {
                    return (char)left - ((Number)right).doubleValue();
                } else if (right instanceof Long) {
                    return (char)left - ((Number)right).longValue();
                } else if (right instanceof Float) {
                    return (char)left - ((Number)right).floatValue();
                } else {
                    return (char)left - ((Number)right).intValue();
                }
            } else if (right instanceof Character) {
                return (char)left - (char)right;
            }
        }

        throw new ClassCastException("Cannot apply [-] operation to types " +
                "[" + left.getClass().getCanonicalName() + "] and [" + right.getClass().getCanonicalName() + "].");
    }

<<<<<<< HEAD
    public static Object lsh(final Object left, final int right) {
        if (left instanceof Double || left instanceof Long || left instanceof Float) {
            return ((Number)left).longValue() << right;
        } else if (left instanceof Number) {
            return ((Number)left).intValue() << right;
        } else if (left instanceof Character) {
            return (char)left << right;
=======
    public static Object lsh(final Object left, final Object right) {
        if (left instanceof Number) {
            if (right instanceof Number) {
                if (left instanceof Double || right instanceof Double ||
                    left instanceof Long || right instanceof Long ||
                    left instanceof Float || right instanceof Float) {
                    return ((Number)left).longValue() << ((Number)right).longValue();
                } else {
                    return ((Number)left).intValue() << ((Number)right).intValue();
                }
            } else if (right instanceof Character) {
                if (left instanceof Double ||  left instanceof Long || left instanceof Float) {
                    return ((Number)left).longValue() << (char)right;
                } else {
                    return ((Number)left).intValue() << (char)right;
                }
            }
        } else if (left instanceof Character) {
            if (right instanceof Number) {
                if (right instanceof Double || right instanceof Long || right instanceof Float) {
                    return (long)(char)left << ((Number)right).longValue();
                } else {
                    return (char)left << ((Number)right).intValue();
                }
            } else if (right instanceof Character) {
                return (char)left << (char)right;
            }
>>>>>>> 113e239e
        }

        throw new ClassCastException("Cannot apply [<<] operation to types [" + left.getClass().getCanonicalName() + "] and [int].");
    }

<<<<<<< HEAD
    public static Object rsh(final Object left, final int right) {
        if (left instanceof Double || left instanceof Long || left instanceof Float) {
            return ((Number)left).longValue() >> right;
        } else if (left instanceof Number) {
            return ((Number)left).intValue() >> right;
        } else if (left instanceof Character) {
            return (char)left >> right;
=======
    public static Object rsh(final Object left, final Object right) {
        if (left instanceof Number) {
            if (right instanceof Number) {
                if (left instanceof Double || right instanceof Double ||
                    left instanceof Long || right instanceof Long ||
                    left instanceof Float || right instanceof Float) {
                    return ((Number)left).longValue() >> ((Number)right).longValue();
                } else {
                    return ((Number)left).intValue() >> ((Number)right).intValue();
                }
            } else if (right instanceof Character) {
                if (left instanceof Double || left instanceof Long || left instanceof Float) {
                    return ((Number)left).longValue() >> (char)right;
                } else {
                    return ((Number)left).intValue() >> (char)right;
                }
            }
        } else if (left instanceof Character) {
            if (right instanceof Number) {
                if (right instanceof Double || right instanceof Long || right instanceof Float) {
                    return (long)(char)left >> ((Number)right).longValue();
                } else {
                    return (char)left >> ((Number)right).intValue();
                }
            } else if (right instanceof Character) {
                return (char)left >> (char)right;
            }
>>>>>>> 113e239e
        }

        throw new ClassCastException("Cannot apply [>>] operation to types [" + left.getClass().getCanonicalName() + "] and [int].");
    }

<<<<<<< HEAD
    public static Object ush(final Object left, final int right) {
        if (left instanceof Double || left instanceof Long || left instanceof Float) {
            return ((Number)left).longValue() >>> right;
        } else if (left instanceof Number) {
            return ((Number)left).intValue() >>> right;
        } else if (left instanceof Character) {
            return (char)left >>> right;
=======
    public static Object ush(final Object left, final Object right) {
        if (left instanceof Number) {
            if (right instanceof Number) {
                if (left instanceof Double || right instanceof Double ||
                    left instanceof Long || right instanceof Long ||
                    left instanceof Float || right instanceof Float) {
                    return ((Number)left).longValue() >>> ((Number)right).longValue();
                } else {
                    return ((Number)left).intValue() >>> ((Number)right).intValue();
                }
            } else if (right instanceof Character) {
                if (left instanceof Double || left instanceof Long || left instanceof Float) {
                    return ((Number)left).longValue() >>> (char)right;
                } else {
                    return ((Number)left).intValue() >>> (char)right;
                }
            }
        } else if (left instanceof Character) {
            if (right instanceof Number) {
                if (right instanceof Double || right instanceof Long || right instanceof Float) {
                    return (long)(char)left >>> ((Number)right).longValue();
                } else {
                    return (char)left >>> ((Number)right).intValue();
                }
            } else if (right instanceof Character) {
                return (char)left >>> (char)right;
            }
>>>>>>> 113e239e
        }

        throw new ClassCastException("Cannot apply [>>>] operation to types [" + left.getClass().getCanonicalName() + "] and [int].");
    }

    public static Object and(final Object left, final Object right) {
        if (left instanceof Boolean && right instanceof Boolean) {
            return (boolean)left && (boolean)right;
        } else if (left instanceof Number) {
            if (right instanceof Number) {
                if (left instanceof Double || right instanceof Double ||
                    left instanceof Long || right instanceof Long ||
                    left instanceof Float || right instanceof Float) {
                    return ((Number)left).longValue() & ((Number)right).longValue();
                } else {
                    return ((Number)left).intValue() & ((Number)right).intValue();
                }
            } else if (right instanceof Character) {
                if (left instanceof Double || left instanceof Long || left instanceof Float) {
                    return ((Number)left).longValue() & (char)right;
                } else {
                    return ((Number)left).intValue() & (char)right;
                }
            }
        } else if (left instanceof Character) {
            if (right instanceof Number) {
                if (right instanceof Double || right instanceof Long || right instanceof Float) {
                    return (char)left & ((Number)right).longValue();
                } else {
                    return (char)left & ((Number)right).intValue();
                }
            } else if (right instanceof Character) {
                return (char)left & (char)right;
            }
        }

        throw new ClassCastException("Cannot apply [&] operation to types " +
                "[" + left.getClass().getCanonicalName() + "] and [" + right.getClass().getCanonicalName() + "].");
    }

    public static Object xor(final Object left, final Object right) {
        if (left instanceof Boolean && right instanceof Boolean) {
            return (boolean)left ^ (boolean)right;
        } else if (left instanceof Number) {
            if (right instanceof Number) {
                if (left instanceof Double || right instanceof Double ||
                    left instanceof Long || right instanceof Long ||
                    left instanceof Float || right instanceof Float) {
                    return ((Number)left).longValue() ^ ((Number)right).longValue();
                } else {
                    return ((Number)left).intValue() ^ ((Number)right).intValue();
                }
            } else if (right instanceof Character) {
                if (left instanceof Double || left instanceof Long || left instanceof Float) {
                    return ((Number)left).longValue() ^ (char)right;
                } else {
                    return ((Number)left).intValue() ^ (char)right;
                }
            }
        } else if (left instanceof Character) {
            if (right instanceof Number) {
                if (right instanceof Double || right instanceof Long || right instanceof Float) {
                    return (char)left ^ ((Number)right).longValue();
                } else {
                    return (char)left ^ ((Number)right).intValue();
                }
            } else if (right instanceof Character) {
                return (char)left ^ (char)right;
            }
        }

        throw new ClassCastException("Cannot apply [^] operation to types " +
                "[" + left.getClass().getCanonicalName() + "] and [" + right.getClass().getCanonicalName() + "].");
    }

    public static Object or(final Object left, final Object right) {
        if (left instanceof Boolean && right instanceof Boolean) {
            return (boolean)left || (boolean)right;
        } else if (left instanceof Number) {
            if (right instanceof Number) {
                if (left instanceof Double || right instanceof Double ||
                    left instanceof Long || right instanceof Long ||
                    left instanceof Float || right instanceof Float) {
                    return ((Number)left).longValue() | ((Number)right).longValue();
                } else {
                    return ((Number)left).intValue() | ((Number)right).intValue();
                }
            } else if (right instanceof Character) {
                if (left instanceof Double || left instanceof Long || left instanceof Float) {
                    return ((Number)left).longValue() | (char)right;
                } else {
                    return ((Number)left).intValue() | (char)right;
                }
            }
        } else if (left instanceof Character) {
            if (right instanceof Number) {
                if (right instanceof Double || right instanceof Long || right instanceof Float) {
                    return (char)left | ((Number)right).longValue();
                } else {
                    return (char)left | ((Number)right).intValue();
                }
            } else if (right instanceof Character) {
                return (char)left | (char)right;
            }
        }

        throw new ClassCastException("Cannot apply [|] operation to types " +
                "[" + left.getClass().getCanonicalName() + "] and [" + right.getClass().getCanonicalName() + "].");
    }

    public static boolean eq(final Object left, final Object right) {
        if (left != null && right != null) {
            if (left instanceof Double) {
                if (right instanceof Number) {
                    return (double)left == ((Number)right).doubleValue();
                } else if (right instanceof Character) {
                    return (double)left == (char)right;
                }
            } else if (right instanceof Double) {
                if (left instanceof Number) {
                    return ((Number)left).doubleValue() == (double)right;
                } else if (left instanceof Character) {
                    return (char)left == ((Number)right).doubleValue();
                }
            } else if (left instanceof Float) {
                if (right instanceof Number) {
                    return (float)left == ((Number)right).floatValue();
                } else if (right instanceof Character) {
                    return (float)left == (char)right;
                }
            } else if (right instanceof Float) {
                if (left instanceof Number) {
                    return ((Number)left).floatValue() == (float)right;
                } else if (left instanceof Character) {
                    return (char)left == ((Number)right).floatValue();
                }
            } else if (left instanceof Long) {
                if (right instanceof Number) {
                    return (long)left == ((Number)right).longValue();
                } else if (right instanceof Character) {
                    return (long)left == (char)right;
                }
            } else if (right instanceof Long) {
                if (left instanceof Number) {
                    return ((Number)left).longValue() == (long)right;
                } else if (left instanceof Character) {
                    return (char)left == ((Number)right).longValue();
                }
            } else if (left instanceof Number) {
                if (right instanceof Number) {
                    return ((Number)left).intValue() == ((Number)right).intValue();
                } else if (right instanceof Character) {
                    return ((Number)left).intValue() == (char)right;
                }
            } else if (right instanceof Number && left instanceof Character) {
                return (char)left == ((Number)right).intValue();
            } else if (left instanceof Character && right instanceof Character) {
                return (char)left == (char)right;
            }

            return left.equals(right);
        }

        return left == null && right == null;
    }

    public static boolean lt(final Object left, final Object right) {
        if (left instanceof Number) {
            if (right instanceof Number) {
                if (left instanceof Double || right instanceof Double) {
                    return ((Number)left).doubleValue() < ((Number)right).doubleValue();
                } else if (left instanceof Float || right instanceof Float) {
                    return ((Number)left).floatValue() < ((Number)right).floatValue();
                } else if (left instanceof Long || right instanceof Long) {
                    return ((Number)left).longValue() < ((Number)right).longValue();
                } else {
                    return ((Number)left).intValue() < ((Number)right).intValue();
                }
            } else if (right instanceof Character) {
                if (left instanceof Double) {
                    return ((Number)left).doubleValue() < (char)right;
                } else if (left instanceof Long) {
                    return ((Number)left).longValue() < (char)right;
                } else if (left instanceof Float) {
                    return ((Number)left).floatValue() < (char)right;
                } else {
                    return ((Number)left).intValue() < (char)right;
                }
            }
        } else if (left instanceof Character) {
            if (right instanceof Number) {
                if (right instanceof Double) {
                    return (char)left < ((Number)right).doubleValue();
                } else if (right instanceof Long) {
                    return (char)left < ((Number)right).longValue();
                } else if (right instanceof Float) {
                    return (char)left < ((Number)right).floatValue();
                } else {
                    return (char)left < ((Number)right).intValue();
                }
            } else if (right instanceof Character) {
                return (char)left < (char)right;
            }
        }

        throw new ClassCastException("Cannot apply [<] operation to types " +
                "[" + left.getClass().getCanonicalName() + "] and [" + right.getClass().getCanonicalName() + "].");
    }

    public static boolean lte(final Object left, final Object right) {
        if (left instanceof Number) {
            if (right instanceof Number) {
                if (left instanceof Double || right instanceof Double) {
                    return ((Number)left).doubleValue() <= ((Number)right).doubleValue();
                } else if (left instanceof Float || right instanceof Float) {
                    return ((Number)left).floatValue() <= ((Number)right).floatValue();
                } else if (left instanceof Long || right instanceof Long) {
                    return ((Number)left).longValue() <= ((Number)right).longValue();
                } else {
                    return ((Number)left).intValue() <= ((Number)right).intValue();
                }
            } else if (right instanceof Character) {
                if (left instanceof Double) {
                    return ((Number)left).doubleValue() <= (char)right;
                } else if (left instanceof Long) {
                    return ((Number)left).longValue() <= (char)right;
                } else if (left instanceof Float) {
                    return ((Number)left).floatValue() <= (char)right;
                } else {
                    return ((Number)left).intValue() <= (char)right;
                }
            }
        } else if (left instanceof Character) {
            if (right instanceof Number) {
                if (right instanceof Double) {
                    return (char)left <= ((Number)right).doubleValue();
                } else if (right instanceof Long) {
                    return (char)left <= ((Number)right).longValue();
                } else if (right instanceof Float) {
                    return (char)left <= ((Number)right).floatValue();
                } else {
                    return (char)left <= ((Number)right).intValue();
                }
            } else if (right instanceof Character) {
                return (char)left <= (char)right;
            }
        }

        throw new ClassCastException("Cannot apply [<=] operation to types " +
                "[" + left.getClass().getCanonicalName() + "] and [" + right.getClass().getCanonicalName() + "].");
    }

    public static boolean gt(final Object left, final Object right) {
        if (left instanceof Number) {
            if (right instanceof Number) {
                if (left instanceof Double || right instanceof Double) {
                    return ((Number)left).doubleValue() > ((Number)right).doubleValue();
                } else if (left instanceof Float || right instanceof Float) {
                    return ((Number)left).floatValue() > ((Number)right).floatValue();
                } else if (left instanceof Long || right instanceof Long) {
                    return ((Number)left).longValue() > ((Number)right).longValue();
                } else {
                    return ((Number)left).intValue() > ((Number)right).intValue();
                }
            } else if (right instanceof Character) {
                if (left instanceof Double) {
                    return ((Number)left).doubleValue() > (char)right;
                } else if (left instanceof Long) {
                    return ((Number)left).longValue() > (char)right;
                } else if (left instanceof Float) {
                    return ((Number)left).floatValue() > (char)right;
                } else {
                    return ((Number)left).intValue() > (char)right;
                }
            }
        } else if (left instanceof Character) {
            if (right instanceof Number) {
                if (right instanceof Double) {
                    return (char)left > ((Number)right).doubleValue();
                } else if (right instanceof Long) {
                    return (char)left > ((Number)right).longValue();
                } else if (right instanceof Float) {
                    return (char)left > ((Number)right).floatValue();
                } else {
                    return (char)left > ((Number)right).intValue();
                }
            } else if (right instanceof Character) {
                return (char)left > (char)right;
            }
        }

        throw new ClassCastException("Cannot apply [>] operation to types " +
                "[" + left.getClass().getCanonicalName() + "] and [" + right.getClass().getCanonicalName() + "].");
    }

    public static boolean gte(final Object left, final Object right) {
        if (left instanceof Number) {
            if (right instanceof Number) {
                if (left instanceof Double || right instanceof Double) {
                    return ((Number)left).doubleValue() >= ((Number)right).doubleValue();
                } else if (left instanceof Float || right instanceof Float) {
                    return ((Number)left).floatValue() >= ((Number)right).floatValue();
                } else if (left instanceof Long || right instanceof Long) {
                    return ((Number)left).longValue() >= ((Number)right).longValue();
                } else {
                    return ((Number)left).intValue() >= ((Number)right).intValue();
                }
            } else if (right instanceof Character) {
                if (left instanceof Double) {
                    return ((Number)left).doubleValue() >= (char)right;
                } else if (left instanceof Long) {
                    return ((Number)left).longValue() >= (char)right;
                } else if (left instanceof Float) {
                    return ((Number)left).floatValue() >= (char)right;
                } else {
                    return ((Number)left).intValue() >= (char)right;
                }
            }
        } else if (left instanceof Character) {
            if (right instanceof Number) {
                if (right instanceof Double) {
                    return (char)left >= ((Number)right).doubleValue();
                } else if (right instanceof Long) {
                    return (char)left >= ((Number)right).longValue();
                } else if (right instanceof Float) {
                    return (char)left >= ((Number)right).floatValue();
                } else {
                    return (char)left >= ((Number)right).intValue();
                }
            } else if (right instanceof Character) {
                return (char)left >= (char)right;
            }
        }

        throw new ClassCastException("Cannot apply [>] operation to types " +
                "[" + left.getClass().getCanonicalName() + "] and [" + right.getClass().getCanonicalName() + "].");
    }

    // Conversion methods for Def to primitive types.

    public static boolean DefToboolean(final Object value) {
        if (value instanceof Boolean) {
            return (boolean)value;
        } else if (value instanceof Character) {
            return ((char)value) != 0;
        } else {
            return ((Number)value).intValue() != 0;
        }
    }

    public static byte DefTobyte(final Object value) {
        if (value instanceof Boolean) {
            return ((Boolean)value) ? (byte)1 : 0;
        } else if (value instanceof Character) {
            return (byte)(char)value;
        } else {
            return ((Number)value).byteValue();
        }
    }

    public static short DefToshort(final Object value) {
        if (value instanceof Boolean) {
            return ((Boolean)value) ? (short)1 : 0;
        } else if (value instanceof Character) {
            return (short)(char)value;
        } else {
            return ((Number)value).shortValue();
        }
    }

    public static char DefTochar(final Object value) {
        if (value instanceof Boolean) {
            return ((Boolean)value) ? (char)1 : 0;
        } else if (value instanceof Character) {
            return ((Character)value);
        } else {
            return (char)((Number)value).intValue();
        }
    }

    public static int DefToint(final Object value) {
        if (value instanceof Boolean) {
            return ((Boolean)value) ? 1 : 0;
        } else if (value instanceof Character) {
            return (char)value;
        } else {
            return ((Number)value).intValue();
        }
    }

    public static long DefTolong(final Object value) {
        if (value instanceof Boolean) {
            return ((Boolean)value) ? 1L : 0;
        } else if (value instanceof Character) {
            return (char)value;
        } else {
            return ((Number)value).longValue();
        }
    }

    public static float DefTofloat(final Object value) {
        if (value instanceof Boolean) {
            return ((Boolean)value) ? (float)1 : 0;
        } else if (value instanceof Character) {
            return (char)value;
        } else {
            return ((Number)value).floatValue();
        }
    }

    public static double DefTodouble(final Object value) {
        if (value instanceof Boolean) {
            return ((Boolean)value) ? (double)1 : 0;
        } else if (value instanceof Character) {
            return (char)value;
        } else {
            return ((Number)value).doubleValue();
        }
    }

    public static Boolean DefToBoolean(final Object value) {
        if (value == null) {
            return null;
        } else if (value instanceof Boolean) {
            return (boolean)value;
        } else if (value instanceof Character) {
            return ((char)value) != 0;
        } else {
            return ((Number)value).intValue() != 0;
        }
    }

    public static Byte DefToByte(final Object value) {
        if (value == null) {
            return null;
        } else if (value instanceof Boolean) {
            return ((Boolean)value) ? (byte)1 : 0;
        } else if (value instanceof Character) {
            return (byte)(char)value;
        } else {
            return ((Number)value).byteValue();
        }
    }

    public static Short DefToShort(final Object value) {
        if (value == null) {
            return null;
        } else if (value instanceof Boolean) {
            return ((Boolean)value) ? (short)1 : 0;
        } else if (value instanceof Character) {
            return (short)(char)value;
        } else {
            return ((Number)value).shortValue();
        }
    }

    public static Character DefToCharacter(final Object value) {
        if (value == null) {
            return null;
        } else if (value instanceof Boolean) {
            return ((Boolean)value) ? (char)1 : 0;
        } else if (value instanceof Character) {
            return ((Character)value);
        } else {
            return (char)((Number)value).intValue();
        }
    }

    public static Integer DefToInteger(final Object value) {
        if (value == null) {
            return null;
        } else if (value instanceof Boolean) {
            return ((Boolean)value) ? 1 : 0;
        } else if (value instanceof Character) {
            return (int)(char)value;
        } else {
            return ((Number)value).intValue();
        }
    }

    public static Long DefToLong(final Object value) {
        if (value == null) {
            return null;
        } else if (value instanceof Boolean) {
            return ((Boolean)value) ? 1L : 0;
        } else if (value instanceof Character) {
            return (long)(char)value;
        } else {
            return ((Number)value).longValue();
        }
    }

    public static Float DefToFloat(final Object value) {
        if (value == null) {
            return null;
        } else if (value instanceof Boolean) {
            return ((Boolean)value) ? (float)1 : 0;
        } else if (value instanceof Character) {
            return (float)(char)value;
        } else {
            return ((Number)value).floatValue();
        }
    }

    public static Double DefToDouble(final Object value) {
        if (value == null) {
            return null;
        } else if (value instanceof Boolean) {
            return ((Boolean)value) ? (double)1 : 0;
        } else if (value instanceof Character) {
            return (double)(char)value;
        } else {
            return ((Number)value).doubleValue();
        }
    }
}<|MERGE_RESOLUTION|>--- conflicted
+++ resolved
@@ -41,19 +41,14 @@
  * <p>
  * Dynamic methods, loads, stores, and array/list/map load/stores involve locating the appropriate field
  * or method depending on the receiver's class. For these, we emit an {@code invokedynamic} instruction that,
-<<<<<<< HEAD
  * for each new type encountered will query a corresponding {@code lookupXXX} method to retrieve the appropriate
-=======
- * for each new  type encountered will query a corresponding {@code lookupXXX} method to retrieve the appropriate
->>>>>>> 113e239e
  * method. In most cases, the {@code lookupXXX} methods here will only be called once for a given call site, because
  * caching ({@link DynamicCallSite}) generally works: usually all objects at any call site will be consistently
  * the same type (or just a few types).  In extreme cases, if there is type explosion, they may be called every
  * single time, but simplicity is still more valuable than performance in this code.
  */
-public class Def {
-
-<<<<<<< HEAD
+public final class Def {
+
     // TODO: Once Java has a factory for those in java.lang.invoke.MethodHandles, use it:
 
     /** Helper class for isolating MethodHandles and methods to get the length of arrays
@@ -126,8 +121,6 @@
         return ArrayLengthHelper.arrayLengthGetter(arrayType);
     }
 
-=======
->>>>>>> 113e239e
     /**
      * Looks up handle for a dynamic method call.
      * <p>
@@ -173,81 +166,6 @@
                                            "for class [" + receiverClass.getCanonicalName() + "].");
     }
 
-<<<<<<< HEAD
-=======
-    /** pointer to Map.get(Object) */
-    private static final MethodHandle MAP_GET;
-    /** pointer to Map.put(Object,Object) */
-    private static final MethodHandle MAP_PUT;
-    /** pointer to List.get(int) */
-    private static final MethodHandle LIST_GET;
-    /** pointer to List.set(int,Object) */
-    private static final MethodHandle LIST_SET;
-    static {
-        Lookup lookup = MethodHandles.publicLookup();
-        try {
-            MAP_GET      = lookup.findVirtual(Map.class, "get",
-                                             MethodType.methodType(Object.class, Object.class));
-            MAP_PUT      = lookup.findVirtual(Map.class, "put",
-                                             MethodType.methodType(Object.class, Object.class, Object.class));
-            LIST_GET     = lookup.findVirtual(List.class, "get",
-                                             MethodType.methodType(Object.class, int.class));
-            LIST_SET     = lookup.findVirtual(List.class, "set",
-                                             MethodType.methodType(Object.class, int.class, Object.class));
-        } catch (ReflectiveOperationException e) {
-            throw new AssertionError(e);
-        }
-    }
-
-    // TODO: Once Java has a factory for those in java.lang.invoke.MethodHandles, use it:
-
-    /** Helper class for isolating MethodHandles and methods to get the length of arrays
-     * (to emulate a "arraystore" byteoode using MethodHandles).
-     * This should really be a method in {@link MethodHandles} class!
-     */
-    private static final class ArrayLengthHelper {
-      private ArrayLengthHelper() {}
-
-      private static final Lookup PRIV_LOOKUP = MethodHandles.lookup();
-      private static final Map<Class<?>,MethodHandle> ARRAY_TYPE_MH_MAPPING = Collections.unmodifiableMap(
-        Stream.of(boolean[].class, byte[].class, short[].class, int[].class, long[].class,
-        char[].class, float[].class, double[].class, Object[].class)
-          .collect(Collectors.toMap(Function.identity(), type -> {
-            try {
-              return PRIV_LOOKUP.findStatic(PRIV_LOOKUP.lookupClass(), "getArrayLength", MethodType.methodType(int.class, type));
-            } catch (ReflectiveOperationException e) {
-              throw new AssertionError(e);
-            }
-          }))
-      );
-      private static final MethodHandle OBJECT_ARRAY_MH = ARRAY_TYPE_MH_MAPPING.get(Object[].class);
-
-      static int getArrayLength(boolean[] array) { return array.length; }
-      static int getArrayLength(byte[] array) { return array.length; }
-      static int getArrayLength(short[] array) { return array.length; }
-      static int getArrayLength(int[] array) { return array.length; }
-      static int getArrayLength(long[] array) { return array.length; }
-      static int getArrayLength(char[] array) { return array.length; }
-      static int getArrayLength(float[] array) { return array.length; }
-      static int getArrayLength(double[] array) { return array.length; }
-      static int getArrayLength(Object[] array) { return array.length; }
-
-      public static MethodHandle arrayLengthGetter(Class<?> arrayType) {
-        if (!arrayType.isArray()) {
-          throw new IllegalArgumentException("type must be an array");
-        }
-        return (ARRAY_TYPE_MH_MAPPING.containsKey(arrayType)) ?
-            ARRAY_TYPE_MH_MAPPING.get(arrayType) :
-            OBJECT_ARRAY_MH.asType(OBJECT_ARRAY_MH.type().changeParameterType(0, arrayType));
-      }
-    }
-
-    /** Returns an array length getter MethodHandle for the given array type */
-    public static MethodHandle arrayLengthGetter(Class<?> arrayType) {
-      return ArrayLengthHelper.arrayLengthGetter(arrayType);
-    }
-
->>>>>>> 113e239e
     /**
      * Looks up handle for a dynamic field getter (field load)
      * <p>
@@ -380,11 +298,7 @@
             try {
                 int index = Integer.parseInt(name);
                 return MethodHandles.insertArguments(LIST_SET, 1, index);
-<<<<<<< HEAD
             } catch (final NumberFormatException exception) {
-=======
-            } catch (NumberFormatException exception) {
->>>>>>> 113e239e
                 throw new IllegalArgumentException( "Illegal list shortcut value [" + name + "].");
             }
         }
@@ -682,7 +596,6 @@
                 "[" + left.getClass().getCanonicalName() + "] and [" + right.getClass().getCanonicalName() + "].");
     }
 
-<<<<<<< HEAD
     public static Object lsh(final Object left, final int right) {
         if (left instanceof Double || left instanceof Long || left instanceof Float) {
             return ((Number)left).longValue() << right;
@@ -690,41 +603,11 @@
             return ((Number)left).intValue() << right;
         } else if (left instanceof Character) {
             return (char)left << right;
-=======
-    public static Object lsh(final Object left, final Object right) {
-        if (left instanceof Number) {
-            if (right instanceof Number) {
-                if (left instanceof Double || right instanceof Double ||
-                    left instanceof Long || right instanceof Long ||
-                    left instanceof Float || right instanceof Float) {
-                    return ((Number)left).longValue() << ((Number)right).longValue();
-                } else {
-                    return ((Number)left).intValue() << ((Number)right).intValue();
-                }
-            } else if (right instanceof Character) {
-                if (left instanceof Double ||  left instanceof Long || left instanceof Float) {
-                    return ((Number)left).longValue() << (char)right;
-                } else {
-                    return ((Number)left).intValue() << (char)right;
-                }
-            }
-        } else if (left instanceof Character) {
-            if (right instanceof Number) {
-                if (right instanceof Double || right instanceof Long || right instanceof Float) {
-                    return (long)(char)left << ((Number)right).longValue();
-                } else {
-                    return (char)left << ((Number)right).intValue();
-                }
-            } else if (right instanceof Character) {
-                return (char)left << (char)right;
-            }
->>>>>>> 113e239e
         }
 
         throw new ClassCastException("Cannot apply [<<] operation to types [" + left.getClass().getCanonicalName() + "] and [int].");
     }
 
-<<<<<<< HEAD
     public static Object rsh(final Object left, final int right) {
         if (left instanceof Double || left instanceof Long || left instanceof Float) {
             return ((Number)left).longValue() >> right;
@@ -732,41 +615,11 @@
             return ((Number)left).intValue() >> right;
         } else if (left instanceof Character) {
             return (char)left >> right;
-=======
-    public static Object rsh(final Object left, final Object right) {
-        if (left instanceof Number) {
-            if (right instanceof Number) {
-                if (left instanceof Double || right instanceof Double ||
-                    left instanceof Long || right instanceof Long ||
-                    left instanceof Float || right instanceof Float) {
-                    return ((Number)left).longValue() >> ((Number)right).longValue();
-                } else {
-                    return ((Number)left).intValue() >> ((Number)right).intValue();
-                }
-            } else if (right instanceof Character) {
-                if (left instanceof Double || left instanceof Long || left instanceof Float) {
-                    return ((Number)left).longValue() >> (char)right;
-                } else {
-                    return ((Number)left).intValue() >> (char)right;
-                }
-            }
-        } else if (left instanceof Character) {
-            if (right instanceof Number) {
-                if (right instanceof Double || right instanceof Long || right instanceof Float) {
-                    return (long)(char)left >> ((Number)right).longValue();
-                } else {
-                    return (char)left >> ((Number)right).intValue();
-                }
-            } else if (right instanceof Character) {
-                return (char)left >> (char)right;
-            }
->>>>>>> 113e239e
         }
 
         throw new ClassCastException("Cannot apply [>>] operation to types [" + left.getClass().getCanonicalName() + "] and [int].");
     }
 
-<<<<<<< HEAD
     public static Object ush(final Object left, final int right) {
         if (left instanceof Double || left instanceof Long || left instanceof Float) {
             return ((Number)left).longValue() >>> right;
@@ -774,35 +627,6 @@
             return ((Number)left).intValue() >>> right;
         } else if (left instanceof Character) {
             return (char)left >>> right;
-=======
-    public static Object ush(final Object left, final Object right) {
-        if (left instanceof Number) {
-            if (right instanceof Number) {
-                if (left instanceof Double || right instanceof Double ||
-                    left instanceof Long || right instanceof Long ||
-                    left instanceof Float || right instanceof Float) {
-                    return ((Number)left).longValue() >>> ((Number)right).longValue();
-                } else {
-                    return ((Number)left).intValue() >>> ((Number)right).intValue();
-                }
-            } else if (right instanceof Character) {
-                if (left instanceof Double || left instanceof Long || left instanceof Float) {
-                    return ((Number)left).longValue() >>> (char)right;
-                } else {
-                    return ((Number)left).intValue() >>> (char)right;
-                }
-            }
-        } else if (left instanceof Character) {
-            if (right instanceof Number) {
-                if (right instanceof Double || right instanceof Long || right instanceof Float) {
-                    return (long)(char)left >>> ((Number)right).longValue();
-                } else {
-                    return (char)left >>> ((Number)right).intValue();
-                }
-            } else if (right instanceof Character) {
-                return (char)left >>> (char)right;
-            }
->>>>>>> 113e239e
         }
 
         throw new ClassCastException("Cannot apply [>>>] operation to types [" + left.getClass().getCanonicalName() + "] and [int].");
