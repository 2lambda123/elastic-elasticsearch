--- conflicted
+++ resolved
@@ -591,14 +591,9 @@
 
         // goes through each Painless struct and determines the inheritance list,
         // and then adds all inherited types to the Painless struct's whitelist
-<<<<<<< HEAD
-        for (String painlessStructName : structsMap.keySet()) {
-            Struct painlessStruct = structsMap.get(painlessStructName);
-=======
         for (Map.Entry<String, Struct> painlessNameStructEntry : structsMap.entrySet()) {
             String painlessStructName = painlessNameStructEntry.getKey();
             Struct painlessStruct = painlessNameStructEntry.getValue();
->>>>>>> 442c3b8b
 
             if (painlessStruct.name.equals(painlessStructName) == false) {
                 continue;
@@ -724,11 +719,7 @@
         String painlessTypeName = whitelistStruct.javaClassName.replace('$', '.');
         String importedPainlessTypeName = painlessTypeName;
 
-<<<<<<< HEAD
-        if (painlessTypeName.matches("^[_a-zA-Z][._a-zA-Z0-9]*") == false) {
-=======
         if (TYPE_NAME_PATTERN.matcher(painlessTypeName).matches() == false) {
->>>>>>> 442c3b8b
             throw new IllegalArgumentException("invalid struct type name [" + painlessTypeName + "]");
         }
 
@@ -764,10 +755,6 @@
             Struct struct = new Struct(painlessTypeName, javaClass, org.objectweb.asm.Type.getType(javaClass));
             structsMap.put(painlessTypeName, struct);
 
-<<<<<<< HEAD
-            if (simpleTypesMap.containsKey(painlessTypeName) == false && simpleTypesMap.containsKey(importedPainlessTypeName) == false) {
-                simpleTypesMap.put(painlessTypeName, getTypeInternal(painlessTypeName));
-=======
             if (whitelistStruct.onlyFQNJavaClassName) {
                 simpleTypesMap.put(painlessTypeName, getType(painlessTypeName));
             } else if (simpleTypesMap.containsKey(importedPainlessTypeName) == false) {
@@ -776,7 +763,6 @@
             } else {
                 throw new IllegalArgumentException("duplicate short name [" + importedPainlessTypeName + "] " +
                         "found for struct [" + painlessTypeName + "]");
->>>>>>> 442c3b8b
             }
         } else if (existingStruct.clazz.equals(javaClass) == false) {
             throw new IllegalArgumentException("struct [" + painlessTypeName + "] is used to " +
@@ -787,23 +773,6 @@
                 whitelistStruct.onlyFQNJavaClassName == false && (simpleTypesMap.containsKey(importedPainlessTypeName) == false ||
                 simpleTypesMap.get(importedPainlessTypeName).clazz != javaClass)) {
             throw new IllegalArgumentException("inconsistent only_fqn parameters found for type [" + painlessTypeName + "]");
-        }
-
-        if (whitelistStruct.importJavaClassName) {
-            existingStruct = structsMap.get(importedPainlessTypeName);
-
-            if (existingStruct == null) {
-                structsMap.put(importedPainlessTypeName, structsMap.get(painlessTypeName));
-                Type painlessType = simpleTypesMap.remove(painlessTypeName);
-
-                if (simpleTypesMap.containsKey(importedPainlessTypeName) == false) {
-                    simpleTypesMap.put(importedPainlessTypeName, painlessType);
-                }
-            } else if (existingStruct.clazz.equals(javaClass) == false) {
-                throw new IllegalArgumentException("imported name [" + painlessTypeName + "] is used to " +
-                    "illegally represent multiple java classes [" + whitelistStruct.javaClassName + "] " +
-                    "and [" + existingStruct.clazz.getName() + "]");
-            }
         }
     }
 
