--- conflicted
+++ resolved
@@ -19,6 +19,9 @@
 
 package org.elasticsearch.painless;
 
+import org.elasticsearch.common.geo.GeoPoint;
+import org.elasticsearch.index.fielddata.ScriptDocValues;
+
 import java.lang.invoke.MethodHandle;
 import java.lang.invoke.MethodHandles;
 import java.lang.invoke.MethodType;
@@ -33,16 +36,8 @@
 import java.util.Map;
 import java.util.Set;
 
-<<<<<<< HEAD
-public class Definition {
-    public enum Sort {
-=======
-import org.elasticsearch.common.geo.GeoPoint;
-import org.elasticsearch.index.fielddata.ScriptDocValues;
-
 class Definition {
     enum Sort {
->>>>>>> e3ce6c90
         VOID(       void.class      , 0 , true  , false , false , false ),
         BOOL(       boolean.class   , 1 , true  , true  , false , true  ),
         BYTE(       byte.class      , 1 , true  , false , true  , true  ),
@@ -331,80 +326,6 @@
         }
     }
 
-<<<<<<< HEAD
-    public final Map<String, Struct> structs;
-    public final Map<Class<?>, Struct> classes;
-    public final Map<Cast, Transform> transforms;
-    public final Map<Pair, Type> bounds;
-
-    public final Type voidType;
-    public final Type booleanType;
-    public final Type byteType;
-    public final Type shortType;
-    public final Type charType;
-    public final Type intType;
-    public final Type longType;
-    public final Type floatType;
-    public final Type doubleType;
-
-    public final Type voidobjType;
-    public final Type booleanobjType;
-    public final Type byteobjType;
-    public final Type shortobjType;
-    public final Type charobjType;
-    public final Type intobjType;
-    public final Type longobjType;
-    public final Type floatobjType;
-    public final Type doubleobjType;
-
-    public final Type objectType;
-    public final Type defType;
-    public final Type numberType;
-    public final Type charseqType;
-    public final Type stringType;
-    public final Type mathType;
-    public final Type utilityType;
-    public final Type defobjType;
-
-    public final Type itrType;
-    public final Type oitrType;
-    public final Type sitrType;
-
-    public final Type collectionType;
-    public final Type ocollectionType;
-    public final Type scollectionType;
-
-    public final Type listType;
-    public final Type arraylistType;
-    public final Type olistType;
-    public final Type oarraylistType;
-    public final Type slistType;
-    public final Type sarraylistType;
-
-    public final Type setType;
-    public final Type hashsetType;
-    public final Type osetType;
-    public final Type ohashsetType;
-    public final Type ssetType;
-    public final Type shashsetType;
-
-    public final Type mapType;
-    public final Type hashmapType;
-    public final Type oomapType;
-    public final Type oohashmapType;
-    public final Type smapType;
-    public final Type shashmapType;
-    public final Type somapType;
-    public final Type sohashmapType;
-
-    public final Type execType;
-
-    public final Type exceptionType;
-    public final Type arithexcepType;
-    public final Type iargexcepType;
-    public final Type istateexceptType;
-    public final Type nfexcepType;
-=======
     final Map<String, Struct> structs;
     final Map<Class<?>, Struct> classes;
     final Map<Cast, Transform> transforms;
@@ -477,7 +398,7 @@
     final Type iargexcepType;
     final Type istateexceptType;
     final Type nfexcepType;
-    
+
     // docvalues accessors
     final Type geoPointType;
     final Type stringsType;
@@ -485,7 +406,6 @@
     final Type longsType;
     final Type doublesType;
     final Type geoPointsType;
->>>>>>> e3ce6c90
 
     public Definition() {
         structs = new HashMap<>();
@@ -663,7 +583,7 @@
         iargexcepType = definition.iargexcepType;
         istateexceptType = definition.istateexceptType;
         nfexcepType = definition.nfexcepType;
-        
+
         geoPointType = definition.geoPointType;
         stringsType = definition.stringsType;
         longsType = definition.longsType;
@@ -739,7 +659,7 @@
         addStruct( "IllegalArgumentException" , IllegalArgumentException.class);
         addStruct( "IllegalStateException"    , IllegalStateException.class);
         addStruct( "NumberFormatException"    , NumberFormatException.class);
-        
+
         addStruct( "GeoPoint"  , GeoPoint.class);
         addStruct( "Strings"   , ScriptDocValues.Strings.class);
         addStruct( "Longs"     , ScriptDocValues.Longs.class);
@@ -781,7 +701,7 @@
         addClass("HashMap");
 
         addClass("Exception");
-        
+
         addClass("GeoPoint");
         addClass("Strings");
         addClass("Longs");
@@ -1149,7 +1069,7 @@
         addConstructor("IllegalStateException", "new", new Type[] {stringType}, null);
 
         addConstructor("NumberFormatException", "new", new Type[] {stringType}, null);
-        
+
         addMethod("GeoPoint", "getLat", null, false, doubleType, new Type[] {}, null, null);
         addMethod("GeoPoint", "getLon", null, false, doubleType, new Type[] {}, null, null);
         addMethod("Strings", "getValue", null, false, stringType, new Type[] {}, null, null);
@@ -1166,43 +1086,43 @@
         addMethod("GeoPoints", "getLats", null, false, getType(doubleType.struct, 1), new Type[] {}, null, null);
         addMethod("GeoPoints", "getLons", null, false, getType(doubleType.struct, 1), new Type[] {}, null, null);
         // geo distance functions... so many...
-        addMethod("GeoPoints", "factorDistance", null, false, doubleType, 
+        addMethod("GeoPoints", "factorDistance", null, false, doubleType,
                   new Type[] { doubleType, doubleType }, null, null);
-        addMethod("GeoPoints", "factorDistanceWithDefault", null, false, doubleType, 
+        addMethod("GeoPoints", "factorDistanceWithDefault", null, false, doubleType,
                   new Type[] { doubleType, doubleType, doubleType }, null, null);
-        addMethod("GeoPoints", "factorDistance02", null, false, doubleType, 
+        addMethod("GeoPoints", "factorDistance02", null, false, doubleType,
                   new Type[] { doubleType, doubleType }, null, null);
-        addMethod("GeoPoints", "factorDistance13", null, false, doubleType, 
+        addMethod("GeoPoints", "factorDistance13", null, false, doubleType,
                   new Type[] { doubleType, doubleType }, null, null);
-        addMethod("GeoPoints", "arcDistance", null, false, doubleType, 
+        addMethod("GeoPoints", "arcDistance", null, false, doubleType,
                   new Type[] { doubleType, doubleType }, null, null);
-        addMethod("GeoPoints", "arcDistanceWithDefault", null, false, doubleType, 
+        addMethod("GeoPoints", "arcDistanceWithDefault", null, false, doubleType,
                   new Type[] { doubleType, doubleType, doubleType }, null, null);
-        addMethod("GeoPoints", "arcDistanceInKm", null, false, doubleType, 
+        addMethod("GeoPoints", "arcDistanceInKm", null, false, doubleType,
                   new Type[] { doubleType, doubleType }, null, null);
-        addMethod("GeoPoints", "arcDistanceInKmWithDefault", null, false, doubleType, 
+        addMethod("GeoPoints", "arcDistanceInKmWithDefault", null, false, doubleType,
                   new Type[] { doubleType, doubleType, doubleType }, null, null);
-        addMethod("GeoPoints", "arcDistanceInMiles", null, false, doubleType, 
+        addMethod("GeoPoints", "arcDistanceInMiles", null, false, doubleType,
                   new Type[] { doubleType, doubleType }, null, null);
-        addMethod("GeoPoints", "arcDistanceInMilesWithDefault", null, false, doubleType, 
+        addMethod("GeoPoints", "arcDistanceInMilesWithDefault", null, false, doubleType,
                   new Type[] { doubleType, doubleType, doubleType }, null, null);
-        addMethod("GeoPoints", "distance", null, false, doubleType, 
+        addMethod("GeoPoints", "distance", null, false, doubleType,
                   new Type[] { doubleType, doubleType }, null, null);
-        addMethod("GeoPoints", "distanceWithDefault", null, false, doubleType, 
+        addMethod("GeoPoints", "distanceWithDefault", null, false, doubleType,
                   new Type[] { doubleType, doubleType, doubleType }, null, null);
-        addMethod("GeoPoints", "distanceInKm", null, false, doubleType, 
+        addMethod("GeoPoints", "distanceInKm", null, false, doubleType,
                   new Type[] { doubleType, doubleType }, null, null);
-        addMethod("GeoPoints", "distanceInKmWithDefault", null, false, doubleType, 
+        addMethod("GeoPoints", "distanceInKmWithDefault", null, false, doubleType,
                   new Type[] { doubleType, doubleType, doubleType }, null, null);
-        addMethod("GeoPoints", "distanceInMiles", null, false, doubleType, 
+        addMethod("GeoPoints", "distanceInMiles", null, false, doubleType,
                   new Type[] { doubleType, doubleType }, null, null);
-        addMethod("GeoPoints", "distanceInMilesWithDefault", null, false, doubleType, 
+        addMethod("GeoPoints", "distanceInMilesWithDefault", null, false, doubleType,
                   new Type[] { doubleType, doubleType, doubleType }, null, null);
-        addMethod("GeoPoints", "geohashDistance", null, false, doubleType, 
+        addMethod("GeoPoints", "geohashDistance", null, false, doubleType,
                   new Type[] { stringType }, null, null);
-        addMethod("GeoPoints", "geohashDistanceInKm", null, false, doubleType, 
+        addMethod("GeoPoints", "geohashDistanceInKm", null, false, doubleType,
                   new Type[] { stringType }, null, null);
-        addMethod("GeoPoints", "geohashDistanceInMiles", null, false, doubleType, 
+        addMethod("GeoPoints", "geohashDistanceInMiles", null, false, doubleType,
                   new Type[] { stringType }, null, null);
     }
 
@@ -1251,7 +1171,7 @@
         copyStruct("IllegalArgumentException", "Exception", "Object");
         copyStruct("IllegalStateException", "Exception", "Object");
         copyStruct("NumberFormatException", "Exception", "Object");
-        
+
         copyStruct("GeoPoint", "Object");
         copyStruct("Strings", "List<String>", "Collection<String>", "Object");
         copyStruct("Longs", "List", "Collection", "Object");
