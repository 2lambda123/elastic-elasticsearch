--- conflicted
+++ resolved
@@ -28,11 +28,7 @@
 import org.elasticsearch.painless.WriterConstants;
 import org.elasticsearch.painless.lookup.PainlessLookupUtility;
 import org.elasticsearch.painless.lookup.PainlessMethod;
-<<<<<<< HEAD
 import org.elasticsearch.painless.symbol.ClassTable;
-=======
-import org.elasticsearch.painless.symbol.FunctionTable;
->>>>>>> e1a30179
 
 import java.util.Objects;
 import java.util.Set;
@@ -66,11 +62,7 @@
     }
 
     @Override
-<<<<<<< HEAD
     void analyze(ClassTable classTable, Locals locals) {
-=======
-    void analyze(FunctionTable functions, Locals locals) {
->>>>>>> e1a30179
         String canonicalClassName = PainlessLookupUtility.typeToCanonicalTypeName(targetClass);
 
         getter = classTable.getPainlessLookup().lookupPainlessMethod(targetClass, false, "get", 1);
@@ -92,13 +84,8 @@
 
         if ((read || write) && (!read || getter != null) && (!write || setter != null)) {
             index.expected = int.class;
-<<<<<<< HEAD
             index.analyze(classTable, locals);
             index = index.cast(classTable, locals);
-=======
-            index.analyze(functions, locals);
-            index = index.cast(functions, locals);
->>>>>>> e1a30179
 
             actual = setter != null ? setter.typeParameters.get(1) : getter.returnType;
         } else {
