/*
 * Licensed to Elasticsearch under one or more contributor
 * license agreements. See the NOTICE file distributed with
 * this work for additional information regarding copyright
 * ownership. Elasticsearch licenses this file to you under
 * the Apache License, Version 2.0 (the "License"); you may
 * not use this file except in compliance with the License.
 * You may obtain a copy of the License at
 *
 *    http://www.apache.org/licenses/LICENSE-2.0
 *
 * Unless required by applicable law or agreed to in writing,
 * software distributed under the License is distributed on an
 * "AS IS" BASIS, WITHOUT WARRANTIES OR CONDITIONS OF ANY
 * KIND, either express or implied.  See the License for the
 * specific language governing permissions and limitations
 * under the License.
 */

package org.elasticsearch.painless.node;

import org.elasticsearch.painless.AnalyzerCaster;
import org.elasticsearch.painless.Location;
import org.elasticsearch.painless.Scope;
import org.elasticsearch.painless.ir.CastNode;
import org.elasticsearch.painless.ir.ClassNode;
import org.elasticsearch.painless.ir.ExpressionNode;
import org.elasticsearch.painless.lookup.PainlessCast;
import org.elasticsearch.painless.symbol.ScriptRoot;

import java.util.Objects;

/**
 * The superclass for all E* (expression) and P* (postfix) nodes.
 */
public abstract class AExpression extends ANode {

    public static class Input {

        /**
         * Set to false when an expression will not be read from such as
         * a basic assignment.  Note this variable is always set by the parent
         * as input.
         */
        boolean read = true;

        /**
         * Set to the expected type this node needs to be.  Note this variable
         * is always set by the parent as input and should never be read from.
         */
        Class<?> expected = null;

        /**
         * Set by {@link EExplicit} if a cast made on an expression node should be
         * explicit.
         */
        boolean explicit = false;

        /**
         * Set to true if a cast is allowed to boxed/unboxed.  This is used
         * for method arguments because casting may be required.
         */
        boolean internal = false;
    }

    public static class Output {

        /**
         * Set to true when an expression can be considered a stand alone
         * statement.  Used to prevent extraneous bytecode. This is always
         * set by the node as output.
         */
        boolean statement = false;

        /**
         * Set to the actual type this node is.  Note this variable is always
         * set by the node as output and should only be read from outside of the
         * node itself.  <b>Also, actual can always be read after a cast is
         * called on this node to get the type of the node after the cast.</b>
         */
        Class<?> actual = null;
    }

    /**
     * Prefix is the predecessor to this node in a variable chain.
     * This is used to analyze and write variable chains in a
     * more natural order since the parent node of a variable
     * chain will want the data from the final postfix to be
     * analyzed.
     */
    AExpression prefix;

<<<<<<< HEAD
    // TODO: remove placeholders once analysis and write are combined into build
    Input input = null;
    Output output = null;
=======
    /**
     * Set to false when an expression will not be read from such as
     * a basic assignment.  Note this variable is always set by the parent
     * as input.
     */
    boolean read = true;

    /**
     * Set to true when an expression can be considered a stand alone
     * statement.  Used to prevent extraneous bytecode. This is always
     * set by the node as output.
     */
    boolean statement = false;

    /**
     * Set to the expected type this node needs to be.  Note this variable
     * is always set by the parent as input and should never be read from.
     */
    Class<?> expected = null;

    /**
     * Set to the actual type this node is.  Note this variable is always
     * set by the node as output and should only be read from outside of the
     * node itself.  <b>Also, actual can always be read after a cast is
     * called on this node to get the type of the node after the cast.</b>
     */
    Class<?> actual = null;

    /**
     * Set by {@link EExplicit} if a cast made on an expression node should be
     * explicit.
     */
    boolean explicit = false;

    /**
     * Set to true if a cast is allowed to boxed/unboxed.  This is used
     * for method arguments because casting may be required.
     */
    boolean internal = false;

    // This is used to support the transition from a mutable to immutable state.
    // Currently, the IR tree is built during the user tree "write" phase, so
    // this is stored on the node to set during the "semantic" phase and then
    // use during the "write" phase.
>>>>>>> 9a96289a
    PainlessCast cast = null;

    /**
     * Standard constructor with location used for error tracking.
     */
    AExpression(Location location) {
        super(location);

        prefix = null;
    }

    /**
     * This constructor is used by variable/method chains when postfixes are specified.
     */
    AExpression(Location location, AExpression prefix) {
        super(location);

        this.prefix = Objects.requireNonNull(prefix);
    }

    /**
     * Checks for errors and collects data for the writing phase.
     */
    Output analyze(ScriptRoot scriptRoot, Scope scope, Input input) {
        throw new UnsupportedOperationException();
    }

    /**
     * Writes ASM based on the data collected during the analysis phase.
     */
    abstract ExpressionNode write(ClassNode classNode);

    void cast() {
        cast = AnalyzerCaster.getLegalCast(location, output.actual, input.expected, input.explicit, input.internal);
    }

    ExpressionNode cast(ExpressionNode expressionNode) {
        if (cast == null) {
            return expressionNode;
        }

        CastNode castNode = new CastNode();
        castNode.setLocation(location);
        castNode.setExpressionType(cast.targetType);
        castNode.setCast(cast);
        castNode.setChildNode(expressionNode);

        return castNode;
    }
}<|MERGE_RESOLUTION|>--- conflicted
+++ resolved
@@ -90,56 +90,13 @@
      */
     AExpression prefix;
 
-<<<<<<< HEAD
     // TODO: remove placeholders once analysis and write are combined into build
+    // This are used to support the transition from a mutable to immutable state.
+    // Currently, the IR tree is built during the user tree "write" phase, so
+    // these are stored on the node to set during the "semantic" phase and then
+    // use during the "write" phase.
     Input input = null;
     Output output = null;
-=======
-    /**
-     * Set to false when an expression will not be read from such as
-     * a basic assignment.  Note this variable is always set by the parent
-     * as input.
-     */
-    boolean read = true;
-
-    /**
-     * Set to true when an expression can be considered a stand alone
-     * statement.  Used to prevent extraneous bytecode. This is always
-     * set by the node as output.
-     */
-    boolean statement = false;
-
-    /**
-     * Set to the expected type this node needs to be.  Note this variable
-     * is always set by the parent as input and should never be read from.
-     */
-    Class<?> expected = null;
-
-    /**
-     * Set to the actual type this node is.  Note this variable is always
-     * set by the node as output and should only be read from outside of the
-     * node itself.  <b>Also, actual can always be read after a cast is
-     * called on this node to get the type of the node after the cast.</b>
-     */
-    Class<?> actual = null;
-
-    /**
-     * Set by {@link EExplicit} if a cast made on an expression node should be
-     * explicit.
-     */
-    boolean explicit = false;
-
-    /**
-     * Set to true if a cast is allowed to boxed/unboxed.  This is used
-     * for method arguments because casting may be required.
-     */
-    boolean internal = false;
-
-    // This is used to support the transition from a mutable to immutable state.
-    // Currently, the IR tree is built during the user tree "write" phase, so
-    // this is stored on the node to set during the "semantic" phase and then
-    // use during the "write" phase.
->>>>>>> 9a96289a
     PainlessCast cast = null;
 
     /**
