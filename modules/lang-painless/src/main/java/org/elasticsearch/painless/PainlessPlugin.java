/*
 * Copyright Elasticsearch B.V. and/or licensed to Elasticsearch B.V. under one
 * or more contributor license agreements. Licensed under the Elastic License
 * 2.0 and the Server Side Public License, v 1; you may not use this file except
 * in compliance with, at your election, the Elastic License 2.0 or the Server
 * Side Public License, v 1.
 */

package org.elasticsearch.painless;

import org.apache.lucene.util.SetOnce;
import org.elasticsearch.action.ActionRequest;
import org.elasticsearch.action.ActionResponse;
import org.elasticsearch.client.internal.Client;
import org.elasticsearch.cluster.metadata.IndexNameExpressionResolver;
import org.elasticsearch.cluster.node.DiscoveryNodes;
import org.elasticsearch.cluster.service.ClusterService;
import org.elasticsearch.common.io.stream.NamedWriteableRegistry;
import org.elasticsearch.common.settings.ClusterSettings;
import org.elasticsearch.common.settings.IndexScopedSettings;
import org.elasticsearch.common.settings.Setting;
import org.elasticsearch.common.settings.Settings;
import org.elasticsearch.common.settings.SettingsFilter;
import org.elasticsearch.env.Environment;
import org.elasticsearch.env.NodeEnvironment;
import org.elasticsearch.painless.action.PainlessContextAction;
import org.elasticsearch.painless.action.PainlessExecuteAction;
import org.elasticsearch.painless.spi.PainlessExtension;
import org.elasticsearch.painless.spi.Whitelist;
import org.elasticsearch.painless.spi.WhitelistLoader;
import org.elasticsearch.painless.spi.annotation.WhitelistAnnotationParser;
import org.elasticsearch.plugins.ActionPlugin;
import org.elasticsearch.plugins.ExtensiblePlugin;
import org.elasticsearch.plugins.Plugin;
import org.elasticsearch.plugins.ScriptPlugin;
import org.elasticsearch.repositories.RepositoriesService;
import org.elasticsearch.rest.RestController;
import org.elasticsearch.rest.RestHandler;
import org.elasticsearch.script.ScriptContext;
import org.elasticsearch.script.ScriptEngine;
import org.elasticsearch.script.ScriptModule;
import org.elasticsearch.script.ScriptService;
import org.elasticsearch.threadpool.ThreadPool;
import org.elasticsearch.watcher.ResourceWatcherService;
import org.elasticsearch.xcontent.NamedXContentRegistry;

import java.util.ArrayList;
import java.util.Arrays;
import java.util.Collection;
import java.util.Collections;
import java.util.HashMap;
import java.util.List;
import java.util.Map;
import java.util.function.Supplier;

/**
 * Registers Painless as a plugin.
 */
public final class PainlessPlugin extends Plugin implements ScriptPlugin, ExtensiblePlugin, ActionPlugin {

    private static final Map<ScriptContext<?>, List<Whitelist>> whitelists;
    private static final String[] BASE_WHITELIST_FILES = new String[] {
        "org.elasticsearch.txt",
        "org.elasticsearch.net.txt",
        "org.elasticsearch.script.fields.txt",
        "java.lang.txt",
        "java.math.txt",
        "java.text.txt",
        "java.time.txt",
        "java.time.chrono.txt",
        "java.time.format.txt",
        "java.time.temporal.txt",
        "java.time.zone.txt",
        "java.util.txt",
        "java.util.function.txt",
        "java.util.regex.txt",
        "java.util.stream.txt",
        "java.nio.txt" };
    public static final List<Whitelist> BASE_WHITELISTS = Collections.singletonList(
        WhitelistLoader.loadFromResourceFiles(PainlessPlugin.class, WhitelistAnnotationParser.BASE_ANNOTATION_PARSERS, BASE_WHITELIST_FILES)
    );

    /*
     * Contexts from Core that need custom whitelists can add them to the map below.
     * Whitelist resources should be added as appropriately named, separate files
     * under Painless' resources
     */
    static {
        whitelists = new HashMap<>();

        for (ScriptContext<?> context : ScriptModule.CORE_CONTEXTS.values()) {
            List<Whitelist> contextWhitelists = new ArrayList<>();
<<<<<<< HEAD
            String contextWhitelistName = "org.elasticsearch.script." + context.name.replace('-', '_');
            if (PainlessPlugin.class.getResourceAsStream(contextWhitelistName + ".txt") != null) {
                contextWhitelists.add(WhitelistLoader.loadFromResourceFiles(PainlessPlugin.class, contextWhitelistName + ".txt"));
                if (PainlessPlugin.class.getResourceAsStream(contextWhitelistName + ".meta.txt") != null) {
                    Whitelist meta = WhitelistLoader.loadFromResourceFiles(PainlessPlugin.class, contextWhitelistName + ".meta.txt");
                    contextWhitelists.add(meta);
                }
=======
            if (PainlessPlugin.class.getResource("org.elasticsearch.script." + context.name.replace('-', '_') + ".txt") != null) {
                contextWhitelists.add(
                    WhitelistLoader.loadFromResourceFiles(
                        PainlessPlugin.class,
                        "org.elasticsearch.script." + context.name.replace('-', '_') + ".txt"
                    )
                );
>>>>>>> 60efb9d0
            }

            whitelists.put(context, contextWhitelists);
        }

        List<Whitelist> testWhitelists = new ArrayList<>();
        for (ScriptContext<?> context : ScriptModule.CORE_CONTEXTS.values()) {
            if (ScriptModule.RUNTIME_FIELDS_CONTEXTS.contains(context) == false) {
                testWhitelists.addAll(whitelists.get(context));
            }
        }
        testWhitelists.add(WhitelistLoader.loadFromResourceFiles(PainlessPlugin.class, "org.elasticsearch.json.txt"));
        whitelists.put(PainlessExecuteAction.PainlessTestScript.CONTEXT, testWhitelists);
    }

    private final SetOnce<PainlessScriptEngine> painlessScriptEngine = new SetOnce<>();

    @Override
    public ScriptEngine getScriptEngine(Settings settings, Collection<ScriptContext<?>> contexts) {
        Map<ScriptContext<?>, List<Whitelist>> contextsWithWhitelists = new HashMap<>();
        for (ScriptContext<?> context : contexts) {
            // we might have a context that only uses the base whitelists, so would not have been filled in by reloadSPI
            List<Whitelist> mergedWhitelists = new ArrayList<>(BASE_WHITELISTS);
            List<Whitelist> contextWhitelists = whitelists.get(context);
            if (contextWhitelists != null) {
                mergedWhitelists.addAll(contextWhitelists);
            }
            contextsWithWhitelists.put(context, mergedWhitelists);
        }
        painlessScriptEngine.set(new PainlessScriptEngine(settings, contextsWithWhitelists));
        return painlessScriptEngine.get();
    }

    @Override
    public Collection<Object> createComponents(
        Client client,
        ClusterService clusterService,
        ThreadPool threadPool,
        ResourceWatcherService resourceWatcherService,
        ScriptService scriptService,
        NamedXContentRegistry xContentRegistry,
        Environment environment,
        NodeEnvironment nodeEnvironment,
        NamedWriteableRegistry namedWriteableRegistry,
        IndexNameExpressionResolver expressionResolver,
        Supplier<RepositoriesService> repositoriesServiceSupplier
    ) {
        // this is a hack to bind the painless script engine in guice (all components are added to guice), so that
        // the painless context api. this is a temporary measure until transport actions do no require guice
        return Collections.singletonList(painlessScriptEngine.get());
    }

    @Override
    public List<Setting<?>> getSettings() {
        return Arrays.asList(CompilerSettings.REGEX_ENABLED, CompilerSettings.REGEX_LIMIT_FACTOR);
    }

    @Override
    public void loadExtensions(ExtensionLoader loader) {
        loader.loadExtensions(PainlessExtension.class)
            .stream()
            .flatMap(extension -> extension.getContextWhitelists().entrySet().stream())
            .forEach(entry -> {
                List<Whitelist> existing = whitelists.computeIfAbsent(entry.getKey(), c -> new ArrayList<>());
                existing.addAll(entry.getValue());
            });
    }

    @Override
    public List<ScriptContext<?>> getContexts() {
        return Collections.singletonList(PainlessExecuteAction.PainlessTestScript.CONTEXT);
    }

    @Override
    public List<ActionHandler<? extends ActionRequest, ? extends ActionResponse>> getActions() {
        List<ActionHandler<? extends ActionRequest, ? extends ActionResponse>> actions = new ArrayList<>();
        actions.add(new ActionHandler<>(PainlessExecuteAction.INSTANCE, PainlessExecuteAction.TransportAction.class));
        actions.add(new ActionHandler<>(PainlessContextAction.INSTANCE, PainlessContextAction.TransportAction.class));
        return actions;
    }

    @Override
    public List<RestHandler> getRestHandlers(
        Settings settings,
        RestController restController,
        ClusterSettings clusterSettings,
        IndexScopedSettings indexScopedSettings,
        SettingsFilter settingsFilter,
        IndexNameExpressionResolver indexNameExpressionResolver,
        Supplier<DiscoveryNodes> nodesInCluster
    ) {
        List<RestHandler> handlers = new ArrayList<>();
        handlers.add(new PainlessExecuteAction.RestAction());
        handlers.add(new PainlessContextAction.RestAction());
        return handlers;
    }
}<|MERGE_RESOLUTION|>--- conflicted
+++ resolved
@@ -90,15 +90,6 @@
 
         for (ScriptContext<?> context : ScriptModule.CORE_CONTEXTS.values()) {
             List<Whitelist> contextWhitelists = new ArrayList<>();
-<<<<<<< HEAD
-            String contextWhitelistName = "org.elasticsearch.script." + context.name.replace('-', '_');
-            if (PainlessPlugin.class.getResourceAsStream(contextWhitelistName + ".txt") != null) {
-                contextWhitelists.add(WhitelistLoader.loadFromResourceFiles(PainlessPlugin.class, contextWhitelistName + ".txt"));
-                if (PainlessPlugin.class.getResourceAsStream(contextWhitelistName + ".meta.txt") != null) {
-                    Whitelist meta = WhitelistLoader.loadFromResourceFiles(PainlessPlugin.class, contextWhitelistName + ".meta.txt");
-                    contextWhitelists.add(meta);
-                }
-=======
             if (PainlessPlugin.class.getResource("org.elasticsearch.script." + context.name.replace('-', '_') + ".txt") != null) {
                 contextWhitelists.add(
                     WhitelistLoader.loadFromResourceFiles(
@@ -106,7 +97,6 @@
                         "org.elasticsearch.script." + context.name.replace('-', '_') + ".txt"
                     )
                 );
->>>>>>> 60efb9d0
             }
 
             whitelists.put(context, contextWhitelists);
