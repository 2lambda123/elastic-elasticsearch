--- conflicted
+++ resolved
@@ -90,19 +90,8 @@
     static {
         whitelists = new HashMap<>();
 
-        Set<Whitelist> metaWhitelists = new HashSet<>();
         for (ScriptContext<?> context : ScriptModule.CORE_CONTEXTS.values()) {
             List<Whitelist> contextWhitelists = new ArrayList<>();
-<<<<<<< HEAD
-            String contextWhitelistName = "org.elasticsearch.script." + context.name.replace('-', '_');
-            if (PainlessPlugin.class.getResourceAsStream(contextWhitelistName + ".txt") != null) {
-                contextWhitelists.add(WhitelistLoader.loadFromResourceFiles(PainlessPlugin.class, contextWhitelistName + ".txt"));
-                if (PainlessPlugin.class.getResourceAsStream(contextWhitelistName + ".meta.txt") != null) {
-                    Whitelist meta = WhitelistLoader.loadFromResourceFiles(PainlessPlugin.class, contextWhitelistName + ".meta.txt");
-                    contextWhitelists.add(meta);
-                    metaWhitelists.add(meta);
-                }
-=======
             if (PainlessPlugin.class.getResource("org.elasticsearch.script." + context.name.replace('-', '_') + ".txt") != null) {
                 contextWhitelists.add(
                     WhitelistLoader.loadFromResourceFiles(
@@ -110,7 +99,6 @@
                         "org.elasticsearch.script." + context.name.replace('-', '_') + ".txt"
                     )
                 );
->>>>>>> aa7f8cbc
             }
 
             whitelists.put(context, contextWhitelists);
@@ -123,8 +111,6 @@
             }
         }
         testWhitelists.add(WhitelistLoader.loadFromResourceFiles(PainlessPlugin.class, "org.elasticsearch.json.txt"));
-        // Metadata types from different scripts conflict with each other
-        testWhitelists.removeAll(metaWhitelists);
         whitelists.put(PainlessExecuteAction.PainlessTestScript.CONTEXT, testWhitelists);
     }
 
