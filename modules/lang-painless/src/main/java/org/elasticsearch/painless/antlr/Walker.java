/*
 * Licensed to Elasticsearch under one or more contributor
 * license agreements. See the NOTICE file distributed with
 * this work for additional information regarding copyright
 * ownership. Elasticsearch licenses this file to you under
 * the Apache License, Version 2.0 (the "License"); you may
 * not use this file except in compliance with the License.
 * You may obtain a copy of the License at
 *
 *    http://www.apache.org/licenses/LICENSE-2.0
 *
 * Unless required by applicable law or agreed to in writing,
 * software distributed under the License is distributed on an
 * "AS IS" BASIS, WITHOUT WARRANTIES OR CONDITIONS OF ANY
 * KIND, either express or implied.  See the License for the
 * specific language governing permissions and limitations
 * under the License.
 */

package org.elasticsearch.painless.antlr;

import org.antlr.v4.runtime.ANTLRInputStream;
import org.antlr.v4.runtime.BaseErrorListener;
import org.antlr.v4.runtime.CommonTokenStream;
import org.antlr.v4.runtime.DiagnosticErrorListener;
import org.antlr.v4.runtime.ParserRuleContext;
<<<<<<< HEAD
import org.antlr.v4.runtime.RecognitionException;
import org.antlr.v4.runtime.Recognizer;
import org.antlr.v4.runtime.atn.PredictionMode;
=======
import org.elasticsearch.painless.CompilerSettings;
>>>>>>> a2ff002e
import org.elasticsearch.painless.Operation;
import org.elasticsearch.painless.Variables.Reserved;
import org.elasticsearch.painless.antlr.PainlessParser.ArgumentsContext;
import org.elasticsearch.painless.antlr.PainlessParser.AssignmentContext;
import org.elasticsearch.painless.antlr.PainlessParser.BinaryContext;
import org.elasticsearch.painless.antlr.PainlessParser.BreakStatementContext;
import org.elasticsearch.painless.antlr.PainlessParser.CastContext;
import org.elasticsearch.painless.antlr.PainlessParser.CatchBlockContext;
import org.elasticsearch.painless.antlr.PainlessParser.ChainContext;
import org.elasticsearch.painless.antlr.PainlessParser.ConditionalContext;
import org.elasticsearch.painless.antlr.PainlessParser.ContinueStatementContext;
import org.elasticsearch.painless.antlr.PainlessParser.DeclarationStatementContext;
import org.elasticsearch.painless.antlr.PainlessParser.DeclarationTypeContext;
import org.elasticsearch.painless.antlr.PainlessParser.DeclarationVariableContext;
import org.elasticsearch.painless.antlr.PainlessParser.DelimiterContext;
import org.elasticsearch.painless.antlr.PainlessParser.DoStatementContext;
import org.elasticsearch.painless.antlr.PainlessParser.EmptyStatementContext;
import org.elasticsearch.painless.antlr.PainlessParser.ExpressionContext;
import org.elasticsearch.painless.antlr.PainlessParser.ExpressionStatementContext;
import org.elasticsearch.painless.antlr.PainlessParser.FalseContext;
import org.elasticsearch.painless.antlr.PainlessParser.ForAfterthoughtContext;
import org.elasticsearch.painless.antlr.PainlessParser.ForInitializerContext;
import org.elasticsearch.painless.antlr.PainlessParser.LinkbraceContext;
import org.elasticsearch.painless.antlr.PainlessParser.LinkcallContext;
import org.elasticsearch.painless.antlr.PainlessParser.LinkcastContext;
import org.elasticsearch.painless.antlr.PainlessParser.LinkdotContext;
import org.elasticsearch.painless.antlr.PainlessParser.LinkfieldContext;
import org.elasticsearch.painless.antlr.PainlessParser.LinknewContext;
import org.elasticsearch.painless.antlr.PainlessParser.LinkprecContext;
import org.elasticsearch.painless.antlr.PainlessParser.LinkstringContext;
import org.elasticsearch.painless.antlr.PainlessParser.LinkvarContext;
import org.elasticsearch.painless.antlr.PainlessParser.LongForStatementContext;
import org.elasticsearch.painless.antlr.PainlessParser.LongIfShortElseStatementContext;
import org.elasticsearch.painless.antlr.PainlessParser.LongIfStatementContext;
import org.elasticsearch.painless.antlr.PainlessParser.LongStatementBlockContext;
import org.elasticsearch.painless.antlr.PainlessParser.LongStatementContext;
import org.elasticsearch.painless.antlr.PainlessParser.LongWhileStatementContext;
import org.elasticsearch.painless.antlr.PainlessParser.NoTrailingStatementContext;
import org.elasticsearch.painless.antlr.PainlessParser.NullContext;
import org.elasticsearch.painless.antlr.PainlessParser.NumericContext;
import org.elasticsearch.painless.antlr.PainlessParser.PostincContext;
import org.elasticsearch.painless.antlr.PainlessParser.PrecedenceContext;
import org.elasticsearch.painless.antlr.PainlessParser.PreincContext;
import org.elasticsearch.painless.antlr.PainlessParser.ReadContext;
import org.elasticsearch.painless.antlr.PainlessParser.ReturnStatementContext;
import org.elasticsearch.painless.antlr.PainlessParser.ShortForStatementContext;
import org.elasticsearch.painless.antlr.PainlessParser.ShortIfStatementContext;
import org.elasticsearch.painless.antlr.PainlessParser.ShortStatementBlockContext;
import org.elasticsearch.painless.antlr.PainlessParser.ShortStatementContext;
import org.elasticsearch.painless.antlr.PainlessParser.ShortWhileStatementContext;
import org.elasticsearch.painless.antlr.PainlessParser.SourceBlockContext;
import org.elasticsearch.painless.antlr.PainlessParser.StatementBlockContext;
import org.elasticsearch.painless.antlr.PainlessParser.ThrowStatementContext;
import org.elasticsearch.painless.antlr.PainlessParser.TrueContext;
import org.elasticsearch.painless.antlr.PainlessParser.TryStatementContext;
import org.elasticsearch.painless.antlr.PainlessParser.UnaryContext;
import org.elasticsearch.painless.node.AExpression;
import org.elasticsearch.painless.node.ALink;
import org.elasticsearch.painless.node.ANode;
import org.elasticsearch.painless.node.AStatement;
import org.elasticsearch.painless.node.EBinary;
import org.elasticsearch.painless.node.EBool;
import org.elasticsearch.painless.node.EBoolean;
import org.elasticsearch.painless.node.EChain;
import org.elasticsearch.painless.node.EComp;
import org.elasticsearch.painless.node.EConditional;
import org.elasticsearch.painless.node.EDecimal;
import org.elasticsearch.painless.node.EExplicit;
import org.elasticsearch.painless.node.ENull;
import org.elasticsearch.painless.node.ENumeric;
import org.elasticsearch.painless.node.EUnary;
import org.elasticsearch.painless.node.LBrace;
import org.elasticsearch.painless.node.LCall;
import org.elasticsearch.painless.node.LCast;
import org.elasticsearch.painless.node.LField;
import org.elasticsearch.painless.node.LNewArray;
import org.elasticsearch.painless.node.LNewObj;
import org.elasticsearch.painless.node.LString;
import org.elasticsearch.painless.node.LVariable;
import org.elasticsearch.painless.node.SBlock;
import org.elasticsearch.painless.node.SBreak;
import org.elasticsearch.painless.node.SCatch;
import org.elasticsearch.painless.node.SContinue;
import org.elasticsearch.painless.node.SDeclBlock;
import org.elasticsearch.painless.node.SDeclaration;
import org.elasticsearch.painless.node.SDo;
import org.elasticsearch.painless.node.SExpression;
import org.elasticsearch.painless.node.SFor;
import org.elasticsearch.painless.node.SIf;
import org.elasticsearch.painless.node.SIfElse;
import org.elasticsearch.painless.node.SReturn;
import org.elasticsearch.painless.node.SSource;
import org.elasticsearch.painless.node.SThrow;
import org.elasticsearch.painless.node.STry;
import org.elasticsearch.painless.node.SWhile;

import java.util.ArrayList;
import java.util.List;

/**
 * Converts the ANTLR tree to a Painless tree.
 */
public final class Walker extends PainlessParserBaseVisitor<ANode> {

<<<<<<< HEAD
    public static SSource buildPainlessTree(final String source, final Reserved reserved, boolean picky) {
        return new Walker(source, reserved, picky).source;
=======
    public static SSource buildPainlessTree(String source, Reserved reserved, CompilerSettings settings) {
        return new Walker(source, reserved, settings).source;
>>>>>>> a2ff002e
    }

    private final Reserved reserved;
    private final SSource source;
    private final CompilerSettings settings;

<<<<<<< HEAD
    private Walker(final String source, final Reserved reserved, boolean picky) {
        this.reserved = reserved;
        this.source = (SSource)visit(buildAntlrTree(source, picky));
=======
    private Walker(String source, Reserved reserved, CompilerSettings settings) {
        this.reserved = reserved;
        this.settings = settings;
        this.source = (SSource)visit(buildAntlrTree(source));
>>>>>>> a2ff002e
    }

    private static SourceBlockContext buildAntlrTree(final String source, boolean picky) {
        final ANTLRInputStream stream = new ANTLRInputStream(source);
        final PainlessLexer lexer = new ErrorHandlingLexer(stream);
        final PainlessParser parser = new PainlessParser(new CommonTokenStream(lexer));
        final ParserErrorStrategy strategy = new ParserErrorStrategy();

        lexer.removeErrorListeners();
        parser.removeErrorListeners();

        if (picky) {
            // Diagnostic listener invokes syntaxError on other listeners for ambiguity issues,
            parser.addErrorListener(new DiagnosticErrorListener(true));
            // a second listener to fail the test when the above happens.
            parser.addErrorListener(new BaseErrorListener() {
                @Override
                public void syntaxError(final Recognizer<?,?> recognizer, final Object offendingSymbol, final int line,
                                        final int charPositionInLine, final String msg, final RecognitionException e) {
                    throw new AssertionError("line: " + line + ", offset: " + charPositionInLine +
                                             ", symbol:" + offendingSymbol + " " + msg);
                }
            });

            // Enable exact ambiguity detection (costly). we enable exact since its the default for
            // DiagnosticErrorListener, life is too short to think about what 'inexact ambiguity' might mean.
            parser.getInterpreter().setPredictionMode(PredictionMode.LL_EXACT_AMBIG_DETECTION);
        }

        parser.setErrorHandler(strategy);

        return parser.sourceBlock();
    }

    private int line(final ParserRuleContext ctx) {
        return ctx.getStart().getLine();
    }

    private String location(final ParserRuleContext ctx) {
        return "[ " + ctx.getStart().getLine() + " : " + ctx.getStart().getCharPositionInLine() + " ]";
    }

    @Override
    public ANode visitSourceBlock(final SourceBlockContext ctx) {
        final List<AStatement> statements = new ArrayList<>();

        for (final ShortStatementContext statement : ctx.shortStatement()) {
            statements.add((AStatement)visit(statement));
        }

        return new SSource(line(ctx), location(ctx), statements);
    }

    @Override
    public ANode visitShortStatementBlock(final ShortStatementBlockContext ctx) {
        if (ctx.statementBlock() != null) {
            return visit(ctx.statementBlock());
        } else if (ctx.shortStatement() != null) {
            final List<AStatement> statements = new ArrayList<>();
            statements.add((AStatement)visit(ctx.shortStatement()));

            return new SBlock(line(ctx), location(ctx), statements);
        } else {
            throw new IllegalStateException("Error " + location(ctx) + ": Illegal tree structure.");
        }
    }

    @Override
    public ANode visitLongStatementBlock(final LongStatementBlockContext ctx) {
        if (ctx.statementBlock() != null) {
            return visit(ctx.statementBlock());
        } else if (ctx.longStatement() != null) {
            final List<AStatement> statements = new ArrayList<>();
            statements.add((AStatement)visit(ctx.longStatement()));

            return new SBlock(line(ctx), location(ctx), statements);
        } else {
            throw new IllegalStateException("Error " + location(ctx) + ": Illegal tree structure.");
        }
    }

    @Override
    public ANode visitStatementBlock(final StatementBlockContext ctx) {
        if (ctx.shortStatement().isEmpty()) {
            return null;
        } else {
            final List<AStatement> statements = new ArrayList<>();

            for (final ShortStatementContext statement : ctx.shortStatement()) {
                statements.add((AStatement)visit(statement));
            }

            return new SBlock(line(ctx), location(ctx), statements);
        }
    }

    @Override
    public ANode visitEmptyStatement(final EmptyStatementContext ctx) {
        throw new IllegalStateException("Error " + location(ctx) + ": Illegal tree structure.");
    }

    @Override
    public ANode visitShortStatement(final ShortStatementContext ctx) {
        if (ctx.noTrailingStatement() != null) {
            return visit(ctx.noTrailingStatement());
        } else if (ctx.shortIfStatement() != null) {
            return visit(ctx.shortIfStatement());
        } else if (ctx.longIfShortElseStatement() != null) {
            return visit(ctx.longIfShortElseStatement());
        } else if (ctx.shortWhileStatement() != null) {
            return visit(ctx.shortWhileStatement());
        } else if (ctx.shortForStatement() != null) {
            return visit(ctx.shortForStatement());
        } else {
            throw new IllegalStateException("Error " + location(ctx) + ": Illegal tree structure.");
        }
    }

    @Override
    public ANode visitLongStatement(LongStatementContext ctx) {
        if (ctx.noTrailingStatement() != null) {
            return visit(ctx.noTrailingStatement());
        } else if (ctx.longIfStatement() != null) {
            return visit(ctx.longIfStatement());
        } else if (ctx.longWhileStatement() != null) {
            return visit(ctx.longWhileStatement());
        } else if (ctx.longForStatement() != null) {
            return visit(ctx.longForStatement());
        } else {
            throw new IllegalStateException("Error " + location(ctx) + ": Illegal tree structure.");
        }
    }

    @Override
    public ANode visitNoTrailingStatement(final NoTrailingStatementContext ctx) {
        if (ctx.declarationStatement() != null) {
            return visit(ctx.declarationStatement());
        } else if (ctx.doStatement() != null) {
            return visit(ctx.doStatement());
        } else if (ctx.continueStatement() != null) {
            return visit(ctx.continueStatement());
        } else if (ctx.breakStatement() != null) {
            return visit(ctx.breakStatement());
        } else if (ctx.returnStatement() != null) {
            return visit(ctx.returnStatement());
        } else if (ctx.tryStatement() != null) {
            return visit(ctx.tryStatement());
        } else if (ctx.throwStatement() != null) {
            return visit(ctx.throwStatement());
        } else if (ctx.expressionStatement() != null) {
            return visit(ctx.expressionStatement());
        } else {
            throw new IllegalStateException("Error " + location(ctx) + ": Illegal tree structure.");
        }
    }

    @Override
    public ANode visitShortIfStatement(final ShortIfStatementContext ctx) {
        final AExpression condition = (AExpression)visit(ctx.expression());
        final SBlock ifblock = (SBlock)visit(ctx.shortStatementBlock());

        return new SIf(line(ctx), location(ctx), condition, ifblock);
    }

    @Override
    public ANode visitLongIfShortElseStatement(final LongIfShortElseStatementContext ctx) {
        final AExpression condition = (AExpression)visit(ctx.expression());
        final SBlock ifblock = (SBlock)visit(ctx.longStatementBlock());
        final SBlock elseblock = (SBlock)visit(ctx.shortStatementBlock());

        return new SIfElse(line(ctx), location(ctx), condition, ifblock, elseblock);
    }

    @Override
    public ANode visitLongIfStatement(final LongIfStatementContext ctx) {
        final AExpression condition = (AExpression)visit(ctx.expression());
        final SBlock ifblock = (SBlock)visit(ctx.longStatementBlock(0));
        final SBlock elseblock = (SBlock)visit(ctx.longStatementBlock(1));

        return new SIfElse(line(ctx), location(ctx), condition, ifblock, elseblock);
    }

    @Override
    public ANode visitShortWhileStatement(final ShortWhileStatementContext ctx) {
        final AExpression condition = (AExpression)visit(ctx.expression());
        final SBlock block;

        if (ctx.shortStatementBlock() != null) {
            block = (SBlock)visit(ctx.shortStatementBlock());
        } else if (ctx.emptyStatement() != null) {
            block = null;
        } else {
            throw new IllegalStateException("Error " + location(ctx) + ": Illegal tree structure.");
        }

        reserved.usesLoop();

        return new SWhile(line(ctx), location(ctx), condition, block, settings.getMaxLoopCounter());
    }

    @Override
    public ANode visitLongWhileStatement(final LongWhileStatementContext ctx) {
        final AExpression condition = (AExpression)visit(ctx.expression());
        final SBlock block;

        if (ctx.longStatementBlock() != null) {
            block = (SBlock)visit(ctx.longStatementBlock());
        } else if (ctx.emptyStatement() != null) {
            block = null;
        } else {
            throw new IllegalStateException("Error " + location(ctx) + ": Illegal tree structure.");
        }

        reserved.usesLoop();

<<<<<<< HEAD
        return new SWhile(line(ctx), location(ctx), condition, block);
=======
        return new SDo(line(ctx), location(ctx), block, condition, settings.getMaxLoopCounter());
>>>>>>> a2ff002e
    }

    @Override
    public ANode visitShortForStatement(final ShortForStatementContext ctx) {
        final ANode intializer = ctx.forInitializer() == null ? null : visit(ctx.forInitializer());
        final AExpression condition = ctx.expression() == null ? null : (AExpression)visit(ctx.expression());
        final AExpression afterthought = ctx.forAfterthought() == null ? null : (AExpression)visit(ctx.forAfterthought());
        final SBlock block;

        if (ctx.shortStatementBlock() != null) {
            block = (SBlock)visit(ctx.shortStatementBlock());
        } else if (ctx.emptyStatement() != null) {
            block = null;
        } else {
            throw new IllegalStateException("Error " + location(ctx) + ": Illegal tree structure.");
        }

        reserved.usesLoop();

        return new SFor(line(ctx), location(ctx), intializer, condition, afterthought, block, settings.getMaxLoopCounter());
    }

    @Override
    public ANode visitLongForStatement(final LongForStatementContext ctx) {
        final ANode intializer = ctx.forInitializer() == null ? null : visit(ctx.forInitializer());
        final AExpression condition = ctx.expression() == null ? null : (AExpression)visit(ctx.expression());
        final AExpression afterthought = ctx.forAfterthought() == null ? null : (AExpression)visit(ctx.forAfterthought());
        final SBlock block;

        if (ctx.longStatementBlock() != null) {
            block = (SBlock)visit(ctx.longStatementBlock());
        } else if (ctx.emptyStatement() != null) {
            block = null;
        } else {
            throw new IllegalStateException("Error " + location(ctx) + ": Illegal tree structure.");
        }

        reserved.usesLoop();

        return new SFor(line(ctx), location(ctx), intializer, condition, afterthought, block);
    }

    @Override
    public ANode visitDoStatement(final DoStatementContext ctx) {
        final AExpression condition = (AExpression)visit(ctx.expression());
        final SBlock block = (SBlock)visit(ctx.statementBlock());

        reserved.usesLoop();

        return new SDo(line(ctx), location(ctx), block, condition);
    }

    @Override
    public ANode visitDeclarationStatement(final DeclarationStatementContext ctx) {
        final String type = ctx.declarationType().getText();
        final List<SDeclaration> declarations = new ArrayList<>();

        for (final DeclarationVariableContext declarationVariable : ctx.declarationVariable()) {
            final String name = declarationVariable.ID().getText();
            final AExpression expression = declarationVariable.expression() == null ?
                null : (AExpression)visit(declarationVariable.expression());

            declarations.add(new SDeclaration(line(ctx), location(ctx), type, name, expression));
        }

        return new SDeclBlock(line(ctx), location(ctx), declarations);
    }

    @Override
    public ANode visitContinueStatement(final ContinueStatementContext ctx) {
        return new SContinue(line(ctx), location(ctx));
    }

    @Override
    public ANode visitBreakStatement(final BreakStatementContext ctx) {
        return new SBreak(line(ctx), location(ctx));
    }

    @Override
    public ANode visitReturnStatement(final ReturnStatementContext ctx) {
        final AExpression expression = (AExpression)visit(ctx.expression());

        return new SReturn(line(ctx), location(ctx), expression);
    }

    @Override
    public ANode visitTryStatement(final TryStatementContext ctx) {
        final SBlock block = (SBlock)visit(ctx.statementBlock());
        final List<SCatch> traps = new ArrayList<>();

        for (final CatchBlockContext trap : ctx.catchBlock()) {
            traps.add((SCatch)visit(trap));
        }

        return new STry(line(ctx), location(ctx), block, traps);
    }

    @Override
    public ANode visitThrowStatement(final ThrowStatementContext ctx) {
        final AExpression expression = (AExpression)visit(ctx.expression());

        return new SThrow(line(ctx), location(ctx), expression);
    }

    @Override
    public ANode visitExpressionStatement(final ExpressionStatementContext ctx) {
        final AExpression expression = (AExpression)visit(ctx.expression());

        return new SExpression(line(ctx), location(ctx), expression);
    }

    @Override
    public ANode visitForInitializer(final ForInitializerContext ctx) {
        if (ctx.declarationStatement() != null) {
            return visit(ctx.declarationStatement());
        } else if (ctx.expression() != null) {
            return visit(ctx.expression());
        }

        throw new IllegalStateException("Error " + location(ctx) + ": Illegal tree structure.");
    }

    @Override
    public ANode visitForAfterthought(final ForAfterthoughtContext ctx) {
        return visit(ctx.expression());
    }

    @Override
    public ANode visitDeclarationType(final DeclarationTypeContext ctx) {
        throw new IllegalStateException("Error " + location(ctx) + ": Illegal tree structure.");
    }

    @Override
    public ANode visitDeclarationVariable(final DeclarationVariableContext ctx) {
        throw new IllegalStateException("Error " + location(ctx) + ": Illegal tree structure.");
    }

    @Override
    public ANode visitCatchBlock(final CatchBlockContext ctx) {
        final String type = ctx.ID(0).getText();
        final String name = ctx.ID(1).getText();
        final SBlock block = (SBlock)visit(ctx.statementBlock());

        return new SCatch(line(ctx), location(ctx), type, name, block);
    }

    @Override
    public ANode visitDelimiter(final DelimiterContext ctx) {
        throw new IllegalStateException("Error " + location(ctx) + ": Illegal tree structure.");
    }

    @Override
    public ANode visitPrecedence(final PrecedenceContext ctx) {
        return visit(ctx.expression());
    }

    @Override
    public ANode visitNumeric(final NumericContext ctx) {
        final boolean negate = ctx.parent instanceof UnaryContext && ((UnaryContext)ctx.parent).SUB() != null;

        if (ctx.DECIMAL() != null) {
            return new EDecimal(line(ctx), location(ctx), (negate ? "-" : "") + ctx.DECIMAL().getText());
        } else if (ctx.HEX() != null) {
            return new ENumeric(line(ctx), location(ctx), (negate ? "-" : "") + ctx.HEX().getText().substring(2), 16);
        } else if (ctx.INTEGER() != null) {
            return new ENumeric(line(ctx), location(ctx), (negate ? "-" : "") + ctx.INTEGER().getText(), 10);
        } else if (ctx.OCTAL() != null) {
            return new ENumeric(line(ctx), location(ctx), (negate ? "-" : "") + ctx.OCTAL().getText().substring(1), 8);
        } else {
            throw new IllegalStateException("Error " + location(ctx) + ": Illegal tree structure.");
        }
    }

    @Override
    public ANode visitTrue(final TrueContext ctx) {
        return new EBoolean(line(ctx), location(ctx), true);
    }

    @Override
    public ANode visitFalse(FalseContext ctx) {
        return new EBoolean(line(ctx), location(ctx), false);
    }

    @Override
    public ANode visitNull(final NullContext ctx) {
        return new ENull(line(ctx), location(ctx));
    }

    @Override
    public ANode visitPostinc(final PostincContext ctx) {
        final List<ALink> links = new ArrayList<>();
        final Operation operation;

        visitChain(ctx.chain(), links);

        if (ctx.INCR() != null) {
            operation = Operation.INCR;
        } else if (ctx.DECR() != null) {
            operation = Operation.DECR;
        } else {
            throw new IllegalStateException("Error " + location(ctx) + ": Illegal tree structure.");
        }

        return new EChain(line(ctx), location(ctx), links, false, true, operation, null);
    }

    @Override
    public ANode visitPreinc(final PreincContext ctx) {
        final List<ALink> links = new ArrayList<>();
        final Operation operation;

        visitChain(ctx.chain(), links);

        if (ctx.INCR() != null) {
            operation = Operation.INCR;
        } else if (ctx.DECR() != null) {
            operation = Operation.DECR;
        } else {
            throw new IllegalStateException("Error " + location(ctx) + ": Illegal tree structure.");
        }

        return new EChain(line(ctx), location(ctx), links, true, false, operation, null);
    }

    @Override
    public ANode visitRead(final ReadContext ctx) {
        final List<ALink> links = new ArrayList<>();

        visitChain(ctx.chain(), links);

        return new EChain(line(ctx), location(ctx), links, false, false, null, null);
    }

    @Override
    public ANode visitUnary(final UnaryContext ctx) {
        if (ctx.SUB() != null && ctx.expression() instanceof NumericContext) {
            return visit(ctx.expression());
        } else {
            final Operation operation;

            if (ctx.BOOLNOT() != null) {
                operation = Operation.NOT;
            } else if (ctx.BWNOT() != null) {
                operation = Operation.BWNOT;
            } else if (ctx.ADD() != null) {
                operation = Operation.ADD;
            } else if (ctx.SUB() != null) {
                operation = Operation.SUB;
            } else {
                throw new IllegalStateException("Error " + location(ctx) + ": Illegal tree structure.");
            }

            return new EUnary(line(ctx), location(ctx), operation, (AExpression)visit(ctx.expression()));
        }
    }

    @Override
    public ANode visitCast(final CastContext ctx) {
        return new EExplicit(line(ctx), location(ctx), ctx.declarationType().getText(), (AExpression)visit(ctx.expression()));
    }

    @Override
    public ANode visitBinary(final BinaryContext ctx) {
        final AExpression left = (AExpression)visit(ctx.expression(0));
        final AExpression right = (AExpression)visit(ctx.expression(1));
        final Operation operation;

        if (ctx.MUL() != null) {
            operation = Operation.MUL;
        } else if (ctx.DIV() != null) {
            operation = Operation.DIV;
        } else if (ctx.REM() != null) {
            operation = Operation.REM;
        } else if (ctx.ADD() != null) {
            operation = Operation.ADD;
        } else if (ctx.SUB() != null) {
            operation = Operation.SUB;
        } else if (ctx.LSH() != null) {
            operation = Operation.LSH;
        } else if (ctx.RSH() != null) {
            operation = Operation.RSH;
        } else if (ctx.USH() != null) {
            operation = Operation.USH;
        } else if (ctx.BWAND() != null) {
            operation = Operation.BWAND;
        } else if (ctx.XOR() != null) {
            operation = Operation.XOR;
        } else if (ctx.BWOR() != null) {
            operation = Operation.BWOR;
        } else {
            throw new IllegalStateException("Error " + location(ctx) + ": Illegal tree structure.");
        }

        return new EBinary(line(ctx), location(ctx), operation, left, right);
    }

    @Override
    public ANode visitComp(PainlessParser.CompContext ctx) {
        final AExpression left = (AExpression)visit(ctx.expression(0));
        final AExpression right = (AExpression)visit(ctx.expression(1));
        final Operation operation;

        if (ctx.LT() != null) {
            operation = Operation.LT;
        } else if (ctx.LTE() != null) {
            operation = Operation.LTE;
        } else if (ctx.GT() != null) {
            operation = Operation.GT;
        } else if (ctx.GTE() != null) {
            operation = Operation.GTE;
        } else if (ctx.EQ() != null) {
            operation = Operation.EQ;
        } else if (ctx.EQR() != null) {
            operation = Operation.EQR;
        } else if (ctx.NE() != null) {
            operation = Operation.NE;
        } else if (ctx.NER() != null) {
            operation = Operation.NER;
        } else {
            throw new IllegalStateException("Error " + location(ctx) + ": Illegal tree structure.");
        }

        return new EComp(line(ctx), location(ctx), operation, left, right);
    }

    @Override
    public ANode visitBool(PainlessParser.BoolContext ctx) {
        final AExpression left = (AExpression)visit(ctx.expression(0));
        final AExpression right = (AExpression)visit(ctx.expression(1));
        final Operation operation;

        if (ctx.BOOLAND() != null) {
            operation = Operation.AND;
        } else if (ctx.BOOLOR() != null) {
            operation = Operation.OR;
        } else {
            throw new IllegalStateException("Error " + location(ctx) + ": Illegal tree structure.");
        }

        return new EBool(line(ctx), location(ctx), operation, left, right);
    }


    @Override
    public ANode visitConditional(final ConditionalContext ctx) {
        final AExpression condition = (AExpression)visit(ctx.expression(0));
        final AExpression left = (AExpression)visit(ctx.expression(1));
        final AExpression right = (AExpression)visit(ctx.expression(2));

        return new EConditional(line(ctx), location(ctx), condition, left, right);
    }

    @Override
    public ANode visitAssignment(final AssignmentContext ctx) {
        final List<ALink> links = new ArrayList<>();
        final Operation operation;

        visitChain(ctx.chain(), links);

        if (ctx.AMUL() != null) {
            operation = Operation.MUL;
        } else if (ctx.ADIV() != null) {
            operation = Operation.DIV;
        } else if (ctx.AREM() != null) {
            operation = Operation.REM;
        } else if (ctx.AADD() != null) {
            operation = Operation.ADD;
        } else if (ctx.ASUB() != null) {
            operation = Operation.SUB;
        } else if (ctx.ALSH() != null) {
            operation = Operation.LSH;
        } else if (ctx.ARSH() != null) {
            operation = Operation.RSH;
        } else if (ctx.AUSH() != null) {
            operation = Operation.USH;
        } else if (ctx.AAND() != null) {
            operation = Operation.BWAND;
        } else if (ctx.AXOR() != null) {
            operation = Operation.XOR;
        } else if (ctx.AOR() != null) {
            operation = Operation.BWOR;
        } else {
            operation = null;
        }

        return new EChain(line(ctx), location(ctx), links, false, false, operation, (AExpression)visit(ctx.expression()));
    }

    private void visitChain(final ChainContext ctx, final List<ALink> links) {
        if (ctx.linkprec() != null) {
            visitLinkprec(ctx.linkprec(), links);
        } else if (ctx.linkcast() != null) {
            visitLinkcast(ctx.linkcast(), links);
        } else if (ctx.linkvar() != null) {
            visitLinkvar(ctx.linkvar(), links);
        } else if (ctx.linknew() != null) {
            visitLinknew(ctx.linknew(), links);
        } else if (ctx.linkstring() != null) {
            visitLinkstring(ctx.linkstring(), links);
        } else {
            throw new IllegalStateException("Error " + location(ctx) + ": Illegal tree structure.");
        }
    }

    @Override
    public ANode visitChain(final ChainContext ctx) {
        throw new IllegalStateException("Error " + location(ctx) + ": Illegal tree structure.");
    }

    private void visitLinkprec(final LinkprecContext ctx, final List<ALink> links) {
        if (ctx.linkprec() != null) {
            visitLinkprec(ctx.linkprec(), links);
        } else if (ctx.linkcast() != null) {
            visitLinkcast(ctx.linkcast(), links);
        } else if (ctx.linkvar() != null) {
            visitLinkvar(ctx.linkvar(), links);
        } else if (ctx.linknew() != null) {
            visitLinknew(ctx.linknew(), links);
        } else if (ctx.linkstring() != null) {
            visitLinkstring(ctx.linkstring(), links);
        } else {
            throw new IllegalStateException("Error " + location(ctx) + ": Illegal tree structure.");
        }

        if (ctx.linkbrace() != null) {
            visitLinkbrace(ctx.linkbrace(), links);
        } else if (ctx.linkdot() != null) {
            visitLinkdot(ctx.linkdot(), links);
        }
    }

    @Override
    public ANode visitLinkprec(final LinkprecContext ctx) {
        throw new IllegalStateException("Error " + location(ctx) + ": Illegal tree structure.");
    }

    private void visitLinkcast(final LinkcastContext ctx, final List<ALink> links) {
        if (ctx.linkprec() != null) {
            visitLinkprec(ctx.linkprec(), links);
        } else if (ctx.linkcast() != null) {
            visitLinkcast(ctx.linkcast(), links);
        } else if (ctx.linkvar() != null) {
            visitLinkvar(ctx.linkvar(), links);
        } else if (ctx.linknew() != null) {
            visitLinknew(ctx.linknew(), links);
        } else if (ctx.linkstring() != null) {
            visitLinkstring(ctx.linkstring(), links);
        } else {
            throw new IllegalStateException("Error " + location(ctx) + ": Illegal tree structure.");
        }

        links.add(new LCast(line(ctx), location(ctx), ctx.declarationType().getText()));
    }

    @Override
    public ANode visitLinkcast(final LinkcastContext ctx) {
        throw new IllegalStateException("Error " + location(ctx) + ": Illegal tree structure.");
    }

    private void visitLinkbrace(final LinkbraceContext ctx, final List<ALink> links) {
        links.add(new LBrace(line(ctx), location(ctx), (AExpression)visit(ctx.expression())));

        if (ctx.linkbrace() != null) {
            visitLinkbrace(ctx.linkbrace(), links);
        } else if (ctx.linkdot() != null) {
            visitLinkdot(ctx.linkdot(), links);
        }
    }

    @Override
    public ANode visitLinkbrace(final LinkbraceContext ctx) {
        throw new IllegalStateException("Error " + location(ctx) + ": Illegal tree structure.");
    }

    private void visitLinkdot(final LinkdotContext ctx, final List<ALink> links) {
        if (ctx.linkcall() != null) {
            visitLinkcall(ctx.linkcall(), links);
        } else if (ctx.linkfield() != null) {
            visitLinkfield(ctx.linkfield(), links);
        }
    }

    @Override
    public ANode visitLinkdot(final LinkdotContext ctx) {
        throw new IllegalStateException("Error " + location(ctx) + ": Illegal tree structure.");
    }

    private void visitLinkcall(final LinkcallContext ctx, final List<ALink> links) {
        final List<AExpression> arguments = new ArrayList<>();

        for (final ExpressionContext expression : ctx.arguments().expression()) {
            arguments.add((AExpression)visit(expression));
        }

        links.add(new LCall(line(ctx), location(ctx), ctx.EXTID().getText(), arguments));

        if (ctx.linkbrace() != null) {
            visitLinkbrace(ctx.linkbrace(), links);
        } else if (ctx.linkdot() != null) {
            visitLinkdot(ctx.linkdot(), links);
        }
    }

    @Override
    public ANode visitLinkcall(final LinkcallContext ctx) {
        throw new IllegalStateException("Error " + location(ctx) + ": Illegal tree structure.");
    }

    private void visitLinkvar(final LinkvarContext ctx, final List<ALink> links) {
        final String name = ctx.ID().getText();

        reserved.markReserved(name);

        links.add(new LVariable(line(ctx), location(ctx), name));

        if (ctx.linkbrace() != null) {
            visitLinkbrace(ctx.linkbrace(), links);
        } else if (ctx.linkdot() != null) {
            visitLinkdot(ctx.linkdot(), links);
        }
    }

    @Override
    public ANode visitLinkvar(final LinkvarContext ctx) {
        throw new IllegalStateException("Error " + location(ctx) + ": Illegal tree structure.");
    }

    private void visitLinkfield(final LinkfieldContext ctx, final List<ALink> links) {
        final String value;

        if (ctx.EXTID() != null) {
            value = ctx.EXTID().getText();
        } else if (ctx.EXTINTEGER() != null) {
            value = ctx.EXTINTEGER().getText();
        } else {
            throw new IllegalStateException("Error " + location(ctx) + ": Illegal tree structure.");
        }

        links.add(new LField(line(ctx), location(ctx), value));

        if (ctx.linkbrace() != null) {
            visitLinkbrace(ctx.linkbrace(), links);
        } else if (ctx.linkdot() != null) {
            visitLinkdot(ctx.linkdot(), links);
        }
    }

    @Override
    public ANode visitLinkfield(final LinkfieldContext ctx) {
        throw new IllegalStateException("Error " + location(ctx) + ": Illegal tree structure.");
    }

    private void visitLinknew(final LinknewContext ctx, final List<ALink> links) {
        final List<AExpression> arguments = new ArrayList<>();

        if (ctx.arguments() != null) {
            for (final ExpressionContext expression : ctx.arguments().expression()) {
                arguments.add((AExpression)visit(expression));
            }

            links.add(new LNewObj(line(ctx), location(ctx), ctx.ID().getText(), arguments));
        } else if (ctx.expression().size() > 0) {
            for (final ExpressionContext expression : ctx.expression()) {
                arguments.add((AExpression)visit(expression));
            }

            links.add(new LNewArray(line(ctx), location(ctx), ctx.ID().getText(), arguments));
        } else {
            throw new IllegalStateException("Error " + location(ctx) + ": Illegal tree structure.");
        }

        if (ctx.linkdot() != null) {
            visitLinkdot(ctx.linkdot(), links);
        }
    }

    @Override
    public ANode visitLinknew(final LinknewContext ctx) {
        throw new IllegalStateException("Error " + location(ctx) + ": Illegal tree structure.");
    }

    private void visitLinkstring(final LinkstringContext ctx, final List<ALink> links) {
        links.add(new LString(line(ctx), location(ctx), ctx.STRING().getText().substring(1, ctx.STRING().getText().length() - 1)));

        if (ctx.linkbrace() != null) {
            visitLinkbrace(ctx.linkbrace(), links);
        } else if (ctx.linkdot() != null) {
            visitLinkdot(ctx.linkdot(), links);
        }
    }

    @Override
    public ANode visitLinkstring(final LinkstringContext ctx) {
        throw new IllegalStateException("Error " + location(ctx) + ": Illegal tree structure.");
    }

    @Override
    public ANode visitArguments(final ArgumentsContext ctx) {
        throw new IllegalStateException("Error " + location(ctx) + ": Illegal tree structure.");
    }
}<|MERGE_RESOLUTION|>--- conflicted
+++ resolved
@@ -24,13 +24,10 @@
 import org.antlr.v4.runtime.CommonTokenStream;
 import org.antlr.v4.runtime.DiagnosticErrorListener;
 import org.antlr.v4.runtime.ParserRuleContext;
-<<<<<<< HEAD
 import org.antlr.v4.runtime.RecognitionException;
 import org.antlr.v4.runtime.Recognizer;
 import org.antlr.v4.runtime.atn.PredictionMode;
-=======
 import org.elasticsearch.painless.CompilerSettings;
->>>>>>> a2ff002e
 import org.elasticsearch.painless.Operation;
 import org.elasticsearch.painless.Variables.Reserved;
 import org.elasticsearch.painless.antlr.PainlessParser.ArgumentsContext;
@@ -135,32 +132,21 @@
  */
 public final class Walker extends PainlessParserBaseVisitor<ANode> {
 
-<<<<<<< HEAD
-    public static SSource buildPainlessTree(final String source, final Reserved reserved, boolean picky) {
-        return new Walker(source, reserved, picky).source;
-=======
     public static SSource buildPainlessTree(String source, Reserved reserved, CompilerSettings settings) {
         return new Walker(source, reserved, settings).source;
->>>>>>> a2ff002e
     }
 
     private final Reserved reserved;
     private final SSource source;
     private final CompilerSettings settings;
 
-<<<<<<< HEAD
-    private Walker(final String source, final Reserved reserved, boolean picky) {
-        this.reserved = reserved;
-        this.source = (SSource)visit(buildAntlrTree(source, picky));
-=======
     private Walker(String source, Reserved reserved, CompilerSettings settings) {
         this.reserved = reserved;
         this.settings = settings;
         this.source = (SSource)visit(buildAntlrTree(source));
->>>>>>> a2ff002e
-    }
-
-    private static SourceBlockContext buildAntlrTree(final String source, boolean picky) {
+    }
+
+    private SourceBlockContext buildAntlrTree(String source) {
         final ANTLRInputStream stream = new ANTLRInputStream(source);
         final PainlessLexer lexer = new ErrorHandlingLexer(stream);
         final PainlessParser parser = new PainlessParser(new CommonTokenStream(lexer));
@@ -169,7 +155,7 @@
         lexer.removeErrorListeners();
         parser.removeErrorListeners();
 
-        if (picky) {
+        if (settings.isPicky()) {
             // Diagnostic listener invokes syntaxError on other listeners for ambiguity issues,
             parser.addErrorListener(new DiagnosticErrorListener(true));
             // a second listener to fail the test when the above happens.
@@ -373,11 +359,7 @@
 
         reserved.usesLoop();
 
-<<<<<<< HEAD
-        return new SWhile(line(ctx), location(ctx), condition, block);
-=======
-        return new SDo(line(ctx), location(ctx), block, condition, settings.getMaxLoopCounter());
->>>>>>> a2ff002e
+        return new SWhile(line(ctx), location(ctx), condition, block, settings.getMaxLoopCounter());
     }
 
     @Override
@@ -417,7 +399,7 @@
 
         reserved.usesLoop();
 
-        return new SFor(line(ctx), location(ctx), intializer, condition, afterthought, block);
+        return new SFor(line(ctx), location(ctx), intializer, condition, afterthought, block, settings.getMaxLoopCounter());
     }
 
     @Override
@@ -427,7 +409,7 @@
 
         reserved.usesLoop();
 
-        return new SDo(line(ctx), location(ctx), block, condition);
+        return new SDo(line(ctx), location(ctx), block, condition, settings.getMaxLoopCounter());
     }
 
     @Override
