/*
 * Licensed to Elasticsearch under one or more contributor
 * license agreements. See the NOTICE file distributed with
 * this work for additional information regarding copyright
 * ownership. Elasticsearch licenses this file to you under
 * the Apache License, Version 2.0 (the "License"); you may
 * not use this file except in compliance with the License.
 * You may obtain a copy of the License at
 *
 *    http://www.apache.org/licenses/LICENSE-2.0
 *
 * Unless required by applicable law or agreed to in writing,
 * software distributed under the License is distributed on an
 * "AS IS" BASIS, WITHOUT WARRANTIES OR CONDITIONS OF ANY
 * KIND, either express or implied.  See the License for the
 * specific language governing permissions and limitations
 * under the License.
 */

package org.elasticsearch.painless.node;

import org.elasticsearch.painless.ClassWriter;
import org.elasticsearch.painless.CompilerSettings;
import org.elasticsearch.painless.Globals;
import org.elasticsearch.painless.Locals;
import org.elasticsearch.painless.Location;
import org.elasticsearch.painless.MethodWriter;
<<<<<<< HEAD
import org.elasticsearch.painless.symbol.ClassTable;
=======
import org.elasticsearch.painless.symbol.FunctionTable;
>>>>>>> e1a30179
import org.objectweb.asm.Label;

import java.util.Set;

import static java.util.Objects.requireNonNull;

/**
 * Implements a call who's value is null if the prefix is null rather than throwing an NPE.
 */
public class PSubNullSafeCallInvoke extends AExpression {
    /**
     * The expression gaurded by the null check. Required at construction time and replaced at analysis time.
     */
    private AExpression guarded;

    public PSubNullSafeCallInvoke(Location location, AExpression guarded) {
        super(location);
        this.guarded = requireNonNull(guarded);
    }

    @Override
    void storeSettings(CompilerSettings settings) {
        throw createError(new IllegalStateException("illegal tree structure"));
    }

    @Override
    void extractVariables(Set<String> variables) {
        throw createError(new IllegalStateException("illegal tree structure"));
    }

    @Override
<<<<<<< HEAD
    void analyze(ClassTable classTable, Locals locals) {
        guarded.analyze(classTable, locals);
=======
    void analyze(FunctionTable functions, Locals locals) {
        guarded.analyze(functions, locals);
>>>>>>> e1a30179
        actual = guarded.actual;
        if (actual.isPrimitive()) {
            throw new IllegalArgumentException("Result of null safe operator must be nullable");
        }
    }

    @Override
    void write(ClassWriter classWriter, MethodWriter methodWriter, Globals globals) {
        methodWriter.writeDebugInfo(location);

        Label end = new Label();
        methodWriter.dup();
        methodWriter.ifNull(end);
        guarded.write(classWriter, methodWriter, globals);
        methodWriter.mark(end);
    }

    @Override
    public String toString() {
        return singleLineToString(guarded);
    }
}<|MERGE_RESOLUTION|>--- conflicted
+++ resolved
@@ -25,11 +25,7 @@
 import org.elasticsearch.painless.Locals;
 import org.elasticsearch.painless.Location;
 import org.elasticsearch.painless.MethodWriter;
-<<<<<<< HEAD
 import org.elasticsearch.painless.symbol.ClassTable;
-=======
-import org.elasticsearch.painless.symbol.FunctionTable;
->>>>>>> e1a30179
 import org.objectweb.asm.Label;
 
 import java.util.Set;
@@ -61,13 +57,8 @@
     }
 
     @Override
-<<<<<<< HEAD
     void analyze(ClassTable classTable, Locals locals) {
         guarded.analyze(classTable, locals);
-=======
-    void analyze(FunctionTable functions, Locals locals) {
-        guarded.analyze(functions, locals);
->>>>>>> e1a30179
         actual = guarded.actual;
         if (actual.isPrimitive()) {
             throw new IllegalArgumentException("Result of null safe operator must be nullable");
