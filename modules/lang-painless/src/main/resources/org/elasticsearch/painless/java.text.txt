#
# Licensed to Elasticsearch under one or more contributor
# license agreements. See the NOTICE file distributed with
# this work for additional information regarding copyright
# ownership. Elasticsearch licenses this file to you under
# the Apache License, Version 2.0 (the "License"); you may
# not use this file except in compliance with the License.
# You may obtain a copy of the License at
#
#    http://www.apache.org/licenses/LICENSE-2.0
#
# Unless required by applicable law or agreed to in writing,
# software distributed under the License is distributed on an
# "AS IS" BASIS, WITHOUT WARRANTIES OR CONDITIONS OF ANY
# KIND, either express or implied.  See the License for the
# specific language governing permissions and limitations
# under the License.
#

#
# Painless definition file. This defines the hierarchy of classes,
# what methods and fields they have, etc.
#

#### Interfaces

<<<<<<< HEAD
class java.text.AttributedCharacterIterator import {
=======
class java.text.AttributedCharacterIterator {
>>>>>>> bb9589cc
  Set getAllAttributeKeys()
  def getAttribute(AttributedCharacterIterator.Attribute)
  Map getAttributes()
  int getRunLimit()
  int getRunLimit(Set)
  int getRunStart()
  int getRunStart(Set)
}

<<<<<<< HEAD
class java.text.CharacterIterator import {
=======
class java.text.CharacterIterator {
>>>>>>> bb9589cc
  char DONE
  def clone()
  char current()
  char first()
  int getBeginIndex()
  int getEndIndex()
  int getIndex()
  char last()
  char next()
  char previous()
  char setIndex(int)
}

#### Classes

<<<<<<< HEAD
class java.text.Annotation import {
=======
class java.text.Annotation {
>>>>>>> bb9589cc
  (Object)
  def getValue()
}

<<<<<<< HEAD
class java.text.AttributedCharacterIterator$Attribute import {
=======
class java.text.AttributedCharacterIterator$Attribute {
>>>>>>> bb9589cc
  AttributedCharacterIterator.Attribute INPUT_METHOD_SEGMENT
  AttributedCharacterIterator.Attribute LANGUAGE
  AttributedCharacterIterator.Attribute READING
}

<<<<<<< HEAD
class java.text.AttributedString import {
=======
class java.text.AttributedString {
>>>>>>> bb9589cc
  (String)
  (String,Map)
  void addAttribute(AttributedCharacterIterator.Attribute,Object)
  void addAttribute(AttributedCharacterIterator.Attribute,Object,int,int)
  void addAttributes(Map,int,int)
  AttributedCharacterIterator getIterator()
  AttributedCharacterIterator getIterator(AttributedCharacterIterator.Attribute[])
  AttributedCharacterIterator getIterator(AttributedCharacterIterator.Attribute[],int,int)
}

<<<<<<< HEAD
class java.text.Bidi import {
=======
class java.text.Bidi {
>>>>>>> bb9589cc
  int DIRECTION_DEFAULT_LEFT_TO_RIGHT
  int DIRECTION_DEFAULT_RIGHT_TO_LEFT
  int DIRECTION_LEFT_TO_RIGHT
  int DIRECTION_RIGHT_TO_LEFT
  (AttributedCharacterIterator)
  (char[],int,byte[],int,int,int)
  (String,int)
  boolean baseIsLeftToRight()
  Bidi createLineBidi(int,int)
  int getBaseLevel()
  int getLength()
  int getLevelAt(int)
  int getRunCount()
  int getRunLevel(int)
  int getRunLimit(int)
  int getRunStart(int)
  boolean isLeftToRight()
  boolean isMixed()
  boolean isRightToLeft()
  void reorderVisually(byte[],int,Object[],int,int)
  boolean requiresBidi(char[],int,int)
}

<<<<<<< HEAD
class java.text.BreakIterator import {
=======
class java.text.BreakIterator {
>>>>>>> bb9589cc
  int DONE
  def clone()
  int current()
  int first()
  int following(int)
  Locale[] getAvailableLocales()
  BreakIterator getCharacterInstance()
  BreakIterator getCharacterInstance(Locale)
  BreakIterator getLineInstance()
  BreakIterator getLineInstance(Locale)
  BreakIterator getSentenceInstance()
  BreakIterator getSentenceInstance(Locale)
  CharacterIterator getText()
  BreakIterator getWordInstance()
  BreakIterator getWordInstance(Locale)
  boolean isBoundary(int)
  int last()
  int next()
  int next(int)
  int preceding(int)
  int previous()
  void setText(String)
}

<<<<<<< HEAD
class java.text.ChoiceFormat import {
=======
class java.text.ChoiceFormat {
>>>>>>> bb9589cc
  (double[],String[])
  (String)
  void applyPattern(String)
  def[] getFormats()
  double[] getLimits()
  double nextDouble(double)
  double nextDouble(double,boolean)
  double previousDouble(double)
  void setChoices(double[],String[])
  String toPattern()
}

<<<<<<< HEAD
class java.text.CollationElementIterator import {
=======
class java.text.CollationElementIterator {
>>>>>>> bb9589cc
  int NULLORDER
  int getMaxExpansion(int)
  int getOffset()
  int next()
  int previous()
  int primaryOrder(int)
  void reset()
  short secondaryOrder(int)
  void setOffset(int)
  void setText(String)
  short tertiaryOrder(int)
}

<<<<<<< HEAD
class java.text.CollationKey import {
=======
class java.text.CollationKey {
>>>>>>> bb9589cc
  int compareTo(CollationKey)
  String getSourceString()
  byte[] toByteArray()
}

<<<<<<< HEAD
class java.text.Collator import {
=======
class java.text.Collator {
>>>>>>> bb9589cc
  int CANONICAL_DECOMPOSITION
  int FULL_DECOMPOSITION
  int IDENTICAL
  int NO_DECOMPOSITION
  int PRIMARY
  int SECONDARY
  int TERTIARY
  def clone()
  boolean equals(String,String)
  Locale[] getAvailableLocales()
  CollationKey getCollationKey(String)
  int getDecomposition()
  Collator getInstance()
  Collator getInstance(Locale)
  int getStrength()
  void setDecomposition(int)
  void setStrength(int)
}

<<<<<<< HEAD
class java.text.DateFormat import {
=======
class java.text.DateFormat {
>>>>>>> bb9589cc
  int AM_PM_FIELD
  int DATE_FIELD
  int DAY_OF_WEEK_FIELD
  int DAY_OF_WEEK_IN_MONTH_FIELD
  int DAY_OF_YEAR_FIELD
  int DEFAULT
  int ERA_FIELD
  int FULL
  int HOUR_OF_DAY0_FIELD
  int HOUR_OF_DAY1_FIELD
  int HOUR0_FIELD
  int HOUR1_FIELD
  int LONG
  int MEDIUM
  int MILLISECOND_FIELD
  int MINUTE_FIELD
  int MONTH_FIELD
  int SECOND_FIELD
  int SHORT
  int TIMEZONE_FIELD
  int WEEK_OF_MONTH_FIELD
  int WEEK_OF_YEAR_FIELD
  int YEAR_FIELD
  Locale[] getAvailableLocales()
  Calendar getCalendar()
  DateFormat getDateInstance()
  DateFormat getDateInstance(int)
  DateFormat getDateInstance(int,Locale)
  DateFormat getDateTimeInstance()
  DateFormat getDateTimeInstance(int,int)
  DateFormat getDateTimeInstance(int,int,Locale)
  DateFormat getInstance()
  NumberFormat getNumberFormat()
  DateFormat getTimeInstance()
  DateFormat getTimeInstance(int)
  DateFormat getTimeInstance(int,Locale)
  TimeZone getTimeZone()
  boolean isLenient()
  Date parse(String)
  Date parse(String,ParsePosition)
  void setCalendar(Calendar)
  void setLenient(boolean)
  void setNumberFormat(NumberFormat)
  void setTimeZone(TimeZone)
}

<<<<<<< HEAD
class java.text.DateFormat$Field import {
=======
class java.text.DateFormat$Field {
>>>>>>> bb9589cc
  DateFormat.Field AM_PM
  DateFormat.Field DAY_OF_MONTH
  DateFormat.Field DAY_OF_WEEK
  DateFormat.Field DAY_OF_WEEK_IN_MONTH
  DateFormat.Field DAY_OF_YEAR
  DateFormat.Field ERA
  DateFormat.Field HOUR_OF_DAY0
  DateFormat.Field HOUR_OF_DAY1
  DateFormat.Field HOUR0
  DateFormat.Field HOUR1
  DateFormat.Field MILLISECOND
  DateFormat.Field MINUTE
  DateFormat.Field MONTH
  DateFormat.Field SECOND
  DateFormat.Field TIME_ZONE
  DateFormat.Field WEEK_OF_MONTH
  DateFormat.Field WEEK_OF_YEAR
  DateFormat.Field YEAR
  int getCalendarField()
  DateFormat.Field ofCalendarField(int)
}

<<<<<<< HEAD
class java.text.DateFormatSymbols import {
=======
class java.text.DateFormatSymbols {
>>>>>>> bb9589cc
  ()
  (Locale)
  def clone()
  String[] getAmPmStrings()
  Locale[] getAvailableLocales()
  String[] getEras()
  DateFormatSymbols getInstance()
  DateFormatSymbols getInstance(Locale)
  String getLocalPatternChars()
  String[] getMonths()
  String[] getShortMonths()
  String[] getShortWeekdays()
  String[] getWeekdays()
  String[][] getZoneStrings()
  int hashCode()
  void setAmPmStrings(String[])
  void setEras(String[])
  void setLocalPatternChars(String)
  void setMonths(String[])
  void setShortMonths(String[])
  void setShortWeekdays(String[])
  void setWeekdays(String[])
  void setZoneStrings(String[][])
}

<<<<<<< HEAD
class java.text.DecimalFormat import {
=======
class java.text.DecimalFormat {
>>>>>>> bb9589cc
  ()
  (String)
  (String,DecimalFormatSymbols)
  void applyLocalizedPattern(String)
  void applyPattern(String)
  DecimalFormatSymbols getDecimalFormatSymbols()
  int getGroupingSize()
  int getMultiplier()
  String getNegativePrefix()
  String getNegativeSuffix()
  String getPositivePrefix()
  String getPositiveSuffix()
  boolean isDecimalSeparatorAlwaysShown()
  boolean isParseBigDecimal()
  void setDecimalFormatSymbols(DecimalFormatSymbols)
  void setDecimalSeparatorAlwaysShown(boolean)
  void setGroupingSize(int)
  void setMultiplier(int)
  void setNegativePrefix(String)
  void setNegativeSuffix(String)
  void setPositivePrefix(String)
  void setPositiveSuffix(String)
  void setParseBigDecimal(boolean)
  String toLocalizedPattern()
  String toPattern()
}

<<<<<<< HEAD
class java.text.DecimalFormatSymbols import {
=======
class java.text.DecimalFormatSymbols {
>>>>>>> bb9589cc
  ()
  (Locale)
  def clone()
  Locale[] getAvailableLocales()
  Currency getCurrency()
  String getCurrencySymbol()
  char getDecimalSeparator()
  char getDigit()
  String getExponentSeparator()
  char getGroupingSeparator()
  String getInfinity()
  DecimalFormatSymbols getInstance()
  DecimalFormatSymbols getInstance(Locale)
  String getInternationalCurrencySymbol()
  char getMinusSign()
  char getMonetaryDecimalSeparator()
  String getNaN()
  char getPatternSeparator()
  char getPercent()
  char getPerMill()
  char getZeroDigit()
  void setCurrency(Currency)
  void setCurrencySymbol(String)
  void setDecimalSeparator(char)
  void setDigit(char)
  void setExponentSeparator(String)
  void setGroupingSeparator(char)
  void setInfinity(String)
  void setInternationalCurrencySymbol(String)
  void setMinusSign(char)
  void setMonetaryDecimalSeparator(char)
  void setNaN(String)
  void setPatternSeparator(char)
  void setPercent(char)
  void setPerMill(char)
  void setZeroDigit(char)
}

<<<<<<< HEAD
class java.text.FieldPosition import {
=======
class java.text.FieldPosition {
>>>>>>> bb9589cc
  (int)
  (Format.Field,int)
  int getBeginIndex()
  int getEndIndex()
  int getField()
  Format.Field getFieldAttribute()
  void setBeginIndex(int)
  void setEndIndex(int)
}

<<<<<<< HEAD
class java.text.Format import {
=======
class java.text.Format {
>>>>>>> bb9589cc
  def clone()
  String format(Object)
  StringBuffer format(Object,StringBuffer,FieldPosition)
  AttributedCharacterIterator formatToCharacterIterator(Object)
  Object parseObject(String)
  Object parseObject(String,ParsePosition)
}

<<<<<<< HEAD
class java.text.Format$Field import {
}

class java.text.MessageFormat import {
=======
class java.text.Format$Field {
}

class java.text.MessageFormat {
>>>>>>> bb9589cc
  void applyPattern(String)
  String format(String,Object[])
  Format[] getFormats()
  Format[] getFormatsByArgumentIndex()
  Locale getLocale()
  Object[] parse(String)
  Object[] parse(String,ParsePosition)
  void setFormat(int,Format)
  void setFormatByArgumentIndex(int,Format)
  void setFormats(Format[])
  void setFormatsByArgumentIndex(Format[])
  void setLocale(Locale)
  String toPattern()
}

<<<<<<< HEAD
class java.text.MessageFormat$Field import {
  MessageFormat.Field ARGUMENT
}

class java.text.Normalizer import {
=======
class java.text.MessageFormat$Field {
  MessageFormat.Field ARGUMENT
}

class java.text.Normalizer {
>>>>>>> bb9589cc
  boolean isNormalized(CharSequence,Normalizer.Form)
  String normalize(CharSequence,Normalizer.Form)
}

<<<<<<< HEAD
class java.text.NumberFormat import {
=======
class java.text.NumberFormat {
>>>>>>> bb9589cc
  int FRACTION_FIELD
  int INTEGER_FIELD
  Locale[] getAvailableLocales()
  Currency getCurrency()
  NumberFormat getCurrencyInstance()
  NumberFormat getCurrencyInstance(Locale)
  NumberFormat getInstance()
  NumberFormat getInstance(Locale)
  NumberFormat getIntegerInstance()
  NumberFormat getIntegerInstance(Locale)
  int getMaximumFractionDigits()
  int getMaximumIntegerDigits()
  int getMinimumFractionDigits()
  int getMinimumIntegerDigits()
  NumberFormat getNumberInstance()
  NumberFormat getNumberInstance(Locale)
  NumberFormat getPercentInstance()
  NumberFormat getPercentInstance(Locale)
  RoundingMode getRoundingMode()
  boolean isGroupingUsed()
  boolean isParseIntegerOnly()
  Number parse(String)
  Number parse(String,ParsePosition)
  void setCurrency(Currency)
  void setGroupingUsed(boolean)
  void setMaximumFractionDigits(int)
  void setMaximumIntegerDigits(int)
  void setMinimumFractionDigits(int)
  void setMinimumIntegerDigits(int)
  void setParseIntegerOnly(boolean)
  void setRoundingMode(RoundingMode)
}

<<<<<<< HEAD
class java.text.NumberFormat$Field import {
=======
class java.text.NumberFormat$Field {
>>>>>>> bb9589cc
  NumberFormat.Field CURRENCY
  NumberFormat.Field DECIMAL_SEPARATOR
  NumberFormat.Field EXPONENT
  NumberFormat.Field EXPONENT_SIGN
  NumberFormat.Field EXPONENT_SYMBOL
  NumberFormat.Field FRACTION
  NumberFormat.Field GROUPING_SEPARATOR
  NumberFormat.Field INTEGER
  NumberFormat.Field PERCENT
  NumberFormat.Field PERMILLE
  NumberFormat.Field SIGN
}

<<<<<<< HEAD
class java.text.ParsePosition import {
=======
class java.text.ParsePosition {
>>>>>>> bb9589cc
  (int)
  int getErrorIndex()
  int getIndex()
  void setErrorIndex(int)
  void setIndex(int)
}

<<<<<<< HEAD
class java.text.RuleBasedCollator import {
=======
class java.text.RuleBasedCollator {
>>>>>>> bb9589cc
  (String)
  CollationElementIterator getCollationElementIterator(String)
  String getRules()
}

<<<<<<< HEAD
class java.text.SimpleDateFormat import {
=======
class java.text.SimpleDateFormat {
>>>>>>> bb9589cc
  ()
  (String)
  (String,Locale)
  void applyLocalizedPattern(String)
  void applyPattern(String)
  Date get2DigitYearStart()
  DateFormatSymbols getDateFormatSymbols()
  void setDateFormatSymbols(DateFormatSymbols)
  void set2DigitYearStart(Date)
  String toLocalizedPattern()
  String toPattern()
}

<<<<<<< HEAD
class java.text.StringCharacterIterator import {
=======
class java.text.StringCharacterIterator {
>>>>>>> bb9589cc
  (String)
  (String,int)
  (String,int,int,int)
  void setText(String)
}

#### Enums

<<<<<<< HEAD
class java.text.Normalizer$Form import {
=======
class java.text.Normalizer$Form {
>>>>>>> bb9589cc
  Normalizer.Form NFC
  Normalizer.Form NFD
  Normalizer.Form NFKC
  Normalizer.Form NFKD
  Normalizer.Form valueOf(String)
  Normalizer.Form[] values()
}

#### Exceptions

<<<<<<< HEAD
class java.text.ParseException import {
=======
class java.text.ParseException {
>>>>>>> bb9589cc
  (String,int)
  int getErrorOffset()
}<|MERGE_RESOLUTION|>--- conflicted
+++ resolved
@@ -24,11 +24,7 @@
 
 #### Interfaces
 
-<<<<<<< HEAD
-class java.text.AttributedCharacterIterator import {
-=======
 class java.text.AttributedCharacterIterator {
->>>>>>> bb9589cc
   Set getAllAttributeKeys()
   def getAttribute(AttributedCharacterIterator.Attribute)
   Map getAttributes()
@@ -38,11 +34,7 @@
   int getRunStart(Set)
 }
 
-<<<<<<< HEAD
-class java.text.CharacterIterator import {
-=======
 class java.text.CharacterIterator {
->>>>>>> bb9589cc
   char DONE
   def clone()
   char current()
@@ -58,30 +50,18 @@
 
 #### Classes
 
-<<<<<<< HEAD
-class java.text.Annotation import {
-=======
 class java.text.Annotation {
->>>>>>> bb9589cc
   (Object)
   def getValue()
 }
 
-<<<<<<< HEAD
-class java.text.AttributedCharacterIterator$Attribute import {
-=======
 class java.text.AttributedCharacterIterator$Attribute {
->>>>>>> bb9589cc
   AttributedCharacterIterator.Attribute INPUT_METHOD_SEGMENT
   AttributedCharacterIterator.Attribute LANGUAGE
   AttributedCharacterIterator.Attribute READING
 }
 
-<<<<<<< HEAD
-class java.text.AttributedString import {
-=======
 class java.text.AttributedString {
->>>>>>> bb9589cc
   (String)
   (String,Map)
   void addAttribute(AttributedCharacterIterator.Attribute,Object)
@@ -92,11 +72,7 @@
   AttributedCharacterIterator getIterator(AttributedCharacterIterator.Attribute[],int,int)
 }
 
-<<<<<<< HEAD
-class java.text.Bidi import {
-=======
 class java.text.Bidi {
->>>>>>> bb9589cc
   int DIRECTION_DEFAULT_LEFT_TO_RIGHT
   int DIRECTION_DEFAULT_RIGHT_TO_LEFT
   int DIRECTION_LEFT_TO_RIGHT
@@ -120,11 +96,7 @@
   boolean requiresBidi(char[],int,int)
 }
 
-<<<<<<< HEAD
-class java.text.BreakIterator import {
-=======
 class java.text.BreakIterator {
->>>>>>> bb9589cc
   int DONE
   def clone()
   int current()
@@ -149,11 +121,7 @@
   void setText(String)
 }
 
-<<<<<<< HEAD
-class java.text.ChoiceFormat import {
-=======
 class java.text.ChoiceFormat {
->>>>>>> bb9589cc
   (double[],String[])
   (String)
   void applyPattern(String)
@@ -166,11 +134,7 @@
   String toPattern()
 }
 
-<<<<<<< HEAD
-class java.text.CollationElementIterator import {
-=======
 class java.text.CollationElementIterator {
->>>>>>> bb9589cc
   int NULLORDER
   int getMaxExpansion(int)
   int getOffset()
@@ -184,21 +148,13 @@
   short tertiaryOrder(int)
 }
 
-<<<<<<< HEAD
-class java.text.CollationKey import {
-=======
 class java.text.CollationKey {
->>>>>>> bb9589cc
   int compareTo(CollationKey)
   String getSourceString()
   byte[] toByteArray()
 }
 
-<<<<<<< HEAD
-class java.text.Collator import {
-=======
 class java.text.Collator {
->>>>>>> bb9589cc
   int CANONICAL_DECOMPOSITION
   int FULL_DECOMPOSITION
   int IDENTICAL
@@ -218,11 +174,7 @@
   void setStrength(int)
 }
 
-<<<<<<< HEAD
-class java.text.DateFormat import {
-=======
 class java.text.DateFormat {
->>>>>>> bb9589cc
   int AM_PM_FIELD
   int DATE_FIELD
   int DAY_OF_WEEK_FIELD
@@ -269,11 +221,7 @@
   void setTimeZone(TimeZone)
 }
 
-<<<<<<< HEAD
-class java.text.DateFormat$Field import {
-=======
 class java.text.DateFormat$Field {
->>>>>>> bb9589cc
   DateFormat.Field AM_PM
   DateFormat.Field DAY_OF_MONTH
   DateFormat.Field DAY_OF_WEEK
@@ -296,11 +244,7 @@
   DateFormat.Field ofCalendarField(int)
 }
 
-<<<<<<< HEAD
-class java.text.DateFormatSymbols import {
-=======
 class java.text.DateFormatSymbols {
->>>>>>> bb9589cc
   ()
   (Locale)
   def clone()
@@ -326,11 +270,7 @@
   void setZoneStrings(String[][])
 }
 
-<<<<<<< HEAD
-class java.text.DecimalFormat import {
-=======
 class java.text.DecimalFormat {
->>>>>>> bb9589cc
   ()
   (String)
   (String,DecimalFormatSymbols)
@@ -358,11 +298,7 @@
   String toPattern()
 }
 
-<<<<<<< HEAD
-class java.text.DecimalFormatSymbols import {
-=======
 class java.text.DecimalFormatSymbols {
->>>>>>> bb9589cc
   ()
   (Locale)
   def clone()
@@ -401,11 +337,7 @@
   void setZeroDigit(char)
 }
 
-<<<<<<< HEAD
-class java.text.FieldPosition import {
-=======
 class java.text.FieldPosition {
->>>>>>> bb9589cc
   (int)
   (Format.Field,int)
   int getBeginIndex()
@@ -416,11 +348,7 @@
   void setEndIndex(int)
 }
 
-<<<<<<< HEAD
-class java.text.Format import {
-=======
 class java.text.Format {
->>>>>>> bb9589cc
   def clone()
   String format(Object)
   StringBuffer format(Object,StringBuffer,FieldPosition)
@@ -429,17 +357,10 @@
   Object parseObject(String,ParsePosition)
 }
 
-<<<<<<< HEAD
-class java.text.Format$Field import {
-}
-
-class java.text.MessageFormat import {
-=======
 class java.text.Format$Field {
 }
 
 class java.text.MessageFormat {
->>>>>>> bb9589cc
   void applyPattern(String)
   String format(String,Object[])
   Format[] getFormats()
@@ -455,28 +376,16 @@
   String toPattern()
 }
 
-<<<<<<< HEAD
-class java.text.MessageFormat$Field import {
-  MessageFormat.Field ARGUMENT
-}
-
-class java.text.Normalizer import {
-=======
 class java.text.MessageFormat$Field {
   MessageFormat.Field ARGUMENT
 }
 
 class java.text.Normalizer {
->>>>>>> bb9589cc
   boolean isNormalized(CharSequence,Normalizer.Form)
   String normalize(CharSequence,Normalizer.Form)
 }
 
-<<<<<<< HEAD
-class java.text.NumberFormat import {
-=======
 class java.text.NumberFormat {
->>>>>>> bb9589cc
   int FRACTION_FIELD
   int INTEGER_FIELD
   Locale[] getAvailableLocales()
@@ -510,11 +419,7 @@
   void setRoundingMode(RoundingMode)
 }
 
-<<<<<<< HEAD
-class java.text.NumberFormat$Field import {
-=======
 class java.text.NumberFormat$Field {
->>>>>>> bb9589cc
   NumberFormat.Field CURRENCY
   NumberFormat.Field DECIMAL_SEPARATOR
   NumberFormat.Field EXPONENT
@@ -528,11 +433,7 @@
   NumberFormat.Field SIGN
 }
 
-<<<<<<< HEAD
-class java.text.ParsePosition import {
-=======
 class java.text.ParsePosition {
->>>>>>> bb9589cc
   (int)
   int getErrorIndex()
   int getIndex()
@@ -540,21 +441,13 @@
   void setIndex(int)
 }
 
-<<<<<<< HEAD
-class java.text.RuleBasedCollator import {
-=======
 class java.text.RuleBasedCollator {
->>>>>>> bb9589cc
   (String)
   CollationElementIterator getCollationElementIterator(String)
   String getRules()
 }
 
-<<<<<<< HEAD
-class java.text.SimpleDateFormat import {
-=======
 class java.text.SimpleDateFormat {
->>>>>>> bb9589cc
   ()
   (String)
   (String,Locale)
@@ -568,11 +461,7 @@
   String toPattern()
 }
 
-<<<<<<< HEAD
-class java.text.StringCharacterIterator import {
-=======
 class java.text.StringCharacterIterator {
->>>>>>> bb9589cc
   (String)
   (String,int)
   (String,int,int,int)
@@ -581,11 +470,7 @@
 
 #### Enums
 
-<<<<<<< HEAD
-class java.text.Normalizer$Form import {
-=======
 class java.text.Normalizer$Form {
->>>>>>> bb9589cc
   Normalizer.Form NFC
   Normalizer.Form NFD
   Normalizer.Form NFKC
@@ -596,11 +481,7 @@
 
 #### Exceptions
 
-<<<<<<< HEAD
-class java.text.ParseException import {
-=======
 class java.text.ParseException {
->>>>>>> bb9589cc
   (String,int)
   int getErrorOffset()
 }