#
# Licensed to Elasticsearch under one or more contributor
# license agreements. See the NOTICE file distributed with
# this work for additional information regarding copyright
# ownership. Elasticsearch licenses this file to you under
# the Apache License, Version 2.0 (the "License"); you may
# not use this file except in compliance with the License.
# You may obtain a copy of the License at
#
#    http://www.apache.org/licenses/LICENSE-2.0
#
# Unless required by applicable law or agreed to in writing,
# software distributed under the License is distributed on an
# "AS IS" BASIS, WITHOUT WARRANTIES OR CONDITIONS OF ANY
# KIND, either express or implied.  See the License for the
# specific language governing permissions and limitations
# under the License.
#

#
# Painless definition file. This defines the hierarchy of classes,
# what methods and fields they have, etc.
#

# NOTE: this just minimal whitelisting of joda time, just to provide
# convenient access via the scripting API. classes are fully qualified to avoid
# any confusion with java.time

<<<<<<< HEAD
class org.joda.time.ReadableInstant import {
=======
class org.joda.time.ReadableInstant {
>>>>>>> bb9589cc
  boolean equals(Object)
  long getMillis()
  int hashCode()
  boolean isAfter(org.joda.time.ReadableInstant)
  boolean isBefore(org.joda.time.ReadableInstant)
  boolean isEqual(org.joda.time.ReadableInstant)
  String toString()
}

<<<<<<< HEAD
class org.joda.time.ReadableDateTime import {
=======
class org.joda.time.ReadableDateTime {
>>>>>>> bb9589cc
  int getCenturyOfEra()
  int getDayOfMonth()
  int getDayOfWeek()
  int getDayOfYear()
  int getEra()
  int getHourOfDay()
  int getMillisOfDay()
  int getMillisOfSecond()
  int getMinuteOfDay()
  int getMinuteOfHour()
  int getMonthOfYear()
  int getSecondOfDay()
  int getSecondOfMinute()
  int getWeekOfWeekyear()
  int getWeekyear()
  int getYear()
  int getYearOfCentury()
  int getYearOfEra()
  String toString(String)
  String toString(String,Locale)
}<|MERGE_RESOLUTION|>--- conflicted
+++ resolved
@@ -26,11 +26,7 @@
 # convenient access via the scripting API. classes are fully qualified to avoid
 # any confusion with java.time
 
-<<<<<<< HEAD
-class org.joda.time.ReadableInstant import {
-=======
 class org.joda.time.ReadableInstant {
->>>>>>> bb9589cc
   boolean equals(Object)
   long getMillis()
   int hashCode()
@@ -40,11 +36,7 @@
   String toString()
 }
 
-<<<<<<< HEAD
-class org.joda.time.ReadableDateTime import {
-=======
 class org.joda.time.ReadableDateTime {
->>>>>>> bb9589cc
   int getCenturyOfEra()
   int getDayOfMonth()
   int getDayOfWeek()
