--- conflicted
+++ resolved
@@ -24,22 +24,14 @@
 
 #### Interfaces
 
-<<<<<<< HEAD
-class java.lang.Appendable import {
-=======
 class java.lang.Appendable {
->>>>>>> bb9589cc
   # append(char/CharSequence): skipped. left to subclasses (e.g. StringBuilder).
   Appendable append(CharSequence,int,int)
 }
 
 # AutoCloseable: i/o
 
-<<<<<<< HEAD
-class java.lang.CharSequence import {
-=======
 class java.lang.CharSequence {
->>>>>>> bb9589cc
   char charAt(int)
   IntStream chars()
   IntStream codePoints()
@@ -52,19 +44,11 @@
 
 # Cloneable: add clone() to subclasses directly.
 
-<<<<<<< HEAD
-class java.lang.Comparable import {
-  int compareTo(def)
-}
-
-class java.lang.Iterable import {
-=======
 class java.lang.Comparable {
   int compareTo(def)
 }
 
 class java.lang.Iterable {
->>>>>>> bb9589cc
   void forEach(Consumer)
   Iterator iterator()
   Spliterator spliterator()
@@ -88,11 +72,7 @@
 
 #### Classes
 
-<<<<<<< HEAD
-class java.lang.Boolean import {
-=======
 class java.lang.Boolean {
->>>>>>> bb9589cc
   Boolean TRUE
   Boolean FALSE
   boolean booleanValue()
@@ -107,11 +87,7 @@
   Boolean valueOf(boolean)
 }
 
-<<<<<<< HEAD
-class java.lang.Byte import {
-=======
 class java.lang.Byte {
->>>>>>> bb9589cc
   int BYTES
   byte MAX_VALUE
   byte MIN_VALUE
@@ -129,11 +105,7 @@
   Byte valueOf(String,int)
 }
 
-<<<<<<< HEAD
-class java.lang.Character import {
-=======
 class java.lang.Character {
->>>>>>> bb9589cc
   int BYTES
   byte COMBINING_SPACING_MARK
   byte CONNECTOR_PUNCTUATION
@@ -254,17 +226,10 @@
   Character valueOf(char)
 }
 
-<<<<<<< HEAD
-class java.lang.Character$Subset import {
-}
-
-class java.lang.Character$UnicodeBlock import {
-=======
 class java.lang.Character$Subset {
 }
 
 class java.lang.Character$UnicodeBlock {
->>>>>>> bb9589cc
   Character.UnicodeBlock AEGEAN_NUMBERS
   Character.UnicodeBlock ALCHEMICAL_SYMBOLS
   Character.UnicodeBlock ALPHABETIC_PRESENTATION_FORMS
@@ -494,11 +459,7 @@
 # ClassValue: ...
 # Compiler: ...
 
-<<<<<<< HEAD
-class java.lang.Double import {
-=======
 class java.lang.Double {
->>>>>>> bb9589cc
   int BYTES
   int MAX_EXPONENT
   double MAX_VALUE
@@ -529,21 +490,13 @@
   Double valueOf(double)
 }
 
-<<<<<<< HEAD
-class java.lang.Enum import {
-=======
 class java.lang.Enum {
->>>>>>> bb9589cc
   int compareTo(Enum)
   String name()
   int ordinal()
 }
 
-<<<<<<< HEAD
-class java.lang.Float import {
-=======
 class java.lang.Float {
->>>>>>> bb9589cc
   int BYTES
   int MAX_EXPONENT
   float MAX_VALUE
@@ -576,11 +529,7 @@
 
 # InheritableThreadLocal: threads
 
-<<<<<<< HEAD
-class java.lang.Integer import {
-=======
 class java.lang.Integer {
->>>>>>> bb9589cc
   int BYTES
   int MAX_VALUE
   int MIN_VALUE
@@ -620,11 +569,7 @@
   Integer valueOf(String,int)
 }
 
-<<<<<<< HEAD
-class java.lang.Long import {
-=======
 class java.lang.Long {
->>>>>>> bb9589cc
   int BYTES
   long MAX_VALUE
   long MIN_VALUE
@@ -664,11 +609,7 @@
   Long valueOf(String,int)
 }
 
-<<<<<<< HEAD
-class java.lang.Math import {
-=======
 class java.lang.Math {
->>>>>>> bb9589cc
   double E
   double PI
   double abs(double)
@@ -710,11 +651,7 @@
   double ulp(double)
 }
 
-<<<<<<< HEAD
-class java.lang.Number import {
-=======
 class java.lang.Number {
->>>>>>> bb9589cc
   byte byteValue()
   short shortValue()
   int intValue()
@@ -723,11 +660,7 @@
   double doubleValue()
 }
 
-<<<<<<< HEAD
-class java.lang.Object import {
-=======
 class java.lang.Object {
->>>>>>> bb9589cc
   boolean equals(Object)
   int hashCode()
   String toString()
@@ -741,11 +674,7 @@
 # RuntimePermission: skipped
 # SecurityManger: skipped
 
-<<<<<<< HEAD
-class java.lang.Short import {
-=======
 class java.lang.Short {
->>>>>>> bb9589cc
   int BYTES
   short MAX_VALUE
   short MIN_VALUE
@@ -764,11 +693,7 @@
   Short valueOf(String,int)
 }
 
-<<<<<<< HEAD
-class java.lang.StackTraceElement import {
-=======
 class java.lang.StackTraceElement {
->>>>>>> bb9589cc
   (String,String,String,int)
   String getClassName()
   String getFileName()
@@ -777,11 +702,7 @@
   boolean isNativeMethod()
 }
 
-<<<<<<< HEAD
-class java.lang.StrictMath import {
-=======
 class java.lang.StrictMath {
->>>>>>> bb9589cc
   double E
   double PI
   double abs(double)
@@ -823,11 +744,7 @@
   double ulp(double)
 }
 
-<<<<<<< HEAD
-class java.lang.String import {
-=======
 class java.lang.String {
->>>>>>> bb9589cc
   ()
   int codePointAt(int)
   int codePointBefore(int)
@@ -869,11 +786,7 @@
   String valueOf(def)
 }
 
-<<<<<<< HEAD
-class java.lang.StringBuffer import {
-=======
 class java.lang.StringBuffer {
->>>>>>> bb9589cc
   ()
   (CharSequence)
   StringBuffer append(def)
@@ -900,11 +813,7 @@
   String substring(int,int)
 }
 
-<<<<<<< HEAD
-class java.lang.StringBuilder import {
-=======
 class java.lang.StringBuilder {
->>>>>>> bb9589cc
   ()
   (CharSequence)
   StringBuilder append(def)
@@ -931,11 +840,7 @@
   String substring(int,int)
 }
 
-<<<<<<< HEAD
-class java.lang.System import {
-=======
 class java.lang.System {
->>>>>>> bb9589cc
   void arraycopy(Object,int,Object,int,int)
   long currentTimeMillis()
   long nanoTime()
@@ -946,20 +851,12 @@
 # ThreadLocal: skipped
 # Throwable: skipped (reserved for painless, users can only catch Exceptions)
 
-<<<<<<< HEAD
-class java.lang.Void import {
-=======
 class java.lang.Void {
->>>>>>> bb9589cc
 }
 
 #### Enums
 
-<<<<<<< HEAD
-class java.lang.Character$UnicodeScript import {
-=======
 class java.lang.Character$UnicodeScript {
->>>>>>> bb9589cc
   Character.UnicodeScript ARABIC
   Character.UnicodeScript ARMENIAN
   Character.UnicodeScript AVESTAN
@@ -1071,73 +968,41 @@
 
 #### Exceptions
 
-<<<<<<< HEAD
-class java.lang.ArithmeticException import {
-=======
 class java.lang.ArithmeticException {
->>>>>>> bb9589cc
-  ()
-  (String)
-}
-
-<<<<<<< HEAD
-class java.lang.ArrayIndexOutOfBoundsException import {
-=======
+  ()
+  (String)
+}
+
 class java.lang.ArrayIndexOutOfBoundsException {
->>>>>>> bb9589cc
-  ()
-  (String)
-}
-
-<<<<<<< HEAD
-class java.lang.ArrayStoreException import {
-=======
+  ()
+  (String)
+}
+
 class java.lang.ArrayStoreException {
->>>>>>> bb9589cc
-  ()
-  (String)
-}
-
-<<<<<<< HEAD
-class java.lang.ClassCastException import {
-=======
+  ()
+  (String)
+}
+
 class java.lang.ClassCastException {
->>>>>>> bb9589cc
-  ()
-  (String)
-}
-
-<<<<<<< HEAD
-class java.lang.ClassNotFoundException import {
-=======
+  ()
+  (String)
+}
+
 class java.lang.ClassNotFoundException {
->>>>>>> bb9589cc
-  ()
-  (String)
-}
-
-<<<<<<< HEAD
-class java.lang.CloneNotSupportedException import {
-=======
+  ()
+  (String)
+}
+
 class java.lang.CloneNotSupportedException {
->>>>>>> bb9589cc
-  ()
-  (String)
-}
-
-<<<<<<< HEAD
-class java.lang.EnumConstantNotPresentException import {
-  String constantName()
-}
-
-class java.lang.Exception import {
-=======
+  ()
+  (String)
+}
+
 class java.lang.EnumConstantNotPresentException {
   String constantName()
 }
 
 class java.lang.Exception {
->>>>>>> bb9589cc
   ()
   (String)
   String getLocalizedMessage()
@@ -1145,172 +1010,96 @@
   StackTraceElement[] getStackTrace()
 }
 
-<<<<<<< HEAD
-class java.lang.IllegalAccessException import {
-=======
 class java.lang.IllegalAccessException {
->>>>>>> bb9589cc
-  ()
-  (String)
-}
-
-<<<<<<< HEAD
-class java.lang.IllegalArgumentException import {
-=======
+  ()
+  (String)
+}
+
 class java.lang.IllegalArgumentException {
->>>>>>> bb9589cc
-  ()
-  (String)
-}
-
-<<<<<<< HEAD
-class java.lang.IllegalMonitorStateException import {
-=======
+  ()
+  (String)
+}
+
 class java.lang.IllegalMonitorStateException {
->>>>>>> bb9589cc
-  ()
-  (String)
-}
-
-<<<<<<< HEAD
-class java.lang.IllegalStateException import {
-=======
+  ()
+  (String)
+}
+
 class java.lang.IllegalStateException {
->>>>>>> bb9589cc
-  ()
-  (String)
-}
-
-<<<<<<< HEAD
-class java.lang.IllegalThreadStateException import {
-=======
+  ()
+  (String)
+}
+
 class java.lang.IllegalThreadStateException {
->>>>>>> bb9589cc
-  ()
-  (String)
-}
-
-<<<<<<< HEAD
-class java.lang.IndexOutOfBoundsException import {
-=======
+  ()
+  (String)
+}
+
 class java.lang.IndexOutOfBoundsException {
->>>>>>> bb9589cc
-  ()
-  (String)
-}
-
-<<<<<<< HEAD
-class java.lang.InstantiationException import {
-=======
+  ()
+  (String)
+}
+
 class java.lang.InstantiationException {
->>>>>>> bb9589cc
-  ()
-  (String)
-}
-
-<<<<<<< HEAD
-class java.lang.InterruptedException import {
-=======
+  ()
+  (String)
+}
+
 class java.lang.InterruptedException {
->>>>>>> bb9589cc
-  ()
-  (String)
-}
-
-<<<<<<< HEAD
-class java.lang.NegativeArraySizeException import {
-=======
+  ()
+  (String)
+}
+
 class java.lang.NegativeArraySizeException {
->>>>>>> bb9589cc
-  ()
-  (String)
-}
-
-<<<<<<< HEAD
-class java.lang.NoSuchFieldException import {
-=======
+  ()
+  (String)
+}
+
 class java.lang.NoSuchFieldException {
->>>>>>> bb9589cc
-  ()
-  (String)
-}
-
-<<<<<<< HEAD
-class java.lang.NoSuchMethodException import {
-=======
+  ()
+  (String)
+}
+
 class java.lang.NoSuchMethodException {
->>>>>>> bb9589cc
-  ()
-  (String)
-}
-
-<<<<<<< HEAD
-class java.lang.NullPointerException import {
-=======
+  ()
+  (String)
+}
+
 class java.lang.NullPointerException {
->>>>>>> bb9589cc
-  ()
-  (String)
-}
-
-<<<<<<< HEAD
-class java.lang.NumberFormatException import {
-=======
+  ()
+  (String)
+}
+
 class java.lang.NumberFormatException {
->>>>>>> bb9589cc
-  ()
-  (String)
-}
-
-<<<<<<< HEAD
-class java.lang.ReflectiveOperationException import {
-=======
+  ()
+  (String)
+}
+
 class java.lang.ReflectiveOperationException {
->>>>>>> bb9589cc
-  ()
-  (String)
-}
-
-<<<<<<< HEAD
-class java.lang.RuntimeException import {
-=======
+  ()
+  (String)
+}
+
 class java.lang.RuntimeException {
->>>>>>> bb9589cc
-  ()
-  (String)
-}
-
-<<<<<<< HEAD
-class java.lang.SecurityException import {
-=======
+  ()
+  (String)
+}
+
 class java.lang.SecurityException {
->>>>>>> bb9589cc
-  ()
-  (String)
-}
-
-<<<<<<< HEAD
-class java.lang.StringIndexOutOfBoundsException import {
-=======
+  ()
+  (String)
+}
+
 class java.lang.StringIndexOutOfBoundsException {
->>>>>>> bb9589cc
-  ()
-  (String)
-}
-
-<<<<<<< HEAD
-class java.lang.TypeNotPresentException import {
-  String typeName()
-}
-
-class java.lang.UnsupportedOperationException import {
-=======
+  ()
+  (String)
+}
+
 class java.lang.TypeNotPresentException {
   String typeName()
 }
 
 class java.lang.UnsupportedOperationException {
->>>>>>> bb9589cc
   ()
   (String)
 }