--- conflicted
+++ resolved
@@ -18,13 +18,4 @@
   restApi {
     include '_common', 'bulk', 'cluster', 'nodes', 'indices', 'index', 'search'
   }
-<<<<<<< HEAD
-}
-
-tasks.named("yamlRestTestV7CompatTest").configure {
-  systemProperty 'tests.rest.blacklist', [
-    '/30_inner_hits/Test two sub-queries with only one having inner_hits'
-  ].join(',')
-=======
->>>>>>> 6f603987
 }