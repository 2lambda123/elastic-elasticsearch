/*
 * Licensed to Elasticsearch under one or more contributor
 * license agreements. See the NOTICE file distributed with
 * this work for additional information regarding copyright
 * ownership. Elasticsearch licenses this file to you under
 * the Apache License, Version 2.0 (the "License"); you may
 * not use this file except in compliance with the License.
 * You may obtain a copy of the License at
 *
 *    http://www.apache.org/licenses/LICENSE-2.0
 *
 * Unless required by applicable law or agreed to in writing,
 * software distributed under the License is distributed on an
 * "AS IS" BASIS, WITHOUT WARRANTIES OR CONDITIONS OF ANY
 * KIND, either express or implied.  See the License for the
 * specific language governing permissions and limitations
 * under the License.
 */

import org.apache.tools.ant.taskdefs.condition.Os

import static org.elasticsearch.gradle.BuildPlugin.getJavaHome

apply plugin: 'elasticsearch.test-with-dependencies'

esplugin {
  description 'The Reindex module adds APIs to reindex from one index to another or update documents in place.'
  classname 'org.elasticsearch.index.reindex.ReindexPlugin'
  hasClientJar = true
}

integTestCluster {
  // Modules who's integration is explicitly tested in integration tests
  module project(':modules:parent-join')
  module project(':modules:lang-painless')
  // Whitelist reindexing from the local node so we can test reindex-from-remote.
  setting 'reindex.remote.whitelist', '127.0.0.1:*'
}

run {
  // Modules who's integration is explicitly tested in integration tests
  module project(':modules:parent-join')
  module project(':modules:lang-painless')
  // Whitelist reindexing from the local node so we can test reindex-from-remote.
  setting 'reindex.remote.whitelist', '127.0.0.1:*'
}

test {
  /*
   * We have to disable setting the number of available processors as tests in the
   * same JVM randomize processors and will step on each other if we allow them to
   * set the number of available processors as it's set-once in Netty.
   */
  systemProperty 'es.set.netty.runtime.available.processors', 'false'
}

dependencies {
  compile "org.elasticsearch.client:elasticsearch-rest-client:${version}"
  // for http - testing reindex from remote
  testCompile project(path: ':modules:transport-netty4', configuration: 'runtime')
  // for parent/child testing
  testCompile project(path: ':modules:parent-join', configuration: 'runtime')
}

thirdPartyAudit.excludes = [
  // Commons logging
  'javax.servlet.ServletContextEvent',
  'javax.servlet.ServletContextListener',
  'org.apache.avalon.framework.logger.Logger',
  'org.apache.log.Hierarchy',
  'org.apache.log.Logger',
]

// Support for testing reindex-from-remote against old Elaticsearch versions
configurations {
  oldesFixture
  es2
  es1
  es090
}

dependencies {
  oldesFixture project(':test:fixtures:old-elasticsearch')
  /* Right now we just test against the latest version of each major we expect
   * reindex-from-remote to work against. We could randomize the versions but
   * that doesn't seem worth it at this point. */
  es2 'org.elasticsearch.distribution.zip:elasticsearch:2.4.5@zip'
  es1 'org.elasticsearch:elasticsearch:1.7.6@zip'
  es090 'org.elasticsearch:elasticsearch:0.90.13@zip'
}

if (Os.isFamily(Os.FAMILY_WINDOWS)) {
  logger.warn("Disabling reindex-from-old tests because we can't get the pid file on windows")
  integTestRunner.systemProperty "tests.fromOld", "false"
} else if (rootProject.rootDir.toString().contains(" ")) {
  logger.warn("Disabling reindex-from-old tests because Elasticsearch 1.7 won't start with spaces in the path")
  integTestRunner.systemProperty "tests.fromOld", "false"
} else {
  integTestRunner.systemProperty "tests.fromOld", "true"
  /* Set up tasks to unzip and run the old versions of ES before running the
   * integration tests. */
  for (String version : ['2', '1', '090']) {
    Task unzip = task("unzipEs${version}", type: Sync) {
      Configuration oldEsDependency = configurations['es' + version]
      dependsOn oldEsDependency
      /* Use a closure here to delay resolution of the dependency until we need
       * it */
      from {
        oldEsDependency.collect { zipTree(it) }
      }
      into temporaryDir
    }
    Task fixture = task("oldEs${version}Fixture",
          type: org.elasticsearch.gradle.test.AntFixture) {
      dependsOn project.configurations.oldesFixture
      dependsOn unzip
      executable = new File(project.runtimeJavaHome, 'bin/java')
      env 'CLASSPATH', "${ -> project.configurations.oldesFixture.asPath }"
<<<<<<< HEAD
      env 'JAVA_HOME', getJavaHome(it, 7)
=======
      env 'JAVA_HOME', getJavaHome(it, 8)
>>>>>>> 0c7f6570
      args 'oldes.OldElasticsearch',
           baseDir,
           unzip.temporaryDir,
           version == '090'
<<<<<<< HEAD
=======
      waitCondition = { fixture, ant ->
        // the fixture writes the ports file when Elasticsearch's HTTP service
        // is ready, so we can just wait for the file to exist
        return fixture.portsFile.exists()
      }
>>>>>>> 0c7f6570
    }
    integTest.dependsOn fixture
    integTestRunner {
      /* Use a closure on the string to delay evaluation until right before we
       * run the integration tests so that we can be sure that the file is
       * ready. */
      systemProperty "es${version}.port", "${ -> fixture.addressAndPort }"
    }
  }
}<|MERGE_RESOLUTION|>--- conflicted
+++ resolved
@@ -116,23 +116,16 @@
       dependsOn unzip
       executable = new File(project.runtimeJavaHome, 'bin/java')
       env 'CLASSPATH', "${ -> project.configurations.oldesFixture.asPath }"
-<<<<<<< HEAD
-      env 'JAVA_HOME', getJavaHome(it, 7)
-=======
       env 'JAVA_HOME', getJavaHome(it, 8)
->>>>>>> 0c7f6570
       args 'oldes.OldElasticsearch',
            baseDir,
            unzip.temporaryDir,
            version == '090'
-<<<<<<< HEAD
-=======
       waitCondition = { fixture, ant ->
         // the fixture writes the ports file when Elasticsearch's HTTP service
         // is ready, so we can just wait for the file to exist
         return fixture.portsFile.exists()
       }
->>>>>>> 0c7f6570
     }
     integTest.dependsOn fixture
     integTestRunner {
