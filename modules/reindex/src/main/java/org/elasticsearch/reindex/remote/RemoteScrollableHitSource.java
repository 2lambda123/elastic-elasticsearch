--- conflicted
+++ resolved
@@ -14,10 +14,6 @@
 import org.apache.http.util.EntityUtils;
 import org.elasticsearch.logging.Logger;
 import org.elasticsearch.logging.ParameterizedMessage;
-<<<<<<< HEAD
-=======
-import java.util.function.Supplier;
->>>>>>> a27e68f4
 import org.elasticsearch.ElasticsearchException;
 import org.elasticsearch.ElasticsearchStatusException;
 import org.elasticsearch.Version;
@@ -125,11 +121,7 @@
                 if (e instanceof ResponseException re) {
                     if (remoteVersion.before(Version.fromId(2000099)) && re.getResponse().getStatusLine().getStatusCode() == 404) {
                         logger.debug(
-<<<<<<< HEAD
-                            () -> new ParameterizedMessage(
-=======
-                            (java.util.function.Supplier<?>) () -> new ParameterizedMessage(
->>>>>>> a27e68f4
+
                                 "Failed to clear scroll [{}] from pre-2.0 Elasticsearch. This is normal if the request terminated "
                                     + "normally as the scroll has already been cleared automatically.",
                                 scrollId
@@ -139,11 +131,7 @@
                         return;
                     }
                 }
-<<<<<<< HEAD
-                logger.warn(() -> new ParameterizedMessage("Failed to clear scroll [{}]", scrollId), e);
-=======
-                logger.warn((java.util.function.Supplier<?>) () -> new ParameterizedMessage("Failed to clear scroll [{}]", scrollId), e);
->>>>>>> a27e68f4
+
             }
         });
     }
