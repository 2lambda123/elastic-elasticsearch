--- conflicted
+++ resolved
@@ -31,11 +31,8 @@
 import org.elasticsearch.common.unit.ByteSizeValue;
 import org.elasticsearch.common.util.BigArrays;
 import org.elasticsearch.core.TimeValue;
-<<<<<<< HEAD
 import org.elasticsearch.telemetry.metric.LongCounter;
 import org.elasticsearch.telemetry.metric.LongGauge;
-=======
->>>>>>> b286fb35
 import org.elasticsearch.telemetry.metric.Meter;
 import org.elasticsearch.threadpool.ThreadPool;
 
@@ -84,6 +81,8 @@
     private final ThreadPool threadPool;
     private final Executor snapshotExecutor;
     private final Meter meter;
+    private final LongCounter requestCounter;
+    private final LongGauge requestGauge;
 
     private final StatsCollectors statsCollectors = new StatsCollectors();
 
@@ -110,83 +109,12 @@
         this.threadPool = threadPool;
         this.snapshotExecutor = threadPool.executor(ThreadPool.Names.SNAPSHOT);
         this.meter = meter;
-<<<<<<< HEAD
-
-        final LongCounter requestCounter = this.meter.getLongCounter(repositoryMetadata.type() + "_request_counter");
-        final LongGauge requestGauge = this.meter.getLongGauge(repositoryMetadata.type() + "_request_gauge");
-
-        this.getMetricCollector = new IgnoreNoResponseMetricsCollector() {
-            @Override
-            public void collectMetrics(Request<?> request) {
-                assert request.getHttpMethod().name().equals("GET");
-                final long requestCount = getRequestCount(request);
-                final Map<String, Object> attributes = Map.of("repo", repositoryMetadata.name(), "operation", "GetObject");
-                requestCounter.incrementBy(requestCount, attributes);
-                requestGauge.record(requestCount, attributes);
-                stats.getCount.addAndGet(requestCount);
-            }
-        };
-        this.listMetricCollector = new IgnoreNoResponseMetricsCollector() {
-            @Override
-            public void collectMetrics(Request<?> request) {
-                assert request.getHttpMethod().name().equals("GET");
-                final long requestCount = getRequestCount(request);
-                final Map<String, Object> attributes = Map.of("repo", repositoryMetadata.name(), "operation", "ListObjects");
-                requestCounter.incrementBy(requestCount, attributes);
-                requestGauge.record(requestCount, attributes);
-                stats.listCount.addAndGet(requestCount);
-            }
-        };
-        this.putMetricCollector = new IgnoreNoResponseMetricsCollector() {
-            @Override
-            public void collectMetrics(Request<?> request) {
-                assert request.getHttpMethod().name().equals("PUT");
-                final long requestCount = getRequestCount(request);
-                final Map<String, Object> attributes = Map.of("repo", repositoryMetadata.name(), "operation", "PutObject");
-                requestCounter.incrementBy(requestCount, attributes);
-                requestGauge.record(requestCount, attributes);
-                stats.putCount.addAndGet(requestCount);
-            }
-        };
-        this.multiPartUploadMetricCollector = new IgnoreNoResponseMetricsCollector() {
-            @Override
-            public void collectMetrics(Request<?> request) {
-                assert request.getHttpMethod().name().equals("PUT") || request.getHttpMethod().name().equals("POST");
-                final long requestCount = getRequestCount(request);
-                final Map<String, Object> attributes = Map.of("repo", repositoryMetadata.name(), "operation", "PutMultipartObject");
-                requestCounter.incrementBy(requestCount, attributes);
-                requestGauge.record(requestCount, attributes);
-                stats.postCount.addAndGet(requestCount);
-            }
-        };
-        this.deleteMetricCollector = new IgnoreNoResponseMetricsCollector() {
-            @Override
-            public void collectMetrics(Request<?> request) {
-                assert request.getHttpMethod().name().equals("POST");
-                final long requestCount = getRequestCount(request);
-                final Map<String, Object> attributes = Map.of("repo", repositoryMetadata.name(), "operation", "DeleteObjects");
-                requestCounter.incrementBy(requestCount, attributes);
-                requestGauge.record(requestCount, attributes);
-                stats.deleteCount.addAndGet(requestCount);
-            }
-        };
-        this.abortPartUploadMetricCollector = new IgnoreNoResponseMetricsCollector() {
-            @Override
-            public void collectMetrics(Request<?> request) {
-                assert request.getHttpMethod().name().equals("DELETE");
-                final long requestCount = getRequestCount(request);
-                final Map<String, Object> attributes = Map.of("repo", repositoryMetadata.name(), "operation", "AbortMultipartObject");
-                requestCounter.incrementBy(requestCount, attributes);
-                requestGauge.record(requestCount, attributes);
-                stats.abortCount.addAndGet(requestCount);
-            }
-        };
-=======
+        this.requestCounter = this.meter.getLongCounter(repositoryMetadata.type() + "_request_counter");
+        this.requestGauge = this.meter.getLongGauge(repositoryMetadata.type() + "_request_gauge");
     }
 
     RequestMetricCollector getMetricCollector(Operation operation, OperationPurpose purpose) {
         return statsCollectors.getMetricCollector(operation, purpose);
->>>>>>> b286fb35
     }
 
     public Executor getSnapshotExecutor() {
@@ -199,20 +127,25 @@
 
     // metrics collector that ignores null responses that we interpret as the request not reaching the S3 endpoint due to a network
     // issue
-    private static class IgnoreNoResponseMetricsCollector extends RequestMetricCollector {
+    private class IgnoreNoResponseMetricsCollector extends RequestMetricCollector {
 
         private final LongAdder counter = new LongAdder();
         private final Operation operation;
+        private final Map<String, Object> attributes;
 
         private IgnoreNoResponseMetricsCollector(Operation operation) {
             this.operation = operation;
+            this.attributes = Map.of("repo", repositoryMetadata.name(), "operation", operation.getKey());
         }
 
         @Override
         public final void collectMetrics(Request<?> request, Response<?> response) {
             if (response != null) {
                 assert assertConsistencyBetweenHttpRequestAndOperation(request, operation);
-                counter.add(getRequestCount(request));
+                final long requestCount = getRequestCount(request);
+                requestCounter.incrementBy(requestCount, attributes);
+                requestGauge.record(requestCount, attributes);
+                counter.add(requestCount);
             }
         }
 
@@ -425,7 +358,7 @@
 
     record StatsKey(Operation operation, OperationPurpose purpose) {}
 
-    static class StatsCollectors {
+    class StatsCollectors {
         final Map<StatsKey, IgnoreNoResponseMetricsCollector> collectors = new ConcurrentHashMap<>();
 
         RequestMetricCollector getMetricCollector(Operation operation, OperationPurpose purpose) {
