/*
 * Copyright Elasticsearch B.V. and/or licensed to Elasticsearch B.V. under one
 * or more contributor license agreements. Licensed under the Elastic License
 * 2.0 and the Server Side Public License, v 1; you may not use this file except
 * in compliance with, at your election, the Elastic License 2.0 or the Server
 * Side Public License, v 1.
 */

package org.elasticsearch.repositories.s3;

import com.amazonaws.AmazonClientException;
import com.amazonaws.Request;
import com.amazonaws.Response;
import com.amazonaws.metrics.RequestMetricCollector;
import com.amazonaws.services.s3.model.CannedAccessControlList;
import com.amazonaws.services.s3.model.DeleteObjectsRequest;
import com.amazonaws.services.s3.model.MultiObjectDeleteException;
import com.amazonaws.services.s3.model.StorageClass;
import com.amazonaws.util.AWSRequestMetrics;
import com.amazonaws.util.TimingInfo;

import org.apache.logging.log4j.LogManager;
import org.apache.logging.log4j.Logger;
import org.elasticsearch.ExceptionsHelper;
import org.elasticsearch.cluster.metadata.RepositoryMetadata;
import org.elasticsearch.common.Strings;
import org.elasticsearch.common.blobstore.BlobContainer;
import org.elasticsearch.common.blobstore.BlobPath;
import org.elasticsearch.common.blobstore.BlobStore;
import org.elasticsearch.common.blobstore.BlobStoreException;
import org.elasticsearch.common.blobstore.OperationPurpose;
import org.elasticsearch.common.unit.ByteSizeValue;
import org.elasticsearch.common.util.BigArrays;
import org.elasticsearch.core.TimeValue;
import org.elasticsearch.telemetry.metric.LongCounter;
import org.elasticsearch.telemetry.metric.LongHistogram;
import org.elasticsearch.telemetry.metric.MeterRegistry;
import org.elasticsearch.threadpool.ThreadPool;

import java.io.IOException;
import java.util.ArrayList;
import java.util.Arrays;
import java.util.Iterator;
import java.util.List;
import java.util.Locale;
import java.util.Map;
import java.util.Objects;
import java.util.Optional;
import java.util.concurrent.ConcurrentHashMap;
import java.util.concurrent.Executor;
import java.util.concurrent.TimeUnit;
import java.util.concurrent.atomic.AtomicReference;
import java.util.concurrent.atomic.LongAdder;
import java.util.stream.Collectors;

import static org.elasticsearch.core.Strings.format;
<<<<<<< HEAD
import static org.elasticsearch.repositories.RepositoriesModule.HTTP_REQUEST_TIME_IN_MICROS_HISTOGRAM;
=======
import static org.elasticsearch.repositories.RepositoriesModule.METRIC_EXCEPTIONS_COUNT;
import static org.elasticsearch.repositories.RepositoriesModule.METRIC_EXCEPTIONS_HISTOGRAM;
import static org.elasticsearch.repositories.RepositoriesModule.METRIC_OPERATIONS_COUNT;
>>>>>>> 76a6dd61
import static org.elasticsearch.repositories.RepositoriesModule.METRIC_REQUESTS_COUNT;
import static org.elasticsearch.repositories.RepositoriesModule.METRIC_THROTTLES_COUNT;
import static org.elasticsearch.repositories.RepositoriesModule.METRIC_THROTTLES_HISTOGRAM;
import static org.elasticsearch.repositories.RepositoriesModule.METRIC_UNSUCCESSFUL_OPERATIONS_COUNT;

class S3BlobStore implements BlobStore {

    /**
     * Maximum number of deletes in a {@link DeleteObjectsRequest}.
     * @see <a href="https://docs.aws.amazon.com/AmazonS3/latest/API/multiobjectdeleteapi.html">S3 Documentation</a>.
     */
    private static final int MAX_BULK_DELETES = 1000;

    private static final Logger logger = LogManager.getLogger(S3BlobStore.class);

    private final S3Service service;

    private final BigArrays bigArrays;

    private final String bucket;

    private final ByteSizeValue bufferSize;

    private final boolean serverSideEncryption;

    private final CannedAccessControlList cannedACL;

    private final StorageClass storageClass;

    private final RepositoryMetadata repositoryMetadata;

    private final ThreadPool threadPool;
    private final Executor snapshotExecutor;
    private final MeterRegistry meterRegistry;
    private final LongCounter requestCounter;
<<<<<<< HEAD
    private final LongHistogram httpRequestTimeInMicroHistogram;
=======
    private final LongCounter exceptionCounter;
    private final LongCounter throttleCounter;
    private final LongCounter operationCounter;
    private final LongCounter unsuccessfulOperationCounter;
    private final LongHistogram exceptionHistogram;
    private final LongHistogram throttleHistogram;
>>>>>>> 76a6dd61

    private final StatsCollectors statsCollectors = new StatsCollectors();

    private static final TimeValue RETRY_STATS_WINDOW = TimeValue.timeValueMinutes(5);

    private volatile S3RequestRetryStats s3RequestRetryStats;

    S3BlobStore(
        S3Service service,
        String bucket,
        boolean serverSideEncryption,
        ByteSizeValue bufferSize,
        String cannedACL,
        String storageClass,
        RepositoryMetadata repositoryMetadata,
        BigArrays bigArrays,
        ThreadPool threadPool,
        MeterRegistry meterRegistry
    ) {
        this.service = service;
        this.bigArrays = bigArrays;
        this.bucket = bucket;
        this.serverSideEncryption = serverSideEncryption;
        this.bufferSize = bufferSize;
        this.cannedACL = initCannedACL(cannedACL);
        this.storageClass = initStorageClass(storageClass);
        this.repositoryMetadata = repositoryMetadata;
        this.threadPool = threadPool;
        this.snapshotExecutor = threadPool.executor(ThreadPool.Names.SNAPSHOT);
        this.meterRegistry = meterRegistry;
        this.requestCounter = this.meterRegistry.getLongCounter(METRIC_REQUESTS_COUNT);
<<<<<<< HEAD
        this.httpRequestTimeInMicroHistogram = this.meterRegistry.getLongHistogram(HTTP_REQUEST_TIME_IN_MICROS_HISTOGRAM);
=======
        this.exceptionCounter = this.meterRegistry.getLongCounter(METRIC_EXCEPTIONS_COUNT);
        this.throttleCounter = this.meterRegistry.getLongCounter(METRIC_THROTTLES_COUNT);
        this.operationCounter = this.meterRegistry.getLongCounter(METRIC_OPERATIONS_COUNT);
        this.unsuccessfulOperationCounter = this.meterRegistry.getLongCounter(METRIC_UNSUCCESSFUL_OPERATIONS_COUNT);
        this.exceptionHistogram = this.meterRegistry.getLongHistogram(METRIC_EXCEPTIONS_HISTOGRAM);
        this.throttleHistogram = this.meterRegistry.getLongHistogram(METRIC_THROTTLES_HISTOGRAM);
>>>>>>> 76a6dd61
        s3RequestRetryStats = new S3RequestRetryStats(getMaxRetries());
        threadPool.scheduleWithFixedDelay(() -> {
            var priorRetryStats = s3RequestRetryStats;
            s3RequestRetryStats = new S3RequestRetryStats(getMaxRetries());
            priorRetryStats.emitMetrics();
        }, RETRY_STATS_WINDOW, threadPool.generic());
    }

    RequestMetricCollector getMetricCollector(Operation operation, OperationPurpose purpose) {
        var collector = statsCollectors.getMetricCollector(operation, purpose);
        return new RequestMetricCollector() {
            @Override
            public void collectMetrics(Request<?> request, Response<?> response) {
                s3RequestRetryStats.addRequest(request);
                collector.collectMetrics(request, response);
            }
        };
    }

    public Executor getSnapshotExecutor() {
        return snapshotExecutor;
    }

    public TimeValue getCompareAndExchangeTimeToLive() {
        return service.compareAndExchangeTimeToLive;
    }

    public TimeValue getCompareAndExchangeAntiContentionDelay() {
        return service.compareAndExchangeAntiContentionDelay;
    }

    // metrics collector that ignores null responses that we interpret as the request not reaching the S3 endpoint due to a network
    // issue
    class IgnoreNoResponseMetricsCollector extends RequestMetricCollector {

        final LongAdder counter = new LongAdder();
        private final Operation operation;
        private final Map<String, Object> attributes;

        private IgnoreNoResponseMetricsCollector(Operation operation, OperationPurpose purpose) {
            this.operation = operation;
            this.attributes = Map.of(
                "repo_type",
                S3Repository.TYPE,
                "repo_name",
                repositoryMetadata.name(),
                "operation",
                operation.getKey(),
                "purpose",
                purpose.getKey()
            );
        }

        @Override
        public final void collectMetrics(Request<?> request, Response<?> response) {
            assert assertConsistencyBetweenHttpRequestAndOperation(request, operation);
            final AWSRequestMetrics awsRequestMetrics = request.getAWSRequestMetrics();
            final TimingInfo timingInfo = awsRequestMetrics.getTimingInfo();
            final long requestCount = getCountForMetric(timingInfo, AWSRequestMetrics.Field.RequestCount);
            final long exceptionCount = getCountForMetric(timingInfo, AWSRequestMetrics.Field.Exception);
            final long throttleCount = getCountForMetric(timingInfo, AWSRequestMetrics.Field.ThrottleException);

            // For stats reported by API, do not collect stats for null response for BWC.
            // See https://github.com/elastic/elasticsearch/pull/71406
            // TODO Is this BWC really necessary?
            if (response != null) {
<<<<<<< HEAD
                assert assertConsistencyBetweenHttpRequestAndOperation(request, operation);
                counter.add(getRequestCount(request));
                requestCounter.incrementBy(getRequestCount(request), attributes);
                httpRequestTimeInMicroHistogram.record(getHttpRequestTimeInMicros(request), attributes);
=======
                counter.add(requestCount);
            }

            // We collect all metrics regardless whether response is null
            // There are many situations other than network where a null response can be returned.
            // In addition, we are interested in the stats when there is a network outage.
            final int numberOfAwsErrors = Optional.ofNullable(awsRequestMetrics.getProperty(AWSRequestMetrics.Field.AWSErrorCode))
                .map(List::size)
                .orElse(0);

            operationCounter.incrementBy(1, attributes);
            if (numberOfAwsErrors == requestCount) {
                unsuccessfulOperationCounter.incrementBy(1, attributes);
            }

            requestCounter.incrementBy(requestCount, attributes);
            if (exceptionCount > 0) {
                exceptionCounter.incrementBy(exceptionCount, attributes);
                exceptionHistogram.record(exceptionCount, attributes);
            }
            if (throttleCount > 0) {
                throttleCounter.incrementBy(throttleCount, attributes);
                throttleHistogram.record(throttleCount, attributes);
>>>>>>> 76a6dd61
            }
        }

        private boolean assertConsistencyBetweenHttpRequestAndOperation(Request<?> request, Operation operation) {
            switch (operation) {
                case GET_OBJECT, LIST_OBJECTS -> {
                    return request.getHttpMethod().name().equals("GET");
                }
                case PUT_OBJECT -> {
                    return request.getHttpMethod().name().equals("PUT");
                }
                case PUT_MULTIPART_OBJECT -> {
                    return request.getHttpMethod().name().equals("PUT") || request.getHttpMethod().name().equals("POST");
                }
                case DELETE_OBJECTS -> {
                    return request.getHttpMethod().name().equals("POST");
                }
                case ABORT_MULTIPART_OBJECT -> {
                    return request.getHttpMethod().name().equals("DELETE");
                }
                default -> throw new AssertionError("unknown operation [" + operation + "]");
            }
        }
    }

    private static long getCountForMetric(TimingInfo info, AWSRequestMetrics.Field field) {
        var count = info.getCounter(field.name());
        if (count == null) {
            if (field == AWSRequestMetrics.Field.RequestCount) {
                final String message = "Expected request count to be tracked but found not count.";
                assert false : message;
                logger.warn(message);
            }
            return 0L;
        } else {
            return count.longValue();
        }
    }

    /**
     * Used for APM style metrics to measure statics about performance. This is not for billing.
     */
    private static long getHttpRequestTimeInMicros(Request<?> request) {
        List<TimingInfo> requestTimesIncludingRetries;
        requestTimesIncludingRetries = request.getAWSRequestMetrics()
            .getTimingInfo()
            .getAllSubMeasurements(AWSRequestMetrics.Field.HttpRequestTime.name());

        // Here we calculate the timing in Microseconds for the sum of the individual subMeasurements with the goal of deriving the TTFB
        // (time to first byte). We calculate the time in micros for later use with an APM style counter (exposed as a long), rather than
        // using the default double exposed by getTimeTakenMillisIfKnown().
        long totalTimeInMicros = 0;
        for (TimingInfo timingInfo : requestTimesIncludingRetries) {
            var endTimeInNanos = timingInfo.getEndTimeNanoIfKnown();
            if (endTimeInNanos != null) {
                totalTimeInMicros += TimeUnit.NANOSECONDS.toMicros(endTimeInNanos - timingInfo.getStartTimeNano());
            }
        }
        if (totalTimeInMicros == 0) {
            logger.warn("Expected HttpRequestTime to be tracked for request [{}] but found no count.", request);
            return 0L;
        }
        return totalTimeInMicros;
    }

    @Override
    public String toString() {
        return bucket;
    }

    public AmazonS3Reference clientReference() {
        return service.client(repositoryMetadata);
    }

    final int getMaxRetries() {
        return service.settings(repositoryMetadata).maxRetries;
    }

    public String bucket() {
        return bucket;
    }

    public BigArrays bigArrays() {
        return bigArrays;
    }

    public boolean serverSideEncryption() {
        return serverSideEncryption;
    }

    public long bufferSizeInBytes() {
        return bufferSize.getBytes();
    }

    @Override
    public BlobContainer blobContainer(BlobPath path) {
        return new S3BlobContainer(path, this);
    }

    @Override
    public void deleteBlobsIgnoringIfNotExists(OperationPurpose purpose, Iterator<String> blobNames) throws IOException {
        if (blobNames.hasNext() == false) {
            return;
        }

        final List<String> partition = new ArrayList<>();
        try (AmazonS3Reference clientReference = clientReference()) {
            // S3 API only allows 1k blobs per delete so we split up the given blobs into requests of max. 1k deletes
            final AtomicReference<Exception> aex = new AtomicReference<>();
            SocketAccess.doPrivilegedVoid(() -> {
                blobNames.forEachRemaining(key -> {
                    partition.add(key);
                    if (partition.size() == MAX_BULK_DELETES) {
                        deletePartition(purpose, clientReference, partition, aex);
                        partition.clear();
                    }
                });
                if (partition.isEmpty() == false) {
                    deletePartition(purpose, clientReference, partition, aex);
                }
            });
            if (aex.get() != null) {
                throw aex.get();
            }
        } catch (Exception e) {
            throw new IOException("Failed to delete blobs " + partition.stream().limit(10).toList(), e);
        }
    }

    private void deletePartition(
        OperationPurpose purpose,
        AmazonS3Reference clientReference,
        List<String> partition,
        AtomicReference<Exception> aex
    ) {
        try {
            clientReference.client().deleteObjects(bulkDelete(purpose, this, partition));
        } catch (MultiObjectDeleteException e) {
            // We are sending quiet mode requests so we can't use the deleted keys entry on the exception and instead
            // first remove all keys that were sent in the request and then add back those that ran into an exception.
            logger.warn(
                () -> format(
                    "Failed to delete some blobs %s",
                    e.getErrors().stream().map(err -> "[" + err.getKey() + "][" + err.getCode() + "][" + err.getMessage() + "]").toList()
                ),
                e
            );
            aex.set(ExceptionsHelper.useOrSuppress(aex.get(), e));
        } catch (AmazonClientException e) {
            // The AWS client threw any unexpected exception and did not execute the request at all so we do not
            // remove any keys from the outstanding deletes set.
            aex.set(ExceptionsHelper.useOrSuppress(aex.get(), e));
        }
    }

    private static DeleteObjectsRequest bulkDelete(OperationPurpose purpose, S3BlobStore blobStore, List<String> blobs) {
        return new DeleteObjectsRequest(blobStore.bucket()).withKeys(blobs.toArray(Strings.EMPTY_ARRAY))
            .withQuiet(true)
            .withRequestMetricCollector(blobStore.getMetricCollector(Operation.DELETE_OBJECTS, purpose));
    }

    @Override
    public void close() throws IOException {
        this.service.close();
    }

    @Override
    public Map<String, Long> stats() {
        return statsCollectors.statsMap();
    }

    // Package private for testing
    StatsCollectors getStatsCollectors() {
        return statsCollectors;
    }

    public CannedAccessControlList getCannedACL() {
        return cannedACL;
    }

    public StorageClass getStorageClass() {
        return storageClass;
    }

    public static StorageClass initStorageClass(String storageClass) {
        if ((storageClass == null) || storageClass.equals("")) {
            return StorageClass.Standard;
        }

        try {
            final StorageClass _storageClass = StorageClass.fromValue(storageClass.toUpperCase(Locale.ENGLISH));
            if (_storageClass.equals(StorageClass.Glacier)) {
                throw new BlobStoreException("Glacier storage class is not supported");
            }

            return _storageClass;
        } catch (final IllegalArgumentException illegalArgumentException) {
            throw new BlobStoreException("`" + storageClass + "` is not a valid S3 Storage Class.");
        }
    }

    /**
     * Constructs canned acl from string
     */
    public static CannedAccessControlList initCannedACL(String cannedACL) {
        if ((cannedACL == null) || cannedACL.equals("")) {
            return CannedAccessControlList.Private;
        }

        for (final CannedAccessControlList cur : CannedAccessControlList.values()) {
            if (cur.toString().equalsIgnoreCase(cannedACL)) {
                return cur;
            }
        }

        throw new BlobStoreException("cannedACL is not valid: [" + cannedACL + "]");
    }

    ThreadPool getThreadPool() {
        return threadPool;
    }

    enum Operation {
        GET_OBJECT("GetObject"),
        LIST_OBJECTS("ListObjects"),
        PUT_OBJECT("PutObject"),
        PUT_MULTIPART_OBJECT("PutMultipartObject"),
        DELETE_OBJECTS("DeleteObjects"),
        ABORT_MULTIPART_OBJECT("AbortMultipartObject");

        private final String key;

        String getKey() {
            return key;
        }

        Operation(String key) {
            this.key = key;
        }

        static Operation parse(String s) {
            for (Operation operation : Operation.values()) {
                if (operation.key.equals(s)) {
                    return operation;
                }
            }
            throw new IllegalArgumentException(
                Strings.format("invalid operation [%s] expected one of [%s]", s, Strings.arrayToCommaDelimitedString(Operation.values()))
            );
        }
    }

    record StatsKey(Operation operation, OperationPurpose purpose) {}

    class StatsCollectors {
        final Map<StatsKey, IgnoreNoResponseMetricsCollector> collectors = new ConcurrentHashMap<>();

        RequestMetricCollector getMetricCollector(Operation operation, OperationPurpose purpose) {
            return collectors.computeIfAbsent(new StatsKey(operation, purpose), k -> buildMetricCollector(k.operation(), k.purpose()));
        }

        Map<String, Long> statsMap() {
            final Map<String, Long> m = Arrays.stream(Operation.values()).collect(Collectors.toMap(Operation::getKey, e -> 0L));
            collectors.forEach((sk, v) -> m.compute(sk.operation().getKey(), (k, c) -> Objects.requireNonNull(c) + v.counter.sum()));
            return Map.copyOf(m);
        }

        IgnoreNoResponseMetricsCollector buildMetricCollector(Operation operation, OperationPurpose purpose) {
            return new IgnoreNoResponseMetricsCollector(operation, purpose);
        }
    }
}<|MERGE_RESOLUTION|>--- conflicted
+++ resolved
@@ -54,13 +54,10 @@
 import java.util.stream.Collectors;
 
 import static org.elasticsearch.core.Strings.format;
-<<<<<<< HEAD
-import static org.elasticsearch.repositories.RepositoriesModule.HTTP_REQUEST_TIME_IN_MICROS_HISTOGRAM;
-=======
 import static org.elasticsearch.repositories.RepositoriesModule.METRIC_EXCEPTIONS_COUNT;
 import static org.elasticsearch.repositories.RepositoriesModule.METRIC_EXCEPTIONS_HISTOGRAM;
 import static org.elasticsearch.repositories.RepositoriesModule.METRIC_OPERATIONS_COUNT;
->>>>>>> 76a6dd61
+import static org.elasticsearch.repositories.RepositoriesModule.HTTP_REQUEST_TIME_IN_MICROS_HISTOGRAM;
 import static org.elasticsearch.repositories.RepositoriesModule.METRIC_REQUESTS_COUNT;
 import static org.elasticsearch.repositories.RepositoriesModule.METRIC_THROTTLES_COUNT;
 import static org.elasticsearch.repositories.RepositoriesModule.METRIC_THROTTLES_HISTOGRAM;
@@ -96,16 +93,13 @@
     private final Executor snapshotExecutor;
     private final MeterRegistry meterRegistry;
     private final LongCounter requestCounter;
-<<<<<<< HEAD
-    private final LongHistogram httpRequestTimeInMicroHistogram;
-=======
     private final LongCounter exceptionCounter;
     private final LongCounter throttleCounter;
     private final LongCounter operationCounter;
     private final LongCounter unsuccessfulOperationCounter;
     private final LongHistogram exceptionHistogram;
     private final LongHistogram throttleHistogram;
->>>>>>> 76a6dd61
+    private final LongHistogram httpRequestTimeInMicroHistogram;
 
     private final StatsCollectors statsCollectors = new StatsCollectors();
 
@@ -137,16 +131,13 @@
         this.snapshotExecutor = threadPool.executor(ThreadPool.Names.SNAPSHOT);
         this.meterRegistry = meterRegistry;
         this.requestCounter = this.meterRegistry.getLongCounter(METRIC_REQUESTS_COUNT);
-<<<<<<< HEAD
-        this.httpRequestTimeInMicroHistogram = this.meterRegistry.getLongHistogram(HTTP_REQUEST_TIME_IN_MICROS_HISTOGRAM);
-=======
         this.exceptionCounter = this.meterRegistry.getLongCounter(METRIC_EXCEPTIONS_COUNT);
         this.throttleCounter = this.meterRegistry.getLongCounter(METRIC_THROTTLES_COUNT);
         this.operationCounter = this.meterRegistry.getLongCounter(METRIC_OPERATIONS_COUNT);
         this.unsuccessfulOperationCounter = this.meterRegistry.getLongCounter(METRIC_UNSUCCESSFUL_OPERATIONS_COUNT);
         this.exceptionHistogram = this.meterRegistry.getLongHistogram(METRIC_EXCEPTIONS_HISTOGRAM);
         this.throttleHistogram = this.meterRegistry.getLongHistogram(METRIC_THROTTLES_HISTOGRAM);
->>>>>>> 76a6dd61
+        this.httpRequestTimeInMicroHistogram = this.meterRegistry.getLongHistogram(HTTP_REQUEST_TIME_IN_MICROS_HISTOGRAM);
         s3RequestRetryStats = new S3RequestRetryStats(getMaxRetries());
         threadPool.scheduleWithFixedDelay(() -> {
             var priorRetryStats = s3RequestRetryStats;
@@ -213,13 +204,8 @@
             // See https://github.com/elastic/elasticsearch/pull/71406
             // TODO Is this BWC really necessary?
             if (response != null) {
-<<<<<<< HEAD
-                assert assertConsistencyBetweenHttpRequestAndOperation(request, operation);
-                counter.add(getRequestCount(request));
-                requestCounter.incrementBy(getRequestCount(request), attributes);
-                httpRequestTimeInMicroHistogram.record(getHttpRequestTimeInMicros(request), attributes);
-=======
                 counter.add(requestCount);
+                httpRequestTimeInMicroHistogram.record(getHttpRequestTimeInMicros(request), attributes); // TODO john
             }
 
             // We collect all metrics regardless whether response is null
@@ -242,7 +228,6 @@
             if (throttleCount > 0) {
                 throttleCounter.incrementBy(throttleCount, attributes);
                 throttleHistogram.record(throttleCount, attributes);
->>>>>>> 76a6dd61
             }
         }
 
