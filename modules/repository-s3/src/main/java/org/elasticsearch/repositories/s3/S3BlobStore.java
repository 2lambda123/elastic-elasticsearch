/*
 * Copyright Elasticsearch B.V. and/or licensed to Elasticsearch B.V. under one
 * or more contributor license agreements. Licensed under the Elastic License
 * 2.0 and the Server Side Public License, v 1; you may not use this file except
 * in compliance with, at your election, the Elastic License 2.0 or the Server
 * Side Public License, v 1.
 */

package org.elasticsearch.repositories.s3;

import com.amazonaws.AmazonClientException;
import com.amazonaws.Request;
import com.amazonaws.Response;
import com.amazonaws.metrics.RequestMetricCollector;
import com.amazonaws.services.s3.model.CannedAccessControlList;
import com.amazonaws.services.s3.model.DeleteObjectsRequest;
import com.amazonaws.services.s3.model.MultiObjectDeleteException;
import com.amazonaws.services.s3.model.StorageClass;
import com.amazonaws.util.AWSRequestMetrics;

import org.apache.logging.log4j.LogManager;
import org.apache.logging.log4j.Logger;
import org.elasticsearch.ExceptionsHelper;
import org.elasticsearch.cluster.metadata.RepositoryMetadata;
import org.elasticsearch.common.Strings;
import org.elasticsearch.common.blobstore.BlobContainer;
import org.elasticsearch.common.blobstore.BlobPath;
import org.elasticsearch.common.blobstore.BlobStore;
import org.elasticsearch.common.blobstore.BlobStoreException;
import org.elasticsearch.common.blobstore.OperationPurpose;
import org.elasticsearch.common.unit.ByteSizeValue;
import org.elasticsearch.common.util.BigArrays;
import org.elasticsearch.core.TimeValue;
<<<<<<< HEAD
import org.elasticsearch.telemetry.metric.MeterRegistry;
=======
import org.elasticsearch.telemetry.metric.LongCounter;
import org.elasticsearch.telemetry.metric.Meter;
>>>>>>> cf8a6be7
import org.elasticsearch.threadpool.ThreadPool;

import java.io.IOException;
import java.util.ArrayList;
import java.util.Arrays;
import java.util.Iterator;
import java.util.List;
import java.util.Locale;
import java.util.Map;
import java.util.Objects;
import java.util.concurrent.ConcurrentHashMap;
import java.util.concurrent.Executor;
import java.util.concurrent.atomic.AtomicReference;
import java.util.concurrent.atomic.LongAdder;
import java.util.stream.Collectors;

import static org.elasticsearch.core.Strings.format;
import static org.elasticsearch.repositories.RepositoriesModule.METRIC_REQUESTS_COUNT;

class S3BlobStore implements BlobStore {

    /**
     * Maximum number of deletes in a {@link DeleteObjectsRequest}.
     * @see <a href="https://docs.aws.amazon.com/AmazonS3/latest/API/multiobjectdeleteapi.html">S3 Documentation</a>.
     */
    private static final int MAX_BULK_DELETES = 1000;

    private static final Logger logger = LogManager.getLogger(S3BlobStore.class);

    private final S3Service service;

    private final BigArrays bigArrays;

    private final String bucket;

    private final ByteSizeValue bufferSize;

    private final boolean serverSideEncryption;

    private final CannedAccessControlList cannedACL;

    private final StorageClass storageClass;

    private final RepositoryMetadata repositoryMetadata;

    private final ThreadPool threadPool;
    private final Executor snapshotExecutor;
<<<<<<< HEAD
    private final MeterRegistry meter;
=======
    private final Meter meter;
    private final LongCounter requestCounter;
>>>>>>> cf8a6be7

    private final StatsCollectors statsCollectors = new StatsCollectors();

    private static final TimeValue RETRY_STATS_WINDOW = TimeValue.timeValueMinutes(5);

    private volatile S3RequestRetryStats s3RequestRetryStats;

    S3BlobStore(
        S3Service service,
        String bucket,
        boolean serverSideEncryption,
        ByteSizeValue bufferSize,
        String cannedACL,
        String storageClass,
        RepositoryMetadata repositoryMetadata,
        BigArrays bigArrays,
        ThreadPool threadPool,
        MeterRegistry meter
    ) {
        this.service = service;
        this.bigArrays = bigArrays;
        this.bucket = bucket;
        this.serverSideEncryption = serverSideEncryption;
        this.bufferSize = bufferSize;
        this.cannedACL = initCannedACL(cannedACL);
        this.storageClass = initStorageClass(storageClass);
        this.repositoryMetadata = repositoryMetadata;
        this.threadPool = threadPool;
        this.snapshotExecutor = threadPool.executor(ThreadPool.Names.SNAPSHOT);
        this.meter = meter;
        this.requestCounter = this.meter.getLongCounter(METRIC_REQUESTS_COUNT);
        s3RequestRetryStats = new S3RequestRetryStats(getMaxRetries());
        threadPool.scheduleWithFixedDelay(() -> {
            var priorRetryStats = s3RequestRetryStats;
            s3RequestRetryStats = new S3RequestRetryStats(getMaxRetries());
            priorRetryStats.emitMetrics();
        }, RETRY_STATS_WINDOW, threadPool.generic());
    }

    RequestMetricCollector getMetricCollector(Operation operation, OperationPurpose purpose) {
        var collector = statsCollectors.getMetricCollector(operation, purpose);
        return new RequestMetricCollector() {
            @Override
            public void collectMetrics(Request<?> request, Response<?> response) {
                s3RequestRetryStats.addRequest(request);
                collector.collectMetrics(request, response);
            }
        };
    }

    public Executor getSnapshotExecutor() {
        return snapshotExecutor;
    }

    public TimeValue getCompareAndExchangeTimeToLive() {
        return service.compareAndExchangeTimeToLive;
    }

    // metrics collector that ignores null responses that we interpret as the request not reaching the S3 endpoint due to a network
    // issue
    class IgnoreNoResponseMetricsCollector extends RequestMetricCollector {

        final LongAdder counter = new LongAdder();
        private final Operation operation;
        private final Map<String, Object> attributes;

        private IgnoreNoResponseMetricsCollector(Operation operation, OperationPurpose purpose) {
            this.operation = operation;
            this.attributes = Map.of(
                "repo_type",
                S3Repository.TYPE,
                "repo_name",
                repositoryMetadata.name(),
                "operation",
                operation.getKey(),
                "purpose",
                purpose.getKey()
            );
        }

        @Override
        public final void collectMetrics(Request<?> request, Response<?> response) {
            if (response != null) {
                assert assertConsistencyBetweenHttpRequestAndOperation(request, operation);
                counter.add(getRequestCount(request));
                requestCounter.incrementBy(getRequestCount(request), attributes);
            }
        }

        private boolean assertConsistencyBetweenHttpRequestAndOperation(Request<?> request, Operation operation) {
            switch (operation) {
                case GET_OBJECT, LIST_OBJECTS -> {
                    return request.getHttpMethod().name().equals("GET");
                }
                case PUT_OBJECT -> {
                    return request.getHttpMethod().name().equals("PUT");
                }
                case PUT_MULTIPART_OBJECT -> {
                    return request.getHttpMethod().name().equals("PUT") || request.getHttpMethod().name().equals("POST");
                }
                case DELETE_OBJECTS -> {
                    return request.getHttpMethod().name().equals("POST");
                }
                case ABORT_MULTIPART_OBJECT -> {
                    return request.getHttpMethod().name().equals("DELETE");
                }
                default -> throw new AssertionError("unknown operation [" + operation + "]");
            }
        }
    }

    private static long getRequestCount(Request<?> request) {
        Number requestCount = request.getAWSRequestMetrics().getTimingInfo().getCounter(AWSRequestMetrics.Field.RequestCount.name());
        if (requestCount == null) {
            logger.warn("Expected request count to be tracked for request [{}] but found not count.", request);
            return 0L;
        }
        return requestCount.longValue();
    }

    @Override
    public String toString() {
        return bucket;
    }

    public AmazonS3Reference clientReference() {
        return service.client(repositoryMetadata);
    }

    final int getMaxRetries() {
        return service.settings(repositoryMetadata).maxRetries;
    }

    public String bucket() {
        return bucket;
    }

    public BigArrays bigArrays() {
        return bigArrays;
    }

    public boolean serverSideEncryption() {
        return serverSideEncryption;
    }

    public long bufferSizeInBytes() {
        return bufferSize.getBytes();
    }

    @Override
    public BlobContainer blobContainer(BlobPath path) {
        return new S3BlobContainer(path, this);
    }

    @Override
    public void deleteBlobsIgnoringIfNotExists(OperationPurpose purpose, Iterator<String> blobNames) throws IOException {
        if (blobNames.hasNext() == false) {
            return;
        }

        final List<String> partition = new ArrayList<>();
        try (AmazonS3Reference clientReference = clientReference()) {
            // S3 API only allows 1k blobs per delete so we split up the given blobs into requests of max. 1k deletes
            final AtomicReference<Exception> aex = new AtomicReference<>();
            SocketAccess.doPrivilegedVoid(() -> {
                blobNames.forEachRemaining(key -> {
                    partition.add(key);
                    if (partition.size() == MAX_BULK_DELETES) {
                        deletePartition(purpose, clientReference, partition, aex);
                        partition.clear();
                    }
                });
                if (partition.isEmpty() == false) {
                    deletePartition(purpose, clientReference, partition, aex);
                }
            });
            if (aex.get() != null) {
                throw aex.get();
            }
        } catch (Exception e) {
            throw new IOException("Failed to delete blobs " + partition.stream().limit(10).toList(), e);
        }
    }

    private void deletePartition(
        OperationPurpose purpose,
        AmazonS3Reference clientReference,
        List<String> partition,
        AtomicReference<Exception> aex
    ) {
        try {
            clientReference.client().deleteObjects(bulkDelete(purpose, this, partition));
        } catch (MultiObjectDeleteException e) {
            // We are sending quiet mode requests so we can't use the deleted keys entry on the exception and instead
            // first remove all keys that were sent in the request and then add back those that ran into an exception.
            logger.warn(
                () -> format(
                    "Failed to delete some blobs %s",
                    e.getErrors().stream().map(err -> "[" + err.getKey() + "][" + err.getCode() + "][" + err.getMessage() + "]").toList()
                ),
                e
            );
            aex.set(ExceptionsHelper.useOrSuppress(aex.get(), e));
        } catch (AmazonClientException e) {
            // The AWS client threw any unexpected exception and did not execute the request at all so we do not
            // remove any keys from the outstanding deletes set.
            aex.set(ExceptionsHelper.useOrSuppress(aex.get(), e));
        }
    }

    private static DeleteObjectsRequest bulkDelete(OperationPurpose purpose, S3BlobStore blobStore, List<String> blobs) {
        return new DeleteObjectsRequest(blobStore.bucket()).withKeys(blobs.toArray(Strings.EMPTY_ARRAY))
            .withQuiet(true)
            .withRequestMetricCollector(blobStore.getMetricCollector(Operation.DELETE_OBJECTS, purpose));
    }

    @Override
    public void close() throws IOException {
        this.service.close();
    }

    @Override
    public Map<String, Long> stats() {
        return statsCollectors.statsMap();
    }

    // Package private for testing
    StatsCollectors getStatsCollectors() {
        return statsCollectors;
    }

    public CannedAccessControlList getCannedACL() {
        return cannedACL;
    }

    public StorageClass getStorageClass() {
        return storageClass;
    }

    public static StorageClass initStorageClass(String storageClass) {
        if ((storageClass == null) || storageClass.equals("")) {
            return StorageClass.Standard;
        }

        try {
            final StorageClass _storageClass = StorageClass.fromValue(storageClass.toUpperCase(Locale.ENGLISH));
            if (_storageClass.equals(StorageClass.Glacier)) {
                throw new BlobStoreException("Glacier storage class is not supported");
            }

            return _storageClass;
        } catch (final IllegalArgumentException illegalArgumentException) {
            throw new BlobStoreException("`" + storageClass + "` is not a valid S3 Storage Class.");
        }
    }

    /**
     * Constructs canned acl from string
     */
    public static CannedAccessControlList initCannedACL(String cannedACL) {
        if ((cannedACL == null) || cannedACL.equals("")) {
            return CannedAccessControlList.Private;
        }

        for (final CannedAccessControlList cur : CannedAccessControlList.values()) {
            if (cur.toString().equalsIgnoreCase(cannedACL)) {
                return cur;
            }
        }

        throw new BlobStoreException("cannedACL is not valid: [" + cannedACL + "]");
    }

    ThreadPool getThreadPool() {
        return threadPool;
    }

    enum Operation {
        GET_OBJECT("GetObject"),
        LIST_OBJECTS("ListObjects"),
        PUT_OBJECT("PutObject"),
        PUT_MULTIPART_OBJECT("PutMultipartObject"),
        DELETE_OBJECTS("DeleteObjects"),
        ABORT_MULTIPART_OBJECT("AbortMultipartObject");

        private final String key;

        String getKey() {
            return key;
        }

        Operation(String key) {
            this.key = key;
        }

        static Operation parse(String s) {
            for (Operation operation : Operation.values()) {
                if (operation.key.equals(s)) {
                    return operation;
                }
            }
            throw new IllegalArgumentException(
                Strings.format("invalid operation [%s] expected one of [%s]", s, Strings.arrayToCommaDelimitedString(Operation.values()))
            );
        }
    }

    record StatsKey(Operation operation, OperationPurpose purpose) {}

    class StatsCollectors {
        final Map<StatsKey, IgnoreNoResponseMetricsCollector> collectors = new ConcurrentHashMap<>();

        RequestMetricCollector getMetricCollector(Operation operation, OperationPurpose purpose) {
            return collectors.computeIfAbsent(new StatsKey(operation, purpose), k -> buildMetricCollector(k.operation(), k.purpose()));
        }

        Map<String, Long> statsMap() {
            final Map<String, Long> m = Arrays.stream(Operation.values()).collect(Collectors.toMap(Operation::getKey, e -> 0L));
            collectors.forEach((sk, v) -> m.compute(sk.operation().getKey(), (k, c) -> Objects.requireNonNull(c) + v.counter.sum()));
            return Map.copyOf(m);
        }

        IgnoreNoResponseMetricsCollector buildMetricCollector(Operation operation, OperationPurpose purpose) {
            return new IgnoreNoResponseMetricsCollector(operation, purpose);
        }
    }
}<|MERGE_RESOLUTION|>--- conflicted
+++ resolved
@@ -31,12 +31,8 @@
 import org.elasticsearch.common.unit.ByteSizeValue;
 import org.elasticsearch.common.util.BigArrays;
 import org.elasticsearch.core.TimeValue;
-<<<<<<< HEAD
+import org.elasticsearch.telemetry.metric.LongCounter;
 import org.elasticsearch.telemetry.metric.MeterRegistry;
-=======
-import org.elasticsearch.telemetry.metric.LongCounter;
-import org.elasticsearch.telemetry.metric.Meter;
->>>>>>> cf8a6be7
 import org.elasticsearch.threadpool.ThreadPool;
 
 import java.io.IOException;
@@ -84,12 +80,8 @@
 
     private final ThreadPool threadPool;
     private final Executor snapshotExecutor;
-<<<<<<< HEAD
     private final MeterRegistry meter;
-=======
-    private final Meter meter;
     private final LongCounter requestCounter;
->>>>>>> cf8a6be7
 
     private final StatsCollectors statsCollectors = new StatsCollectors();
 
