/*
 * Copyright Elasticsearch B.V. and/or licensed to Elasticsearch B.V. under one
 * or more contributor license agreements. Licensed under the Elastic License
 * 2.0 and the Server Side Public License, v 1; you may not use this file except
 * in compliance with, at your election, the Elastic License 2.0 or the Server
 * Side Public License, v 1.
 */
package org.elasticsearch.datastreams;

import org.apache.logging.log4j.LogManager;
import org.apache.logging.log4j.Logger;
import org.elasticsearch.cluster.ClusterState;
import org.elasticsearch.cluster.ClusterStateTaskConfig;
import org.elasticsearch.cluster.ClusterStateTaskExecutor;
import org.elasticsearch.cluster.ClusterStateTaskListener;
import org.elasticsearch.cluster.LocalNodeMasterListener;
import org.elasticsearch.cluster.metadata.DataStream;
import org.elasticsearch.cluster.metadata.IndexMetadata;
import org.elasticsearch.cluster.metadata.Metadata;
import org.elasticsearch.cluster.service.ClusterService;
import org.elasticsearch.common.Priority;
import org.elasticsearch.common.component.AbstractLifecycleComponent;
import org.elasticsearch.common.settings.Settings;
import org.elasticsearch.core.Releasable;
import org.elasticsearch.core.TimeValue;
import org.elasticsearch.index.Index;
import org.elasticsearch.index.IndexMode;
import org.elasticsearch.index.IndexSettings;
import org.elasticsearch.threadpool.Scheduler;
import org.elasticsearch.threadpool.ThreadPool;

import java.io.IOException;
import java.time.Instant;
import java.time.temporal.ChronoUnit;
import java.util.concurrent.atomic.AtomicBoolean;
import java.util.function.Consumer;
import java.util.function.Supplier;

import static org.elasticsearch.core.Strings.format;
import static org.elasticsearch.index.mapper.DateFieldMapper.DEFAULT_DATE_TIME_FORMATTER;

/**
 * A component that updates the 'index.time_series.end_time' index setting for the most recently added backing index of a tsdb data stream.
 */
public class UpdateTimeSeriesRangeService extends AbstractLifecycleComponent implements LocalNodeMasterListener {

    private static final Logger LOGGER = LogManager.getLogger(UpdateTimeSeriesRangeService.class);

    private final ThreadPool threadPool;
    private final ClusterService clusterService;

    volatile TimeValue pollInterval;
    volatile Scheduler.Cancellable job;
    private final AtomicBoolean running = new AtomicBoolean(false);
    private final ClusterStateTaskExecutor<UpdateTimeSeriesTask> taskExecutor = new UpdateTimeSeriesExecutor();

    UpdateTimeSeriesRangeService(Settings settings, ThreadPool threadPool, ClusterService clusterService) {
        this.pollInterval = DataStreamsPlugin.TIME_SERIES_POLL_INTERVAL.get(settings);
        this.threadPool = threadPool;
        this.clusterService = clusterService;
        clusterService.getClusterSettings().addSettingsUpdateConsumer(DataStreamsPlugin.TIME_SERIES_POLL_INTERVAL, this::setPollInterval);
    }

    void perform(Runnable onComplete) {
        if (running.compareAndSet(false, true)) {
            LOGGER.debug("starting tsdb update task");
            var task = new UpdateTimeSeriesTask(e -> {
                if (e != null) {
                    LOGGER.warn("failed to update tsdb data stream end times", e);
                }
                running.set(false);
                onComplete.run();
            });
            var config = ClusterStateTaskConfig.build(Priority.URGENT);
            clusterService.submitStateUpdateTask("update_tsdb_data_stream_end_times", task, config, taskExecutor);
        } else {
            LOGGER.debug("not starting tsdb update task, because another execution is still running");
        }
    }

    void setPollInterval(TimeValue newValue) {
        LOGGER.info(
            "updating [{}] setting from [{}] to [{}]",
            DataStreamsPlugin.TIME_SERIES_POLL_INTERVAL.getKey(),
            pollInterval,
            newValue
        );
        this.pollInterval = newValue;

        // Only re-schedule if we've been scheduled, this should only be the case on elected master node.
        if (job != null) {
            unschedule();
            scheduleTask();
        }
    }

    ClusterState updateTimeSeriesTemporalRange(ClusterState current, Instant now) {
        Metadata.Builder mBuilder = null;
        for (DataStream dataStream : current.metadata().dataStreams().values()) {
            if (dataStream.getIndexMode() != IndexMode.TIME_SERIES) {
                continue;
            }
            if (dataStream.isReplicated()) {
                continue;
            }

            // getWriteIndex() selects the latest added index:
            Index head = dataStream.getWriteIndex();
            IndexMetadata im = current.metadata().getIndexSafe(head);
            Instant currentEnd = IndexSettings.TIME_SERIES_END_TIME.get(im.getSettings());
            TimeValue lookAheadTime = DataStreamsPlugin.LOOK_AHEAD_TIME.get(im.getSettings());
            Instant newEnd = now.plus(lookAheadTime.getMillis(), ChronoUnit.MILLIS).plus(pollInterval.getMillis(), ChronoUnit.MILLIS);
            if (newEnd.isAfter(currentEnd)) {
                try {
                    Settings settings = Settings.builder()
                        .put(IndexSettings.TIME_SERIES_END_TIME.getKey(), DEFAULT_DATE_TIME_FORMATTER.format(newEnd))
                        .build();
                    LOGGER.debug(
                        "updating [{}] setting from [{}] to [{}] for data stream [{}]",
                        IndexSettings.TIME_SERIES_END_TIME.getKey(),
                        currentEnd,
                        newEnd,
                        dataStream.getName()
                    );
                    if (mBuilder == null) {
                        mBuilder = Metadata.builder(current.metadata());
                    }
                    mBuilder.updateSettings(settings, head.getName());
                    // Verify that all temporal ranges of each backing index is still valid:
                    dataStream.validate(mBuilder::get);
                } catch (Exception e) {
                    LOGGER.error(
                        () -> format(
                            "unable to update [%s] for data stream [%s] and backing index [%s]",
                            IndexSettings.TIME_SERIES_END_TIME.getKey(),
                            dataStream.getName(),
                            head.getName()
                        ),
                        e
                    );
                }
            }
        }

        if (mBuilder != null) {
            return ClusterState.builder(current).metadata(mBuilder).build();
        } else {
            return current;
        }
    }

    void scheduleTask() {
        if (job == null) {
            LOGGER.debug("schedule tsdb update task");
            job = threadPool.scheduleWithFixedDelay(
                () -> perform(() -> LOGGER.debug("completed tsdb update task")),
                pollInterval,
                ThreadPool.Names.SAME
            );
        }
    }

    void unschedule() {
        if (job != null) {
            job.cancel();
            job = null;
        }
    }

    @Override
    protected void doStart() {
        clusterService.addLocalNodeMasterListener(this);
    }

    @Override
    protected void doStop() {
        unschedule();
    }

    @Override
    protected void doClose() throws IOException {
        unschedule();
    }

    @Override
    public void onMaster() {
        scheduleTask();
    }

    @Override
    public void offMaster() {
        unschedule();
    }

    private record UpdateTimeSeriesTask(Consumer<Exception> listener) implements ClusterStateTaskListener {
        @Override
        public void onFailure(Exception e) {
            listener.accept(e);
        }
    }

    private class UpdateTimeSeriesExecutor implements ClusterStateTaskExecutor<UpdateTimeSeriesTask> {
        @Override
<<<<<<< HEAD
        public ClusterState execute(
            ClusterState currentState,
            List<TaskContext<UpdateTimeSeriesTask>> taskContexts,
            Supplier<Releasable> dropHeadersContextSupplier
        ) throws Exception {
            final ClusterState result;
            try (var ignored = dropHeadersContextSupplier.get()) {
                result = updateTimeSeriesTemporalRange(currentState, Instant.now());
            }
            for (final var taskContext : taskContexts) {
=======
        public ClusterState execute(BatchExecutionContext<UpdateTimeSeriesTask> batchExecutionContext) throws Exception {
            var result = updateTimeSeriesTemporalRange(batchExecutionContext.initialState(), Instant.now());
            for (final var taskContext : batchExecutionContext.taskContexts()) {
>>>>>>> 4779893b
                taskContext.success(() -> taskContext.getTask().listener().accept(null));
            }
            return result;
        }
    }
}<|MERGE_RESOLUTION|>--- conflicted
+++ resolved
@@ -21,7 +21,6 @@
 import org.elasticsearch.common.Priority;
 import org.elasticsearch.common.component.AbstractLifecycleComponent;
 import org.elasticsearch.common.settings.Settings;
-import org.elasticsearch.core.Releasable;
 import org.elasticsearch.core.TimeValue;
 import org.elasticsearch.index.Index;
 import org.elasticsearch.index.IndexMode;
@@ -34,7 +33,6 @@
 import java.time.temporal.ChronoUnit;
 import java.util.concurrent.atomic.AtomicBoolean;
 import java.util.function.Consumer;
-import java.util.function.Supplier;
 
 import static org.elasticsearch.core.Strings.format;
 import static org.elasticsearch.index.mapper.DateFieldMapper.DEFAULT_DATE_TIME_FORMATTER;
@@ -201,22 +199,12 @@
 
     private class UpdateTimeSeriesExecutor implements ClusterStateTaskExecutor<UpdateTimeSeriesTask> {
         @Override
-<<<<<<< HEAD
-        public ClusterState execute(
-            ClusterState currentState,
-            List<TaskContext<UpdateTimeSeriesTask>> taskContexts,
-            Supplier<Releasable> dropHeadersContextSupplier
-        ) throws Exception {
+        public ClusterState execute(BatchExecutionContext<UpdateTimeSeriesTask> batchExecutionContext) throws Exception {
             final ClusterState result;
-            try (var ignored = dropHeadersContextSupplier.get()) {
-                result = updateTimeSeriesTemporalRange(currentState, Instant.now());
-            }
-            for (final var taskContext : taskContexts) {
-=======
-        public ClusterState execute(BatchExecutionContext<UpdateTimeSeriesTask> batchExecutionContext) throws Exception {
-            var result = updateTimeSeriesTemporalRange(batchExecutionContext.initialState(), Instant.now());
+            try (var ignored = batchExecutionContext.dropHeadersContextSupplier().get()) {
+                result = updateTimeSeriesTemporalRange(batchExecutionContext.initialState(), Instant.now());
+            }
             for (final var taskContext : batchExecutionContext.taskContexts()) {
->>>>>>> 4779893b
                 taskContext.success(() -> taskContext.getTask().listener().accept(null));
             }
             return result;
