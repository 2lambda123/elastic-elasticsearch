--- conflicted
+++ resolved
@@ -466,13 +466,8 @@
             docs.add(context.parseDocument(new SourceToParse(context.index().getName(), "_temp_id", document, documentXContentType)));
         }
 
-<<<<<<< HEAD
-        FieldNameAnalyzer fieldNameAnalyzer = docMapper.mappers().indexAnalyzer();
-        // Need to this custom impl because FieldNameAnalyzer is strict and the percolator sometimes isn't when
-=======
         FieldNameAnalyzer fieldNameAnalyzer = context.getFieldNameIndexAnalyzer();
         // We need this custom analyzer because FieldNameAnalyzer is strict and the percolator sometimes isn't when
->>>>>>> c23c0577
         // 'index.percolator.map_unmapped_fields_as_string' is enabled:
         Analyzer analyzer = new DelegatingAnalyzerWrapper(Analyzer.PER_FIELD_REUSE_STRATEGY) {
             @Override
