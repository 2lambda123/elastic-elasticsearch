--- conflicted
+++ resolved
@@ -72,13 +72,8 @@
         for (PercolateQuery percolateQuery : percolateQueries) {
             String fieldName = singlePercolateQuery ? FIELD_NAME_PREFIX : FIELD_NAME_PREFIX + "_" + percolateQuery.getName();
             IndexSearcher percolatorIndexSearcher = percolateQuery.getPercolatorIndexSearcher();
-<<<<<<< HEAD
-            Query nonNestedQuery = Queries.newNonNestedFilter();
-            Weight weight = percolatorIndexSearcher.createWeight(percolatorIndexSearcher.rewrite(nonNestedQuery),
-=======
             Weight weight = percolatorIndexSearcher.createWeight(percolatorIndexSearcher.rewrite(Queries.newNonNestedFilter()),
->>>>>>> c59da59b
-                    ScoreMode.COMPLETE_NO_SCORES, 1f);
+                ScoreMode.COMPLETE_NO_SCORES, 1f);
             Scorer s = weight.scorer(percolatorIndexSearcher.getIndexReader().leaves().get(0));
             int memoryIndexMaxDoc = percolatorIndexSearcher.getIndexReader().maxDoc();
             BitSet rootDocs = BitSet.of(s.iterator(), memoryIndexMaxDoc);
