/*
 * Licensed to Elasticsearch under one or more contributor
 * license agreements. See the NOTICE file distributed with
 * this work for additional information regarding copyright
 * ownership. Elasticsearch licenses this file to you under
 * the Apache License, Version 2.0 (the "License"); you may
 * not use this file except in compliance with the License.
 * You may obtain a copy of the License at
 *
 *    http://www.apache.org/licenses/LICENSE-2.0
 *
 * Unless required by applicable law or agreed to in writing,
 * software distributed under the License is distributed on an
 * "AS IS" BASIS, WITHOUT WARRANTIES OR CONDITIONS OF ANY
 * KIND, either express or implied.  See the License for the
 * specific language governing permissions and limitations
 * under the License.
 */

package org.elasticsearch.percolator;

import org.apache.lucene.index.LeafReaderContext;
import org.apache.lucene.search.IndexSearcher;
import org.apache.lucene.search.Query;
import org.apache.lucene.search.QueryVisitor;
import org.elasticsearch.common.bytes.BytesReference;
import org.elasticsearch.common.document.DocumentField;
import org.elasticsearch.search.SearchHit;
import org.elasticsearch.search.fetch.FetchContext;
import org.elasticsearch.search.fetch.FetchSubPhase;
import org.elasticsearch.search.fetch.FetchSubPhaseProcessor;
import org.elasticsearch.search.fetch.subphase.highlight.HighlightField;
import org.elasticsearch.search.fetch.subphase.highlight.HighlightPhase;
import org.elasticsearch.search.fetch.subphase.highlight.Highlighter;
import org.elasticsearch.search.fetch.subphase.highlight.SearchHighlightContext;
<<<<<<< HEAD
=======
import org.elasticsearch.search.internal.SearchContext;
import org.elasticsearch.search.lookup.SearchLookup;
import org.elasticsearch.search.lookup.SourceLookup;
>>>>>>> 18353373

import java.io.IOException;
import java.util.ArrayList;
import java.util.Collections;
import java.util.HashMap;
import java.util.List;
import java.util.Map;

/**
 * Highlighting in the case of the percolate query is a bit different, because the PercolateQuery itself doesn't get highlighted,
 * but the source of the PercolateQuery gets highlighted by each hit containing a query.
 */
final class PercolatorHighlightSubFetchPhase implements FetchSubPhase {
    private final HighlightPhase highlightPhase;

    PercolatorHighlightSubFetchPhase(Map<String, Highlighter> highlighters) {
        this.highlightPhase = new HighlightPhase(highlighters);
    }

    @Override
<<<<<<< HEAD
    public FetchSubPhaseProcessor getProcessor(FetchContext fetchContext) {
        if (fetchContext.highlight() == null) {
=======
    public FetchSubPhaseProcessor getProcessor(SearchContext searchContext, SearchLookup lookup) throws IOException {
        if (searchContext.highlight() == null) {
>>>>>>> 18353373
            return null;
        }
        List<PercolateQuery> percolateQueries = locatePercolatorQuery(fetchContext.query());
        if (percolateQueries.isEmpty()) {
            return null;
        }
        return new FetchSubPhaseProcessor() {

            LeafReaderContext ctx;

            @Override
            public void setNextReader(LeafReaderContext readerContext) {
                this.ctx = readerContext;
            }

            @Override
            public void process(HitContext hit) throws IOException {
                boolean singlePercolateQuery = percolateQueries.size() == 1;
                for (PercolateQuery percolateQuery : percolateQueries) {
                    String fieldName = singlePercolateQuery ? PercolatorMatchedSlotSubFetchPhase.FIELD_NAME_PREFIX :
                        PercolatorMatchedSlotSubFetchPhase.FIELD_NAME_PREFIX + "_" + percolateQuery.getName();
                    IndexSearcher percolatorIndexSearcher = percolateQuery.getPercolatorIndexSearcher();
                    PercolateQuery.QueryStore queryStore = percolateQuery.getQueryStore();

                    LeafReaderContext percolatorLeafReaderContext = percolatorIndexSearcher.getIndexReader().leaves().get(0);
                    final Query query = queryStore.getQueries(ctx).apply(hit.docId());
                    if (query != null) {
                        DocumentField field = hit.hit().field(fieldName);
                        if (field == null) {
                            // It possible that a hit did not match with a particular percolate query,
                            // so then continue highlighting with the next hit.
                            continue;
                        }

                        for (Object matchedSlot : field.getValues()) {
                            int slot = (int) matchedSlot;
                            BytesReference document = percolateQuery.getDocuments().get(slot);
                            HitContext subContext = new HitContext(
                                new SearchHit(slot, "unknown", Collections.emptyMap(), Collections.emptyMap()),
                                percolatorLeafReaderContext, slot, new SourceLookup(), new HashMap<>()
                            );
                            subContext.sourceLookup().setSource(document);
                            // force source because MemoryIndex does not store fields
                            SearchHighlightContext highlight = new SearchHighlightContext(fetchContext.highlight().fields(), true);
                            FetchSubPhaseProcessor processor = highlightPhase.getProcessor(fetchContext, highlight, query);
                            processor.process(subContext);
                            for (Map.Entry<String, HighlightField> entry : subContext.hit().getHighlightFields().entrySet()) {
                                if (percolateQuery.getDocuments().size() == 1) {
                                    String hlFieldName;
                                    if (singlePercolateQuery) {
                                        hlFieldName = entry.getKey();
                                    } else {
                                        hlFieldName = percolateQuery.getName() + "_" + entry.getKey();
                                    }
                                    hit.hit().getHighlightFields().put(hlFieldName,
                                        new HighlightField(hlFieldName, entry.getValue().fragments()));
                                } else {
                                    // In case multiple documents are being percolated we need to identify to which document
                                    // a highlight belongs to.
                                    String hlFieldName;
                                    if (singlePercolateQuery) {
                                        hlFieldName = slot + "_" + entry.getKey();
                                    } else {
                                        hlFieldName = percolateQuery.getName() + "_" + slot + "_" + entry.getKey();
                                    }
                                    hit.hit().getHighlightFields().put(hlFieldName,
                                        new HighlightField(hlFieldName, entry.getValue().fragments()));
                                }
                            }
                        }
                    }
                }
            }
        };
    }

    static List<PercolateQuery> locatePercolatorQuery(Query query) {
        if (query == null) {
            return Collections.emptyList();
        }
        List<PercolateQuery> queries = new ArrayList<>();
        query.visit(new QueryVisitor() {
            @Override
            public void visitLeaf(Query query) {
                if (query instanceof PercolateQuery) {
                    queries.add((PercolateQuery)query);
                }
            }
        });
        return queries;
    }
}<|MERGE_RESOLUTION|>--- conflicted
+++ resolved
@@ -33,12 +33,8 @@
 import org.elasticsearch.search.fetch.subphase.highlight.HighlightPhase;
 import org.elasticsearch.search.fetch.subphase.highlight.Highlighter;
 import org.elasticsearch.search.fetch.subphase.highlight.SearchHighlightContext;
-<<<<<<< HEAD
-=======
-import org.elasticsearch.search.internal.SearchContext;
 import org.elasticsearch.search.lookup.SearchLookup;
 import org.elasticsearch.search.lookup.SourceLookup;
->>>>>>> 18353373
 
 import java.io.IOException;
 import java.util.ArrayList;
@@ -59,13 +55,8 @@
     }
 
     @Override
-<<<<<<< HEAD
-    public FetchSubPhaseProcessor getProcessor(FetchContext fetchContext) {
+    public FetchSubPhaseProcessor getProcessor(FetchContext fetchContext, SearchLookup lookup) {
         if (fetchContext.highlight() == null) {
-=======
-    public FetchSubPhaseProcessor getProcessor(SearchContext searchContext, SearchLookup lookup) throws IOException {
-        if (searchContext.highlight() == null) {
->>>>>>> 18353373
             return null;
         }
         List<PercolateQuery> percolateQueries = locatePercolatorQuery(fetchContext.query());
