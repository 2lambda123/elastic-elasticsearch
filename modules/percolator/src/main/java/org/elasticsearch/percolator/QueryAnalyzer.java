/*
 * Licensed to Elasticsearch under one or more contributor
 * license agreements. See the NOTICE file distributed with
 * this work for additional information regarding copyright
 * ownership. Elasticsearch licenses this file to you under
 * the Apache License, Version 2.0 (the "License"); you may
 * not use this file except in compliance with the License.
 * You may obtain a copy of the License at
 *
 *    http://www.apache.org/licenses/LICENSE-2.0
 *
 * Unless required by applicable law or agreed to in writing,
 * software distributed under the License is distributed on an
 * "AS IS" BASIS, WITHOUT WARRANTIES OR CONDITIONS OF ANY
 * KIND, either express or implied.  See the License for the
 * specific language governing permissions and limitations
 * under the License.
 */
package org.elasticsearch.percolator;

import org.apache.lucene.document.BinaryRange;
import org.apache.lucene.document.LatLonPoint;
import org.apache.lucene.geo.GeoEncodingUtils;
import org.apache.lucene.geo.Rectangle;
import org.apache.lucene.index.PrefixCodedTerms;
import org.apache.lucene.index.Term;
import org.apache.lucene.queries.BlendedTermQuery;
import org.apache.lucene.queries.BoundingBoxQueryWrapper;
import org.apache.lucene.queries.CommonTermsQuery;
import org.apache.lucene.search.BooleanClause;
import org.apache.lucene.search.BooleanQuery;
import org.apache.lucene.search.BoostQuery;
import org.apache.lucene.search.ConstantScoreQuery;
import org.apache.lucene.search.DisjunctionMaxQuery;
import org.apache.lucene.search.IndexOrDocValuesQuery;
import org.apache.lucene.search.MatchAllDocsQuery;
import org.apache.lucene.search.MatchNoDocsQuery;
import org.apache.lucene.search.MultiPhraseQuery;
import org.apache.lucene.search.PhraseQuery;
import org.apache.lucene.search.PointRangeQuery;
import org.apache.lucene.search.Query;
import org.apache.lucene.search.SynonymQuery;
import org.apache.lucene.search.TermInSetQuery;
import org.apache.lucene.search.TermQuery;
import org.apache.lucene.search.BooleanClause.Occur;
import org.apache.lucene.search.spans.SpanFirstQuery;
import org.apache.lucene.search.spans.SpanNearQuery;
import org.apache.lucene.search.spans.SpanNotQuery;
import org.apache.lucene.search.spans.SpanOrQuery;
import org.apache.lucene.search.spans.SpanQuery;
import org.apache.lucene.search.spans.SpanTermQuery;
import org.apache.lucene.util.BytesRef;
import org.apache.lucene.util.NumericUtils;
import org.elasticsearch.Version;
import org.elasticsearch.common.geo.GeoDistance;
import org.elasticsearch.common.logging.LoggerMessageFormat;
import org.elasticsearch.common.lucene.search.function.FunctionScoreQuery;
import org.elasticsearch.index.search.ESToParentBlockJoinQuery;
import org.elasticsearch.common.unit.DistanceUnit;

import java.util.ArrayList;
import java.util.Arrays;
import java.util.Collections;
import java.util.HashMap;
import java.util.HashSet;
import java.util.List;
import java.util.Map;
import java.util.Objects;
import java.util.Set;
import java.util.function.BiFunction;
import java.util.stream.Collectors;

import static java.util.stream.Collectors.toSet;

final class QueryAnalyzer {

    private static final Map<Class<?>, BiFunction<Query, Version, Result>> queryProcessors;

    static {
        Map<Class<?>, BiFunction<Query, Version, Result>> map = new HashMap<>();
        map.put(MatchNoDocsQuery.class, matchNoDocsQuery());
        map.put(MatchAllDocsQuery.class, matchAllDocsQuery());
        map.put(ConstantScoreQuery.class, constantScoreQuery());
        map.put(BoostQuery.class, boostQuery());
        map.put(TermQuery.class, termQuery());
        map.put(TermInSetQuery.class, termInSetQuery());
        map.put(CommonTermsQuery.class, commonTermsQuery());
        map.put(BlendedTermQuery.class, blendedTermQuery());
        map.put(PhraseQuery.class, phraseQuery());
        map.put(MultiPhraseQuery.class, multiPhraseQuery());
        map.put(SpanTermQuery.class, spanTermQuery());
        map.put(SpanNearQuery.class, spanNearQuery());
        map.put(SpanOrQuery.class, spanOrQuery());
        map.put(SpanFirstQuery.class, spanFirstQuery());
        map.put(SpanNotQuery.class, spanNotQuery());
        map.put(BooleanQuery.class, booleanQuery());
        map.put(DisjunctionMaxQuery.class, disjunctionMaxQuery());
        map.put(SynonymQuery.class, synonymQuery());
        map.put(FunctionScoreQuery.class, functionScoreQuery());
        map.put(PointRangeQuery.class, pointRangeQuery());
        map.put(IndexOrDocValuesQuery.class, indexOrDocValuesQuery());
        map.put(ESToParentBlockJoinQuery.class, toParentBlockJoinQuery());
        map.put(BoundingBoxQueryWrapper.class, boundingBoxQueryWrapper());
        queryProcessors = Collections.unmodifiableMap(map);
    }

    private QueryAnalyzer() {
    }

    /**
     * Extracts terms and ranges from the provided query. These terms and ranges are stored with the percolator query and
     * used by the percolate query's candidate query as fields to be query by. The candidate query
     * holds the terms from the document to be percolated and allows to the percolate query to ignore
     * percolator queries that we know would otherwise never match.
     *
     * <p>
     * When extracting the terms for the specified query, we can also determine if the percolator query is
     * always going to match. For example if a percolator query just contains a term query or a disjunction
     * query then when the candidate query matches with that, we know the entire percolator query always
     * matches. This allows the percolate query to skip the expensive memory index verification step that
     * it would otherwise have to execute (for example when a percolator query contains a phrase query or a
     * conjunction query).
     *
     * <p>
     * The query analyzer doesn't always extract all terms from the specified query. For example from a
     * boolean query with no should clauses or phrase queries only the longest term are selected,
     * since that those terms are likely to be the rarest. Boolean query's must_not clauses are always ignored.
     *
     * <p>
     * Sometimes the query analyzer can't always extract terms or ranges from a sub query, if that happens then
     * query analysis is stopped and an UnsupportedQueryException is thrown. So that the caller can mark
     * this query in such a way that the PercolatorQuery always verifies if this query with the MemoryIndex.
     *
     * @param query         The query to analyze.
     * @param indexVersion  The create version of the index containing the percolator queries.
     */
    static Result analyze(Query query, Version indexVersion) {
        Class<?> queryClass = query.getClass();
        if (queryClass.isAnonymousClass()) {
            // Sometimes queries have anonymous classes in that case we need the direct super class.
            // (for example blended term query)
            queryClass = queryClass.getSuperclass();
        }
        BiFunction<Query, Version, Result> queryProcessor = queryProcessors.get(queryClass);
        if (queryProcessor != null) {
            return queryProcessor.apply(query, indexVersion);
        } else {
            throw new UnsupportedQueryException(query);
        }
    }

    private static BiFunction<Query, Version, Result> matchNoDocsQuery() {
        return (query, version) -> new Result(true, Collections.emptySet(), 0);
    }

    private static BiFunction<Query, Version, Result> matchAllDocsQuery() {
        return (query, version) -> new Result(true, true);
    }

    private static BiFunction<Query, Version, Result> constantScoreQuery() {
        return (query, boosts) -> {
            Query wrappedQuery = ((ConstantScoreQuery) query).getQuery();
            return analyze(wrappedQuery, boosts);
        };
    }

    private static BiFunction<Query, Version, Result> boostQuery() {
        return (query, version) -> {
            Query wrappedQuery = ((BoostQuery) query).getQuery();
            return analyze(wrappedQuery, version);
        };
    }

    private static BiFunction<Query, Version, Result> termQuery() {
        return (query, version) -> {
            TermQuery termQuery = (TermQuery) query;
            return new Result(true, Collections.singleton(new QueryExtraction(termQuery.getTerm())), 1);
        };
    }

    private static BiFunction<Query, Version, Result> termInSetQuery() {
        return (query, version) -> {
            TermInSetQuery termInSetQuery = (TermInSetQuery) query;
            Set<QueryExtraction> terms = new HashSet<>();
            PrefixCodedTerms.TermIterator iterator = termInSetQuery.getTermData().iterator();
            for (BytesRef term = iterator.next(); term != null; term = iterator.next()) {
                terms.add(new QueryExtraction(new Term(iterator.field(), term)));
            }
            return new Result(true, terms, Math.min(1, terms.size()));
        };
    }

    private static BiFunction<Query, Version, Result> synonymQuery() {
        return (query, version) -> {
            Set<QueryExtraction> terms = ((SynonymQuery) query).getTerms().stream().map(QueryExtraction::new).collect(toSet());
            return new Result(true, terms, Math.min(1, terms.size()));
        };
    }

    private static BiFunction<Query, Version, Result> commonTermsQuery() {
        return (query, version) -> {
            Set<QueryExtraction> terms = ((CommonTermsQuery) query).getTerms().stream().map(QueryExtraction::new).collect(toSet());
            return new Result(false, terms, Math.min(1, terms.size()));
        };
    }

    private static BiFunction<Query, Version, Result> blendedTermQuery() {
        return (query, version) -> {
            Set<QueryExtraction> terms = ((BlendedTermQuery) query).getTerms().stream().map(QueryExtraction::new).collect(toSet());
            return new Result(true, terms, Math.min(1, terms.size()));
        };
    }

    private static BiFunction<Query, Version, Result> phraseQuery() {
        return (query, version) -> {
            Term[] terms = ((PhraseQuery) query).getTerms();
            if (terms.length == 0) {
                return new Result(true, Collections.emptySet(), 0);
            }

            if (version.onOrAfter(Version.V_6_1_0)) {
                Set<QueryExtraction> extractions = Arrays.stream(terms).map(QueryExtraction::new).collect(toSet());
                return new Result(false, extractions, extractions.size());
            } else {
                // the longest term is likely to be the rarest,
                // so from a performance perspective it makes sense to extract that
                Term longestTerm = terms[0];
                for (Term term : terms) {
                    if (longestTerm.bytes().length < term.bytes().length) {
                        longestTerm = term;
                    }
                }
                return new Result(false, Collections.singleton(new QueryExtraction(longestTerm)), 1);
            }
        };
    }

    private static BiFunction<Query, Version, Result> multiPhraseQuery() {
        return (query, version) -> {
            Term[][] terms = ((MultiPhraseQuery) query).getTermArrays();
            if (terms.length == 0) {
                return new Result(true, Collections.emptySet(), 0);
            }

            // This query has the same problem as boolean queries when it comes to duplicated terms
            // So to keep things simple, we just rewrite to a boolean query
            BooleanQuery.Builder builder = new BooleanQuery.Builder();
            for (Term[] termArr : terms) {
                BooleanQuery.Builder subBuilder = new BooleanQuery.Builder();
                for (Term term : termArr) {
                    subBuilder.add(new TermQuery(term), Occur.SHOULD);
                }
                builder.add(subBuilder.build(), Occur.FILTER);
            }
            // Make sure to unverify the result
            return booleanQuery().apply(builder.build(), version).unverify();
        };
    }

    private static BiFunction<Query, Version, Result> spanTermQuery() {
        return (query, version) -> {
            Term term = ((SpanTermQuery) query).getTerm();
            return new Result(true, Collections.singleton(new QueryExtraction(term)), 1);
        };
    }

    private static BiFunction<Query, Version, Result> spanNearQuery() {
        return (query, version) -> {
            SpanNearQuery spanNearQuery = (SpanNearQuery) query;
            if (version.onOrAfter(Version.V_6_1_0)) {
                // This has the same problem as boolean queries when it comes to duplicated clauses
                // so we rewrite to a boolean query to keep things simple.
                BooleanQuery.Builder builder = new BooleanQuery.Builder();
                for (SpanQuery clause : spanNearQuery.getClauses()) {
                    builder.add(clause, Occur.FILTER);
                }
                // make sure to unverify the result
                return booleanQuery().apply(builder.build(), version).unverify();
            } else {
                Result bestClause = null;
                for (SpanQuery clause : spanNearQuery.getClauses()) {
                    Result temp = analyze(clause, version);
                    bestClause = selectBestResult(temp, bestClause);
                }
                return bestClause;
            }
        };
    }

    private static BiFunction<Query, Version, Result> spanOrQuery() {
        return (query, version) -> {
            SpanOrQuery spanOrQuery = (SpanOrQuery) query;
            // handle it like a boolean query to not dulplicate eg. logic
            // about duplicated terms
            BooleanQuery.Builder builder = new BooleanQuery.Builder();
            for (SpanQuery clause : spanOrQuery.getClauses()) {
                builder.add(clause, Occur.SHOULD);
            }
            return booleanQuery().apply(builder.build(), version);
        };
    }

    private static BiFunction<Query, Version, Result> spanNotQuery() {
        return (query, version) -> {
            Result result = analyze(((SpanNotQuery) query).getInclude(), version);
            return new Result(false, result.extractions, result.minimumShouldMatch);
        };
    }

    private static BiFunction<Query, Version, Result> spanFirstQuery() {
        return (query, version) -> {
            Result result = analyze(((SpanFirstQuery) query).getMatch(), version);
            return new Result(false, result.extractions, result.minimumShouldMatch);
        };
    }

    private static BiFunction<Query, Version, Result> booleanQuery() {
        return (query, version) -> {
            BooleanQuery bq = (BooleanQuery) query;
            int minimumShouldMatch = bq.getMinimumNumberShouldMatch();
            List<Query> requiredClauses = new ArrayList<>();
            List<Query> optionalClauses = new ArrayList<>();
            boolean hasProhibitedClauses = false;
            for (BooleanClause clause : bq.clauses()) {
                if (clause.isRequired()) {
                    requiredClauses.add(clause.getQuery());
                } else if (clause.isProhibited()) {
                    hasProhibitedClauses = true;
                } else {
                    assert clause.getOccur() == Occur.SHOULD;
                    optionalClauses.add(clause.getQuery());
                }
            }

<<<<<<< HEAD
                    if (results.isEmpty()) {
                        if (uqe != null) {
                            // we're unable to select the best clause and an exception occurred, so we bail
                            throw uqe;
                        } else {
                            // We didn't find a clause and no exception occurred, so this bq only contained MatchNoDocsQueries,
                            return new Result(true, Collections.emptySet(), 1);
                        }
                    } else {
                        int msm = 0;
                        boolean requiredShouldClauses = minimumShouldMatch > 0 && numOptionalClauses > 0;
                        boolean verified = uqe == null && numProhibitedClauses == 0 && requiredShouldClauses == false;
                        boolean matchAllDocs = true;
                        Set<QueryExtraction> extractions = new HashSet<>();
                        Set<String> seenRangeFields = new HashSet<>();
                        boolean noBBoxes = true;
                        for (Result result : results) {
                            QueryExtraction[] t = result.extractions.toArray(new QueryExtraction[1]);
                            if (result.extractions.size() == 1 && t[0].range != null) {
                                // In case of range queries each extraction does not simply increment the minimum_should_match
                                // for that percolator query like for a term based extraction, so that can lead to more false
                                // positives for percolator queries with range queries than term based queries.
                                // The is because the way number fields are extracted from the document to be percolated.
                                // Per field a single range is extracted and if a percolator query has two or more range queries
                                // on the same field, then the minimum should match can be higher than clauses in the CoveringQuery.
                                // Therefore right now the minimum should match is incremented once per number field when processing
                                // the percolator query at index time.
                                if (seenRangeFields.add(t[0].range.fieldName)) {
                                    msm += 1;
                                }
                            } else if (result.extractions.size() == 1 && t[0].boundingBox != null) {
                                if (noBBoxes) {
                                    msm += 1;
                                    noBBoxes = false;
                                }
                            } else {
                                msm += result.minimumShouldMatch;
                            }
                            verified &= result.verified;
                            matchAllDocs &= result.matchAllDocs;
                            extractions.addAll(result.extractions);
                        }
                        if (matchAllDocs) {
                            return new Result(matchAllDocs, verified);
                        } else {
                            return new Result(verified, extractions, msm);
                        }
                    }
                } else {
                    Set<QueryExtraction> bestClause = null;
                    UnsupportedQueryException uqe = null;
                    for (BooleanClause clause : clauses) {
                        if (clause.isRequired() == false) {
                            // skip must_not clauses, we don't need to remember the things that do *not* match...
                            // skip should clauses, this bq has must clauses, so we don't need to remember should clauses,
                            // since they are completely optional.
                            continue;
                        }
=======
            if (minimumShouldMatch > optionalClauses.size()
                    || (requiredClauses.isEmpty() && optionalClauses.isEmpty())) {
                return new Result(false, Collections.emptySet(), 0);
            }
>>>>>>> bf586604

            if (requiredClauses.size() > 0) {
                if (minimumShouldMatch > 0) {
                    // mix of required clauses and required optional clauses, we turn it into
                    // a pure conjunction by moving the optional clauses to a sub query to
                    // simplify logic
                    BooleanQuery.Builder minShouldMatchQuery = new BooleanQuery.Builder();
                    minShouldMatchQuery.setMinimumNumberShouldMatch(minimumShouldMatch);
                    for (Query q : optionalClauses) {
                        minShouldMatchQuery.add(q, Occur.SHOULD);
                    }
                    requiredClauses.add(minShouldMatchQuery.build());
                    optionalClauses.clear();
                    minimumShouldMatch = 0;
                } else {
                    optionalClauses.clear(); // only matter for scoring, not matching
                }
            }

            // Now we now have either a pure conjunction or a pure disjunction, with at least one clause
            Result result;
            if (requiredClauses.size() > 0) {
                assert optionalClauses.isEmpty();
                assert minimumShouldMatch == 0;
                result = handleConjunctionQuery(requiredClauses, version);
            } else {
                assert requiredClauses.isEmpty();
                if (minimumShouldMatch == 0) {
                    // Lucene always requires one matching clause for disjunctions
                    minimumShouldMatch = 1;
                }
                result = handleDisjunctionQuery(optionalClauses, minimumShouldMatch, version);
            }

            if (hasProhibitedClauses) {
                result = result.unverify();
            }

            return result;
        };
    }

    private static BiFunction<Query, Version, Result> disjunctionMaxQuery() {
        return (query, version) -> {
            List<Query> disjuncts = ((DisjunctionMaxQuery) query).getDisjuncts();
            if (disjuncts.isEmpty()) {
                return new Result(false, Collections.emptySet(), 0);
            } else {
                return handleDisjunctionQuery(disjuncts, 1, version);
            }
        };
    }

    private static BiFunction<Query, Version, Result> functionScoreQuery() {
        return (query, version) -> {
            FunctionScoreQuery functionScoreQuery = (FunctionScoreQuery) query;
            Result result = analyze(functionScoreQuery.getSubQuery(), version);

            // If min_score is specified we can't guarantee upfront that this percolator query matches,
            // so in that case we set verified to false.
            // (if it matches with the percolator document matches with the extracted terms.
            // Min score filters out docs, which is different than the functions, which just influences the score.)
            boolean verified = result.verified && functionScoreQuery.getMinScore() == null;
            if (result.matchAllDocs) {
                return new Result(result.matchAllDocs, verified);
            } else {
                return new Result(verified, result.extractions, result.minimumShouldMatch);
            }
        };
    }

    private static BiFunction<Query, Version, Result> pointRangeQuery() {
        return (query, version) -> {
            PointRangeQuery pointRangeQuery = (PointRangeQuery) query;
            byte[] lowerPoint = pointRangeQuery.getLowerPoint();
            byte[] upperPoint = pointRangeQuery.getUpperPoint();

            // Need to check whether upper is not smaller than lower, otherwise NumericUtils.subtract(...) fails IAE
            // If upper is really smaller than lower then we deal with like MatchNoDocsQuery. (verified and no extractions)
            if (new BytesRef(lowerPoint).compareTo(new BytesRef(upperPoint)) > 0) {
                return new Result(true, Collections.emptySet(), 0);
            }

            byte[] interval = new byte[16];
            switch (pointRangeQuery.getNumDims()) {
                case 1:
                    NumericUtils.subtract(16, 0, prepad(upperPoint), prepad(lowerPoint), interval);
                    return new Result(false, Collections.singleton(new QueryExtraction(
                            new Range(pointRangeQuery.getField(), lowerPoint, upperPoint, interval))
                    ), 1);
                case 2:
                    Class<?> enclosingClass = query.getClass().getEnclosingClass();
                    if (LatLonPoint.class.equals(enclosingClass)) {
                        double minLat = GeoEncodingUtils.decodeLatitude(lowerPoint, 0);
                        double minLng = GeoEncodingUtils.decodeLongitude(lowerPoint, Integer.BYTES);
                        double maxLat = GeoEncodingUtils.decodeLatitude(upperPoint, 0);
                        double maxLng = GeoEncodingUtils.decodeLongitude(upperPoint, Integer.BYTES);
                        return new Result(false, Collections.singleton(
                                new QueryExtraction(new BoundingBox(new Rectangle(minLat, maxLat, minLng, maxLng)))), 1);
                    } else {
                        throw new UnsupportedQueryException(query);
                    }
                default:
                    throw new UnsupportedQueryException(query);
            }
        };
    }

    private static byte[] prepad(byte[] original) {
        int offset = BinaryRange.BYTES - original.length;
        byte[] result = new byte[BinaryRange.BYTES];
        System.arraycopy(original, 0, result, offset, original.length);
        return result;
    }

    private static BiFunction<Query, Version, Result> indexOrDocValuesQuery() {
        return (query, version) -> {
            IndexOrDocValuesQuery indexOrDocValuesQuery = (IndexOrDocValuesQuery) query;
            return analyze(indexOrDocValuesQuery.getIndexQuery(), version);
        };
    }

    private static BiFunction<Query, Version, Result> toParentBlockJoinQuery() {
        return (query, version) -> {
            ESToParentBlockJoinQuery toParentBlockJoinQuery = (ESToParentBlockJoinQuery) query;
            Result result = analyze(toParentBlockJoinQuery.getChildQuery(), version);
            return new Result(false, result.extractions, result.minimumShouldMatch);
        };
    }

<<<<<<< HEAD
    private static BiFunction<Query, Version, Result> boundingBoxQueryWrapper() {
        return (query, boosts) -> {
            BoundingBoxQueryWrapper wrapper = (BoundingBoxQueryWrapper) query;
            return new Result(false, Collections.singleton(new QueryExtraction(new BoundingBox(wrapper.getBoundingBox()))), 1);
        };
    }

    private static Result handleDisjunction(List<Query> disjunctions, int requiredShouldClauses, boolean otherClauses,
                                            Version version) {
=======
    private static Result handleConjunctionQuery(List<Query> conjunctions, Version version) {
        UnsupportedQueryException uqe = null;
        List<Result> results = new ArrayList<>(conjunctions.size());
        boolean success = false;
        for (Query query : conjunctions) {
            try {
                Result subResult = analyze(query, version);
                if (subResult.isMatchNoDocs()) {
                    return subResult;
                }
                results.add(subResult);
                success = true;
            } catch (UnsupportedQueryException e) {
                uqe = e;
            }
        }

                    if (success == false) {
            // No clauses could be extracted
                        if (uqe != null) {

                            throw uqe;
                        } else {
                            // Empty conjunction
                            return new Result(true, Collections.emptySet(), 0);
            }
                        }
                    Result result = handleConjunction(results, version);
        if (uqe != null) {
            result = result.unverify();
        }
        return result;
    }

    private static Result handleConjunction(List<Result> conjunctions, Version version) {
        if (conjunctions.isEmpty()) {
            throw new IllegalArgumentException("Must have at least on conjunction sub result");
        }
        if (version.onOrAfter(Version.V_6_1_0)) {
            for (Result subResult : conjunctions) {
                if (subResult.isMatchNoDocs()) {
                    return subResult;
                }
            }
                        int msm =  0;
                        boolean verified = true;
                        boolean matchAllDocs = true;
                        boolean hasDuplicateTerms = false;Set<QueryExtraction> extractions = new HashSet<>();
                        Set<String> seenRangeFields = new HashSet<>();
                        for (Result result : conjunctions) {
                            // In case that there are duplicate query extractions we need to be careful with incrementing msm,
                            // because that could lead to valid matches not becoming candidate matches:
                            // query: (field:val1 AND field:val2) AND (field:val2 AND field:val3)
                            // doc:   field: val1 val2 val3
                            // So lets be protective and decrease the msm:
                            int resultMsm = result.minimumShouldMatch;
                            for (QueryExtraction queryExtraction : result.extractions) {
                                if (queryExtraction.range != null) {
                                    // In case of range queries each extraction does not simply increment the minimum_should_match
                                    // for that percolator query like for a term based extraction, so that can lead to more false
                                    // positives for percolator queries with range queries than term based queries.
                                    // The is because the way number fields are extracted from the document to be percolated.
                                    // Per field a single range is extracted and if a percolator query has two or more range queries
                                    // on the same field, then the minimum should match can be higher than clauses in the CoveringQuery.
                                    // Therefore right now the minimum should match is incremented once per number field when processing
                                    // the percolator query at index time.
                                    if (seenRangeFields.add(queryExtraction.range.fieldName)) {
                                        resultMsm = 1;
                                    } else {
                                        resultMsm = 0;
                                    }
                                }

                                if (extractions.contains(queryExtraction)) {

                                    resultMsm = 0;
                                    verified = false;
                                    break;
                                }
                            }
                            msm += resultMsm;

                if (result.verified == false
                        // If some inner extractions are optional, the result can't be verified
                        || result.minimumShouldMatch < result.extractions.size()) {
                    verified = false;
                }
                matchAllDocs &= result.matchAllDocs;
                extractions.addAll(result.extractions);
            }
            if (matchAllDocs) {
                return new Result(matchAllDocs, verified);
            } else {
                return new Result(verified, extractions, hasDuplicateTerms ? 1 : msm);
            }
        } else {
            Result bestClause = null;
            for (Result result : conjunctions) {
                bestClause = selectBestResult(result, bestClause);
            }
            return bestClause;
        }
    }

    private static Result handleDisjunctionQuery(List<Query> disjunctions, int requiredShouldClauses, Version version) {
        List<Result> subResults = new ArrayList<>();
        for (Query query : disjunctions) {
            // if either query fails extraction, we need to propagate as we could miss hits otherwise
            Result subResult = analyze(query, version);
            subResults.add(subResult);
        }
        return handleDisjunction(subResults, requiredShouldClauses, version);
    }

    private static Result handleDisjunction(List<Result> disjunctions, int requiredShouldClauses, Version version) {
>>>>>>> bf586604
        // Keep track of the msm for each clause:
        List<Integer> clauses = new ArrayList<>(disjunctions.size());
        boolean verified;
        if (version.before(Version.V_6_1_0)) {
            verified = requiredShouldClauses <= 1;
        } else {
            verified = true;
        }
        int numMatchAllClauses = 0;
        boolean hasRangeExtractions = false;

        // In case that there are duplicate extracted terms / ranges then the msm should always be equal to the clause
        // with lowest msm, because the at percolate time there is no way to know the number of repetitions per
        // extracted term and field value from a percolator document may have more 'weight' than others.
        // Example percolator query: value1 OR value2 OR value2 OR value3 OR value3 OR value3 OR value4 OR value5 (msm set to 3)
        // In the above example query the extracted msm would be 3
        // Example document1: value1 value2 value3
        // With the msm and extracted terms this would match and is expected behaviour
        // Example document2: value3
        // This document should match too (value3 appears in 3 clauses), but with msm set to 3 and the fact
        // that fact that only distinct values are indexed in extracted terms field this document would
        // never match.
        boolean hasDuplicateTerms = false;

        Set<QueryExtraction> terms = new HashSet<>();
        for (int i = 0; i < disjunctions.size(); i++) {
            Result subResult = disjunctions.get(i);
            if (subResult.verified == false
                    // one of the sub queries requires more than one term to match, we can't
                    // verify it with a single top-level min_should_match
                    || subResult.minimumShouldMatch > 1
                    // One of the inner clauses has multiple extractions, we won't be able to
                    // verify it with a single top-level min_should_match
                    || (subResult.extractions.size() > 1 && requiredShouldClauses > 1)) {
                verified = false;
            }
            if (subResult.matchAllDocs) {
                numMatchAllClauses++;
            }
            int resultMsm = subResult.minimumShouldMatch;
            for (QueryExtraction extraction : subResult.extractions) {
                if (terms.add(extraction) == false) {
                    verified = false;
                    hasDuplicateTerms = true;
                }
            }
            if (hasRangeExtractions == false) {
                hasRangeExtractions = subResult.extractions.stream().anyMatch(qe -> qe.range != null);
            }
            clauses.add(resultMsm);
        }
        boolean matchAllDocs = numMatchAllClauses > 0 && numMatchAllClauses >= requiredShouldClauses;

        int msm = 0;
        if (version.onOrAfter(Version.V_6_1_0) &&
            // Having ranges would mean we need to juggle with the msm and that complicates this logic a lot,
            // so for now lets not do it.
            hasRangeExtractions == false) {
            // Figure out what the combined msm is for this disjunction:
            // (sum the lowest required clauses, otherwise we're too strict and queries may not match)
            clauses = clauses.stream()
                .filter(val -> val > 0)
                .sorted()
                .collect(Collectors.toList());

            // When there are duplicated query extractions, percolator can no longer reliably determine msm across this disjunction
            if (hasDuplicateTerms) {
                // pick lowest msm:
                msm = clauses.get(0);
            } else {
                int limit = Math.min(clauses.size(), Math.max(1, requiredShouldClauses));
                for (int i = 0; i < limit; i++) {
                    msm += clauses.get(i);
                }
            }
        } else {
            msm = 1;
        }
        if (matchAllDocs) {
            return new Result(matchAllDocs, verified);
        } else {
            return new Result(verified, terms, msm);
        }
    }

    /**
     * Return an extraction for the conjunction of {@code result1} and {@code result2}
     * by picking up clauses that look most restrictive and making it unverified if
     * the other clause is not null and doesn't match all documents. This is used by
     * 6.0.0 indices which didn't use the terms_set query.
     */
    static Result selectBestResult(Result result1, Result result2) {
        assert result1 != null || result2 != null;
        if (result1 == null) {
            return result2;
        } else if (result2 == null) {
            return result1;
        } else if (result1.matchAllDocs) { // conjunction with match_all
            Result result = result2;
            if (result1.verified == false) {
                result = result.unverify();
            }
            return result;
        } else if (result2.matchAllDocs) { // conjunction with match_all
            Result result = result1;
            if (result2.verified == false) {
                result = result.unverify();
            }
            return result;
        } else {
            // Prefer term based extractions over range based and bbox extractions:
            boolean onlyBBoxBasedExtractions = true;
            boolean onlyRangeBasedExtractions = true;
            for (QueryExtraction clause : result1.extractions) {
                if (clause.term != null) {
                    onlyRangeBasedExtractions = false;
                    onlyBBoxBasedExtractions = false;
                    break;
                }
            }
            for (QueryExtraction clause : result2.extractions) {
                if (clause.term != null) {
                    onlyRangeBasedExtractions = false;
                    onlyBBoxBasedExtractions = false;
                    break;
                }
            }

<<<<<<< HEAD
            // Prefer range based extractions over bbox extractions:
            if (onlyBBoxBasedExtractions) {
                for (QueryExtraction clause : extractions1) {
                    if (clause.range != null) {
                        onlyBBoxBasedExtractions = false;
                        break;
                    }
                }
                for (QueryExtraction clause : extractions2) {
                    if (clause.range != null) {
                        onlyBBoxBasedExtractions = false;
                        break;
                    }
                }
            }

            if (onlyBBoxBasedExtractions) {
                BoundingBox smallestBBox1 = smallestBBox(extractions1);
                BoundingBox smallestBBox2 = smallestBBox(extractions2);
                if (smallestBBox1 == null) {
                    return extractions2;
                } else if (smallestBBox2 == null) {
                    return extractions1;
                }
                if (Double.compare(smallestBBox1.diagonal, smallestBBox2.diagonal) <= 0) {
                    return extractions1;
                } else {
                    return extractions2;
                }
            } else if (onlyRangeBasedExtractions) {
                BytesRef extraction1SmallestRange = smallestRange(extractions1);
                BytesRef extraction2SmallestRange = smallestRange(extractions2);
=======
            if (onlyRangeBasedExtractions) {
                BytesRef extraction1SmallestRange = smallestRange(result1.extractions);
                BytesRef extraction2SmallestRange = smallestRange(result2.extractions);
>>>>>>> bf586604
                if (extraction1SmallestRange == null) {
                    return result2.unverify();
                } else if (extraction2SmallestRange == null) {
                    return result1.unverify();
                }

                // Keep the clause with smallest range, this is likely to be the rarest.
                if (extraction1SmallestRange.compareTo(extraction2SmallestRange) <= 0) {
                    return result1.unverify();
                } else {
                    return result2.unverify();
                }
            } else {
                int extraction1ShortestTerm = minTermLength(result1.extractions);
                int extraction2ShortestTerm = minTermLength(result2.extractions);
                // keep the clause with longest terms, this likely to be rarest.
                if (extraction1ShortestTerm >= extraction2ShortestTerm) {
                    return result1.unverify();
                } else {
                    return result2.unverify();
                }
            }
        }
    }

    private static int minTermLength(Set<QueryExtraction> extractions) {
        // In case there are only range extractions, then we return Integer.MIN_VALUE,
        // so that selectBestExtraction(...) we are likely to prefer the extractions that contains at least a single extraction
        if (extractions.stream().filter(queryExtraction -> queryExtraction.term != null).count() == 0 &&
                extractions.stream().filter(queryExtraction -> queryExtraction.range != null).count() > 0) {
            return Integer.MIN_VALUE;
        }

        int min = Integer.MAX_VALUE;
        for (QueryExtraction qt : extractions) {
            if (qt.term != null) {
                min = Math.min(min, qt.bytes().length);
            }
        }
        return min;
    }

    private static BytesRef smallestRange(Set<QueryExtraction> terms) {
        BytesRef min = null;
        for (QueryExtraction qt : terms) {
            if (qt.range != null) {
                if (min == null || qt.range.interval.compareTo(min) < 0) {
                    min = qt.range.interval;
                }
            }
        }
        return min;
    }

<<<<<<< HEAD
    private static BoundingBox smallestBBox(Set<QueryExtraction> extractions) {
        BoundingBox smallest = null;
        for (QueryExtraction extraction : extractions) {
            if (extraction.boundingBox != null) {
                if (smallest == null || Double.compare(extraction.boundingBox.diagonal, smallest.diagonal) < 0) {
                    smallest = extraction.boundingBox;
                }
            }
        }
        return smallest;
    }

=======
    /**
     * Query extraction result. A result is a candidate for a given document either if:
     *  - `matchAllDocs` is true
     *  - `extractions` and the document have `minimumShouldMatch` terms in common
     *  Further more, the match doesn't need to be verified if `verified` is true, checking
     *  `matchAllDocs` and `extractions` is enough.
     */
>>>>>>> bf586604
    static class Result {

        final Set<QueryExtraction> extractions;
        final boolean verified;
        final int minimumShouldMatch;
        final boolean matchAllDocs;

        private Result(boolean matchAllDocs, boolean verified, Set<QueryExtraction> extractions, int minimumShouldMatch) {
            if (minimumShouldMatch > extractions.size()) {
                throw new IllegalArgumentException("minimumShouldMatch can't be greater than the number of extractions: "
                        + minimumShouldMatch + " > " + extractions.size());
            }
            this.matchAllDocs = matchAllDocs;
            this.extractions = extractions;
            this.verified = verified;
            this.minimumShouldMatch = minimumShouldMatch;
        }

        Result(boolean verified, Set<QueryExtraction> extractions, int minimumShouldMatch) {
            this(false, verified, extractions, minimumShouldMatch);
        }

        Result(boolean matchAllDocs, boolean verified) {
            this(matchAllDocs, verified, Collections.emptySet(), 0);
        }

        Result unverify() {
            if (verified) {
                return new Result(matchAllDocs, false, extractions, minimumShouldMatch);
            } else {
                return this;
            }
        }

        boolean isMatchNoDocs() {
            return matchAllDocs == false && extractions.isEmpty();
        }
    }

    static class QueryExtraction {

        final Term term;
        final Range range;
        final BoundingBox boundingBox;

        QueryExtraction(Term term) {
            this.term = term;
            this.range = null;
            this.boundingBox = null;
        }

        QueryExtraction(Range range) {
            this.term = null;
            this.range = range;
            this.boundingBox = null;
        }

        QueryExtraction(BoundingBox boundingBox) {
            this.term = null;
            this.range = null;
            this.boundingBox = boundingBox;
        }

        String field() {
            return term != null ? term.field() : null;
        }

        BytesRef bytes() {
            return term != null ? term.bytes() : null;
        }

        String text() {
            return term != null ? term.text() : null;
        }

        @Override
        public boolean equals(Object o) {
            if (this == o) return true;
            if (o == null || getClass() != o.getClass()) return false;
            QueryExtraction queryExtraction = (QueryExtraction) o;
            return Objects.equals(term, queryExtraction.term) &&
                Objects.equals(range, queryExtraction.range) &&
                Objects.equals(boundingBox, queryExtraction.boundingBox);
        }

        @Override
        public int hashCode() {
            return Objects.hash(term, range, boundingBox);
        }

        @Override
        public String toString() {
            return "QueryExtraction{" +
                "term=" + term +
                ",range=" + range +
                ",boundingBox=" + boundingBox +
                '}';
        }
    }

    /**
     * Exception indicating that none or some query terms couldn't extracted from a percolator query.
     */
    static class UnsupportedQueryException extends RuntimeException {

        private final Query unsupportedQuery;

        UnsupportedQueryException(Query unsupportedQuery) {
            super(LoggerMessageFormat.format("no query terms can be extracted from query [{}]", unsupportedQuery));
            this.unsupportedQuery = unsupportedQuery;
        }

        /**
         * The actual Lucene query that was unsupported and caused this exception to be thrown.
         */
        Query getUnsupportedQuery() {
            return unsupportedQuery;
        }
    }

    static class Range {

        final String fieldName;
        final byte[] lowerPoint;
        final byte[] upperPoint;
        final BytesRef interval;

        Range(String fieldName, byte[] lowerPoint, byte[] upperPoint, byte[] interval) {
            this.fieldName = fieldName;
            this.lowerPoint = lowerPoint;
            this.upperPoint = upperPoint;
            // using BytesRef here just to make use of its compareTo method.
            this.interval = new BytesRef(interval);
        }

        @Override
        public boolean equals(Object o) {
            if (this == o) return true;
            if (o == null || getClass() != o.getClass()) return false;
            Range range = (Range) o;
            return Objects.equals(fieldName, range.fieldName) &&
                Arrays.equals(lowerPoint, range.lowerPoint) &&
                Arrays.equals(upperPoint, range.upperPoint);
        }

        @Override
        public int hashCode() {
            int result = 1;
            result += 31 * fieldName.hashCode();
            result += Arrays.hashCode(lowerPoint);
            result += Arrays.hashCode(upperPoint);
            return result;
        }

        @Override
        public String toString() {
            return "Range{" +
                ", fieldName='" + fieldName + '\'' +
                ", interval=" + interval +
                '}';
        }
    }

    static class BoundingBox {

        final Rectangle rectangle;
        final double diagonal;

        BoundingBox(Rectangle r) {
            this.rectangle = r;
            // This way the percolator prefers smaller bounding boxes over larger bounding boxes, because smaller bounding
            // boxes tend to match with less documents than bigger bounding boxes.
            this.diagonal = GeoDistance.PLANE.calculate(r.minLat, r.minLon, r.maxLat, r.maxLon, DistanceUnit.METERS);
        }

        @Override
        public boolean equals(Object o) {
            if (this == o) return true;
            if (o == null || getClass() != o.getClass()) return false;
            BoundingBox that = (BoundingBox) o;
            return Objects.equals(rectangle, that.rectangle);
        }

        @Override
        public int hashCode() {
            return Objects.hash(rectangle);
        }

        @Override
        public String toString() {
            return "BoundingBox{" +
                    "rectangle=" + rectangle +
                    '}';
        }
    }

}<|MERGE_RESOLUTION|>--- conflicted
+++ resolved
@@ -332,71 +332,10 @@
                 }
             }
 
-<<<<<<< HEAD
-                    if (results.isEmpty()) {
-                        if (uqe != null) {
-                            // we're unable to select the best clause and an exception occurred, so we bail
-                            throw uqe;
-                        } else {
-                            // We didn't find a clause and no exception occurred, so this bq only contained MatchNoDocsQueries,
-                            return new Result(true, Collections.emptySet(), 1);
-                        }
-                    } else {
-                        int msm = 0;
-                        boolean requiredShouldClauses = minimumShouldMatch > 0 && numOptionalClauses > 0;
-                        boolean verified = uqe == null && numProhibitedClauses == 0 && requiredShouldClauses == false;
-                        boolean matchAllDocs = true;
-                        Set<QueryExtraction> extractions = new HashSet<>();
-                        Set<String> seenRangeFields = new HashSet<>();
-                        boolean noBBoxes = true;
-                        for (Result result : results) {
-                            QueryExtraction[] t = result.extractions.toArray(new QueryExtraction[1]);
-                            if (result.extractions.size() == 1 && t[0].range != null) {
-                                // In case of range queries each extraction does not simply increment the minimum_should_match
-                                // for that percolator query like for a term based extraction, so that can lead to more false
-                                // positives for percolator queries with range queries than term based queries.
-                                // The is because the way number fields are extracted from the document to be percolated.
-                                // Per field a single range is extracted and if a percolator query has two or more range queries
-                                // on the same field, then the minimum should match can be higher than clauses in the CoveringQuery.
-                                // Therefore right now the minimum should match is incremented once per number field when processing
-                                // the percolator query at index time.
-                                if (seenRangeFields.add(t[0].range.fieldName)) {
-                                    msm += 1;
-                                }
-                            } else if (result.extractions.size() == 1 && t[0].boundingBox != null) {
-                                if (noBBoxes) {
-                                    msm += 1;
-                                    noBBoxes = false;
-                                }
-                            } else {
-                                msm += result.minimumShouldMatch;
-                            }
-                            verified &= result.verified;
-                            matchAllDocs &= result.matchAllDocs;
-                            extractions.addAll(result.extractions);
-                        }
-                        if (matchAllDocs) {
-                            return new Result(matchAllDocs, verified);
-                        } else {
-                            return new Result(verified, extractions, msm);
-                        }
-                    }
-                } else {
-                    Set<QueryExtraction> bestClause = null;
-                    UnsupportedQueryException uqe = null;
-                    for (BooleanClause clause : clauses) {
-                        if (clause.isRequired() == false) {
-                            // skip must_not clauses, we don't need to remember the things that do *not* match...
-                            // skip should clauses, this bq has must clauses, so we don't need to remember should clauses,
-                            // since they are completely optional.
-                            continue;
-                        }
-=======
             if (minimumShouldMatch > optionalClauses.size()
                     || (requiredClauses.isEmpty() && optionalClauses.isEmpty())) {
                 return new Result(false, Collections.emptySet(), 0);
             }
->>>>>>> bf586604
 
             if (requiredClauses.size() > 0) {
                 if (minimumShouldMatch > 0) {
@@ -527,7 +466,6 @@
         };
     }
 
-<<<<<<< HEAD
     private static BiFunction<Query, Version, Result> boundingBoxQueryWrapper() {
         return (query, boosts) -> {
             BoundingBoxQueryWrapper wrapper = (BoundingBoxQueryWrapper) query;
@@ -535,9 +473,6 @@
         };
     }
 
-    private static Result handleDisjunction(List<Query> disjunctions, int requiredShouldClauses, boolean otherClauses,
-                                            Version version) {
-=======
     private static Result handleConjunctionQuery(List<Query> conjunctions, Version version) {
         UnsupportedQueryException uqe = null;
         List<Result> results = new ArrayList<>(conjunctions.size());
@@ -653,7 +588,6 @@
     }
 
     private static Result handleDisjunction(List<Result> disjunctions, int requiredShouldClauses, Version version) {
->>>>>>> bf586604
         // Keep track of the msm for each clause:
         List<Integer> clauses = new ArrayList<>(disjunctions.size());
         boolean verified;
@@ -782,7 +716,6 @@
                 }
             }
 
-<<<<<<< HEAD
             // Prefer range based extractions over bbox extractions:
             if (onlyBBoxBasedExtractions) {
                 for (QueryExtraction clause : extractions1) {
@@ -813,13 +746,8 @@
                     return extractions2;
                 }
             } else if (onlyRangeBasedExtractions) {
-                BytesRef extraction1SmallestRange = smallestRange(extractions1);
-                BytesRef extraction2SmallestRange = smallestRange(extractions2);
-=======
-            if (onlyRangeBasedExtractions) {
                 BytesRef extraction1SmallestRange = smallestRange(result1.extractions);
                 BytesRef extraction2SmallestRange = smallestRange(result2.extractions);
->>>>>>> bf586604
                 if (extraction1SmallestRange == null) {
                     return result2.unverify();
                 } else if (extraction2SmallestRange == null) {
@@ -874,7 +802,6 @@
         return min;
     }
 
-<<<<<<< HEAD
     private static BoundingBox smallestBBox(Set<QueryExtraction> extractions) {
         BoundingBox smallest = null;
         for (QueryExtraction extraction : extractions) {
@@ -887,7 +814,6 @@
         return smallest;
     }
 
-=======
     /**
      * Query extraction result. A result is a candidate for a given document either if:
      *  - `matchAllDocs` is true
@@ -895,7 +821,6 @@
      *  Further more, the match doesn't need to be verified if `verified` is true, checking
      *  `matchAllDocs` and `extractions` is enough.
      */
->>>>>>> bf586604
     static class Result {
 
         final Set<QueryExtraction> extractions;
