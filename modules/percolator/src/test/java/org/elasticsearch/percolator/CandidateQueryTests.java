--- conflicted
+++ resolved
@@ -196,12 +196,7 @@
         }
         Collections.sort(intValues);
 
-<<<<<<< HEAD
-        MappedFieldType intFieldType = mapperService.documentMapper("type").mappers()
-            .getMapper("int_field").fieldType();
-=======
         MappedFieldType intFieldType = mapperService.fullName("int_field");
->>>>>>> 0c7f6570
 
         List<Supplier<Query>> queryFunctions = new ArrayList<>();
         queryFunctions.add(MatchNoDocsQuery::new);
@@ -333,12 +328,7 @@
         stringValues.add("value2");
         stringValues.add("value3");
 
-<<<<<<< HEAD
-        MappedFieldType intFieldType = mapperService.documentMapper("type").mappers()
-            .getMapper("int_field").fieldType();
-=======
         MappedFieldType intFieldType = mapperService.fullName("int_field");
->>>>>>> 0c7f6570
         List<int[]> ranges = new ArrayList<>();
         ranges.add(new int[]{-5, 5});
         ranges.add(new int[]{0, 10});
@@ -1121,15 +1111,11 @@
     }
 
     private void addQuery(Query query, List<ParseContext.Document> docs) {
-<<<<<<< HEAD
-        ParseContext.InternalParseContext parseContext = new ParseContext.InternalParseContext(Settings.EMPTY,
-=======
         IndexMetaData build = IndexMetaData.builder("")
             .settings(Settings.builder().put(IndexMetaData.SETTING_VERSION_CREATED, Version.CURRENT))
             .numberOfShards(1).numberOfReplicas(0).build();
         IndexSettings settings = new IndexSettings(build, Settings.EMPTY);
         ParseContext.InternalParseContext parseContext = new ParseContext.InternalParseContext(settings,
->>>>>>> 0c7f6570
                 mapperService.documentMapperParser(), documentMapper, null, null);
         fieldMapper.processQuery(query, parseContext);
         ParseContext.Document queryDocument = parseContext.doc();
