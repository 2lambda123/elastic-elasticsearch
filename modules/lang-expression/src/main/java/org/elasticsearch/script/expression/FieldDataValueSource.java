/*
 * Licensed to Elasticsearch under one or more contributor
 * license agreements. See the NOTICE file distributed with
 * this work for additional information regarding copyright
 * ownership. Elasticsearch licenses this file to you under
 * the Apache License, Version 2.0 (the "License"); you may
 * not use this file except in compliance with the License.
 * You may obtain a copy of the License at
 *
 *    http://www.apache.org/licenses/LICENSE-2.0
 *
 * Unless required by applicable law or agreed to in writing,
 * software distributed under the License is distributed on an
 * "AS IS" BASIS, WITHOUT WARRANTIES OR CONDITIONS OF ANY
 * KIND, either express or implied.  See the License for the
 * specific language governing permissions and limitations
 * under the License.
 */

package org.elasticsearch.script.expression;

import org.apache.lucene.index.LeafReaderContext;
import org.apache.lucene.queries.function.ValueSource;
<<<<<<< HEAD
import org.apache.lucene.search.DoubleValues;
import org.elasticsearch.index.fielddata.AtomicNumericFieldData;
=======
import org.apache.lucene.queries.function.docvalues.DoubleDocValues;
import org.elasticsearch.index.fielddata.LeafNumericFieldData;
>>>>>>> 3e607d9e
import org.elasticsearch.index.fielddata.IndexFieldData;
import org.elasticsearch.index.fielddata.NumericDoubleValues;
import org.elasticsearch.search.MultiValueMode;

import java.io.IOException;
import java.util.Objects;

/**
 * A {@link ValueSource} wrapper for field data.
 */
class FieldDataValueSource extends FieldDataBasedDoubleValuesSource {

    final MultiValueMode multiValueMode;

    protected FieldDataValueSource(IndexFieldData<?> fieldData, MultiValueMode multiValueMode) {
        super(fieldData);
        this.multiValueMode = Objects.requireNonNull(multiValueMode);
    }

    @Override
    public boolean equals(Object o) {
        if (this == o) return true;
        if (o == null || getClass() != o.getClass()) return false;

        FieldDataValueSource that = (FieldDataValueSource) o;

        if (!fieldData.equals(that.fieldData)) return false;
        return multiValueMode == that.multiValueMode;

    }

    @Override
    public int hashCode() {
        int result = fieldData.hashCode();
        result = 31 * result + multiValueMode.hashCode();
        return result;
    }

    @Override
<<<<<<< HEAD
    public DoubleValues getValues(LeafReaderContext leaf, DoubleValues scores) {
        AtomicNumericFieldData leafData = (AtomicNumericFieldData) fieldData.load(leaf);
=======
    @SuppressWarnings("rawtypes") // ValueSource uses a rawtype
    public FunctionValues getValues(Map context, LeafReaderContext leaf) throws IOException {
        LeafNumericFieldData leafData = (LeafNumericFieldData) fieldData.load(leaf);
>>>>>>> 3e607d9e
        NumericDoubleValues docValues = multiValueMode.select(leafData.getDoubleValues());
        return new DoubleValues() {
            @Override
            public double doubleValue() throws IOException {
                return docValues.doubleValue();
            }

            @Override
            public boolean advanceExact(int doc) throws IOException {
                return docValues.advanceExact(doc);
            }
        };
    }

    @Override
    public String toString() {
        return "field(" + fieldData.getFieldName() + ")";
    }

}<|MERGE_RESOLUTION|>--- conflicted
+++ resolved
@@ -21,13 +21,8 @@
 
 import org.apache.lucene.index.LeafReaderContext;
 import org.apache.lucene.queries.function.ValueSource;
-<<<<<<< HEAD
 import org.apache.lucene.search.DoubleValues;
-import org.elasticsearch.index.fielddata.AtomicNumericFieldData;
-=======
-import org.apache.lucene.queries.function.docvalues.DoubleDocValues;
 import org.elasticsearch.index.fielddata.LeafNumericFieldData;
->>>>>>> 3e607d9e
 import org.elasticsearch.index.fielddata.IndexFieldData;
 import org.elasticsearch.index.fielddata.NumericDoubleValues;
 import org.elasticsearch.search.MultiValueMode;
@@ -67,14 +62,8 @@
     }
 
     @Override
-<<<<<<< HEAD
     public DoubleValues getValues(LeafReaderContext leaf, DoubleValues scores) {
-        AtomicNumericFieldData leafData = (AtomicNumericFieldData) fieldData.load(leaf);
-=======
-    @SuppressWarnings("rawtypes") // ValueSource uses a rawtype
-    public FunctionValues getValues(Map context, LeafReaderContext leaf) throws IOException {
         LeafNumericFieldData leafData = (LeafNumericFieldData) fieldData.load(leaf);
->>>>>>> 3e607d9e
         NumericDoubleValues docValues = multiValueMode.select(leafData.getDoubleValues());
         return new DoubleValues() {
             @Override
