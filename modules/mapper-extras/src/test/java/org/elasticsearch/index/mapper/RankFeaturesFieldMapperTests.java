--- conflicted
+++ resolved
@@ -31,10 +31,7 @@
 import java.util.Collection;
 import java.util.List;
 
-<<<<<<< HEAD
 public class RankFeaturesFieldMapperTests extends MapperTestCase {
-=======
-public class RankFeaturesFieldMapperTests extends FieldMapperTestCase2<RankFeaturesFieldMapper.Builder> {
 
     @Override
     protected void writeFieldValue(XContentBuilder builder) throws IOException {
@@ -48,12 +45,6 @@
     }
 
     @Override
-    protected Set<String> unsupportedProperties() {
-        return Set.of("analyzer", "similarity", "store", "doc_values", "index");
-    }
->>>>>>> b8a10b39
-
-    @Override
     protected Collection<? extends Plugin> getPlugins() {
         return List.of(new MapperExtrasPlugin());
     }
@@ -63,8 +54,6 @@
         b.field("type", "rank_features");
     }
 
-<<<<<<< HEAD
-=======
     @Override
     protected void registerParameters(ParameterChecker checker) {
         // no parameters to configure
@@ -75,7 +64,6 @@
         return false;
     }
 
->>>>>>> b8a10b39
     public void testDefaults() throws Exception {
         DocumentMapper mapper = createDocumentMapper(fieldMapping(this::minimalMapping));
         assertEquals(Strings.toString(fieldMapping(this::minimalMapping)), mapper.mappingSource().toString());
