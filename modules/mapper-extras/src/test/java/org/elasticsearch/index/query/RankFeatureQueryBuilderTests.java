--- conflicted
+++ resolved
@@ -94,11 +94,7 @@
     }
 
     @Override
-<<<<<<< HEAD
-    protected void doAssertLuceneQuery(RankFeatureQueryBuilder queryBuilder, Query query, QueryShardContext context) {
-=======
     protected void doAssertLuceneQuery(RankFeatureQueryBuilder queryBuilder, Query query, SearchExecutionContext context) {
->>>>>>> ca966122
         Class<?> expectedClass = FeatureField.newSaturationQuery("", "", 1, 1).getClass();
         assertThat(query, either(instanceOf(MatchNoDocsQuery.class)).or(instanceOf(expectedClass)));
     }
