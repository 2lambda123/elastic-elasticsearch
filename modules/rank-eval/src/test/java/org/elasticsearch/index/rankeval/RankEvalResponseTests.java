--- conflicted
+++ resolved
@@ -104,10 +104,6 @@
             randomResponse.writeTo(output);
             try (StreamInput in = output.bytes().streamInput()) {
                 RankEvalResponse deserializedResponse = new RankEvalResponse(in);
-<<<<<<< HEAD
-                deserializedResponse.readFrom(in);
-=======
->>>>>>> 29ee20de
                 assertEquals(randomResponse.getMetricScore(), deserializedResponse.getMetricScore(), Double.MIN_VALUE);
                 assertEquals(randomResponse.getPartialResults(), deserializedResponse.getPartialResults());
                 assertEquals(randomResponse.getFailures().keySet(), deserializedResponse.getFailures().keySet());
