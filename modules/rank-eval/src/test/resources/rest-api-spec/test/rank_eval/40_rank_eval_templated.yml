setup:

  - do:
     indices.create:
         index: test
         body:
           settings:
             index:
               number_of_shards: 1
  - do:
      index:
        index:   test
        type:    _doc
        id:      1
        body:    { "text": "berlin", "title" : "Berlin, Germany" }

  - do:
      index:
        index:   test
        type:    _doc
        id:      2
        body:   { "text": "amsterdam" }

  - do:
      index:
        index:   test
        type:    _doc
        id:      3
        body:   { "text": "amsterdam" }

  - do:
      index:
        index:   test
        type:    _doc
        id:      4
        body:   { "text": "amsterdam" }

  - do:
      index:
        index:   test
        type:    _doc
        id:      5
        body:   { "text": "amsterdam" }

  - do:
      index:
        index:   test
        type:    _doc
        id:      6
        body:   { "text": "amsterdam" }

  - do:
      indices.refresh: {}

---
"Basic rank-eval request with template":

  - skip:
      version: " - 6.1.99"
      reason: the ranking evaluation feature is available since 6.2

  - do:
      rank_eval:
        body: {
          "templates": [ { "id": "match", "template": {"source": "{\"query\": { \"match\" : {\"text\" : \"{{query_string}}\" }}}" }} ],
          "requests" : [
            {
                "id": "amsterdam_query",
                "params": { "query_string": "amsterdam" },
                "template_id": "match",
                "ratings": [
                    {"_index": "test", "_id": "2", "rating": 1},
                    {"_index": "test", "_id": "3", "rating": 1},
                    {"_index": "test", "_id": "4", "rating": 1},
                    {"_index": "test", "_id": "5", "rating": 1},]
            },
            {
                "id" : "berlin_query",
                "params": { "query_string": "berlin" },
                "template_id": "match",
                "ratings": [{"_index": "test", "_id": "1", "rating": 1}]
            }
          ],
          "metric" : { "precision": { }}
        }

<<<<<<< HEAD
  - match: {metric_score: 0.9}
  - match: {details.amsterdam_query.unknown_docs.0._id:  "6"}
=======
  - match: {quality_level: 0.9}
  - match: {details.amsterdam_query.unrated_docs.0._id:  "6"}
>>>>>>> 5cbd9ad1

---
"Test illegal request parts":

  - do:
      catch: /Query in rated requests should not contain aggregations./
      rank_eval:
        body: {
          "templates": [ { "id": "match", "template": {"source": "{ \"aggs\" : { \"avg_grade\" : { \"avg\" : { \"field\" : \"grade\" }}}}" }} ],
          "requests" : [
            {
                "id": "amsterdam_query",
                "params": { "query_string": "amsterdam" },
                "template_id": "match",
                "ratings": []
            }
          ],
          "metric" : { "precision": { }}
        }

  - do:
      catch: /Query in rated requests should not contain a suggest section./
      rank_eval:
        body: {
          "templates": [ { "id": "match", "template": {"source": "{\"suggest\" : {\"my-suggestion\" : {\"text\" : \"Elastic\",\"term\" : {\"field\" : \"message\"}}}}" }} ],
          "requests" : [
            {
                "id": "amsterdam_query",
                "params": { "query_string": "amsterdam" },
                "template_id": "match",
                "ratings": []
            }
          ],
          "metric" : { "precision": { }}
        }

  - do:
      catch: /Query in rated requests should not contain a highlighter section./
      rank_eval:
        body: {
          "templates": [ { "id": "match", "template": {"source": "{\"highlight\" : { \"fields\" : {\"content\" : {}}}}" }} ],
          "requests" : [
            {
                "id": "amsterdam_query",
                "params": { "query_string": "amsterdam" },
                "template_id": "match",
                "ratings": []
            }
          ],
          "metric" : { "precision": { }}
        }

  - do:
      catch: /Query in rated requests should not use profile./
      rank_eval:
        body: {
          "templates": [ { "id": "match", "template": {"source": "{\"profile\" : \"true\" }" }} ],
          "requests" : [
            {
                "id": "amsterdam_query",
                "params": { "query_string": "amsterdam" },
                "template_id": "match",
                "ratings": []
            }
          ],
          "metric" : { "precision": { }}
        }

  - do:
      catch: /Query in rated requests should not use explain./
      rank_eval:
        body: {
          "templates": [ { "id": "match", "template": {"source": "{\"explain\" : \"true\" }" }} ],
          "requests" : [
            {
                "id": "amsterdam_query",
                "params": { "query_string": "amsterdam" },
                "template_id": "match",
                "ratings": []
            }
          ],
          "metric" : { "precision": { }}
        }<|MERGE_RESOLUTION|>--- conflicted
+++ resolved
@@ -84,13 +84,8 @@
           "metric" : { "precision": { }}
         }
 
-<<<<<<< HEAD
   - match: {metric_score: 0.9}
-  - match: {details.amsterdam_query.unknown_docs.0._id:  "6"}
-=======
-  - match: {quality_level: 0.9}
   - match: {details.amsterdam_query.unrated_docs.0._id:  "6"}
->>>>>>> 5cbd9ad1
 
 ---
 "Test illegal request parts":
