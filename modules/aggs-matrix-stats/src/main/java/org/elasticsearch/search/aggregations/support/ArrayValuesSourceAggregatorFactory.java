/*
 * Licensed to Elasticsearch under one or more contributor
 * license agreements. See the NOTICE file distributed with
 * this work for additional information regarding copyright
 * ownership. Elasticsearch licenses this file to you under
 * the Apache License, Version 2.0 (the "License"); you may
 * not use this file except in compliance with the License.
 * You may obtain a copy of the License at
 *
 *    http://www.apache.org/licenses/LICENSE-2.0
 *
 * Unless required by applicable law or agreed to in writing,
 * software distributed under the License is distributed on an
 * "AS IS" BASIS, WITHOUT WARRANTIES OR CONDITIONS OF ANY
 * KIND, either express or implied.  See the License for the
 * specific language governing permissions and limitations
 * under the License.
 */

package org.elasticsearch.search.aggregations.support;

import org.elasticsearch.index.query.QueryShardContext;
import org.elasticsearch.search.aggregations.Aggregator;
import org.elasticsearch.search.aggregations.AggregatorFactories;
import org.elasticsearch.search.aggregations.AggregatorFactory;
import org.elasticsearch.search.internal.SearchContext;

import java.io.IOException;
import java.util.HashMap;
import java.util.Map;

public abstract class ArrayValuesSourceAggregatorFactory
    extends AggregatorFactory {

    protected Map<String, ValuesSourceConfig> configs;

    public ArrayValuesSourceAggregatorFactory(String name, Map<String, ValuesSourceConfig> configs,
                                              QueryShardContext queryShardContext, AggregatorFactory parent,
                                              AggregatorFactories.Builder subFactoriesBuilder,
                                              Map<String, Object> metadata) throws IOException {
        super(name, queryShardContext, parent, subFactoriesBuilder, metadata);
        this.configs = configs;
    }

    @Override
    public Aggregator createInternal(SearchContext searchContext,
                                        Aggregator parent,
                                        boolean collectsFromSingleBucket,
<<<<<<< HEAD
                                        List<PipelineAggregator> pipelineAggregators,
                                        Map<String, Object> metaData) throws IOException {
        HashMap<String, ValuesSource> valuesSources = new HashMap<>();
=======
                                        Map<String, Object> metadata) throws IOException {
        HashMap<String, VS> valuesSources = new HashMap<>();
>>>>>>> 6853d73e

        for (Map.Entry<String, ValuesSourceConfig> config : configs.entrySet()) {
            ValuesSource vs = config.getValue().toValuesSource();
            if (vs != null) {
                valuesSources.put(config.getKey(), vs);
            }
        }
        if (valuesSources.isEmpty()) {
            return createUnmapped(searchContext, parent, metadata);
        }
        return doCreateInternal(valuesSources, searchContext, parent, collectsFromSingleBucket, metadata);
    }

    protected abstract Aggregator createUnmapped(SearchContext searchContext,
                                                    Aggregator parent,
                                                    Map<String, Object> metadata) throws IOException;

    protected abstract Aggregator doCreateInternal(Map<String, ValuesSource> valuesSources,
                                                    SearchContext searchContext,
                                                    Aggregator parent,
                                                    boolean collectsFromSingleBucket,
                                                    Map<String, Object> metadata) throws IOException;

}<|MERGE_RESOLUTION|>--- conflicted
+++ resolved
@@ -46,14 +46,8 @@
     public Aggregator createInternal(SearchContext searchContext,
                                         Aggregator parent,
                                         boolean collectsFromSingleBucket,
-<<<<<<< HEAD
-                                        List<PipelineAggregator> pipelineAggregators,
                                         Map<String, Object> metaData) throws IOException {
         HashMap<String, ValuesSource> valuesSources = new HashMap<>();
-=======
-                                        Map<String, Object> metadata) throws IOException {
-        HashMap<String, VS> valuesSources = new HashMap<>();
->>>>>>> 6853d73e
 
         for (Map.Entry<String, ValuesSourceConfig> config : configs.entrySet()) {
             ValuesSource vs = config.getValue().toValuesSource();
