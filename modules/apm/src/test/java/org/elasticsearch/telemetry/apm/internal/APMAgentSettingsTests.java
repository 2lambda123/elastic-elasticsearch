--- conflicted
+++ resolved
@@ -27,28 +27,23 @@
      * Check that when the tracer is enabled, it also sets the APM agent's recording system property to true.
      */
     public void testEnableTracing() {
-<<<<<<< HEAD
         boolean metricsEnabled = randomBoolean();
 
         APMAgentSettings apmAgentSettings = spy(new APMAgentSettings());
         Settings settings = Settings.builder()
-            .put(APMAgentSettings.APM_ENABLED_SETTING.getKey(), true)
+            .put(APMAgentSettings.TELEMETRY_TRACING_ENABLED_SETTING.getKey(), true)
             .put(APMAgentSettings.TELEMETRY_METRICS_ENABLED_SETTING.getKey(), metricsEnabled)
             .build();
         apmAgentSettings.initAgentSystemProperties(settings);
-=======
-        APMAgentSettings apmAgentSettings = spy(new APMAgentSettings());
-        Settings settings = Settings.builder().put(APMAgentSettings.TELEMETRY_TRACING_ENABLED_SETTING.getKey(), true).build();
-        apmAgentSettings.syncAgentSystemProperties(settings);
 
         verify(apmAgentSettings).setAgentSetting("recording", "true");
+        verify(apmAgentSettings).setAgentSetting("instrument", "true");
     }
 
     public void testEnableTracingUsingLegacySetting() {
         APMAgentSettings apmAgentSettings = spy(new APMAgentSettings());
         Settings settings = Settings.builder().put(APMAgentSettings.TRACING_APM_ENABLED_SETTING.getKey(), true).build();
-        apmAgentSettings.syncAgentSystemProperties(settings);
->>>>>>> 35cc9e11
+        apmAgentSettings.initAgentSystemProperties(settings);
 
         verify(apmAgentSettings).setAgentSetting("recording", "true");
         verify(apmAgentSettings).setAgentSetting("instrument", "true");
@@ -58,30 +53,25 @@
      * Check that when the tracer is disabled, it also sets the APM agent's recording system property to false unless metrics are enabled.
      */
     public void testDisableTracing() {
-<<<<<<< HEAD
         boolean metricsEnabled = randomBoolean();
 
         APMAgentSettings apmAgentSettings = spy(new APMAgentSettings());
         Settings settings = Settings.builder()
-            .put(APMAgentSettings.APM_ENABLED_SETTING.getKey(), false)
+            .put(APMAgentSettings.TELEMETRY_TRACING_ENABLED_SETTING.getKey(), false)
             .put(APMAgentSettings.TELEMETRY_METRICS_ENABLED_SETTING.getKey(), metricsEnabled)
             .build();
         apmAgentSettings.initAgentSystemProperties(settings);
-=======
-        APMAgentSettings apmAgentSettings = spy(new APMAgentSettings());
-        Settings settings = Settings.builder().put(APMAgentSettings.TELEMETRY_TRACING_ENABLED_SETTING.getKey(), false).build();
-        apmAgentSettings.syncAgentSystemProperties(settings);
 
-        verify(apmAgentSettings).setAgentSetting("recording", "false");
+        verify(apmAgentSettings).setAgentSetting("recording", Boolean.toString(metricsEnabled));
+        verify(apmAgentSettings).setAgentSetting("instrument", "false");
     }
 
     public void testDisableTracingUsingLegacySetting() {
         APMAgentSettings apmAgentSettings = spy(new APMAgentSettings());
         Settings settings = Settings.builder().put(APMAgentSettings.TRACING_APM_ENABLED_SETTING.getKey(), false).build();
-        apmAgentSettings.syncAgentSystemProperties(settings);
->>>>>>> 35cc9e11
+        apmAgentSettings.initAgentSystemProperties(settings);
 
-        verify(apmAgentSettings).setAgentSetting("recording", Boolean.toString(metricsEnabled));
+        verify(apmAgentSettings).setAgentSetting("recording", "false");
         verify(apmAgentSettings).setAgentSetting("instrument", "false");
     }
 
@@ -106,7 +96,7 @@
             .put(APMAgentSettings.TELEMETRY_TRACING_ENABLED_SETTING.getKey(), true)
             .put("tracing.apm.agent.span_compression_enabled", "true")
             .build();
-        apmAgentSettings.syncAgentSystemProperties(settings);
+        apmAgentSettings.initAgentSystemProperties(settings);
 
         verify(apmAgentSettings).setAgentSetting("recording", "true");
         verify(apmAgentSettings).setAgentSetting("span_compression_enabled", "true");
@@ -187,12 +177,9 @@
      * Check that invalid or forbidden APM agent settings are rejected if their last part resembles an allowed setting.
      */
     public void testRejectUnknownSettingResemblingAnAllowedOne() {
-        Settings settings = Settings.builder()
-            .put(APMAgentSettings.APM_ENABLED_SETTING.getKey(), true)
-            .put(APMAgentSettings.APM_AGENT_SETTINGS.getKey() + "unknown.service_name", "true")
-            .build();
+        Settings settings = Settings.builder().put(APMAgentSettings.APM_AGENT_SETTINGS.getKey() + "unknown.service_name", "true").build();
 
         Exception exception = expectThrows(IllegalArgumentException.class, () -> APMAgentSettings.APM_AGENT_SETTINGS.getAsMap(settings));
-        assertThat(exception.getMessage(), containsString("[tracing.apm.agent.unknown.service_name]"));
+        assertThat(exception.getMessage(), containsString("[telemetry.agent.unknown.service_name]"));
     }
 }