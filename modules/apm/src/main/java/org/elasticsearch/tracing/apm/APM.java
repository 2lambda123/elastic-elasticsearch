--- conflicted
+++ resolved
@@ -81,11 +81,7 @@
         IndexNameExpressionResolver indexNameExpressionResolver,
         Supplier<RepositoriesService> repositoriesServiceSupplier,
         Tracer unused,
-<<<<<<< HEAD
-        Supplier<AllocationDeciders> allocationDecidersSupplier
-=======
         AllocationDeciders allocationDeciders
->>>>>>> fc819609
     ) {
         final APMTracer apmTracer = tracer.get();
 
