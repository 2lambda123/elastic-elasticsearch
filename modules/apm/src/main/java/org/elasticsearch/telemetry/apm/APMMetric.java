/*
 * Copyright Elasticsearch B.V. and/or licensed to Elasticsearch B.V. under one
 * or more contributor license agreements. Licensed under the Elastic License
 * 2.0 and the Server Side Public License, v 1; you may not use this file except
 * in compliance with, at your election, the Elastic License 2.0 or the Server
 * Side Public License, v 1.
 */

package org.elasticsearch.telemetry.apm;

import io.opentelemetry.api.GlobalOpenTelemetry;
import io.opentelemetry.api.OpenTelemetry;
import io.opentelemetry.api.metrics.Meter;

import org.elasticsearch.common.component.AbstractLifecycleComponent;
import org.elasticsearch.common.settings.Settings;
import org.elasticsearch.common.util.LazyInitializable;
import org.elasticsearch.telemetry.MetricName;
import org.elasticsearch.telemetry.metric.DoubleCounter;
import org.elasticsearch.telemetry.metric.DoubleGauge;
import org.elasticsearch.telemetry.metric.DoubleHistogram;
import org.elasticsearch.telemetry.metric.DoubleUpDownCounter;
import org.elasticsearch.telemetry.metric.LongCounter;
import org.elasticsearch.telemetry.metric.LongGauge;
import org.elasticsearch.telemetry.metric.LongHistogram;
import org.elasticsearch.telemetry.metric.LongUpDownCounter;

import java.security.AccessController;
import java.security.PrivilegedAction;
import java.util.concurrent.atomic.AtomicReference;

import static org.elasticsearch.telemetry.apm.settings.APMAgentSettings.APM_ENABLED_SETTING;

public class APMMetric extends AbstractLifecycleComponent implements org.elasticsearch.telemetry.metric.Metric {
    private final InstrumentRegistrar<DoubleCounter> doubleCounters = new InstrumentRegistrar<>();
    private final InstrumentRegistrar<DoubleUpDownCounter> doubleUpDownCounters = new InstrumentRegistrar<>();
    private final InstrumentRegistrar<DoubleGauge> doubleGauges = new InstrumentRegistrar<>();
    private final InstrumentRegistrar<DoubleHistogram> doubleHistograms = new InstrumentRegistrar<>();
    private final InstrumentRegistrar<LongCounter> longCounters = new InstrumentRegistrar<>();
    private final InstrumentRegistrar<LongUpDownCounter> longUpDownCounters = new InstrumentRegistrar<>();
    private final InstrumentRegistrar<LongGauge> longGauges = new InstrumentRegistrar<>();
    private final InstrumentRegistrar<LongHistogram> longHistograms = new InstrumentRegistrar<>();
    private volatile boolean enabled;
    private AtomicReference<APMServices> services = new AtomicReference<>();

    record APMServices(Meter meter, OpenTelemetry openTelemetry) {}

    // TODO remove duplication between APMTracer and APMMetric. enabled, create apm services etc
    public APMMetric(Settings settings) {
        this.enabled = APM_ENABLED_SETTING.get(settings);
    }

    public void setEnabled(boolean enabled) {
        this.enabled = enabled;
        if (enabled) {
            createApmServices();
        } else {
            destroyApmServices();
        }
    }

    @Override
    protected void doStart() {
        if (enabled) {
            createApmServices();
        }
    }

    @Override
    protected void doStop() {
        destroyApmServices();
    }

    @Override
    protected void doClose() {}

    @Override
    public <T> DoubleCounter registerDoubleCounter(MetricName name, String description, T unit) {
        var lazyCounter = new LazyInitializable<>(
            () -> services.get().meter.counterBuilder(name.getRawName())
                .ofDoubles()
                .setDescription(description)
                .setUnit(unit.toString())
                .build()
        );
        var counter = OtelDoubleCounter.build(lazyCounter, name, description, unit);
        doubleCounters.register(counter);
        return counter;
    }

    @Override
    public <T> DoubleUpDownCounter registerDoubleUpDownCounter(MetricName name, String description, T unit) {
        var lazyCounter = new LazyInitializable<>(
            () -> services.get().meter.upDownCounterBuilder(name.getRawName())
                .ofDoubles()
                .setDescription(description)
                .setUnit(unit.toString())
                .build()
        );
        var counter = OtelDoubleUpDownCounter.build(lazyCounter, name, description, unit);
        doubleUpDownCounters.register(counter);
        return counter;
    }

    @Override
    public <T> DoubleGauge registerDoubleGauge(MetricName name, String description, T unit) {
        var lazyGauge = new LazyInitializable<>(
            () -> services.get().meter.gaugeBuilder(name.getRawName()).setDescription(description).setUnit(unit.toString()).buildObserver()
        );

        var gauge = OtelDoubleGauge.build(lazyGauge, name, description, unit);
        doubleGauges.register(gauge);
        return gauge;
    }

    @Override
    public <T> DoubleHistogram registerDoubleHistogram(MetricName name, String description, T unit) {
        var lazyHistogram = new LazyInitializable<>(
            () -> services.get().meter.histogramBuilder(name.getRawName()).setDescription(description).setUnit(unit.toString()).build()
        );

        var histogram = OtelDoubleHistogram.build(lazyHistogram, name, description, unit);
        doubleHistograms.register(histogram);
        return histogram;
    }

    @Override
    public <T> LongCounter registerLongCounter(MetricName name, String description, T unit) {
        var lazyCounter = new LazyInitializable<>(
            () -> services.get().meter.counterBuilder(name.getRawName()).setDescription(description).setUnit(unit.toString()).build()
        );
        var counter = OtelLongCounter.build(lazyCounter, name, description, unit);
        longCounters.register(counter);
        return counter;
    }

    @Override
    public <T> LongUpDownCounter registerLongUpDownCounter(MetricName name, String description, T unit) {
        var lazyCounter = new LazyInitializable<>(
            () -> services.get().meter.upDownCounterBuilder(name.getRawName()).setDescription(description).setUnit(unit.toString()).build()
        );
        var counter = OtelLongUpDownCounter.build(lazyCounter, name, description, unit);
        longUpDownCounters.register(counter);
        return counter;
    }

    @Override
    public <T> LongGauge registerLongGauge(MetricName name, String description, T unit) {
        var lazyGauge = new LazyInitializable<>(
            () -> services.get().meter.gaugeBuilder(name.getRawName())
                .ofLongs()
                .setDescription(description)
                .setUnit(unit.toString())
                .buildObserver()
        );

        var gauge = OtelLongGauge.build(lazyGauge, name, description, unit);
        longGauges.register(gauge);
        return gauge;
    }

    @Override
    public <T> LongHistogram registerLongHistogram(MetricName name, String description, T unit) {
        var lazyHistogram = new LazyInitializable<>(
            () -> services.get().meter.histogramBuilder(name.getRawName())
                .ofLongs()
                .setDescription(description)
                .setUnit(unit.toString())
                .build()
        );

        var histogram = OtelLongHistogram.build(lazyHistogram, name, description, unit);
        longHistograms.register(histogram);
        return histogram;
    }

    void createApmServices() {
        assert this.enabled;
        assert this.services.get() == null;

        AccessController.doPrivileged((PrivilegedAction<Void>) () -> {
            var openTelemetry = GlobalOpenTelemetry.get();
            var meter = openTelemetry.getMeter("elasticsearch");

            this.services.set(new APMServices(meter, openTelemetry));

<<<<<<< HEAD
=======
            Meter myMeter = GlobalOpenTelemetry.getMeter("my_meter");
            var counter = myMeter.counterBuilder("my_counter").build();

            new Thread(new Runnable() {
                @Override
                public void run() {
                    try {
                        counter.add(42);
                        Thread.sleep(2000);
                    } catch (Exception e) {

                    }
                }
            }).start();

>>>>>>> a1674dc4
            return null;
        });
    }

    private void destroyApmServices() {
        this.services.set(null);
    }

}<|MERGE_RESOLUTION|>--- conflicted
+++ resolved
@@ -184,24 +184,6 @@
 
             this.services.set(new APMServices(meter, openTelemetry));
 
-<<<<<<< HEAD
-=======
-            Meter myMeter = GlobalOpenTelemetry.getMeter("my_meter");
-            var counter = myMeter.counterBuilder("my_counter").build();
-
-            new Thread(new Runnable() {
-                @Override
-                public void run() {
-                    try {
-                        counter.add(42);
-                        Thread.sleep(2000);
-                    } catch (Exception e) {
-
-                    }
-                }
-            }).start();
-
->>>>>>> a1674dc4
             return null;
         });
     }
