--- conflicted
+++ resolved
@@ -10,14 +10,8 @@
 
 import org.elasticsearch.common.settings.Settings;
 import org.elasticsearch.telemetry.TelemetryProvider;
-<<<<<<< HEAD
-import org.elasticsearch.telemetry.apm.internal.metrics.APMMeterService;
-=======
 import org.elasticsearch.telemetry.apm.APMMeterRegistry;
->>>>>>> d8b2c52c
 import org.elasticsearch.telemetry.apm.internal.tracing.APMTracer;
-import org.elasticsearch.telemetry.metric.MeterRegistry;
-import org.elasticsearch.telemetry.metric.MeterService;
 
 public class APMTelemetryProvider implements TelemetryProvider {
     private final Settings settings;
@@ -36,17 +30,7 @@
     }
 
     @Override
-<<<<<<< HEAD
-    public MeterRegistry getMeterRegistry() {
+    public APMMeterRegistry getMeterRegistry() {
         return apmMeterService.getMeterRegistry();
     }
-
-    @Override
-    public MeterService getMeterService() {
-        return apmMeterService;
-=======
-    public APMMeterRegistry getMeterRegistry() {
-        return apmMeterService.getMeterRegistry();
->>>>>>> d8b2c52c
-    }
 }