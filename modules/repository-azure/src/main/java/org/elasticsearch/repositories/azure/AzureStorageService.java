--- conflicted
+++ resolved
@@ -124,14 +124,9 @@
 
     // non-static, package private for testing
     RequestRetryOptions getRetryOptions(LocationMode locationMode, AzureStorageSettings azureStorageSettings) {
-<<<<<<< HEAD
-        String primaryUri = azureStorageSettings.getPrimaryURI();
-        String secondaryUri = azureStorageSettings.getSecondaryURI();
-=======
         AzureStorageSettings.StorageEndpoint endpoint = azureStorageSettings.getStorageEndpoint();
         String primaryUri = endpoint.primaryURI();
         String secondaryUri = endpoint.secondaryURI();
->>>>>>> ce25ca52
 
         if (locationMode == LocationMode.PRIMARY_THEN_SECONDARY && secondaryUri == null) {
             throw new IllegalArgumentException("Unable to use " + locationMode + " location mode without a secondary location URI");
