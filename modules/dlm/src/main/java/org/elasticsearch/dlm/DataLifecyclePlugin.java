/*
 * Copyright Elasticsearch B.V. and/or licensed to Elasticsearch B.V. under one
 * or more contributor license agreements. Licensed under the Elastic License
 * 2.0 and the Server Side Public License, v 1; you may not use this file except
 * in compliance with, at your election, the Elastic License 2.0 or the Server
 * Side Public License, v 1.
 */

package org.elasticsearch.dlm;

import org.apache.lucene.util.SetOnce;
import org.elasticsearch.ElasticsearchException;
import org.elasticsearch.action.ActionRequest;
import org.elasticsearch.action.ActionResponse;
import org.elasticsearch.client.internal.Client;
import org.elasticsearch.client.internal.OriginSettingClient;
import org.elasticsearch.cluster.metadata.DataLifecycle;
import org.elasticsearch.cluster.metadata.IndexNameExpressionResolver;
import org.elasticsearch.cluster.node.DiscoveryNodes;
import org.elasticsearch.cluster.routing.allocation.AllocationService;
import org.elasticsearch.cluster.service.ClusterService;
import org.elasticsearch.common.io.stream.NamedWriteableRegistry;
import org.elasticsearch.common.settings.ClusterSettings;
import org.elasticsearch.common.settings.IndexScopedSettings;
import org.elasticsearch.common.settings.Setting;
import org.elasticsearch.common.settings.Settings;
import org.elasticsearch.common.settings.SettingsFilter;
import org.elasticsearch.core.IOUtils;
<<<<<<< HEAD
import org.elasticsearch.dlm.action.DeleteDataLifecycleAction;
import org.elasticsearch.dlm.action.DeleteDataLifecycleTransportAction;
import org.elasticsearch.dlm.action.GetDataLifecycleAction;
import org.elasticsearch.dlm.action.GetDataLifecycleTransportAction;
import org.elasticsearch.dlm.action.PutDataLifecycleAction;
import org.elasticsearch.dlm.action.PutDataLifecycleTransportAction;
import org.elasticsearch.dlm.rest.RestDeleteDataLifecycleAction;
import org.elasticsearch.dlm.rest.RestGetDataLifecycleAction;
import org.elasticsearch.dlm.rest.RestPutDataLifecycleAction;
=======
import org.elasticsearch.dlm.action.ExplainDataLifecycleAction;
import org.elasticsearch.dlm.action.TransportExplainDataLifecycleAction;
import org.elasticsearch.dlm.rest.RestExplainDataLifecycleAction;
>>>>>>> 223385f8
import org.elasticsearch.env.Environment;
import org.elasticsearch.env.NodeEnvironment;
import org.elasticsearch.plugins.ActionPlugin;
import org.elasticsearch.plugins.Plugin;
import org.elasticsearch.repositories.RepositoriesService;
import org.elasticsearch.rest.RestController;
import org.elasticsearch.rest.RestHandler;
import org.elasticsearch.script.ScriptService;
import org.elasticsearch.threadpool.ThreadPool;
import org.elasticsearch.tracing.Tracer;
import org.elasticsearch.watcher.ResourceWatcherService;
import org.elasticsearch.xcontent.NamedXContentRegistry;

import java.io.IOException;
import java.time.Clock;
import java.util.ArrayList;
import java.util.Collection;
import java.util.List;
import java.util.function.Supplier;

import static org.elasticsearch.cluster.metadata.DataLifecycle.DLM_ORIGIN;

/**
 * Plugin encapsulating Data Lifecycle Management Service.
 */
public class DataLifecyclePlugin extends Plugin implements ActionPlugin {

    private final Settings settings;
    private final SetOnce<DataLifecycleErrorStore> errorStoreInitialisationService = new SetOnce<>();

    private final SetOnce<DataLifecycleService> dataLifecycleInitialisationService = new SetOnce<>();

    public DataLifecyclePlugin(Settings settings) {
        this.settings = settings;
    }

    protected Clock getClock() {
        return Clock.systemUTC();
    }

    @Override
    public List<NamedWriteableRegistry.Entry> getNamedWriteables() {
        return List.of();
    }

    @Override
    public Collection<Object> createComponents(
        Client client,
        ClusterService clusterService,
        ThreadPool threadPool,
        ResourceWatcherService resourceWatcherService,
        ScriptService scriptService,
        NamedXContentRegistry xContentRegistry,
        Environment environment,
        NodeEnvironment nodeEnvironment,
        NamedWriteableRegistry namedWriteableRegistry,
        IndexNameExpressionResolver indexNameExpressionResolver,
        Supplier<RepositoriesService> repositoriesServiceSupplier,
        Tracer tracer,
        AllocationService allocationService
    ) {
        if (DataLifecycle.isEnabled() == false) {
            return List.of();
        }

        errorStoreInitialisationService.set(new DataLifecycleErrorStore());
        dataLifecycleInitialisationService.set(
            new DataLifecycleService(
                settings,
                new OriginSettingClient(client, DLM_ORIGIN),
                clusterService,
                getClock(),
                threadPool,
                threadPool::absoluteTimeInMillis,
                errorStoreInitialisationService.get()
            )
        );
        dataLifecycleInitialisationService.get().init();
        return List.of(errorStoreInitialisationService.get(), dataLifecycleInitialisationService.get());
    }

    @Override
    public List<Setting<?>> getSettings() {
        if (DataLifecycle.isEnabled() == false) {
            return List.of();
        }

        return List.of(DataLifecycleService.DLM_POLL_INTERVAL_SETTING);
    }

    @Override
    public List<RestHandler> getRestHandlers(
        Settings settings,
        RestController restController,
        ClusterSettings clusterSettings,
        IndexScopedSettings indexScopedSettings,
        SettingsFilter settingsFilter,
        IndexNameExpressionResolver indexNameExpressionResolver,
        Supplier<DiscoveryNodes> nodesInCluster
    ) {
        if (DataLifecycle.isEnabled() == false) {
            return List.of();
        }

        List<RestHandler> handlers = new ArrayList<>();
        handlers.add(new RestExplainDataLifecycleAction());
        return handlers;
    }

    @Override
    public List<ActionHandler<? extends ActionRequest, ? extends ActionResponse>> getActions() {
        if (DataLifecycle.isEnabled() == false) {
            return List.of();
        }

        List<ActionHandler<? extends ActionRequest, ? extends ActionResponse>> actions = new ArrayList<>();
        actions.add(new ActionHandler<>(ExplainDataLifecycleAction.INSTANCE, TransportExplainDataLifecycleAction.class));
        return actions;
    }

    @Override
    public void close() throws IOException {
        try {
            IOUtils.close(dataLifecycleInitialisationService.get());
        } catch (IOException e) {
            throw new ElasticsearchException("unable to close the data lifecycle service", e);
        }
    }

    @Override
    public List<ActionHandler<? extends ActionRequest, ? extends ActionResponse>> getActions() {
        if (DataLifecycle.isEnabled() == false) {
            return List.of();
        }

        var putDataStreamsAction = new ActionHandler<>(PutDataLifecycleAction.INSTANCE, PutDataLifecycleTransportAction.class);
        var getDataStreamsAction = new ActionHandler<>(GetDataLifecycleAction.INSTANCE, GetDataLifecycleTransportAction.class);
        var deleteDataStreamsAction = new ActionHandler<>(DeleteDataLifecycleAction.INSTANCE, DeleteDataLifecycleTransportAction.class);
        return List.of(putDataStreamsAction, getDataStreamsAction, deleteDataStreamsAction);
    }

    @Override
    public List<RestHandler> getRestHandlers(
        Settings settings,
        RestController restController,
        ClusterSettings clusterSettings,
        IndexScopedSettings indexScopedSettings,
        SettingsFilter settingsFilter,
        IndexNameExpressionResolver indexNameExpressionResolver,
        Supplier<DiscoveryNodes> nodesInCluster
    ) {
        if (DataLifecycle.isEnabled() == false) {
            return List.of();
        }

        var putDataStreamsAction = new RestPutDataLifecycleAction();
        var getDataStreamsAction = new RestGetDataLifecycleAction();
        var deleteDataStreamsAction = new RestDeleteDataLifecycleAction();
        return List.of(putDataStreamsAction, getDataStreamsAction, deleteDataStreamsAction);
    }
}<|MERGE_RESOLUTION|>--- conflicted
+++ resolved
@@ -26,21 +26,18 @@
 import org.elasticsearch.common.settings.Settings;
 import org.elasticsearch.common.settings.SettingsFilter;
 import org.elasticsearch.core.IOUtils;
-<<<<<<< HEAD
 import org.elasticsearch.dlm.action.DeleteDataLifecycleAction;
 import org.elasticsearch.dlm.action.DeleteDataLifecycleTransportAction;
+import org.elasticsearch.dlm.action.ExplainDataLifecycleAction;
 import org.elasticsearch.dlm.action.GetDataLifecycleAction;
 import org.elasticsearch.dlm.action.GetDataLifecycleTransportAction;
 import org.elasticsearch.dlm.action.PutDataLifecycleAction;
 import org.elasticsearch.dlm.action.PutDataLifecycleTransportAction;
+import org.elasticsearch.dlm.action.TransportExplainDataLifecycleAction;
 import org.elasticsearch.dlm.rest.RestDeleteDataLifecycleAction;
+import org.elasticsearch.dlm.rest.RestExplainDataLifecycleAction;
 import org.elasticsearch.dlm.rest.RestGetDataLifecycleAction;
 import org.elasticsearch.dlm.rest.RestPutDataLifecycleAction;
-=======
-import org.elasticsearch.dlm.action.ExplainDataLifecycleAction;
-import org.elasticsearch.dlm.action.TransportExplainDataLifecycleAction;
-import org.elasticsearch.dlm.rest.RestExplainDataLifecycleAction;
->>>>>>> 223385f8
 import org.elasticsearch.env.Environment;
 import org.elasticsearch.env.NodeEnvironment;
 import org.elasticsearch.plugins.ActionPlugin;
@@ -146,6 +143,9 @@
         }
 
         List<RestHandler> handlers = new ArrayList<>();
+        handlers.add(new RestPutDataLifecycleAction());
+        handlers.add(new RestGetDataLifecycleAction());
+        handlers.add(new RestDeleteDataLifecycleAction());
         handlers.add(new RestExplainDataLifecycleAction());
         return handlers;
     }
@@ -157,6 +157,9 @@
         }
 
         List<ActionHandler<? extends ActionRequest, ? extends ActionResponse>> actions = new ArrayList<>();
+        actions.add(new ActionHandler<>(PutDataLifecycleAction.INSTANCE, PutDataLifecycleTransportAction.class));
+        actions.add(new ActionHandler<>(GetDataLifecycleAction.INSTANCE, GetDataLifecycleTransportAction.class));
+        actions.add(new ActionHandler<>(DeleteDataLifecycleAction.INSTANCE, DeleteDataLifecycleTransportAction.class));
         actions.add(new ActionHandler<>(ExplainDataLifecycleAction.INSTANCE, TransportExplainDataLifecycleAction.class));
         return actions;
     }
@@ -169,36 +172,4 @@
             throw new ElasticsearchException("unable to close the data lifecycle service", e);
         }
     }
-
-    @Override
-    public List<ActionHandler<? extends ActionRequest, ? extends ActionResponse>> getActions() {
-        if (DataLifecycle.isEnabled() == false) {
-            return List.of();
-        }
-
-        var putDataStreamsAction = new ActionHandler<>(PutDataLifecycleAction.INSTANCE, PutDataLifecycleTransportAction.class);
-        var getDataStreamsAction = new ActionHandler<>(GetDataLifecycleAction.INSTANCE, GetDataLifecycleTransportAction.class);
-        var deleteDataStreamsAction = new ActionHandler<>(DeleteDataLifecycleAction.INSTANCE, DeleteDataLifecycleTransportAction.class);
-        return List.of(putDataStreamsAction, getDataStreamsAction, deleteDataStreamsAction);
-    }
-
-    @Override
-    public List<RestHandler> getRestHandlers(
-        Settings settings,
-        RestController restController,
-        ClusterSettings clusterSettings,
-        IndexScopedSettings indexScopedSettings,
-        SettingsFilter settingsFilter,
-        IndexNameExpressionResolver indexNameExpressionResolver,
-        Supplier<DiscoveryNodes> nodesInCluster
-    ) {
-        if (DataLifecycle.isEnabled() == false) {
-            return List.of();
-        }
-
-        var putDataStreamsAction = new RestPutDataLifecycleAction();
-        var getDataStreamsAction = new RestGetDataLifecycleAction();
-        var deleteDataStreamsAction = new RestDeleteDataLifecycleAction();
-        return List.of(putDataStreamsAction, getDataStreamsAction, deleteDataStreamsAction);
-    }
 }