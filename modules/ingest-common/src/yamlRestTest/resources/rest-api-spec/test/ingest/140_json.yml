---
teardown:
  - do:
      ingest.delete_pipeline:
        id: "1"
        ignore: 404
  - do:
      ingest.delete_pipeline:
<<<<<<< HEAD
        id: "3"
=======
        id: "2"
>>>>>>> 67fbc337
        ignore: 404

---
"Test JSON Processor":
  - do:
      ingest.put_pipeline:
        id: "1"
        body:  >
          {
            "processors": [
              {
                "json" : {
                  "field" : "foo_object"
                }
              },
              {
                "json" : {
                  "field" : "foo_array"
                }
              },
              {
                "json" : {
                  "field" : "foo_null"
                }
              },
              {
                "json" : {
                  "field" : "foo_string"
                }
              },
              {
                "json" : {
                  "field" : "foo_number"
                }
              },
              {
                "json" : {
                  "field" : "foo_boolean"
                }
              }
            ]
          }
  - match: { acknowledged: true }

  - do:
      index:
        index: test
        id: 1
        pipeline: "1"
        body: {
          foo_object: "{\"hello\": \"world\"}",
          foo_array: "[1, 2, 3]",
          foo_null: null,
          foo_string: "\"bla bla\"",
          foo_number: 3,
          foo_boolean: "true"
        }

  - do:
      get:
        index: test
        id: 1
  - match: { _source.foo_object.hello: "world" }
  - match: { _source.foo_array.0: 1 }
  - match: { _source.foo_string: "bla bla" }
  - match: { _source.foo_number: 3 }
  - is_true:  _source.foo_boolean
  - is_false: _source.foo_null

---
<<<<<<< HEAD
"Test JSON Processor recursive merge strategy":
  - do:
      ingest.put_pipeline:
        id: "3"
=======
"Test JSON Processor duplicate keys":
  - do:
      ingest.put_pipeline:
        id: "2"
>>>>>>> 67fbc337
        body: {
            "processors": [
              {
                "json" : {
                  "field" : "json",
                  "add_to_root": true,
<<<<<<< HEAD
                  "add_to_root_merge_strategy": "recursive"
=======
                  "allow_duplicate_keys": true
>>>>>>> 67fbc337
                }
              }
            ]
          }
  - match: { acknowledged: true }

  - do:
      index:
        index: test
<<<<<<< HEAD
        id: 3
        pipeline: "3"
        body: {
          json: "{\"foo\": {\"bar\": \"baz\"} }",
          foo: {
            bar: "override_me",
            qux: "quux"
          }
=======
        id: 2
        pipeline: "2"
        body: {
          json: "{\"dupe\": 1, \"dupe\": 2}",
>>>>>>> 67fbc337
        }

  - do:
      get:
        index: test
<<<<<<< HEAD
        id: 3
  - match: { _source.foo.bar: "baz" }
  - match: { _source.foo.qux: "quux" }
=======
        id: 2
  - match: { _source.dupe: 2 }
>>>>>>> 67fbc337
<|MERGE_RESOLUTION|>--- conflicted
+++ resolved
@@ -6,11 +6,11 @@
         ignore: 404
   - do:
       ingest.delete_pipeline:
-<<<<<<< HEAD
+        id: "2"
+        ignore: 404
+  - do:
+      ingest.delete_pipeline:
         id: "3"
-=======
-        id: "2"
->>>>>>> 67fbc337
         ignore: 404
 
 ---
@@ -81,28 +81,17 @@
   - is_false: _source.foo_null
 
 ---
-<<<<<<< HEAD
-"Test JSON Processor recursive merge strategy":
-  - do:
-      ingest.put_pipeline:
-        id: "3"
-=======
 "Test JSON Processor duplicate keys":
   - do:
       ingest.put_pipeline:
         id: "2"
->>>>>>> 67fbc337
         body: {
             "processors": [
               {
                 "json" : {
                   "field" : "json",
                   "add_to_root": true,
-<<<<<<< HEAD
-                  "add_to_root_merge_strategy": "recursive"
-=======
                   "allow_duplicate_keys": true
->>>>>>> 67fbc337
                 }
               }
             ]
@@ -112,7 +101,39 @@
   - do:
       index:
         index: test
-<<<<<<< HEAD
+        id: 2
+        pipeline: "2"
+        body: {
+          json: "{\"dupe\": 1, \"dupe\": 2}",
+        }
+
+  - do:
+      get:
+        index: test
+        id: 2
+  - match: { _source.dupe: 2 }
+
+---
+"Test JSON Processor recursive merge strategy":
+  - do:
+      ingest.put_pipeline:
+        id: "3"
+        body: {
+            "processors": [
+              {
+                "json" : {
+                  "field" : "json",
+                  "add_to_root": true,
+                  "add_to_root_merge_strategy": "recursive"
+                }
+              }
+            ]
+          }
+  - match: { acknowledged: true }
+
+  - do:
+      index:
+        index: test
         id: 3
         pipeline: "3"
         body: {
@@ -121,22 +142,11 @@
             bar: "override_me",
             qux: "quux"
           }
-=======
-        id: 2
-        pipeline: "2"
-        body: {
-          json: "{\"dupe\": 1, \"dupe\": 2}",
->>>>>>> 67fbc337
         }
 
   - do:
       get:
         index: test
-<<<<<<< HEAD
         id: 3
   - match: { _source.foo.bar: "baz" }
-  - match: { _source.foo.qux: "quux" }
-=======
-        id: 2
-  - match: { _source.dupe: 2 }
->>>>>>> 67fbc337
+  - match: { _source.foo.qux: "quux" }