/*
 * Copyright Elasticsearch B.V. and/or licensed to Elasticsearch B.V. under one
 * or more contributor license agreements. Licensed under the Elastic License
 * 2.0 and the Server Side Public License, v 1; you may not use this file except
 * in compliance with, at your election, the Elastic License 2.0 or the Server
 * Side Public License, v 1.
 */

package org.elasticsearch.ingest.common;

import org.elasticsearch.ElasticsearchException;
import org.elasticsearch.common.settings.Settings;
import org.elasticsearch.script.IngestScript;
import org.elasticsearch.script.MockScriptEngine;
import org.elasticsearch.script.Script;
import org.elasticsearch.script.ScriptException;
import org.elasticsearch.script.ScriptModule;
import org.elasticsearch.script.ScriptService;
import org.elasticsearch.script.ScriptType;
import org.elasticsearch.test.ESTestCase;
import org.elasticsearch.xcontent.XContentParseException;
import org.junit.Before;

import java.util.Collections;
import java.util.HashMap;
import java.util.Map;

import static org.hamcrest.Matchers.containsString;
import static org.hamcrest.Matchers.equalTo;
import static org.hamcrest.Matchers.is;
import static org.mockito.ArgumentMatchers.any;
import static org.mockito.Mockito.mock;
import static org.mockito.Mockito.when;

public class ScriptProcessorFactoryTests extends ESTestCase {

    private ScriptProcessor.Factory factory;
    private static final Map<String, String> INGEST_SCRIPT_PARAM_TO_TYPE = Map.of("id", "stored", "source", "inline");

    @Before
    public void init() {
        factory = new ScriptProcessor.Factory(mock(ScriptService.class));
    }

    public void testFactoryValidationWithDefaultLang() throws Exception {
        ScriptService mockedScriptService = mock(ScriptService.class);
        when(mockedScriptService.compile(any(), any())).thenReturn(mock(IngestScript.Factory.class));
        factory = new ScriptProcessor.Factory(mockedScriptService);

        Map<String, Object> configMap = new HashMap<>();
        String randomType = randomFrom("id", "source");
        configMap.put(randomType, "foo");
        ScriptProcessor processor = factory.create(null, randomAlphaOfLength(10), null, configMap);
        assertThat(processor.getScript().getLang(), equalTo(randomType.equals("id") ? null : Script.DEFAULT_SCRIPT_LANG));
        assertThat(processor.getScript().getType().toString(), equalTo(INGEST_SCRIPT_PARAM_TO_TYPE.get(randomType)));
        assertThat(processor.getScript().getParams(), equalTo(Collections.emptyMap()));
    }

    public void testFactoryValidationWithParams() throws Exception {
        ScriptService mockedScriptService = mock(ScriptService.class);
        when(mockedScriptService.compile(any(), any())).thenReturn(mock(IngestScript.Factory.class));
        factory = new ScriptProcessor.Factory(mockedScriptService);

        Map<String, Object> configMap = new HashMap<>();
        String randomType = randomFrom("id", "source");
        Map<String, Object> randomParams = Collections.singletonMap(randomAlphaOfLength(10), randomAlphaOfLength(10));
        configMap.put(randomType, "foo");
        configMap.put("params", randomParams);
        ScriptProcessor processor = factory.create(null, randomAlphaOfLength(10), null, configMap);
        assertThat(processor.getScript().getLang(), equalTo(randomType.equals("id") ? null : Script.DEFAULT_SCRIPT_LANG));
        assertThat(processor.getScript().getType().toString(), equalTo(INGEST_SCRIPT_PARAM_TO_TYPE.get(randomType)));
        assertThat(processor.getScript().getParams(), equalTo(randomParams));
    }

    public void testFactoryValidationForMultipleScriptingTypes() throws Exception {
        Map<String, Object> configMap = new HashMap<>();
        configMap.put("id", "foo");
        configMap.put("source", "bar");
        configMap.put("lang", "mockscript");

        XContentParseException exception = expectThrows(
            XContentParseException.class,
            () -> factory.create(null, randomAlphaOfLength(10), null, configMap)
        );
        assertThat(exception.getMessage(), containsString("[script] failed to parse field [source]"));
    }

    public void testFactoryValidationAtLeastOneScriptingType() throws Exception {
        Map<String, Object> configMap = new HashMap<>();
        configMap.put("lang", "mockscript");

        IllegalArgumentException exception = expectThrows(
            IllegalArgumentException.class,
            () -> factory.create(null, randomAlphaOfLength(10), null, configMap)
        );

        assertThat(exception.getMessage(), is("must specify either [source] for an inline script or [id] for a stored script"));
    }

    public void testInlineBackcompat() throws Exception {
        ScriptService mockedScriptService = mock(ScriptService.class);
        when(mockedScriptService.compile(any(), any())).thenReturn(mock(IngestScript.Factory.class));
        factory = new ScriptProcessor.Factory(mockedScriptService);

        Map<String, Object> configMap = new HashMap<>();
        configMap.put("inline", "code");

        factory.create(null, randomAlphaOfLength(10), null, configMap);
        assertWarnings("Deprecated field [inline] used, expected [source] instead");
    }

    public void testFactoryInvalidateWithInvalidCompiledScript() throws Exception {
        String randomType = randomFrom("source", "id");
        ScriptService mockedScriptService = mock(ScriptService.class);
        ScriptException thrownException = new ScriptException(
            "compile-time exception",
            new RuntimeException(),
            Collections.emptyList(),
            "script",
            "mockscript"
        );
        when(mockedScriptService.compile(any(), any())).thenThrow(thrownException);
        factory = new ScriptProcessor.Factory(mockedScriptService);

        Map<String, Object> configMap = new HashMap<>();
        configMap.put(randomType, "my_script");

        ElasticsearchException exception = expectThrows(
            ElasticsearchException.class,
            () -> factory.create(null, randomAlphaOfLength(10), null, configMap)
        );

        assertThat(exception.getMessage(), is("compile-time exception"));
    }

    public void testInlineIsCompiled() throws Exception {
        String scriptName = "foo";
        ScriptService scriptService = new ScriptService(
            Settings.builder().build(),
            Collections.singletonMap(
<<<<<<< HEAD
                Script.DEFAULT_SCRIPT_LANG, new MockScriptEngine(
                    Script.DEFAULT_SCRIPT_LANG,
                    Collections.singletonMap(scriptName, ctx -> {
                        ctx.put("foo", "bar");
                        return null;
                    }),
                    Collections.emptyMap()
                )
            ), new HashMap<>(ScriptModule.CORE_CONTEXTS), () -> 1L);
=======
                Script.DEFAULT_SCRIPT_LANG,
                new MockScriptEngine(Script.DEFAULT_SCRIPT_LANG, Collections.singletonMap(scriptName, ctx -> {
                    ctx.put("foo", "bar");
                    return null;
                }), Collections.emptyMap())
            ),
            new HashMap<>(ScriptModule.CORE_CONTEXTS)
        );
>>>>>>> 6e99cdc7
        factory = new ScriptProcessor.Factory(scriptService);

        Map<String, Object> configMap = new HashMap<>();
        configMap.put("source", scriptName);
        ScriptProcessor processor = factory.create(null, null, randomAlphaOfLength(10), configMap);
        assertThat(processor.getScript().getLang(), equalTo(Script.DEFAULT_SCRIPT_LANG));
        assertThat(processor.getScript().getType(), equalTo(ScriptType.INLINE));
        assertThat(processor.getScript().getParams(), equalTo(Collections.emptyMap()));
        assertNotNull(processor.getPrecompiledIngestScript());
        Map<String, Object> ctx = new HashMap<>();
        processor.getPrecompiledIngestScript().execute(ctx);
        assertThat(ctx.get("foo"), equalTo("bar"));
    }

    public void testStoredIsNotCompiled() throws Exception {
        ScriptService mockedScriptService = mock(ScriptService.class);
        when(mockedScriptService.compile(any(), any())).thenReturn(mock(IngestScript.Factory.class));
        factory = new ScriptProcessor.Factory(mockedScriptService);
        Map<String, Object> configMap = new HashMap<>();
        configMap.put("id", "script_name");
        ScriptProcessor processor = factory.create(null, null, randomAlphaOfLength(10), configMap);
        assertNull(processor.getScript().getLang());
        assertThat(processor.getScript().getType(), equalTo(ScriptType.STORED));
        assertThat(processor.getScript().getParams(), equalTo(Collections.emptyMap()));
        assertNull(processor.getPrecompiledIngestScript());
    }
}<|MERGE_RESOLUTION|>--- conflicted
+++ resolved
@@ -138,26 +138,15 @@
         ScriptService scriptService = new ScriptService(
             Settings.builder().build(),
             Collections.singletonMap(
-<<<<<<< HEAD
-                Script.DEFAULT_SCRIPT_LANG, new MockScriptEngine(
-                    Script.DEFAULT_SCRIPT_LANG,
-                    Collections.singletonMap(scriptName, ctx -> {
-                        ctx.put("foo", "bar");
-                        return null;
-                    }),
-                    Collections.emptyMap()
-                )
-            ), new HashMap<>(ScriptModule.CORE_CONTEXTS), () -> 1L);
-=======
                 Script.DEFAULT_SCRIPT_LANG,
                 new MockScriptEngine(Script.DEFAULT_SCRIPT_LANG, Collections.singletonMap(scriptName, ctx -> {
                     ctx.put("foo", "bar");
                     return null;
                 }), Collections.emptyMap())
             ),
-            new HashMap<>(ScriptModule.CORE_CONTEXTS)
+            new HashMap<>(ScriptModule.CORE_CONTEXTS),
+            () -> 1L
         );
->>>>>>> 6e99cdc7
         factory = new ScriptProcessor.Factory(scriptService);
 
         Map<String, Object> configMap = new HashMap<>();
