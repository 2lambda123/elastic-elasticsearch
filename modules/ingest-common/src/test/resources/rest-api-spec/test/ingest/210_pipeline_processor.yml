---
teardown:
- do:
    ingest.delete_pipeline:
      id: "inner"
      ignore: 404

- do:
    ingest.delete_pipeline:
      id: "outer"
      ignore: 404

---
"Test Pipeline Processor with Simple Inner Pipeline":
- do:
    ingest.put_pipeline:
      id: "inner"
      body:  >
        {
          "description" : "inner pipeline",
          "processors" : [
            {
              "set" : {
                "field": "foo",
                "value": "bar"
              }
            },
            {
              "set" : {
                "field": "baz",
                "value": "blub"
              }
            }
          ]
        }
- match: { acknowledged: true }

- do:
    ingest.put_pipeline:
      id: "outer"
      body:  >
        {
          "description" : "outer pipeline",
          "processors" : [
            {
              "pipeline" : {
                "name": "inner"
              }
            }
          ]
        }
- match: { acknowledged: true }

- do:
    index:
      index: test
      id: 1
      pipeline: "outer"
      body: {}

- do:
    get:
      index: test
      id: 1
- match: { _source.foo: "bar" }
- match: { _source.baz: "blub" }

---
"Test Pipeline Processor with Circular Pipelines":
- do:
    ingest.put_pipeline:
      id: "outer"
      body:  >
        {
          "description" : "outer pipeline",
          "processors" : [
            {
              "pipeline" : {
                "name": "inner"
              }
            }
          ]
        }
- match: { acknowledged: true }

- do:
    ingest.put_pipeline:
      id: "inner"
      body:  >
        {
          "description" : "inner pipeline",
          "processors" : [
            {
              "pipeline" : {
                "name": "outer"
              }
            }
          ]
        }
- match: { acknowledged: true }

- do:
    catch: /illegal_state_exception/
    index:
      index: test
      id: 1
      pipeline: "outer"
      body: {}
<<<<<<< HEAD
- match: { error.root_cause.0.type: "exception" }
- match: { error.root_cause.0.reason: "java.lang.IllegalStateException: Cycle detected for pipeline: inner" }

---
"Test Pipeline Processor with templating":
  - do:
      ingest.put_pipeline:
        id: "engineering-department"
        body:  >
          {
            "processors" : [
              {
                "set" : {
                  "field": "manager",
                  "value": "john"
                }
              }
            ]
          }
  - match: { acknowledged: true }

  - do:
      ingest.put_pipeline:
        id: "sales-department"
        body:  >
          {
            "processors" : [
              {
                "set" : {
                  "field": "manager",
                  "value": "jan"
                }
              }
            ]
          }
  - match: { acknowledged: true }

  - do:
      ingest.put_pipeline:
        id: "outer"
        body:  >
          {
            "processors" : [
              {
                "pipeline" : {
                  "name": "{{org}}-department"
                }
              }
            ]
          }
  - match: { acknowledged: true }

  - do:
      index:
        index: test
        id: 1
        pipeline: "outer"
        body: >
          {
            "org": "engineering"
          }

  - do:
      get:
        index: test
        id: 1
  - match: { _source.manager: "john" }

  - do:
      index:
        index: test
        id: 2
        pipeline: "outer"
        body: >
          {
            "org": "sales"
          }

  - do:
      get:
        index: test
        id: 2
  - match: { _source.manager: "jan" }

  - do:
      catch: /illegal_state_exception/
      index:
        index: test
        id: 3
        pipeline: "outer"
        body: >
          {
            "org": "legal"
          }
  - match: { error.root_cause.0.type: "exception" }
  - match: { error.root_cause.0.reason: "java.lang.IllegalStateException: Pipeline processor configured for non-existent pipeline [legal-department]" }
=======
- match: { error.root_cause.0.type: "ingest_processor_exception" }
- match: { error.root_cause.0.reason: "java.lang.IllegalStateException: Cycle detected for pipeline: outer" }
>>>>>>> 4013e814
<|MERGE_RESOLUTION|>--- conflicted
+++ resolved
@@ -106,9 +106,8 @@
       id: 1
       pipeline: "outer"
       body: {}
-<<<<<<< HEAD
-- match: { error.root_cause.0.type: "exception" }
-- match: { error.root_cause.0.reason: "java.lang.IllegalStateException: Cycle detected for pipeline: inner" }
+- match: { error.root_cause.0.type: "ingest_processor_exception" }
+- match: { error.root_cause.0.reason: "java.lang.IllegalStateException: Cycle detected for pipeline: outer" }
 
 ---
 "Test Pipeline Processor with templating":
@@ -202,8 +201,4 @@
             "org": "legal"
           }
   - match: { error.root_cause.0.type: "exception" }
-  - match: { error.root_cause.0.reason: "java.lang.IllegalStateException: Pipeline processor configured for non-existent pipeline [legal-department]" }
-=======
-- match: { error.root_cause.0.type: "ingest_processor_exception" }
-- match: { error.root_cause.0.reason: "java.lang.IllegalStateException: Cycle detected for pipeline: outer" }
->>>>>>> 4013e814
+  - match: { error.root_cause.0.reason: "java.lang.IllegalStateException: Pipeline processor configured for non-existent pipeline [legal-department]" }