--- conflicted
+++ resolved
@@ -106,10 +106,5 @@
       id: 1
       pipeline: "outer"
       body: {}
-<<<<<<< HEAD
-- match: { error.root_cause.0.type: "exception" }
-- match: { error.root_cause.0.reason: "java.lang.IllegalStateException: Cycle detected for pipeline: outer" }
-=======
 - match: { error.root_cause.0.type: "ingest_processor_exception" }
-- match: { error.root_cause.0.reason: "java.lang.IllegalStateException: Cycle detected for pipeline: inner" }
->>>>>>> 644d77c2
+- match: { error.root_cause.0.reason: "java.lang.IllegalStateException: Cycle detected for pipeline: outer" }