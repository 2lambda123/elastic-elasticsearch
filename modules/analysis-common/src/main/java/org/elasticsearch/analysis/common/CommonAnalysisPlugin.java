--- conflicted
+++ resolved
@@ -151,11 +151,7 @@
 
 public class CommonAnalysisPlugin extends Plugin implements AnalysisPlugin, ScriptPlugin {
 
-<<<<<<< HEAD
-    private static final DeprecationLogger DEPRECATION_LOGGER = new DeprecationLogger(LogManager.getLogger(CommonAnalysisPlugin.class));
-=======
     private static final DeprecationLogger deprecationLogger = new DeprecationLogger(LogManager.getLogger(CommonAnalysisPlugin.class));
->>>>>>> 73408867
 
     private final SetOnce<ScriptService> scriptService = new SetOnce<>();
 
