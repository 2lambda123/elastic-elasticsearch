/*
 * Licensed to Elasticsearch under one or more contributor
 * license agreements. See the NOTICE file distributed with
 * this work for additional information regarding copyright
 * ownership. Elasticsearch licenses this file to you under
 * the Apache License, Version 2.0 (the "License"); you may
 * not use this file except in compliance with the License.
 * You may obtain a copy of the License at
 *
 *    http://www.apache.org/licenses/LICENSE-2.0
 *
 * Unless required by applicable law or agreed to in writing,
 * software distributed under the License is distributed on an
 * "AS IS" BASIS, WITHOUT WARRANTIES OR CONDITIONS OF ANY
 * KIND, either express or implied.  See the License for the
 * specific language governing permissions and limitations
 * under the License.
 */

package org.elasticsearch.http.netty4;

import io.netty.bootstrap.Bootstrap;
import io.netty.buffer.ByteBufUtil;
import io.netty.buffer.Unpooled;
import io.netty.channel.ChannelFuture;
import io.netty.channel.ChannelHandlerAdapter;
import io.netty.channel.ChannelInitializer;
import io.netty.channel.ChannelOption;
import io.netty.channel.nio.NioEventLoopGroup;
import io.netty.channel.socket.SocketChannel;
import io.netty.channel.socket.nio.NioSocketChannel;
import io.netty.handler.codec.TooLongFrameException;
import io.netty.handler.codec.http.DefaultFullHttpRequest;
import io.netty.handler.codec.http.FullHttpRequest;
import io.netty.handler.codec.http.FullHttpResponse;
import io.netty.handler.codec.http.HttpHeaderNames;
import io.netty.handler.codec.http.HttpHeaderValues;
import io.netty.handler.codec.http.HttpMethod;
import io.netty.handler.codec.http.HttpResponseStatus;
import io.netty.handler.codec.http.HttpUtil;
import io.netty.handler.codec.http.HttpVersion;
import org.elasticsearch.ElasticsearchException;
import org.elasticsearch.common.bytes.BytesArray;
import org.elasticsearch.common.network.NetworkAddress;
import org.elasticsearch.common.network.NetworkService;
import org.elasticsearch.common.settings.ClusterSettings;
import org.elasticsearch.common.settings.Setting;
import org.elasticsearch.common.settings.Settings;
import org.elasticsearch.common.transport.TransportAddress;
import org.elasticsearch.common.unit.ByteSizeValue;
import org.elasticsearch.common.unit.TimeValue;
import org.elasticsearch.common.util.MockBigArrays;
import org.elasticsearch.common.util.MockPageCacheRecycler;
import org.elasticsearch.common.util.concurrent.ThreadContext;
import org.elasticsearch.http.BindHttpException;
import org.elasticsearch.http.CorsHandler;
import org.elasticsearch.http.HttpServerTransport;
import org.elasticsearch.http.HttpTransportSettings;
import org.elasticsearch.http.NullDispatcher;
import org.elasticsearch.indices.breaker.NoneCircuitBreakerService;
import org.elasticsearch.rest.BytesRestResponse;
import org.elasticsearch.rest.RestChannel;
import org.elasticsearch.rest.RestRequest;
import org.elasticsearch.test.ESTestCase;
import org.elasticsearch.threadpool.TestThreadPool;
import org.elasticsearch.threadpool.ThreadPool;
<<<<<<< HEAD
import org.elasticsearch.transport.SharedGroupFactory;
=======
import org.elasticsearch.transport.NettyAllocator;
>>>>>>> 9fbdaa91
import org.junit.After;
import org.junit.Before;

import java.io.IOException;
import java.nio.charset.Charset;
import java.nio.charset.StandardCharsets;
import java.util.Collections;
import java.util.concurrent.CountDownLatch;
import java.util.concurrent.TimeUnit;
import java.util.concurrent.atomic.AtomicReference;

import static org.elasticsearch.http.HttpTransportSettings.SETTING_CORS_ALLOW_ORIGIN;
import static org.elasticsearch.http.HttpTransportSettings.SETTING_CORS_ENABLED;
import static org.elasticsearch.rest.RestStatus.BAD_REQUEST;
import static org.elasticsearch.rest.RestStatus.OK;
import static org.hamcrest.Matchers.containsString;
import static org.hamcrest.Matchers.equalTo;
import static org.hamcrest.Matchers.instanceOf;
import static org.hamcrest.Matchers.is;

/**
 * Tests for the {@link Netty4HttpServerTransport} class.
 */
public class Netty4HttpServerTransportTests extends ESTestCase {

    private NetworkService networkService;
    private ThreadPool threadPool;
    private MockBigArrays bigArrays;
    private ClusterSettings clusterSettings;

    @Before
    public void setup() throws Exception {
        networkService = new NetworkService(Collections.emptyList());
        threadPool = new TestThreadPool("test");
        bigArrays = new MockBigArrays(new MockPageCacheRecycler(Settings.EMPTY), new NoneCircuitBreakerService());
        clusterSettings = new ClusterSettings(Settings.EMPTY, ClusterSettings.BUILT_IN_CLUSTER_SETTINGS);
    }

    @After
    public void shutdown() throws Exception {
        if (threadPool != null) {
            threadPool.shutdownNow();
        }
        threadPool = null;
        networkService = null;
        bigArrays = null;
        clusterSettings = null;
    }

    /**
     * Test that {@link Netty4HttpServerTransport} supports the "Expect: 100-continue" HTTP header
     * @throws InterruptedException if the client communication with the server is interrupted
     */
    public void testExpectContinueHeader() throws InterruptedException {
        final Settings settings = Settings.EMPTY;
        final int contentLength = randomIntBetween(1, HttpTransportSettings.SETTING_HTTP_MAX_CONTENT_LENGTH.get(settings).bytesAsInt());
        runExpectHeaderTest(settings, HttpHeaderValues.CONTINUE.toString(), contentLength, HttpResponseStatus.CONTINUE);
    }

    /**
     * Test that {@link Netty4HttpServerTransport} responds to a
     * 100-continue expectation with too large a content-length
     * with a 413 status.
     * @throws InterruptedException if the client communication with the server is interrupted
     */
    public void testExpectContinueHeaderContentLengthTooLong() throws InterruptedException {
        final String key = HttpTransportSettings.SETTING_HTTP_MAX_CONTENT_LENGTH.getKey();
        final int maxContentLength = randomIntBetween(1, 104857600);
        final Settings settings = Settings.builder().put(key, maxContentLength + "b").build();
        final int contentLength = randomIntBetween(maxContentLength + 1, Integer.MAX_VALUE);
        runExpectHeaderTest(
                settings, HttpHeaderValues.CONTINUE.toString(), contentLength, HttpResponseStatus.REQUEST_ENTITY_TOO_LARGE);
    }

    /**
     * Test that {@link Netty4HttpServerTransport} responds to an unsupported expectation with a 417 status.
     * @throws InterruptedException if the client communication with the server is interrupted
     */
    public void testExpectUnsupportedExpectation() throws InterruptedException {
        runExpectHeaderTest(Settings.EMPTY, "chocolate=yummy", 0, HttpResponseStatus.EXPECTATION_FAILED);
    }

    private void runExpectHeaderTest(
            final Settings settings,
            final String expectation,
            final int contentLength,
            final HttpResponseStatus expectedStatus) throws InterruptedException {
        final HttpServerTransport.Dispatcher dispatcher = new HttpServerTransport.Dispatcher() {
            @Override
            public void dispatchRequest(RestRequest request, RestChannel channel, ThreadContext threadContext) {
                channel.sendResponse(new BytesRestResponse(OK, BytesRestResponse.TEXT_CONTENT_TYPE, new BytesArray("done")));
            }

            @Override
            public void dispatchBadRequest(RestChannel channel, ThreadContext threadContext, Throwable cause) {
                throw new AssertionError();
            }
        };
        try (Netty4HttpServerTransport transport = new Netty4HttpServerTransport(settings, networkService, bigArrays, threadPool,
<<<<<<< HEAD
                xContentRegistry(), dispatcher, new SharedGroupFactory(settings))) {
=======
                xContentRegistry(), dispatcher, clusterSettings)) {
>>>>>>> 9fbdaa91
            transport.start();
            final TransportAddress remoteAddress = randomFrom(transport.boundAddress().boundAddresses());
            try (Netty4HttpClient client = new Netty4HttpClient()) {
                final FullHttpRequest request = new DefaultFullHttpRequest(HttpVersion.HTTP_1_1, HttpMethod.POST, "/");
                request.headers().set(HttpHeaderNames.EXPECT, expectation);
                HttpUtil.setContentLength(request, contentLength);

                final FullHttpResponse response = client.post(remoteAddress.address(), request);
                try {
                    assertThat(response.status(), equalTo(expectedStatus));
                    if (expectedStatus.equals(HttpResponseStatus.CONTINUE)) {
                        final FullHttpRequest continuationRequest =
                            new DefaultFullHttpRequest(HttpVersion.HTTP_1_1, HttpMethod.POST, "/", Unpooled.EMPTY_BUFFER);
                        final FullHttpResponse continuationResponse = client.post(remoteAddress.address(), continuationRequest);
                        try {
                            assertThat(continuationResponse.status(), is(HttpResponseStatus.OK));
                            assertThat(
                                new String(ByteBufUtil.getBytes(continuationResponse.content()), StandardCharsets.UTF_8), is("done")
                            );
                        } finally {
                            continuationResponse.release();
                        }
                    }
                } finally {
                    response.release();
                }
            }
        }
    }

    public void testBindUnavailableAddress() {
        try (Netty4HttpServerTransport transport = new Netty4HttpServerTransport(Settings.EMPTY, networkService, bigArrays, threadPool,
<<<<<<< HEAD
                xContentRegistry(), new NullDispatcher(), new SharedGroupFactory(Settings.EMPTY))) {
=======
                xContentRegistry(), new NullDispatcher(), clusterSettings)) {
>>>>>>> 9fbdaa91
            transport.start();
            TransportAddress remoteAddress = randomFrom(transport.boundAddress().boundAddresses());
            Settings settings = Settings.builder()
                .put("http.port", remoteAddress.getPort())
                .put("network.host", remoteAddress.getAddress())
                .build();
            try (Netty4HttpServerTransport otherTransport = new Netty4HttpServerTransport(settings, networkService, bigArrays, threadPool,
<<<<<<< HEAD
                    xContentRegistry(), new NullDispatcher(), new SharedGroupFactory(settings))) {
=======
                    xContentRegistry(), new NullDispatcher(), clusterSettings)) {
>>>>>>> 9fbdaa91
                BindHttpException bindHttpException = expectThrows(BindHttpException.class, otherTransport::start);
                assertEquals(
                    "Failed to bind to " + NetworkAddress.format(remoteAddress.address()),
                    bindHttpException.getMessage()
                );
            }
        }
    }

    public void testBadRequest() throws InterruptedException {
        final AtomicReference<Throwable> causeReference = new AtomicReference<>();
        final HttpServerTransport.Dispatcher dispatcher = new HttpServerTransport.Dispatcher() {

            @Override
            public void dispatchRequest(final RestRequest request, final RestChannel channel, final ThreadContext threadContext) {
                throw new AssertionError();
            }

            @Override
            public void dispatchBadRequest(final RestChannel channel, final ThreadContext threadContext, final Throwable cause) {
                causeReference.set(cause);
                try {
                    final ElasticsearchException e = new ElasticsearchException("you sent a bad request and you should feel bad");
                    channel.sendResponse(new BytesRestResponse(channel, BAD_REQUEST, e));
                } catch (final IOException e) {
                    throw new AssertionError(e);
                }
            }

        };

        final Settings settings;
        final int maxInitialLineLength;
        final Setting<ByteSizeValue> httpMaxInitialLineLengthSetting = HttpTransportSettings.SETTING_HTTP_MAX_INITIAL_LINE_LENGTH;
        if (randomBoolean()) {
            maxInitialLineLength = httpMaxInitialLineLengthSetting.getDefault(Settings.EMPTY).bytesAsInt();
            settings = Settings.EMPTY;
        } else {
            maxInitialLineLength = randomIntBetween(1, 8192);
            settings = Settings.builder().put(httpMaxInitialLineLengthSetting.getKey(), maxInitialLineLength + "b").build();
        }

<<<<<<< HEAD
        try (Netty4HttpServerTransport transport = new Netty4HttpServerTransport(settings, networkService, bigArrays, threadPool,
            xContentRegistry(), dispatcher, new SharedGroupFactory(settings))) {
=======
        try (Netty4HttpServerTransport transport = new Netty4HttpServerTransport(
            settings, networkService, bigArrays, threadPool, xContentRegistry(), dispatcher, clusterSettings)) {
>>>>>>> 9fbdaa91
            transport.start();
            final TransportAddress remoteAddress = randomFrom(transport.boundAddress().boundAddresses());

            try (Netty4HttpClient client = new Netty4HttpClient()) {
                final String url = "/" + new String(new byte[maxInitialLineLength], Charset.forName("UTF-8"));
                final FullHttpRequest request = new DefaultFullHttpRequest(HttpVersion.HTTP_1_1, HttpMethod.GET, url);

                final FullHttpResponse response = client.post(remoteAddress.address(), request);
                try {
                    assertThat(response.status(), equalTo(HttpResponseStatus.BAD_REQUEST));
                    assertThat(
                        new String(response.content().array(), Charset.forName("UTF-8")),
                        containsString("you sent a bad request and you should feel bad"));
                } finally {
                    response.release();
                }
            }
        }

        assertNotNull(causeReference.get());
        assertThat(causeReference.get(), instanceOf(TooLongFrameException.class));
    }

    public void testCorsRequest() throws InterruptedException {
        final HttpServerTransport.Dispatcher dispatcher = new HttpServerTransport.Dispatcher() {

            @Override
            public void dispatchRequest(final RestRequest request, final RestChannel channel, final ThreadContext threadContext) {
                throw new AssertionError();
            }

            @Override
            public void dispatchBadRequest(final RestChannel channel,
                                           final ThreadContext threadContext,
                                           final Throwable cause) {
                throw new AssertionError();
            }

        };

        final Settings settings = Settings.builder()
            .put(SETTING_CORS_ENABLED.getKey(), true)
            .put(SETTING_CORS_ALLOW_ORIGIN.getKey(), "elastic.co").build();

        try (Netty4HttpServerTransport transport = new Netty4HttpServerTransport(settings, networkService, bigArrays, threadPool,
<<<<<<< HEAD
            xContentRegistry(), dispatcher, new SharedGroupFactory(settings))) {
=======
            xContentRegistry(), dispatcher, new ClusterSettings(Settings.EMPTY, ClusterSettings.BUILT_IN_CLUSTER_SETTINGS))) {
>>>>>>> 9fbdaa91
            transport.start();
            final TransportAddress remoteAddress = randomFrom(transport.boundAddress().boundAddresses());

            // Test pre-flight request
            try (Netty4HttpClient client = new Netty4HttpClient()) {
                final FullHttpRequest request = new DefaultFullHttpRequest(HttpVersion.HTTP_1_1, HttpMethod.OPTIONS, "/");
                request.headers().add(CorsHandler.ORIGIN, "elastic.co");
                request.headers().add(CorsHandler.ACCESS_CONTROL_REQUEST_METHOD, "POST");

                final FullHttpResponse response = client.post(remoteAddress.address(), request);
                try {
                    assertThat(response.status(), equalTo(HttpResponseStatus.OK));
                    assertThat(response.headers().get(CorsHandler.ACCESS_CONTROL_ALLOW_ORIGIN), equalTo("elastic.co"));
                    assertThat(response.headers().get(CorsHandler.VARY), equalTo(CorsHandler.ORIGIN));
                    assertTrue(response.headers().contains(CorsHandler.DATE));
                } finally {
                    response.release();
                }
            }

            // Test short-circuited request
            try (Netty4HttpClient client = new Netty4HttpClient()) {
                final FullHttpRequest request = new DefaultFullHttpRequest(HttpVersion.HTTP_1_1, HttpMethod.GET, "/");
                request.headers().add(CorsHandler.ORIGIN, "elastic2.co");

                final FullHttpResponse response = client.post(remoteAddress.address(), request);
                try {
                    assertThat(response.status(), equalTo(HttpResponseStatus.FORBIDDEN));
                } finally {
                    response.release();
                }
            }
        }
    }

    public void testReadTimeout() throws Exception {
        final HttpServerTransport.Dispatcher dispatcher = new HttpServerTransport.Dispatcher() {

            @Override
            public void dispatchRequest(final RestRequest request, final RestChannel channel, final ThreadContext threadContext) {
                throw new AssertionError("Should not have received a dispatched request");
            }

            @Override
            public void dispatchBadRequest(final RestChannel channel,
                                           final ThreadContext threadContext,
                                           final Throwable cause) {
                throw new AssertionError("Should not have received a dispatched request");
            }

        };

        Settings settings = Settings.builder()
            .put(HttpTransportSettings.SETTING_HTTP_READ_TIMEOUT.getKey(), new TimeValue(randomIntBetween(100, 300)))
            .build();

        NioEventLoopGroup group = new NioEventLoopGroup();
        try (Netty4HttpServerTransport transport = new Netty4HttpServerTransport(settings, networkService, bigArrays, threadPool,
<<<<<<< HEAD
            xContentRegistry(), dispatcher, new SharedGroupFactory(settings))) {
=======
            xContentRegistry(), dispatcher, new ClusterSettings(Settings.EMPTY, ClusterSettings.BUILT_IN_CLUSTER_SETTINGS))) {
>>>>>>> 9fbdaa91
            transport.start();
            final TransportAddress remoteAddress = randomFrom(transport.boundAddress().boundAddresses());

            CountDownLatch channelClosedLatch = new CountDownLatch(1);

            Bootstrap clientBootstrap = new Bootstrap()
                .option(ChannelOption.ALLOCATOR, NettyAllocator.getAllocator())
                .channel(NioSocketChannel.class)
                .handler(new ChannelInitializer<SocketChannel>() {

                @Override
                protected void initChannel(SocketChannel ch) {
                    ch.pipeline().addLast(new ChannelHandlerAdapter() {});

                }
            }).group(group);
            ChannelFuture connect = clientBootstrap.connect(remoteAddress.address());
            connect.channel().closeFuture().addListener(future -> channelClosedLatch.countDown());

            assertTrue("Channel should be closed due to read timeout", channelClosedLatch.await(1, TimeUnit.MINUTES));

        } finally {
            group.shutdownGracefully().await();
        }
    }
}<|MERGE_RESOLUTION|>--- conflicted
+++ resolved
@@ -64,11 +64,8 @@
 import org.elasticsearch.test.ESTestCase;
 import org.elasticsearch.threadpool.TestThreadPool;
 import org.elasticsearch.threadpool.ThreadPool;
-<<<<<<< HEAD
 import org.elasticsearch.transport.SharedGroupFactory;
-=======
 import org.elasticsearch.transport.NettyAllocator;
->>>>>>> 9fbdaa91
 import org.junit.After;
 import org.junit.Before;
 
@@ -168,11 +165,7 @@
             }
         };
         try (Netty4HttpServerTransport transport = new Netty4HttpServerTransport(settings, networkService, bigArrays, threadPool,
-<<<<<<< HEAD
-                xContentRegistry(), dispatcher, new SharedGroupFactory(settings))) {
-=======
-                xContentRegistry(), dispatcher, clusterSettings)) {
->>>>>>> 9fbdaa91
+                xContentRegistry(), dispatcher, clusterSettings, new SharedGroupFactory(settings))) {
             transport.start();
             final TransportAddress remoteAddress = randomFrom(transport.boundAddress().boundAddresses());
             try (Netty4HttpClient client = new Netty4HttpClient()) {
@@ -205,11 +198,7 @@
 
     public void testBindUnavailableAddress() {
         try (Netty4HttpServerTransport transport = new Netty4HttpServerTransport(Settings.EMPTY, networkService, bigArrays, threadPool,
-<<<<<<< HEAD
-                xContentRegistry(), new NullDispatcher(), new SharedGroupFactory(Settings.EMPTY))) {
-=======
-                xContentRegistry(), new NullDispatcher(), clusterSettings)) {
->>>>>>> 9fbdaa91
+                xContentRegistry(), new NullDispatcher(), clusterSettings, new SharedGroupFactory(Settings.EMPTY))) {
             transport.start();
             TransportAddress remoteAddress = randomFrom(transport.boundAddress().boundAddresses());
             Settings settings = Settings.builder()
@@ -217,11 +206,7 @@
                 .put("network.host", remoteAddress.getAddress())
                 .build();
             try (Netty4HttpServerTransport otherTransport = new Netty4HttpServerTransport(settings, networkService, bigArrays, threadPool,
-<<<<<<< HEAD
-                    xContentRegistry(), new NullDispatcher(), new SharedGroupFactory(settings))) {
-=======
-                    xContentRegistry(), new NullDispatcher(), clusterSettings)) {
->>>>>>> 9fbdaa91
+                    xContentRegistry(), new NullDispatcher(), clusterSettings, new SharedGroupFactory(settings))) {
                 BindHttpException bindHttpException = expectThrows(BindHttpException.class, otherTransport::start);
                 assertEquals(
                     "Failed to bind to " + NetworkAddress.format(remoteAddress.address()),
@@ -264,13 +249,9 @@
             settings = Settings.builder().put(httpMaxInitialLineLengthSetting.getKey(), maxInitialLineLength + "b").build();
         }
 
-<<<<<<< HEAD
-        try (Netty4HttpServerTransport transport = new Netty4HttpServerTransport(settings, networkService, bigArrays, threadPool,
-            xContentRegistry(), dispatcher, new SharedGroupFactory(settings))) {
-=======
         try (Netty4HttpServerTransport transport = new Netty4HttpServerTransport(
-            settings, networkService, bigArrays, threadPool, xContentRegistry(), dispatcher, clusterSettings)) {
->>>>>>> 9fbdaa91
+            settings, networkService, bigArrays, threadPool, xContentRegistry(), dispatcher, clusterSettings,
+            new SharedGroupFactory(settings))) {
             transport.start();
             final TransportAddress remoteAddress = randomFrom(transport.boundAddress().boundAddresses());
 
@@ -316,11 +297,8 @@
             .put(SETTING_CORS_ALLOW_ORIGIN.getKey(), "elastic.co").build();
 
         try (Netty4HttpServerTransport transport = new Netty4HttpServerTransport(settings, networkService, bigArrays, threadPool,
-<<<<<<< HEAD
-            xContentRegistry(), dispatcher, new SharedGroupFactory(settings))) {
-=======
-            xContentRegistry(), dispatcher, new ClusterSettings(Settings.EMPTY, ClusterSettings.BUILT_IN_CLUSTER_SETTINGS))) {
->>>>>>> 9fbdaa91
+            xContentRegistry(), dispatcher, new ClusterSettings(Settings.EMPTY, ClusterSettings.BUILT_IN_CLUSTER_SETTINGS),
+            new SharedGroupFactory(settings))) {
             transport.start();
             final TransportAddress remoteAddress = randomFrom(transport.boundAddress().boundAddresses());
 
@@ -379,11 +357,8 @@
 
         NioEventLoopGroup group = new NioEventLoopGroup();
         try (Netty4HttpServerTransport transport = new Netty4HttpServerTransport(settings, networkService, bigArrays, threadPool,
-<<<<<<< HEAD
-            xContentRegistry(), dispatcher, new SharedGroupFactory(settings))) {
-=======
-            xContentRegistry(), dispatcher, new ClusterSettings(Settings.EMPTY, ClusterSettings.BUILT_IN_CLUSTER_SETTINGS))) {
->>>>>>> 9fbdaa91
+            xContentRegistry(), dispatcher, new ClusterSettings(Settings.EMPTY, ClusterSettings.BUILT_IN_CLUSTER_SETTINGS),
+            new SharedGroupFactory(settings))) {
             transport.start();
             final TransportAddress remoteAddress = randomFrom(transport.boundAddress().boundAddresses());
 
