--- conflicted
+++ resolved
@@ -136,39 +136,12 @@
     @Override
     public void write(final ChannelHandlerContext ctx, final Object msg, final ChannelPromise promise) {
         assert msg instanceof Netty4HttpResponse : "Invalid message type: " + msg.getClass();
-<<<<<<< HEAD
-        boolean success = false;
-        try {
-            final Netty4HttpResponse restResponse = (Netty4HttpResponse) msg;
-            if (restResponse.getSequence() != writeSequence) {
-                assert restResponse instanceof Netty4ChunkedHttpContinuation == false
-                    : "received out-of-order continuation at [" + restResponse.getSequence() + "], expecting [" + writeSequence + "]";
-                assert restResponse.getSequence() > writeSequence
-                    : "response sequence [" + restResponse.getSequence() + "] we below write sequence [" + writeSequence + "]";
-                if (outboundHoldingQueue.size() >= maxEventsHeld) {
-                    int eventCount = outboundHoldingQueue.size() + 1;
-                    throw new IllegalStateException(
-                        "Too many pipelined events [" + eventCount + "]. Max events allowed [" + maxEventsHeld + "]."
-                    );
-                }
-                // response is not at the current sequence number so we add it to the outbound queue and return
-                assert outboundHoldingQueue.stream().noneMatch(t -> t.v1().getSequence() == writeSequence)
-                    : "duplicate outbound entries for seqno " + writeSequence;
-                outboundHoldingQueue.add(new Tuple<>(restResponse, promise));
-                success = true;
-                return;
-            }
-
-            // response is at the current sequence number and does not need to wait for any other response to be written so we write
-            // it out directly
-=======
         final Netty4HttpResponse restResponse = (Netty4HttpResponse) msg;
         if (restResponse.getSequence() != writeSequence) {
             // response is not at the current sequence number so we add it to the outbound queue
             enqueuePipelinedResponse(ctx, restResponse, promise);
         } else {
             // response is at the current sequence number and does not need to wait for any other response to be written
->>>>>>> c8a35d34
             doWrite(ctx, restResponse, promise);
             // see if we have any queued up responses that became writeable due to the above write
             doWriteQueued(ctx);
@@ -176,6 +149,8 @@
     }
 
     private void enqueuePipelinedResponse(ChannelHandlerContext ctx, Netty4HttpResponse restResponse, ChannelPromise promise) {
+        assert restResponse instanceof Netty4ChunkedHttpContinuation == false
+            : "received out-of-order continuation at [" + restResponse.getSequence() + "], expecting [" + writeSequence + "]";
         assert restResponse.getSequence() > writeSequence
             : "response sequence [" + restResponse.getSequence() + "] we below write sequence [" + writeSequence + "]";
         if (outboundHoldingQueue.size() >= maxEventsHeld) {
