/*
 * Licensed to Elasticsearch under one or more contributor
 * license agreements. See the NOTICE file distributed with
 * this work for additional information regarding copyright
 * ownership. Elasticsearch licenses this file to you under
 * the Apache License, Version 2.0 (the "License"); you may
 * not use this file except in compliance with the License.
 * You may obtain a copy of the License at
 *
 *    http://www.apache.org/licenses/LICENSE-2.0
 *
 * Unless required by applicable law or agreed to in writing,
 * software distributed under the License is distributed on an
 * "AS IS" BASIS, WITHOUT WARRANTIES OR CONDITIONS OF ANY
 * KIND, either express or implied.  See the License for the
 * specific language governing permissions and limitations
 * under the License.
 */

package org.elasticsearch.transport.netty4;

import io.netty.bootstrap.Bootstrap;
import io.netty.bootstrap.ServerBootstrap;
import io.netty.channel.AdaptiveRecvByteBufAllocator;
import io.netty.channel.Channel;
import io.netty.channel.ChannelFuture;
import io.netty.channel.ChannelHandler;
import io.netty.channel.ChannelHandlerContext;
import io.netty.channel.ChannelInboundHandlerAdapter;
import io.netty.channel.ChannelInitializer;
import io.netty.channel.ChannelOption;
import io.netty.channel.FixedRecvByteBufAllocator;
import io.netty.channel.RecvByteBufAllocator;
import io.netty.channel.socket.nio.NioChannelOption;
import io.netty.util.AttributeKey;
import org.apache.logging.log4j.LogManager;
import org.apache.logging.log4j.Logger;
import org.apache.logging.log4j.message.ParameterizedMessage;
import org.elasticsearch.ExceptionsHelper;
import org.elasticsearch.Version;
import org.elasticsearch.cluster.node.DiscoveryNode;
import org.elasticsearch.common.SuppressForbidden;
import org.elasticsearch.common.io.stream.NamedWriteableRegistry;
import org.elasticsearch.common.network.NetworkService;
import org.elasticsearch.common.settings.Setting;
import org.elasticsearch.common.settings.Setting.Property;
import org.elasticsearch.common.settings.Settings;
import org.elasticsearch.common.unit.ByteSizeUnit;
import org.elasticsearch.common.unit.ByteSizeValue;
import org.elasticsearch.common.util.PageCacheRecycler;
import org.elasticsearch.common.util.concurrent.EsExecutors;
import org.elasticsearch.core.internal.io.IOUtils;
import org.elasticsearch.core.internal.net.NetUtils;
import org.elasticsearch.indices.breaker.CircuitBreakerService;
import org.elasticsearch.threadpool.ThreadPool;
<<<<<<< HEAD
import org.elasticsearch.transport.CopyBytesServerSocketChannel;
import org.elasticsearch.transport.CopyBytesSocketChannel;
import org.elasticsearch.transport.SharedGroupFactory;
=======
import org.elasticsearch.transport.NettyAllocator;
>>>>>>> 9fbdaa91
import org.elasticsearch.transport.TcpTransport;
import org.elasticsearch.transport.TransportSettings;

import java.io.IOException;
import java.net.InetSocketAddress;
import java.net.SocketOption;
import java.util.Map;

import static org.elasticsearch.common.settings.Setting.byteSizeSetting;
import static org.elasticsearch.common.settings.Setting.intSetting;
import static org.elasticsearch.common.util.concurrent.ConcurrentCollections.newConcurrentMap;

/**
 * There are 4 types of connections per node, low/med/high/ping. Low if for batch oriented APIs (like recovery or
 * batch) with high payload that will cause regular request. (like search or single index) to take
 * longer. Med is for the typical search / single doc index. And High for things like cluster state. Ping is reserved for
 * sending out ping requests to other nodes.
 */
public class Netty4Transport extends TcpTransport {
    private static final Logger logger = LogManager.getLogger(Netty4Transport.class);

    public static final Setting<Integer> WORKER_COUNT =
        new Setting<>("transport.netty.worker_count",
            (s) -> Integer.toString(EsExecutors.allocatedProcessors(s) * 2),
            (s) -> Setting.parseInt(s, 1, "transport.netty.worker_count"), Property.NodeScope);

    public static final Setting<ByteSizeValue> NETTY_RECEIVE_PREDICTOR_SIZE = Setting.byteSizeSetting(
        "transport.netty.receive_predictor_size", new ByteSizeValue(64, ByteSizeUnit.KB), Property.NodeScope);
    public static final Setting<ByteSizeValue> NETTY_RECEIVE_PREDICTOR_MIN =
        byteSizeSetting("transport.netty.receive_predictor_min", NETTY_RECEIVE_PREDICTOR_SIZE, Property.NodeScope);
    public static final Setting<ByteSizeValue> NETTY_RECEIVE_PREDICTOR_MAX =
        byteSizeSetting("transport.netty.receive_predictor_max", NETTY_RECEIVE_PREDICTOR_SIZE, Property.NodeScope);
    public static final Setting<Integer> NETTY_BOSS_COUNT =
        intSetting("transport.netty.boss_count", 1, 1, Property.NodeScope);


    private final SharedGroupFactory sharedGroupFactory;
    private final RecvByteBufAllocator recvByteBufAllocator;
    private final ByteSizeValue receivePredictorMin;
    private final ByteSizeValue receivePredictorMax;
    private final Map<String, ServerBootstrap> serverBootstraps = newConcurrentMap();
    private volatile Bootstrap clientBootstrap;
    private volatile SharedGroupFactory.SharedGroup sharedGroup;

    public Netty4Transport(Settings settings, Version version, ThreadPool threadPool, NetworkService networkService,
                           PageCacheRecycler pageCacheRecycler, NamedWriteableRegistry namedWriteableRegistry,
                           CircuitBreakerService circuitBreakerService, SharedGroupFactory sharedGroupFactory) {
        super(settings, version, threadPool, pageCacheRecycler, circuitBreakerService, namedWriteableRegistry, networkService);
        Netty4Utils.setAvailableProcessors(EsExecutors.NODE_PROCESSORS_SETTING.get(settings));
        this.sharedGroupFactory = sharedGroupFactory;

        // See AdaptiveReceiveBufferSizePredictor#DEFAULT_XXX for default values in netty..., we can use higher ones for us, even fixed one
        this.receivePredictorMin = NETTY_RECEIVE_PREDICTOR_MIN.get(settings);
        this.receivePredictorMax = NETTY_RECEIVE_PREDICTOR_MAX.get(settings);
        if (receivePredictorMax.getBytes() == receivePredictorMin.getBytes()) {
            recvByteBufAllocator = new FixedRecvByteBufAllocator((int) receivePredictorMax.getBytes());
        } else {
            recvByteBufAllocator = new AdaptiveRecvByteBufAllocator((int) receivePredictorMin.getBytes(),
                (int) receivePredictorMin.getBytes(), (int) receivePredictorMax.getBytes());
        }
    }

    @Override
    protected void doStart() {
        boolean success = false;
        try {
            sharedGroup = sharedGroupFactory.getTransportGroup();
            clientBootstrap = createClientBootstrap(sharedGroup);
            if (NetworkService.NETWORK_SERVER.get(settings)) {
                for (ProfileSettings profileSettings : profileSettings) {
                    createServerBootstrap(profileSettings, sharedGroup);
                    bindServer(profileSettings);
                }
            }
            super.doStart();
            success = true;
        } finally {
            if (success == false) {
                doStop();
            }
        }
    }

    private Bootstrap createClientBootstrap(SharedGroupFactory.SharedGroup sharedGroup) {
        final Bootstrap bootstrap = new Bootstrap();
        bootstrap.group(sharedGroup.getLowLevelGroup());

        // NettyAllocator will return the channel type designed to work with the configured allocator
        bootstrap.channel(NettyAllocator.getChannelType());
        bootstrap.option(ChannelOption.ALLOCATOR, NettyAllocator.getAllocator());

        bootstrap.option(ChannelOption.TCP_NODELAY, TransportSettings.TCP_NO_DELAY.get(settings));
        bootstrap.option(ChannelOption.SO_KEEPALIVE, TransportSettings.TCP_KEEP_ALIVE.get(settings));
        if (TransportSettings.TCP_KEEP_ALIVE.get(settings)) {
            // Netty logs a warning if it can't set the option, so try this only on supported platforms
            if (IOUtils.LINUX || IOUtils.MAC_OS_X) {
                if (TransportSettings.TCP_KEEP_IDLE.get(settings) >= 0) {
                    final SocketOption<Integer> keepIdleOption = NetUtils.getTcpKeepIdleSocketOptionOrNull();
                    if (keepIdleOption != null) {
                        bootstrap.option(NioChannelOption.of(keepIdleOption), TransportSettings.TCP_KEEP_IDLE.get(settings));
                    }
                }
                if (TransportSettings.TCP_KEEP_INTERVAL.get(settings) >= 0) {
                    final SocketOption<Integer> keepIntervalOption = NetUtils.getTcpKeepIntervalSocketOptionOrNull();
                    if (keepIntervalOption != null) {
                        bootstrap.option(NioChannelOption.of(keepIntervalOption), TransportSettings.TCP_KEEP_INTERVAL.get(settings));
                    }
                }
                if (TransportSettings.TCP_KEEP_COUNT.get(settings) >= 0) {
                    final SocketOption<Integer> keepCountOption = NetUtils.getTcpKeepCountSocketOptionOrNull();
                    if (keepCountOption != null) {
                        bootstrap.option(NioChannelOption.of(keepCountOption), TransportSettings.TCP_KEEP_COUNT.get(settings));
                    }
                }
            }
        }

        final ByteSizeValue tcpSendBufferSize = TransportSettings.TCP_SEND_BUFFER_SIZE.get(settings);
        if (tcpSendBufferSize.getBytes() > 0) {
            bootstrap.option(ChannelOption.SO_SNDBUF, Math.toIntExact(tcpSendBufferSize.getBytes()));
        }

        final ByteSizeValue tcpReceiveBufferSize = TransportSettings.TCP_RECEIVE_BUFFER_SIZE.get(settings);
        if (tcpReceiveBufferSize.getBytes() > 0) {
            bootstrap.option(ChannelOption.SO_RCVBUF, Math.toIntExact(tcpReceiveBufferSize.getBytes()));
        }

        bootstrap.option(ChannelOption.RCVBUF_ALLOCATOR, recvByteBufAllocator);

        final boolean reuseAddress = TransportSettings.TCP_REUSE_ADDRESS.get(settings);
        bootstrap.option(ChannelOption.SO_REUSEADDR, reuseAddress);

        return bootstrap;
    }

    private void createServerBootstrap(ProfileSettings profileSettings, SharedGroupFactory.SharedGroup sharedGroup) {
        String name = profileSettings.profileName;
        if (logger.isDebugEnabled()) {
            logger.debug("using profile[{}], worker_count[{}], port[{}], bind_host[{}], publish_host[{}], receive_predictor[{}->{}]",
                name, sharedGroupFactory.getTransportWorkerCount(), profileSettings.portOrRange, profileSettings.bindHosts,
                profileSettings.publishHosts, receivePredictorMin, receivePredictorMax);
        }

        final ServerBootstrap serverBootstrap = new ServerBootstrap();

        serverBootstrap.group(sharedGroup.getLowLevelGroup());

        // NettyAllocator will return the channel type designed to work with the configuredAllocator
        serverBootstrap.channel(NettyAllocator.getServerChannelType());

        // Set the allocators for both the server channel and the child channels created
        serverBootstrap.option(ChannelOption.ALLOCATOR, NettyAllocator.getAllocator());
        serverBootstrap.childOption(ChannelOption.ALLOCATOR, NettyAllocator.getAllocator());

        serverBootstrap.childHandler(getServerChannelInitializer(name));
        serverBootstrap.handler(new ServerChannelExceptionHandler());

        serverBootstrap.childOption(ChannelOption.TCP_NODELAY, profileSettings.tcpNoDelay);
        serverBootstrap.childOption(ChannelOption.SO_KEEPALIVE, profileSettings.tcpKeepAlive);
        if (profileSettings.tcpKeepAlive) {
            // Netty logs a warning if it can't set the option, so try this only on supported platforms
            if (IOUtils.LINUX || IOUtils.MAC_OS_X) {
                if (profileSettings.tcpKeepIdle >= 0) {
                    final SocketOption<Integer> keepIdleOption = NetUtils.getTcpKeepIdleSocketOptionOrNull();
                    if (keepIdleOption != null) {
                        serverBootstrap.childOption(NioChannelOption.of(keepIdleOption), profileSettings.tcpKeepIdle);
                    }
                }
                if (profileSettings.tcpKeepInterval >= 0) {
                    final SocketOption<Integer> keepIntervalOption = NetUtils.getTcpKeepIntervalSocketOptionOrNull();
                    if (keepIntervalOption != null) {
                        serverBootstrap.childOption(NioChannelOption.of(keepIntervalOption), profileSettings.tcpKeepInterval);
                    }

                }
                if (profileSettings.tcpKeepCount >= 0) {
                    final SocketOption<Integer> keepCountOption = NetUtils.getTcpKeepCountSocketOptionOrNull();
                    if (keepCountOption != null) {
                        serverBootstrap.childOption(NioChannelOption.of(keepCountOption), profileSettings.tcpKeepCount);
                    }
                }
            }
        }

        if (profileSettings.sendBufferSize.getBytes() != -1) {
            serverBootstrap.childOption(ChannelOption.SO_SNDBUF, Math.toIntExact(profileSettings.sendBufferSize.getBytes()));
        }

        if (profileSettings.receiveBufferSize.getBytes() != -1) {
            serverBootstrap.childOption(ChannelOption.SO_RCVBUF, Math.toIntExact(profileSettings.receiveBufferSize.bytesAsInt()));
        }

        serverBootstrap.option(ChannelOption.RCVBUF_ALLOCATOR, recvByteBufAllocator);
        serverBootstrap.childOption(ChannelOption.RCVBUF_ALLOCATOR, recvByteBufAllocator);

        serverBootstrap.option(ChannelOption.SO_REUSEADDR, profileSettings.reuseAddress);
        serverBootstrap.childOption(ChannelOption.SO_REUSEADDR, profileSettings.reuseAddress);
        serverBootstrap.validate();

        serverBootstraps.put(name, serverBootstrap);
    }

    protected ChannelHandler getServerChannelInitializer(String name) {
        return new ServerChannelInitializer(name);
    }

    protected ChannelHandler getClientChannelInitializer(DiscoveryNode node) {
        return new ClientChannelInitializer();
    }

    static final AttributeKey<Netty4TcpChannel> CHANNEL_KEY = AttributeKey.newInstance("es-channel");
    static final AttributeKey<Netty4TcpServerChannel> SERVER_CHANNEL_KEY = AttributeKey.newInstance("es-server-channel");

    @Override
    protected Netty4TcpChannel initiateChannel(DiscoveryNode node) throws IOException {
        InetSocketAddress address = node.getAddress().address();
        Bootstrap bootstrapWithHandler = clientBootstrap.clone();
        bootstrapWithHandler.handler(getClientChannelInitializer(node));
        bootstrapWithHandler.remoteAddress(address);
        ChannelFuture connectFuture = bootstrapWithHandler.connect();

        Channel channel = connectFuture.channel();
        if (channel == null) {
            ExceptionsHelper.maybeDieOnAnotherThread(connectFuture.cause());
            throw new IOException(connectFuture.cause());
        }
        addClosedExceptionLogger(channel);

        Netty4TcpChannel nettyChannel = new Netty4TcpChannel(channel, false, "default", connectFuture);
        channel.attr(CHANNEL_KEY).set(nettyChannel);

        return nettyChannel;
    }

    @Override
    protected Netty4TcpServerChannel bind(String name, InetSocketAddress address) {
        Channel channel = serverBootstraps.get(name).bind(address).syncUninterruptibly().channel();
        Netty4TcpServerChannel esChannel = new Netty4TcpServerChannel(channel);
        channel.attr(SERVER_CHANNEL_KEY).set(esChannel);
        return esChannel;
    }

    @Override
    @SuppressForbidden(reason = "debug")
    protected void stopInternal() {
<<<<<<< HEAD
        sharedGroup.shutdown();
        serverBootstraps.clear();
        clientBootstrap = null;
=======
        Releasables.close(() -> {
            if (eventLoopGroup != null) {
                Future<?> shutdownFuture = eventLoopGroup.shutdownGracefully(0, 5, TimeUnit.SECONDS);
                shutdownFuture.awaitUninterruptibly();
                if (shutdownFuture.isSuccess() == false) {
                    logger.warn("Error closing netty event loop group", shutdownFuture.cause());
                }
            }
        }, serverBootstraps::clear, () -> clientBootstrap = null);
>>>>>>> 9fbdaa91
    }

    protected class ClientChannelInitializer extends ChannelInitializer<Channel> {

        @Override
        protected void initChannel(Channel ch) throws Exception {
            ch.pipeline().addLast("logging", new ESLoggingHandler());
            // using a dot as a prefix means this cannot come from any settings parsed
            ch.pipeline().addLast("dispatcher", new Netty4MessageChannelHandler(pageCacheRecycler, Netty4Transport.this));
        }

        @Override
        public void exceptionCaught(ChannelHandlerContext ctx, Throwable cause) throws Exception {
            ExceptionsHelper.maybeDieOnAnotherThread(cause);
            super.exceptionCaught(ctx, cause);
        }
    }

    protected class ServerChannelInitializer extends ChannelInitializer<Channel> {

        protected final String name;

        protected ServerChannelInitializer(String name) {
            this.name = name;
        }

        @Override
        protected void initChannel(Channel ch) throws Exception {
            addClosedExceptionLogger(ch);
            Netty4TcpChannel nettyTcpChannel = new Netty4TcpChannel(ch, true, name, ch.newSucceededFuture());
            ch.attr(CHANNEL_KEY).set(nettyTcpChannel);
            ch.pipeline().addLast("logging", new ESLoggingHandler());
            ch.pipeline().addLast("dispatcher", new Netty4MessageChannelHandler(pageCacheRecycler, Netty4Transport.this));
            serverAcceptedChannel(nettyTcpChannel);
        }

        @Override
        public void exceptionCaught(ChannelHandlerContext ctx, Throwable cause) throws Exception {
            ExceptionsHelper.maybeDieOnAnotherThread(cause);
            super.exceptionCaught(ctx, cause);
        }
    }

    private void addClosedExceptionLogger(Channel channel) {
        channel.closeFuture().addListener(f -> {
            if (f.isSuccess() == false) {
                logger.debug(() -> new ParameterizedMessage("exception while closing channel: {}", channel), f.cause());
            }
        });
    }

    @ChannelHandler.Sharable
    private class ServerChannelExceptionHandler extends ChannelInboundHandlerAdapter {

        @Override
        public void exceptionCaught(ChannelHandlerContext ctx, Throwable cause) {
            ExceptionsHelper.maybeDieOnAnotherThread(cause);
            Netty4TcpServerChannel serverChannel = ctx.channel().attr(SERVER_CHANNEL_KEY).get();
            if (cause instanceof Error) {
                onServerException(serverChannel, new Exception(cause));
            } else {
                onServerException(serverChannel, (Exception) cause);
            }
        }
    }
}<|MERGE_RESOLUTION|>--- conflicted
+++ resolved
@@ -16,7 +16,6 @@
  * specific language governing permissions and limitations
  * under the License.
  */
-
 package org.elasticsearch.transport.netty4;
 
 import io.netty.bootstrap.Bootstrap;
@@ -41,6 +40,7 @@
 import org.elasticsearch.cluster.node.DiscoveryNode;
 import org.elasticsearch.common.SuppressForbidden;
 import org.elasticsearch.common.io.stream.NamedWriteableRegistry;
+import org.elasticsearch.common.lease.Releasables;
 import org.elasticsearch.common.network.NetworkService;
 import org.elasticsearch.common.settings.Setting;
 import org.elasticsearch.common.settings.Setting.Property;
@@ -53,13 +53,8 @@
 import org.elasticsearch.core.internal.net.NetUtils;
 import org.elasticsearch.indices.breaker.CircuitBreakerService;
 import org.elasticsearch.threadpool.ThreadPool;
-<<<<<<< HEAD
-import org.elasticsearch.transport.CopyBytesServerSocketChannel;
-import org.elasticsearch.transport.CopyBytesSocketChannel;
 import org.elasticsearch.transport.SharedGroupFactory;
-=======
 import org.elasticsearch.transport.NettyAllocator;
->>>>>>> 9fbdaa91
 import org.elasticsearch.transport.TcpTransport;
 import org.elasticsearch.transport.TransportSettings;
 
@@ -305,21 +300,11 @@
     @Override
     @SuppressForbidden(reason = "debug")
     protected void stopInternal() {
-<<<<<<< HEAD
-        sharedGroup.shutdown();
-        serverBootstraps.clear();
-        clientBootstrap = null;
-=======
         Releasables.close(() -> {
-            if (eventLoopGroup != null) {
-                Future<?> shutdownFuture = eventLoopGroup.shutdownGracefully(0, 5, TimeUnit.SECONDS);
-                shutdownFuture.awaitUninterruptibly();
-                if (shutdownFuture.isSuccess() == false) {
-                    logger.warn("Error closing netty event loop group", shutdownFuture.cause());
-                }
+            if (sharedGroup != null) {
+                sharedGroup.shutdown();
             }
         }, serverBootstraps::clear, () -> clientBootstrap = null);
->>>>>>> 9fbdaa91
     }
 
     protected class ClientChannelInitializer extends ChannelInitializer<Channel> {
