/*
 * Copyright Elasticsearch B.V. and/or licensed to Elasticsearch B.V. under one
 * or more contributor license agreements. Licensed under the Elastic License
 * 2.0 and the Server Side Public License, v 1; you may not use this file except
 * in compliance with, at your election, the Elastic License 2.0 or the Server
 * Side Public License, v 1.
 */
package org.elasticsearch.transport.netty4;

import io.netty.bootstrap.Bootstrap;
import io.netty.bootstrap.ServerBootstrap;
import io.netty.channel.AdaptiveRecvByteBufAllocator;
import io.netty.channel.Channel;
import io.netty.channel.ChannelFuture;
import io.netty.channel.ChannelHandler;
import io.netty.channel.ChannelHandlerContext;
import io.netty.channel.ChannelInboundHandlerAdapter;
import io.netty.channel.ChannelInitializer;
import io.netty.channel.ChannelOption;
import io.netty.channel.FixedRecvByteBufAllocator;
import io.netty.channel.RecvByteBufAllocator;
import io.netty.channel.socket.nio.NioChannelOption;
import io.netty.util.AttributeKey;

import org.apache.logging.log4j.LogManager;
import org.apache.logging.log4j.Logger;
import org.apache.logging.log4j.message.ParameterizedMessage;
import org.apache.lucene.util.BytesRef;
import org.elasticsearch.ExceptionsHelper;
import org.elasticsearch.Version;
import org.elasticsearch.cluster.node.DiscoveryNode;
import org.elasticsearch.common.io.stream.NamedWriteableRegistry;
import org.elasticsearch.common.network.NetworkService;
import org.elasticsearch.common.recycler.Recycler;
import org.elasticsearch.common.settings.Setting;
import org.elasticsearch.common.settings.Setting.Property;
import org.elasticsearch.common.settings.Settings;
import org.elasticsearch.common.unit.ByteSizeUnit;
import org.elasticsearch.common.unit.ByteSizeValue;
import org.elasticsearch.common.util.PageCacheRecycler;
import org.elasticsearch.common.util.concurrent.EsExecutors;
import org.elasticsearch.core.Releasables;
import org.elasticsearch.core.SuppressForbidden;
import org.elasticsearch.core.internal.net.NetUtils;
import org.elasticsearch.indices.breaker.CircuitBreakerService;
import org.elasticsearch.threadpool.ThreadPool;
import org.elasticsearch.transport.TcpTransport;
import org.elasticsearch.transport.TransportSettings;

import java.io.IOException;
import java.net.InetSocketAddress;
import java.net.SocketOption;
import java.util.Map;

import static org.elasticsearch.common.settings.Setting.byteSizeSetting;
import static org.elasticsearch.common.settings.Setting.intSetting;
import static org.elasticsearch.common.util.concurrent.ConcurrentCollections.newConcurrentMap;

/**
 * There are 4 types of connections per node, low/med/high/ping. Low if for batch oriented APIs (like recovery or
 * batch) with high payload that will cause regular request. (like search or single index) to take
 * longer. Med is for the typical search / single doc index. And High for things like cluster state. Ping is reserved for
 * sending out ping requests to other nodes.
 */
public class Netty4Transport extends TcpTransport {
    private static final Logger logger = LogManager.getLogger(Netty4Transport.class);

    public static final Setting<Integer> WORKER_COUNT = new Setting<>(
        "transport.netty.worker_count",
        (s) -> Integer.toString(EsExecutors.allocatedProcessors(s)),
        (s) -> Setting.parseInt(s, 1, "transport.netty.worker_count"),
        Property.NodeScope
    );

    public static final Setting<ByteSizeValue> NETTY_RECEIVE_PREDICTOR_SIZE = Setting.byteSizeSetting(
        "transport.netty.receive_predictor_size",
        new ByteSizeValue(64, ByteSizeUnit.KB),
        Property.NodeScope
    );
    public static final Setting<ByteSizeValue> NETTY_RECEIVE_PREDICTOR_MIN = byteSizeSetting(
        "transport.netty.receive_predictor_min",
        NETTY_RECEIVE_PREDICTOR_SIZE,
        Property.NodeScope
    );
    public static final Setting<ByteSizeValue> NETTY_RECEIVE_PREDICTOR_MAX = byteSizeSetting(
        "transport.netty.receive_predictor_max",
        NETTY_RECEIVE_PREDICTOR_SIZE,
        Property.NodeScope
    );
    public static final Setting<Integer> NETTY_BOSS_COUNT = intSetting("transport.netty.boss_count", 1, 1, Property.NodeScope);

    private final SharedGroupFactory sharedGroupFactory;
    private final RecvByteBufAllocator recvByteBufAllocator;
    private final ByteSizeValue receivePredictorMin;
    private final ByteSizeValue receivePredictorMax;
    private final Map<String, ServerBootstrap> serverBootstraps = newConcurrentMap();
    private volatile Bootstrap clientBootstrap;
    private volatile SharedGroupFactory.SharedGroup sharedGroup;

    public Netty4Transport(
        Settings settings,
        Version version,
        ThreadPool threadPool,
        NetworkService networkService,
        PageCacheRecycler pageCacheRecycler,
        NamedWriteableRegistry namedWriteableRegistry,
        CircuitBreakerService circuitBreakerService,
        SharedGroupFactory sharedGroupFactory
    ) {
        super(settings, version, threadPool, pageCacheRecycler, circuitBreakerService, namedWriteableRegistry, networkService);
        Netty4Utils.setAvailableProcessors(EsExecutors.NODE_PROCESSORS_SETTING.get(settings));
        NettyAllocator.logAllocatorDescriptionIfNeeded();
        this.sharedGroupFactory = sharedGroupFactory;

        // See AdaptiveReceiveBufferSizePredictor#DEFAULT_XXX for default values in netty..., we can use higher ones for us, even fixed one
        this.receivePredictorMin = NETTY_RECEIVE_PREDICTOR_MIN.get(settings);
        this.receivePredictorMax = NETTY_RECEIVE_PREDICTOR_MAX.get(settings);
        if (receivePredictorMax.getBytes() == receivePredictorMin.getBytes()) {
            recvByteBufAllocator = new FixedRecvByteBufAllocator((int) receivePredictorMax.getBytes());
        } else {
            recvByteBufAllocator = new AdaptiveRecvByteBufAllocator(
                (int) receivePredictorMin.getBytes(),
                (int) receivePredictorMin.getBytes(),
                (int) receivePredictorMax.getBytes()
            );
        }
    }

    @Override
    protected Recycler<BytesRef> createRecycler(Settings settings, PageCacheRecycler pageCacheRecycler) {
        // If this method is called by super ctor the processors will not be set. Accessing NettyAllocator initializes netty's internals
        // setting the processors. We must do it ourselves first just in case.
        Netty4Utils.setAvailableProcessors(EsExecutors.NODE_PROCESSORS_SETTING.get(settings));
        return NettyAllocator.getRecycler();
    }

    @Override
    protected void doStart() {
        boolean success = false;
        try {
            sharedGroup = sharedGroupFactory.getTransportGroup();
            clientBootstrap = createClientBootstrap(sharedGroup);
            if (NetworkService.NETWORK_SERVER.get(settings)) {
                for (ProfileSettings profileSettings : profileSettingsSet) {
                    createServerBootstrap(profileSettings, sharedGroup);
                    bindServer(profileSettings);
                }
            }
            success = true;
        } finally {
            if (success == false) {
                doStop();
            }
        }
    }

    private Bootstrap createClientBootstrap(SharedGroupFactory.SharedGroup sharedGroupForBootstrap) {
        final Bootstrap bootstrap = new Bootstrap();
        bootstrap.group(sharedGroupForBootstrap.getLowLevelGroup());

        // NettyAllocator will return the channel type designed to work with the configured allocator
        assert Netty4NioSocketChannel.class.isAssignableFrom(NettyAllocator.getChannelType());
        bootstrap.channel(NettyAllocator.getChannelType());
        bootstrap.option(ChannelOption.ALLOCATOR, NettyAllocator.getAllocator());

        bootstrap.option(ChannelOption.TCP_NODELAY, TransportSettings.TCP_NO_DELAY.get(settings));
        bootstrap.option(ChannelOption.SO_KEEPALIVE, TransportSettings.TCP_KEEP_ALIVE.get(settings));
        if (TransportSettings.TCP_KEEP_ALIVE.get(settings)) {
            // Note that Netty logs a warning if it can't set the option
            if (TransportSettings.TCP_KEEP_IDLE.get(settings) >= 0) {
                final SocketOption<Integer> keepIdleOption = NetUtils.getTcpKeepIdleSocketOptionOrNull();
                if (keepIdleOption != null) {
                    bootstrap.option(NioChannelOption.of(keepIdleOption), TransportSettings.TCP_KEEP_IDLE.get(settings));
                }
            }
            if (TransportSettings.TCP_KEEP_INTERVAL.get(settings) >= 0) {
                final SocketOption<Integer> keepIntervalOption = NetUtils.getTcpKeepIntervalSocketOptionOrNull();
                if (keepIntervalOption != null) {
                    bootstrap.option(NioChannelOption.of(keepIntervalOption), TransportSettings.TCP_KEEP_INTERVAL.get(settings));
                }
            }
            if (TransportSettings.TCP_KEEP_COUNT.get(settings) >= 0) {
                final SocketOption<Integer> keepCountOption = NetUtils.getTcpKeepCountSocketOptionOrNull();
                if (keepCountOption != null) {
                    bootstrap.option(NioChannelOption.of(keepCountOption), TransportSettings.TCP_KEEP_COUNT.get(settings));
                }
            }
        }

        final ByteSizeValue tcpSendBufferSize = TransportSettings.TCP_SEND_BUFFER_SIZE.get(settings);
        if (tcpSendBufferSize.getBytes() > 0) {
            bootstrap.option(ChannelOption.SO_SNDBUF, Math.toIntExact(tcpSendBufferSize.getBytes()));
        }

        final ByteSizeValue tcpReceiveBufferSize = TransportSettings.TCP_RECEIVE_BUFFER_SIZE.get(settings);
        if (tcpReceiveBufferSize.getBytes() > 0) {
            bootstrap.option(ChannelOption.SO_RCVBUF, Math.toIntExact(tcpReceiveBufferSize.getBytes()));
        }

        bootstrap.option(ChannelOption.RCVBUF_ALLOCATOR, recvByteBufAllocator);

        final boolean reuseAddress = TransportSettings.TCP_REUSE_ADDRESS.get(settings);
        bootstrap.option(ChannelOption.SO_REUSEADDR, reuseAddress);

        return bootstrap;
    }

    private void createServerBootstrap(ProfileSettings profileSettings, SharedGroupFactory.SharedGroup sharedGroupForServerBootstrap) {
        String name = profileSettings.profileName;
        if (logger.isDebugEnabled()) {
            logger.debug(
                "using profile[{}], worker_count[{}], port[{}], bind_host[{}], publish_host[{}], receive_predictor[{}->{}]",
                name,
                sharedGroupFactory.getTransportWorkerCount(),
                profileSettings.portOrRange,
                profileSettings.bindHosts,
                profileSettings.publishHosts,
                receivePredictorMin,
                receivePredictorMax
            );
        }

        final ServerBootstrap serverBootstrap = new ServerBootstrap();

        serverBootstrap.group(sharedGroupForServerBootstrap.getLowLevelGroup());

        // NettyAllocator will return the channel type designed to work with the configuredAllocator
        serverBootstrap.channel(NettyAllocator.getServerChannelType());

        // Set the allocators for both the server channel and the child channels created
        serverBootstrap.option(ChannelOption.ALLOCATOR, NettyAllocator.getAllocator());
        serverBootstrap.childOption(ChannelOption.ALLOCATOR, NettyAllocator.getAllocator());

        serverBootstrap.childHandler(getServerChannelInitializer(name));
        serverBootstrap.handler(new ServerChannelExceptionHandler());

        serverBootstrap.childOption(ChannelOption.TCP_NODELAY, profileSettings.tcpNoDelay);
        serverBootstrap.childOption(ChannelOption.SO_KEEPALIVE, profileSettings.tcpKeepAlive);
        if (profileSettings.tcpKeepAlive) {
            // Note that Netty logs a warning if it can't set the option
            if (profileSettings.tcpKeepIdle >= 0) {
                final SocketOption<Integer> keepIdleOption = NetUtils.getTcpKeepIdleSocketOptionOrNull();
                if (keepIdleOption != null) {
                    serverBootstrap.childOption(NioChannelOption.of(keepIdleOption), profileSettings.tcpKeepIdle);
                }
            }
            if (profileSettings.tcpKeepInterval >= 0) {
                final SocketOption<Integer> keepIntervalOption = NetUtils.getTcpKeepIntervalSocketOptionOrNull();
                if (keepIntervalOption != null) {
                    serverBootstrap.childOption(NioChannelOption.of(keepIntervalOption), profileSettings.tcpKeepInterval);
                }

            }
            if (profileSettings.tcpKeepCount >= 0) {
                final SocketOption<Integer> keepCountOption = NetUtils.getTcpKeepCountSocketOptionOrNull();
                if (keepCountOption != null) {
                    serverBootstrap.childOption(NioChannelOption.of(keepCountOption), profileSettings.tcpKeepCount);
                }
            }
        }

        if (profileSettings.sendBufferSize.getBytes() != -1) {
            serverBootstrap.childOption(ChannelOption.SO_SNDBUF, Math.toIntExact(profileSettings.sendBufferSize.getBytes()));
        }

        if (profileSettings.receiveBufferSize.getBytes() != -1) {
            serverBootstrap.childOption(ChannelOption.SO_RCVBUF, Math.toIntExact(profileSettings.receiveBufferSize.bytesAsInt()));
        }

        serverBootstrap.option(ChannelOption.RCVBUF_ALLOCATOR, recvByteBufAllocator);
        serverBootstrap.childOption(ChannelOption.RCVBUF_ALLOCATOR, recvByteBufAllocator);

        serverBootstrap.option(ChannelOption.SO_REUSEADDR, profileSettings.reuseAddress);
        serverBootstrap.childOption(ChannelOption.SO_REUSEADDR, profileSettings.reuseAddress);
        serverBootstrap.validate();

        serverBootstraps.put(name, serverBootstrap);
    }

    protected ChannelHandler getServerChannelInitializer(String name) {
        return new ServerChannelInitializer(name);
    }

    protected ChannelHandler getClientChannelInitializer(DiscoveryNode node) {
        return new ClientChannelInitializer();
    }

    static final AttributeKey<Netty4TcpChannel> CHANNEL_KEY = AttributeKey.newInstance("es-channel");
    static final AttributeKey<Netty4TcpServerChannel> SERVER_CHANNEL_KEY = AttributeKey.newInstance("es-server-channel");

    @Override
    protected Netty4TcpChannel initiateChannel(DiscoveryNode node) throws IOException {
        InetSocketAddress address = node.getAddress().address();
        Bootstrap bootstrapWithHandler = clientBootstrap.clone();
        bootstrapWithHandler.handler(getClientChannelInitializer(node));
        bootstrapWithHandler.remoteAddress(address);
        ChannelFuture connectFuture = bootstrapWithHandler.connect();

        Channel channel = connectFuture.channel();
        if (channel == null) {
            ExceptionsHelper.maybeDieOnAnotherThread(connectFuture.cause());
            throw new IOException(connectFuture.cause());
        }

        Netty4TcpChannel nettyChannel = new Netty4TcpChannel(channel, false, "default", connectFuture);
        channel.attr(CHANNEL_KEY).set(nettyChannel);

        return nettyChannel;
    }

    @Override
    protected Netty4TcpServerChannel bind(String name, InetSocketAddress address) {
        Channel channel = serverBootstraps.get(name).bind(address).syncUninterruptibly().channel();
        Netty4TcpServerChannel esChannel = new Netty4TcpServerChannel(channel);
        channel.attr(SERVER_CHANNEL_KEY).set(esChannel);
        return esChannel;
    }

    @Override
    @SuppressForbidden(reason = "debug")
    protected void stopInternal() {
        Releasables.close(() -> {
            if (sharedGroup != null) {
                sharedGroup.shutdown();
            }
        }, serverBootstraps::clear, () -> clientBootstrap = null);
    }

    protected class ClientChannelInitializer extends ChannelInitializer<Channel> {

        @Override
        protected void initChannel(Channel ch) throws Exception {
            addClosedExceptionLogger(ch);
            assert ch instanceof Netty4NioSocketChannel;
            NetUtils.tryEnsureReasonableKeepAliveConfig(((Netty4NioSocketChannel) ch).javaChannel());
            ch.pipeline().addLast("byte_buf_sizer", NettyByteBufSizer.INSTANCE);
            ch.pipeline().addLast("logging", ESLoggingHandler.INSTANCE);
            // using a dot as a prefix means this cannot come from any settings parsed
            ch.pipeline().addLast("dispatcher", new Netty4MessageChannelHandler(Netty4Transport.this, recycler));
        }

        @Override
        public void exceptionCaught(ChannelHandlerContext ctx, Throwable cause) throws Exception {
            ExceptionsHelper.maybeDieOnAnotherThread(cause);
            super.exceptionCaught(ctx, cause);
        }
    }

    protected class ServerChannelInitializer extends ChannelInitializer<Channel> {

        protected final String name;

        protected ServerChannelInitializer(String name) {
            this.name = name;
        }

        @Override
        protected void initChannel(Channel ch) throws Exception {
            addClosedExceptionLogger(ch);
            assert ch instanceof Netty4NioSocketChannel;
            NetUtils.tryEnsureReasonableKeepAliveConfig(((Netty4NioSocketChannel) ch).javaChannel());
            Netty4TcpChannel nettyTcpChannel = new Netty4TcpChannel(ch, true, name, ch.newSucceededFuture());
            ch.attr(CHANNEL_KEY).set(nettyTcpChannel);
            ch.pipeline().addLast("byte_buf_sizer", NettyByteBufSizer.INSTANCE);
<<<<<<< HEAD
            ch.pipeline().addLast("logging", ESLoggingHandler.INSTANCE);
            ch.pipeline().addLast("dispatcher", new Netty4MessageChannelHandler(Netty4Transport.this));
=======
            ch.pipeline().addLast("logging", new ESLoggingHandler());
            ch.pipeline().addLast("dispatcher", new Netty4MessageChannelHandler(Netty4Transport.this, recycler));
>>>>>>> c2b62847
            serverAcceptedChannel(nettyTcpChannel);
        }

        @Override
        public void exceptionCaught(ChannelHandlerContext ctx, Throwable cause) throws Exception {
            ExceptionsHelper.maybeDieOnAnotherThread(cause);
            super.exceptionCaught(ctx, cause);
        }
    }

    private void addClosedExceptionLogger(Channel channel) {
        channel.closeFuture().addListener(f -> {
            if (f.isSuccess() == false) {
                logger.debug(() -> new ParameterizedMessage("exception while closing channel: {}", channel), f.cause());
            }
        });
    }

    @ChannelHandler.Sharable
    private class ServerChannelExceptionHandler extends ChannelInboundHandlerAdapter {

        @Override
        public void exceptionCaught(ChannelHandlerContext ctx, Throwable cause) {
            ExceptionsHelper.maybeDieOnAnotherThread(cause);
            Netty4TcpServerChannel serverChannel = ctx.channel().attr(SERVER_CHANNEL_KEY).get();
            if (cause instanceof Error) {
                onServerException(serverChannel, new Exception(cause));
            } else {
                onServerException(serverChannel, (Exception) cause);
            }
        }
    }
}<|MERGE_RESOLUTION|>--- conflicted
+++ resolved
@@ -362,13 +362,8 @@
             Netty4TcpChannel nettyTcpChannel = new Netty4TcpChannel(ch, true, name, ch.newSucceededFuture());
             ch.attr(CHANNEL_KEY).set(nettyTcpChannel);
             ch.pipeline().addLast("byte_buf_sizer", NettyByteBufSizer.INSTANCE);
-<<<<<<< HEAD
             ch.pipeline().addLast("logging", ESLoggingHandler.INSTANCE);
-            ch.pipeline().addLast("dispatcher", new Netty4MessageChannelHandler(Netty4Transport.this));
-=======
-            ch.pipeline().addLast("logging", new ESLoggingHandler());
             ch.pipeline().addLast("dispatcher", new Netty4MessageChannelHandler(Netty4Transport.this, recycler));
->>>>>>> c2b62847
             serverAcceptedChannel(nettyTcpChannel);
         }
 
