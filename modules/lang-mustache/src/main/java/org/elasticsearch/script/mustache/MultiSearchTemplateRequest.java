--- conflicted
+++ resolved
@@ -49,22 +49,12 @@
 
     public MultiSearchTemplateRequest() {}
 
-<<<<<<< HEAD
     MultiSearchTemplateRequest(StreamInput in) throws IOException {
         super(in);
         maxConcurrentSearchRequests = in.readVInt();
         requests = in.readList(SearchTemplateRequest::new);
     }
 
-
-=======
-    public MultiSearchTemplateRequest(StreamInput in) throws IOException {
-        super(in);
-        maxConcurrentSearchRequests = in.readVInt();
-        requests = in.readStreamableList(SearchTemplateRequest::new);
-    }
-
->>>>>>> 06bce2e5
     /**
      * Add a search template request to execute. Note, the order is important, the search response will be returned in the
      * same order as the search requests.
@@ -134,11 +124,7 @@
     }
 
     @Override
-<<<<<<< HEAD
-    public void readFrom(StreamInput in) throws IOException {
-=======
     public void readFrom(StreamInput in) {
->>>>>>> 06bce2e5
         throw new UnsupportedOperationException("usage of Streamable is to be replaced by Writeable");
     }
 
