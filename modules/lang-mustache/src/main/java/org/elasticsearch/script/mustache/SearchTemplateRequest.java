--- conflicted
+++ resolved
@@ -230,11 +230,7 @@
     }
 
     @Override
-<<<<<<< HEAD
-    public void readFrom(StreamInput in) throws IOException {
-=======
     public void readFrom(StreamInput in) {
->>>>>>> a5ad5945
         throw new UnsupportedOperationException("usage of Streamable is to be replaced by Writeable");
     }
 
