/*
 * Licensed to Elasticsearch under one or more contributor
 * license agreements. See the NOTICE file distributed with
 * this work for additional information regarding copyright
 * ownership. Elasticsearch licenses this file to you under
 * the Apache License, Version 2.0 (the "License"); you may
 * not use this file except in compliance with the License.
 * You may obtain a copy of the License at
 *
 *    http://www.apache.org/licenses/LICENSE-2.0
 *
 * Unless required by applicable law or agreed to in writing,
 * software distributed under the License is distributed on an
 * "AS IS" BASIS, WITHOUT WARRANTIES OR CONDITIONS OF ANY
 * KIND, either express or implied.  See the License for the
 * specific language governing permissions and limitations
 * under the License.
 */
package org.elasticsearch.script.mustache;

import org.apache.lucene.search.Query;
import org.elasticsearch.common.ParsingException;
import org.elasticsearch.common.bytes.BytesReference;
import org.elasticsearch.common.io.stream.StreamInput;
import org.elasticsearch.common.io.stream.StreamOutput;
import org.elasticsearch.common.logging.DeprecationLogger;
import org.elasticsearch.common.logging.Loggers;
import org.elasticsearch.common.xcontent.XContentBuilder;
import org.elasticsearch.common.xcontent.XContentFactory;
import org.elasticsearch.common.xcontent.XContentParser;
import org.elasticsearch.common.xcontent.XContentType;
import org.elasticsearch.index.query.AbstractQueryBuilder;
import org.elasticsearch.index.query.BoolQueryBuilder;
import org.elasticsearch.index.query.QueryBuilder;
import org.elasticsearch.index.query.QueryParseContext;
import org.elasticsearch.index.query.QueryRewriteContext;
import org.elasticsearch.index.query.QueryShardContext;
import org.elasticsearch.script.ExecutableScript;
import org.elasticsearch.script.Script;
import org.elasticsearch.script.Script.ExecutableScriptBinding;
import org.elasticsearch.script.Script.ScriptInput;
import org.elasticsearch.script.Script.ScriptType;
import org.elasticsearch.script.ScriptContext;

import java.io.IOException;
import java.util.Collections;
import java.util.HashMap;
import java.util.Map;
import java.util.Objects;
import java.util.Optional;

/**
 * Facilitates creating template query requests.
 * */
@Deprecated
// TODO remove this class in 6.0
public class TemplateQueryBuilder extends AbstractQueryBuilder<TemplateQueryBuilder> {

    public static final String NAME = "template";
    private static final DeprecationLogger DEPRECATION_LOGGER = new DeprecationLogger(Loggers.getLogger(TemplateQueryBuilder.class));

    /** Template to fill. */
    private final ScriptInput template;

    public TemplateQueryBuilder(String template, ScriptType scriptType, Map<String, Object> params) {
        this(template, scriptType, params, null);
    }

    public TemplateQueryBuilder(String template, ScriptType scriptType, Map<String, Object> params, XContentType ct) {
        DEPRECATION_LOGGER.deprecated("[{}] query is deprecated, use search template api instead", NAME);
        if (template == null) {
            throw new IllegalArgumentException("query template cannot be null");
        }

        if (scriptType == ScriptType.FILE) {
            this.template = ScriptInput.file(template, params);
        } else if (scriptType == ScriptType.STORED) {
            this.template = ScriptInput.stored(template, params);
        } else {
            Map<String, String> options = ct == null ?
                Collections.emptyMap() : Collections.singletonMap(Script.CONTENT_TYPE_OPTION, ct.mediaType());
            this.template = ScriptInput.inline("mustache", template, options, params);
        }
    }

    TemplateQueryBuilder(ScriptInput template) {
        DEPRECATION_LOGGER.deprecated("[{}] query is deprecated, use search template api instead", NAME);
        if (template == null) {
            throw new IllegalArgumentException("query template cannot be null");
        }
        this.template = template;
    }

    public ScriptInput template() {
        return template;
    }

    /**
     * Read from a stream.
     */
    public TemplateQueryBuilder(StreamInput in) throws IOException {
        super(in);
        template = ScriptInput.readFrom(in);
    }

    @Override
    protected void doWriteTo(StreamOutput out) throws IOException {
        template.writeTo(out);
    }

    @Override
    protected void doXContent(XContentBuilder builder, Params builderParams) throws IOException {
        builder.field(TemplateQueryBuilder.NAME);
        template.toXContent(builder, builderParams);
    }

    @Override
    public String getWriteableName() {
        return NAME;
    }

    @Override
    protected Query doToQuery(QueryShardContext context) throws IOException {
        throw new UnsupportedOperationException("this query must be rewritten first");
    }

    @Override
    protected int doHashCode() {
        return Objects.hash(template);
    }

    @Override
    protected boolean doEquals(TemplateQueryBuilder other) {
        return Objects.equals(template, other.template);
    }

    @Override
    protected QueryBuilder doRewrite(QueryRewriteContext queryRewriteContext) throws IOException {
<<<<<<< HEAD
        ExecutableScript executable = ExecutableScriptBinding.bind(
            queryRewriteContext.getScriptService(), ScriptContext.Standard.SEARCH, template.lookup, template.params);
        BytesReference querySource = (BytesReference) executable.run();
=======
        BytesReference querySource = queryRewriteContext.getTemplateBytes(template);
>>>>>>> e874dee3
        try (XContentParser qSourceParser = XContentFactory.xContent(querySource).createParser(querySource)) {
            final QueryParseContext queryParseContext = queryRewriteContext.newParseContext(qSourceParser);
            final QueryBuilder queryBuilder = queryParseContext.parseInnerQueryBuilder().orElseThrow(
                    () -> new ParsingException(qSourceParser.getTokenLocation(), "inner query in [" + NAME + "] cannot be empty"));
            if (boost() != DEFAULT_BOOST || queryName() != null) {
                final BoolQueryBuilder boolQueryBuilder = new BoolQueryBuilder();
                boolQueryBuilder.must(queryBuilder);
                return boolQueryBuilder;
            }
            return queryBuilder;
        }
    }

    /**
     * In the simplest case, parse template string and variables from the request,
     * compile the template and execute the template against the given variables.
     */
    public static Optional<TemplateQueryBuilder> fromXContent(QueryParseContext parseContext) throws IOException {
        XContentParser parser = parseContext.parser();
        ScriptInput template = ScriptInput.parse(parser, parseContext.getParseFieldMatcher(), "mustache");
        return Optional.of(new TemplateQueryBuilder(template));
    }
}<|MERGE_RESOLUTION|>--- conflicted
+++ resolved
@@ -136,13 +136,7 @@
 
     @Override
     protected QueryBuilder doRewrite(QueryRewriteContext queryRewriteContext) throws IOException {
-<<<<<<< HEAD
-        ExecutableScript executable = ExecutableScriptBinding.bind(
-            queryRewriteContext.getScriptService(), ScriptContext.Standard.SEARCH, template.lookup, template.params);
-        BytesReference querySource = (BytesReference) executable.run();
-=======
         BytesReference querySource = queryRewriteContext.getTemplateBytes(template);
->>>>>>> e874dee3
         try (XContentParser qSourceParser = XContentFactory.xContent(querySource).createParser(querySource)) {
             final QueryParseContext queryParseContext = queryRewriteContext.newParseContext(qSourceParser);
             final QueryBuilder queryBuilder = queryParseContext.parseInnerQueryBuilder().orElseThrow(
