/*
 * Licensed to Elasticsearch under one or more contributor
 * license agreements. See the NOTICE file distributed with
 * this work for additional information regarding copyright
 * ownership. Elasticsearch licenses this file to you under
 * the Apache License, Version 2.0 (the "License"); you may
 * not use this file except in compliance with the License.
 * You may obtain a copy of the License at
 *
 *    http://www.apache.org/licenses/LICENSE-2.0
 *
 * Unless required by applicable law or agreed to in writing,
 * software distributed under the License is distributed on an
 * "AS IS" BASIS, WITHOUT WARRANTIES OR CONDITIONS OF ANY
 * KIND, either express or implied.  See the License for the
 * specific language governing permissions and limitations
 * under the License.
 */

package org.elasticsearch.script.mustache;

import org.elasticsearch.action.ActionListener;
import org.elasticsearch.action.search.SearchRequest;
import org.elasticsearch.action.search.SearchResponse;
import org.elasticsearch.action.search.TransportSearchAction;
import org.elasticsearch.action.support.ActionFilters;
import org.elasticsearch.action.support.HandledTransportAction;
import org.elasticsearch.cluster.metadata.IndexNameExpressionResolver;
import org.elasticsearch.common.bytes.BytesArray;
import org.elasticsearch.common.bytes.BytesReference;
import org.elasticsearch.common.inject.Inject;
import org.elasticsearch.common.settings.Settings;
import org.elasticsearch.common.xcontent.NamedXContentRegistry;
import org.elasticsearch.common.xcontent.XContentFactory;
import org.elasticsearch.common.xcontent.XContentParser;
import org.elasticsearch.common.xcontent.XContentType;
import org.elasticsearch.index.query.QueryParseContext;
import org.elasticsearch.script.Script;
import org.elasticsearch.script.ScriptService;
import org.elasticsearch.search.builder.SearchSourceBuilder;
import org.elasticsearch.template.CompiledTemplate;
import org.elasticsearch.template.CompiledTemplate;
import org.elasticsearch.threadpool.ThreadPool;
import org.elasticsearch.transport.TransportService;

import java.io.IOException;
import java.util.Collections;

import static org.elasticsearch.script.ScriptContext.Standard.SEARCH;

public class TransportSearchTemplateAction extends HandledTransportAction<SearchTemplateRequest, SearchTemplateResponse> {

    private static final String TEMPLATE_LANG = MustacheScriptEngine.NAME;

    private final ScriptService scriptService;
    private final TransportSearchAction searchAction;
    private final NamedXContentRegistry xContentRegistry;

    @Inject
    public TransportSearchTemplateAction(Settings settings, ThreadPool threadPool, TransportService transportService,
                                         ActionFilters actionFilters, IndexNameExpressionResolver resolver,
                                         ScriptService scriptService,
                                         TransportSearchAction searchAction,
                                         NamedXContentRegistry xContentRegistry) {
        super(settings, SearchTemplateAction.NAME, threadPool, transportService, actionFilters, resolver, SearchTemplateRequest::new);
        this.scriptService = scriptService;
        this.searchAction = searchAction;
        this.xContentRegistry = xContentRegistry;
    }

    @Override
    protected void doExecute(SearchTemplateRequest request, ActionListener<SearchTemplateResponse> listener) {
        final SearchTemplateResponse response = new SearchTemplateResponse();
        try {
<<<<<<< HEAD
            Script script = new Script(request.getScriptType(), TEMPLATE_LANG, request.getScript(),
                request.getScriptParams() == null ? Collections.emptyMap() : request.getScriptParams());
            CompiledTemplate compiledScript = scriptService.compileTemplate(script, SEARCH);
            String source = compiledScript.run(script.getParams());
            response.setSource(new BytesArray(source));

            if (request.isSimulate()) {
                listener.onResponse(response);
                return;
            }

            // Executes the search
            SearchRequest searchRequest = request.getRequest();
            //we can assume the template is always json as we convert it before compiling it
            try (XContentParser parser = XContentFactory.xContent(XContentType.JSON).createParser(xContentRegistry, source)) {
                SearchSourceBuilder builder = SearchSourceBuilder.searchSource();
                builder.parseXContent(new QueryParseContext(parser));
                builder.explain(request.isExplain());
                builder.profile(request.isProfile());
                searchRequest.source(builder);

=======
            SearchRequest searchRequest = convert(request, response, scriptService, xContentRegistry);
            if (searchRequest != null) {
>>>>>>> 0b089ac0
                searchAction.execute(searchRequest, new ActionListener<SearchResponse>() {
                    @Override
                    public void onResponse(SearchResponse searchResponse) {
                        try {
                            response.setResponse(searchResponse);
                            listener.onResponse(response);
                        } catch (Exception t) {
                            listener.onFailure(t);
                        }
                    }

                    @Override
                    public void onFailure(Exception t) {
                        listener.onFailure(t);
                    }
                });
            } else {
                listener.onResponse(response);
            }
        } catch (IOException e) {
            listener.onFailure(e);
        }
    }

    static SearchRequest convert(SearchTemplateRequest searchTemplateRequest, SearchTemplateResponse response, ScriptService scriptService,
                                 NamedXContentRegistry xContentRegistry) throws IOException {
        Script script = new Script(searchTemplateRequest.getScriptType(), TEMPLATE_LANG, searchTemplateRequest.getScript(),
                searchTemplateRequest.getScriptParams() == null ? Collections.emptyMap() : searchTemplateRequest.getScriptParams());
        CompiledTemplate compiledScript = scriptService.compileTemplate(script, SEARCH);
        BytesReference source = compiledScript.run(script.getParams());
        response.setSource(source);

        SearchRequest searchRequest = searchTemplateRequest.getRequest();
        response.setSource(source);
        if (searchTemplateRequest.isSimulate()) {
            return null;
        }

        try (XContentParser parser = XContentFactory.xContent(XContentType.JSON).createParser(xContentRegistry, source)) {
            SearchSourceBuilder builder = SearchSourceBuilder.searchSource();
            builder.parseXContent(new QueryParseContext(parser));
            builder.explain(searchTemplateRequest.isExplain());
            builder.profile(searchTemplateRequest.isProfile());
            searchRequest.source(builder);
        }
        return searchRequest;
    }
}<|MERGE_RESOLUTION|>--- conflicted
+++ resolved
@@ -72,32 +72,8 @@
     protected void doExecute(SearchTemplateRequest request, ActionListener<SearchTemplateResponse> listener) {
         final SearchTemplateResponse response = new SearchTemplateResponse();
         try {
-<<<<<<< HEAD
-            Script script = new Script(request.getScriptType(), TEMPLATE_LANG, request.getScript(),
-                request.getScriptParams() == null ? Collections.emptyMap() : request.getScriptParams());
-            CompiledTemplate compiledScript = scriptService.compileTemplate(script, SEARCH);
-            String source = compiledScript.run(script.getParams());
-            response.setSource(new BytesArray(source));
-
-            if (request.isSimulate()) {
-                listener.onResponse(response);
-                return;
-            }
-
-            // Executes the search
-            SearchRequest searchRequest = request.getRequest();
-            //we can assume the template is always json as we convert it before compiling it
-            try (XContentParser parser = XContentFactory.xContent(XContentType.JSON).createParser(xContentRegistry, source)) {
-                SearchSourceBuilder builder = SearchSourceBuilder.searchSource();
-                builder.parseXContent(new QueryParseContext(parser));
-                builder.explain(request.isExplain());
-                builder.profile(request.isProfile());
-                searchRequest.source(builder);
-
-=======
             SearchRequest searchRequest = convert(request, response, scriptService, xContentRegistry);
             if (searchRequest != null) {
->>>>>>> 0b089ac0
                 searchAction.execute(searchRequest, new ActionListener<SearchResponse>() {
                     @Override
                     public void onResponse(SearchResponse searchResponse) {
@@ -127,11 +103,10 @@
         Script script = new Script(searchTemplateRequest.getScriptType(), TEMPLATE_LANG, searchTemplateRequest.getScript(),
                 searchTemplateRequest.getScriptParams() == null ? Collections.emptyMap() : searchTemplateRequest.getScriptParams());
         CompiledTemplate compiledScript = scriptService.compileTemplate(script, SEARCH);
-        BytesReference source = compiledScript.run(script.getParams());
-        response.setSource(source);
+        String source = compiledScript.run(script.getParams());
+        response.setSource(new BytesArray(source));
 
         SearchRequest searchRequest = searchTemplateRequest.getRequest();
-        response.setSource(source);
         if (searchTemplateRequest.isSimulate()) {
             return null;
         }
