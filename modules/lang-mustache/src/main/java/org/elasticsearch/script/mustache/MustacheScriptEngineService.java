--- conflicted
+++ resolved
@@ -44,8 +44,6 @@
 import java.util.Collections;
 import java.util.Map;
 
-import static org.elasticsearch.script.mustache.CustomMustacheFactory.CONTENT_TYPE_PARAM;
-
 /**
  * Main entry point handling template registration, compilation and
  * execution.
@@ -58,12 +56,6 @@
 
     public static final String NAME = "mustache";
 
-<<<<<<< HEAD
-    public static final String JSON_CONTENT_TYPE = "application/json";
-    public static final String PLAIN_TEXT_CONTENT_TYPE = "text/plain";
-
-=======
->>>>>>> a43f7052
     /** Thread local UTF8StreamWriter to store template execution results in, thread local to save object creation.*/
     private static ThreadLocal<SoftReference<UTF8StreamWriter>> utf8StreamWriter = new ThreadLocal<>();
 
@@ -101,16 +93,11 @@
         return factory.compile(reader, "query-template");
     }
 
-<<<<<<< HEAD
-    private boolean isJsonEscapingEnabled(Map<String, String> params) {
-        return JSON_CONTENT_TYPE.equals(params.getOrDefault(Script.CONTENT_TYPE_OPTION, JSON_CONTENT_TYPE));
-=======
     private CustomMustacheFactory createMustacheFactory(Map<String, String> params) {
-        if (params == null || params.isEmpty() || params.containsKey(CONTENT_TYPE_PARAM) == false) {
+        if (params == null || params.isEmpty() || params.containsKey(Script.CONTENT_TYPE_OPTION) == false) {
             return new CustomMustacheFactory();
         }
-        return new CustomMustacheFactory(params.get(CONTENT_TYPE_PARAM));
->>>>>>> a43f7052
+        return new CustomMustacheFactory(params.get(Script.CONTENT_TYPE_OPTION));
     }
 
     @Override
