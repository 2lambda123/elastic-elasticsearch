--- conflicted
+++ resolved
@@ -33,10 +33,7 @@
 import java.util.concurrent.ExecutionException;
 
 import static org.elasticsearch.test.hamcrest.ElasticsearchAssertions.assertAcked;
-<<<<<<< HEAD
 import static org.elasticsearch.test.hamcrest.ElasticsearchAssertions.assertHitCount;
-=======
->>>>>>> 41d16651
 import static org.elasticsearch.test.hamcrest.ElasticsearchAssertions.assertResponse;
 import static org.elasticsearch.xcontent.XContentFactory.jsonBuilder;
 import static org.hamcrest.Matchers.containsString;
@@ -188,20 +185,12 @@
         Map<String, Object> templateParams = new HashMap<>();
         templateParams.put("fieldParam", "foo");
 
-<<<<<<< HEAD
-        assertResponse(
-=======
         assertHitCount(
->>>>>>> 41d16651
             new SearchTemplateRequestBuilder(client()).setRequest(new SearchRequest("test"))
                 .setScript("testTemplate")
                 .setScriptType(ScriptType.STORED)
                 .setScriptParams(templateParams),
-<<<<<<< HEAD
-            searchResponse -> assertHitCount(searchResponse.getResponse(), 4)
-=======
             4
->>>>>>> 41d16651
         );
 
         assertAcked(clusterAdmin().prepareDeleteStoredScript("testTemplate"));
@@ -293,21 +282,13 @@
 
         Map<String, Object> templateParams = new HashMap<>();
         templateParams.put("fieldParam", "foo");
-<<<<<<< HEAD
-
-        assertResponse(
-=======
+
         assertHitCount(
->>>>>>> 41d16651
             new SearchTemplateRequestBuilder(client()).setRequest(new SearchRequest().indices("test"))
                 .setScript("1a")
                 .setScriptType(ScriptType.STORED)
                 .setScriptParams(templateParams),
-<<<<<<< HEAD
-            searchResponse -> assertHitCount(searchResponse.getResponse(), 4)
-=======
             4
->>>>>>> 41d16651
         );
 
         expectThrows(
@@ -320,20 +301,12 @@
         );
 
         templateParams.put("fieldParam", "bar");
-<<<<<<< HEAD
-        assertResponse(
-=======
         assertHitCount(
->>>>>>> 41d16651
             new SearchTemplateRequestBuilder(client()).setRequest(new SearchRequest("test"))
                 .setScript("2")
                 .setScriptType(ScriptType.STORED)
                 .setScriptParams(templateParams),
-<<<<<<< HEAD
-            searchResponse -> assertHitCount(searchResponse.getResponse(), 1)
-=======
             1
->>>>>>> 41d16651
         );
     }
 
@@ -390,15 +363,6 @@
                     .setId("git01")
                     .setContent(new BytesArray(query.replace("{{slop}}", Integer.toString(0))), XContentType.JSON)
             );
-<<<<<<< HEAD
-
-            assertResponse(
-                new SearchTemplateRequestBuilder(client()).setRequest(new SearchRequest("testindex"))
-                    .setScript("git01")
-                    .setScriptType(ScriptType.STORED)
-                    .setScriptParams(templateParams),
-                searchResponse -> assertHitCount(searchResponse.getResponse(), 1)
-=======
             assertHitCount(
                 new SearchTemplateRequestBuilder(client()).setRequest(new SearchRequest("testindex"))
                     .setScript("git01")
@@ -406,7 +370,6 @@
                     .setScriptType(ScriptType.STORED)
                     .setScriptParams(templateParams),
                 1
->>>>>>> 41d16651
             );
         }
     }
@@ -443,20 +406,12 @@
         String[] fieldParams = { "foo", "bar" };
         arrayTemplateParams.put("fieldParam", fieldParams);
 
-<<<<<<< HEAD
-        assertResponse(
-=======
         assertHitCount(
->>>>>>> 41d16651
             new SearchTemplateRequestBuilder(client()).setRequest(new SearchRequest("test"))
                 .setScript("4")
                 .setScriptType(ScriptType.STORED)
                 .setScriptParams(arrayTemplateParams),
-<<<<<<< HEAD
-            searchResponse -> assertHitCount(searchResponse.getResponse(), 5)
-=======
             5
->>>>>>> 41d16651
         );
     }
 
