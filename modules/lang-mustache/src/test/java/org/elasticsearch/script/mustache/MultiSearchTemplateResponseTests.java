/*
 * Copyright Elasticsearch B.V. and/or licensed to Elasticsearch B.V. under one
 * or more contributor license agreements. Licensed under the Elastic License
 * 2.0 and the Server Side Public License, v 1; you may not use this file except
 * in compliance with, at your election, the Elastic License 2.0 or the Server
 * Side Public License, v 1.
 */
package org.elasticsearch.script.mustache;

import org.elasticsearch.ElasticsearchException;
import org.elasticsearch.action.search.SearchResponse;
import org.elasticsearch.action.search.ShardSearchFailure;
import org.elasticsearch.common.Strings;
import org.elasticsearch.core.RefCounted;
import org.elasticsearch.search.SearchResponseUtils;
import org.elasticsearch.test.AbstractXContentTestCase;
import org.elasticsearch.test.ESTestCase;
import org.elasticsearch.xcontent.ToXContent;
import org.elasticsearch.xcontent.XContentParser;

import java.io.IOException;
import java.util.function.Predicate;
import java.util.function.Supplier;

import static org.elasticsearch.test.AbstractXContentTestCase.NUMBER_OF_TEST_RUNS;
import static org.elasticsearch.test.AbstractXContentTestCase.xContentTester;
import static org.hamcrest.Matchers.containsString;
import static org.hamcrest.Matchers.equalTo;
import static org.hamcrest.Matchers.nullValue;

public class MultiSearchTemplateResponseTests extends ESTestCase {

    protected MultiSearchTemplateResponse createTestInstance() {
        int numItems = randomIntBetween(0, 128);
        long overallTookInMillis = randomNonNegativeLong();
        MultiSearchTemplateResponse.Item[] items = new MultiSearchTemplateResponse.Item[numItems];
        for (int i = 0; i < numItems; i++) {
            // Creating a minimal response is OK, because SearchResponse self
            // is tested elsewhere.
            long tookInMillis = randomNonNegativeLong();
            int totalShards = randomIntBetween(1, Integer.MAX_VALUE);
            int successfulShards = randomIntBetween(0, totalShards);
            int skippedShards = totalShards - successfulShards;
            SearchResponse.Clusters clusters = randomClusters();
            SearchTemplateResponse searchTemplateResponse = new SearchTemplateResponse();
<<<<<<< HEAD
            searchTemplateResponse.setResponse(
                new SearchResponse(
                    internalSearchResponse,
                    null,
                    totalShards,
                    successfulShards,
                    skippedShards,
                    tookInMillis,
                    ShardSearchFailure.EMPTY_ARRAY,
                    clusters
                )
=======
            SearchResponse searchResponse = SearchResponseUtils.emptyWithTotalHits(
                null,
                totalShards,
                successfulShards,
                skippedShards,
                tookInMillis,
                ShardSearchFailure.EMPTY_ARRAY,
                clusters
>>>>>>> 5e09019c
            );
            items[i] = new MultiSearchTemplateResponse.Item(searchTemplateResponse, null);
        }
        return new MultiSearchTemplateResponse(items, overallTookInMillis);
    }

    private static SearchResponse.Clusters randomClusters() {
        int totalClusters = randomIntBetween(0, 10);
        int successfulClusters = randomIntBetween(0, totalClusters);
        int skippedClusters = totalClusters - successfulClusters;
        return new SearchResponse.Clusters(totalClusters, successfulClusters, skippedClusters);
    }

    private static MultiSearchTemplateResponse createTestInstanceWithFailures() {
        int numItems = randomIntBetween(0, 128);
        long overallTookInMillis = randomNonNegativeLong();
        MultiSearchTemplateResponse.Item[] items = new MultiSearchTemplateResponse.Item[numItems];
        for (int i = 0; i < numItems; i++) {
            if (randomBoolean()) {
                // Creating a minimal response is OK, because SearchResponse is tested elsewhere.
                long tookInMillis = randomNonNegativeLong();
                int totalShards = randomIntBetween(1, Integer.MAX_VALUE);
                int successfulShards = randomIntBetween(0, totalShards);
                int skippedShards = totalShards - successfulShards;
                SearchResponse.Clusters clusters = randomClusters();
                SearchTemplateResponse searchTemplateResponse = new SearchTemplateResponse();
<<<<<<< HEAD
                searchTemplateResponse.setResponse(
                    new SearchResponse(
                        internalSearchResponse,
                        null,
                        totalShards,
                        successfulShards,
                        skippedShards,
                        tookInMillis,
                        ShardSearchFailure.EMPTY_ARRAY,
                        clusters
                    )
=======
                SearchResponse searchResponse = SearchResponseUtils.emptyWithTotalHits(
                    null,
                    totalShards,
                    successfulShards,
                    skippedShards,
                    tookInMillis,
                    ShardSearchFailure.EMPTY_ARRAY,
                    clusters
>>>>>>> 5e09019c
                );
                items[i] = new MultiSearchTemplateResponse.Item(searchTemplateResponse, null);
            } else {
                items[i] = new MultiSearchTemplateResponse.Item(null, new ElasticsearchException("an error"));
            }
        }
        return new MultiSearchTemplateResponse(items, overallTookInMillis);
    }

    protected MultiSearchTemplateResponse doParseInstance(XContentParser parser) throws IOException {
        return MultiSearchTemplateResponse.fromXContext(parser);
    }

    protected boolean supportsUnknownFields() {
        return true;
    }

    protected Predicate<String> getRandomFieldsExcludeFilterWhenResultHasErrors() {
        return field -> field.startsWith("responses");
    }

    protected void assertEqualInstances(MultiSearchTemplateResponse expectedInstance, MultiSearchTemplateResponse newInstance) {
        assertThat(newInstance.getTook(), equalTo(expectedInstance.getTook()));
        assertThat(newInstance.getResponses().length, equalTo(expectedInstance.getResponses().length));
        for (int i = 0; i < expectedInstance.getResponses().length; i++) {
            MultiSearchTemplateResponse.Item expectedItem = expectedInstance.getResponses()[i];
            MultiSearchTemplateResponse.Item actualItem = newInstance.getResponses()[i];
            if (expectedItem.isFailure()) {
                assertThat(actualItem.getResponse(), nullValue());
                assertThat(actualItem.getFailureMessage(), containsString(expectedItem.getFailureMessage()));
            } else {
                assertThat(actualItem.getResponse().toString(), equalTo(expectedItem.getResponse().toString()));
                assertThat(actualItem.getFailure(), nullValue());
            }
        }
    }

    /**
     * Test parsing {@link MultiSearchTemplateResponse} with inner failures as they don't support asserting on xcontent equivalence, given
     * exceptions are not parsed back as the same original class. We run the usual {@link AbstractXContentTestCase#testFromXContent()}
     * without failures, and this other test with failures where we disable asserting on xcontent equivalence at the end.
     */
    public void testFromXContentWithFailures() throws IOException {
        Supplier<MultiSearchTemplateResponse> instanceSupplier = MultiSearchTemplateResponseTests::createTestInstanceWithFailures;
        // with random fields insertion in the inner exceptions, some random stuff may be parsed back as metadata,
        // but that does not bother our assertions, as we only want to test that we don't break.
        boolean supportsUnknownFields = true;
        // exceptions are not of the same type whenever parsed back
        boolean assertToXContentEquivalence = false;
<<<<<<< HEAD
        Predicate<String> randomFieldsExcludeFilter = getRandomFieldsExcludeFilterWhenResultHasErrors();
        xContentTester(this::createParser, instanceSupplier, ToXContent.EMPTY_PARAMS, this::doParseInstance).numberOfTestRuns(
            NUMBER_OF_TEST_RUNS
        )
            .supportsUnknownFields(supportsUnknownFields)
            .shuffleFieldsExceptions(Strings.EMPTY_ARRAY)
            .randomFieldsExcludeFilter(randomFieldsExcludeFilter)
            .assertEqualsConsumer(this::assertEqualInstances)
            .assertToXContentEquivalence(assertToXContentEquivalence)
            .dispose(MultiSearchTemplateResponse::decRef)
            .test();
    }

    public final void testFromXContent() throws IOException {
        boolean supportsUnknownFields = supportsUnknownFields();
        xContentTester(this::createParser, this::createTestInstance, ToXContent.EMPTY_PARAMS, this::doParseInstance).numberOfTestRuns(
            NUMBER_OF_TEST_RUNS
        )
            .supportsUnknownFields(supportsUnknownFields)
            .shuffleFieldsExceptions(Strings.EMPTY_ARRAY)
            .randomFieldsExcludeFilter(field -> false)
            .assertEqualsConsumer(this::assertEqualInstances)
            .assertToXContentEquivalence(true)
            .dispose(MultiSearchTemplateResponse::decRef)
            .test();
=======
        AbstractXContentTestCase.testFromXContent(
            NUMBER_OF_TEST_RUNS,
            instanceSupplier,
            supportsUnknownFields,
            Strings.EMPTY_ARRAY,
            getRandomFieldsExcludeFilterWhenResultHasErrors(),
            this::createParser,
            this::doParseInstance,
            this::assertEqualInstances,
            assertToXContentEquivalence,
            ToXContent.EMPTY_PARAMS,
            RefCounted::decRef
        );
>>>>>>> 5e09019c
    }

    @Override
    protected void dispose(MultiSearchTemplateResponse instance) {
        instance.decRef();
    }
}<|MERGE_RESOLUTION|>--- conflicted
+++ resolved
@@ -14,7 +14,6 @@
 import org.elasticsearch.core.RefCounted;
 import org.elasticsearch.search.SearchResponseUtils;
 import org.elasticsearch.test.AbstractXContentTestCase;
-import org.elasticsearch.test.ESTestCase;
 import org.elasticsearch.xcontent.ToXContent;
 import org.elasticsearch.xcontent.XContentParser;
 
@@ -22,14 +21,13 @@
 import java.util.function.Predicate;
 import java.util.function.Supplier;
 
-import static org.elasticsearch.test.AbstractXContentTestCase.NUMBER_OF_TEST_RUNS;
-import static org.elasticsearch.test.AbstractXContentTestCase.xContentTester;
 import static org.hamcrest.Matchers.containsString;
 import static org.hamcrest.Matchers.equalTo;
 import static org.hamcrest.Matchers.nullValue;
 
-public class MultiSearchTemplateResponseTests extends ESTestCase {
+public class MultiSearchTemplateResponseTests extends AbstractXContentTestCase<MultiSearchTemplateResponse> {
 
+    @Override
     protected MultiSearchTemplateResponse createTestInstance() {
         int numItems = randomIntBetween(0, 128);
         long overallTookInMillis = randomNonNegativeLong();
@@ -43,19 +41,6 @@
             int skippedShards = totalShards - successfulShards;
             SearchResponse.Clusters clusters = randomClusters();
             SearchTemplateResponse searchTemplateResponse = new SearchTemplateResponse();
-<<<<<<< HEAD
-            searchTemplateResponse.setResponse(
-                new SearchResponse(
-                    internalSearchResponse,
-                    null,
-                    totalShards,
-                    successfulShards,
-                    skippedShards,
-                    tookInMillis,
-                    ShardSearchFailure.EMPTY_ARRAY,
-                    clusters
-                )
-=======
             SearchResponse searchResponse = SearchResponseUtils.emptyWithTotalHits(
                 null,
                 totalShards,
@@ -64,8 +49,8 @@
                 tookInMillis,
                 ShardSearchFailure.EMPTY_ARRAY,
                 clusters
->>>>>>> 5e09019c
             );
+            searchTemplateResponse.setResponse(searchResponse);
             items[i] = new MultiSearchTemplateResponse.Item(searchTemplateResponse, null);
         }
         return new MultiSearchTemplateResponse(items, overallTookInMillis);
@@ -91,19 +76,6 @@
                 int skippedShards = totalShards - successfulShards;
                 SearchResponse.Clusters clusters = randomClusters();
                 SearchTemplateResponse searchTemplateResponse = new SearchTemplateResponse();
-<<<<<<< HEAD
-                searchTemplateResponse.setResponse(
-                    new SearchResponse(
-                        internalSearchResponse,
-                        null,
-                        totalShards,
-                        successfulShards,
-                        skippedShards,
-                        tookInMillis,
-                        ShardSearchFailure.EMPTY_ARRAY,
-                        clusters
-                    )
-=======
                 SearchResponse searchResponse = SearchResponseUtils.emptyWithTotalHits(
                     null,
                     totalShards,
@@ -112,8 +84,8 @@
                     tookInMillis,
                     ShardSearchFailure.EMPTY_ARRAY,
                     clusters
->>>>>>> 5e09019c
                 );
+                searchTemplateResponse.setResponse(searchResponse);
                 items[i] = new MultiSearchTemplateResponse.Item(searchTemplateResponse, null);
             } else {
                 items[i] = new MultiSearchTemplateResponse.Item(null, new ElasticsearchException("an error"));
@@ -122,10 +94,12 @@
         return new MultiSearchTemplateResponse(items, overallTookInMillis);
     }
 
+    @Override
     protected MultiSearchTemplateResponse doParseInstance(XContentParser parser) throws IOException {
         return MultiSearchTemplateResponse.fromXContext(parser);
     }
 
+    @Override
     protected boolean supportsUnknownFields() {
         return true;
     }
@@ -134,6 +108,7 @@
         return field -> field.startsWith("responses");
     }
 
+    @Override
     protected void assertEqualInstances(MultiSearchTemplateResponse expectedInstance, MultiSearchTemplateResponse newInstance) {
         assertThat(newInstance.getTook(), equalTo(expectedInstance.getTook()));
         assertThat(newInstance.getResponses().length, equalTo(expectedInstance.getResponses().length));
@@ -162,33 +137,6 @@
         boolean supportsUnknownFields = true;
         // exceptions are not of the same type whenever parsed back
         boolean assertToXContentEquivalence = false;
-<<<<<<< HEAD
-        Predicate<String> randomFieldsExcludeFilter = getRandomFieldsExcludeFilterWhenResultHasErrors();
-        xContentTester(this::createParser, instanceSupplier, ToXContent.EMPTY_PARAMS, this::doParseInstance).numberOfTestRuns(
-            NUMBER_OF_TEST_RUNS
-        )
-            .supportsUnknownFields(supportsUnknownFields)
-            .shuffleFieldsExceptions(Strings.EMPTY_ARRAY)
-            .randomFieldsExcludeFilter(randomFieldsExcludeFilter)
-            .assertEqualsConsumer(this::assertEqualInstances)
-            .assertToXContentEquivalence(assertToXContentEquivalence)
-            .dispose(MultiSearchTemplateResponse::decRef)
-            .test();
-    }
-
-    public final void testFromXContent() throws IOException {
-        boolean supportsUnknownFields = supportsUnknownFields();
-        xContentTester(this::createParser, this::createTestInstance, ToXContent.EMPTY_PARAMS, this::doParseInstance).numberOfTestRuns(
-            NUMBER_OF_TEST_RUNS
-        )
-            .supportsUnknownFields(supportsUnknownFields)
-            .shuffleFieldsExceptions(Strings.EMPTY_ARRAY)
-            .randomFieldsExcludeFilter(field -> false)
-            .assertEqualsConsumer(this::assertEqualInstances)
-            .assertToXContentEquivalence(true)
-            .dispose(MultiSearchTemplateResponse::decRef)
-            .test();
-=======
         AbstractXContentTestCase.testFromXContent(
             NUMBER_OF_TEST_RUNS,
             instanceSupplier,
@@ -202,7 +150,6 @@
             ToXContent.EMPTY_PARAMS,
             RefCounted::decRef
         );
->>>>>>> 5e09019c
     }
 
     @Override
