--- conflicted
+++ resolved
@@ -16,12 +16,8 @@
  * specific language governing permissions and limitations
  * under the License.
  */
-<<<<<<< HEAD
-=======
-import java.nio.file.Files
 import org.gradle.util.GradleVersion
 
->>>>>>> 5cf6e0d4
 plugins {
   id 'java-gradle-plugin'
   id 'groovy'
