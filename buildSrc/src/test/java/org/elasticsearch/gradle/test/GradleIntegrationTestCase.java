--- conflicted
+++ resolved
@@ -128,7 +128,6 @@
         );
     }
 
-<<<<<<< HEAD
     public void assertOutputOnlyOnce(String output, String text) {
         if(output.indexOf(text) !=
             output.lastIndexOf(text)) {
@@ -136,7 +135,6 @@
         }
     }
 
-=======
     protected String getLocalTestRepoPath() {
         String property = System.getProperty("test.local-test-repo-path");
         Objects.requireNonNull(property, "test.local-test-repo-path not passed to tests");
@@ -149,5 +147,4 @@
             return file.getAbsolutePath();
         }
     }
->>>>>>> d7965ba6
 }