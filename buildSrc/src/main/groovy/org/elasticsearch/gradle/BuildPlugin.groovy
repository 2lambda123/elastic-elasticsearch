--- conflicted
+++ resolved
@@ -911,46 +911,8 @@
                     workingDir.mkdirs()
                 }
 
-<<<<<<< HEAD
                 doLast {
                     println "Task $test ended"
-=======
-            // TODO: why are we not passing maxmemory to junit4?
-            jvmArg '-Xmx' + System.getProperty('tests.heap.size', '512m')
-            jvmArg '-Xms' + System.getProperty('tests.heap.size', '512m')
-            jvmArg '-XX:+HeapDumpOnOutOfMemoryError'
-            File heapdumpDir = new File(project.buildDir, 'heapdump')
-            heapdumpDir.mkdirs()
-            jvmArg '-XX:HeapDumpPath=' + heapdumpDir
-            jvmArg '--illegal-access=warn'
-            argLine System.getProperty('tests.jvm.argline')
-
-            // we use './temp' since this is per JVM and tests are forbidden from writing to CWD
-            systemProperty 'java.io.tmpdir', './temp'
-            systemProperty 'java.awt.headless', 'true'
-            systemProperty 'tests.gradle', 'true'
-            systemProperty 'tests.artifact', project.name
-            systemProperty 'tests.task', path
-            systemProperty 'tests.security.manager', 'true'
-            systemProperty 'jna.nosys', 'true'
-            systemProperty 'compiler.java', project.ext.compilerJavaVersion.getMajorVersion()
-            if (project.ext.inFipsJvm) {
-                systemProperty 'runtime.java', project.ext.runtimeJavaVersion.getMajorVersion() + "FIPS"
-            } else {
-                systemProperty 'runtime.java', project.ext.runtimeJavaVersion.getMajorVersion()
-            }
-            // TODO: remove setting logging level via system property
-            systemProperty 'tests.logger.level', 'WARN'
-            for (Map.Entry<String, String> property : System.properties.entrySet()) {
-                if (property.getKey().startsWith('tests.') ||
-                        property.getKey().startsWith('es.')) {
-                    if (property.getKey().equals('tests.seed')) {
-                        /* The seed is already set on the project so we
-                         * shouldn't attempt to override it. */
-                        continue;
-                    }
-                    systemProperty property.getKey(), property.getValue()
->>>>>>> 63acb481
                 }
 
                 def listener = new ErrorReportingTestListener(test.testLogging)
