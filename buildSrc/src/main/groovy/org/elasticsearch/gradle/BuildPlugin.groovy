/*
 * Licensed to Elasticsearch under one or more contributor
 * license agreements. See the NOTICE file distributed with
 * this work for additional information regarding copyright
 * ownership. Elasticsearch licenses this file to you under
 * the Apache License, Version 2.0 (the "License"); you may
 * not use this file except in compliance with the License.
 * You may obtain a copy of the License at
 *
 *    http://www.apache.org/licenses/LICENSE-2.0
 *
 * Unless required by applicable law or agreed to in writing,
 * software distributed under the License is distributed on an
 * "AS IS" BASIS, WITHOUT WARRANTIES OR CONDITIONS OF ANY
 * KIND, either express or implied.  See the License for the
 * specific language governing permissions and limitations
 * under the License.
 */
package org.elasticsearch.gradle

import com.github.jengelman.gradle.plugins.shadow.ShadowPlugin
import org.apache.commons.io.IOUtils
import org.apache.tools.ant.taskdefs.condition.Os
import org.eclipse.jgit.lib.Constants
import org.eclipse.jgit.lib.RepositoryBuilder
import org.elasticsearch.gradle.precommit.PrecommitTasks
import org.elasticsearch.gradle.test.ErrorReportingTestListener
import org.gradle.api.GradleException
import org.gradle.api.InvalidUserDataException
import org.gradle.api.JavaVersion
import org.gradle.api.Plugin
import org.gradle.api.Project
import org.gradle.api.Task
import org.gradle.api.XmlProvider
import org.gradle.api.artifacts.Configuration
import org.gradle.api.artifacts.Dependency
import org.gradle.api.artifacts.ModuleDependency
import org.gradle.api.artifacts.ModuleVersionIdentifier
import org.gradle.api.artifacts.ProjectDependency
import org.gradle.api.artifacts.ResolvedArtifact
import org.gradle.api.artifacts.dsl.RepositoryHandler
import org.gradle.api.credentials.HttpHeaderCredentials
import org.gradle.api.execution.TaskActionListener
import org.gradle.api.execution.TaskExecutionGraph
import org.gradle.api.plugins.JavaPlugin
import org.gradle.api.publish.maven.MavenPublication
import org.gradle.api.publish.maven.plugins.MavenPublishPlugin
import org.gradle.api.publish.maven.tasks.GenerateMavenPom
import org.gradle.api.tasks.SourceSet
import org.gradle.api.tasks.bundling.Jar
import org.gradle.api.tasks.compile.GroovyCompile
import org.gradle.api.tasks.compile.JavaCompile
import org.gradle.api.tasks.javadoc.Javadoc
import org.gradle.api.tasks.testing.Test
import org.gradle.authentication.http.HttpHeaderAuthentication
import org.gradle.internal.jvm.Jvm
import org.gradle.process.ExecResult
import org.gradle.process.ExecSpec
import org.gradle.util.GradleVersion

import java.nio.charset.StandardCharsets
import java.time.ZoneOffset
import java.time.ZonedDateTime
import java.util.regex.Matcher

/**
 * Encapsulates build configuration for elasticsearch projects.
 */
class BuildPlugin implements Plugin<Project> {

    @Override
    void apply(Project project) {
        if (project.pluginManager.hasPlugin('elasticsearch.standalone-rest-test')) {
              throw new InvalidUserDataException('elasticsearch.standalone-test, '
                + 'elasticsearch.standalone-rest-test, and elasticsearch.build '
                + 'are mutually exclusive')
        }
        String minimumGradleVersion = null
        InputStream is = getClass().getResourceAsStream("/minimumGradleVersion")
        try { minimumGradleVersion = IOUtils.toString(is, StandardCharsets.UTF_8.toString()) } finally { is.close() }
        if (GradleVersion.current() < GradleVersion.version(minimumGradleVersion.trim())) {
            throw new GradleException(
                    "Gradle ${minimumGradleVersion}+ is required to use elasticsearch.build plugin"
            )
        }
        project.pluginManager.apply('java')
        configureConfigurations(project)
        configureJars(project) // jar config must be added before info broker
        // these plugins add lots of info to our jars
        project.pluginManager.apply('nebula.info-broker')
        project.pluginManager.apply('nebula.info-basic')
        project.pluginManager.apply('nebula.info-java')
        project.pluginManager.apply('nebula.info-scm')
        project.pluginManager.apply('nebula.info-jar')

        // apply global test task failure listener
        project.rootProject.pluginManager.apply(TestFailureReportingPlugin)

        project.getTasks().create("buildResources", ExportElasticsearchBuildResourcesTask)

        setupSeed(project)
        globalBuildInfo(project)
        configureRepositories(project)
        project.ext.versions = VersionProperties.versions
        configureSourceSets(project)
        configureCompile(project)
        configureJavadoc(project)
        configureSourcesJar(project)
        configurePomGeneration(project)
        configureTestTasks(project)
        configurePrecommit(project)
        configureDependenciesInfo(project)
    }



    /** Performs checks on the build environment and prints information about the build environment. */
    static void globalBuildInfo(Project project) {
        if (project.rootProject.ext.has('buildChecksDone') == false) {
            JavaVersion minimumRuntimeVersion = JavaVersion.toVersion(
                    BuildPlugin.class.getClassLoader().getResourceAsStream("minimumRuntimeVersion").text.trim()
            )
            JavaVersion minimumCompilerVersion = JavaVersion.toVersion(
                    BuildPlugin.class.getClassLoader().getResourceAsStream("minimumCompilerVersion").text.trim()
            )
            String compilerJavaHome = findCompilerJavaHome()
            String runtimeJavaHome = findRuntimeJavaHome(compilerJavaHome)
            File gradleJavaHome = Jvm.current().javaHome

            final Map<Integer, String> javaVersions = [:]
            for (int version = 8; version <= Integer.parseInt(minimumCompilerVersion.majorVersion); version++) {
                if(System.getenv(getJavaHomeEnvVarName(version.toString())) != null) {
                    javaVersions.put(version, findJavaHome(version.toString()));
                }
            }

            String javaVendor = System.getProperty('java.vendor')
            String gradleJavaVersion = System.getProperty('java.version')
            String gradleJavaVersionDetails = "${javaVendor} ${gradleJavaVersion}" +
                " [${System.getProperty('java.vm.name')} ${System.getProperty('java.vm.version')}]"

            String compilerJavaVersionDetails = gradleJavaVersionDetails
            JavaVersion compilerJavaVersionEnum = JavaVersion.current()
            if (new File(compilerJavaHome).canonicalPath != gradleJavaHome.canonicalPath) {
                compilerJavaVersionDetails = findJavaVersionDetails(project, compilerJavaHome)
                compilerJavaVersionEnum = JavaVersion.toVersion(findJavaSpecificationVersion(project, compilerJavaHome))
            }

            String runtimeJavaVersionDetails = gradleJavaVersionDetails
            JavaVersion runtimeJavaVersionEnum = JavaVersion.current()
            if (new File(runtimeJavaHome).canonicalPath != gradleJavaHome.canonicalPath) {
                runtimeJavaVersionDetails = findJavaVersionDetails(project, runtimeJavaHome)
                runtimeJavaVersionEnum = JavaVersion.toVersion(findJavaSpecificationVersion(project, runtimeJavaHome))
            }
            // Java home name checking is fragile, but we control the environment
            boolean inFipsJvm = runtimeJavaHome.contains("fips")

            // Build debugging info
            println '======================================='
            println 'Elasticsearch Build Hamster says Hello!'
            println "  Gradle Version        : ${project.gradle.gradleVersion}"
            println "  OS Info               : ${System.getProperty('os.name')} ${System.getProperty('os.version')} (${System.getProperty('os.arch')})"
            if (gradleJavaVersionDetails != compilerJavaVersionDetails || gradleJavaVersionDetails != runtimeJavaVersionDetails) {
                println "  Compiler JDK Version  : ${compilerJavaVersionEnum} (${compilerJavaVersionDetails})"
                println "  Compiler java.home    : ${compilerJavaHome}"
                println "  Runtime JDK Version   : ${runtimeJavaVersionEnum} (${runtimeJavaVersionDetails})"
                println "  Runtime java.home     : ${runtimeJavaHome}"
                println "  Gradle JDK Version    : ${JavaVersion.toVersion(gradleJavaVersion)} (${gradleJavaVersionDetails})"
                println "  Gradle java.home      : ${gradleJavaHome}"
            } else {
                println "  JDK Version           : ${JavaVersion.toVersion(gradleJavaVersion)} (${gradleJavaVersionDetails})"
                println "  JAVA_HOME             : ${gradleJavaHome}"
            }
            println "  Random Testing Seed   : ${project.testSeed}"
            println '======================================='

            // enforce Java version
            if (compilerJavaVersionEnum < minimumCompilerVersion) {
                final String message =
                        "the compiler java.home must be set to a JDK installation directory for Java ${minimumCompilerVersion}" +
                                " but is [${compilerJavaHome}] corresponding to [${compilerJavaVersionEnum}]"
                throw new GradleException(message)
            }

            if (runtimeJavaVersionEnum < minimumRuntimeVersion) {
                final String message =
                        "the runtime java.home must be set to a JDK installation directory for Java ${minimumRuntimeVersion}" +
                                " but is [${runtimeJavaHome}] corresponding to [${runtimeJavaVersionEnum}]"
                throw new GradleException(message)
            }

            for (final Map.Entry<Integer, String> javaVersionEntry : javaVersions.entrySet()) {
                final String javaHome = javaVersionEntry.getValue()
                if (javaHome == null) {
                    continue
                }
                JavaVersion javaVersionEnum = JavaVersion.toVersion(findJavaSpecificationVersion(project, javaHome))
                final JavaVersion expectedJavaVersionEnum
                final int version = javaVersionEntry.getKey()
                if (version < 9) {
                    expectedJavaVersionEnum = JavaVersion.toVersion("1." + version)
                } else {
                    expectedJavaVersionEnum = JavaVersion.toVersion(Integer.toString(version))
                }
                if (javaVersionEnum != expectedJavaVersionEnum) {
                    final String message =
                            "the environment variable JAVA" + version + "_HOME must be set to a JDK installation directory for Java" +
                                    " ${expectedJavaVersionEnum} but is [${javaHome}] corresponding to [${javaVersionEnum}]"
                    throw new GradleException(message)
                }
            }

            project.rootProject.ext.compilerJavaHome = compilerJavaHome
            project.rootProject.ext.runtimeJavaHome = runtimeJavaHome
            project.rootProject.ext.compilerJavaVersion = compilerJavaVersionEnum
            project.rootProject.ext.runtimeJavaVersion = runtimeJavaVersionEnum
            project.rootProject.ext.isRuntimeJavaHomeSet = compilerJavaHome.equals(runtimeJavaHome) == false
            project.rootProject.ext.javaVersions = javaVersions
            project.rootProject.ext.buildChecksDone = true
            project.rootProject.ext.minimumCompilerVersion = minimumCompilerVersion
            project.rootProject.ext.minimumRuntimeVersion = minimumRuntimeVersion
            project.rootProject.ext.inFipsJvm = inFipsJvm
            project.rootProject.ext.gradleJavaVersion = JavaVersion.toVersion(gradleJavaVersion)
            project.rootProject.ext.java9Home = "${-> findJavaHome("9")}"
            project.rootProject.ext.defaultParallel = findDefaultParallel(project.rootProject)
        }

        project.targetCompatibility = project.rootProject.ext.minimumRuntimeVersion
        project.sourceCompatibility = project.rootProject.ext.minimumRuntimeVersion

        // set java home for each project, so they dont have to find it in the root project
        project.ext.compilerJavaHome = project.rootProject.ext.compilerJavaHome
        project.ext.runtimeJavaHome = project.rootProject.ext.runtimeJavaHome
        project.ext.compilerJavaVersion = project.rootProject.ext.compilerJavaVersion
        project.ext.runtimeJavaVersion = project.rootProject.ext.runtimeJavaVersion
        project.ext.isRuntimeJavaHomeSet = project.rootProject.ext.isRuntimeJavaHomeSet
        project.ext.javaVersions = project.rootProject.ext.javaVersions
        project.ext.inFipsJvm = project.rootProject.ext.inFipsJvm
        project.ext.gradleJavaVersion = project.rootProject.ext.gradleJavaVersion
        project.ext.java9Home = project.rootProject.ext.java9Home
    }

    static void requireDocker(final Task task) {
        final Project rootProject = task.project.rootProject
        if (rootProject.hasProperty('requiresDocker') == false) {
            /*
             * This is our first time encountering a task that requires Docker. We will add an extension that will let us track the tasks
             * that register as requiring Docker. We will add a delayed execution that when the task graph is ready if any such tasks are
             * in the task graph, then we check two things:
             *  - the Docker binary is available
             *  - we can execute a Docker command that requires privileges
             *
             *  If either of these fail, we fail the build.
             */

            // check if the Docker binary exists and record its path
            final List<String> maybeDockerBinaries = ['/usr/bin/docker', '/usr/local/bin/docker']
            final String dockerBinary = maybeDockerBinaries.find { it -> new File(it).exists() }

            final boolean buildDocker
            final String buildDockerProperty = System.getProperty("build.docker")
            if (buildDockerProperty == null) {
                buildDocker = dockerBinary != null
            } else if (buildDockerProperty == "true") {
                buildDocker = true
            } else if (buildDockerProperty == "false") {
                buildDocker = false
            } else {
                throw new IllegalArgumentException(
                        "expected build.docker to be unset or one of \"true\" or \"false\" but was [" + buildDockerProperty + "]")
            }
            rootProject.rootProject.ext.buildDocker = buildDocker
            rootProject.rootProject.ext.requiresDocker = []
            rootProject.gradle.taskGraph.whenReady { TaskExecutionGraph taskGraph ->
                final List<String> tasks =
                        ((List<Task>)rootProject.requiresDocker).findAll { taskGraph.hasTask(it) }.collect { "  ${it.path}".toString()}
                if (tasks.isEmpty() == false) {
                    /*
                     * There are tasks in the task graph that require Docker. Now we are failing because either the Docker binary does not
                     * exist or because execution of a privileged Docker command failed.
                     */
                    if (dockerBinary == null) {
                        final String message = String.format(
                                Locale.ROOT,
                                "Docker (checked [%s]) is required to run the following task%s: \n%s",
                                maybeDockerBinaries.join(","),
                                tasks.size() > 1 ? "s" : "",
                                tasks.join('\n'))
                        throwDockerRequiredException(message)
                    }

                    // we use a multi-stage Docker build, check the Docker version since 17.05
                    final ByteArrayOutputStream dockerVersionOutput = new ByteArrayOutputStream()
                    LoggedExec.exec(
                            rootProject,
                            { ExecSpec it ->
                                it.commandLine = [dockerBinary, '--version']
                                it.standardOutput = dockerVersionOutput
                            })
                    final String dockerVersion = dockerVersionOutput.toString().trim()
                    checkDockerVersionRecent(dockerVersion)

                    final ByteArrayOutputStream dockerImagesErrorOutput = new ByteArrayOutputStream()
                    // the Docker binary executes, check that we can execute a privileged command
                    final ExecResult dockerImagesResult = LoggedExec.exec(
                            rootProject,
                            { ExecSpec it ->
                                it.commandLine = [dockerBinary, "images"]
                                it.errorOutput = dockerImagesErrorOutput
                                it.ignoreExitValue = true
                            })

                    if (dockerImagesResult.exitValue != 0) {
                        final String message = String.format(
                                Locale.ROOT,
                                "a problem occurred running Docker from [%s] yet it is required to run the following task%s: \n%s\n" +
                                        "the problem is that Docker exited with exit code [%d] with standard error output [%s]",
                                dockerBinary,
                                tasks.size() > 1 ? "s" : "",
                                tasks.join('\n'),
                                dockerImagesResult.exitValue,
                                dockerImagesErrorOutput.toString().trim())
                        throwDockerRequiredException(message)
                    }

                }
            }
        }
        if (rootProject.buildDocker) {
            rootProject.requiresDocker.add(task)
        } else {
            task.enabled = false
        }
    }

    protected static void checkDockerVersionRecent(String dockerVersion) {
        final Matcher matcher = dockerVersion =~ /Docker version (\d+\.\d+)\.\d+(?:-ce)?, build [0-9a-f]{7,40}/
        assert matcher.matches(): dockerVersion
        final dockerMajorMinorVersion = matcher.group(1)
        final String[] majorMinor = dockerMajorMinorVersion.split("\\.")
        if (Integer.parseInt(majorMinor[0]) < 17
                || (Integer.parseInt(majorMinor[0]) == 17 && Integer.parseInt(majorMinor[1]) < 5)) {
            final String message = String.format(
                    Locale.ROOT,
                    "building Docker images requires Docker version 17.05+ due to use of multi-stage builds yet was [%s]",
                    dockerVersion)
            throwDockerRequiredException(message)
        }
    }

    private static void throwDockerRequiredException(final String message) {
        throw new GradleException(
                message + "\nyou can address this by attending to the reported issue, "
                        + "removing the offending tasks from being executed, "
                        + "or by passing -Dbuild.docker=false")
    }

    private static String findCompilerJavaHome() {
        String compilerJavaHome = System.getenv('JAVA_HOME')
        final String compilerJavaProperty = System.getProperty('compiler.java')
        if (compilerJavaProperty != null) {
            compilerJavaHome = findJavaHome(compilerJavaProperty)
        }
        if (compilerJavaHome == null) {
            // if JAVA_HOME does not set,so we use the JDK that Gradle was run with.
            return Jvm.current().javaHome
        }
        return compilerJavaHome
    }

    private static String findJavaHome(String version) {
        String versionedVarName = getJavaHomeEnvVarName(version)
        String versionedJavaHome = System.getenv(versionedVarName);
        if (versionedJavaHome == null) {
            throw new GradleException(
                    "$versionedVarName must be set to build Elasticsearch. " +
                            "Note that if the variable was just set you might have to run `./gradlew --stop` for " +
                            "it to be picked up. See https://github.com/elastic/elasticsearch/issues/31399 details."
            )
        }
        return versionedJavaHome
    }

    private static String getJavaHomeEnvVarName(String version) {
        return 'JAVA' + version + '_HOME'
    }

    /** Add a check before gradle execution phase which ensures java home for the given java version is set. */
    static void requireJavaHome(Task task, int version) {
        Project rootProject = task.project.rootProject // use root project for global accounting
        if (rootProject.hasProperty('requiredJavaVersions') == false) {
            rootProject.rootProject.ext.requiredJavaVersions = [:]
            rootProject.gradle.taskGraph.whenReady { TaskExecutionGraph taskGraph ->
                List<String> messages = []
                for (entry in rootProject.requiredJavaVersions) {
                    if (rootProject.javaVersions.get(entry.key) != null) {
                        continue
                    }
                    List<String> tasks = entry.value.findAll { taskGraph.hasTask(it) }.collect { "  ${it.path}" }
                    if (tasks.isEmpty() == false) {
                        messages.add("JAVA${entry.key}_HOME required to run tasks:\n${tasks.join('\n')}")
                    }
                }
                if (messages.isEmpty() == false) {
                    throw new GradleException(messages.join('\n'))
                }
                rootProject.rootProject.ext.requiredJavaVersions = null // reset to null to indicate the pre-execution checks have executed
            }
        } else if (rootProject.rootProject.requiredJavaVersions == null) {
            // check directly if the version is present since we are already executing
            if (rootProject.javaVersions.get(version) == null) {
                throw new GradleException("JAVA${version}_HOME required to run task:\n${task}")
            }
        } else {
            rootProject.requiredJavaVersions.getOrDefault(version, []).add(task)
        }
    }

    /** A convenience method for getting java home for a version of java and requiring that version for the given task to execute */
    static String getJavaHome(final Task task, final int version) {
        requireJavaHome(task, version)
        return task.project.javaVersions.get(version)
    }

    private static String findRuntimeJavaHome(final String compilerJavaHome) {
        String runtimeJavaProperty = System.getProperty("runtime.java")
        if (runtimeJavaProperty != null) {
            return findJavaHome(runtimeJavaProperty)
        }
        return System.getenv('RUNTIME_JAVA_HOME') ?: compilerJavaHome
    }

    /** Finds printable java version of the given JAVA_HOME */
    private static String findJavaVersionDetails(Project project, String javaHome) {
        String versionInfoScript = 'print(' +
            'java.lang.System.getProperty("java.vendor") + " " + java.lang.System.getProperty("java.version") + ' +
            '" [" + java.lang.System.getProperty("java.vm.name") + " " + java.lang.System.getProperty("java.vm.version") + "]");'
        return runJavaAsScript(project, javaHome, versionInfoScript).trim()
    }

    /** Finds the parsable java specification version */
    private static String findJavaSpecificationVersion(Project project, String javaHome) {
        String versionScript = 'print(java.lang.System.getProperty("java.specification.version"));'
        return runJavaAsScript(project, javaHome, versionScript)
    }

    private static String findJavaVendor(Project project, String javaHome) {
        String vendorScript = 'print(java.lang.System.getProperty("java.vendor"));'
        return runJavaAsScript(project, javaHome, vendorScript)
    }

    /** Finds the parsable java specification version */
    private static String findJavaVersion(Project project, String javaHome) {
        String versionScript = 'print(java.lang.System.getProperty("java.version"));'
        return runJavaAsScript(project, javaHome, versionScript)
    }

    /** Runs the given javascript using jjs from the jdk, and returns the output */
    private static String runJavaAsScript(Project project, String javaHome, String script) {
        ByteArrayOutputStream stdout = new ByteArrayOutputStream()
        ByteArrayOutputStream stderr = new ByteArrayOutputStream()
        if (Os.isFamily(Os.FAMILY_WINDOWS)) {
            // gradle/groovy does not properly escape the double quote for windows
            script = script.replace('"', '\\"')
        }
        File jrunscriptPath = new File(javaHome, 'bin/jrunscript')
        ExecResult result = project.exec {
            executable = jrunscriptPath
            args '-e', script
            standardOutput = stdout
            errorOutput = stderr
            ignoreExitValue = true
        }
        if (result.exitValue != 0) {
            project.logger.error("STDOUT:")
            stdout.toString('UTF-8').eachLine { line -> project.logger.error(line) }
            project.logger.error("STDERR:")
            stderr.toString('UTF-8').eachLine { line -> project.logger.error(line) }
            result.rethrowFailure()
        }
        return stdout.toString('UTF-8').trim()
    }

    /** Return the configuration name used for finding transitive deps of the given dependency. */
    private static String transitiveDepConfigName(String groupId, String artifactId, String version) {
        return "_transitive_${groupId}_${artifactId}_${version}"
    }

    /**
     * Makes dependencies non-transitive.
     *
     * Gradle allows setting all dependencies as non-transitive very easily.
     * Sadly this mechanism does not translate into maven pom generation. In order
     * to effectively make the pom act as if it has no transitive dependencies,
     * we must exclude each transitive dependency of each direct dependency.
     *
     * Determining the transitive deps of a dependency which has been resolved as
     * non-transitive is difficult because the process of resolving removes the
     * transitive deps. To sidestep this issue, we create a configuration per
     * direct dependency version. This specially named and unique configuration
     * will contain all of the transitive dependencies of this particular
     * dependency. We can then use this configuration during pom generation
     * to iterate the transitive dependencies and add excludes.
     */
    static void configureConfigurations(Project project) {
        // we want to test compileOnly deps!
        project.configurations.testCompile.extendsFrom(project.configurations.compileOnly)

        // we are not shipping these jars, we act like dumb consumers of these things
        if (project.path.startsWith(':test:fixtures') || project.path == ':build-tools') {
            return
        }
        // fail on any conflicting dependency versions
        project.configurations.all({ Configuration configuration ->
            if (configuration.name.startsWith('_transitive_')) {
                // don't force transitive configurations to not conflict with themselves, since
                // we just have them to find *what* transitive deps exist
                return
            }
            if (configuration.name.endsWith('Fixture')) {
                // just a self contained test-fixture configuration, likely transitive and hellacious
                return
            }
            configuration.resolutionStrategy {
                failOnVersionConflict()
            }
        })

        // force all dependencies added directly to compile/testCompile to be non-transitive, except for ES itself
        Closure disableTransitiveDeps = { Dependency dep ->
            if (dep instanceof ModuleDependency && !(dep instanceof ProjectDependency)
                    && dep.group.startsWith('org.elasticsearch') == false) {
                dep.transitive = false

                // also create a configuration just for this dependency version, so that later
                // we can determine which transitive dependencies it has
                String depConfig = transitiveDepConfigName(dep.group, dep.name, dep.version)
                if (project.configurations.findByName(depConfig) == null) {
                    project.configurations.create(depConfig)
                    project.dependencies.add(depConfig, "${dep.group}:${dep.name}:${dep.version}")
                }
            }
        }

        project.configurations.compile.dependencies.all(disableTransitiveDeps)
        project.configurations.testCompile.dependencies.all(disableTransitiveDeps)
        project.configurations.compileOnly.dependencies.all(disableTransitiveDeps)

        project.plugins.withType(ShadowPlugin).whenPluginAdded {
            Configuration bundle = project.configurations.create('bundle')
            bundle.dependencies.all(disableTransitiveDeps)
        }
    }

    /** Adds repositories used by ES dependencies */
    static void configureRepositories(Project project) {
        RepositoryHandler repos = project.repositories
        if (System.getProperty("repos.mavenLocal") != null) {
            // with -Drepos.mavenLocal=true we can force checking the local .m2 repo which is
            // useful for development ie. bwc tests where we install stuff in the local repository
            // such that we don't have to pass hardcoded files to gradle
            repos.mavenLocal()
        }
        repos.jcenter()
        repos.ivy {
            url "https://artifacts.elastic.co/downloads"
            patternLayout {
                artifact "elasticsearch/[module]-[revision](-[classifier]).[ext]"
            }
            // this header is not a credential but we hack the capability to send this header to avoid polluting our download stats
            credentials(HttpHeaderCredentials) {
                name = "X-Elastic-No-KPI"
                value = "1"
            }
            authentication {
                header(HttpHeaderAuthentication)
            }
        }
        repos.maven {
            name "elastic"
            url "https://artifacts.elastic.co/maven"
        }
        String luceneVersion = VersionProperties.lucene
        if (luceneVersion.contains('-snapshot')) {
            // extract the revision number from the version with a regex matcher
            String revision = (luceneVersion =~ /\w+-snapshot-([a-z0-9]+)/)[0][1]
            repos.maven {
                name 'lucene-snapshots'
                url "https://s3.amazonaws.com/download.elasticsearch.org/lucenesnapshots/${revision}"
            }
        }
    }

    /**
     * Returns a closure which can be used with a MavenPom for fixing problems with gradle generated poms.
     *
     * <ul>
     *     <li>Remove transitive dependencies. We currently exclude all artifacts explicitly instead of using wildcards
     *         as Ivy incorrectly translates POMs with * excludes to Ivy XML with * excludes which results in the main artifact
     *         being excluded as well (see https://issues.apache.org/jira/browse/IVY-1531). Note that Gradle 2.14+ automatically
     *         translates non-transitive dependencies to * excludes. We should revisit this when upgrading Gradle.</li>
     *     <li>Set compile time deps back to compile from runtime (known issue with maven-publish plugin)</li>
     * </ul>
     */
    private static Closure fixupDependencies(Project project) {
        return { XmlProvider xml ->
            // first find if we have dependencies at all, and grab the node
            NodeList depsNodes = xml.asNode().get('dependencies')
            if (depsNodes.isEmpty()) {
                return
            }

            // check each dependency for any transitive deps
            for (Node depNode : depsNodes.get(0).children()) {
                String groupId = depNode.get('groupId').get(0).text()
                String artifactId = depNode.get('artifactId').get(0).text()
                String version = depNode.get('version').get(0).text()

                // fix deps incorrectly marked as runtime back to compile time deps
                // see https://discuss.gradle.org/t/maven-publish-plugin-generated-pom-making-dependency-scope-runtime/7494/4
                boolean isCompileDep = project.configurations.compile.allDependencies.find { dep ->
                    dep.name == depNode.artifactId.text()
                }
                if (depNode.scope.text() == 'runtime' && isCompileDep) {
                    depNode.scope*.value = 'compile'
                }

                // remove any exclusions added by gradle, they contain wildcards and systems like ivy have bugs with wildcards
                // see https://github.com/elastic/elasticsearch/issues/24490
                NodeList exclusionsNode = depNode.get('exclusions')
                if (exclusionsNode.size() > 0) {
                    depNode.remove(exclusionsNode.get(0))
                }

                // collect the transitive deps now that we know what this dependency is
                String depConfig = transitiveDepConfigName(groupId, artifactId, version)
                Configuration configuration = project.configurations.findByName(depConfig)
                if (configuration == null) {
                    continue // we did not make this dep non-transitive
                }
                Set<ResolvedArtifact> artifacts = configuration.resolvedConfiguration.resolvedArtifacts
                if (artifacts.size() <= 1) {
                    // this dep has no transitive deps (or the only artifact is itself)
                    continue
                }

                // we now know we have something to exclude, so add exclusions for all artifacts except the main one
                Node exclusions = depNode.appendNode('exclusions')
                for (ResolvedArtifact artifact : artifacts) {
                    ModuleVersionIdentifier moduleVersionIdentifier = artifact.moduleVersion.id;
                    String depGroupId = moduleVersionIdentifier.group
                    String depArtifactId = moduleVersionIdentifier.name
                    // add exclusions for all artifacts except the main one
                    if (depGroupId != groupId || depArtifactId != artifactId) {
                        Node exclusion = exclusions.appendNode('exclusion')
                        exclusion.appendNode('groupId', depGroupId)
                        exclusion.appendNode('artifactId', depArtifactId)
                    }
                }
            }
        }
    }

    /**Configuration generation of maven poms. */
    public static void configurePomGeneration(Project project) {
        // Only works with  `enableFeaturePreview('STABLE_PUBLISHING')`
        // https://github.com/gradle/gradle/issues/5696#issuecomment-396965185
        project.tasks.withType(GenerateMavenPom.class) { GenerateMavenPom generatePOMTask ->
            // The GenerateMavenPom task is aggressive about setting the destination, instead of fighting it,
            // just make a copy.
            generatePOMTask.ext.pomFileName = null
            doLast {
                project.copy {
                    from generatePOMTask.destination
                    into "${project.buildDir}/distributions"
                    rename {
                        generatePOMTask.ext.pomFileName == null ?
                            "${project.archivesBaseName}-${project.version}.pom" :
                            generatePOMTask.ext.pomFileName
                    }
                }
            }
            // build poms with assemble (if the assemble task exists)
            Task assemble = project.tasks.findByName('assemble')
            if (assemble && assemble.enabled) {
                assemble.dependsOn(generatePOMTask)
            }
        }
        project.plugins.withType(MavenPublishPlugin.class).whenPluginAdded {
            project.publishing {
                publications {
                    all { MavenPublication publication -> // we only deal with maven
                        // add exclusions to the pom directly, for each of the transitive deps of this project's deps
                        publication.pom.withXml(fixupDependencies(project))
                    }
                }
            }
            project.plugins.withType(ShadowPlugin).whenPluginAdded {
                project.publishing {
                    publications {
                        nebula(MavenPublication) {
                            artifacts = [ project.tasks.shadowJar ]
                        }
                    }
                }
            }
        }
    }

    /**
     * Add dependencies that we are going to bundle to the compile classpath.
     */
    static void configureSourceSets(Project project) {
        project.plugins.withType(ShadowPlugin).whenPluginAdded {
            ['main', 'test'].each {name ->
                SourceSet sourceSet = project.sourceSets.findByName(name)
                if (sourceSet != null) {
                    sourceSet.compileClasspath += project.configurations.bundle
                }
            }
        }
    }

    /** Adds compiler settings to the project */
    static void configureCompile(Project project) {
        project.ext.compactProfile = 'full'
        project.afterEvaluate {
            project.tasks.withType(JavaCompile) {
                final JavaVersion targetCompatibilityVersion = JavaVersion.toVersion(it.targetCompatibility)
                final compilerJavaHomeFile = new File(project.compilerJavaHome)
                // we only fork if the Gradle JDK is not the same as the compiler JDK
                if (compilerJavaHomeFile.canonicalPath == Jvm.current().javaHome.canonicalPath) {
                    options.fork = false
                } else {
                    options.fork = true
                    options.forkOptions.javaHome = compilerJavaHomeFile
                }
                /*
                 * -path because gradle will send in paths that don't always exist.
                 * -missing because we have tons of missing @returns and @param.
                 * -serial because we don't use java serialization.
                 */
                // don't even think about passing args with -J-xxx, oracle will ask you to submit a bug report :)
                // fail on all javac warnings
                options.compilerArgs << '-Werror' << '-Xlint:all,-path,-serial,-options,-deprecation,-try' << '-Xdoclint:all' << '-Xdoclint:-missing'

                // either disable annotation processor completely (default) or allow to enable them if an annotation processor is explicitly defined
                if (options.compilerArgs.contains("-processor") == false) {
                    options.compilerArgs << '-proc:none'
                }

                options.encoding = 'UTF-8'
                options.incremental = true

                // TODO: use native Gradle support for --release when available (cf. https://github.com/gradle/gradle/issues/2510)
                options.compilerArgs << '--release' << targetCompatibilityVersion.majorVersion
            }
            // also apply release flag to groovy, which is used in build-tools
            project.tasks.withType(GroovyCompile) {
                final compilerJavaHomeFile = new File(project.compilerJavaHome)
                // we only fork if the Gradle JDK is not the same as the compiler JDK
                if (compilerJavaHomeFile.canonicalPath == Jvm.current().javaHome.canonicalPath) {
                    options.fork = false
                } else {
                    options.fork = true
                    options.forkOptions.javaHome = compilerJavaHomeFile
                    options.compilerArgs << '--release' << JavaVersion.toVersion(it.targetCompatibility).majorVersion
                }
            }
        }
    }

    static void configureJavadoc(Project project) {
        // remove compiled classes from the Javadoc classpath: http://mail.openjdk.java.net/pipermail/javadoc-dev/2018-January/000400.html
        final List<File> classes = new ArrayList<>()
        project.tasks.withType(JavaCompile) { javaCompile ->
            classes.add(javaCompile.destinationDir)
        }
        project.tasks.withType(Javadoc) { javadoc ->
            javadoc.executable = new File(project.compilerJavaHome, 'bin/javadoc')
            javadoc.classpath = javadoc.getClasspath().filter { f ->
                return classes.contains(f) == false
            }
            /*
             * Generate docs using html5 to suppress a warning from `javadoc`
             * that the default will change to html5 in the future.
             */
            javadoc.options.addBooleanOption('html5', true)
        }
        configureJavadocJar(project)
    }

    /** Adds a javadocJar task to generate a jar containing javadocs. */
    static void configureJavadocJar(Project project) {
        Jar javadocJarTask = project.task('javadocJar', type: Jar)
        javadocJarTask.classifier = 'javadoc'
        javadocJarTask.group = 'build'
        javadocJarTask.description = 'Assembles a jar containing javadocs.'
        javadocJarTask.from(project.tasks.getByName(JavaPlugin.JAVADOC_TASK_NAME))
        project.assemble.dependsOn(javadocJarTask)
    }

    static void configureSourcesJar(Project project) {
        Jar sourcesJarTask = project.task('sourcesJar', type: Jar)
        sourcesJarTask.classifier = 'sources'
        sourcesJarTask.group = 'build'
        sourcesJarTask.description = 'Assembles a jar containing source files.'
        sourcesJarTask.from(project.sourceSets.main.allSource)
        project.assemble.dependsOn(sourcesJarTask)
    }

    /** Adds additional manifest info to jars */
    static void configureJars(Project project) {
        project.ext.licenseFile = null
        project.ext.noticeFile = null
        project.tasks.withType(Jar) { Jar jarTask ->
            // we put all our distributable files under distributions
            jarTask.destinationDir = new File(project.buildDir, 'distributions')
            // fixup the jar manifest
            jarTask.doFirst {
                // this doFirst is added before the info plugin, therefore it will run
                // after the doFirst added by the info plugin, and we can override attributes
                jarTask.manifest.attributes(
                        'X-Compile-Elasticsearch-Version': VersionProperties.elasticsearch,
                        'X-Compile-Lucene-Version': VersionProperties.lucene,
                        'X-Compile-Elasticsearch-Snapshot': VersionProperties.isElasticsearchSnapshot(),
                        'Build-Date': ZonedDateTime.now(ZoneOffset.UTC),
                        'Build-Java-Version': project.compilerJavaVersion)
                if (jarTask.manifest.attributes.containsKey('Change') == false) {
                    logger.warn('Building without git revision id.')
                    jarTask.manifest.attributes('Change': 'Unknown')
                } else {
                    /*
                     * The info-scm plugin assumes that if GIT_COMMIT is set it was set by Jenkins to the commit hash for this build.
                     * However, that assumption is wrong as this build could be a sub-build of another Jenkins build for which GIT_COMMIT
                     * is the commit hash for that build. Therefore, if GIT_COMMIT is set we calculate the commit hash ourselves.
                     */
                    if (System.getenv("GIT_COMMIT") != null) {
                        final String hash = new RepositoryBuilder().findGitDir(project.buildDir).build().resolve(Constants.HEAD).name
                        final String shortHash = hash?.substring(0, 7)
                        jarTask.manifest.attributes('Change': shortHash)
                    }
                }
                // Force manifest entries that change by nature to a constant to be able to compare builds more effectively
                if (System.properties.getProperty("build.compare_friendly", "false") == "true") {
                    jarTask.manifest.getAttributes().clear()
                }
            }
            // add license/notice files
            project.afterEvaluate {
                if (project.licenseFile == null || project.noticeFile == null) {
                    throw new GradleException("Must specify license and notice file for project ${project.path}")
                }
                jarTask.metaInf {
                    from(project.licenseFile.parent) {
                        include project.licenseFile.name
                        rename { 'LICENSE.txt' }
                    }
                    from(project.noticeFile.parent) {
                        include project.noticeFile.name
                        rename { 'NOTICE.txt' }
                    }
                }
            }
        }
        project.plugins.withType(ShadowPlugin).whenPluginAdded {
            /*
             * When we use the shadow plugin we entirely replace the
             * normal jar with the shadow jar so we no longer want to run
             * the jar task.
             */
            project.tasks.jar.enabled = false
            project.tasks.shadowJar {
                /*
                 * Replace the default "shadow" classifier with null
                 * which will leave the classifier off of the file name.
                 */
                classifier = null
                /*
                 * Not all cases need service files merged but it is
                 * better to be safe
                 */
                mergeServiceFiles()
                /*
                 * Bundle dependencies of the "bundled" configuration.
                 */
                configurations = [project.configurations.bundle]
            }
            // Make sure we assemble the shadow jar
            project.tasks.assemble.dependsOn project.tasks.shadowJar
            project.artifacts {
                apiElements project.tasks.shadowJar
            }
        }
    }

<<<<<<< HEAD
    static void applyCommonTestConfig(Project project) {
        project.tasks.withType(RandomizedTestingTask) {task ->
            RepositoryHandler repos = project.repositories
            if (project.ext.inFipsJvm) {
                repos.ivy {
                    url "https://downloads.bouncycastle.org"
                    patternLayout {
                        artifact 'fips-java/[module]-[revision].[ext]'
                    }
                }
                project.dependencies.add('testRuntimeOnly', "org.bouncycastle:bc-fips:1.0.1:jar")
            }
            jvm "${project.runtimeJavaHome}/bin/java"
            parallelism System.getProperty('tests.jvms', project.rootProject.ext.defaultParallel)
            ifNoTests 'fail'
            onNonEmptyWorkDirectory 'wipe'
            leaveTemporary true
            project.sourceSets.matching { it.name == "test" }.all { test ->
                task.testClassesDirs = test.output.classesDirs
                task.classpath = test.runtimeClasspath
            }
            group =  JavaBasePlugin.VERIFICATION_GROUP
            dependsOn 'testClasses'

            // Make sure all test tasks are configured properly
            if (name != "test") {
                project.tasks.matching { it.name == "test"}.all { testTask ->
                    task.shouldRunAfter testTask
                }
            }
            if (name == "unitTest") {
                include("**/*Tests.class")
            }
=======
    static void configureTestTasks(Project project) {
        // Default test task should run only unit tests
        project.tasks.withType(Test).matching { it.name == 'test' }.all {
            include '**/*Tests.class'
        }
>>>>>>> ff61badc

        // none of this stuff is applicable to the `:buildSrc` project tests
        if (project.path != ':build-tools') {
            File heapdumpDir = new File(project.buildDir, 'heapdump')

            project.tasks.withType(Test) { Test test ->
                File testOutputDir = new File(test.reports.junitXml.getDestination(), "output")

                doFirst {
                    project.mkdir(testOutputDir)
                    project.mkdir(heapdumpDir)
                    project.mkdir(test.workingDir)
                }

                def listener = new ErrorReportingTestListener(test.testLogging, testOutputDir)
                test.extensions.add(ErrorReportingTestListener, 'errorReportingTestListener', listener)
                addTestOutputListener(listener)
                addTestListener(listener)

                executable = "${project.runtimeJavaHome}/bin/java"
                workingDir = project.file("${project.buildDir}/testrun/${test.name}")
                maxParallelForks = project.rootProject.ext.defaultParallel

                exclude '**/*$*.class'

                jvmArgs "-Xmx${System.getProperty('tests.heap.size', '512m')}",
                        "-Xms${System.getProperty('tests.heap.size', '512m')}",
                        '-XX:+HeapDumpOnOutOfMemoryError',
                        "-XX:HeapDumpPath=$heapdumpDir"

                if (project.runtimeJavaVersion >= JavaVersion.VERSION_1_9) {
                    jvmArgs '--illegal-access=warn'
                }

                if (System.getProperty('tests.jvm.argline')) {
                    jvmArgs System.getProperty('tests.jvm.argline').split(" ")
                }

                if (Boolean.parseBoolean(System.getProperty('tests.asserts', 'true'))) {
                    jvmArgs '-ea', '-esa'
                }

                // we use './temp' since this is per JVM and tests are forbidden from writing to CWD
                systemProperties 'gradle.dist.lib': new File(project.class.location.toURI()).parent,
                        'gradle.worker.jar': "${project.gradle.getGradleUserHomeDir()}/caches/${project.gradle.gradleVersion}/workerMain/gradle-worker.jar",
                        'gradle.user.home': project.gradle.getGradleUserHomeDir(),
                        'java.io.tmpdir': './temp',
                        'java.awt.headless': 'true',
                        'tests.gradle': 'true',
                        'tests.artifact': project.name,
                        'tests.task': path,
                        'tests.security.manager': 'true',
                        'tests.seed': project.testSeed,
                        'jna.nosys': 'true',
                        'compiler.java': project.ext.compilerJavaVersion.getMajorVersion()

                if (project.ext.inFipsJvm) {
                    systemProperty 'runtime.java', project.ext.runtimeJavaVersion.getMajorVersion() + "FIPS"
                } else {
                    systemProperty 'runtime.java', project.ext.runtimeJavaVersion.getMajorVersion()
                }
                // TODO: remove setting logging level via system property
                systemProperty 'tests.logger.level', 'WARN'
                System.getProperties().each { key, value ->
                    if ((key.startsWith('tests.') || key.startsWith('es.'))) {
                        systemProperty key, value
                    }
                }

                // TODO: remove this once ctx isn't added to update script params in 7.0
                systemProperty 'es.scripting.update.ctx_in_params', 'false'

                // Set the system keystore/truststore password if we're running tests in a FIPS-140 JVM
                if (project.inFipsJvm) {
                    systemProperty 'javax.net.ssl.trustStorePassword', 'password'
                    systemProperty 'javax.net.ssl.keyStorePassword', 'password'
                }

                testLogging {
                    showExceptions = true
                    showCauses = true
                    exceptionFormat = 'full'
                }

                project.plugins.withType(ShadowPlugin).whenPluginAdded {
                    // Test against a shadow jar if we made one
                    classpath -= project.tasks.compileJava.outputs.files
                    classpath += project.tasks.shadowJar.outputs.files

                    dependsOn project.tasks.shadowJar
                }
            }
        }
    }

    private static int findDefaultParallel(Project project) {
        if (project.file("/proc/cpuinfo").exists()) {
            // Count physical cores on any Linux distro ( don't count hyper-threading )
            Map<String, Integer> socketToCore = [:]
            String currentID = ""
            project.file("/proc/cpuinfo").readLines().forEach({ line ->
                if (line.contains(":")) {
                    List<String> parts = line.split(":", 2).collect({it.trim()})
                    String name = parts[0], value = parts[1]
                    // the ID of the CPU socket
                    if (name == "physical id") {
                        currentID = value
                    }
                    // Number  of cores not including hyper-threading
                    if (name == "cpu cores") {
                        assert currentID.isEmpty() == false
                        socketToCore[currentID] = Integer.valueOf(value)
                        currentID = ""
                    }
                }
            })
            return socketToCore.values().sum()
        } else if ('Mac OS X'.equals(System.getProperty('os.name'))) {
            // Ask macOS to count physical CPUs for us
            ByteArrayOutputStream stdout = new ByteArrayOutputStream()
            project.exec {
                executable 'sysctl'
                args '-n', 'hw.physicalcpu'
                standardOutput = stdout
            }
            return Integer.parseInt(stdout.toString('UTF-8').trim())
        }
        return Runtime.getRuntime().availableProcessors() / 2
    }

    private static configurePrecommit(Project project) {
        Task precommit = PrecommitTasks.create(project, true)
        project.check.dependsOn(precommit)
        project.test.mustRunAfter(precommit)
        // only require dependency licenses for non-elasticsearch deps
        project.dependencyLicenses.dependencies = project.configurations.runtime.fileCollection {
            it.group.startsWith('org.elasticsearch') == false
        } - project.configurations.compileOnly
        project.plugins.withType(ShadowPlugin).whenPluginAdded {
            project.dependencyLicenses.dependencies += project.configurations.bundle.fileCollection {
                it.group.startsWith('org.elasticsearch') == false
            }
        }
    }

    private static configureDependenciesInfo(Project project) {
        Task deps = project.tasks.create("dependenciesInfo", DependenciesInfoTask.class)
        deps.runtimeConfiguration = project.configurations.runtime
        project.plugins.withType(ShadowPlugin).whenPluginAdded {
            deps.runtimeConfiguration = project.configurations.create('infoDeps')
            deps.runtimeConfiguration.extendsFrom(project.configurations.runtime, project.configurations.bundle)
        }
        deps.compileOnlyConfiguration = project.configurations.compileOnly
        project.afterEvaluate {
            deps.mappings = project.dependencyLicenses.mappings
        }
    }

    /**
     * Pins the test seed at configuration time so it isn't different on every
     * {@link Test} execution. This is useful if random
     * decisions in one run of {@linkplain Test} influence the
     * outcome of subsequent runs. Pinning the seed up front like this makes
     * the reproduction line from one run be useful on another run.
     */
    static String setupSeed(Project project) {
        if (project.rootProject.ext.has('testSeed')) {
            /* Skip this if we've already pinned the testSeed. It is important
             * that this checks the rootProject so that we know we've only ever
             * initialized one time. */
            return project.rootProject.ext.testSeed
        }

        String testSeed = System.getProperty('tests.seed')
        if (testSeed == null) {
            long seed = new Random(System.currentTimeMillis()).nextLong()
            testSeed = Long.toUnsignedString(seed, 16).toUpperCase(Locale.ROOT)
        }

        project.rootProject.ext.testSeed = testSeed
        return testSeed
    }

    private static class TestFailureReportingPlugin implements Plugin<Project> {
        @Override
        void apply(Project project) {
            if (project != project.rootProject) {
                throw new IllegalStateException("${this.class.getName()} can only be applied to the root project.")
            }

            project.gradle.addListener(new TaskActionListener() {
                @Override
                void beforeActions(Task task) {

                }

                @Override
                void afterActions(Task task) {
                    if (task instanceof Test) {
                        ErrorReportingTestListener listener = task.extensions.findByType(ErrorReportingTestListener)
                        if (listener != null && listener.getFailedTests().size() > 0) {
                            task.logger.lifecycle("\nTests with failures:")
                            listener.getFailedTests().each {
                                task.logger.lifecycle(" - ${it.getFullName()}")
                            }
                        }
                    }
                }
            })
        }
    }
}<|MERGE_RESOLUTION|>--- conflicted
+++ resolved
@@ -894,53 +894,27 @@
         }
     }
 
-<<<<<<< HEAD
-    static void applyCommonTestConfig(Project project) {
-        project.tasks.withType(RandomizedTestingTask) {task ->
-            RepositoryHandler repos = project.repositories
-            if (project.ext.inFipsJvm) {
-                repos.ivy {
-                    url "https://downloads.bouncycastle.org"
-                    patternLayout {
-                        artifact 'fips-java/[module]-[revision].[ext]'
-                    }
-                }
-                project.dependencies.add('testRuntimeOnly', "org.bouncycastle:bc-fips:1.0.1:jar")
-            }
-            jvm "${project.runtimeJavaHome}/bin/java"
-            parallelism System.getProperty('tests.jvms', project.rootProject.ext.defaultParallel)
-            ifNoTests 'fail'
-            onNonEmptyWorkDirectory 'wipe'
-            leaveTemporary true
-            project.sourceSets.matching { it.name == "test" }.all { test ->
-                task.testClassesDirs = test.output.classesDirs
-                task.classpath = test.runtimeClasspath
-            }
-            group =  JavaBasePlugin.VERIFICATION_GROUP
-            dependsOn 'testClasses'
-
-            // Make sure all test tasks are configured properly
-            if (name != "test") {
-                project.tasks.matching { it.name == "test"}.all { testTask ->
-                    task.shouldRunAfter testTask
-                }
-            }
-            if (name == "unitTest") {
-                include("**/*Tests.class")
-            }
-=======
     static void configureTestTasks(Project project) {
         // Default test task should run only unit tests
         project.tasks.withType(Test).matching { it.name == 'test' }.all {
             include '**/*Tests.class'
         }
->>>>>>> ff61badc
 
         // none of this stuff is applicable to the `:buildSrc` project tests
         if (project.path != ':build-tools') {
             File heapdumpDir = new File(project.buildDir, 'heapdump')
 
             project.tasks.withType(Test) { Test test ->
+                RepositoryHandler repos = project.repositories
+                if (project.ext.inFipsJvm) {
+                    repos.ivy {
+                        url "https://downloads.bouncycastle.org"
+                        patternLayout {
+                            artifact 'fips-java/[module]-[revision].[ext]'
+                        }
+                    }
+                    project.dependencies.add('testRuntimeOnly', "org.bouncycastle:bc-fips:1.0.1:jar")
+                }
                 File testOutputDir = new File(test.reports.junitXml.getDestination(), "output")
 
                 doFirst {
