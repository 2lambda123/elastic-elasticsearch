--- conflicted
+++ resolved
@@ -158,15 +158,10 @@
             project.rootProject.ext.runtimeJavaVersion = runtimeJavaVersionEnum
             project.rootProject.ext.buildChecksDone = true
         }
-<<<<<<< HEAD
 
         project.targetCompatibility = minimumRuntimeVersion
         project.sourceCompatibility = minimumRuntimeVersion
 
-=======
-        project.targetCompatibility = minimumRuntimeVersion
-        project.sourceCompatibility = minimumRuntimeVersion
->>>>>>> e5a69844
         // set java home for each project, so they dont have to find it in the root project
         project.ext.compilerJavaHome = project.rootProject.ext.compilerJavaHome
         project.ext.runtimeJavaHome = project.rootProject.ext.runtimeJavaHome
@@ -174,25 +169,6 @@
         project.ext.runtimeJavaVersion = project.rootProject.ext.runtimeJavaVersion
     }
 
-<<<<<<< HEAD
-    /** Finds and enforces JAVA_HOME is set */
-    private static String findCompilerJavaHome() {
-        return findJavaHome(System.getenv('JAVA_HOME'), null)
-    }
-
-    private static String findRuntimeJavaHome(final String compilerJavaHome) {
-        return findJavaHome(System.getenv('RUNTIME_JAVA_HOME'), compilerJavaHome)
-    }
-
-    private static String findJavaHome(String maybeJavaHome, String defaultJavaHome) {
-        final String javaHome = maybeJavaHome ?: defaultJavaHome
-        if (javaHome == null) {
-            if (System.getProperty("idea.active") != null || System.getProperty("eclipse.launcher") != null) {
-                // IntelliJ does not set JAVA_HOME, so we use the JDK that Gradle was run with
-                javaHome = Jvm.current().javaHome
-            } else {
-                assert false
-=======
     private static String findCompilerJavaHome() {
         final String javaHome = System.getenv('JAVA_HOME')
         if (javaHome == null) {
@@ -201,7 +177,6 @@
                 return Jvm.current().javaHome
             } else {
                 throw new GradleException("JAVA_HOME must be set to build Elasticsearch")
->>>>>>> e5a69844
             }
         }
         return javaHome
@@ -476,12 +451,9 @@
 
                 options.encoding = 'UTF-8'
                 options.incremental = true
-<<<<<<< HEAD
+
+                // TODO: use native Gradle support for --release when available (cf. https://github.com/gradle/gradle/issues/2510)
                 options.compilerArgs << '--release' << targetCompatibilityVersion.majorVersion
-=======
-                // TODO: use native Gradle support for --release when available (cf. https://github.com/gradle/gradle/issues/2510)
-                options.compilerArgs << '--release' << project.targetCompatibility.majorVersion
->>>>>>> e5a69844
             }
         }
     }
