/*
 * Licensed to Elasticsearch under one or more contributor
 * license agreements. See the NOTICE file distributed with
 * this work for additional information regarding copyright
 * ownership. Elasticsearch licenses this file to you under
 * the Apache License, Version 2.0 (the "License"); you may
 * not use this file except in compliance with the License.
 * You may obtain a copy of the License at
 *
 *    http://www.apache.org/licenses/LICENSE-2.0
 *
 * Unless required by applicable law or agreed to in writing,
 * software distributed under the License is distributed on an
 * "AS IS" BASIS, WITHOUT WARRANTIES OR CONDITIONS OF ANY
 * KIND, either express or implied.  See the License for the
 * specific language governing permissions and limitations
 * under the License.
 */
package org.elasticsearch.gradle.testfixtures;

import com.avast.gradle.dockercompose.ComposeExtension;
import com.avast.gradle.dockercompose.DockerComposePlugin;
import org.elasticsearch.gradle.precommit.JarHellTask;
import org.elasticsearch.gradle.precommit.ThirdPartyAuditTask;
import org.gradle.api.DefaultTask;
import org.gradle.api.Plugin;
import org.gradle.api.Project;
import org.gradle.api.Task;
import org.gradle.api.plugins.BasePlugin;
import org.gradle.api.plugins.ExtraPropertiesExtension;
import org.gradle.api.tasks.Input;
import org.gradle.api.tasks.TaskContainer;
import org.gradle.internal.os.OperatingSystem;

import java.lang.reflect.InvocationTargetException;
import java.lang.reflect.Method;
import java.util.Collections;
import java.util.function.BiConsumer;

public class TestFixturesPlugin implements Plugin<Project> {

    static final String DOCKER_COMPOSE_YML = "docker-compose.yml";

    @Override
    public void apply(Project project) {
        TaskContainer tasks = project.getTasks();

        TestFixtureExtension extension = project.getExtensions().create(
            "testFixtures", TestFixtureExtension.class, project
        );

        if (project.file(DOCKER_COMPOSE_YML).exists()) {
            // convenience boilerplate with build plugin
            // Can't reference tasks that are implemented in Groovy, use reflection  instead
            disableTaskByType(tasks, getTaskClass("org.elasticsearch.gradle.precommit.LicenseHeadersTask"));
            disableTaskByType(tasks, getTaskClass("com.carrotsearch.gradle.junit4.RandomizedTestingTask"));
            disableTaskByType(tasks, ThirdPartyAuditTask.class);
            disableTaskByType(tasks, JarHellTask.class);

            Task buildFixture = project.getTasks().create("buildFixture");
            Task preProcessFixture = project.getTasks().create("preProcessFixture");
            buildFixture.dependsOn(preProcessFixture);
            Task postProcessFixture = project.getTasks().create("postProcessFixture");
            buildFixture.dependsOn(postProcessFixture);

            if (dockerComposeSupported(project) == false) {
                preProcessFixture.setEnabled(false);
                postProcessFixture.setEnabled(false);
                buildFixture.setEnabled(false);
                return;
            }

            project.apply(spec -> spec.plugin(BasePlugin.class));
            project.apply(spec -> spec.plugin(DockerComposePlugin.class));
            ComposeExtension composeExtension = project.getExtensions().getByType(ComposeExtension.class);
            composeExtension.setUseComposeFiles(Collections.singletonList(DOCKER_COMPOSE_YML));
            composeExtension.setRemoveContainers(true);
            composeExtension.setExecutable(
                project.file("/usr/local/bin/docker-compose").exists() ?
                    "/usr/local/bin/docker-compose" : "/usr/bin/docker-compose"
            );

            buildFixture.dependsOn(tasks.getByName("composeUp"));
            tasks.getByName("composeUp").mustRunAfter(preProcessFixture);
            postProcessFixture.dependsOn("composeUp");

            configureServiceInforForTask(
                postProcessFixture,
                project,
                (name, port) -> postProcessFixture.getExtensions()
                    .getByType(ExtraPropertiesExtension.class).set(name, port)
            );
        } else {
            extension.fixtures.all(fixtureProject -> project.evaluationDependsOn(fixtureProject.getPath()));
            if (dockerComposeSupported(project) == false) {
                project.getLogger().warn(
                    "Tests for {} require docker-compose at /usr/local/bin/docker-compose or /usr/bin/docker-compose " +
                        "but none could not be found so these will be skipped", project.getPath()
                );
                tasks.withType(getTaskClass("com.carrotsearch.gradle.junit4.RandomizedTestingTask"), task ->
                    task.setEnabled(false)
                );
                return;
            }
            tasks.withType(getTaskClass("com.carrotsearch.gradle.junit4.RandomizedTestingTask"), task ->
                extension.fixtures.all(fixtureProject -> {
                    fixtureProject.getTasks().matching(it->it.getName().equals("buildFixture")).all(buildFixture ->
                        task.dependsOn(buildFixture)
                    );
                    fixtureProject.getTasks().matching(it->it.getName().equals("composeDown")).all(composeDown ->
                        task.finalizedBy(composeDown)
                    );
                    configureServiceInforForTask(
                        task,
                        fixtureProject,
                        (name, port) -> setSystemProperty(task, name, port)
                    );
                })
            );
        }
    }

    private void configureServiceInforForTask(Task task, Project fixtureProject, BiConsumer<String, Integer> consumer) {
        // Configure ports for the tests as system properties.
        // We only know these at execution time so we need to do it in doFirst
        task.doFirst(theTask ->
            fixtureProject.getExtensions().getByType(ComposeExtension.class).getServicesInfos()
                .forEach((service, infos) -> {
                    theTask.getLogger().info(
                        "Port maps for {}\nTCP:{}\nUDP:{}\nexposed to {}",
                        fixtureProject.getPath(),
                        infos.getTcpPorts(),
                        infos.getUdpPorts(),
                        theTask.getPath()
                    );
                    infos.getTcpPorts()
                        .forEach((container, host) -> consumer.accept(
                            "test.fixtures." + fixtureProject.getName() + "." + service + ".tcp." + container,
                            host
                        ));
                    infos.getUdpPorts()
                        .forEach((container, host) -> consumer.accept(
                            "test.fixtures." + fixtureProject.getName() + "." + service + ".udp." + container,
                            host
                        ));
                })
        );
    }

    @Input
    public boolean dockerComposeSupported(Project project) {
<<<<<<< HEAD
        if (OperatingSystem.current().isWindows()) {
            return false;
        }
        return
            project.file("/usr/local/bin/docker-compose").exists() == false &&
            project.file("/usr/bin/docker-compose").exists() == false &&
            Boolean.parseBoolean(System.getProperty("tests.fixture.enabled", "true")) == false;
=======
        // Don't look for docker-compose on the PATH yet that would pick up on Windows as well
        final boolean hasDockerCompose = project.file("/usr/local/bin/docker-compose").exists() ||
            project.file("/usr/bin/docker-compose").exists();
        return hasDockerCompose && Boolean.parseBoolean(System.getProperty("tests.fixture.enabled", "true"));
>>>>>>> 9c49aacb
    }

    private void setSystemProperty(Task task, String name, Object value) {
        try {
            Method systemProperty = task.getClass().getMethod("systemProperty", String.class, Object.class);
            systemProperty.invoke(task, name, value);
        } catch (NoSuchMethodException e) {
            throw new IllegalArgumentException("Could not find systemProperty method on RandomizedTestingTask", e);
        } catch (IllegalAccessException | InvocationTargetException e) {
            throw new IllegalArgumentException("Could not call systemProperty method on RandomizedTestingTask", e);
        }
    }

    private void disableTaskByType(TaskContainer tasks, Class<? extends Task> type) {
        tasks.withType(type, task -> task.setEnabled(false));
    }

    @SuppressWarnings("unchecked")
    private Class<? extends DefaultTask> getTaskClass(String type) {
        Class<?> aClass;
        try {
            aClass = Class.forName(type);
            if (DefaultTask.class.isAssignableFrom(aClass) == false) {
                throw new IllegalArgumentException("Not a task type: " + type);
            }
        } catch (ClassNotFoundException e) {
            throw new IllegalArgumentException("No such task: " + type);
        }
        return (Class<? extends DefaultTask>) aClass;
    }

}<|MERGE_RESOLUTION|>--- conflicted
+++ resolved
@@ -149,20 +149,12 @@
 
     @Input
     public boolean dockerComposeSupported(Project project) {
-<<<<<<< HEAD
         if (OperatingSystem.current().isWindows()) {
             return false;
         }
-        return
-            project.file("/usr/local/bin/docker-compose").exists() == false &&
-            project.file("/usr/bin/docker-compose").exists() == false &&
-            Boolean.parseBoolean(System.getProperty("tests.fixture.enabled", "true")) == false;
-=======
-        // Don't look for docker-compose on the PATH yet that would pick up on Windows as well
         final boolean hasDockerCompose = project.file("/usr/local/bin/docker-compose").exists() ||
             project.file("/usr/bin/docker-compose").exists();
         return hasDockerCompose && Boolean.parseBoolean(System.getProperty("tests.fixture.enabled", "true"));
->>>>>>> 9c49aacb
     }
 
     private void setSystemProperty(Task task, String name, Object value) {
