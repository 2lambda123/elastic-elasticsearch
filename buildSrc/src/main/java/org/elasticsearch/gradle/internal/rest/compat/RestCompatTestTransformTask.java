--- conflicted
+++ resolved
@@ -19,21 +19,6 @@
 import com.fasterxml.jackson.dataformat.yaml.YAMLParser;
 import org.elasticsearch.gradle.Version;
 import org.elasticsearch.gradle.VersionProperties;
-<<<<<<< HEAD
-import org.elasticsearch.gradle.test.rest.transform.RestTestTransform;
-import org.elasticsearch.gradle.test.rest.transform.RestTestTransformer;
-import org.elasticsearch.gradle.test.rest.transform.headers.InjectHeaders;
-import org.elasticsearch.gradle.test.rest.transform.match.AddMatch;
-import org.elasticsearch.gradle.test.rest.transform.match.RemoveMatch;
-import org.elasticsearch.gradle.test.rest.transform.match.ReplaceKeyInMatch;
-import org.elasticsearch.gradle.test.rest.transform.match.ReplaceLength;
-import org.elasticsearch.gradle.test.rest.transform.match.ReplaceMatch;
-import org.elasticsearch.gradle.test.rest.transform.text.ReplaceIsFalse;
-import org.elasticsearch.gradle.test.rest.transform.text.ReplaceIsTrue;
-import org.elasticsearch.gradle.test.rest.transform.warnings.InjectAllowedWarnings;
-import org.elasticsearch.gradle.test.rest.transform.warnings.InjectWarnings;
-import org.elasticsearch.gradle.test.rest.transform.warnings.RemoveWarnings;
-=======
 import org.elasticsearch.gradle.internal.test.rest.transform.RestTestTransform;
 import org.elasticsearch.gradle.internal.test.rest.transform.RestTestTransformer;
 import org.elasticsearch.gradle.internal.test.rest.transform.headers.InjectHeaders;
@@ -47,7 +32,6 @@
 import org.elasticsearch.gradle.internal.test.rest.transform.warnings.InjectWarnings;
 import org.elasticsearch.gradle.internal.test.rest.transform.warnings.RemoveWarnings;
 import org.elasticsearch.gradle.internal.test.rest.transform.match.ReplaceKeyInMatch;
->>>>>>> 668a72de
 import org.gradle.api.DefaultTask;
 import org.gradle.api.file.DirectoryProperty;
 import org.gradle.api.file.FileSystemOperations;
@@ -155,25 +139,6 @@
     }
 
     /**
-     * Replaces the values of a match assertion for the given REST test. For example "match":{"_type": "foo"} to "match":{"_type": "bar"}
-     *
-     * @param subKey   the key name directly under match to replace. For example "_type"
-     * @param value    the value used in the replacement. For example "bar"
-     * @param testName the testName to apply replacement
-     */
-    public void replaceMatch(String subKey, Object value, String testName) {
-        transformations.add(new ReplaceMatch(subKey, MAPPER.convertValue(value, JsonNode.class), testName));
-    }
-
-    public void replaceKeyInLength(String oldKeyName, String newKeyName) {
-        transformations.add(new ReplaceLength(oldKeyName, newKeyName, null));
-    }
-
-    public void replaceKeyInMatch(String oldKeyName, String newKeyName) {
-        transformations.add(new ReplaceKeyInMatch(oldKeyName, newKeyName, null));
-    }
-
-    /**
      * Replaces all the values of a is_true assertion for all project REST tests.
      * For example "is_true": "value_to_replace" to "is_true": "value_replaced"
      *
@@ -195,8 +160,6 @@
         transformations.add(new ReplaceIsFalse(oldValue, MAPPER.convertValue(newValue, TextNode.class)));
     }
 
-<<<<<<< HEAD
-=======
     /**
      * Replaces all the values of a is_false assertion for given REST test.
      * For example "is_false": "value_to_replace" to "is_false": "value_replaced"
@@ -205,7 +168,6 @@
      * @param newValue  the value used in the replacement
       @param testName the testName to apply replacement
      */
->>>>>>> 668a72de
     public void replaceIsFalse(String oldValue, Object newValue, String testName) {
         transformations.add(new ReplaceIsFalse(oldValue, MAPPER.convertValue(newValue, TextNode.class), testName));
     }
