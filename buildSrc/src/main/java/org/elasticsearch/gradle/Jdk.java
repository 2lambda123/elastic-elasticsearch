/*
 * Licensed to Elasticsearch under one or more contributor
 * license agreements. See the NOTICE file distributed with
 * this work for additional information regarding copyright
 * ownership. Elasticsearch licenses this file to you under
 * the Apache License, Version 2.0 (the "License"); you may
 * not use this file except in compliance with the License.
 * You may obtain a copy of the License at
 *
 *    http://www.apache.org/licenses/LICENSE-2.0
 *
 * Unless required by applicable law or agreed to in writing,
 * software distributed under the License is distributed on an
 * "AS IS" BASIS, WITHOUT WARRANTIES OR CONDITIONS OF ANY
 * KIND, either express or implied.  See the License for the
 * specific language governing permissions and limitations
 * under the License.
 */

package org.elasticsearch.gradle;

import java.io.File;
import java.util.Arrays;
import java.util.Collections;
import java.util.Iterator;
import java.util.List;
import java.util.regex.Pattern;
import org.gradle.api.Buildable;
import org.gradle.api.Project;
import org.gradle.api.artifacts.Configuration;
import org.gradle.api.provider.Property;
import org.gradle.api.tasks.TaskDependency;

public class Jdk implements Buildable, Iterable<File> {

<<<<<<< HEAD
    static final Pattern VERSION_PATTERN =
            Pattern.compile("(\\d+)(\\.\\d+\\.\\d+)?\\+(\\d+)(@([a-f0-9]{32}))?");
    private static final List<String> ALLOWED_PLATFORMS =
            Collections.unmodifiableList(Arrays.asList("linux", "windows", "darwin"));
=======
    private static final List<String> ALLOWED_VENDORS = List.of("adoptopenjdk", "openjdk");
    static final Pattern VERSION_PATTERN =
        Pattern.compile("(\\d+)(\\.\\d+\\.\\d+)?\\+(\\d+(?:\\.\\d+)?)(@([a-f0-9]{32}))?");
    private static final List<String> ALLOWED_PLATFORMS = Collections.unmodifiableList(Arrays.asList("darwin", "linux", "windows"));
>>>>>>> 20c4e456

    private final String name;
    private final Configuration configuration;

    private final Property<String> vendor;
    private final Property<String> version;
    private final Property<String> platform;

    Jdk(String name, Project project) {
        this.name = name;
        this.configuration = project.getConfigurations().create("jdk_" + name);
        this.vendor = project.getObjects().property(String.class);
        this.version = project.getObjects().property(String.class);
        this.platform = project.getObjects().property(String.class);
    }

    public String getName() {
        return name;
    }

    public String getVendor() {
        return vendor.get();
    }

    public void setVendor(final String vendor) {
        if (ALLOWED_VENDORS.contains(vendor) == false) {
            throw new IllegalArgumentException("unknown vendor [" + vendor + "] for jdk [" + name + "], must be one of " + ALLOWED_VENDORS);
        }
        this.vendor.set(vendor);
    }

    public String getVersion() {
        return version.get();
    }

    public void setVersion(String version) {
        if (VERSION_PATTERN.matcher(version).matches() == false) {
            throw new IllegalArgumentException(
                    "malformed version [" + version + "] for jdk [" + name + "]");
        }
        this.version.set(version);
    }

    public String getPlatform() {
        return platform.get();
    }

    public void setPlatform(String platform) {
        if (ALLOWED_PLATFORMS.contains(platform) == false) {
            throw new IllegalArgumentException(
                    "unknown platform ["
                            + platform
                            + "] for jdk ["
                            + name
                            + "], must be one of "
                            + ALLOWED_PLATFORMS);
        }
        this.platform.set(platform);
    }

    // pkg private, for internal use
    Configuration getConfiguration() {
        return configuration;
    }

    public String getPath() {
        return configuration.getSingleFile().toString();
    }

    @Override
    public String toString() {
        return getPath();
    }

    @Override
    public TaskDependency getBuildDependencies() {
        return configuration.getBuildDependencies();
    }

    // internal, make this jdks configuration unmodifiable
    void finalizeValues() {
        if (version.isPresent() == false) {
            throw new IllegalArgumentException("version not specified for jdk [" + name + "]");
        }
        if (platform.isPresent() == false) {
            throw new IllegalArgumentException("platform not specified for jdk [" + name + "]");
        }
        if (vendor.isPresent() == false) {
            throw new IllegalArgumentException("vendor not specified for jdk [" + name + "]");
        }
        version.finalizeValue();
        platform.finalizeValue();
        vendor.finalizeValue();;
    }

    @Override
    public Iterator<File> iterator() {
        return configuration.iterator();
    }

}<|MERGE_RESOLUTION|>--- conflicted
+++ resolved
@@ -33,17 +33,10 @@
 
 public class Jdk implements Buildable, Iterable<File> {
 
-<<<<<<< HEAD
-    static final Pattern VERSION_PATTERN =
-            Pattern.compile("(\\d+)(\\.\\d+\\.\\d+)?\\+(\\d+)(@([a-f0-9]{32}))?");
-    private static final List<String> ALLOWED_PLATFORMS =
-            Collections.unmodifiableList(Arrays.asList("linux", "windows", "darwin"));
-=======
     private static final List<String> ALLOWED_VENDORS = List.of("adoptopenjdk", "openjdk");
     static final Pattern VERSION_PATTERN =
         Pattern.compile("(\\d+)(\\.\\d+\\.\\d+)?\\+(\\d+(?:\\.\\d+)?)(@([a-f0-9]{32}))?");
     private static final List<String> ALLOWED_PLATFORMS = Collections.unmodifiableList(Arrays.asList("darwin", "linux", "windows"));
->>>>>>> 20c4e456
 
     private final String name;
     private final Configuration configuration;
