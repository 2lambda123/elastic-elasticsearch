--- conflicted
+++ resolved
@@ -258,20 +258,8 @@
     // Lucene packages should be owned by Lucene!
     // These are tricky because Lucene itself splits the index package,
     // but this should be fixed in Lucene 9
-<<<<<<< HEAD
-    'org.apache.lucene.index.LazySoftDeletesDirectoryReaderWrapper',
-
-    // only temporarily used, will be removed in a follow-up
-    'org.apache.lucene.index.SegmentInfosHelper',
-
-    // cli is owned by the libs/cli, so these should be moved to o.e.server.cli
-    'org.elasticsearch.cli.CommandLoggingConfigurator',
-    'org.elasticsearch.cli.EnvironmentAwareCommand',
-    'org.elasticsearch.cli.KeyStoreAwareCommand',
-    'org.elasticsearch.cli.LoggingAwareCommand',
-    'org.elasticsearch.cli.LoggingAwareMultiCommand'
-
-=======
   ignoreClasses 'org.apache.lucene.index.LazySoftDeletesDirectoryReaderWrapper'
->>>>>>> c16dd35b
+
+  // only used temporarily, will be removed in a follow-up
+  ignoreClasses 'org.apache.lucene.index.SegmentInfosHelper'
 }