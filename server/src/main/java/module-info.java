/*
 * Copyright Elasticsearch B.V. and/or licensed to Elasticsearch B.V. under one
 * or more contributor license agreements. Licensed under the Elastic License
 * 2.0 and the Server Side Public License, v 1; you may not use this file except
 * in compliance with, at your election, the Elastic License 2.0 or the Server
 * Side Public License, v 1.
 */

import org.elasticsearch.index.codec.Elasticsearch814Codec;
import org.elasticsearch.index.codec.tsdb.ES87TSDBDocValuesFormat;
import org.elasticsearch.plugins.internal.RestExtension;

/** The Elasticsearch Server Module. */
module org.elasticsearch.server {
    requires java.logging;
    requires java.security.jgss;
    requires java.sql;
    requires java.management;
    requires jdk.unsupported;
    requires java.net.http; // required by ingest-geoip's dependency maxmind.geoip2 https://github.com/elastic/elasticsearch/issues/93553

    requires org.elasticsearch.cli;
    requires org.elasticsearch.base;
    requires org.elasticsearch.nativeaccess;
    requires org.elasticsearch.geo;
    requires org.elasticsearch.lz4;
    requires org.elasticsearch.pluginclassloader;
    requires org.elasticsearch.securesm;
    requires org.elasticsearch.xcontent;
    requires org.elasticsearch.logging;
    requires org.elasticsearch.plugin;
    requires org.elasticsearch.plugin.analysis;
    requires org.elasticsearch.grok;
    requires org.elasticsearch.tdigest;
    requires org.elasticsearch.vec;

    requires com.sun.jna;
    requires hppc;
    requires HdrHistogram;
    requires jopt.simple;
    requires log4j2.ecs.layout;
    requires org.lz4.java;

    requires org.apache.logging.log4j;
    requires org.apache.logging.log4j.core;

    requires org.apache.lucene.analysis.common;
    requires org.apache.lucene.backward_codecs;
    requires org.apache.lucene.core;
    requires org.apache.lucene.grouping;
    requires org.apache.lucene.highlighter;
    requires org.apache.lucene.join;
    requires org.apache.lucene.memory;
    requires org.apache.lucene.misc;
    requires org.apache.lucene.queries;
    requires org.apache.lucene.queryparser;
    requires org.apache.lucene.sandbox;
    requires org.apache.lucene.suggest;

    exports org.elasticsearch;
    exports org.elasticsearch.action;
    exports org.elasticsearch.action.admin.cluster.allocation;
    exports org.elasticsearch.action.admin.cluster.configuration;
    exports org.elasticsearch.action.admin.cluster.coordination;
    exports org.elasticsearch.action.admin.cluster.desirednodes;
    exports org.elasticsearch.action.admin.cluster.health;
    exports org.elasticsearch.action.admin.cluster.migration;
    exports org.elasticsearch.action.admin.cluster.node.hotthreads;
    exports org.elasticsearch.action.admin.cluster.node.info;
    exports org.elasticsearch.action.admin.cluster.node.reload;
    exports org.elasticsearch.action.admin.cluster.node.shutdown;
    exports org.elasticsearch.action.admin.cluster.node.stats;
    exports org.elasticsearch.action.admin.cluster.node.tasks.cancel;
    exports org.elasticsearch.action.admin.cluster.node.tasks.get;
    exports org.elasticsearch.action.admin.cluster.node.tasks.list;
    exports org.elasticsearch.action.admin.cluster.node.usage;
    exports org.elasticsearch.action.admin.cluster.remote;
    exports org.elasticsearch.action.admin.cluster.repositories.cleanup;
    exports org.elasticsearch.action.admin.cluster.repositories.delete;
    exports org.elasticsearch.action.admin.cluster.repositories.get;
    exports org.elasticsearch.action.admin.cluster.repositories.put;
    exports org.elasticsearch.action.admin.cluster.repositories.verify;
    exports org.elasticsearch.action.admin.cluster.reroute;
    exports org.elasticsearch.action.admin.cluster.settings;
    exports org.elasticsearch.action.admin.cluster.shards;
    exports org.elasticsearch.action.admin.cluster.snapshots.clone;
    exports org.elasticsearch.action.admin.cluster.snapshots.create;
    exports org.elasticsearch.action.admin.cluster.snapshots.delete;
    exports org.elasticsearch.action.admin.cluster.snapshots.features;
    exports org.elasticsearch.action.admin.cluster.snapshots.get;
    exports org.elasticsearch.action.admin.cluster.snapshots.get.shard;
    exports org.elasticsearch.action.admin.cluster.snapshots.restore;
    exports org.elasticsearch.action.admin.cluster.snapshots.status;
    exports org.elasticsearch.action.admin.cluster.state;
    exports org.elasticsearch.action.admin.cluster.stats;
    exports org.elasticsearch.action.admin.cluster.storedscripts;
    exports org.elasticsearch.action.admin.cluster.tasks;
    exports org.elasticsearch.action.admin.indices.alias;
    exports org.elasticsearch.action.admin.indices.alias.get;
    exports org.elasticsearch.action.admin.indices.analyze;
    exports org.elasticsearch.action.admin.indices.cache.clear;
    exports org.elasticsearch.action.admin.indices.close;
    exports org.elasticsearch.action.admin.indices.create;
    exports org.elasticsearch.action.admin.indices.dangling;
    exports org.elasticsearch.action.admin.indices.dangling.delete;
    exports org.elasticsearch.action.admin.indices.dangling.find;
    exports org.elasticsearch.action.admin.indices.dangling.import_index;
    exports org.elasticsearch.action.admin.indices.dangling.list;
    exports org.elasticsearch.action.admin.indices.delete;
    exports org.elasticsearch.action.admin.indices.diskusage;
    exports org.elasticsearch.action.admin.indices.flush;
    exports org.elasticsearch.action.admin.indices.forcemerge;
    exports org.elasticsearch.action.admin.indices.get;
    exports org.elasticsearch.action.admin.indices.mapping.get;
    exports org.elasticsearch.action.admin.indices.mapping.put;
    exports org.elasticsearch.action.admin.indices.open;
    exports org.elasticsearch.action.admin.indices.readonly;
    exports org.elasticsearch.action.admin.indices.recovery;
    exports org.elasticsearch.action.admin.indices.refresh;
    exports org.elasticsearch.action.admin.indices.resolve;
    exports org.elasticsearch.action.admin.indices.rollover;
    exports org.elasticsearch.action.admin.indices.segments;
    exports org.elasticsearch.action.admin.indices.settings.get;
    exports org.elasticsearch.action.admin.indices.settings.put;
    exports org.elasticsearch.action.admin.indices.shards;
    exports org.elasticsearch.action.admin.indices.shrink;
    exports org.elasticsearch.action.admin.indices.stats;
    exports org.elasticsearch.action.admin.indices.template.delete;
    exports org.elasticsearch.action.admin.indices.template.get;
    exports org.elasticsearch.action.admin.indices.template.post;
    exports org.elasticsearch.action.admin.indices.template.put;
    exports org.elasticsearch.action.admin.indices.validate.query;
    exports org.elasticsearch.action.bulk;
    exports org.elasticsearch.action.datastreams;
    exports org.elasticsearch.action.delete;
    exports org.elasticsearch.action.explain;
    exports org.elasticsearch.action.fieldcaps;
    exports org.elasticsearch.action.get;
    exports org.elasticsearch.action.index;
    exports org.elasticsearch.action.ingest;
    exports org.elasticsearch.action.resync;
    exports org.elasticsearch.action.search;
    exports org.elasticsearch.action.support;
    exports org.elasticsearch.action.support.broadcast;
    exports org.elasticsearch.action.support.broadcast.node;
    exports org.elasticsearch.action.support.broadcast.unpromotable;
    exports org.elasticsearch.action.support.master;
    exports org.elasticsearch.action.support.master.info;
    exports org.elasticsearch.action.support.nodes;
    exports org.elasticsearch.action.support.replication;
    exports org.elasticsearch.action.support.single.instance;
    exports org.elasticsearch.action.support.single.shard;
    exports org.elasticsearch.action.support.tasks;
    exports org.elasticsearch.action.termvectors;
    exports org.elasticsearch.action.update;
    exports org.elasticsearch.bootstrap;
    exports org.elasticsearch.client.internal;
    exports org.elasticsearch.client.internal.node;
    exports org.elasticsearch.client.internal.support;
    exports org.elasticsearch.client.internal.transport;
    exports org.elasticsearch.cluster;
    exports org.elasticsearch.cluster.ack;
    exports org.elasticsearch.cluster.action.index;
    exports org.elasticsearch.cluster.action.shard;
    exports org.elasticsearch.cluster.block;
    exports org.elasticsearch.cluster.coordination;
    exports org.elasticsearch.cluster.coordination.stateless;
    exports org.elasticsearch.cluster.health;
    exports org.elasticsearch.cluster.metadata;
    exports org.elasticsearch.cluster.node;
    exports org.elasticsearch.cluster.routing;
    exports org.elasticsearch.cluster.routing.allocation;
    exports org.elasticsearch.cluster.routing.allocation.allocator;
    exports org.elasticsearch.cluster.routing.allocation.command;
    exports org.elasticsearch.cluster.routing.allocation.decider;
    exports org.elasticsearch.cluster.service;
    exports org.elasticsearch.cluster.version;
    exports org.elasticsearch.common;
    exports org.elasticsearch.common.blobstore;
    exports org.elasticsearch.common.blobstore.fs;
    exports org.elasticsearch.common.blobstore.support;
    exports org.elasticsearch.common.breaker;
    exports org.elasticsearch.common.bytes;
    exports org.elasticsearch.common.cache;
    exports org.elasticsearch.common.cli;
    exports org.elasticsearch.common.collect;
    exports org.elasticsearch.common.component;
    exports org.elasticsearch.common.compress;
    exports org.elasticsearch.common.document;
    exports org.elasticsearch.common.file;
    exports org.elasticsearch.common.filesystem;
    exports org.elasticsearch.common.geo;
    exports org.elasticsearch.common.hash;
    exports org.elasticsearch.common.inject;
    exports org.elasticsearch.common.inject.binder;
    exports org.elasticsearch.common.inject.internal;
    exports org.elasticsearch.common.inject.matcher;
    exports org.elasticsearch.common.inject.multibindings;
    exports org.elasticsearch.common.inject.name;
    exports org.elasticsearch.common.inject.spi;
    exports org.elasticsearch.common.inject.util;
    exports org.elasticsearch.common.io;
    exports org.elasticsearch.common.io.stream;
    exports org.elasticsearch.common.logging;
    exports org.elasticsearch.common.lucene;
    exports org.elasticsearch.common.lucene.index;
    exports org.elasticsearch.common.lucene.search;
    exports org.elasticsearch.common.lucene.search.function;
    exports org.elasticsearch.common.lucene.store;
    exports org.elasticsearch.common.lucene.uid;
    exports org.elasticsearch.common.metrics;
    exports org.elasticsearch.common.network;
    exports org.elasticsearch.common.path;
    exports org.elasticsearch.common.recycler;
    exports org.elasticsearch.common.regex;
    exports org.elasticsearch.common.scheduler;
    exports org.elasticsearch.common.settings;
    exports org.elasticsearch.common.text;
    exports org.elasticsearch.common.time;
    exports org.elasticsearch.common.transport;
    exports org.elasticsearch.common.unit;
    exports org.elasticsearch.common.util;
    exports org.elasticsearch.common.util.concurrent;
    exports org.elasticsearch.common.util.iterable;
    exports org.elasticsearch.common.util.set;
    exports org.elasticsearch.common.xcontent;
    exports org.elasticsearch.common.xcontent.support;
    exports org.elasticsearch.discovery;
    exports org.elasticsearch.env;
    exports org.elasticsearch.features;
    exports org.elasticsearch.gateway;
    exports org.elasticsearch.health;
    exports org.elasticsearch.health.node;
    exports org.elasticsearch.health.node.tracker;
    exports org.elasticsearch.health.node.selection;
    exports org.elasticsearch.health.stats;
    exports org.elasticsearch.http;
    exports org.elasticsearch.index;
    exports org.elasticsearch.index.analysis;
    exports org.elasticsearch.index.bulk.stats;
    exports org.elasticsearch.index.cache;
    exports org.elasticsearch.index.cache.bitset;
    exports org.elasticsearch.index.cache.query;
    exports org.elasticsearch.index.cache.request;
    exports org.elasticsearch.index.codec;
    exports org.elasticsearch.index.codec.tsdb;
    exports org.elasticsearch.index.codec.bloomfilter;
    exports org.elasticsearch.index.codec.zstd;
    exports org.elasticsearch.index.engine;
    exports org.elasticsearch.index.fielddata;
    exports org.elasticsearch.index.fielddata.fieldcomparator;
    exports org.elasticsearch.index.fielddata.ordinals;
    exports org.elasticsearch.index.fielddata.plain;
    exports org.elasticsearch.index.fieldvisitor;
    exports org.elasticsearch.index.flush;
    exports org.elasticsearch.index.get;
    exports org.elasticsearch.index.mapper;
    exports org.elasticsearch.index.mapper.flattened;
    exports org.elasticsearch.index.mapper.vectors;
    exports org.elasticsearch.index.merge;
    exports org.elasticsearch.index.query;
    exports org.elasticsearch.index.query.functionscore;
    exports org.elasticsearch.index.query.support;
    exports org.elasticsearch.index.recovery;
    exports org.elasticsearch.index.refresh;
    exports org.elasticsearch.index.reindex;
    exports org.elasticsearch.index.search;
    exports org.elasticsearch.index.search.stats;
    exports org.elasticsearch.index.seqno;
    exports org.elasticsearch.index.shard;
    exports org.elasticsearch.index.similarity;
    exports org.elasticsearch.index.snapshots;
    exports org.elasticsearch.index.snapshots.blobstore;
    exports org.elasticsearch.index.stats;
    exports org.elasticsearch.index.store;
    exports org.elasticsearch.index.termvectors;
    exports org.elasticsearch.index.translog;
    exports org.elasticsearch.index.warmer;
    exports org.elasticsearch.indices;
    exports org.elasticsearch.indices.analysis;
    exports org.elasticsearch.indices.breaker;
    exports org.elasticsearch.indices.cluster;
    exports org.elasticsearch.indices.fielddata.cache;
    exports org.elasticsearch.indices.recovery;
    exports org.elasticsearch.indices.recovery.plan;
    exports org.elasticsearch.indices.store;
    exports org.elasticsearch.inference;
    exports org.elasticsearch.ingest;
    exports org.elasticsearch.internal
        to
            org.elasticsearch.serverless.version,
            org.elasticsearch.serverless.buildinfo,
            org.elasticsearch.serverless.constants;
    exports org.elasticsearch.lucene.analysis.miscellaneous;
    exports org.elasticsearch.lucene.grouping;
    exports org.elasticsearch.lucene.queries;
    exports org.elasticsearch.lucene.search.uhighlight;
    exports org.elasticsearch.lucene.search.vectorhighlight;
    exports org.elasticsearch.lucene.similarity;
    exports org.elasticsearch.lucene.util;
    exports org.elasticsearch.monitor;
    exports org.elasticsearch.monitor.fs;
    exports org.elasticsearch.monitor.jvm;
    exports org.elasticsearch.monitor.os;
    exports org.elasticsearch.monitor.process;
    exports org.elasticsearch.node;
    exports org.elasticsearch.node.internal to org.elasticsearch.internal.sigterm;
    exports org.elasticsearch.persistent;
    exports org.elasticsearch.persistent.decider;
    exports org.elasticsearch.plugins;
    exports org.elasticsearch.plugins.interceptor to org.elasticsearch.security, org.elasticsearch.serverless.rest;
    exports org.elasticsearch.plugins.spi;
    exports org.elasticsearch.repositories;
    exports org.elasticsearch.repositories.blobstore;
    exports org.elasticsearch.repositories.fs;
    exports org.elasticsearch.reservedstate;
    exports org.elasticsearch.rest;
    exports org.elasticsearch.rest.action;
    exports org.elasticsearch.rest.action.admin.cluster;
    exports org.elasticsearch.rest.action.admin.cluster.dangling;
    exports org.elasticsearch.rest.action.admin.indices;
    exports org.elasticsearch.rest.action.cat;
    exports org.elasticsearch.rest.action.document;
    exports org.elasticsearch.rest.action.ingest;
    exports org.elasticsearch.rest.action.search;
    exports org.elasticsearch.script;
    exports org.elasticsearch.script.field;
    exports org.elasticsearch.script.field.vectors;
    exports org.elasticsearch.search;
    exports org.elasticsearch.search.aggregations;
    exports org.elasticsearch.search.aggregations.bucket;
    exports org.elasticsearch.search.aggregations.bucket.composite;
    exports org.elasticsearch.search.aggregations.bucket.countedterms;
    exports org.elasticsearch.search.aggregations.bucket.filter;
    exports org.elasticsearch.search.aggregations.bucket.geogrid;
    exports org.elasticsearch.search.aggregations.bucket.global;
    exports org.elasticsearch.search.aggregations.bucket.histogram;
    exports org.elasticsearch.search.aggregations.bucket.missing;
    exports org.elasticsearch.search.aggregations.bucket.nested;
    exports org.elasticsearch.search.aggregations.bucket.range;
    exports org.elasticsearch.search.aggregations.bucket.sampler;
    exports org.elasticsearch.search.aggregations.bucket.sampler.random;
    exports org.elasticsearch.search.aggregations.bucket.terms;
    exports org.elasticsearch.search.aggregations.bucket.terms.heuristic;
    exports org.elasticsearch.search.aggregations.metrics;
    exports org.elasticsearch.search.aggregations.pipeline;
    exports org.elasticsearch.search.aggregations.support;
    exports org.elasticsearch.search.aggregations.support.values;
    exports org.elasticsearch.search.builder;
    exports org.elasticsearch.search.collapse;
    exports org.elasticsearch.search.dfs;
    exports org.elasticsearch.search.fetch;
    exports org.elasticsearch.search.fetch.subphase;
    exports org.elasticsearch.search.fetch.subphase.highlight;
    exports org.elasticsearch.search.internal;
    exports org.elasticsearch.search.lookup;
    exports org.elasticsearch.search.profile;
    exports org.elasticsearch.search.profile.aggregation;
    exports org.elasticsearch.search.profile.dfs;
    exports org.elasticsearch.search.profile.query;
    exports org.elasticsearch.search.query;
    exports org.elasticsearch.search.rank;
    exports org.elasticsearch.search.rescore;
    exports org.elasticsearch.search.retriever;
    exports org.elasticsearch.search.runtime;
    exports org.elasticsearch.search.searchafter;
    exports org.elasticsearch.search.slice;
    exports org.elasticsearch.search.sort;
    exports org.elasticsearch.search.suggest;
    exports org.elasticsearch.search.suggest.completion;
    exports org.elasticsearch.search.suggest.completion.context;
    exports org.elasticsearch.search.suggest.phrase;
    exports org.elasticsearch.search.suggest.term;
    exports org.elasticsearch.search.vectors;
    exports org.elasticsearch.shutdown;
    exports org.elasticsearch.snapshots;
    exports org.elasticsearch.synonyms;
    exports org.elasticsearch.tasks;
    exports org.elasticsearch.threadpool;
    exports org.elasticsearch.transport;
    exports org.elasticsearch.upgrades;
    exports org.elasticsearch.usage;
    exports org.elasticsearch.watcher;

    opens org.elasticsearch.common.logging to org.apache.logging.log4j.core;

    exports org.elasticsearch.action.datastreams.lifecycle;
    exports org.elasticsearch.action.datastreams.autosharding;
    exports org.elasticsearch.action.downsample;
    exports org.elasticsearch.plugins.internal
        to
            org.elasticsearch.metering,
            org.elasticsearch.settings.secure,
            org.elasticsearch.serverless.constants,
            org.elasticsearch.serverless.apifiltering,
            org.elasticsearch.internal.security;

    exports org.elasticsearch.telemetry.tracing;
    exports org.elasticsearch.telemetry;
    exports org.elasticsearch.telemetry.metric;

    provides java.util.spi.CalendarDataProvider with org.elasticsearch.common.time.IsoCalendarDataProvider;
    provides org.elasticsearch.xcontent.ErrorOnUnknown with org.elasticsearch.common.xcontent.SuggestingErrorOnUnknown;
    provides org.elasticsearch.xcontent.XContentBuilderExtension with org.elasticsearch.common.xcontent.XContentElasticsearchExtension;
    provides org.elasticsearch.cli.CliToolProvider
        with
            org.elasticsearch.cluster.coordination.NodeToolCliProvider,
            org.elasticsearch.index.shard.ShardToolCliProvider;

    uses org.elasticsearch.reservedstate.ReservedClusterStateHandlerProvider;
    uses org.elasticsearch.jdk.ModuleQualifiedExportsService;
    uses org.elasticsearch.node.internal.TerminationHandlerProvider;
    uses org.elasticsearch.internal.VersionExtension;
    uses org.elasticsearch.internal.BuildExtension;
    uses org.elasticsearch.features.FeatureSpecification;
    uses org.elasticsearch.plugins.internal.LoggingDataProvider;

    provides org.elasticsearch.features.FeatureSpecification
        with
            org.elasticsearch.features.FeatureInfrastructureFeatures,
            org.elasticsearch.health.HealthFeatures,
            org.elasticsearch.cluster.service.TransportFeatures,
            org.elasticsearch.cluster.metadata.MetadataFeatures,
            org.elasticsearch.rest.RestFeatures,
            org.elasticsearch.indices.IndicesFeatures,
<<<<<<< HEAD
            org.elasticsearch.index.mapper.MapperFeatures,
=======
            org.elasticsearch.action.admin.cluster.allocation.AllocationStatsFeatures,
>>>>>>> c0417b33
            org.elasticsearch.search.retriever.RetrieversFeatures;

    uses org.elasticsearch.plugins.internal.SettingsExtension;
    uses RestExtension;
    uses org.elasticsearch.action.admin.cluster.node.info.ComponentVersionNumber;

    provides org.apache.lucene.codecs.PostingsFormat
        with
            org.elasticsearch.index.codec.bloomfilter.ES85BloomFilterPostingsFormat,
            org.elasticsearch.index.codec.bloomfilter.ES87BloomFilterPostingsFormat,
            org.elasticsearch.index.codec.postings.ES812PostingsFormat;
    provides org.apache.lucene.codecs.DocValuesFormat with ES87TSDBDocValuesFormat;
    provides org.apache.lucene.codecs.KnnVectorsFormat
        with
            org.elasticsearch.index.codec.vectors.ES813FlatVectorFormat,
            org.elasticsearch.index.codec.vectors.ES813Int8FlatVectorFormat,
            org.elasticsearch.index.codec.vectors.ES814HnswScalarQuantizedVectorsFormat;
    provides org.apache.lucene.codecs.Codec with Elasticsearch814Codec;

    provides org.apache.logging.log4j.core.util.ContextDataProvider with org.elasticsearch.common.logging.DynamicContextDataProvider;

    exports org.elasticsearch.cluster.routing.allocation.shards
        to
            org.elasticsearch.shardhealth,
            org.elasticsearch.serverless.shardhealth,
            org.elasticsearch.serverless.apifiltering;
    exports org.elasticsearch.lucene.spatial;
}<|MERGE_RESOLUTION|>--- conflicted
+++ resolved
@@ -423,11 +423,8 @@
             org.elasticsearch.cluster.metadata.MetadataFeatures,
             org.elasticsearch.rest.RestFeatures,
             org.elasticsearch.indices.IndicesFeatures,
-<<<<<<< HEAD
+            org.elasticsearch.action.admin.cluster.allocation.AllocationStatsFeatures,
             org.elasticsearch.index.mapper.MapperFeatures,
-=======
-            org.elasticsearch.action.admin.cluster.allocation.AllocationStatsFeatures,
->>>>>>> c0417b33
             org.elasticsearch.search.retriever.RetrieversFeatures;
 
     uses org.elasticsearch.plugins.internal.SettingsExtension;
