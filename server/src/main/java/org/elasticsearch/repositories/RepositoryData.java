/*
 * Licensed to Elasticsearch under one or more contributor
 * license agreements. See the NOTICE file distributed with
 * this work for additional information regarding copyright
 * ownership. Elasticsearch licenses this file to you under
 * the Apache License, Version 2.0 (the "License"); you may
 * not use this file except in compliance with the License.
 * You may obtain a copy of the License at
 *
 *    http://www.apache.org/licenses/LICENSE-2.0
 *
 * Unless required by applicable law or agreed to in writing,
 * software distributed under the License is distributed on an
 * "AS IS" BASIS, WITHOUT WARRANTIES OR CONDITIONS OF ANY
 * KIND, either express or implied.  See the License for the
 * specific language governing permissions and limitations
 * under the License.
 */

package org.elasticsearch.repositories;

import org.elasticsearch.ElasticsearchParseException;
import org.elasticsearch.ResourceNotFoundException;
import org.elasticsearch.Version;
import org.elasticsearch.common.Nullable;
import org.elasticsearch.common.UUIDs;
import org.elasticsearch.common.xcontent.XContentBuilder;
import org.elasticsearch.common.xcontent.XContentParser;
import org.elasticsearch.common.xcontent.XContentParserUtils;
import org.elasticsearch.snapshots.SnapshotId;
import org.elasticsearch.snapshots.SnapshotState;
import org.elasticsearch.snapshots.SnapshotsService;

import java.io.IOException;
import java.util.ArrayList;
import java.util.Collection;
import java.util.Collections;
import java.util.HashMap;
import java.util.LinkedHashSet;
import java.util.List;
import java.util.Map;
import java.util.Objects;
import java.util.Set;
import java.util.function.Function;
import java.util.stream.Collectors;

/**
 * A class that represents the data in a repository, as captured in the
 * repository's index blob.
 */
public final class RepositoryData {

    /**
     * The generation value indicating the repository has no index generational files.
     */
    public static final long EMPTY_REPO_GEN = -1L;

    /**
     * The generation value indicating that the repository generation is unknown.
     */
    public static final long UNKNOWN_REPO_GEN = -2L;

    /**
     * The generation value indicating that the repository generation could not be determined.
     */
    public static final long CORRUPTED_REPO_GEN = -3L;

    /**
     * An instance initialized for an empty repository.
     */
    public static final RepositoryData EMPTY = new RepositoryData(EMPTY_REPO_GEN,
        Collections.emptyMap(), Collections.emptyMap(), Collections.emptyMap(), ShardGenerations.EMPTY, IndexMetaDataGenerations.EMPTY);

    /**
     * The generational id of the index file from which the repository data was read.
     */
    private final long genId;
    /**
     * The ids of the snapshots in the repository.
     */
    private final Map<String, SnapshotId> snapshotIds;
    /**
     * The states of each snapshot in the repository.
     */
    private final Map<String, SnapshotState> snapshotStates;
    /**
     * The indices found in the repository across all snapshots, as a name to {@link IndexId} mapping
     */
    private final Map<String, IndexId> indices;
    /**
     * The snapshots that each index belongs to.
     */
    private final Map<IndexId, Set<SnapshotId>> indexSnapshots;

    /**
     * Index metadata generations.
     */
    private final IndexMetaDataGenerations indexMetaDataGenerations;

    /**
     * Shard generations.
     */
    private final ShardGenerations shardGenerations;

    public RepositoryData(long genId, Map<String, SnapshotId> snapshotIds, Map<String, SnapshotState> snapshotStates,
                          Map<IndexId, Set<SnapshotId>> indexSnapshots, ShardGenerations shardGenerations,
                          IndexMetaDataGenerations indexMetaDataGenerations) {
        this.genId = genId;
        this.snapshotIds = Collections.unmodifiableMap(snapshotIds);
        this.snapshotStates = Collections.unmodifiableMap(snapshotStates);
        this.indices = Collections.unmodifiableMap(indexSnapshots.keySet().stream()
            .collect(Collectors.toMap(IndexId::getName, Function.identity())));
        this.indexSnapshots = Collections.unmodifiableMap(indexSnapshots);
        this.shardGenerations = Objects.requireNonNull(shardGenerations);
        this.indexMetaDataGenerations = indexMetaDataGenerations;
        assert indices.values().containsAll(shardGenerations.indices()) : "ShardGenerations contained indices "
            + shardGenerations.indices() + " but snapshots only reference indices " + indices.values();
    }

    protected RepositoryData copy() {
        return new RepositoryData(genId, snapshotIds, snapshotStates, indexSnapshots, shardGenerations, indexMetaDataGenerations);
    }

    public ShardGenerations shardGenerations() {
        return shardGenerations;
    }

    /**
     * Gets the generational index file id from which this instance was read.
     */
    public long getGenId() {
        return genId;
    }

    /**
     * Returns an unmodifiable collection of the snapshot ids.
     */
    public Collection<SnapshotId> getSnapshotIds() {
        return Collections.unmodifiableCollection(snapshotIds.values());
    }

    /**
     * Returns the {@link SnapshotState} for the given snapshot.  Returns {@code null} if
     * there is no state for the snapshot.
     */
    @Nullable
    public SnapshotState getSnapshotState(final SnapshotId snapshotId) {
        return snapshotStates.get(snapshotId.getUUID());
    }

    /**
     * Returns an unmodifiable map of the index names to {@link IndexId} in the repository.
     */
    public Map<String, IndexId> getIndices() {
        return indices;
    }

    /**
     * Returns the list of {@link IndexId} that have their snapshots updated but not removed (because they are still referenced by other
     * snapshots) after removing the given snapshot from the repository.
     *
     * @param snapshotId SnapshotId to remove
     * @return List of indices that are changed but not removed
     */
    public List<IndexId> indicesToUpdateAfterRemovingSnapshot(SnapshotId snapshotId) {
        return indexSnapshots.entrySet().stream()
            .filter(entry -> entry.getValue().size() > 1 && entry.getValue().contains(snapshotId))
            .map(Map.Entry::getKey)
            .collect(Collectors.toList());
    }

    /**
     * Returns a map of {@link IndexId} to {@link String} containing all the {@link IndexId} and the
     * {@link org.elasticsearch.cluster.metadata.IndexMetaData} blob name in it that can be removed after removing the given snapshot from
     * the repository.
     * NOTE: Does not return a mapping for {@link IndexId} values that will be removed completely from the repository.
     *
     * @param snapshotId SnapshotId to remove
     * @return map of index to index metadata blob id to delete
     */
    public Map<IndexId, String> indexMetaDataToRemoveAfterRemovingSnapshot(SnapshotId snapshotId) {
        Collection<IndexId> indicesForSnapshot = indicesToUpdateAfterRemovingSnapshot(snapshotId);
        final Set<String> allHashes = indexMetaDataGenerations.lookup.entrySet().stream()
            .filter(e -> e.getKey().equals(snapshotId) == false).flatMap(e -> e.getValue().values().stream())
            .map(indexMetaDataGenerations::getIndexMetaBlobId).collect(Collectors.toSet());
        final Map<IndexId, String> toRemove = new HashMap<>();
        for (IndexId indexId : indicesForSnapshot) {
            final String hash = indexMetaDataGenerations.indexMetaBlobId(snapshotId, indexId);
            if (allHashes.contains(hash) == false) {
                final String prev = toRemove.put(indexId, hash);
                assert prev == null : "Saw double entry [" + prev + "][" + hash + "]";
            }
        }
        return toRemove;
    }

    /**
     * Add a snapshot and its indices to the repository; returns a new instance.  If the snapshot
     * already exists in the repository data, this method throws an IllegalArgumentException.
     *
     * @param snapshotId       Id of the new snapshot
     * @param snapshotState    State of the new snapshot
     * @param shardGenerations Updated shard generations in the new snapshot. For each index contained in the snapshot an array of new
     *                         generations indexed by the shard id they correspond to must be supplied.
     * @param indexMetaBlobs   Map of index metadata blob uuids
     * @param newHashes        Map of new index metadata blob uuids keyed by the hash of the serialized
     *                         {@link org.elasticsearch.cluster.metadata.IndexMetaData} in them
     */
    public RepositoryData addSnapshot(final SnapshotId snapshotId,
                                      final SnapshotState snapshotState,
                                      final ShardGenerations shardGenerations,
                                      @Nullable final Map<IndexId, String> indexMetaBlobs,
                                      @Nullable final Map<String, String> newHashes) {
        if (snapshotIds.containsKey(snapshotId.getUUID())) {
            // if the snapshot id already exists in the repository data, it means an old master
            // that is blocked from the cluster is trying to finalize a snapshot concurrently with
            // the new master, so we make the operation idempotent
            return this;
        }
        Map<String, SnapshotId> snapshots = new HashMap<>(snapshotIds);
        snapshots.put(snapshotId.getUUID(), snapshotId);
        Map<String, SnapshotState> newSnapshotStates = new HashMap<>(snapshotStates);
        newSnapshotStates.put(snapshotId.getUUID(), snapshotState);
        Map<IndexId, Set<SnapshotId>> allIndexSnapshots = new HashMap<>(indexSnapshots);
        for (final IndexId indexId : shardGenerations.indices()) {
            allIndexSnapshots.computeIfAbsent(indexId, k -> new LinkedHashSet<>()).add(snapshotId);
        }

        final IndexMetaDataGenerations newIndexMetaGenerations;
        if (indexMetaBlobs == null) {
            assert newHashes == null : "Non-null new hashes [" + newHashes + "] for null lookup";
            assert indexMetaDataGenerations.lookup.isEmpty() :
                "Index meta generations should have been empty but was [" + indexMetaDataGenerations + "]";
            newIndexMetaGenerations = IndexMetaDataGenerations.EMPTY;
        } else {
            assert shardGenerations.indices().equals(indexMetaBlobs.keySet()) :
                "Shard generations contained indices " + shardGenerations.indices()
                    + " but indexMetaData was given for " + indexMetaBlobs.keySet();
            newIndexMetaGenerations = indexMetaDataGenerations.withAddedSnapshot(snapshotId, indexMetaBlobs, newHashes);
        }

        return new RepositoryData(genId, snapshots, newSnapshotStates, allIndexSnapshots,
            ShardGenerations.builder().putAll(this.shardGenerations).putAll(shardGenerations).build(),
            newIndexMetaGenerations);
    }

    /**
     * Create a new instance with the given generation and all other fields equal to this instance.
     *
     * @param newGeneration New Generation
     * @return New instance
     */
    public RepositoryData withGenId(long newGeneration) {
        if (newGeneration == genId) {
            return this;
        }
        return new RepositoryData(newGeneration, this.snapshotIds, this.snapshotStates, this.indexSnapshots, this.shardGenerations,
            this.indexMetaDataGenerations);
    }

    /**
     * Remove a snapshot and remove any indices that no longer exist in the repository due to the deletion of the snapshot.
     *
     * @param snapshotId              Snapshot Id
     * @param updatedShardGenerations Shard generations that changed as a result of removing the snapshot.
     *                                The {@code String[]} passed for each {@link IndexId} contains the new shard generation id for each
     *                                changed shard indexed by its shardId
     */
    public RepositoryData removeSnapshot(final SnapshotId snapshotId, final ShardGenerations updatedShardGenerations) {
        Map<String, SnapshotId> newSnapshotIds = snapshotIds.values().stream()
            .filter(id -> !snapshotId.equals(id))
            .collect(Collectors.toMap(SnapshotId::getUUID, Function.identity()));
        if (newSnapshotIds.size() == snapshotIds.size()) {
            throw new ResourceNotFoundException("Attempting to remove non-existent snapshot [{}] from repository data", snapshotId);
        }
        Map<String, SnapshotState> newSnapshotStates = new HashMap<>(snapshotStates);
        newSnapshotStates.remove(snapshotId.getUUID());
        Map<IndexId, Set<SnapshotId>> indexSnapshots = new HashMap<>();
        for (final IndexId indexId : indices.values()) {
            Set<SnapshotId> set;
            Set<SnapshotId> snapshotIds = this.indexSnapshots.get(indexId);
            assert snapshotIds != null;
            if (snapshotIds.contains(snapshotId)) {
                if (snapshotIds.size() == 1) {
                    // removing the snapshot will mean no more snapshots
                    // have this index, so just skip over it
                    continue;
                }
                set = new LinkedHashSet<>(snapshotIds);
                set.remove(snapshotId);
            } else {
                set = snapshotIds;
            }
            indexSnapshots.put(indexId, set);
        }

        return new RepositoryData(genId, newSnapshotIds, newSnapshotStates, indexSnapshots,
            ShardGenerations.builder().putAll(shardGenerations).putAll(updatedShardGenerations)
                .retainIndicesAndPruneDeletes(indexSnapshots.keySet()).build(),
            indexMetaDataGenerations.withRemovedSnapshot(snapshotId)
        );
    }

    /**
     * Returns an immutable collection of the snapshot ids for the snapshots that contain the given index.
     */
    public Set<SnapshotId> getSnapshots(final IndexId indexId) {
        Set<SnapshotId> snapshotIds = indexSnapshots.get(indexId);
        if (snapshotIds == null) {
            throw new IllegalArgumentException("unknown snapshot index " + indexId);
        }
        return snapshotIds;
    }

    @Override
    public boolean equals(Object obj) {
        if (this == obj) {
            return true;
        }
        if (obj == null || getClass() != obj.getClass()) {
            return false;
        }
        RepositoryData that = (RepositoryData) obj;
        return snapshotIds.equals(that.snapshotIds)
                   && snapshotStates.equals(that.snapshotStates)
                   && indices.equals(that.indices)
                   && indexSnapshots.equals(that.indexSnapshots)
                   && shardGenerations.equals(that.shardGenerations)
                   && indexMetaDataGenerations.equals(that.indexMetaDataGenerations);
    }

    @Override
    public int hashCode() {
        return Objects.hash(snapshotIds, snapshotStates, indices, indexSnapshots, shardGenerations, indexMetaDataGenerations);
    }

    /**
     * Resolve the index name to the index id specific to the repository,
     * throwing an exception if the index could not be resolved.
     */
    public IndexId resolveIndexId(final String indexName) {
        return Objects.requireNonNull(indices.get(indexName), () -> "Tried to resolve unknown index [" + indexName + "]");
    }

    /**
     * Resolve the given index names to index ids.
     */
    public List<IndexId> resolveIndices(final List<String> indices) {
        List<IndexId> resolvedIndices = new ArrayList<>(indices.size());
        for (final String indexName : indices) {
            resolvedIndices.add(resolveIndexId(indexName));
        }
        return resolvedIndices;
    }

    /**
     * Resolve the given index names to index ids, creating new index ids for
     * new indices in the repository.
     */
    public List<IndexId> resolveNewIndices(final List<String> indicesToResolve) {
        List<IndexId> snapshotIndices = new ArrayList<>();
        for (String index : indicesToResolve) {
            final IndexId indexId;
            if (indices.containsKey(index)) {
                indexId = indices.get(index);
            } else {
                indexId = new IndexId(index, UUIDs.randomBase64UUID());
            }
            snapshotIndices.add(indexId);
        }
        return snapshotIndices;
    }

    private static final String SHARD_GENERATIONS = "shard_generations";
    private static final String INDEX_METADATA_HASHES = "index_metadata_hashes";
    private static final String INDEX_METADATA_LOOKUP = "index_metadata_lookup";
    private static final String SNAPSHOTS = "snapshots";
    private static final String INDICES = "indices";
    private static final String INDEX_ID = "id";
    private static final String NAME = "name";
    private static final String UUID = "uuid";
    private static final String STATE = "state";
    private static final String MIN_VERSION = "min_version";

    /**
     * Writes the snapshots metadata and the related indices metadata to x-content.
     */
    public XContentBuilder snapshotsToXContent(final XContentBuilder builder, final boolean shouldWriteShardGens) throws IOException {
        builder.startObject();
        // write the snapshots list
        builder.startArray(SNAPSHOTS);
        for (final SnapshotId snapshot : getSnapshotIds()) {
            builder.startObject();
            builder.field(NAME, snapshot.getName());
            builder.field(UUID, snapshot.getUUID());
            if (snapshotStates.containsKey(snapshot.getUUID())) {
                builder.field(STATE, snapshotStates.get(snapshot.getUUID()).value());
            }
            if (shouldWriteShardGens) {
                builder.field(INDEX_METADATA_LOOKUP, indexMetaDataGenerations.lookup.getOrDefault(snapshot, Collections.emptyMap())
                    .entrySet().stream().collect(Collectors.toMap(entry -> entry.getKey().getId(), Map.Entry::getValue)));
            }
            builder.endObject();
        }
        builder.endArray();
        // write the indices map
        builder.startObject(INDICES);
        for (final IndexId indexId : getIndices().values()) {
            builder.startObject(indexId.getName());
            builder.field(INDEX_ID, indexId.getId());
            builder.startArray(SNAPSHOTS);
            Set<SnapshotId> snapshotIds = indexSnapshots.get(indexId);
            assert snapshotIds != null;
            for (final SnapshotId snapshotId : snapshotIds) {
                builder.value(snapshotId.getUUID());
            }
            builder.endArray();
            if (shouldWriteShardGens) {
                builder.startArray(SHARD_GENERATIONS);
                for (String gen : shardGenerations.getGens(indexId)) {
                    builder.value(gen);
                }
                builder.endArray();
            }
            builder.endObject();
        }
        builder.endObject();
        if (shouldWriteShardGens) {
<<<<<<< HEAD
            builder.field(INDEX_METADATA_HASHES, indexMetaDataGenerations.hashes);
=======
            // TODO: write this field once 7.6 is able to read it and add tests to :qa:snapshot-repository-downgrade that make sure older
            //       ES versions can't corrupt the repository by writing to it and all the snapshots in it are v7.6 or newer
            // Add min version field to make it impossible for older ES versions to deserialize this object
            // builder.field(MIN_VERSION, SnapshotsService.SHARD_GEN_IN_REPO_DATA_VERSION.toString());
>>>>>>> 979a28d2
        }
        builder.endObject();
        return builder;
    }

    public IndexMetaDataGenerations indexMetaDataGenerations() {
        return indexMetaDataGenerations;
    }

    /**
     * Reads an instance of {@link RepositoryData} from x-content, loading the snapshots and indices metadata.
     */
    public static RepositoryData snapshotsFromXContent(final XContentParser parser, long genId) throws IOException {
        final Map<String, SnapshotId> snapshots = new HashMap<>();
        final Map<String, SnapshotState> snapshotStates = new HashMap<>();
        final Map<IndexId, Set<SnapshotId>> indexSnapshots = new HashMap<>();
        final ShardGenerations.Builder shardGenerations = ShardGenerations.builder();
        final Map<String, String> indexMetaHashes = new HashMap<>();
        final Map<SnapshotId, Map<String, String>> indexMetaLookup = new HashMap<>();

        if (parser.nextToken() == XContentParser.Token.START_OBJECT) {
            while (parser.nextToken() == XContentParser.Token.FIELD_NAME) {
                String field = parser.currentName();
                if (SNAPSHOTS.equals(field)) {
                    if (parser.nextToken() == XContentParser.Token.START_ARRAY) {
                        while (parser.nextToken() != XContentParser.Token.END_ARRAY) {
                            String name = null;
                            String uuid = null;
                            SnapshotState state = null;
                            Map<String, String> metaGenerations = new HashMap<>();
                            while (parser.nextToken() != XContentParser.Token.END_OBJECT) {
                                String currentFieldName = parser.currentName();
                                parser.nextToken();
                                if (NAME.equals(currentFieldName)) {
                                    name = parser.text();
                                } else if (UUID.equals(currentFieldName)) {
                                    uuid = parser.text();
                                } else if (STATE.equals(currentFieldName)) {
                                    state = SnapshotState.fromValue(parser.numberValue().byteValue());
                                } else if (INDEX_METADATA_LOOKUP.equals(currentFieldName)) {
                                    metaGenerations.putAll(parser.mapStrings());
                                }
                            }
                            final SnapshotId snapshotId = new SnapshotId(name, uuid);
                            if (state != null) {
                                snapshotStates.put(uuid, state);
                            }
                            snapshots.put(snapshotId.getUUID(), snapshotId);
                            indexMetaLookup.put(snapshotId, metaGenerations);
                        }
                    } else {
                        throw new ElasticsearchParseException("expected array for [" + field + "]");
                    }
                } else if (INDICES.equals(field)) {
                    if (parser.nextToken() != XContentParser.Token.START_OBJECT) {
                        throw new ElasticsearchParseException("start object expected [indices]");
                    }
                    while (parser.nextToken() != XContentParser.Token.END_OBJECT) {
                        final String indexName = parser.currentName();
                        final Set<SnapshotId> snapshotIds = new LinkedHashSet<>();
                        final List<String> gens = new ArrayList<>();

                        IndexId indexId = null;
                        if (parser.nextToken() != XContentParser.Token.START_OBJECT) {
                            throw new ElasticsearchParseException("start object expected index[" + indexName + "]");
                        }
                        while (parser.nextToken() != XContentParser.Token.END_OBJECT) {
                            final String indexMetaFieldName = parser.currentName();
                            parser.nextToken();
                            if (INDEX_ID.equals(indexMetaFieldName)) {
                                indexId = new IndexId(indexName, parser.text());
                            } else if (SNAPSHOTS.equals(indexMetaFieldName)) {
                                if (parser.currentToken() != XContentParser.Token.START_ARRAY) {
                                    throw new ElasticsearchParseException("start array expected [snapshots]");
                                }
                                while (parser.nextToken() != XContentParser.Token.END_ARRAY) {
                                    String uuid = null;
                                    // the old format pre 5.4.1 which contains the snapshot name and uuid
                                    if (parser.currentToken() == XContentParser.Token.START_OBJECT) {
                                        while (parser.nextToken() != XContentParser.Token.END_OBJECT) {
                                            String currentFieldName = parser.currentName();
                                            parser.nextToken();
                                            if (UUID.equals(currentFieldName)) {
                                                uuid = parser.text();
                                            }
                                        }
                                    } else {
                                        // the new format post 5.4.1 that only contains the snapshot uuid,
                                        // since we already have the name/uuid combo in the snapshots array
                                        uuid = parser.text();
                                    }

                                    SnapshotId snapshotId = snapshots.get(uuid);
                                    if (snapshotId != null) {
                                        snapshotIds.add(snapshotId);
                                    } else {
                                        // A snapshotted index references a snapshot which does not exist in
                                        // the list of snapshots. This can happen when multiple clusters in
                                        // different versions create or delete snapshot in the same repository.
                                        throw new ElasticsearchParseException("Detected a corrupted repository, index " + indexId
                                            + " references an unknown snapshot uuid [" + uuid + "]");
                                    }
                                }
                            } else if (SHARD_GENERATIONS.equals(indexMetaFieldName)) {
                                XContentParserUtils.ensureExpectedToken(
                                    XContentParser.Token.START_ARRAY, parser.currentToken(), parser::getTokenLocation);
                                while (parser.nextToken() != XContentParser.Token.END_ARRAY) {
                                    gens.add(parser.textOrNull());
                                }
                            }
                        }
                        assert indexId != null;
                        indexSnapshots.put(indexId, snapshotIds);
                        for (int i = 0; i < gens.size(); i++) {
                            shardGenerations.put(indexId, i, gens.get(i));
                        }
                    }
<<<<<<< HEAD
                } else if (INDEX_METADATA_HASHES.equals(field)) {
                    if (parser.nextToken() != XContentParser.Token.START_OBJECT) {
                        throw new ElasticsearchParseException("start object expected [" + INDEX_METADATA_HASHES + "]");
                    }
                    indexMetaHashes.putAll(parser.mapStrings());
=======
                } else if (MIN_VERSION.equals(field)) {
                    if (parser.nextToken() != XContentParser.Token.VALUE_STRING) {
                        throw new ElasticsearchParseException("version string expected [min_version]");
                    }
                    final Version version = Version.fromString(parser.text());
                    assert version.onOrAfter(SnapshotsService.SHARD_GEN_IN_REPO_DATA_VERSION);
>>>>>>> 979a28d2
                } else {
                    throw new ElasticsearchParseException("unknown field name  [" + field + "]");
                }
            }
        } else {
            throw new ElasticsearchParseException("start object expected");
        }
        final Map<String, IndexId> indexLookup =
            indexSnapshots.keySet().stream().collect(Collectors.toMap(IndexId::getId, Function.identity()));
        return new RepositoryData(genId, snapshots, snapshotStates, indexSnapshots, shardGenerations.build(),
            new IndexMetaDataGenerations(indexMetaLookup.entrySet().stream().collect(
                Collectors.toMap(Map.Entry::getKey, e -> e.getValue().entrySet().stream()
                    .collect(Collectors.toMap(entry -> indexLookup.get(entry.getKey()), Map.Entry::getValue)))), indexMetaHashes));
    }
}<|MERGE_RESOLUTION|>--- conflicted
+++ resolved
@@ -426,14 +426,11 @@
         }
         builder.endObject();
         if (shouldWriteShardGens) {
-<<<<<<< HEAD
             builder.field(INDEX_METADATA_HASHES, indexMetaDataGenerations.hashes);
-=======
             // TODO: write this field once 7.6 is able to read it and add tests to :qa:snapshot-repository-downgrade that make sure older
             //       ES versions can't corrupt the repository by writing to it and all the snapshots in it are v7.6 or newer
             // Add min version field to make it impossible for older ES versions to deserialize this object
             // builder.field(MIN_VERSION, SnapshotsService.SHARD_GEN_IN_REPO_DATA_VERSION.toString());
->>>>>>> 979a28d2
         }
         builder.endObject();
         return builder;
@@ -551,20 +548,17 @@
                             shardGenerations.put(indexId, i, gens.get(i));
                         }
                     }
-<<<<<<< HEAD
                 } else if (INDEX_METADATA_HASHES.equals(field)) {
                     if (parser.nextToken() != XContentParser.Token.START_OBJECT) {
                         throw new ElasticsearchParseException("start object expected [" + INDEX_METADATA_HASHES + "]");
                     }
                     indexMetaHashes.putAll(parser.mapStrings());
-=======
                 } else if (MIN_VERSION.equals(field)) {
                     if (parser.nextToken() != XContentParser.Token.VALUE_STRING) {
                         throw new ElasticsearchParseException("version string expected [min_version]");
                     }
                     final Version version = Version.fromString(parser.text());
                     assert version.onOrAfter(SnapshotsService.SHARD_GEN_IN_REPO_DATA_VERSION);
->>>>>>> 979a28d2
                 } else {
                     throw new ElasticsearchParseException("unknown field name  [" + field + "]");
                 }
