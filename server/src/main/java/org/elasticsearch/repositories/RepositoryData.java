--- conflicted
+++ resolved
@@ -540,122 +540,6 @@
         final Map<String, IndexId> indexLookup = new HashMap<>();
         final ShardGenerations.Builder shardGenerations = ShardGenerations.builder();
         final Map<SnapshotId, Map<String, String>> indexMetaLookup = new HashMap<>();
-<<<<<<< HEAD
-
-        if (parser.nextToken() == XContentParser.Token.START_OBJECT) {
-            while (parser.nextToken() == XContentParser.Token.FIELD_NAME) {
-                String field = parser.currentName();
-                if (SNAPSHOTS.equals(field)) {
-                    if (parser.nextToken() == XContentParser.Token.START_ARRAY) {
-                        while (parser.nextToken() != XContentParser.Token.END_ARRAY) {
-                            String name = null;
-                            String uuid = null;
-                            SnapshotState state = null;
-                            Map<String, String> metaGenerations = new HashMap<>();
-                            Version version = null;
-                            while (parser.nextToken() != XContentParser.Token.END_OBJECT) {
-                                String currentFieldName = parser.currentName();
-                                parser.nextToken();
-                                if (NAME.equals(currentFieldName)) {
-                                    name = parser.text();
-                                } else if (UUID.equals(currentFieldName)) {
-                                    uuid = parser.text();
-                                } else if (STATE.equals(currentFieldName)) {
-                                    state = SnapshotState.fromValue(parser.numberValue().byteValue());
-                                } else if (INDEX_METADATA_LOOKUP.equals(currentFieldName)) {
-                                    metaGenerations.putAll(parser.mapStrings());
-                                } else if (VERSION.equals(currentFieldName)) {
-                                    version = Version.fromString(parser.text());
-                                }
-                            }
-                            final SnapshotId snapshotId = new SnapshotId(name, uuid);
-                            if (state != null) {
-                                snapshotStates.put(uuid, state);
-                            }
-                            if (version != null) {
-                                snapshotVersions.put(uuid, version);
-                            }
-                            snapshots.put(snapshotId.getUUID(), snapshotId);
-                            if (metaGenerations.isEmpty() == false) {
-                                indexMetaLookup.put(snapshotId, metaGenerations);
-                            }
-                        }
-                    } else {
-                        throw new ElasticsearchParseException("expected array for [" + field + "]");
-                    }
-                } else if (INDICES.equals(field)) {
-                    if (parser.nextToken() != XContentParser.Token.START_OBJECT) {
-                        throw new ElasticsearchParseException("start object expected [indices]");
-                    }
-                    while (parser.nextToken() != XContentParser.Token.END_OBJECT) {
-                        final String indexName = parser.currentName();
-                        final List<SnapshotId> snapshotIds = new ArrayList<>();
-                        final List<String> gens = new ArrayList<>();
-
-                        IndexId indexId = null;
-                        if (parser.nextToken() != XContentParser.Token.START_OBJECT) {
-                            throw new ElasticsearchParseException("start object expected index[" + indexName + "]");
-                        }
-                        while (parser.nextToken() != XContentParser.Token.END_OBJECT) {
-                            final String indexMetaFieldName = parser.currentName();
-                            parser.nextToken();
-                            if (INDEX_ID.equals(indexMetaFieldName)) {
-                                indexId = new IndexId(indexName, parser.text());
-                            } else if (SNAPSHOTS.equals(indexMetaFieldName)) {
-                                if (parser.currentToken() != XContentParser.Token.START_ARRAY) {
-                                    throw new ElasticsearchParseException("start array expected [snapshots]");
-                                }
-                                while (parser.nextToken() != XContentParser.Token.END_ARRAY) {
-                                    String uuid = null;
-                                    // the old format pre 5.4.1 which contains the snapshot name and uuid
-                                    if (parser.currentToken() == XContentParser.Token.START_OBJECT) {
-                                        while (parser.nextToken() != XContentParser.Token.END_OBJECT) {
-                                            String currentFieldName = parser.currentName();
-                                            parser.nextToken();
-                                            if (UUID.equals(currentFieldName)) {
-                                                uuid = parser.text();
-                                            }
-                                        }
-                                    } else {
-                                        // the new format post 5.4.1 that only contains the snapshot uuid,
-                                        // since we already have the name/uuid combo in the snapshots array
-                                        uuid = parser.text();
-                                    }
-
-                                    SnapshotId snapshotId = snapshots.get(uuid);
-                                    if (snapshotId != null) {
-                                        snapshotIds.add(snapshotId);
-                                    } else {
-                                        // A snapshotted index references a snapshot which does not exist in
-                                        // the list of snapshots. This can happen when multiple clusters in
-                                        // different versions create or delete snapshot in the same repository.
-                                        throw new ElasticsearchParseException("Detected a corrupted repository, index " + indexId
-                                            + " references an unknown snapshot uuid [" + uuid + "]");
-                                    }
-                                }
-                            } else if (SHARD_GENERATIONS.equals(indexMetaFieldName)) {
-                                XContentParserUtils.ensureExpectedToken(
-                                    XContentParser.Token.START_ARRAY, parser.currentToken(), parser);
-                                while (parser.nextToken() != XContentParser.Token.END_ARRAY) {
-                                    gens.add(parser.textOrNull());
-                                }
-
-                            }
-                        }
-                        assert indexId != null;
-                        indexSnapshots.put(indexId, Collections.unmodifiableList(snapshotIds));
-                        for (int i = 0; i < gens.size(); i++) {
-                            String parsedGen = gens.get(i);
-                            if (fixBrokenShardGens) {
-                                parsedGen = ShardGenerations.fixShardGeneration(parsedGen);
-                            }
-                            if (parsedGen != null) {
-                                shardGenerations.put(indexId, i, parsedGen);
-                            }
-                        }
-                    }
-                } else if (INDEX_METADATA_IDENTIFIERS.equals(field)) {
-=======
         Map<String, String> indexMetaIdentifiers = null;
         while (parser.nextToken() == XContentParser.Token.FIELD_NAME) {
             final String field = parser.currentName();
@@ -667,7 +551,6 @@
                     parseIndices(parser, fixBrokenShardGens, snapshots, indexSnapshots, indexLookup, shardGenerations);
                     break;
                 case INDEX_METADATA_IDENTIFIERS:
->>>>>>> 5e379076
                     if (parser.nextToken() != XContentParser.Token.START_OBJECT) {
                         throw new ElasticsearchParseException("start object expected [" + INDEX_METADATA_IDENTIFIERS + "]");
                     }
@@ -837,8 +720,7 @@
                         }
                         break;
                     case SHARD_GENERATIONS:
-                        XContentParserUtils.ensureExpectedToken(
-                                XContentParser.Token.START_ARRAY, currentToken, parser::getTokenLocation);
+                        XContentParserUtils.ensureExpectedToken(XContentParser.Token.START_ARRAY, currentToken, parser);
                         while (parser.nextToken() != XContentParser.Token.END_ARRAY) {
                             gens.add(parser.textOrNull());
                         }
