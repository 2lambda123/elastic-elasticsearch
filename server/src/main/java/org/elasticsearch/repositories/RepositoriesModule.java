/*
 * Copyright Elasticsearch B.V. and/or licensed to Elasticsearch B.V. under one
 * or more contributor license agreements. Licensed under the Elastic License
 * 2.0 and the Server Side Public License, v 1; you may not use this file except
 * in compliance with, at your election, the Elastic License 2.0 or the Server
 * Side Public License, v 1.
 */

package org.elasticsearch.repositories;

import org.elasticsearch.cluster.service.ClusterService;
import org.elasticsearch.common.settings.Settings;
import org.elasticsearch.common.util.BigArrays;
import org.elasticsearch.env.Environment;
import org.elasticsearch.index.IndexVersion;
import org.elasticsearch.index.IndexVersions;
import org.elasticsearch.indices.recovery.RecoverySettings;
import org.elasticsearch.plugins.RepositoryPlugin;
import org.elasticsearch.repositories.fs.FsRepository;
import org.elasticsearch.snapshots.Snapshot;
import org.elasticsearch.snapshots.SnapshotRestoreException;
import org.elasticsearch.telemetry.TelemetryProvider;
import org.elasticsearch.transport.TransportService;
import org.elasticsearch.xcontent.NamedXContentRegistry;

import java.util.ArrayList;
import java.util.Collections;
import java.util.HashMap;
import java.util.List;
import java.util.Map;
import java.util.function.BiConsumer;

/**
 * Sets up classes for Snapshot/Restore.
 */
public final class RepositoriesModule {

<<<<<<< HEAD
    public static final String METRIC_REQUESTS_COUNT = "repositories.requests.count";
    public static final String HTTP_REQUEST_TIME_IN_MICROS_HISTOGRAM = "es.repositories.requests.http_request_time.histogram";
=======
    public static final String METRIC_REQUESTS_COUNT = "es.repositories.requests.count";
    public static final String METRIC_EXCEPTIONS_COUNT = "es.repositories.exceptions.count";
    public static final String METRIC_THROTTLES_COUNT = "es.repositories.throttles.count";
    public static final String METRIC_OPERATIONS_COUNT = "es.repositories.operations.count";
    public static final String METRIC_UNSUCCESSFUL_OPERATIONS_COUNT = "es.repositories.operations.unsuccessful.count";
    public static final String METRIC_EXCEPTIONS_HISTOGRAM = "es.repositories.exceptions.histogram";
    public static final String METRIC_THROTTLES_HISTOGRAM = "es.repositories.throttles.histogram";

>>>>>>> 76a6dd61
    private final RepositoriesService repositoriesService;

    public RepositoriesModule(
        Environment env,
        List<RepositoryPlugin> repoPlugins,
        TransportService transportService,
        ClusterService clusterService,
        BigArrays bigArrays,
        NamedXContentRegistry namedXContentRegistry,
        RecoverySettings recoverySettings,
        TelemetryProvider telemetryProvider
    ) {
        // TODO: refactor APM metrics into their own class, passed in as a dependency (e.g. see BlobCacheMetrics as an example).
        telemetryProvider.getMeterRegistry().registerLongCounter(METRIC_REQUESTS_COUNT, "repository request counter", "unit");
<<<<<<< HEAD
        telemetryProvider.getMeterRegistry()
            .registerLongHistogram(
                HTTP_REQUEST_TIME_IN_MICROS_HISTOGRAM,
                "HttpRequestTime in microseconds expressed as as a histogram",
                "micros"
            );

=======
        telemetryProvider.getMeterRegistry().registerLongCounter(METRIC_EXCEPTIONS_COUNT, "repository request exception counter", "unit");
        telemetryProvider.getMeterRegistry().registerLongCounter(METRIC_THROTTLES_COUNT, "repository operation counter", "unit");
        telemetryProvider.getMeterRegistry()
            .registerLongCounter(METRIC_OPERATIONS_COUNT, "repository unsuccessful operation counter", "unit");
        telemetryProvider.getMeterRegistry()
            .registerLongCounter(METRIC_UNSUCCESSFUL_OPERATIONS_COUNT, "repository request throttle counter", "unit");
        telemetryProvider.getMeterRegistry()
            .registerLongHistogram(METRIC_EXCEPTIONS_HISTOGRAM, "repository request exception histogram", "unit");
        telemetryProvider.getMeterRegistry()
            .registerLongHistogram(METRIC_THROTTLES_HISTOGRAM, "repository request throttle histogram", "unit");
>>>>>>> 76a6dd61
        Map<String, Repository.Factory> factories = new HashMap<>();
        factories.put(
            FsRepository.TYPE,
            metadata -> new FsRepository(metadata, env, namedXContentRegistry, clusterService, bigArrays, recoverySettings)
        );

        for (RepositoryPlugin repoPlugin : repoPlugins) {
            Map<String, Repository.Factory> newRepoTypes = repoPlugin.getRepositories(
                env,
                namedXContentRegistry,
                clusterService,
                bigArrays,
                recoverySettings
            );
            for (Map.Entry<String, Repository.Factory> entry : newRepoTypes.entrySet()) {
                if (factories.put(entry.getKey(), entry.getValue()) != null) {
                    throw new IllegalArgumentException("Repository type [" + entry.getKey() + "] is already registered");
                }
            }
        }

        Map<String, Repository.Factory> internalFactories = new HashMap<>();
        for (RepositoryPlugin repoPlugin : repoPlugins) {
            Map<String, Repository.Factory> newRepoTypes = repoPlugin.getInternalRepositories(
                env,
                namedXContentRegistry,
                clusterService,
                recoverySettings
            );
            for (Map.Entry<String, Repository.Factory> entry : newRepoTypes.entrySet()) {
                if (internalFactories.put(entry.getKey(), entry.getValue()) != null) {
                    throw new IllegalArgumentException("Internal repository type [" + entry.getKey() + "] is already registered");
                }
                if (factories.put(entry.getKey(), entry.getValue()) != null) {
                    throw new IllegalArgumentException(
                        "Internal repository type [" + entry.getKey() + "] is already registered as a " + "non-internal repository"
                    );
                }
            }
        }

        List<BiConsumer<Snapshot, IndexVersion>> preRestoreChecks = new ArrayList<>();
        for (RepositoryPlugin repoPlugin : repoPlugins) {
            BiConsumer<Snapshot, IndexVersion> preRestoreCheck = repoPlugin.addPreRestoreVersionCheck();
            if (preRestoreCheck != null) {
                preRestoreChecks.add(preRestoreCheck);
            }
        }
        if (preRestoreChecks.isEmpty()) {
            preRestoreChecks.add((snapshot, version) -> {
                if (version.isLegacyIndexVersion()) {
                    throw new SnapshotRestoreException(
                        snapshot,
                        "the snapshot was created with Elasticsearch version ["
                            + version
                            + "] which is below the current versions minimum index compatibility version ["
                            + IndexVersions.MINIMUM_COMPATIBLE
                            + "]"
                    );
                }
            });
        }

        Settings settings = env.settings();
        Map<String, Repository.Factory> repositoryTypes = Collections.unmodifiableMap(factories);
        Map<String, Repository.Factory> internalRepositoryTypes = Collections.unmodifiableMap(internalFactories);
        repositoriesService = new RepositoriesService(
            settings,
            clusterService,
            transportService,
            repositoryTypes,
            internalRepositoryTypes,
            transportService.getThreadPool(),
            preRestoreChecks
        );
    }

    public RepositoriesService getRepositoryService() {
        return repositoriesService;
    }
}<|MERGE_RESOLUTION|>--- conflicted
+++ resolved
@@ -35,10 +35,6 @@
  */
 public final class RepositoriesModule {
 
-<<<<<<< HEAD
-    public static final String METRIC_REQUESTS_COUNT = "repositories.requests.count";
-    public static final String HTTP_REQUEST_TIME_IN_MICROS_HISTOGRAM = "es.repositories.requests.http_request_time.histogram";
-=======
     public static final String METRIC_REQUESTS_COUNT = "es.repositories.requests.count";
     public static final String METRIC_EXCEPTIONS_COUNT = "es.repositories.exceptions.count";
     public static final String METRIC_THROTTLES_COUNT = "es.repositories.throttles.count";
@@ -47,7 +43,8 @@
     public static final String METRIC_EXCEPTIONS_HISTOGRAM = "es.repositories.exceptions.histogram";
     public static final String METRIC_THROTTLES_HISTOGRAM = "es.repositories.throttles.histogram";
 
->>>>>>> 76a6dd61
+    public static final String METRIC_REQUESTS_COUNT = "repositories.requests.count";
+    public static final String HTTP_REQUEST_TIME_IN_MICROS_HISTOGRAM = "es.repositories.requests.http_request_time.histogram";
     private final RepositoriesService repositoriesService;
 
     public RepositoriesModule(
@@ -62,15 +59,6 @@
     ) {
         // TODO: refactor APM metrics into their own class, passed in as a dependency (e.g. see BlobCacheMetrics as an example).
         telemetryProvider.getMeterRegistry().registerLongCounter(METRIC_REQUESTS_COUNT, "repository request counter", "unit");
-<<<<<<< HEAD
-        telemetryProvider.getMeterRegistry()
-            .registerLongHistogram(
-                HTTP_REQUEST_TIME_IN_MICROS_HISTOGRAM,
-                "HttpRequestTime in microseconds expressed as as a histogram",
-                "micros"
-            );
-
-=======
         telemetryProvider.getMeterRegistry().registerLongCounter(METRIC_EXCEPTIONS_COUNT, "repository request exception counter", "unit");
         telemetryProvider.getMeterRegistry().registerLongCounter(METRIC_THROTTLES_COUNT, "repository operation counter", "unit");
         telemetryProvider.getMeterRegistry()
@@ -81,7 +69,13 @@
             .registerLongHistogram(METRIC_EXCEPTIONS_HISTOGRAM, "repository request exception histogram", "unit");
         telemetryProvider.getMeterRegistry()
             .registerLongHistogram(METRIC_THROTTLES_HISTOGRAM, "repository request throttle histogram", "unit");
->>>>>>> 76a6dd61
+        telemetryProvider.getMeterRegistry()
+            .registerLongHistogram(
+                HTTP_REQUEST_TIME_IN_MICROS_HISTOGRAM,
+                "HttpRequestTime in microseconds expressed as as a histogram",
+                "micros"
+            );
+
         Map<String, Repository.Factory> factories = new HashMap<>();
         factories.put(
             FsRepository.TYPE,
