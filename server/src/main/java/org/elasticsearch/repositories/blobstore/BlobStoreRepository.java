/*
 * Licensed to Elasticsearch under one or more contributor
 * license agreements. See the NOTICE file distributed with
 * this work for additional information regarding copyright
 * ownership. Elasticsearch licenses this file to you under
 * the Apache License, Version 2.0 (the "License"); you may
 * not use this file except in compliance with the License.
 * You may obtain a copy of the License at
 *
 *    http://www.apache.org/licenses/LICENSE-2.0
 *
 * Unless required by applicable law or agreed to in writing,
 * software distributed under the License is distributed on an
 * "AS IS" BASIS, WITHOUT WARRANTIES OR CONDITIONS OF ANY
 * KIND, either express or implied.  See the License for the
 * specific language governing permissions and limitations
 * under the License.
 */

package org.elasticsearch.repositories.blobstore;

import org.apache.logging.log4j.LogManager;
import org.apache.logging.log4j.Logger;
import org.apache.logging.log4j.message.ParameterizedMessage;
import org.apache.lucene.index.IndexCommit;
import org.apache.lucene.store.IOContext;
import org.apache.lucene.store.IndexInput;
import org.apache.lucene.store.RateLimiter;
import org.apache.lucene.util.SetOnce;
import org.elasticsearch.ElasticsearchParseException;
import org.elasticsearch.ExceptionsHelper;
import org.elasticsearch.Version;
import org.elasticsearch.action.ActionListener;
import org.elasticsearch.action.ActionRunnable;
import org.elasticsearch.action.support.GroupedActionListener;
import org.elasticsearch.cluster.metadata.IndexMetaData;
import org.elasticsearch.cluster.metadata.MetaData;
import org.elasticsearch.cluster.metadata.RepositoryMetaData;
import org.elasticsearch.cluster.node.DiscoveryNode;
import org.elasticsearch.common.Numbers;
import org.elasticsearch.common.Strings;
import org.elasticsearch.common.UUIDs;
import org.elasticsearch.common.blobstore.BlobContainer;
import org.elasticsearch.common.blobstore.BlobMetaData;
import org.elasticsearch.common.blobstore.BlobPath;
import org.elasticsearch.common.blobstore.BlobStore;
import org.elasticsearch.common.blobstore.fs.FsBlobContainer;
import org.elasticsearch.common.bytes.BytesArray;
import org.elasticsearch.common.bytes.BytesReference;
import org.elasticsearch.common.collect.Tuple;
import org.elasticsearch.common.component.AbstractLifecycleComponent;
import org.elasticsearch.common.compress.NotXContentException;
import org.elasticsearch.common.io.stream.BytesStreamOutput;
import org.elasticsearch.common.lucene.Lucene;
import org.elasticsearch.common.lucene.store.InputStreamIndexInput;
import org.elasticsearch.common.metrics.CounterMetric;
import org.elasticsearch.common.settings.Setting;
import org.elasticsearch.common.settings.Settings;
import org.elasticsearch.common.unit.ByteSizeUnit;
import org.elasticsearch.common.unit.ByteSizeValue;
import org.elasticsearch.common.xcontent.LoggingDeprecationHandler;
import org.elasticsearch.common.xcontent.NamedXContentRegistry;
import org.elasticsearch.common.xcontent.XContentFactory;
import org.elasticsearch.common.xcontent.XContentHelper;
import org.elasticsearch.common.xcontent.XContentParser;
import org.elasticsearch.common.xcontent.XContentType;
import org.elasticsearch.core.internal.io.Streams;
import org.elasticsearch.index.mapper.MapperService;
import org.elasticsearch.index.shard.ShardId;
import org.elasticsearch.index.snapshots.IndexShardRestoreFailedException;
import org.elasticsearch.index.snapshots.IndexShardSnapshotException;
import org.elasticsearch.index.snapshots.IndexShardSnapshotFailedException;
import org.elasticsearch.index.snapshots.IndexShardSnapshotStatus;
import org.elasticsearch.index.snapshots.blobstore.BlobStoreIndexShardSnapshot;
import org.elasticsearch.index.snapshots.blobstore.BlobStoreIndexShardSnapshots;
import org.elasticsearch.index.snapshots.blobstore.RateLimitingInputStream;
import org.elasticsearch.index.snapshots.blobstore.SlicedInputStream;
import org.elasticsearch.index.snapshots.blobstore.SnapshotFiles;
import org.elasticsearch.index.store.Store;
import org.elasticsearch.index.store.StoreFileMetaData;
import org.elasticsearch.indices.recovery.RecoveryState;
import org.elasticsearch.repositories.IndexId;
import org.elasticsearch.repositories.Repository;
import org.elasticsearch.repositories.RepositoryData;
import org.elasticsearch.repositories.RepositoryException;
import org.elasticsearch.repositories.RepositoryVerificationException;
import org.elasticsearch.repositories.ShardSnapshotContext;
import org.elasticsearch.snapshots.InvalidSnapshotNameException;
import org.elasticsearch.snapshots.SnapshotCreationException;
import org.elasticsearch.snapshots.SnapshotException;
import org.elasticsearch.snapshots.SnapshotId;
import org.elasticsearch.snapshots.SnapshotInfo;
import org.elasticsearch.snapshots.SnapshotMissingException;
import org.elasticsearch.snapshots.SnapshotShardFailure;
import org.elasticsearch.threadpool.ThreadPool;

import java.io.FilterInputStream;
import java.io.IOException;
import java.io.InputStream;
import java.nio.file.FileAlreadyExistsException;
import java.nio.file.NoSuchFileException;
import java.util.ArrayList;
import java.util.Arrays;
import java.util.Collection;
import java.util.Collections;
import java.util.List;
import java.util.Map;
import java.util.Optional;
import java.util.Set;
import java.util.concurrent.ExecutorService;
import java.util.stream.Collectors;

import static org.elasticsearch.index.snapshots.blobstore.BlobStoreIndexShardSnapshot.FileInfo.canonicalName;

/**
 * BlobStore - based implementation of Snapshot Repository
 * <p>
 * This repository works with any {@link BlobStore} implementation. The blobStore could be (and preferred) lazy initialized in
 * {@link #createBlobStore()}.
 * </p>
 * For in depth documentation on how exactly implementations of this class interact with the snapshot functionality please refer to the
 * documentation of the package {@link org.elasticsearch.repositories.blobstore}.
 */
public abstract class BlobStoreRepository extends AbstractLifecycleComponent implements Repository {
    private static final Logger logger = LogManager.getLogger(BlobStoreRepository.class);

    protected final RepositoryMetaData metadata;

    protected final ThreadPool threadPool;

    private static final int BUFFER_SIZE = 4096;

    private static final String SNAPSHOT_PREFIX = "snap-";

    private static final String SNAPSHOT_CODEC = "snapshot";

    private static final String INDEX_FILE_PREFIX = "index-";

    private static final String INDEX_LATEST_BLOB = "index.latest";

    private static final String INCOMPATIBLE_SNAPSHOTS_BLOB = "incompatible-snapshots";

    private static final String TESTS_FILE = "tests-";

    private static final String METADATA_NAME_FORMAT = "meta-%s.dat";

    private static final String METADATA_CODEC = "metadata";

    private static final String INDEX_METADATA_CODEC = "index-metadata";

    private static final String SNAPSHOT_NAME_FORMAT = SNAPSHOT_PREFIX + "%s.dat";

    private static final String SNAPSHOT_INDEX_PREFIX = "index-";

    private static final String SNAPSHOT_INDEX_NAME_FORMAT = SNAPSHOT_INDEX_PREFIX + "%s";

    private static final String SNAPSHOT_INDEX_CODEC = "snapshots";

    private static final String DATA_BLOB_PREFIX = "__";

    /**
     * When set to true metadata files are stored in compressed format. This setting doesn’t affect index
     * files that are already compressed by default. Changing the setting does not invalidate existing files since reads
     * do not observe the setting, instead they examine the file to see if it is compressed or not.
     */
    public static final Setting<Boolean> COMPRESS_SETTING = Setting.boolSetting("compress", true, Setting.Property.NodeScope);

    private final Settings settings;

    private final boolean compress;

    private final RateLimiter snapshotRateLimiter;

    private final RateLimiter restoreRateLimiter;

    private final CounterMetric snapshotRateLimitingTimeInNanos = new CounterMetric();

    private final CounterMetric restoreRateLimitingTimeInNanos = new CounterMetric();

    private final ChecksumBlobStoreFormat<MetaData> globalMetaDataFormat;

    private final ChecksumBlobStoreFormat<IndexMetaData> indexMetaDataFormat;

    private final ChecksumBlobStoreFormat<SnapshotInfo> snapshotFormat;

    private final boolean readOnly;

    private final ChecksumBlobStoreFormat<BlobStoreIndexShardSnapshot> indexShardSnapshotFormat;

    private final ChecksumBlobStoreFormat<BlobStoreIndexShardSnapshots> indexShardSnapshotsFormat;

    private final Object lock = new Object();

    private final SetOnce<BlobContainer> blobContainer = new SetOnce<>();

    private final SetOnce<BlobStore> blobStore = new SetOnce<>();

    private final BlobPath basePath;

    /**
     * Constructs new BlobStoreRepository
     * @param metadata   The metadata for this repository including name and settings
     * @param settings   Settings for the node this repository object is created on
     * @param threadPool Threadpool to run long running repository manipulations on asynchronously
     */
    protected BlobStoreRepository(RepositoryMetaData metadata, Settings settings, NamedXContentRegistry namedXContentRegistry,
                                  ThreadPool threadPool, BlobPath basePath) {
        this.settings = settings;
        this.metadata = metadata;
        this.threadPool = threadPool;
        this.compress = COMPRESS_SETTING.get(metadata.settings());
        snapshotRateLimiter = getRateLimiter(metadata.settings(), "max_snapshot_bytes_per_sec", new ByteSizeValue(40, ByteSizeUnit.MB));
        restoreRateLimiter = getRateLimiter(metadata.settings(), "max_restore_bytes_per_sec", new ByteSizeValue(40, ByteSizeUnit.MB));
        readOnly = metadata.settings().getAsBoolean("readonly", false);
        this.basePath = basePath;

        indexShardSnapshotFormat = new ChecksumBlobStoreFormat<>(SNAPSHOT_CODEC, SNAPSHOT_NAME_FORMAT,
            BlobStoreIndexShardSnapshot::fromXContent, namedXContentRegistry, compress);
        indexShardSnapshotsFormat = new ChecksumBlobStoreFormat<>(SNAPSHOT_INDEX_CODEC, SNAPSHOT_INDEX_NAME_FORMAT,
            BlobStoreIndexShardSnapshots::fromXContent, namedXContentRegistry, compress);
        globalMetaDataFormat = new ChecksumBlobStoreFormat<>(METADATA_CODEC, METADATA_NAME_FORMAT,
            MetaData::fromXContent, namedXContentRegistry, compress);
        indexMetaDataFormat = new ChecksumBlobStoreFormat<>(INDEX_METADATA_CODEC, METADATA_NAME_FORMAT,
            IndexMetaData::fromXContent, namedXContentRegistry, compress);
        snapshotFormat = new ChecksumBlobStoreFormat<>(SNAPSHOT_CODEC, SNAPSHOT_NAME_FORMAT,
            SnapshotInfo::fromXContentInternal, namedXContentRegistry, compress);
    }

    @Override
    protected void doStart() {
        ByteSizeValue chunkSize = chunkSize();
        if (chunkSize != null && chunkSize.getBytes() <= 0) {
            throw new IllegalArgumentException("the chunk size cannot be negative: [" + chunkSize + "]");
        }
    }

    @Override
    protected void doStop() {}

    @Override
    protected void doClose() {
        BlobStore store;
        // to close blobStore if blobStore initialization is started during close
        synchronized (lock) {
            store = blobStore.get();
        }
        if (store != null) {
            try {
                store.close();
            } catch (Exception t) {
                logger.warn("cannot close blob store", t);
            }
        }
    }

    public ThreadPool threadPool() {
        return threadPool;
    }

    // package private, only use for testing
    BlobContainer getBlobContainer() {
        return blobContainer.get();
    }

    // for test purposes only
    protected BlobStore getBlobStore() {
        return blobStore.get();
    }

    /**
     * maintains single lazy instance of {@link BlobContainer}
     */
    protected BlobContainer blobContainer() {
        assertSnapshotOrGenericThread();

        BlobContainer blobContainer = this.blobContainer.get();
        if (blobContainer == null) {
           synchronized (lock) {
               blobContainer = this.blobContainer.get();
               if (blobContainer == null) {
                   blobContainer = blobStore().blobContainer(basePath());
                   this.blobContainer.set(blobContainer);
               }
           }
        }

        return blobContainer;
    }

    /**
     * Maintains single lazy instance of {@link BlobStore}.
     * Public for testing.
     */
    public BlobStore blobStore() {
        assertSnapshotOrGenericThread();

        BlobStore store = blobStore.get();
        if (store == null) {
            synchronized (lock) {
                store = blobStore.get();
                if (store == null) {
                    if (lifecycle.started() == false) {
                        throw new RepositoryException(metadata.name(), "repository is not in started state");
                    }
                    try {
                        store = createBlobStore();
                    } catch (RepositoryException e) {
                        throw e;
                    } catch (Exception e) {
                        throw new RepositoryException(metadata.name(), "cannot create blob store" , e);
                    }
                    blobStore.set(store);
                }
            }
        }
        return store;
    }

    /**
     * Creates new BlobStore to read and write data.
     */
    protected abstract BlobStore createBlobStore() throws Exception;

    /**
     * Returns base path of the repository
     * Public for testing.
     */
    public BlobPath basePath() {
        return basePath;
    }

    /**
     * Returns true if metadata and snapshot files should be compressed
     *
     * @return true if compression is needed
     */
    protected final boolean isCompress() {
        return compress;
    }

    /**
     * Returns data file chunk size.
     * <p>
     * This method should return null if no chunking is needed.
     *
     * @return chunk size
     */
    protected ByteSizeValue chunkSize() {
        return null;
    }

    @Override
    public RepositoryMetaData getMetadata() {
        return metadata;
    }

    @Override
    public void initializeSnapshot(SnapshotId snapshotId, List<IndexId> indices, MetaData clusterMetaData) {
        if (isReadOnly()) {
            throw new RepositoryException(metadata.name(), "cannot create snapshot in a readonly repository");
        }
        try {
            final String snapshotName = snapshotId.getName();
            // check if the snapshot name already exists in the repository
            final RepositoryData repositoryData = getRepositoryData();
            if (repositoryData.getAllSnapshotIds().stream().anyMatch(s -> s.getName().equals(snapshotName))) {
                throw new InvalidSnapshotNameException(metadata.name(), snapshotId.getName(), "snapshot with the same name already exists");
            }

            // Write Global MetaData
            globalMetaDataFormat.write(clusterMetaData, blobContainer(), snapshotId.getUUID());

            // write the index metadata for each index in the snapshot
            for (IndexId index : indices) {
                indexMetaDataFormat.write(clusterMetaData.index(index.getName()), indexContainer(index), snapshotId.getUUID());
            }
        } catch (IOException ex) {
            throw new SnapshotCreationException(metadata.name(), snapshotId, ex);
        }
    }

    @Override
    public void deleteSnapshot(SnapshotId snapshotId, long repositoryStateId, ActionListener<Void> listener) {
        if (isReadOnly()) {
            listener.onFailure(new RepositoryException(metadata.name(), "cannot delete snapshot from a readonly repository"));
        } else {
            SnapshotInfo snapshot = null;
            try {
                snapshot = getSnapshotInfo(snapshotId);
            } catch (SnapshotMissingException ex) {
                listener.onFailure(ex);
                return;
            } catch (IllegalStateException | SnapshotException | ElasticsearchParseException ex) {
                logger.warn(() -> new ParameterizedMessage("cannot read snapshot file [{}]", snapshotId), ex);
            }
            // Delete snapshot from the index file, since it is the maintainer of truth of active snapshots
            final RepositoryData updatedRepositoryData;
            final Map<String, BlobContainer> foundIndices;
            try {
                final RepositoryData repositoryData = getRepositoryData();
                updatedRepositoryData = repositoryData.removeSnapshot(snapshotId);
                // Cache the indices that were found before writing out the new index-N blob so that a stuck master will never
                // delete an index that was created by another master node after writing this index-N blob.
                foundIndices = blobStore().blobContainer(basePath().add("indices")).children();
                writeIndexGen(updatedRepositoryData, repositoryStateId);
            } catch (Exception ex) {
                listener.onFailure(new RepositoryException(metadata.name(), "failed to delete snapshot [" + snapshotId + "]", ex));
                return;
            }
            final SnapshotInfo finalSnapshotInfo = snapshot;
            try {
                blobContainer().deleteBlobsIgnoringIfNotExists(
                    Arrays.asList(snapshotFormat.blobName(snapshotId.getUUID()), globalMetaDataFormat.blobName(snapshotId.getUUID())));
            } catch (IOException e) {
                logger.warn(() -> new ParameterizedMessage("[{}] Unable to delete global metadata files", snapshotId), e);
            }
            final var survivingIndices = updatedRepositoryData.getIndices();
            deleteIndices(
                Optional.ofNullable(finalSnapshotInfo)
                    .map(info -> info.indices().stream().filter(survivingIndices::containsKey)
                        .map(updatedRepositoryData::resolveIndexId).collect(Collectors.toList()))
                    .orElse(Collections.emptyList()),
                snapshotId,
                ActionListener.map(listener, v -> {
                    cleanupStaleIndices(foundIndices, survivingIndices);
                    return null;
                })
            );
        }
    }

    private void cleanupStaleIndices(Map<String, BlobContainer> foundIndices, Map<String, IndexId> survivingIndices) {
        try {
            final Set<String> survivingIndexIds = survivingIndices.values().stream()
                .map(IndexId::getId).collect(Collectors.toSet());
            for (Map.Entry<String, BlobContainer> indexEntry : foundIndices.entrySet()) {
                final String indexSnId = indexEntry.getKey();
                try {
                    if (survivingIndexIds.contains(indexSnId) == false) {
                        logger.debug("[{}] Found stale index [{}]. Cleaning it up", metadata.name(), indexSnId);
                        indexEntry.getValue().delete();
                        logger.debug("[{}] Cleaned up stale index [{}]", metadata.name(), indexSnId);
                    }
                } catch (IOException e) {
                    logger.warn(() -> new ParameterizedMessage(
                        "[{}] index {} is no longer part of any snapshots in the repository, " +
                            "but failed to clean up their index folders", metadata.name(), indexSnId), e);
                }
            }
        } catch (Exception e) {
            // TODO: We shouldn't be blanket catching and suppressing all exceptions here and instead handle them safely upstream.
            //       Currently this catch exists as a stop gap solution to tackle unexpected runtime exceptions from implementations
            //       bubbling up and breaking the snapshot functionality.
            assert false : e;
            logger.warn(new ParameterizedMessage("[{}] Exception during cleanup of stale indices", metadata.name()), e);
        }
    }

    private void deleteIndices(List<IndexId> indices, SnapshotId snapshotId, ActionListener<Void> listener) {
        if (indices.isEmpty()) {
            listener.onResponse(null);
            return;
        }
        final ActionListener<Void> groupedListener = new GroupedActionListener<>(ActionListener.map(listener, v -> null), indices.size());
        for (IndexId indexId: indices) {
            threadPool.executor(ThreadPool.Names.SNAPSHOT).execute(new ActionRunnable<>(groupedListener) {

                @Override
                protected void doRun() {
                    IndexMetaData indexMetaData = null;
                    try {
                        indexMetaData = getSnapshotIndexMetaData(snapshotId, indexId);
                    } catch (Exception ex) {
                        logger.warn(() ->
                            new ParameterizedMessage("[{}] [{}] failed to read metadata for index", snapshotId, indexId.getName()), ex);
                    }
                    deleteIndexMetaDataBlobIgnoringErrors(snapshotId, indexId);
                    if (indexMetaData != null) {
                        for (int shardId = 0; shardId < indexMetaData.getNumberOfShards(); shardId++) {
                            try {
                                deleteShardSnapshot(indexId, new ShardId(indexMetaData.getIndex(), shardId), snapshotId);
                            } catch (SnapshotException ex) {
                                final int finalShardId = shardId;
                                logger.warn(() -> new ParameterizedMessage("[{}] failed to delete shard data for shard [{}][{}]",
                                    snapshotId, indexId.getName(), finalShardId), ex);
                            }
                        }
                    }
                    groupedListener.onResponse(null);
                }
            });
        }
    }

    private void deleteIndexMetaDataBlobIgnoringErrors(SnapshotId snapshotId, IndexId indexId) {
        try {
            indexMetaDataFormat.delete(indexContainer(indexId), snapshotId.getUUID());
        } catch (IOException ex) {
            logger.warn(() -> new ParameterizedMessage("[{}] failed to delete metadata for index [{}]",
                snapshotId, indexId.getName()), ex);
        }
    }

    @Override
    public SnapshotInfo finalizeSnapshot(final SnapshotId snapshotId,
                                         final List<IndexId> indices,
                                         final long startTime,
                                         final String failure,
                                         final int totalShards,
                                         final List<SnapshotShardFailure> shardFailures,
                                         final long repositoryStateId,
                                         final boolean includeGlobalState,
                                         final Map<String, Object> userMetadata) {
        SnapshotInfo blobStoreSnapshot = new SnapshotInfo(snapshotId,
            indices.stream().map(IndexId::getName).collect(Collectors.toList()),
            startTime, failure, System.currentTimeMillis(), totalShards, shardFailures,
            includeGlobalState, userMetadata);
        try {
            final RepositoryData updatedRepositoryData = getRepositoryData().addSnapshot(snapshotId, blobStoreSnapshot.state(), indices);
            snapshotFormat.write(blobStoreSnapshot, blobContainer(), snapshotId.getUUID());
            writeIndexGen(updatedRepositoryData, repositoryStateId);
        } catch (FileAlreadyExistsException ex) {
            // if another master was elected and took over finalizing the snapshot, it is possible
            // that both nodes try to finalize the snapshot and write to the same blobs, so we just
            // log a warning here and carry on
            throw new RepositoryException(metadata.name(), "Blob already exists while " +
                "finalizing snapshot, assume the snapshot has already been saved", ex);
        } catch (IOException ex) {
            throw new RepositoryException(metadata.name(), "failed to update snapshot in repository", ex);
        }
        return blobStoreSnapshot;
    }

    @Override
    public SnapshotInfo getSnapshotInfo(final SnapshotId snapshotId) {
        try {
            return snapshotFormat.read(blobContainer(), snapshotId.getUUID());
        } catch (NoSuchFileException ex) {
            throw new SnapshotMissingException(metadata.name(), snapshotId, ex);
        } catch (IOException | NotXContentException ex) {
            throw new SnapshotException(metadata.name(), snapshotId, "failed to get snapshots", ex);
        }
    }

    @Override
    public MetaData getSnapshotGlobalMetaData(final SnapshotId snapshotId) {
        try {
            return globalMetaDataFormat.read(blobContainer(), snapshotId.getUUID());
        } catch (NoSuchFileException ex) {
            throw new SnapshotMissingException(metadata.name(), snapshotId, ex);
        } catch (IOException ex) {
            throw new SnapshotException(metadata.name(), snapshotId, "failed to read global metadata", ex);
        }
    }

    @Override
    public IndexMetaData getSnapshotIndexMetaData(final SnapshotId snapshotId, final IndexId index) throws IOException {
        return indexMetaDataFormat.read(indexContainer(index), snapshotId.getUUID());
    }

    private BlobPath indicesPath() {
        return basePath().add("indices");
    }

    private BlobContainer indexContainer(IndexId indexId) {
        return blobStore().blobContainer(indicesPath().add(indexId.getId()));
    }

    private BlobContainer shardContainer(IndexId indexId, ShardId shardId) {
        return blobStore().blobContainer(indicesPath().add(indexId.getId()).add(Integer.toString(shardId.getId())));
    }

    /**
     * Configures RateLimiter based on repository and global settings
     *
     * @param repositorySettings repository settings
     * @param setting            setting to use to configure rate limiter
     * @param defaultRate        default limiting rate
     * @return rate limiter or null of no throttling is needed
     */
    private RateLimiter getRateLimiter(Settings repositorySettings, String setting, ByteSizeValue defaultRate) {
        ByteSizeValue maxSnapshotBytesPerSec = repositorySettings.getAsBytesSize(setting,
                settings.getAsBytesSize(setting, defaultRate));
        if (maxSnapshotBytesPerSec.getBytes() <= 0) {
            return null;
        } else {
            return new RateLimiter.SimpleRateLimiter(maxSnapshotBytesPerSec.getMbFrac());
        }
    }

    @Override
    public long getSnapshotThrottleTimeInNanos() {
        return snapshotRateLimitingTimeInNanos.count();
    }

    @Override
    public long getRestoreThrottleTimeInNanos() {
        return restoreRateLimitingTimeInNanos.count();
    }

    protected void assertSnapshotOrGenericThread() {
        assert Thread.currentThread().getName().contains(ThreadPool.Names.SNAPSHOT)
            || Thread.currentThread().getName().contains(ThreadPool.Names.GENERIC) :
            "Expected current thread [" + Thread.currentThread() + "] to be the snapshot or generic thread.";
    }

    @Override
    public String startVerification() {
        try {
            if (isReadOnly()) {
                // It's readonly - so there is not much we can do here to verify it apart from reading the blob store metadata
                latestIndexBlobId();
                return "read-only";
            } else {
                String seed = UUIDs.randomBase64UUID();
                byte[] testBytes = Strings.toUTF8Bytes(seed);
                BlobContainer testContainer = blobStore().blobContainer(basePath().add(testBlobPrefix(seed)));
                BytesArray bytes = new BytesArray(testBytes);
                try (InputStream stream = bytes.streamInput()) {
                    testContainer.writeBlobAtomic("master.dat", stream, bytes.length(), true);
                }
                return seed;
            }
        } catch (IOException exp) {
            throw new RepositoryVerificationException(metadata.name(), "path " + basePath() + " is not accessible on master node", exp);
        }
    }

    @Override
    public void endVerification(String seed) {
        if (isReadOnly() == false) {
            try {
                final String testPrefix = testBlobPrefix(seed);
                final BlobContainer container = blobStore().blobContainer(basePath().add(testPrefix));
                container.deleteBlobsIgnoringIfNotExists(List.copyOf(container.listBlobs().keySet()));
                blobStore().blobContainer(basePath()).deleteBlobIgnoringIfNotExists(testPrefix);
            } catch (IOException exp) {
                throw new RepositoryVerificationException(metadata.name(), "cannot delete test data at " + basePath(), exp);
            }
        }
    }

    @Override
    public RepositoryData getRepositoryData() {
        try {
            final long indexGen = latestIndexBlobId();
            final String snapshotsIndexBlobName = INDEX_FILE_PREFIX + Long.toString(indexGen);

            RepositoryData repositoryData;
            try (InputStream blob = blobContainer().readBlob(snapshotsIndexBlobName)) {
                BytesStreamOutput out = new BytesStreamOutput();
                Streams.copy(blob, out);
                // EMPTY is safe here because RepositoryData#fromXContent calls namedObject
                try (XContentParser parser = XContentHelper.createParser(NamedXContentRegistry.EMPTY,
                    LoggingDeprecationHandler.INSTANCE, out.bytes(), XContentType.JSON)) {
                    repositoryData = RepositoryData.snapshotsFromXContent(parser, indexGen);
                } catch (NotXContentException e) {
                    logger.warn("[{}] index blob is not valid x-content [{} bytes]", snapshotsIndexBlobName, out.bytes().length());
                    throw e;
                }
            }

            // now load the incompatible snapshot ids, if they exist
            try (InputStream blob = blobContainer().readBlob(INCOMPATIBLE_SNAPSHOTS_BLOB)) {
                BytesStreamOutput out = new BytesStreamOutput();
                Streams.copy(blob, out);
                try (XContentParser parser = XContentHelper.createParser(NamedXContentRegistry.EMPTY,
                    LoggingDeprecationHandler.INSTANCE, out.bytes(), XContentType.JSON)) {
                    repositoryData = repositoryData.incompatibleSnapshotsFromXContent(parser);
                }
            } catch (NoSuchFileException e) {
                if (isReadOnly()) {
                    logger.debug("[{}] Incompatible snapshots blob [{}] does not exist, the likely " +
                                 "reason is that there are no incompatible snapshots in the repository",
                                 metadata.name(), INCOMPATIBLE_SNAPSHOTS_BLOB);
                } else {
                    // write an empty incompatible-snapshots blob - we do this so that there
                    // is a blob present, which helps speed up some cloud-based repositories
                    // (e.g. S3), which retry if a blob is missing with exponential backoff,
                    // delaying the read of repository data and sometimes causing a timeout
                    writeIncompatibleSnapshots(RepositoryData.EMPTY);
                }
            }
            return repositoryData;
        } catch (NoSuchFileException ex) {
            // repository doesn't have an index blob, its a new blank repo
            return RepositoryData.EMPTY;
        } catch (IOException ioe) {
            throw new RepositoryException(metadata.name(), "could not read repository data from index blob", ioe);
        }
    }

    private static String testBlobPrefix(String seed) {
        return TESTS_FILE + seed;
    }

    @Override
    public boolean isReadOnly() {
        return readOnly;
    }

    protected void writeIndexGen(final RepositoryData repositoryData, final long repositoryStateId) throws IOException {
        assert isReadOnly() == false; // can not write to a read only repository
        final long currentGen = latestIndexBlobId();
        if (currentGen != repositoryStateId) {
            // the index file was updated by a concurrent operation, so we were operating on stale
            // repository data
            throw new RepositoryException(metadata.name(), "concurrent modification of the index-N file, expected current generation [" +
                                              repositoryStateId + "], actual current generation [" + currentGen +
                                              "] - possibly due to simultaneous snapshot deletion requests");
        }
        final long newGen = currentGen + 1;
        // write the index file
        final String indexBlob = INDEX_FILE_PREFIX + Long.toString(newGen);
        logger.debug("Repository [{}] writing new index generational blob [{}]", metadata.name(), indexBlob);
        writeAtomic(indexBlob, BytesReference.bytes(repositoryData.snapshotsToXContent(XContentFactory.jsonBuilder())), true);
        // write the current generation to the index-latest file
        final BytesReference genBytes;
        try (BytesStreamOutput bStream = new BytesStreamOutput()) {
            bStream.writeLong(newGen);
            genBytes = bStream.bytes();
        }
        logger.debug("Repository [{}] updating index.latest with generation [{}]", metadata.name(), newGen);
        writeAtomic(INDEX_LATEST_BLOB, genBytes, false);
        // delete the N-2 index file if it exists, keep the previous one around as a backup
        if (newGen - 2 >= 0) {
            final String oldSnapshotIndexFile = INDEX_FILE_PREFIX + Long.toString(newGen - 2);
            try {
                blobContainer().deleteBlobIgnoringIfNotExists(oldSnapshotIndexFile);
            } catch (IOException e) {
                logger.warn("Failed to clean up old index blob [{}]", oldSnapshotIndexFile);
            }
        }
    }

    /**
     * Writes the incompatible snapshot ids list to the `incompatible-snapshots` blob in the repository.
     *
     * Package private for testing.
     */
    void writeIncompatibleSnapshots(RepositoryData repositoryData) throws IOException {
        assert isReadOnly() == false; // can not write to a read only repository
        // write the incompatible snapshots blob
        writeAtomic(INCOMPATIBLE_SNAPSHOTS_BLOB,
            BytesReference.bytes(repositoryData.incompatibleSnapshotsToXContent(XContentFactory.jsonBuilder())), false);
    }

    /**
     * Get the latest snapshot index blob id.  Snapshot index blobs are named index-N, where N is
     * the next version number from when the index blob was written.  Each individual index-N blob is
     * only written once and never overwritten.  The highest numbered index-N blob is the latest one
     * that contains the current snapshots in the repository.
     *
     * Package private for testing
     */
    long latestIndexBlobId() throws IOException {
        try {
            // First, try listing all index-N blobs (there should only be two index-N blobs at any given
            // time in a repository if cleanup is happening properly) and pick the index-N blob with the
            // highest N value - this will be the latest index blob for the repository.  Note, we do this
            // instead of directly reading the index.latest blob to get the current index-N blob because
            // index.latest is not written atomically and is not immutable - on every index-N change,
            // we first delete the old index.latest and then write the new one.  If the repository is not
            // read-only, it is possible that we try deleting the index.latest blob while it is being read
            // by some other operation (such as the get snapshots operation).  In some file systems, it is
            // illegal to delete a file while it is being read elsewhere (e.g. Windows).  For read-only
            // repositories, we read for index.latest, both because listing blob prefixes is often unsupported
            // and because the index.latest blob will never be deleted and re-written.
            return listBlobsToGetLatestIndexId();
        } catch (UnsupportedOperationException e) {
            // If its a read-only repository, listing blobs by prefix may not be supported (e.g. a URL repository),
            // in this case, try reading the latest index generation from the index.latest blob
            try {
                return readSnapshotIndexLatestBlob();
            } catch (NoSuchFileException nsfe) {
                return RepositoryData.EMPTY_REPO_GEN;
            }
        }
    }

    // package private for testing
    long readSnapshotIndexLatestBlob() throws IOException {
        try (InputStream blob = blobContainer().readBlob(INDEX_LATEST_BLOB)) {
            BytesStreamOutput out = new BytesStreamOutput();
            Streams.copy(blob, out);
            return Numbers.bytesToLong(out.bytes().toBytesRef());
        }
    }

    private long listBlobsToGetLatestIndexId() throws IOException {
        Map<String, BlobMetaData> blobs = blobContainer().listBlobsByPrefix(INDEX_FILE_PREFIX);
        long latest = RepositoryData.EMPTY_REPO_GEN;
        if (blobs.isEmpty()) {
            // no snapshot index blobs have been written yet
            return latest;
        }
        for (final BlobMetaData blobMetaData : blobs.values()) {
            final String blobName = blobMetaData.name();
            try {
                final long curr = Long.parseLong(blobName.substring(INDEX_FILE_PREFIX.length()));
                latest = Math.max(latest, curr);
            } catch (NumberFormatException nfe) {
                // the index- blob wasn't of the format index-N where N is a number,
                // no idea what this blob is but it doesn't belong in the repository!
                logger.warn("[{}] Unknown blob in the repository: {}", metadata.name(), blobName);
            }
        }
        return latest;
    }

    private void writeAtomic(final String blobName, final BytesReference bytesRef, boolean failIfAlreadyExists) throws IOException {
        try (InputStream stream = bytesRef.streamInput()) {
            blobContainer().writeBlobAtomic(blobName, stream, bytesRef.length(), failIfAlreadyExists);
        }
    }

    @Override
<<<<<<< HEAD
    public void snapshotShard(MapperService mapperService, SnapshotId snapshotId, IndexId indexId,
                              ShardSnapshotContext context) {
        final Store store = context.store();
        final IndexShardSnapshotStatus status = context.status();
        new SnapshotContext(store, snapshotId, indexId, status, threadPool.absoluteTimeInMillis()).snapshot(
            context,
            new ActionListener<>() {
                @Override
                public void onResponse(Void aVoid) {
                    context.finish(threadPool.absoluteTimeInMillis());
                }

                @Override
                public void onFailure(Exception e) {
                    context.finish(threadPool.absoluteTimeInMillis(), ExceptionsHelper.detailedMessage(e),
                        e instanceof IndexShardSnapshotFailedException ? (IndexShardSnapshotFailedException) e
                            : new IndexShardSnapshotFailedException(store.shardId(), e));
                }
            });
    }

    @Override
    public void restoreShard(Store store, SnapshotId snapshotId,
                             Version version, IndexId indexId, ShardId snapshotShardId, RecoveryState recoveryState) {
        ShardId shardId = store.shardId();
        final Context context = new Context(snapshotId, indexId, shardId, snapshotShardId);
        BlobPath path = basePath().add("indices").add(indexId.getId()).add(Integer.toString(snapshotShardId.getId()));
        BlobContainer blobContainer = blobStore().blobContainer(path);
        final RestoreContext snapshotContext = new RestoreContext(shardId, snapshotId, recoveryState, blobContainer);
        try {
            BlobStoreIndexShardSnapshot snapshot = context.loadSnapshot();
            SnapshotFiles snapshotFiles = new SnapshotFiles(snapshot.snapshot(), snapshot.indexFiles());
            snapshotContext.restore(snapshotFiles, store);
        } catch (Exception e) {
            throw new IndexShardRestoreFailedException(shardId, "failed to restore snapshot [" + snapshotId + "]", e);
        }
    }

    @Override
    public IndexShardSnapshotStatus getShardSnapshotStatus(SnapshotId snapshotId, Version version, IndexId indexId, ShardId shardId) {
        Context context = new Context(snapshotId, indexId, shardId);
        BlobStoreIndexShardSnapshot snapshot = context.loadSnapshot();
        return IndexShardSnapshotStatus.newDone(snapshot.startTime(), snapshot.time(),
            snapshot.incrementalFileCount(), snapshot.totalFileCount(),
            snapshot.incrementalSize(), snapshot.totalSize());
    }

    @Override
    public void verify(String seed, DiscoveryNode localNode) {
        assertSnapshotOrGenericThread();
        if (isReadOnly()) {
            try {
                latestIndexBlobId();
            } catch (IOException e) {
                throw new RepositoryVerificationException(metadata.name(), "path " + basePath() +
                    " is not accessible on node " + localNode, e);
            }
        } else {
            BlobContainer testBlobContainer = blobStore().blobContainer(basePath().add(testBlobPrefix(seed)));
            if (testBlobContainer.blobExists("master.dat")) {
                try {
                    BytesArray bytes = new BytesArray(seed);
                    try (InputStream stream = bytes.streamInput()) {
                        testBlobContainer.writeBlob("data-" + localNode.getId() + ".dat", stream, bytes.length(), true);
                    }
                } catch (IOException exp) {
                    throw new RepositoryVerificationException(metadata.name(), "store location [" + blobStore() +
                        "] is not accessible on the node [" + localNode + "]", exp);
                }
            } else {
                throw new RepositoryVerificationException(metadata.name(), "a file written by master to the store [" + blobStore() +
                    "] cannot be accessed on the node [" + localNode + "]. " +
                    "This might indicate that the store [" + blobStore() + "] is not shared between this node and the master node or " +
                    "that permissions on the store don't allow reading files written by the master node");
            }
        }
    }

    @Override
    public String toString() {
        return "BlobStoreRepository[" +
            "[" + metadata.name() +
            "], [" + blobStore() + ']' +
            ']';
    }

    /**
     * Context for snapshot/restore operations
     */
    private class Context {

        protected final SnapshotId snapshotId;

        protected final ShardId shardId;

        protected final BlobContainer blobContainer;

        Context(SnapshotId snapshotId, IndexId indexId, ShardId shardId) {
            this(snapshotId, indexId, shardId, shardId);
        }

        Context(SnapshotId snapshotId, IndexId indexId, ShardId shardId, ShardId snapshotShardId) {
            this.snapshotId = snapshotId;
            this.shardId = shardId;
            blobContainer = blobStore().blobContainer(basePath().add("indices").add(indexId.getId())
                .add(Integer.toString(snapshotShardId.getId())));
        }

        /**
         * Delete shard snapshot
         */
        public void delete() {
            final Map<String, BlobMetaData> blobs;
            try {
                blobs = blobContainer.listBlobs();
            } catch (IOException e) {
                throw new IndexShardSnapshotException(shardId, "Failed to list content of gateway", e);
            }

            Tuple<BlobStoreIndexShardSnapshots, Integer> tuple = buildBlobStoreIndexShardSnapshots(blobs);
            BlobStoreIndexShardSnapshots snapshots = tuple.v1();
            int fileListGeneration = tuple.v2();

            try {
                indexShardSnapshotFormat.delete(blobContainer, snapshotId.getUUID());
            } catch (IOException e) {
                logger.warn(new ParameterizedMessage("[{}] [{}] failed to delete shard snapshot file", shardId, snapshotId), e);
            }

            // Build a list of snapshots that should be preserved
            List<SnapshotFiles> newSnapshotsList = new ArrayList<>();
            for (SnapshotFiles point : snapshots) {
                if (!point.snapshot().equals(snapshotId.getName())) {
                    newSnapshotsList.add(point);
                }
            }
            // finalize the snapshot and rewrite the snapshot index with the next sequential snapshot index
            finalize(newSnapshotsList, fileListGeneration + 1, blobs, "snapshot deletion [" + snapshotId + "]");
        }

        /**
         * Loads information about shard snapshot
         */
        BlobStoreIndexShardSnapshot loadSnapshot() {
            try {
                return indexShardSnapshotFormat.read(blobContainer, snapshotId.getUUID());
            } catch (IOException ex) {
                throw new SnapshotException(metadata.name(), snapshotId, "failed to read shard snapshot file for " + shardId, ex);
            }
        }

        /**
         * Writes a new index file for the shard and removes all unreferenced files from the repository.
         *
         * We need to be really careful in handling index files in case of failures to make sure we don't
         * have index file that points to files that were deleted.
         *
         * @param snapshots          list of active snapshots in the container
         * @param fileListGeneration the generation number of the snapshot index file
         * @param blobs              list of blobs in the container
         * @param reason             a reason explaining why the shard index file is written
         */
        protected void finalize(final List<SnapshotFiles> snapshots,
                                final int fileListGeneration,
                                final Map<String, BlobMetaData> blobs,
                                final String reason) {
            final String indexGeneration = Integer.toString(fileListGeneration);
            try {
                final List<String> blobsToDelete;
                if (snapshots.isEmpty()) {
                    // If we deleted all snapshots, we don't need to create a new index file and simply delete all the blobs we found
                    blobsToDelete = List.copyOf(blobs.keySet());
                } else {
                    final BlobStoreIndexShardSnapshots updatedSnapshots = new BlobStoreIndexShardSnapshots(snapshots);
                    indexShardSnapshotsFormat.writeAtomic(updatedSnapshots, blobContainer, indexGeneration);
                    // Delete all previous index-N, data-blobs that are not referenced by the new index-N and temporary blobs
                    blobsToDelete = blobs.keySet().stream().filter(blob ->
                        blob.startsWith(SNAPSHOT_INDEX_PREFIX)
                            || blob.startsWith(DATA_BLOB_PREFIX) && updatedSnapshots.findNameFile(canonicalName(blob)) == null
                            || FsBlobContainer.isTempBlobName(blob)).collect(Collectors.toList());
                }
                try {
                    blobContainer.deleteBlobsIgnoringIfNotExists(blobsToDelete);
                } catch (IOException e) {
                    logger.warn(() -> new ParameterizedMessage("[{}][{}] failed to delete blobs during finalization",
                        snapshotId, shardId), e);
                }
            } catch (IOException e) {
                String message =
                    "Failed to finalize " + reason + " with shard index [" + indexShardSnapshotsFormat.blobName(indexGeneration) + "]";
                throw new IndexShardSnapshotFailedException(shardId, message, e);
            }
        }

        /**
         * Loads all available snapshots in the repository
         *
         * @param blobs list of blobs in repository
         * @return tuple of BlobStoreIndexShardSnapshots and the last snapshot index generation
         */
        protected Tuple<BlobStoreIndexShardSnapshots, Integer> buildBlobStoreIndexShardSnapshots(Map<String, BlobMetaData> blobs) {
            int latest = -1;
            Set<String> blobKeys = blobs.keySet();
            for (String name : blobKeys) {
                if (name.startsWith(SNAPSHOT_INDEX_PREFIX)) {
                    try {
                        int gen = Integer.parseInt(name.substring(SNAPSHOT_INDEX_PREFIX.length()));
                        if (gen > latest) {
                            latest = gen;
                        }
                    } catch (NumberFormatException ex) {
                        logger.warn("failed to parse index file name [{}]", name);
                    }
                }
            }
            if (latest >= 0) {
                try {
                    final BlobStoreIndexShardSnapshots shardSnapshots =
                        indexShardSnapshotsFormat.read(blobContainer, Integer.toString(latest));
                    return new Tuple<>(shardSnapshots, latest);
                } catch (IOException e) {
                    final String file = SNAPSHOT_INDEX_PREFIX + latest;
                    logger.warn(() -> new ParameterizedMessage("failed to read index file [{}]", file), e);
                }
            } else if (blobKeys.isEmpty() == false) {
                logger.warn("Could not find a readable index-N file in a non-empty shard snapshot directory [{}]", blobContainer.path());
            }

            // We couldn't load the index file - falling back to loading individual snapshots
            List<SnapshotFiles> snapshots = new ArrayList<>();
            for (String name : blobKeys) {
                try {
                    BlobStoreIndexShardSnapshot snapshot = null;
                    if (name.startsWith(SNAPSHOT_PREFIX)) {
                        snapshot = indexShardSnapshotFormat.readBlob(blobContainer, name);
                    }
                    if (snapshot != null) {
                        snapshots.add(new SnapshotFiles(snapshot.snapshot(), snapshot.indexFiles()));
                    }
                } catch (IOException e) {
                    logger.warn(() -> new ParameterizedMessage("failed to read commit point [{}]", name), e);
                }
            }
            return new Tuple<>(new BlobStoreIndexShardSnapshots(snapshots), latest);
        }
    }

    /**
     * Context for snapshot operations
     */
    private class SnapshotContext extends Context {

        private final Store store;
        private final IndexShardSnapshotStatus snapshotStatus;
        private final long startTime;

        /**
         * Constructs new context
         *
         * @param store          store to be snapshotted
         * @param snapshotId     snapshot id
         * @param indexId        the id of the index being snapshotted
         * @param snapshotStatus snapshot status to report progress
         */
        SnapshotContext(Store store, SnapshotId snapshotId, IndexId indexId, IndexShardSnapshotStatus snapshotStatus, long startTime) {
            super(snapshotId, indexId, store.shardId());
            this.snapshotStatus = snapshotStatus;
            this.store = store;
            this.startTime = startTime;
        }

        /**
         * Create snapshot from index commit point
         *
         * @param context shard snapshot context
         */
        public void snapshot(ShardSnapshotContext context, ActionListener<Void> listener) {
=======
    public void snapshotShard(Store store, MapperService mapperService, SnapshotId snapshotId, IndexId indexId,
                              IndexCommit snapshotIndexCommit, IndexShardSnapshotStatus snapshotStatus) {
        final ShardId shardId = store.shardId();
        final long startTime = threadPool.relativeTimeInMillis();
        try {
>>>>>>> 52de0c76
            logger.debug("[{}] [{}] snapshot to [{}] ...", shardId, snapshotId, metadata.name());
            listBlobs(ActionListener.wrap(
                blobs -> {
                    Tuple<BlobStoreIndexShardSnapshots, Integer> tuple = buildBlobStoreIndexShardSnapshots(blobs);
                    BlobStoreIndexShardSnapshots snapshots = tuple.v1();
                    int fileListGeneration = tuple.v2();

                    if (snapshots.snapshots().stream().anyMatch(sf -> sf.snapshot().equals(snapshotId.getName()))) {
                        throw new IndexShardSnapshotFailedException(shardId,
                            "Duplicate snapshot name [" + snapshotId.getName() + "] detected, aborting");
                    }

<<<<<<< HEAD
                    snapshotFiles(context, blobs, snapshots, ActionListener.wrap(snapshot -> {
                        //TODO: The time stored in snapshot doesn't include cleanup time.
                        logger.trace("[{}] [{}] writing shard snapshot file", shardId, snapshotId);
                        try {
                            indexShardSnapshotFormat.write(snapshot, blobContainer, snapshotId.getUUID());
                        } catch (IOException e) {
                            throw new IndexShardSnapshotFailedException(shardId, "Failed to write commit point", e);
                        }
                        // delete all files that are not referenced by any commit point
                        // build a new BlobStoreIndexShardSnapshot, that includes this one and all the saved ones
                        List<SnapshotFiles> newSnapshotsList = new ArrayList<>();
                        newSnapshotsList.add(new SnapshotFiles(snapshot.snapshot(), snapshot.indexFiles()));
                        for (SnapshotFiles point : snapshots) {
                            newSnapshotsList.add(point);
                        }
                        // finalize the snapshot and rewrite the snapshot index with the next sequential snapshot index
                        finalize(newSnapshotsList, fileListGeneration + 1, blobs, "snapshot creation [" + snapshotId + "]");
                        listener.onResponse(null);
                    }, listener::onFailure));
                }, listener::onFailure
            ));
        }

        private void listBlobs(ActionListener<Map<String, BlobMetaData>> listener) {
            ActionListener.completeWith(listener, () -> {
                try {
                    return blobContainer.listBlobs();
                } catch (IOException e) {
                    throw new IndexShardSnapshotFailedException(shardId, "failed to list blobs", e);
                }
            });
        }

        private void snapshotFiles(ShardSnapshotContext context, Map<String, BlobMetaData> blobs,
                                   BlobStoreIndexShardSnapshots snapshots,
                                   ActionListener<BlobStoreIndexShardSnapshot> listener) throws IOException {
            // TODO apparently we don't use the MetadataSnapshot#.recoveryDiff(...) here but we should
            final IndexCommit snapshotIndexCommit = context.indexCommit();
            store.incRef();
            final Store.MetadataSnapshot meta;
            final Collection<String> fileNames;
            try {
                logger.trace("[{}] [{}] Loading store metadata using index commit [{}]", shardId, snapshotId, snapshotIndexCommit);
                meta = store.getMetadata(snapshotIndexCommit);
                fileNames = snapshotIndexCommit.getFileNames();
            } catch (IOException e) {
                throw new IndexShardSnapshotFailedException(shardId, "Failed to get store file metadata", e);
            } finally {
                store.decRef();
            }
            int indexIncrementalFileCount = 0;
            int indexTotalNumberOfFiles = 0;
            long indexIncrementalSize = 0;
            long indexTotalFileCount = 0;
            final List<BlobStoreIndexShardSnapshot.FileInfo> filesToSnapshot = new ArrayList<>();
            final List<BlobStoreIndexShardSnapshot.FileInfo> indexCommitPointFiles = new ArrayList<>();
            for (String fileName : fileNames) {
                if (snapshotStatus.isAborted()) {
                    logger.debug("[{}] [{}] Aborted on the file [{}], exiting", shardId, snapshotId, fileName);
                    throw new IndexShardSnapshotFailedException(shardId, "Aborted");
                }
=======
            final BlobContainer shardContainer = shardContainer(indexId, shardId);
            final Map<String, BlobMetaData> blobs;
            try {
                blobs = shardContainer.listBlobs();
            } catch (IOException e) {
                throw new IndexShardSnapshotFailedException(shardId, "failed to list blobs", e);
            }

            Tuple<BlobStoreIndexShardSnapshots, Integer> tuple = buildBlobStoreIndexShardSnapshots(blobs, shardContainer);
            BlobStoreIndexShardSnapshots snapshots = tuple.v1();
            int fileListGeneration = tuple.v2();

            if (snapshots.snapshots().stream().anyMatch(sf -> sf.snapshot().equals(snapshotId.getName()))) {
                throw new IndexShardSnapshotFailedException(shardId,
                    "Duplicate snapshot name [" + snapshotId.getName() + "] detected, aborting");
            }

            final List<BlobStoreIndexShardSnapshot.FileInfo> indexCommitPointFiles = new ArrayList<>();
            store.incRef();
            try {
                ArrayList<BlobStoreIndexShardSnapshot.FileInfo> filesToSnapshot = new ArrayList<>();
                final Store.MetadataSnapshot metadata;
                // TODO apparently we don't use the MetadataSnapshot#.recoveryDiff(...) here but we should
                final Collection<String> fileNames;
                try {
                    logger.trace(
                        "[{}] [{}] Loading store metadata using index commit [{}]", shardId, snapshotId, snapshotIndexCommit);
                    metadata = store.getMetadata(snapshotIndexCommit);
                    fileNames = snapshotIndexCommit.getFileNames();
                } catch (IOException e) {
                    throw new IndexShardSnapshotFailedException(shardId, "Failed to get store file metadata", e);
                }
                int indexIncrementalFileCount = 0;
                int indexTotalNumberOfFiles = 0;
                long indexIncrementalSize = 0;
                long indexTotalFileCount = 0;
                for (String fileName : fileNames) {
                    if (snapshotStatus.isAborted()) {
                        logger.debug("[{}] [{}] Aborted on the file [{}], exiting", shardId, snapshotId, fileName);
                        throw new IndexShardSnapshotFailedException(shardId, "Aborted");
                    }
>>>>>>> 52de0c76

                logger.trace("[{}] [{}] Processing [{}]", shardId, snapshotId, fileName);
                final StoreFileMetaData md = meta.get(fileName);
                BlobStoreIndexShardSnapshot.FileInfo existingFileInfo = null;
                List<BlobStoreIndexShardSnapshot.FileInfo> filesInfo = snapshots.findPhysicalIndexFiles(fileName);
                if (filesInfo != null) {
                    for (BlobStoreIndexShardSnapshot.FileInfo fileInfo : filesInfo) {
                        if (fileInfo.isSame(md) && snapshotFileExistsInBlobs(fileInfo, blobs)) {
                            // a commit point file with the same name, size and checksum was already copied to repository
                            // we will reuse it for this snapshot
                            existingFileInfo = fileInfo;
                            break;
                        }
                    }
                }

<<<<<<< HEAD
                indexTotalFileCount += md.length();
                indexTotalNumberOfFiles++;

                if (existingFileInfo == null) {
                    indexIncrementalFileCount++;
                    indexIncrementalSize += md.length();
                    // create a new FileInfo
                    BlobStoreIndexShardSnapshot.FileInfo snapshotFileInfo =
                        new BlobStoreIndexShardSnapshot.FileInfo(DATA_BLOB_PREFIX + UUIDs.randomBase64UUID(), md, chunkSize());
                    indexCommitPointFiles.add(snapshotFileInfo);
                    filesToSnapshot.add(snapshotFileInfo);
                } else {
                    indexCommitPointFiles.add(existingFileInfo);
                }
=======
                snapshotStatus.moveToStarted(startTime, indexIncrementalFileCount,
                    indexTotalNumberOfFiles, indexIncrementalSize, indexTotalFileCount);

                for (BlobStoreIndexShardSnapshot.FileInfo snapshotFileInfo : filesToSnapshot) {
                    try {
                        snapshotFile(snapshotFileInfo, indexId, shardId, snapshotId, snapshotStatus, store);
                    } catch (IOException e) {
                        throw new IndexShardSnapshotFailedException(shardId, "Failed to perform snapshot (index files)", e);
                    }
                }
            } finally {
                store.decRef();
            }

            final IndexShardSnapshotStatus.Copy lastSnapshotStatus = snapshotStatus.moveToFinalize(snapshotIndexCommit.getGeneration());

            // now create and write the commit point
            final BlobStoreIndexShardSnapshot snapshot = new BlobStoreIndexShardSnapshot(snapshotId.getName(),
                lastSnapshotStatus.getIndexVersion(),
                indexCommitPointFiles,
                lastSnapshotStatus.getStartTime(),
                // snapshotStatus.startTime() is assigned on the same machine,
                // so it's safe to use the relative time in millis
                threadPool.relativeTimeInMillis() - lastSnapshotStatus.getStartTime(),
                lastSnapshotStatus.getIncrementalFileCount(),
                lastSnapshotStatus.getIncrementalSize()
            );

            //TODO: The time stored in snapshot doesn't include cleanup time.
            logger.trace("[{}] [{}] writing shard snapshot file", shardId, snapshotId);
            try {
                indexShardSnapshotFormat.write(snapshot, shardContainer, snapshotId.getUUID());
            } catch (IOException e) {
                throw new IndexShardSnapshotFailedException(shardId, "Failed to write commit point", e);
>>>>>>> 52de0c76
            }

            snapshotStatus.moveToStarted(startTime, indexIncrementalFileCount,
                indexTotalNumberOfFiles, indexIncrementalSize, indexTotalFileCount);

            assert indexIncrementalFileCount == filesToSnapshot.size();
            final Runnable afterSegmentFiles = () -> ActionListener.completeWith(listener, () -> {
                final IndexShardSnapshotStatus.Copy lastSnapshotStatus = context.prepareFinalize();
                return new BlobStoreIndexShardSnapshot(snapshotId.getName(),
                    lastSnapshotStatus.getIndexVersion(),
                    indexCommitPointFiles,
                    lastSnapshotStatus.getStartTime(),
                    // snapshotStatus.startTime() is assigned on the same machine,
                    // so it's safe to use with VLong
                    threadPool.absoluteTimeInMillis() - lastSnapshotStatus.getStartTime(),
                    lastSnapshotStatus.getIncrementalFileCount(),
                    lastSnapshotStatus.getIncrementalSize()
                );
            });
            if (indexIncrementalFileCount > 0) {
                final GroupedActionListener<Void> fileCompletionListener = new GroupedActionListener<>(
                    ActionListener.wrap(v -> afterSegmentFiles.run(), listener::onFailure), indexIncrementalFileCount);
                final ExecutorService executorService = threadPool.executor(ThreadPool.Names.SNAPSHOT);
                for (BlobStoreIndexShardSnapshot.FileInfo snapshotFileInfo : filesToSnapshot) {
                    executorService.execute(new ActionRunnable<>(fileCompletionListener) {
                        @Override
                        protected void doRun() {
                            if (snapshotStatus.isAborted()) {
                                throw new IndexShardSnapshotFailedException(shardId, "Aborted");
                            }
                            try {
                                snapshotFile(snapshotFileInfo);
                            } catch (IOException e) {
                                throw new IndexShardSnapshotFailedException(shardId, "Failed to perform snapshot (index files)", e);
                            }
                            fileCompletionListener.onResponse(null);
                        }
                    });
                }
            } else {
                afterSegmentFiles.run();
            }
<<<<<<< HEAD
=======
            // finalize the snapshot and rewrite the snapshot index with the next sequential snapshot index
            finalizeShard(newSnapshotsList, fileListGeneration, blobs, "snapshot creation [" + snapshotId + "]", shardContainer,
                shardId, snapshotId);
            snapshotStatus.moveToDone(threadPool.relativeTimeInMillis());
        } catch (Exception e) {
            snapshotStatus.moveToFailed(threadPool.relativeTimeInMillis(), ExceptionsHelper.detailedMessage(e));
            if (e instanceof IndexShardSnapshotFailedException) {
                throw (IndexShardSnapshotFailedException) e;
            } else {
                throw new IndexShardSnapshotFailedException(store.shardId(), e);
            }
>>>>>>> 52de0c76
        }
    }

<<<<<<< HEAD
        /**
         * Snapshot individual file
         *
         * @param fileInfo file to be snapshotted
         */
        private void snapshotFile(final BlobStoreIndexShardSnapshot.FileInfo fileInfo) throws IOException {
            final String file = fileInfo.physicalName();
            store.incRef();
            try (IndexInput indexInput = store.openVerifyingInput(file, IOContext.READONCE, fileInfo.metadata())) {
                for (int i = 0; i < fileInfo.numberOfParts(); i++) {
                    final long partBytes = fileInfo.partBytes(i);

                    final InputStreamIndexInput inputStreamIndexInput = new InputStreamIndexInput(indexInput, partBytes);
                    InputStream inputStream = inputStreamIndexInput;
                    if (snapshotRateLimiter != null) {
                        inputStream = new RateLimitingInputStream(inputStreamIndexInput, snapshotRateLimiter,
                                                                  snapshotRateLimitingTimeInNanos::inc);
                    }
                    inputStream = new AbortableInputStream(inputStream, fileInfo.physicalName());
                    blobContainer.writeBlob(fileInfo.partName(i), inputStream, partBytes, true);
                }
                Store.verify(indexInput);
                snapshotStatus.addProcessedFile(fileInfo.length());
            } catch (Exception t) {
                failStoreIfCorrupted(t);
                snapshotStatus.addProcessedFile(0);
                throw t;
            } finally {
                store.decRef();
            }
=======
    @Override
    public void restoreShard(Store store, SnapshotId snapshotId, Version version, IndexId indexId, ShardId snapshotShardId,
                             RecoveryState recoveryState) {
        ShardId shardId = store.shardId();
        try {
            final BlobContainer container = shardContainer(indexId, snapshotShardId);
            BlobStoreIndexShardSnapshot snapshot = loadShardSnapshot(container, snapshotId);
            SnapshotFiles snapshotFiles = new SnapshotFiles(snapshot.snapshot(), snapshot.indexFiles());
            new FileRestoreContext(metadata.name(), shardId, snapshotId, recoveryState, BUFFER_SIZE) {
                @Override
                protected InputStream fileInputStream(BlobStoreIndexShardSnapshot.FileInfo fileInfo) {
                    final InputStream dataBlobCompositeStream = new SlicedInputStream(fileInfo.numberOfParts()) {
                        @Override
                        protected InputStream openSlice(long slice) throws IOException {
                            return container.readBlob(fileInfo.partName(slice));
                        }
                    };
                    return restoreRateLimiter == null ? dataBlobCompositeStream
                        : new RateLimitingInputStream(dataBlobCompositeStream, restoreRateLimiter, restoreRateLimitingTimeInNanos::inc);
                }
            }.restore(snapshotFiles, store);
        } catch (Exception e) {
            throw new IndexShardRestoreFailedException(shardId, "failed to restore snapshot [" + snapshotId + "]", e);
>>>>>>> 52de0c76
        }
    }

    @Override
    public IndexShardSnapshotStatus getShardSnapshotStatus(SnapshotId snapshotId, Version version, IndexId indexId, ShardId shardId) {
        BlobStoreIndexShardSnapshot snapshot = loadShardSnapshot(shardContainer(indexId, shardId), snapshotId);
        return IndexShardSnapshotStatus.newDone(snapshot.startTime(), snapshot.time(),
            snapshot.incrementalFileCount(), snapshot.totalFileCount(),
            snapshot.incrementalSize(), snapshot.totalSize());
    }

    @Override
    public void verify(String seed, DiscoveryNode localNode) {
        assertSnapshotOrGenericThread();
        if (isReadOnly()) {
            try {
                latestIndexBlobId();
            } catch (IOException e) {
                throw new RepositoryVerificationException(metadata.name(), "path " + basePath() +
                    " is not accessible on node " + localNode, e);
            }
        } else {
            BlobContainer testBlobContainer = blobStore().blobContainer(basePath().add(testBlobPrefix(seed)));
            if (testBlobContainer.blobExists("master.dat")) {
                try {
                    BytesArray bytes = new BytesArray(seed);
                    try (InputStream stream = bytes.streamInput()) {
                        testBlobContainer.writeBlob("data-" + localNode.getId() + ".dat", stream, bytes.length(), true);
                    }
                } catch (IOException exp) {
                    throw new RepositoryVerificationException(metadata.name(), "store location [" + blobStore() +
                        "] is not accessible on the node [" + localNode + "]", exp);
                }
            } else {
                throw new RepositoryVerificationException(metadata.name(), "a file written by master to the store [" + blobStore() +
                    "] cannot be accessed on the node [" + localNode + "]. " +
                    "This might indicate that the store [" + blobStore() + "] is not shared between this node and the master node or " +
                    "that permissions on the store don't allow reading files written by the master node");
            }
        }
    }

    @Override
    public String toString() {
        return "BlobStoreRepository[" +
            "[" + metadata.name() +
            "], [" + blobStore() + ']' +
            ']';
    }

    /**
     * Delete shard snapshot
     */
    private void deleteShardSnapshot(IndexId indexId, ShardId snapshotShardId, SnapshotId snapshotId) {
        final BlobContainer shardContainer = shardContainer(indexId, snapshotShardId);
        final Map<String, BlobMetaData> blobs;
        try {
            blobs = shardContainer.listBlobs();
        } catch (IOException e) {
            throw new IndexShardSnapshotException(snapshotShardId, "Failed to list content of shard directory", e);
        }

        Tuple<BlobStoreIndexShardSnapshots, Integer> tuple = buildBlobStoreIndexShardSnapshots(blobs, shardContainer);
        BlobStoreIndexShardSnapshots snapshots = tuple.v1();
        int fileListGeneration = tuple.v2();

        try {
            indexShardSnapshotFormat.delete(shardContainer, snapshotId.getUUID());
        } catch (IOException e) {
            logger.warn(new ParameterizedMessage("[{}] [{}] failed to delete shard snapshot file", snapshotShardId, snapshotId), e);
        }

        // Build a list of snapshots that should be preserved
        List<SnapshotFiles> newSnapshotsList = new ArrayList<>();
        for (SnapshotFiles point : snapshots) {
            if (!point.snapshot().equals(snapshotId.getName())) {
                newSnapshotsList.add(point);
            }
        }
        // finalize the snapshot and rewrite the snapshot index with the next sequential snapshot index
        finalizeShard(newSnapshotsList, fileListGeneration, blobs, "snapshot deletion [" + snapshotId + "]", shardContainer,
            snapshotShardId, snapshotId);
    }

    /**
     * Loads information about shard snapshot
     */
    private BlobStoreIndexShardSnapshot loadShardSnapshot(BlobContainer shardContainer, SnapshotId snapshotId) {
        try {
            return indexShardSnapshotFormat.read(shardContainer, snapshotId.getUUID());
        } catch (IOException ex) {
            throw new SnapshotException(metadata.name(), snapshotId,
                "failed to read shard snapshot file for [" + shardContainer.path() + ']', ex);
        }
    }

    /**
     * Writes a new index file for the shard and removes all unreferenced files from the repository.
     *
     * We need to be really careful in handling index files in case of failures to make sure we don't
     * have index file that points to files that were deleted.
     *
     * @param snapshots          list of active snapshots in the container
     * @param fileListGeneration the generation number of the current snapshot index file
     * @param blobs              list of blobs in the container
     * @param reason             a reason explaining why the shard index file is written
     */
    private void finalizeShard(List<SnapshotFiles> snapshots, int fileListGeneration, Map<String, BlobMetaData> blobs,
                               String reason, BlobContainer shardContainer, ShardId shardId, SnapshotId snapshotId) {
        final String indexGeneration = Integer.toString(fileListGeneration + 1);
        try {
            final List<String> blobsToDelete;
            if (snapshots.isEmpty()) {
                // If we deleted all snapshots, we don't need to create a new index file and simply delete all the blobs we found
                blobsToDelete = List.copyOf(blobs.keySet());
            } else {
                final BlobStoreIndexShardSnapshots updatedSnapshots = new BlobStoreIndexShardSnapshots(snapshots);
                indexShardSnapshotsFormat.writeAtomic(updatedSnapshots, shardContainer, indexGeneration);
                // Delete all previous index-N, data-blobs that are not referenced by the new index-N and temporary blobs
                blobsToDelete = blobs.keySet().stream().filter(blob ->
                    blob.startsWith(SNAPSHOT_INDEX_PREFIX)
                        || blob.startsWith(DATA_BLOB_PREFIX) && updatedSnapshots.findNameFile(canonicalName(blob)) == null
                        || FsBlobContainer.isTempBlobName(blob)).collect(Collectors.toList());
            }
            try {
                shardContainer.deleteBlobsIgnoringIfNotExists(blobsToDelete);
            } catch (IOException e) {
                logger.warn(() -> new ParameterizedMessage("[{}][{}] failed to delete blobs during finalization",
                    snapshotId, shardId), e);
            }
        } catch (IOException e) {
            String message =
                "Failed to finalize " + reason + " with shard index [" + indexShardSnapshotsFormat.blobName(indexGeneration) + "]";
            throw new IndexShardSnapshotFailedException(shardId, message, e);
        }
    }

    /**
     * Loads all available snapshots in the repository
     *
     * @param blobs list of blobs in repository
     * @return tuple of BlobStoreIndexShardSnapshots and the last snapshot index generation
     */
    private Tuple<BlobStoreIndexShardSnapshots, Integer> buildBlobStoreIndexShardSnapshots(Map<String, BlobMetaData> blobs,
                                                                                           BlobContainer shardContainer) {
        int latest = -1;
        Set<String> blobKeys = blobs.keySet();
        for (String name : blobKeys) {
            if (name.startsWith(SNAPSHOT_INDEX_PREFIX)) {
                try {
                    int gen = Integer.parseInt(name.substring(SNAPSHOT_INDEX_PREFIX.length()));
                    if (gen > latest) {
                        latest = gen;
                    }
                } catch (NumberFormatException ex) {
                    logger.warn("failed to parse index file name [{}]", name);
                }
            }
        }
        if (latest >= 0) {
            try {
                final BlobStoreIndexShardSnapshots shardSnapshots =
                    indexShardSnapshotsFormat.read(shardContainer, Integer.toString(latest));
                return new Tuple<>(shardSnapshots, latest);
            } catch (IOException e) {
                final String file = SNAPSHOT_INDEX_PREFIX + latest;
                logger.warn(() -> new ParameterizedMessage("failed to read index file [{}]", file), e);
            }
        } else if (blobKeys.isEmpty() == false) {
            logger.warn("Could not find a readable index-N file in a non-empty shard snapshot directory [{}]", shardContainer.path());
        }

        // We couldn't load the index file - falling back to loading individual snapshots
        List<SnapshotFiles> snapshots = new ArrayList<>();
        for (String name : blobKeys) {
            try {
                BlobStoreIndexShardSnapshot snapshot = null;
                if (name.startsWith(SNAPSHOT_PREFIX)) {
                    snapshot = indexShardSnapshotFormat.readBlob(shardContainer, name);
                }
                if (snapshot != null) {
                    snapshots.add(new SnapshotFiles(snapshot.snapshot(), snapshot.indexFiles()));
                }
            } catch (IOException e) {
                logger.warn(() -> new ParameterizedMessage("Failed to read blob [{}]", name), e);
            }
        }
        return new Tuple<>(new BlobStoreIndexShardSnapshots(snapshots), latest);
    }

    /**
     * Snapshot individual file
     * @param fileInfo file to be snapshotted
     */
    private void snapshotFile(BlobStoreIndexShardSnapshot.FileInfo fileInfo, IndexId indexId, ShardId shardId, SnapshotId snapshotId,
                              IndexShardSnapshotStatus snapshotStatus, Store store) throws IOException {
        final BlobContainer shardContainer = shardContainer(indexId, shardId);
        final String file = fileInfo.physicalName();
        try (IndexInput indexInput = store.openVerifyingInput(file, IOContext.READONCE, fileInfo.metadata())) {
            for (int i = 0; i < fileInfo.numberOfParts(); i++) {
                final long partBytes = fileInfo.partBytes(i);

                InputStream inputStream = new InputStreamIndexInput(indexInput, partBytes);
                if (snapshotRateLimiter != null) {
                    inputStream = new RateLimitingInputStream(inputStream, snapshotRateLimiter,
                        snapshotRateLimitingTimeInNanos::inc);
                }
                // Make reads abortable by mutating the snapshotStatus object
                inputStream = new FilterInputStream(inputStream) {
                    @Override
                    public int read() throws IOException {
                        checkAborted();
                        return super.read();
                    }

                    @Override
                    public int read(byte[] b, int off, int len) throws IOException {
                        checkAborted();
                        return super.read(b, off, len);
                    }

                    private void checkAborted() {
                        if (snapshotStatus.isAborted()) {
                            logger.debug("[{}] [{}] Aborted on the file [{}], exiting", shardId,
                                snapshotId, fileInfo.physicalName());
                            throw new IndexShardSnapshotFailedException(shardId, "Aborted");
                        }
                    }
                };
                shardContainer.writeBlob(fileInfo.partName(i), inputStream, partBytes, true);
            }
            Store.verify(indexInput);
            snapshotStatus.addProcessedFile(fileInfo.length());
        } catch (Exception t) {
            failStoreIfCorrupted(store, t);
            snapshotStatus.addProcessedFile(0);
            throw t;
        }
    }

    private static void failStoreIfCorrupted(Store store, Exception e) {
        if (Lucene.isCorruptionException(e)) {
            try {
                store.markStoreCorrupted((IOException) e);
            } catch (IOException inner) {
                inner.addSuppressed(e);
                logger.warn("store cannot be marked as corrupted", inner);
            }
        }
    }

    /**
     * Checks if snapshot file already exists in the list of blobs
     * @param fileInfo file to check
     * @param blobs list of blobs
     * @return true if file exists in the list of blobs
     */
    private static boolean snapshotFileExistsInBlobs(BlobStoreIndexShardSnapshot.FileInfo fileInfo, Map<String, BlobMetaData> blobs) {
        BlobMetaData blobMetaData = blobs.get(fileInfo.name());
        if (blobMetaData != null) {
            return blobMetaData.length() == fileInfo.length();
        } else if (blobs.containsKey(fileInfo.partName(0))) {
            // multi part file sum up the size and check
            int part = 0;
            long totalSize = 0;
            while (true) {
                blobMetaData = blobs.get(fileInfo.partName(part++));
                if (blobMetaData == null) {
                    break;
                }
                totalSize += blobMetaData.length();
            }
            return totalSize == fileInfo.length();
        }
        // no file, not exact and not multipart
        return false;
    }
}<|MERGE_RESOLUTION|>--- conflicted
+++ resolved
@@ -107,7 +107,6 @@
 import java.util.Map;
 import java.util.Optional;
 import java.util.Set;
-import java.util.concurrent.ExecutorService;
 import java.util.stream.Collectors;
 
 import static org.elasticsearch.index.snapshots.blobstore.BlobStoreIndexShardSnapshot.FileInfo.canonicalName;
@@ -815,366 +814,14 @@
     }
 
     @Override
-<<<<<<< HEAD
-    public void snapshotShard(MapperService mapperService, SnapshotId snapshotId, IndexId indexId,
-                              ShardSnapshotContext context) {
+    public void snapshotShard(MapperService mapperService, SnapshotId snapshotId, IndexId indexId, ShardSnapshotContext context) {
         final Store store = context.store();
-        final IndexShardSnapshotStatus status = context.status();
-        new SnapshotContext(store, snapshotId, indexId, status, threadPool.absoluteTimeInMillis()).snapshot(
-            context,
-            new ActionListener<>() {
-                @Override
-                public void onResponse(Void aVoid) {
-                    context.finish(threadPool.absoluteTimeInMillis());
-                }
-
-                @Override
-                public void onFailure(Exception e) {
-                    context.finish(threadPool.absoluteTimeInMillis(), ExceptionsHelper.detailedMessage(e),
-                        e instanceof IndexShardSnapshotFailedException ? (IndexShardSnapshotFailedException) e
-                            : new IndexShardSnapshotFailedException(store.shardId(), e));
-                }
-            });
-    }
-
-    @Override
-    public void restoreShard(Store store, SnapshotId snapshotId,
-                             Version version, IndexId indexId, ShardId snapshotShardId, RecoveryState recoveryState) {
-        ShardId shardId = store.shardId();
-        final Context context = new Context(snapshotId, indexId, shardId, snapshotShardId);
-        BlobPath path = basePath().add("indices").add(indexId.getId()).add(Integer.toString(snapshotShardId.getId()));
-        BlobContainer blobContainer = blobStore().blobContainer(path);
-        final RestoreContext snapshotContext = new RestoreContext(shardId, snapshotId, recoveryState, blobContainer);
-        try {
-            BlobStoreIndexShardSnapshot snapshot = context.loadSnapshot();
-            SnapshotFiles snapshotFiles = new SnapshotFiles(snapshot.snapshot(), snapshot.indexFiles());
-            snapshotContext.restore(snapshotFiles, store);
-        } catch (Exception e) {
-            throw new IndexShardRestoreFailedException(shardId, "failed to restore snapshot [" + snapshotId + "]", e);
-        }
-    }
-
-    @Override
-    public IndexShardSnapshotStatus getShardSnapshotStatus(SnapshotId snapshotId, Version version, IndexId indexId, ShardId shardId) {
-        Context context = new Context(snapshotId, indexId, shardId);
-        BlobStoreIndexShardSnapshot snapshot = context.loadSnapshot();
-        return IndexShardSnapshotStatus.newDone(snapshot.startTime(), snapshot.time(),
-            snapshot.incrementalFileCount(), snapshot.totalFileCount(),
-            snapshot.incrementalSize(), snapshot.totalSize());
-    }
-
-    @Override
-    public void verify(String seed, DiscoveryNode localNode) {
-        assertSnapshotOrGenericThread();
-        if (isReadOnly()) {
-            try {
-                latestIndexBlobId();
-            } catch (IOException e) {
-                throw new RepositoryVerificationException(metadata.name(), "path " + basePath() +
-                    " is not accessible on node " + localNode, e);
-            }
-        } else {
-            BlobContainer testBlobContainer = blobStore().blobContainer(basePath().add(testBlobPrefix(seed)));
-            if (testBlobContainer.blobExists("master.dat")) {
-                try {
-                    BytesArray bytes = new BytesArray(seed);
-                    try (InputStream stream = bytes.streamInput()) {
-                        testBlobContainer.writeBlob("data-" + localNode.getId() + ".dat", stream, bytes.length(), true);
-                    }
-                } catch (IOException exp) {
-                    throw new RepositoryVerificationException(metadata.name(), "store location [" + blobStore() +
-                        "] is not accessible on the node [" + localNode + "]", exp);
-                }
-            } else {
-                throw new RepositoryVerificationException(metadata.name(), "a file written by master to the store [" + blobStore() +
-                    "] cannot be accessed on the node [" + localNode + "]. " +
-                    "This might indicate that the store [" + blobStore() + "] is not shared between this node and the master node or " +
-                    "that permissions on the store don't allow reading files written by the master node");
-            }
-        }
-    }
-
-    @Override
-    public String toString() {
-        return "BlobStoreRepository[" +
-            "[" + metadata.name() +
-            "], [" + blobStore() + ']' +
-            ']';
-    }
-
-    /**
-     * Context for snapshot/restore operations
-     */
-    private class Context {
-
-        protected final SnapshotId snapshotId;
-
-        protected final ShardId shardId;
-
-        protected final BlobContainer blobContainer;
-
-        Context(SnapshotId snapshotId, IndexId indexId, ShardId shardId) {
-            this(snapshotId, indexId, shardId, shardId);
-        }
-
-        Context(SnapshotId snapshotId, IndexId indexId, ShardId shardId, ShardId snapshotShardId) {
-            this.snapshotId = snapshotId;
-            this.shardId = shardId;
-            blobContainer = blobStore().blobContainer(basePath().add("indices").add(indexId.getId())
-                .add(Integer.toString(snapshotShardId.getId())));
-        }
-
-        /**
-         * Delete shard snapshot
-         */
-        public void delete() {
-            final Map<String, BlobMetaData> blobs;
-            try {
-                blobs = blobContainer.listBlobs();
-            } catch (IOException e) {
-                throw new IndexShardSnapshotException(shardId, "Failed to list content of gateway", e);
-            }
-
-            Tuple<BlobStoreIndexShardSnapshots, Integer> tuple = buildBlobStoreIndexShardSnapshots(blobs);
-            BlobStoreIndexShardSnapshots snapshots = tuple.v1();
-            int fileListGeneration = tuple.v2();
-
-            try {
-                indexShardSnapshotFormat.delete(blobContainer, snapshotId.getUUID());
-            } catch (IOException e) {
-                logger.warn(new ParameterizedMessage("[{}] [{}] failed to delete shard snapshot file", shardId, snapshotId), e);
-            }
-
-            // Build a list of snapshots that should be preserved
-            List<SnapshotFiles> newSnapshotsList = new ArrayList<>();
-            for (SnapshotFiles point : snapshots) {
-                if (!point.snapshot().equals(snapshotId.getName())) {
-                    newSnapshotsList.add(point);
-                }
-            }
-            // finalize the snapshot and rewrite the snapshot index with the next sequential snapshot index
-            finalize(newSnapshotsList, fileListGeneration + 1, blobs, "snapshot deletion [" + snapshotId + "]");
-        }
-
-        /**
-         * Loads information about shard snapshot
-         */
-        BlobStoreIndexShardSnapshot loadSnapshot() {
-            try {
-                return indexShardSnapshotFormat.read(blobContainer, snapshotId.getUUID());
-            } catch (IOException ex) {
-                throw new SnapshotException(metadata.name(), snapshotId, "failed to read shard snapshot file for " + shardId, ex);
-            }
-        }
-
-        /**
-         * Writes a new index file for the shard and removes all unreferenced files from the repository.
-         *
-         * We need to be really careful in handling index files in case of failures to make sure we don't
-         * have index file that points to files that were deleted.
-         *
-         * @param snapshots          list of active snapshots in the container
-         * @param fileListGeneration the generation number of the snapshot index file
-         * @param blobs              list of blobs in the container
-         * @param reason             a reason explaining why the shard index file is written
-         */
-        protected void finalize(final List<SnapshotFiles> snapshots,
-                                final int fileListGeneration,
-                                final Map<String, BlobMetaData> blobs,
-                                final String reason) {
-            final String indexGeneration = Integer.toString(fileListGeneration);
-            try {
-                final List<String> blobsToDelete;
-                if (snapshots.isEmpty()) {
-                    // If we deleted all snapshots, we don't need to create a new index file and simply delete all the blobs we found
-                    blobsToDelete = List.copyOf(blobs.keySet());
-                } else {
-                    final BlobStoreIndexShardSnapshots updatedSnapshots = new BlobStoreIndexShardSnapshots(snapshots);
-                    indexShardSnapshotsFormat.writeAtomic(updatedSnapshots, blobContainer, indexGeneration);
-                    // Delete all previous index-N, data-blobs that are not referenced by the new index-N and temporary blobs
-                    blobsToDelete = blobs.keySet().stream().filter(blob ->
-                        blob.startsWith(SNAPSHOT_INDEX_PREFIX)
-                            || blob.startsWith(DATA_BLOB_PREFIX) && updatedSnapshots.findNameFile(canonicalName(blob)) == null
-                            || FsBlobContainer.isTempBlobName(blob)).collect(Collectors.toList());
-                }
-                try {
-                    blobContainer.deleteBlobsIgnoringIfNotExists(blobsToDelete);
-                } catch (IOException e) {
-                    logger.warn(() -> new ParameterizedMessage("[{}][{}] failed to delete blobs during finalization",
-                        snapshotId, shardId), e);
-                }
-            } catch (IOException e) {
-                String message =
-                    "Failed to finalize " + reason + " with shard index [" + indexShardSnapshotsFormat.blobName(indexGeneration) + "]";
-                throw new IndexShardSnapshotFailedException(shardId, message, e);
-            }
-        }
-
-        /**
-         * Loads all available snapshots in the repository
-         *
-         * @param blobs list of blobs in repository
-         * @return tuple of BlobStoreIndexShardSnapshots and the last snapshot index generation
-         */
-        protected Tuple<BlobStoreIndexShardSnapshots, Integer> buildBlobStoreIndexShardSnapshots(Map<String, BlobMetaData> blobs) {
-            int latest = -1;
-            Set<String> blobKeys = blobs.keySet();
-            for (String name : blobKeys) {
-                if (name.startsWith(SNAPSHOT_INDEX_PREFIX)) {
-                    try {
-                        int gen = Integer.parseInt(name.substring(SNAPSHOT_INDEX_PREFIX.length()));
-                        if (gen > latest) {
-                            latest = gen;
-                        }
-                    } catch (NumberFormatException ex) {
-                        logger.warn("failed to parse index file name [{}]", name);
-                    }
-                }
-            }
-            if (latest >= 0) {
-                try {
-                    final BlobStoreIndexShardSnapshots shardSnapshots =
-                        indexShardSnapshotsFormat.read(blobContainer, Integer.toString(latest));
-                    return new Tuple<>(shardSnapshots, latest);
-                } catch (IOException e) {
-                    final String file = SNAPSHOT_INDEX_PREFIX + latest;
-                    logger.warn(() -> new ParameterizedMessage("failed to read index file [{}]", file), e);
-                }
-            } else if (blobKeys.isEmpty() == false) {
-                logger.warn("Could not find a readable index-N file in a non-empty shard snapshot directory [{}]", blobContainer.path());
-            }
-
-            // We couldn't load the index file - falling back to loading individual snapshots
-            List<SnapshotFiles> snapshots = new ArrayList<>();
-            for (String name : blobKeys) {
-                try {
-                    BlobStoreIndexShardSnapshot snapshot = null;
-                    if (name.startsWith(SNAPSHOT_PREFIX)) {
-                        snapshot = indexShardSnapshotFormat.readBlob(blobContainer, name);
-                    }
-                    if (snapshot != null) {
-                        snapshots.add(new SnapshotFiles(snapshot.snapshot(), snapshot.indexFiles()));
-                    }
-                } catch (IOException e) {
-                    logger.warn(() -> new ParameterizedMessage("failed to read commit point [{}]", name), e);
-                }
-            }
-            return new Tuple<>(new BlobStoreIndexShardSnapshots(snapshots), latest);
-        }
-    }
-
-    /**
-     * Context for snapshot operations
-     */
-    private class SnapshotContext extends Context {
-
-        private final Store store;
-        private final IndexShardSnapshotStatus snapshotStatus;
-        private final long startTime;
-
-        /**
-         * Constructs new context
-         *
-         * @param store          store to be snapshotted
-         * @param snapshotId     snapshot id
-         * @param indexId        the id of the index being snapshotted
-         * @param snapshotStatus snapshot status to report progress
-         */
-        SnapshotContext(Store store, SnapshotId snapshotId, IndexId indexId, IndexShardSnapshotStatus snapshotStatus, long startTime) {
-            super(snapshotId, indexId, store.shardId());
-            this.snapshotStatus = snapshotStatus;
-            this.store = store;
-            this.startTime = startTime;
-        }
-
-        /**
-         * Create snapshot from index commit point
-         *
-         * @param context shard snapshot context
-         */
-        public void snapshot(ShardSnapshotContext context, ActionListener<Void> listener) {
-=======
-    public void snapshotShard(Store store, MapperService mapperService, SnapshotId snapshotId, IndexId indexId,
-                              IndexCommit snapshotIndexCommit, IndexShardSnapshotStatus snapshotStatus) {
         final ShardId shardId = store.shardId();
+        final IndexShardSnapshotStatus snapshotStatus = context.status();
         final long startTime = threadPool.relativeTimeInMillis();
         try {
->>>>>>> 52de0c76
             logger.debug("[{}] [{}] snapshot to [{}] ...", shardId, snapshotId, metadata.name());
-            listBlobs(ActionListener.wrap(
-                blobs -> {
-                    Tuple<BlobStoreIndexShardSnapshots, Integer> tuple = buildBlobStoreIndexShardSnapshots(blobs);
-                    BlobStoreIndexShardSnapshots snapshots = tuple.v1();
-                    int fileListGeneration = tuple.v2();
-
-                    if (snapshots.snapshots().stream().anyMatch(sf -> sf.snapshot().equals(snapshotId.getName()))) {
-                        throw new IndexShardSnapshotFailedException(shardId,
-                            "Duplicate snapshot name [" + snapshotId.getName() + "] detected, aborting");
-                    }
-
-<<<<<<< HEAD
-                    snapshotFiles(context, blobs, snapshots, ActionListener.wrap(snapshot -> {
-                        //TODO: The time stored in snapshot doesn't include cleanup time.
-                        logger.trace("[{}] [{}] writing shard snapshot file", shardId, snapshotId);
-                        try {
-                            indexShardSnapshotFormat.write(snapshot, blobContainer, snapshotId.getUUID());
-                        } catch (IOException e) {
-                            throw new IndexShardSnapshotFailedException(shardId, "Failed to write commit point", e);
-                        }
-                        // delete all files that are not referenced by any commit point
-                        // build a new BlobStoreIndexShardSnapshot, that includes this one and all the saved ones
-                        List<SnapshotFiles> newSnapshotsList = new ArrayList<>();
-                        newSnapshotsList.add(new SnapshotFiles(snapshot.snapshot(), snapshot.indexFiles()));
-                        for (SnapshotFiles point : snapshots) {
-                            newSnapshotsList.add(point);
-                        }
-                        // finalize the snapshot and rewrite the snapshot index with the next sequential snapshot index
-                        finalize(newSnapshotsList, fileListGeneration + 1, blobs, "snapshot creation [" + snapshotId + "]");
-                        listener.onResponse(null);
-                    }, listener::onFailure));
-                }, listener::onFailure
-            ));
-        }
-
-        private void listBlobs(ActionListener<Map<String, BlobMetaData>> listener) {
-            ActionListener.completeWith(listener, () -> {
-                try {
-                    return blobContainer.listBlobs();
-                } catch (IOException e) {
-                    throw new IndexShardSnapshotFailedException(shardId, "failed to list blobs", e);
-                }
-            });
-        }
-
-        private void snapshotFiles(ShardSnapshotContext context, Map<String, BlobMetaData> blobs,
-                                   BlobStoreIndexShardSnapshots snapshots,
-                                   ActionListener<BlobStoreIndexShardSnapshot> listener) throws IOException {
-            // TODO apparently we don't use the MetadataSnapshot#.recoveryDiff(...) here but we should
-            final IndexCommit snapshotIndexCommit = context.indexCommit();
-            store.incRef();
-            final Store.MetadataSnapshot meta;
-            final Collection<String> fileNames;
-            try {
-                logger.trace("[{}] [{}] Loading store metadata using index commit [{}]", shardId, snapshotId, snapshotIndexCommit);
-                meta = store.getMetadata(snapshotIndexCommit);
-                fileNames = snapshotIndexCommit.getFileNames();
-            } catch (IOException e) {
-                throw new IndexShardSnapshotFailedException(shardId, "Failed to get store file metadata", e);
-            } finally {
-                store.decRef();
-            }
-            int indexIncrementalFileCount = 0;
-            int indexTotalNumberOfFiles = 0;
-            long indexIncrementalSize = 0;
-            long indexTotalFileCount = 0;
-            final List<BlobStoreIndexShardSnapshot.FileInfo> filesToSnapshot = new ArrayList<>();
-            final List<BlobStoreIndexShardSnapshot.FileInfo> indexCommitPointFiles = new ArrayList<>();
-            for (String fileName : fileNames) {
-                if (snapshotStatus.isAborted()) {
-                    logger.debug("[{}] [{}] Aborted on the file [{}], exiting", shardId, snapshotId, fileName);
-                    throw new IndexShardSnapshotFailedException(shardId, "Aborted");
-                }
-=======
+
             final BlobContainer shardContainer = shardContainer(indexId, shardId);
             final Map<String, BlobMetaData> blobs;
             try {
@@ -1194,6 +841,7 @@
 
             final List<BlobStoreIndexShardSnapshot.FileInfo> indexCommitPointFiles = new ArrayList<>();
             store.incRef();
+            final IndexCommit snapshotIndexCommit = context.indexCommit();
             try {
                 ArrayList<BlobStoreIndexShardSnapshot.FileInfo> filesToSnapshot = new ArrayList<>();
                 final Store.MetadataSnapshot metadata;
@@ -1216,39 +864,38 @@
                         logger.debug("[{}] [{}] Aborted on the file [{}], exiting", shardId, snapshotId, fileName);
                         throw new IndexShardSnapshotFailedException(shardId, "Aborted");
                     }
->>>>>>> 52de0c76
-
-                logger.trace("[{}] [{}] Processing [{}]", shardId, snapshotId, fileName);
-                final StoreFileMetaData md = meta.get(fileName);
-                BlobStoreIndexShardSnapshot.FileInfo existingFileInfo = null;
-                List<BlobStoreIndexShardSnapshot.FileInfo> filesInfo = snapshots.findPhysicalIndexFiles(fileName);
-                if (filesInfo != null) {
-                    for (BlobStoreIndexShardSnapshot.FileInfo fileInfo : filesInfo) {
-                        if (fileInfo.isSame(md) && snapshotFileExistsInBlobs(fileInfo, blobs)) {
-                            // a commit point file with the same name, size and checksum was already copied to repository
-                            // we will reuse it for this snapshot
-                            existingFileInfo = fileInfo;
-                            break;
+
+                    logger.trace("[{}] [{}] Processing [{}]", shardId, snapshotId, fileName);
+                    final StoreFileMetaData md = metadata.get(fileName);
+                    BlobStoreIndexShardSnapshot.FileInfo existingFileInfo = null;
+                    List<BlobStoreIndexShardSnapshot.FileInfo> filesInfo = snapshots.findPhysicalIndexFiles(fileName);
+                    if (filesInfo != null) {
+                        for (BlobStoreIndexShardSnapshot.FileInfo fileInfo : filesInfo) {
+                            if (fileInfo.isSame(md) && snapshotFileExistsInBlobs(fileInfo, blobs)) {
+                                // a commit point file with the same name, size and checksum was already copied to repository
+                                // we will reuse it for this snapshot
+                                existingFileInfo = fileInfo;
+                                break;
+                            }
                         }
                     }
-                }
-
-<<<<<<< HEAD
-                indexTotalFileCount += md.length();
-                indexTotalNumberOfFiles++;
-
-                if (existingFileInfo == null) {
-                    indexIncrementalFileCount++;
-                    indexIncrementalSize += md.length();
-                    // create a new FileInfo
-                    BlobStoreIndexShardSnapshot.FileInfo snapshotFileInfo =
-                        new BlobStoreIndexShardSnapshot.FileInfo(DATA_BLOB_PREFIX + UUIDs.randomBase64UUID(), md, chunkSize());
-                    indexCommitPointFiles.add(snapshotFileInfo);
-                    filesToSnapshot.add(snapshotFileInfo);
-                } else {
-                    indexCommitPointFiles.add(existingFileInfo);
-                }
-=======
+
+                    indexTotalFileCount += md.length();
+                    indexTotalNumberOfFiles++;
+
+                    if (existingFileInfo == null) {
+                        indexIncrementalFileCount++;
+                        indexIncrementalSize += md.length();
+                        // create a new FileInfo
+                        BlobStoreIndexShardSnapshot.FileInfo snapshotFileInfo =
+                            new BlobStoreIndexShardSnapshot.FileInfo(DATA_BLOB_PREFIX + UUIDs.randomBase64UUID(), md, chunkSize());
+                        indexCommitPointFiles.add(snapshotFileInfo);
+                        filesToSnapshot.add(snapshotFileInfo);
+                    } else {
+                        indexCommitPointFiles.add(existingFileInfo);
+                    }
+                }
+
                 snapshotStatus.moveToStarted(startTime, indexIncrementalFileCount,
                     indexTotalNumberOfFiles, indexIncrementalSize, indexTotalFileCount);
 
@@ -1283,98 +930,26 @@
                 indexShardSnapshotFormat.write(snapshot, shardContainer, snapshotId.getUUID());
             } catch (IOException e) {
                 throw new IndexShardSnapshotFailedException(shardId, "Failed to write commit point", e);
->>>>>>> 52de0c76
-            }
-
-            snapshotStatus.moveToStarted(startTime, indexIncrementalFileCount,
-                indexTotalNumberOfFiles, indexIncrementalSize, indexTotalFileCount);
-
-            assert indexIncrementalFileCount == filesToSnapshot.size();
-            final Runnable afterSegmentFiles = () -> ActionListener.completeWith(listener, () -> {
-                final IndexShardSnapshotStatus.Copy lastSnapshotStatus = context.prepareFinalize();
-                return new BlobStoreIndexShardSnapshot(snapshotId.getName(),
-                    lastSnapshotStatus.getIndexVersion(),
-                    indexCommitPointFiles,
-                    lastSnapshotStatus.getStartTime(),
-                    // snapshotStatus.startTime() is assigned on the same machine,
-                    // so it's safe to use with VLong
-                    threadPool.absoluteTimeInMillis() - lastSnapshotStatus.getStartTime(),
-                    lastSnapshotStatus.getIncrementalFileCount(),
-                    lastSnapshotStatus.getIncrementalSize()
-                );
-            });
-            if (indexIncrementalFileCount > 0) {
-                final GroupedActionListener<Void> fileCompletionListener = new GroupedActionListener<>(
-                    ActionListener.wrap(v -> afterSegmentFiles.run(), listener::onFailure), indexIncrementalFileCount);
-                final ExecutorService executorService = threadPool.executor(ThreadPool.Names.SNAPSHOT);
-                for (BlobStoreIndexShardSnapshot.FileInfo snapshotFileInfo : filesToSnapshot) {
-                    executorService.execute(new ActionRunnable<>(fileCompletionListener) {
-                        @Override
-                        protected void doRun() {
-                            if (snapshotStatus.isAborted()) {
-                                throw new IndexShardSnapshotFailedException(shardId, "Aborted");
-                            }
-                            try {
-                                snapshotFile(snapshotFileInfo);
-                            } catch (IOException e) {
-                                throw new IndexShardSnapshotFailedException(shardId, "Failed to perform snapshot (index files)", e);
-                            }
-                            fileCompletionListener.onResponse(null);
-                        }
-                    });
-                }
-            } else {
-                afterSegmentFiles.run();
-            }
-<<<<<<< HEAD
-=======
+            }
+
+            // delete all files that are not referenced by any commit point
+            // build a new BlobStoreIndexShardSnapshot, that includes this one and all the saved ones
+            List<SnapshotFiles> newSnapshotsList = new ArrayList<>();
+            newSnapshotsList.add(new SnapshotFiles(snapshot.snapshot(), snapshot.indexFiles()));
+            for (SnapshotFiles point : snapshots) {
+                newSnapshotsList.add(point);
+            }
             // finalize the snapshot and rewrite the snapshot index with the next sequential snapshot index
             finalizeShard(newSnapshotsList, fileListGeneration, blobs, "snapshot creation [" + snapshotId + "]", shardContainer,
                 shardId, snapshotId);
-            snapshotStatus.moveToDone(threadPool.relativeTimeInMillis());
+            context.finish(threadPool.relativeTimeInMillis());
         } catch (Exception e) {
-            snapshotStatus.moveToFailed(threadPool.relativeTimeInMillis(), ExceptionsHelper.detailedMessage(e));
-            if (e instanceof IndexShardSnapshotFailedException) {
-                throw (IndexShardSnapshotFailedException) e;
-            } else {
-                throw new IndexShardSnapshotFailedException(store.shardId(), e);
-            }
->>>>>>> 52de0c76
-        }
-    }
-
-<<<<<<< HEAD
-        /**
-         * Snapshot individual file
-         *
-         * @param fileInfo file to be snapshotted
-         */
-        private void snapshotFile(final BlobStoreIndexShardSnapshot.FileInfo fileInfo) throws IOException {
-            final String file = fileInfo.physicalName();
-            store.incRef();
-            try (IndexInput indexInput = store.openVerifyingInput(file, IOContext.READONCE, fileInfo.metadata())) {
-                for (int i = 0; i < fileInfo.numberOfParts(); i++) {
-                    final long partBytes = fileInfo.partBytes(i);
-
-                    final InputStreamIndexInput inputStreamIndexInput = new InputStreamIndexInput(indexInput, partBytes);
-                    InputStream inputStream = inputStreamIndexInput;
-                    if (snapshotRateLimiter != null) {
-                        inputStream = new RateLimitingInputStream(inputStreamIndexInput, snapshotRateLimiter,
-                                                                  snapshotRateLimitingTimeInNanos::inc);
-                    }
-                    inputStream = new AbortableInputStream(inputStream, fileInfo.physicalName());
-                    blobContainer.writeBlob(fileInfo.partName(i), inputStream, partBytes, true);
-                }
-                Store.verify(indexInput);
-                snapshotStatus.addProcessedFile(fileInfo.length());
-            } catch (Exception t) {
-                failStoreIfCorrupted(t);
-                snapshotStatus.addProcessedFile(0);
-                throw t;
-            } finally {
-                store.decRef();
-            }
-=======
+            context.finish(threadPool.relativeTimeInMillis(), ExceptionsHelper.detailedMessage(e),
+                e instanceof IndexShardSnapshotFailedException ? (IndexShardSnapshotFailedException) e
+                    : new IndexShardSnapshotFailedException(store.shardId(), e));
+        }
+    }
+
     @Override
     public void restoreShard(Store store, SnapshotId snapshotId, Version version, IndexId indexId, ShardId snapshotShardId,
                              RecoveryState recoveryState) {
@@ -1398,7 +973,6 @@
             }.restore(snapshotFiles, store);
         } catch (Exception e) {
             throw new IndexShardRestoreFailedException(shardId, "failed to restore snapshot [" + snapshotId + "]", e);
->>>>>>> 52de0c76
         }
     }
 
@@ -1597,6 +1171,7 @@
                               IndexShardSnapshotStatus snapshotStatus, Store store) throws IOException {
         final BlobContainer shardContainer = shardContainer(indexId, shardId);
         final String file = fileInfo.physicalName();
+        store.incRef();
         try (IndexInput indexInput = store.openVerifyingInput(file, IOContext.READONCE, fileInfo.metadata())) {
             for (int i = 0; i < fileInfo.numberOfParts(); i++) {
                 final long partBytes = fileInfo.partBytes(i);
@@ -1636,6 +1211,8 @@
             failStoreIfCorrupted(store, t);
             snapshotStatus.addProcessedFile(0);
             throw t;
+        } finally {
+            store.decRef();
         }
     }
 
