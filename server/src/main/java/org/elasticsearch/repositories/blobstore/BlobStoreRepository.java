--- conflicted
+++ resolved
@@ -481,7 +481,6 @@
     }
 
     @Override
-<<<<<<< HEAD
     public RepositoryStats stats() {
         final BlobStore store = blobStore.get();
         if (store == null) {
@@ -491,10 +490,7 @@
     }
 
     @Override
-    public void deleteSnapshot(SnapshotId snapshotId, long repositoryStateId, Version repositoryMetaVersion,
-=======
-    public void deleteSnapshot(Collection<SnapshotId> snapshotIds, long repositoryStateId, boolean writeShardGens,
->>>>>>> 522b6fa1
+    public void deleteSnapshot(Collection<SnapshotId> snapshotIds, long repositoryStateId, Version repositoryMetaVersion,
                                ActionListener<Void> listener) {
         if (isReadOnly()) {
             listener.onFailure(new RepositoryException(metadata.name(), "cannot delete snapshot from a readonly repository"));
@@ -513,12 +509,8 @@
                 // Cache the indices that were found before writing out the new index-N blob so that a stuck master will never
                 // delete an index that was created by another master node after writing this index-N blob.
                 final Map<String, BlobContainer> foundIndices = blobStore().blobContainer(indicesPath()).children();
-<<<<<<< HEAD
-                doDeleteShardSnapshots(snapshotId, repositoryStateId, foundIndices, rootBlobs, repositoryData,
+                doDeleteShardSnapshots(snapshotIds, repositoryStateId, foundIndices, rootBlobs, repositoryData,
                     SnapshotsService.useShardGenerations(repositoryMetaVersion), listener);
-=======
-                doDeleteShardSnapshots(snapshotIds, repositoryStateId, foundIndices, rootBlobs, repositoryData, writeShardGens, listener);
->>>>>>> 522b6fa1
             } catch (Exception ex) {
                 listener.onFailure(new RepositoryException(metadata.name(), "failed to delete snapshots " + snapshotIds, ex));
             }
@@ -573,33 +565,23 @@
      * @param repositoryData    RepositoryData found the in the repository before executing this delete
      * @param listener          Listener to invoke once finished
      */
-<<<<<<< HEAD
-    private void doDeleteShardSnapshots(SnapshotId snapshotId, long repositoryStateId, Map<String, BlobContainer> foundIndices,
+    private void doDeleteShardSnapshots(Collection<SnapshotId> snapshotIds, long repositoryStateId, Map<String, BlobContainer> foundIndices,
                                         Map<String, BlobMetadata> rootBlobs, RepositoryData repositoryData, boolean writeShardGens,
-=======
-    private void doDeleteShardSnapshots(Collection<SnapshotId> snapshotIds, long repositoryStateId, Map<String, BlobContainer> foundIndices,
-                                        Map<String, BlobMetaData> rootBlobs, RepositoryData repositoryData, boolean writeShardGens,
->>>>>>> 522b6fa1
                                         ActionListener<Void> listener) {
 
         if (writeShardGens) {
             // First write the new shard state metadata (with the removed snapshot) and compute deletion targets
-<<<<<<< HEAD
-            final StepListener<Collection<ShardSnapshotMetaDeleteResult>> writeShardMetadataAndComputeDeletesStep = new StepListener<>();
-            writeUpdatedShardMetadataAndComputeDeletes(snapshotId, repositoryData, true, writeShardMetadataAndComputeDeletesStep);
-=======
             final StepListener<Collection<ShardSnapshotMetaDeleteResult>> writeShardMetaDataAndComputeDeletesStep = new StepListener<>();
             writeUpdatedShardMetaDataAndComputeDeletes(snapshotIds, repositoryData, true, writeShardMetaDataAndComputeDeletesStep);
->>>>>>> 522b6fa1
             // Once we have put the new shard-level metadata into place, we can update the repository metadata as follows:
             // 1. Remove the snapshot from the list of existing snapshots
-            // 2. Update the index shard generations of all updated shard folders
+            // 2. Update the inShardSnapshotMetaDeleteResultdex shard generations of all updated shard folders
             //
             // Note: If we fail updating any of the individual shard paths, none of them are changed since the newly created
             //       index-${gen_uuid} will not be referenced by the existing RepositoryData and new RepositoryData is only
             //       written if all shard paths have been successfully updated.
             final StepListener<RepositoryData> writeUpdatedRepoDataStep = new StepListener<>();
-            writeShardMetadataAndComputeDeletesStep.whenComplete(deleteResults -> {
+            writeShardMetaDataAndComputeDeletesStep.whenComplete(deleteResults -> {
                 final ShardGenerations.Builder builder = ShardGenerations.builder();
                 for (ShardSnapshotMetaDeleteResult newGen : deleteResults) {
                     builder.put(newGen.indexId, newGen.shardId, newGen.newGeneration);
@@ -614,11 +596,7 @@
                 final ActionListener<Void> afterCleanupsListener =
                     new GroupedActionListener<>(ActionListener.wrap(() -> listener.onResponse(null)), 2);
                 asyncCleanupUnlinkedRootAndIndicesBlobs(foundIndices, rootBlobs, updatedRepoData, afterCleanupsListener);
-<<<<<<< HEAD
-                asyncCleanupUnlinkedShardLevelBlobs(snapshotId, writeShardMetadataAndComputeDeletesStep.result(), afterCleanupsListener);
-=======
                 asyncCleanupUnlinkedShardLevelBlobs(snapshotIds, writeShardMetaDataAndComputeDeletesStep.result(), afterCleanupsListener);
->>>>>>> 522b6fa1
             }, listener::onFailure);
         } else {
             // Write the new repository data first (with the removed snapshot), using no shard generations
@@ -629,11 +607,7 @@
                     new GroupedActionListener<>(ActionListener.wrap(() -> listener.onResponse(null)), 2);
                 asyncCleanupUnlinkedRootAndIndicesBlobs(foundIndices, rootBlobs, updatedRepoData, afterCleanupsListener);
                 final StepListener<Collection<ShardSnapshotMetaDeleteResult>> writeMetaAndComputeDeletesStep = new StepListener<>();
-<<<<<<< HEAD
-                writeUpdatedShardMetadataAndComputeDeletes(snapshotId, repositoryData, false, writeMetaAndComputeDeletesStep);
-=======
                 writeUpdatedShardMetaDataAndComputeDeletes(snapshotIds, repositoryData, false, writeMetaAndComputeDeletesStep);
->>>>>>> 522b6fa1
                 writeMetaAndComputeDeletesStep.whenComplete(deleteResults ->
                         asyncCleanupUnlinkedShardLevelBlobs(snapshotIds, deleteResults, afterCleanupsListener),
                     afterCleanupsListener::onFailure);
@@ -667,11 +641,7 @@
     }
 
     // updates the shard state metadata for shards of a snapshot that is to be deleted. Also computes the files to be cleaned up.
-<<<<<<< HEAD
-    private void writeUpdatedShardMetadataAndComputeDeletes(SnapshotId snapshotId, RepositoryData oldRepositoryData,
-=======
     private void writeUpdatedShardMetaDataAndComputeDeletes(Collection<SnapshotId> snapshotIds, RepositoryData oldRepositoryData,
->>>>>>> 522b6fa1
             boolean useUUIDs, ActionListener<Collection<ShardSnapshotMetaDeleteResult>> onAllShardsCompleted) {
 
         final Executor executor = threadPool.executor(ThreadPool.Names.SNAPSHOT);
@@ -689,33 +659,8 @@
 
         for (IndexId indexId : indices) {
             final Set<SnapshotId> survivingSnapshots = oldRepositoryData.getSnapshots(indexId).stream()
-<<<<<<< HEAD
-                .filter(id -> id.equals(snapshotId) == false).collect(Collectors.toSet());
+                .filter(id -> snapshotIds.contains(id) == false).collect(Collectors.toSet());
             executor.execute(ActionRunnable.wrap(deleteIndexMetadataListener, deleteIdxMetaListener -> {
-                final IndexMetadata indexMetadata;
-                try {
-                    indexMetadata = getSnapshotIndexMetadata(snapshotId, indexId);
-                } catch (Exception ex) {
-                    logger.warn(() ->
-                        new ParameterizedMessage("[{}] [{}] failed to read metadata for index", snapshotId, indexId.getName()), ex);
-                    // Just invoke the listener without any shard generations to count it down, this index will be cleaned up
-                    // by the stale data cleanup in the end.
-                    // TODO: Getting here means repository corruption. We should find a way of dealing with this instead of just ignoring
-                    //       it and letting the cleanup deal with it.
-                    deleteIdxMetaListener.onResponse(null);
-                    return;
-                }
-                final int shardCount = indexMetadata.getNumberOfShards();
-                assert shardCount > 0 : "index did not have positive shard count, get [" + shardCount + "]";
-                // Listener for collecting the results of removing the snapshot from each shard's metadata in the current index
-                final ActionListener<ShardSnapshotMetaDeleteResult> allShardsListener =
-                    new GroupedActionListener<>(deleteIdxMetaListener, shardCount);
-                final Index index = indexMetadata.getIndex();
-                for (int shardId = 0; shardId < indexMetadata.getNumberOfShards(); shardId++) {
-                    final ShardId shard = new ShardId(index, shardId);
-=======
-                .filter(id -> snapshotIds.contains(id) == false).collect(Collectors.toSet());
-            executor.execute(ActionRunnable.wrap(deleteIndexMetaDataListener, deleteIdxMetaListener -> {
                 final int shardCount = findMaxShardCount(snapshotIds, indexId);
                 if (shardCount == 0) {
                     deleteIdxMetaListener.onResponse(null);
@@ -726,7 +671,6 @@
                     new GroupedActionListener<>(deleteIdxMetaListener, shardCount);
                 for (int shardId = 0; shardId < shardCount; shardId++) {
                     final int finalShardId = shardId;
->>>>>>> 522b6fa1
                     executor.execute(new AbstractRunnable() {
                         @Override
                         protected void doRun() throws Exception {
@@ -768,7 +712,7 @@
         // TODO: parallelize this
         for (SnapshotId snapshotId : snapshotIds) {
             try {
-                maxShardCount = Math.max(maxShardCount, getSnapshotIndexMetaData(snapshotId, indexId).getNumberOfShards());
+                maxShardCount = Math.max(maxShardCount, getSnapshotIndexMetadata(snapshotId, indexId).getNumberOfShards());
             } catch (Exception e) {
                 // TODO: Getting here means repository corruption. We should find a way of dealing with this instead of just ignoring
                 //       it and letting the cleanup deal with it.
@@ -787,14 +731,9 @@
                     shardContainer(shardResult.indexId, shardResult.shardId).path().buildAsString();
                 return shardResult.blobsToDelete.stream().map(blob -> shardPath + blob);
             }),
-<<<<<<< HEAD
-            deleteResults.stream().map(shardResult -> shardResult.indexId).distinct().map(indexId ->
-                indexContainer(indexId).path().buildAsString() + globalMetadataFormat.blobName(snapshotId.getUUID()))
-=======
             deleteResults.stream().map(shardResult -> shardResult.indexId).distinct().flatMap(indexId ->
                 snapshotIds.stream().map(snapshotId -> // TODO: Add filter via RepositoryData
-                    indexContainer(indexId).path().buildAsString() + globalMetaDataFormat.blobName(snapshotId.getUUID())))
->>>>>>> 522b6fa1
+                    indexContainer(indexId).path().buildAsString() + globalMetadataFormat.blobName(snapshotId.getUUID())))
         ).map(absolutePath -> {
             assert absolutePath.startsWith(basePath);
             return absolutePath.substring(basePathLen);
