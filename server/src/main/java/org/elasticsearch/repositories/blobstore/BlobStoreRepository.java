/*
 * Licensed to Elasticsearch under one or more contributor
 * license agreements. See the NOTICE file distributed with
 * this work for additional information regarding copyright
 * ownership. Elasticsearch licenses this file to you under
 * the Apache License, Version 2.0 (the "License"); you may
 * not use this file except in compliance with the License.
 * You may obtain a copy of the License at
 *
 *    http://www.apache.org/licenses/LICENSE-2.0
 *
 * Unless required by applicable law or agreed to in writing,
 * software distributed under the License is distributed on an
 * "AS IS" BASIS, WITHOUT WARRANTIES OR CONDITIONS OF ANY
 * KIND, either express or implied.  See the License for the
 * specific language governing permissions and limitations
 * under the License.
 */

package org.elasticsearch.repositories.blobstore;

import org.apache.logging.log4j.LogManager;
import org.apache.logging.log4j.Logger;
import org.apache.logging.log4j.message.ParameterizedMessage;
import org.apache.lucene.index.IndexCommit;
import org.apache.lucene.store.IOContext;
import org.apache.lucene.store.IndexInput;
import org.apache.lucene.store.RateLimiter;
import org.apache.lucene.util.BytesRef;
import org.apache.lucene.util.BytesRefBuilder;
import org.apache.lucene.util.SetOnce;
import org.elasticsearch.ElasticsearchParseException;
import org.elasticsearch.ExceptionsHelper;
import org.elasticsearch.Version;
import org.elasticsearch.action.ActionListener;
import org.elasticsearch.action.ActionRunnable;
import org.elasticsearch.action.support.GroupedActionListener;
import org.elasticsearch.cluster.metadata.IndexMetaData;
import org.elasticsearch.cluster.metadata.MetaData;
import org.elasticsearch.cluster.metadata.RepositoryMetaData;
import org.elasticsearch.cluster.node.DiscoveryNode;
import org.elasticsearch.common.Nullable;
import org.elasticsearch.common.Numbers;
import org.elasticsearch.common.Strings;
import org.elasticsearch.common.UUIDs;
import org.elasticsearch.common.blobstore.BlobContainer;
import org.elasticsearch.common.blobstore.BlobMetaData;
import org.elasticsearch.common.blobstore.BlobPath;
import org.elasticsearch.common.blobstore.BlobStore;
import org.elasticsearch.common.blobstore.fs.FsBlobContainer;
import org.elasticsearch.common.bytes.BytesArray;
import org.elasticsearch.common.bytes.BytesReference;
import org.elasticsearch.common.collect.Tuple;
import org.elasticsearch.common.component.AbstractLifecycleComponent;
import org.elasticsearch.common.compress.NotXContentException;
import org.elasticsearch.common.io.stream.BytesStreamOutput;
import org.elasticsearch.common.io.stream.OutputStreamStreamOutput;
import org.elasticsearch.common.io.stream.StreamOutput;
import org.elasticsearch.common.lucene.Lucene;
import org.elasticsearch.common.lucene.store.InputStreamIndexInput;
import org.elasticsearch.common.metrics.CounterMetric;
import org.elasticsearch.common.settings.Setting;
import org.elasticsearch.common.settings.Settings;
import org.elasticsearch.common.unit.ByteSizeUnit;
import org.elasticsearch.common.unit.ByteSizeValue;
import org.elasticsearch.common.util.set.Sets;
import org.elasticsearch.common.xcontent.LoggingDeprecationHandler;
import org.elasticsearch.common.xcontent.NamedXContentRegistry;
import org.elasticsearch.common.xcontent.ToXContent;
import org.elasticsearch.common.xcontent.XContentBuilder;
import org.elasticsearch.common.xcontent.XContentFactory;
import org.elasticsearch.common.xcontent.XContentHelper;
import org.elasticsearch.common.xcontent.XContentParser;
import org.elasticsearch.common.xcontent.XContentType;
import org.elasticsearch.core.internal.io.Streams;
import org.elasticsearch.index.shard.IndexShard;
import org.elasticsearch.index.shard.ShardId;
import org.elasticsearch.index.snapshots.IndexShardRestoreFailedException;
import org.elasticsearch.index.snapshots.IndexShardSnapshotException;
import org.elasticsearch.index.snapshots.IndexShardSnapshotFailedException;
import org.elasticsearch.index.snapshots.IndexShardSnapshotStatus;
import org.elasticsearch.index.snapshots.blobstore.BlobStoreIndexShardSnapshot;
import org.elasticsearch.index.snapshots.blobstore.BlobStoreIndexShardSnapshots;
import org.elasticsearch.index.snapshots.blobstore.RateLimitingInputStream;
import org.elasticsearch.index.snapshots.blobstore.SlicedInputStream;
import org.elasticsearch.index.snapshots.blobstore.SnapshotFiles;
import org.elasticsearch.index.store.Store;
import org.elasticsearch.index.store.StoreFileMetaData;
import org.elasticsearch.indices.recovery.RecoveryState;
import org.elasticsearch.repositories.IndexId;
import org.elasticsearch.repositories.Repository;
import org.elasticsearch.repositories.RepositoryData;
import org.elasticsearch.repositories.RepositoryException;
import org.elasticsearch.repositories.RepositoryVerificationException;
import org.elasticsearch.snapshots.InvalidSnapshotNameException;
import org.elasticsearch.snapshots.SnapshotCreationException;
import org.elasticsearch.snapshots.SnapshotException;
import org.elasticsearch.snapshots.SnapshotId;
import org.elasticsearch.snapshots.SnapshotInfo;
import org.elasticsearch.snapshots.SnapshotMissingException;
import org.elasticsearch.snapshots.SnapshotShardFailure;
import org.elasticsearch.threadpool.ThreadPool;

import java.io.FilterInputStream;
import java.io.IOException;
import java.io.InputStream;
import java.nio.file.DirectoryNotEmptyException;
import java.nio.file.FileAlreadyExistsException;
import java.nio.file.NoSuchFileException;
import java.util.ArrayList;
import java.util.Collection;
import java.util.List;
import java.util.Map;
import java.util.Set;
import java.util.concurrent.Executor;
import java.util.stream.Collectors;

import static org.elasticsearch.index.snapshots.blobstore.BlobStoreIndexShardSnapshot.FileInfo.canonicalName;

/**
 * BlobStore - based implementation of Snapshot Repository
 * <p>
 * This repository works with any {@link BlobStore} implementation. The blobStore could be (and preferred) lazy initialized in
 * {@link #createBlobStore()}.
 * <p>
 * BlobStoreRepository maintains the following structure in the blob store
 * <pre>
 * {@code
 *   STORE_ROOT
 *   |- index-N           - list of all snapshot ids and the indices belonging to each snapshot, N is the generation of the file
 *   |- index.latest      - contains the numeric value of the latest generation of the index file (i.e. N from above)
 *   |- incompatible-snapshots - list of all snapshot ids that are no longer compatible with the current version of the cluster
 *   |- snap-20131010 - JSON serialized Snapshot for snapshot "20131010"
 *   |- meta-20131010.dat - JSON serialized MetaData for snapshot "20131010" (includes only global metadata)
 *   |- snap-20131011 - JSON serialized Snapshot for snapshot "20131011"
 *   |- meta-20131011.dat - JSON serialized MetaData for snapshot "20131011"
 *   .....
 *   |- indices/ - data for all indices
 *      |- Ac1342-B_x/ - data for index "foo" which was assigned the unique id of Ac1342-B_x in the repository
 *      |  |- meta-20131010.dat - JSON Serialized IndexMetaData for index "foo"
 *      |  |- 0/ - data for shard "0" of index "foo"
 *      |  |  |- __1 \
 *      |  |  |- __2 |
 *      |  |  |- __3 |- files from different segments see snapshot-* for their mappings to real segment files
 *      |  |  |- __4 |
 *      |  |  |- __5 /
 *      |  |  .....
 *      |  |  |- snap-20131010.dat - JSON serialized BlobStoreIndexShardSnapshot for snapshot "20131010"
 *      |  |  |- snap-20131011.dat - JSON serialized BlobStoreIndexShardSnapshot for snapshot "20131011"
 *      |  |  |- list-123 - JSON serialized BlobStoreIndexShardSnapshot for snapshot "20131011"
 *      |  |
 *      |  |- 1/ - data for shard "1" of index "foo"
 *      |  |  |- __1
 *      |  |  .....
 *      |  |
 *      |  |-2/
 *      |  ......
 *      |
 *      |- 1xB0D8_B3y/ - data for index "bar" which was assigned the unique id of 1xB0D8_B3y in the repository
 *      ......
 * }
 * </pre>
 */
public abstract class BlobStoreRepository extends AbstractLifecycleComponent implements Repository {
    private static final Logger logger = LogManager.getLogger(BlobStoreRepository.class);

    protected final RepositoryMetaData metadata;

<<<<<<< HEAD
    protected final NamedXContentRegistry namedXContentRegistry;

    private final ThreadPool threadPool;

=======
>>>>>>> 15dad8bc
    private static final int BUFFER_SIZE = 4096;

    private static final String SNAPSHOT_PREFIX = "snap-";

    private static final String SNAPSHOT_CODEC = "snapshot";

    private static final String INDEX_FILE_PREFIX = "index-";

    private static final String INDEX_LATEST_BLOB = "index.latest";

    private static final String INCOMPATIBLE_SNAPSHOTS_BLOB = "incompatible-snapshots";

    private static final String TESTS_FILE = "tests-";

    private static final String METADATA_NAME_FORMAT = "meta-%s.dat";

    private static final String METADATA_CODEC = "metadata";

    private static final String INDEX_METADATA_CODEC = "index-metadata";

    private static final String SNAPSHOT_NAME_FORMAT = SNAPSHOT_PREFIX + "%s.dat";

    private static final String SNAPSHOT_INDEX_PREFIX = "index-";

    private static final String SNAPSHOT_INDEX_NAME_FORMAT = SNAPSHOT_INDEX_PREFIX + "%s";

    private static final String SNAPSHOT_INDEX_CODEC = "snapshots";

    private static final String DATA_BLOB_PREFIX = "__";

    /**
     * When set to true metadata files are stored in compressed format. This setting doesn’t affect index
     * files that are already compressed by default. Changing the setting does not invalidate existing files since reads
     * do not observe the setting, instead they examine the file to see if it is compressed or not.
     */
    public static final Setting<Boolean> COMPRESS_SETTING = Setting.boolSetting("compress", true, Setting.Property.NodeScope);

    private final Settings settings;

    private final boolean compress;

    private final RateLimiter snapshotRateLimiter;

    private final RateLimiter restoreRateLimiter;

    private final CounterMetric snapshotRateLimitingTimeInNanos = new CounterMetric();

    private final CounterMetric restoreRateLimitingTimeInNanos = new CounterMetric();

    private final ChecksumBlobStoreFormat<MetaData> globalMetaDataFormat;

    private final ChecksumBlobStoreFormat<IndexMetaData> indexMetaDataFormat;

    private final ChecksumBlobStoreFormat<SnapshotInfo> snapshotFormat;

    private final boolean readOnly;

    private final ChecksumBlobStoreFormat<BlobStoreIndexShardSnapshot> indexShardSnapshotFormat;

    private final ChecksumBlobStoreFormat<BlobStoreIndexShardSnapshots> indexShardSnapshotsFormat;

    private final Object lock = new Object();

    private final SetOnce<BlobContainer> blobContainer = new SetOnce<>();

    private final SetOnce<BlobStore> blobStore = new SetOnce<>();

    /**
     * Constructs new BlobStoreRepository
     * @param metadata   The metadata for this repository including name and settings
     * @param settings   Settings for the node this repository object is created on
     * @param threadPool Threadpool to run long running repository manipulations on asynchronously
     */
    protected BlobStoreRepository(RepositoryMetaData metadata, Settings settings, NamedXContentRegistry namedXContentRegistry,
                                  ThreadPool threadPool) {
        this.settings = settings;
        this.metadata = metadata;
<<<<<<< HEAD
        this.threadPool = threadPool;
        this.namedXContentRegistry = namedXContentRegistry;
=======
>>>>>>> 15dad8bc
        this.compress = COMPRESS_SETTING.get(metadata.settings());
        snapshotRateLimiter = getRateLimiter(metadata.settings(), "max_snapshot_bytes_per_sec", new ByteSizeValue(40, ByteSizeUnit.MB));
        restoreRateLimiter = getRateLimiter(metadata.settings(), "max_restore_bytes_per_sec", new ByteSizeValue(40, ByteSizeUnit.MB));
        readOnly = metadata.settings().getAsBoolean("readonly", false);

        indexShardSnapshotFormat = new ChecksumBlobStoreFormat<>(SNAPSHOT_CODEC, SNAPSHOT_NAME_FORMAT,
            BlobStoreIndexShardSnapshot::fromXContent, namedXContentRegistry, compress);
        indexShardSnapshotsFormat = new ChecksumBlobStoreFormat<>(SNAPSHOT_INDEX_CODEC, SNAPSHOT_INDEX_NAME_FORMAT,
            BlobStoreIndexShardSnapshots::fromXContent, namedXContentRegistry, compress);
        globalMetaDataFormat = new ChecksumBlobStoreFormat<>(METADATA_CODEC, METADATA_NAME_FORMAT,
            MetaData::fromXContent, namedXContentRegistry, compress);
        indexMetaDataFormat = new ChecksumBlobStoreFormat<>(INDEX_METADATA_CODEC, METADATA_NAME_FORMAT,
            IndexMetaData::fromXContent, namedXContentRegistry, compress);
        snapshotFormat = new ChecksumBlobStoreFormat<>(SNAPSHOT_CODEC, SNAPSHOT_NAME_FORMAT,
            SnapshotInfo::fromXContentInternal, namedXContentRegistry, compress);
    }

    @Override
    protected void doStart() {
        ByteSizeValue chunkSize = chunkSize();
        if (chunkSize != null && chunkSize.getBytes() <= 0) {
            throw new IllegalArgumentException("the chunk size cannot be negative: [" + chunkSize + "]");
        }
    }

    @Override
    protected void doStop() {}

    @Override
    protected void doClose() {
        BlobStore store;
        // to close blobStore if blobStore initialization is started during close
        synchronized (lock) {
            store = blobStore.get();
        }
        if (store != null) {
            try {
                store.close();
            } catch (Exception t) {
                logger.warn("cannot close blob store", t);
            }
        }
    }

    // package private, only use for testing
    BlobContainer getBlobContainer() {
        return blobContainer.get();
    }

    // for test purposes only
    protected BlobStore getBlobStore() {
        return blobStore.get();
    }

    /**
     * maintains single lazy instance of {@link BlobContainer}
     */
    protected BlobContainer blobContainer() {
        assertSnapshotOrGenericThread();

        BlobContainer blobContainer = this.blobContainer.get();
        if (blobContainer == null) {
           synchronized (lock) {
               blobContainer = this.blobContainer.get();
               if (blobContainer == null) {
                   blobContainer = blobStore().blobContainer(basePath());
                   this.blobContainer.set(blobContainer);
               }
           }
        }

        return blobContainer;
    }

    /**
     * maintains single lazy instance of {@link BlobStore}
     */
    protected BlobStore blobStore() {
        assertSnapshotOrGenericThread();

        BlobStore store = blobStore.get();
        if (store == null) {
            synchronized (lock) {
                store = blobStore.get();
                if (store == null) {
                    if (lifecycle.started() == false) {
                        throw new RepositoryException(metadata.name(), "repository is not in started state");
                    }
                    try {
                        store = createBlobStore();
                    } catch (RepositoryException e) {
                        throw e;
                    } catch (Exception e) {
                        throw new RepositoryException(metadata.name(), "cannot create blob store" , e);
                    }
                    blobStore.set(store);
                }
            }
        }
        return store;
    }

    /**
     * Creates new BlobStore to read and write data.
     */
    protected abstract BlobStore createBlobStore() throws Exception;

    /**
     * Returns base path of the repository
     */
    protected abstract BlobPath basePath();

    /**
     * Returns true if metadata and snapshot files should be compressed
     *
     * @return true if compression is needed
     */
    protected final boolean isCompress() {
        return compress;
    }

    /**
     * Returns data file chunk size.
     * <p>
     * This method should return null if no chunking is needed.
     *
     * @return chunk size
     */
    protected ByteSizeValue chunkSize() {
        return null;
    }

    @Override
    public RepositoryMetaData getMetadata() {
        return metadata;
    }

    @Override
    public void initializeSnapshot(SnapshotId snapshotId, List<IndexId> indices, MetaData clusterMetaData) {
        if (isReadOnly()) {
            throw new RepositoryException(metadata.name(), "cannot create snapshot in a readonly repository");
        }
        try {
            final String snapshotName = snapshotId.getName();
            // check if the snapshot name already exists in the repository
            final RepositoryData repositoryData = getRepositoryData();
            if (repositoryData.getAllSnapshotIds().stream().anyMatch(s -> s.getName().equals(snapshotName))) {
                throw new InvalidSnapshotNameException(metadata.name(), snapshotId.getName(), "snapshot with the same name already exists");
            }
            if (snapshotFormat.exists(blobContainer(), snapshotId.getUUID())) {
                throw new InvalidSnapshotNameException(metadata.name(), snapshotId.getName(), "snapshot with the same name already exists");
            }

            // Write Global MetaData
            globalMetaDataFormat.write(clusterMetaData, blobContainer(), snapshotId.getUUID());

            // write the index metadata for each index in the snapshot
            for (IndexId index : indices) {
                final IndexMetaData indexMetaData = clusterMetaData.index(index.getName());
                final BlobPath indexPath = basePath().add("indices").add(index.getId());
                final BlobContainer indexMetaDataBlobContainer = blobStore().blobContainer(indexPath);
                indexMetaDataFormat.write(indexMetaData, indexMetaDataBlobContainer, snapshotId.getUUID());
            }
        } catch (IOException ex) {
            throw new SnapshotCreationException(metadata.name(), snapshotId, ex);
        }
    }

    @Override
    public void deleteSnapshot(SnapshotId snapshotId, long repositoryStateId, ActionListener<Void> listener) {
        if (isReadOnly()) {
            listener.onFailure(new RepositoryException(metadata.name(), "cannot delete snapshot from a readonly repository"));
        } else {
            SnapshotInfo snapshot = null;
            try {
                snapshot = getSnapshotInfo(snapshotId);
            } catch (SnapshotMissingException ex) {
                listener.onFailure(ex);
                return;
            } catch (IllegalStateException | SnapshotException | ElasticsearchParseException ex) {
                logger.warn(() -> new ParameterizedMessage("cannot read snapshot file [{}]", snapshotId), ex);
            }
            // Delete snapshot from the index file, since it is the maintainer of truth of active snapshots
            final RepositoryData repositoryData;
            final RepositoryData updatedRepositoryData;
            try {
                repositoryData = getRepositoryData();
                updatedRepositoryData = repositoryData.removeSnapshot(snapshotId);
                writeIndexGen(updatedRepositoryData, repositoryStateId);
            } catch (Exception ex) {
                listener.onFailure(new RepositoryException(metadata.name(), "failed to delete snapshot [" + snapshotId + "]", ex));
                return;
            }
            deleteSnapshotBlobs(snapshot, snapshotId, repositoryData, updatedRepositoryData, listener);
        }
    }

    private void deleteSnapshotBlobs(@Nullable  SnapshotInfo snapshot, SnapshotId snapshotId, RepositoryData repositoryData,
                                     RepositoryData updatedRepositoryData, ActionListener<Void> listener) {
        final Executor executor = threadPool.executor(ThreadPool.Names.SNAPSHOT);
        final ActionListener<Void> deleteListener = new GroupedActionListener<>(
            ActionListener.wrap(v -> deleteIndices(snapshot, repositoryData, snapshotId,
                ActionListener.wrap(
                    vv -> deleteUnreferencedIndices(repositoryData, updatedRepositoryData, listener), listener::onFailure)),
                listener::onFailure), 2);
        executor.execute(new ActionRunnable<Void>(listener) {
            @Override
            protected void doRun() {
                // delete the snapshot file
                deleteSnapshotBlobIgnoringErrors(snapshot, snapshotId.getUUID());
                deleteListener.onResponse(null);
            }
        });
        executor.execute(new ActionRunnable<Void>(listener) {
            @Override
            protected void doRun() {
                // delete the global metadata file
                deleteGlobalMetaDataBlobIgnoringErrors(snapshot, snapshotId.getUUID());
                deleteListener.onResponse(null);
            }
        });
    }

    private void deleteIndices(@Nullable SnapshotInfo snapshot, RepositoryData repositoryData, SnapshotId snapshotId,
                               ActionListener<Void> listener) {
        // Now delete all indices
        if (snapshot != null) {
            final List<String> indices = snapshot.indices();
            if (indices.isEmpty()) {
                listener.onResponse(null);
                return;
            }
            final ActionListener<Void> groupedListener =
                new GroupedActionListener<>(ActionListener.map(listener, v -> null), indices.size());
            for (String index : indices) {
                threadPool.executor(ThreadPool.Names.SNAPSHOT).execute(new ActionRunnable<Void>(groupedListener) {

                    @Override
                    protected void doRun() {
                        final IndexId indexId = repositoryData.resolveIndexId(index);
                        IndexMetaData indexMetaData = null;
                        try {
                            indexMetaData = getSnapshotIndexMetaData(snapshotId, indexId);
                        } catch (Exception ex) {
                            logger.warn(() ->
                                new ParameterizedMessage("[{}] [{}] failed to read metadata for index", snapshotId, index), ex);
                        }
                        deleteIndexMetaDataBlobIgnoringErrors(snapshot, indexId);
                        if (indexMetaData != null) {
                            for (int shardId = 0; shardId < indexMetaData.getNumberOfShards(); shardId++) {
                                try {
                                    final ShardId sid = new ShardId(indexMetaData.getIndex(), shardId);
                                    new Context(snapshotId, indexId, sid, sid).delete();
                                } catch (SnapshotException ex) {
                                    final int finalShardId = shardId;
                                    logger.warn(() -> new ParameterizedMessage("[{}] failed to delete shard data for shard [{}][{}]",
                                        snapshotId, index, finalShardId), ex);
                                }
                            }
                        }
                        groupedListener.onResponse(null);
                    }
                });
            }
        } else {
            listener.onResponse(null);
        }
    }

    private void deleteUnreferencedIndices(RepositoryData repositoryData, RepositoryData updatedRepositoryData,
            ActionListener<Void> listener) {
        // cleanup indices that are no longer part of the repository
        final Collection<IndexId> indicesToCleanUp = Sets.newHashSet(repositoryData.getIndices().values());
        indicesToCleanUp.removeAll(updatedRepositoryData.getIndices().values());
        final BlobContainer indicesBlobContainer = blobStore().blobContainer(basePath().add("indices"));
        if (indicesToCleanUp.isEmpty()) {
            // We're done, no indices to clean up
            listener.onResponse(null);
            return;
        }
        final ActionListener<Void> groupedListener =
            new GroupedActionListener<>(ActionListener.map(listener, v -> null), indicesToCleanUp.size());
        for (final IndexId indexId : indicesToCleanUp) {
            threadPool.executor(ThreadPool.Names.SNAPSHOT).execute(() -> {
                try {
                    indicesBlobContainer.deleteBlobIgnoringIfNotExists(indexId.getId());
                } catch (DirectoryNotEmptyException dnee) {
                    // if the directory isn't empty for some reason, it will fail to clean up;
                    // we'll ignore that and accept that cleanup didn't fully succeed.
                    // since we are using UUIDs for path names, this won't be an issue for
                    // snapshotting indices of the same name
                    logger.warn(() -> new ParameterizedMessage("[{}] index [{}] no longer part of any snapshots in the repository, " +
                        "but failed to clean up its index folder due to the directory not being empty.", metadata.name(), indexId), dnee);
                } catch (Exception e) {
                    // a different IOException occurred while trying to delete - will just log the issue for now
                    logger.warn(() -> new ParameterizedMessage("[{}] index [{}] no longer part of any snapshots in the repository, " +
                        "but failed to clean up its index folder.", metadata.name(), indexId), e);
                } finally {
                    groupedListener.onResponse(null);
                }
            });
        }
    }

    private void deleteSnapshotBlobIgnoringErrors(final SnapshotInfo snapshotInfo, final String blobId) {
        try {
            snapshotFormat.delete(blobContainer(), blobId);
        } catch (IOException e) {
            if (snapshotInfo != null) {
                logger.warn(() -> new ParameterizedMessage("[{}] Unable to delete snapshot file [{}]",
                    snapshotInfo.snapshotId(), blobId), e);
            } else {
                logger.warn(() -> new ParameterizedMessage("Unable to delete snapshot file [{}]", blobId), e);
            }
        }
    }

    private void deleteGlobalMetaDataBlobIgnoringErrors(final SnapshotInfo snapshotInfo, final String blobId) {
        try {
            globalMetaDataFormat.delete(blobContainer(), blobId);
        } catch (IOException e) {
            if (snapshotInfo != null) {
                logger.warn(() -> new ParameterizedMessage("[{}] Unable to delete global metadata file [{}]",
                    snapshotInfo.snapshotId(), blobId), e);
            } else {
                logger.warn(() -> new ParameterizedMessage("Unable to delete global metadata file [{}]", blobId), e);
            }
        }
    }

    private void deleteIndexMetaDataBlobIgnoringErrors(final SnapshotInfo snapshotInfo, final IndexId indexId) {
        final SnapshotId snapshotId = snapshotInfo.snapshotId();
        BlobContainer indexMetaDataBlobContainer = blobStore().blobContainer(basePath().add("indices").add(indexId.getId()));
        try {
            indexMetaDataFormat.delete(indexMetaDataBlobContainer, snapshotId.getUUID());
        } catch (IOException ex) {
            logger.warn(() -> new ParameterizedMessage("[{}] failed to delete metadata for index [{}]",
                snapshotId, indexId.getName()), ex);
        }
    }

    /**
     * {@inheritDoc}
     */
    @Override
    public SnapshotInfo finalizeSnapshot(final SnapshotId snapshotId,
                                         final List<IndexId> indices,
                                         final long startTime,
                                         final String failure,
                                         final int totalShards,
                                         final List<SnapshotShardFailure> shardFailures,
                                         final long repositoryStateId,
                                         final boolean includeGlobalState) {
        SnapshotInfo blobStoreSnapshot = new SnapshotInfo(snapshotId,
            indices.stream().map(IndexId::getName).collect(Collectors.toList()),
            startTime, failure, System.currentTimeMillis(), totalShards, shardFailures,
            includeGlobalState);
        try {
            snapshotFormat.write(blobStoreSnapshot, blobContainer(), snapshotId.getUUID());
            final RepositoryData repositoryData = getRepositoryData();
            writeIndexGen(repositoryData.addSnapshot(snapshotId, blobStoreSnapshot.state(), indices), repositoryStateId);
        } catch (FileAlreadyExistsException ex) {
            // if another master was elected and took over finalizing the snapshot, it is possible
            // that both nodes try to finalize the snapshot and write to the same blobs, so we just
            // log a warning here and carry on
            throw new RepositoryException(metadata.name(), "Blob already exists while " +
                "finalizing snapshot, assume the snapshot has already been saved", ex);
        } catch (IOException ex) {
            throw new RepositoryException(metadata.name(), "failed to update snapshot in repository", ex);
        }
        return blobStoreSnapshot;
    }

    @Override
    public SnapshotInfo getSnapshotInfo(final SnapshotId snapshotId) {
        try {
            return snapshotFormat.read(blobContainer(), snapshotId.getUUID());
        } catch (NoSuchFileException ex) {
            throw new SnapshotMissingException(metadata.name(), snapshotId, ex);
        } catch (IOException | NotXContentException ex) {
            throw new SnapshotException(metadata.name(), snapshotId, "failed to get snapshots", ex);
        }
    }

    @Override
    public MetaData getSnapshotGlobalMetaData(final SnapshotId snapshotId) {
        try {
            return globalMetaDataFormat.read(blobContainer(), snapshotId.getUUID());
        } catch (NoSuchFileException ex) {
            throw new SnapshotMissingException(metadata.name(), snapshotId, ex);
        } catch (IOException ex) {
            throw new SnapshotException(metadata.name(), snapshotId, "failed to read global metadata", ex);
        }
    }

    @Override
    public IndexMetaData getSnapshotIndexMetaData(final SnapshotId snapshotId, final IndexId index) throws IOException {
        final BlobPath indexPath = basePath().add("indices").add(index.getId());
        return indexMetaDataFormat.read(blobStore().blobContainer(indexPath), snapshotId.getUUID());
    }

    /**
     * Configures RateLimiter based on repository and global settings
     *
     * @param repositorySettings repository settings
     * @param setting            setting to use to configure rate limiter
     * @param defaultRate        default limiting rate
     * @return rate limiter or null of no throttling is needed
     */
    private RateLimiter getRateLimiter(Settings repositorySettings, String setting, ByteSizeValue defaultRate) {
        ByteSizeValue maxSnapshotBytesPerSec = repositorySettings.getAsBytesSize(setting,
                settings.getAsBytesSize(setting, defaultRate));
        if (maxSnapshotBytesPerSec.getBytes() <= 0) {
            return null;
        } else {
            return new RateLimiter.SimpleRateLimiter(maxSnapshotBytesPerSec.getMbFrac());
        }
    }

    @Override
    public long getSnapshotThrottleTimeInNanos() {
        return snapshotRateLimitingTimeInNanos.count();
    }

    @Override
    public long getRestoreThrottleTimeInNanos() {
        return restoreRateLimitingTimeInNanos.count();
    }

    protected void assertSnapshotOrGenericThread() {
        assert Thread.currentThread().getName().contains(ThreadPool.Names.SNAPSHOT)
            || Thread.currentThread().getName().contains(ThreadPool.Names.GENERIC) :
            "Expected current thread [" + Thread.currentThread() + "] to be the snapshot or generic thread.";
    }

    @Override
    public String startVerification() {
        try {
            if (isReadOnly()) {
                // It's readonly - so there is not much we can do here to verify it apart from reading the blob store metadata
                latestIndexBlobId();
                return "read-only";
            } else {
                String seed = UUIDs.randomBase64UUID();
                byte[] testBytes = Strings.toUTF8Bytes(seed);
                BlobContainer testContainer = blobStore().blobContainer(basePath().add(testBlobPrefix(seed)));
                String blobName = "master.dat";
                BytesArray bytes = new BytesArray(testBytes);
                try (InputStream stream = bytes.streamInput()) {
                    testContainer.writeBlobAtomic(blobName, stream, bytes.length(), true);
                }
                return seed;
            }
        } catch (IOException exp) {
            throw new RepositoryVerificationException(metadata.name(), "path " + basePath() + " is not accessible on master node", exp);
        }
    }

    @Override
    public void endVerification(String seed) {
        if (isReadOnly() == false) {
            try {
                blobStore().delete(basePath().add(testBlobPrefix(seed)));
            } catch (IOException exp) {
                throw new RepositoryVerificationException(metadata.name(), "cannot delete test data at " + basePath(), exp);
            }
        }
    }

    @Override
    public RepositoryData getRepositoryData() {
        try {
            final long indexGen = latestIndexBlobId();
            final String snapshotsIndexBlobName = INDEX_FILE_PREFIX + Long.toString(indexGen);

            RepositoryData repositoryData;
            try (InputStream blob = blobContainer().readBlob(snapshotsIndexBlobName)) {
                BytesStreamOutput out = new BytesStreamOutput();
                Streams.copy(blob, out);
                // EMPTY is safe here because RepositoryData#fromXContent calls namedObject
                try (XContentParser parser = XContentHelper.createParser(NamedXContentRegistry.EMPTY,
                    LoggingDeprecationHandler.INSTANCE, out.bytes(), XContentType.JSON)) {
                    repositoryData = RepositoryData.snapshotsFromXContent(parser, indexGen);
                } catch (NotXContentException e) {
                    logger.warn("[{}] index blob is not valid x-content [{} bytes]", snapshotsIndexBlobName, out.bytes().length());
                    throw e;
                }
            }

            // now load the incompatible snapshot ids, if they exist
            try (InputStream blob = blobContainer().readBlob(INCOMPATIBLE_SNAPSHOTS_BLOB)) {
                BytesStreamOutput out = new BytesStreamOutput();
                Streams.copy(blob, out);
                try (XContentParser parser = XContentHelper.createParser(NamedXContentRegistry.EMPTY,
                    LoggingDeprecationHandler.INSTANCE, out.bytes(), XContentType.JSON)) {
                    repositoryData = repositoryData.incompatibleSnapshotsFromXContent(parser);
                }
            } catch (NoSuchFileException e) {
                if (isReadOnly()) {
                    logger.debug("[{}] Incompatible snapshots blob [{}] does not exist, the likely " +
                                 "reason is that there are no incompatible snapshots in the repository",
                                 metadata.name(), INCOMPATIBLE_SNAPSHOTS_BLOB);
                } else {
                    // write an empty incompatible-snapshots blob - we do this so that there
                    // is a blob present, which helps speed up some cloud-based repositories
                    // (e.g. S3), which retry if a blob is missing with exponential backoff,
                    // delaying the read of repository data and sometimes causing a timeout
                    writeIncompatibleSnapshots(RepositoryData.EMPTY);
                }
            }
            return repositoryData;
        } catch (NoSuchFileException ex) {
            // repository doesn't have an index blob, its a new blank repo
            return RepositoryData.EMPTY;
        } catch (IOException ioe) {
            throw new RepositoryException(metadata.name(), "could not read repository data from index blob", ioe);
        }
    }

    public static String testBlobPrefix(String seed) {
        return TESTS_FILE + seed;
    }

    @Override
    public boolean isReadOnly() {
        return readOnly;
    }

    protected void writeIndexGen(final RepositoryData repositoryData, final long repositoryStateId) throws IOException {
        assert isReadOnly() == false; // can not write to a read only repository
        final long currentGen = latestIndexBlobId();
        if (currentGen != repositoryStateId) {
            // the index file was updated by a concurrent operation, so we were operating on stale
            // repository data
            throw new RepositoryException(metadata.name(), "concurrent modification of the index-N file, expected current generation [" +
                                              repositoryStateId + "], actual current generation [" + currentGen +
                                              "] - possibly due to simultaneous snapshot deletion requests");
        }
        final long newGen = currentGen + 1;
        final BytesReference snapshotsBytes;
        try (BytesStreamOutput bStream = new BytesStreamOutput()) {
            try (StreamOutput stream = new OutputStreamStreamOutput(bStream)) {
                XContentBuilder builder = XContentFactory.contentBuilder(XContentType.JSON, stream);
                repositoryData.snapshotsToXContent(builder, ToXContent.EMPTY_PARAMS);
                builder.close();
            }
            snapshotsBytes = bStream.bytes();
        }
        // write the index file
        final String indexBlob = INDEX_FILE_PREFIX + Long.toString(newGen);
        logger.debug("Repository [{}] writing new index generational blob [{}]", metadata.name(), indexBlob);
        writeAtomic(indexBlob, snapshotsBytes, true);
        // delete the N-2 index file if it exists, keep the previous one around as a backup
        if (isReadOnly() == false && newGen - 2 >= 0) {
            final String oldSnapshotIndexFile = INDEX_FILE_PREFIX + Long.toString(newGen - 2);
            blobContainer().deleteBlobIgnoringIfNotExists(oldSnapshotIndexFile);
        }

        // write the current generation to the index-latest file
        final BytesReference genBytes;
        try (BytesStreamOutput bStream = new BytesStreamOutput()) {
            bStream.writeLong(newGen);
            genBytes = bStream.bytes();
        }
        logger.debug("Repository [{}] updating index.latest with generation [{}]", metadata.name(), newGen);
        writeAtomic(INDEX_LATEST_BLOB, genBytes, false);
    }

    /**
     * Writes the incompatible snapshot ids list to the `incompatible-snapshots` blob in the repository.
     *
     * Package private for testing.
     */
    void writeIncompatibleSnapshots(RepositoryData repositoryData) throws IOException {
        assert isReadOnly() == false; // can not write to a read only repository
        final BytesReference bytes;
        try (BytesStreamOutput bStream = new BytesStreamOutput()) {
            try (StreamOutput stream = new OutputStreamStreamOutput(bStream)) {
                XContentBuilder builder = XContentFactory.contentBuilder(XContentType.JSON, stream);
                repositoryData.incompatibleSnapshotsToXContent(builder, ToXContent.EMPTY_PARAMS);
                builder.close();
            }
            bytes = bStream.bytes();
        }
        // write the incompatible snapshots blob
        writeAtomic(INCOMPATIBLE_SNAPSHOTS_BLOB, bytes, false);
    }

    /**
     * Get the latest snapshot index blob id.  Snapshot index blobs are named index-N, where N is
     * the next version number from when the index blob was written.  Each individual index-N blob is
     * only written once and never overwritten.  The highest numbered index-N blob is the latest one
     * that contains the current snapshots in the repository.
     *
     * Package private for testing
     */
    long latestIndexBlobId() throws IOException {
        try {
            // First, try listing all index-N blobs (there should only be two index-N blobs at any given
            // time in a repository if cleanup is happening properly) and pick the index-N blob with the
            // highest N value - this will be the latest index blob for the repository.  Note, we do this
            // instead of directly reading the index.latest blob to get the current index-N blob because
            // index.latest is not written atomically and is not immutable - on every index-N change,
            // we first delete the old index.latest and then write the new one.  If the repository is not
            // read-only, it is possible that we try deleting the index.latest blob while it is being read
            // by some other operation (such as the get snapshots operation).  In some file systems, it is
            // illegal to delete a file while it is being read elsewhere (e.g. Windows).  For read-only
            // repositories, we read for index.latest, both because listing blob prefixes is often unsupported
            // and because the index.latest blob will never be deleted and re-written.
            return listBlobsToGetLatestIndexId();
        } catch (UnsupportedOperationException e) {
            // If its a read-only repository, listing blobs by prefix may not be supported (e.g. a URL repository),
            // in this case, try reading the latest index generation from the index.latest blob
            try {
                return readSnapshotIndexLatestBlob();
            } catch (NoSuchFileException nsfe) {
                return RepositoryData.EMPTY_REPO_GEN;
            }
        }
    }

    // package private for testing
    long readSnapshotIndexLatestBlob() throws IOException {
        try (InputStream blob = blobContainer().readBlob(INDEX_LATEST_BLOB)) {
            BytesStreamOutput out = new BytesStreamOutput();
            Streams.copy(blob, out);
            return Numbers.bytesToLong(out.bytes().toBytesRef());
        }
    }

    private long listBlobsToGetLatestIndexId() throws IOException {
        Map<String, BlobMetaData> blobs = blobContainer().listBlobsByPrefix(INDEX_FILE_PREFIX);
        long latest = RepositoryData.EMPTY_REPO_GEN;
        if (blobs.isEmpty()) {
            // no snapshot index blobs have been written yet
            return latest;
        }
        for (final BlobMetaData blobMetaData : blobs.values()) {
            final String blobName = blobMetaData.name();
            try {
                final long curr = Long.parseLong(blobName.substring(INDEX_FILE_PREFIX.length()));
                latest = Math.max(latest, curr);
            } catch (NumberFormatException nfe) {
                // the index- blob wasn't of the format index-N where N is a number,
                // no idea what this blob is but it doesn't belong in the repository!
                logger.warn("[{}] Unknown blob in the repository: {}", metadata.name(), blobName);
            }
        }
        return latest;
    }

    private void writeAtomic(final String blobName, final BytesReference bytesRef, boolean failIfAlreadyExists) throws IOException {
        try (InputStream stream = bytesRef.streamInput()) {
            blobContainer().writeBlobAtomic(blobName, stream, bytesRef.length(), failIfAlreadyExists);
        }
    }

    @Override
    public void snapshotShard(IndexShard shard, Store store, SnapshotId snapshotId, IndexId indexId, IndexCommit snapshotIndexCommit,
                              IndexShardSnapshotStatus snapshotStatus) {
        SnapshotContext snapshotContext = new SnapshotContext(store, snapshotId, indexId, snapshotStatus, System.currentTimeMillis());
        try {
            snapshotContext.snapshot(snapshotIndexCommit);
        } catch (Exception e) {
            snapshotStatus.moveToFailed(System.currentTimeMillis(), ExceptionsHelper.detailedMessage(e));
            if (e instanceof IndexShardSnapshotFailedException) {
                throw (IndexShardSnapshotFailedException) e;
            } else {
                throw new IndexShardSnapshotFailedException(store.shardId(), e);
            }
        }
    }

    @Override
    public void restoreShard(IndexShard shard, SnapshotId snapshotId, Version version, IndexId indexId, ShardId snapshotShardId,
                             RecoveryState recoveryState) {
        final Context context = new Context(snapshotId, indexId, shard.shardId(), snapshotShardId);
        BlobPath path = basePath().add("indices").add(indexId.getId()).add(Integer.toString(snapshotShardId.getId()));
        BlobContainer blobContainer = blobStore().blobContainer(path);
        final RestoreContext snapshotContext = new RestoreContext(shard, snapshotId, recoveryState, blobContainer);
        try {
            BlobStoreIndexShardSnapshot snapshot = context.loadSnapshot();
            SnapshotFiles snapshotFiles = new SnapshotFiles(snapshot.snapshot(), snapshot.indexFiles());
            snapshotContext.restore(snapshotFiles);
        } catch (Exception e) {
            throw new IndexShardRestoreFailedException(shard.shardId(), "failed to restore snapshot [" + snapshotId + "]", e);
        }
    }

    @Override
    public IndexShardSnapshotStatus getShardSnapshotStatus(SnapshotId snapshotId, Version version, IndexId indexId, ShardId shardId) {
        Context context = new Context(snapshotId, indexId, shardId);
        BlobStoreIndexShardSnapshot snapshot = context.loadSnapshot();
        return IndexShardSnapshotStatus.newDone(snapshot.startTime(), snapshot.time(),
            snapshot.incrementalFileCount(), snapshot.totalFileCount(),
            snapshot.incrementalSize(), snapshot.totalSize());
    }

    @Override
    public void verify(String seed, DiscoveryNode localNode) {
        assertSnapshotOrGenericThread();
        if (isReadOnly()) {
            try {
                latestIndexBlobId();
            } catch (IOException e) {
                throw new RepositoryVerificationException(metadata.name(), "path " + basePath() +
                    " is not accessible on node " + localNode, e);
            }
        } else {
            BlobContainer testBlobContainer = blobStore().blobContainer(basePath().add(testBlobPrefix(seed)));
            if (testBlobContainer.blobExists("master.dat")) {
                try {
                    BytesArray bytes = new BytesArray(seed);
                    try (InputStream stream = bytes.streamInput()) {
                        testBlobContainer.writeBlob("data-" + localNode.getId() + ".dat", stream, bytes.length(), true);
                    }
                } catch (IOException exp) {
                    throw new RepositoryVerificationException(metadata.name(), "store location [" + blobStore() +
                        "] is not accessible on the node [" + localNode + "]", exp);
                }
            } else {
                throw new RepositoryVerificationException(metadata.name(), "a file written by master to the store [" + blobStore() +
                    "] cannot be accessed on the node [" + localNode + "]. " +
                    "This might indicate that the store [" + blobStore() + "] is not shared between this node and the master node or " +
                    "that permissions on the store don't allow reading files written by the master node");
            }
        }
    }

    @Override
    public String toString() {
        return "BlobStoreRepository[" +
            "[" + metadata.name() +
            "], [" + blobStore() + ']' +
            ']';
    }

    /**
     * Context for snapshot/restore operations
     */
    private class Context {

        protected final SnapshotId snapshotId;

        protected final ShardId shardId;

        protected final BlobContainer blobContainer;

        Context(SnapshotId snapshotId, IndexId indexId, ShardId shardId) {
            this(snapshotId, indexId, shardId, shardId);
        }

        Context(SnapshotId snapshotId, IndexId indexId, ShardId shardId, ShardId snapshotShardId) {
            this.snapshotId = snapshotId;
            this.shardId = shardId;
            blobContainer = blobStore().blobContainer(basePath().add("indices").add(indexId.getId())
                .add(Integer.toString(snapshotShardId.getId())));
        }

        /**
         * Delete shard snapshot
         */
        public void delete() {
            final Map<String, BlobMetaData> blobs;
            try {
                blobs = blobContainer.listBlobs();
            } catch (IOException e) {
                throw new IndexShardSnapshotException(shardId, "Failed to list content of gateway", e);
            }

            Tuple<BlobStoreIndexShardSnapshots, Integer> tuple = buildBlobStoreIndexShardSnapshots(blobs);
            BlobStoreIndexShardSnapshots snapshots = tuple.v1();
            int fileListGeneration = tuple.v2();

            try {
                indexShardSnapshotFormat.delete(blobContainer, snapshotId.getUUID());
            } catch (IOException e) {
                logger.warn(new ParameterizedMessage("[{}] [{}] failed to delete shard snapshot file", shardId, snapshotId), e);
            }

            // Build a list of snapshots that should be preserved
            List<SnapshotFiles> newSnapshotsList = new ArrayList<>();
            for (SnapshotFiles point : snapshots) {
                if (!point.snapshot().equals(snapshotId.getName())) {
                    newSnapshotsList.add(point);
                }
            }
            // finalize the snapshot and rewrite the snapshot index with the next sequential snapshot index
            finalize(newSnapshotsList, fileListGeneration + 1, blobs, "snapshot deletion [" + snapshotId + "]");
        }

        /**
         * Loads information about shard snapshot
         */
        BlobStoreIndexShardSnapshot loadSnapshot() {
            try {
                return indexShardSnapshotFormat.read(blobContainer, snapshotId.getUUID());
            } catch (IOException ex) {
                throw new SnapshotException(metadata.name(), snapshotId, "failed to read shard snapshot file for " + shardId, ex);
            }
        }

        /**
         * Writes a new index file for the shard and removes all unreferenced files from the repository.
         *
         * We need to be really careful in handling index files in case of failures to make sure we don't
         * have index file that points to files that were deleted.
         *
         * @param snapshots          list of active snapshots in the container
         * @param fileListGeneration the generation number of the snapshot index file
         * @param blobs              list of blobs in the container
         * @param reason             a reason explaining why the shard index file is written
         */
        protected void finalize(final List<SnapshotFiles> snapshots,
                                final int fileListGeneration,
                                final Map<String, BlobMetaData> blobs,
                                final String reason) {
            final String indexGeneration = Integer.toString(fileListGeneration);
            final String currentIndexGen = indexShardSnapshotsFormat.blobName(indexGeneration);

            final BlobStoreIndexShardSnapshots updatedSnapshots = new BlobStoreIndexShardSnapshots(snapshots);
            try {
                // Delete temporary index files first, as we might otherwise fail in the next step creating the new index file if an earlier
                // attempt to write an index file with this generation failed mid-way after creating the temporary file.
                for (final String blobName : blobs.keySet()) {
                    if (FsBlobContainer.isTempBlobName(blobName)) {
                        try {
                            blobContainer.deleteBlobIgnoringIfNotExists(blobName);
                        } catch (IOException e) {
                            logger.warn(() -> new ParameterizedMessage("[{}][{}] failed to delete index blob [{}] during finalization",
                                snapshotId, shardId, blobName), e);
                            throw e;
                        }
                    }
                }

                // If we deleted all snapshots, we don't need to create a new index file
                if (snapshots.size() > 0) {
                    indexShardSnapshotsFormat.writeAtomic(updatedSnapshots, blobContainer, indexGeneration);
                }

                // Delete old index files
                for (final String blobName : blobs.keySet()) {
                    if (blobName.startsWith(SNAPSHOT_INDEX_PREFIX)) {
                        try {
                            blobContainer.deleteBlobIgnoringIfNotExists(blobName);
                        } catch (IOException e) {
                            logger.warn(() -> new ParameterizedMessage("[{}][{}] failed to delete index blob [{}] during finalization",
                                snapshotId, shardId, blobName), e);
                            throw e;
                        }
                    }
                }

                // Delete all blobs that don't exist in a snapshot
                for (final String blobName : blobs.keySet()) {
                    if (blobName.startsWith(DATA_BLOB_PREFIX) && (updatedSnapshots.findNameFile(canonicalName(blobName)) == null)) {
                        try {
                            blobContainer.deleteBlobIgnoringIfNotExists(blobName);
                        } catch (IOException e) {
                            logger.warn(() -> new ParameterizedMessage("[{}][{}] failed to delete data blob [{}] during finalization",
                                snapshotId, shardId, blobName), e);
                        }
                    }
                }
            } catch (IOException e) {
                String message = "Failed to finalize " + reason + " with shard index [" + currentIndexGen + "]";
                throw new IndexShardSnapshotFailedException(shardId, message, e);
            }
        }

        /**
         * Generates blob name
         *
         * @param generation the blob number
         * @return the blob name
         */
        protected String fileNameFromGeneration(long generation) {
            return DATA_BLOB_PREFIX + Long.toString(generation, Character.MAX_RADIX);
        }

        /**
         * Finds the next available blob number
         *
         * @param blobs list of blobs in the repository
         * @return next available blob number
         */
        protected long findLatestFileNameGeneration(Map<String, BlobMetaData> blobs) {
            long generation = -1;
            for (String name : blobs.keySet()) {
                if (!name.startsWith(DATA_BLOB_PREFIX)) {
                    continue;
                }
                name = canonicalName(name);
                try {
                    long currentGen = Long.parseLong(name.substring(DATA_BLOB_PREFIX.length()), Character.MAX_RADIX);
                    if (currentGen > generation) {
                        generation = currentGen;
                    }
                } catch (NumberFormatException e) {
                    logger.warn("file [{}] does not conform to the '{}' schema", name, DATA_BLOB_PREFIX);
                }
            }
            return generation;
        }

        /**
         * Loads all available snapshots in the repository
         *
         * @param blobs list of blobs in repository
         * @return tuple of BlobStoreIndexShardSnapshots and the last snapshot index generation
         */
        protected Tuple<BlobStoreIndexShardSnapshots, Integer> buildBlobStoreIndexShardSnapshots(Map<String, BlobMetaData> blobs) {
            int latest = -1;
            Set<String> blobKeys = blobs.keySet();
            for (String name : blobKeys) {
                if (name.startsWith(SNAPSHOT_INDEX_PREFIX)) {
                    try {
                        int gen = Integer.parseInt(name.substring(SNAPSHOT_INDEX_PREFIX.length()));
                        if (gen > latest) {
                            latest = gen;
                        }
                    } catch (NumberFormatException ex) {
                        logger.warn("failed to parse index file name [{}]", name);
                    }
                }
            }
            if (latest >= 0) {
                try {
                    final BlobStoreIndexShardSnapshots shardSnapshots =
                        indexShardSnapshotsFormat.read(blobContainer, Integer.toString(latest));
                    return new Tuple<>(shardSnapshots, latest);
                } catch (IOException e) {
                    final String file = SNAPSHOT_INDEX_PREFIX + latest;
                    logger.warn(() -> new ParameterizedMessage("failed to read index file [{}]", file), e);
                }
            } else if (blobKeys.isEmpty() == false) {
                logger.warn("Could not find a readable index-N file in a non-empty shard snapshot directory [{}]", blobContainer.path());
            }

            // We couldn't load the index file - falling back to loading individual snapshots
            List<SnapshotFiles> snapshots = new ArrayList<>();
            for (String name : blobKeys) {
                try {
                    BlobStoreIndexShardSnapshot snapshot = null;
                    if (name.startsWith(SNAPSHOT_PREFIX)) {
                        snapshot = indexShardSnapshotFormat.readBlob(blobContainer, name);
                    }
                    if (snapshot != null) {
                        snapshots.add(new SnapshotFiles(snapshot.snapshot(), snapshot.indexFiles()));
                    }
                } catch (IOException e) {
                    logger.warn(() -> new ParameterizedMessage("failed to read commit point [{}]", name), e);
                }
            }
            return new Tuple<>(new BlobStoreIndexShardSnapshots(snapshots), -1);
        }
    }

    /**
     * Context for snapshot operations
     */
    private class SnapshotContext extends Context {

        private final Store store;
        private final IndexShardSnapshotStatus snapshotStatus;
        private final long startTime;

        /**
         * Constructs new context
         *
         * @param store          store to be snapshotted
         * @param snapshotId     snapshot id
         * @param indexId        the id of the index being snapshotted
         * @param snapshotStatus snapshot status to report progress
         */
        SnapshotContext(Store store, SnapshotId snapshotId, IndexId indexId, IndexShardSnapshotStatus snapshotStatus, long startTime) {
            super(snapshotId, indexId, store.shardId());
            this.snapshotStatus = snapshotStatus;
            this.store = store;
            this.startTime = startTime;
        }

        /**
         * Create snapshot from index commit point
         *
         * @param snapshotIndexCommit snapshot commit point
         */
        public void snapshot(final IndexCommit snapshotIndexCommit) {
            logger.debug("[{}] [{}] snapshot to [{}] ...", shardId, snapshotId, metadata.name());

            final Map<String, BlobMetaData> blobs;
            try {
                blobs = blobContainer.listBlobs();
            } catch (IOException e) {
                throw new IndexShardSnapshotFailedException(shardId, "failed to list blobs", e);
            }

            long generation = findLatestFileNameGeneration(blobs);
            Tuple<BlobStoreIndexShardSnapshots, Integer> tuple = buildBlobStoreIndexShardSnapshots(blobs);
            BlobStoreIndexShardSnapshots snapshots = tuple.v1();
            int fileListGeneration = tuple.v2();

            if (snapshots.snapshots().stream().anyMatch(sf -> sf.snapshot().equals(snapshotId.getName()))) {
                throw new IndexShardSnapshotFailedException(shardId,
                    "Duplicate snapshot name [" + snapshotId.getName() + "] detected, aborting");
            }

            final List<BlobStoreIndexShardSnapshot.FileInfo> indexCommitPointFiles = new ArrayList<>();

            store.incRef();
            int indexIncrementalFileCount = 0;
            int indexTotalNumberOfFiles = 0;
            long indexIncrementalSize = 0;
            long indexTotalFileCount = 0;
            try {
                ArrayList<BlobStoreIndexShardSnapshot.FileInfo> filesToSnapshot = new ArrayList<>();
                final Store.MetadataSnapshot metadata;
                // TODO apparently we don't use the MetadataSnapshot#.recoveryDiff(...) here but we should
                final Collection<String> fileNames;
                try {
                    logger.trace("[{}] [{}] Loading store metadata using index commit [{}]", shardId, snapshotId, snapshotIndexCommit);
                    metadata = store.getMetadata(snapshotIndexCommit);
                    fileNames = snapshotIndexCommit.getFileNames();
                } catch (IOException e) {
                    throw new IndexShardSnapshotFailedException(shardId, "Failed to get store file metadata", e);
                }
                for (String fileName : fileNames) {
                    if (snapshotStatus.isAborted()) {
                        logger.debug("[{}] [{}] Aborted on the file [{}], exiting", shardId, snapshotId, fileName);
                        throw new IndexShardSnapshotFailedException(shardId, "Aborted");
                    }

                    logger.trace("[{}] [{}] Processing [{}]", shardId, snapshotId, fileName);
                    final StoreFileMetaData md = metadata.get(fileName);
                    BlobStoreIndexShardSnapshot.FileInfo existingFileInfo = null;
                    List<BlobStoreIndexShardSnapshot.FileInfo> filesInfo = snapshots.findPhysicalIndexFiles(fileName);
                    if (filesInfo != null) {
                        for (BlobStoreIndexShardSnapshot.FileInfo fileInfo : filesInfo) {
                            try {
                                // in 1.3.3 we added additional hashes for .si / segments_N files
                                // to ensure we don't double the space in the repo since old snapshots
                                // don't have this hash we try to read that hash from the blob store
                                // in a bwc compatible way.
                                maybeRecalculateMetadataHash(blobContainer, fileInfo, metadata);
                            } catch (Exception e) {
                                logger.warn(() -> new ParameterizedMessage("{} Can't calculate hash from blob for file [{}] [{}]",
                                    shardId, fileInfo.physicalName(), fileInfo.metadata()), e);
                            }
                            if (fileInfo.isSame(md) && snapshotFileExistsInBlobs(fileInfo, blobs)) {
                                // a commit point file with the same name, size and checksum was already copied to repository
                                // we will reuse it for this snapshot
                                existingFileInfo = fileInfo;
                                break;
                            }
                        }
                    }

                    indexTotalFileCount += md.length();
                    indexTotalNumberOfFiles++;

                    if (existingFileInfo == null) {
                        indexIncrementalFileCount++;
                        indexIncrementalSize += md.length();
                        // create a new FileInfo
                        BlobStoreIndexShardSnapshot.FileInfo snapshotFileInfo =
                            new BlobStoreIndexShardSnapshot.FileInfo(fileNameFromGeneration(++generation), md, chunkSize());
                        indexCommitPointFiles.add(snapshotFileInfo);
                        filesToSnapshot.add(snapshotFileInfo);
                    } else {
                        indexCommitPointFiles.add(existingFileInfo);
                    }
                }

                snapshotStatus.moveToStarted(startTime, indexIncrementalFileCount,
                    indexTotalNumberOfFiles, indexIncrementalSize, indexTotalFileCount);

                for (BlobStoreIndexShardSnapshot.FileInfo snapshotFileInfo : filesToSnapshot) {
                    try {
                        snapshotFile(snapshotFileInfo);
                    } catch (IOException e) {
                        throw new IndexShardSnapshotFailedException(shardId, "Failed to perform snapshot (index files)", e);
                    }
                }
            } finally {
                store.decRef();
            }

            final IndexShardSnapshotStatus.Copy lastSnapshotStatus = snapshotStatus.moveToFinalize(snapshotIndexCommit.getGeneration());

            // now create and write the commit point
            final BlobStoreIndexShardSnapshot snapshot = new BlobStoreIndexShardSnapshot(snapshotId.getName(),
                                                                        lastSnapshotStatus.getIndexVersion(),
                                                                        indexCommitPointFiles,
                                                                        lastSnapshotStatus.getStartTime(),
                                                                        // snapshotStatus.startTime() is assigned on the same machine,
                                                                        // so it's safe to use with VLong
                                                                        System.currentTimeMillis() - lastSnapshotStatus.getStartTime(),
                                                                        lastSnapshotStatus.getIncrementalFileCount(),
                                                                        lastSnapshotStatus.getIncrementalSize()
            );

            //TODO: The time stored in snapshot doesn't include cleanup time.
            logger.trace("[{}] [{}] writing shard snapshot file", shardId, snapshotId);
            try {
                indexShardSnapshotFormat.write(snapshot, blobContainer, snapshotId.getUUID());
            } catch (IOException e) {
                throw new IndexShardSnapshotFailedException(shardId, "Failed to write commit point", e);
            }

            // delete all files that are not referenced by any commit point
            // build a new BlobStoreIndexShardSnapshot, that includes this one and all the saved ones
            List<SnapshotFiles> newSnapshotsList = new ArrayList<>();
            newSnapshotsList.add(new SnapshotFiles(snapshot.snapshot(), snapshot.indexFiles()));
            for (SnapshotFiles point : snapshots) {
                newSnapshotsList.add(point);
            }
            // finalize the snapshot and rewrite the snapshot index with the next sequential snapshot index
            finalize(newSnapshotsList, fileListGeneration + 1, blobs, "snapshot creation [" + snapshotId + "]");
            snapshotStatus.moveToDone(System.currentTimeMillis());
        }

        /**
         * Snapshot individual file
         *
         * @param fileInfo file to be snapshotted
         */
        private void snapshotFile(final BlobStoreIndexShardSnapshot.FileInfo fileInfo) throws IOException {
            final String file = fileInfo.physicalName();
            try (IndexInput indexInput = store.openVerifyingInput(file, IOContext.READONCE, fileInfo.metadata())) {
                for (int i = 0; i < fileInfo.numberOfParts(); i++) {
                    final long partBytes = fileInfo.partBytes(i);

                    final InputStreamIndexInput inputStreamIndexInput = new InputStreamIndexInput(indexInput, partBytes);
                    InputStream inputStream = inputStreamIndexInput;
                    if (snapshotRateLimiter != null) {
                        inputStream = new RateLimitingInputStream(inputStreamIndexInput, snapshotRateLimiter,
                                                                  snapshotRateLimitingTimeInNanos::inc);
                    }
                    inputStream = new AbortableInputStream(inputStream, fileInfo.physicalName());
                    blobContainer.writeBlob(fileInfo.partName(i), inputStream, partBytes, true);
                }
                Store.verify(indexInput);
                snapshotStatus.addProcessedFile(fileInfo.length());
            } catch (Exception t) {
                failStoreIfCorrupted(t);
                snapshotStatus.addProcessedFile(0);
                throw t;
            }
        }

        private void failStoreIfCorrupted(Exception e) {
            if (Lucene.isCorruptionException(e)) {
                try {
                    store.markStoreCorrupted((IOException) e);
                } catch (IOException inner) {
                    inner.addSuppressed(e);
                    logger.warn("store cannot be marked as corrupted", inner);
                }
            }
        }

        /**
         * Checks if snapshot file already exists in the list of blobs
         *
         * @param fileInfo file to check
         * @param blobs    list of blobs
         * @return true if file exists in the list of blobs
         */
        private boolean snapshotFileExistsInBlobs(BlobStoreIndexShardSnapshot.FileInfo fileInfo, Map<String, BlobMetaData> blobs) {
            BlobMetaData blobMetaData = blobs.get(fileInfo.name());
            if (blobMetaData != null) {
                return blobMetaData.length() == fileInfo.length();
            } else if (blobs.containsKey(fileInfo.partName(0))) {
                // multi part file sum up the size and check
                int part = 0;
                long totalSize = 0;
                while (true) {
                    blobMetaData = blobs.get(fileInfo.partName(part++));
                    if (blobMetaData == null) {
                        break;
                    }
                    totalSize += blobMetaData.length();
                }
                return totalSize == fileInfo.length();
            }
            // no file, not exact and not multipart
            return false;
        }

        private class AbortableInputStream extends FilterInputStream {
            private final String fileName;

            AbortableInputStream(InputStream delegate, String fileName) {
                super(delegate);
                this.fileName = fileName;
            }

            @Override
            public int read() throws IOException {
                checkAborted();
                return in.read();
            }

            @Override
            public int read(byte[] b, int off, int len) throws IOException {
                checkAborted();
                return in.read(b, off, len);
            }

            private void checkAborted() {
                if (snapshotStatus.isAborted()) {
                    logger.debug("[{}] [{}] Aborted on the file [{}], exiting", shardId, snapshotId, fileName);
                    throw new IndexShardSnapshotFailedException(shardId, "Aborted");
                }
            }
        }
    }

    /**
     * This is a BWC layer to ensure we update the snapshots metadata with the corresponding hashes before we compare them.
     * The new logic for StoreFileMetaData reads the entire {@code .si} and {@code segments.n} files to strengthen the
     * comparison of the files on a per-segment / per-commit level.
     */
    private static void maybeRecalculateMetadataHash(final BlobContainer blobContainer, final BlobStoreIndexShardSnapshot.FileInfo fileInfo,
                                                     Store.MetadataSnapshot snapshot) throws Exception {
        final StoreFileMetaData metadata;
        if (fileInfo != null && (metadata = snapshot.get(fileInfo.physicalName())) != null) {
            if (metadata.hash().length > 0 && fileInfo.metadata().hash().length == 0) {
                // we have a hash - check if our repo has a hash too otherwise we have
                // to calculate it.
                // we might have multiple parts even though the file is small... make sure we read all of it.
                try (InputStream stream = new PartSliceStream(blobContainer, fileInfo)) {
                    BytesRefBuilder builder = new BytesRefBuilder();
                    Store.MetadataSnapshot.hashFile(builder, stream, fileInfo.length());
                    BytesRef hash = fileInfo.metadata().hash(); // reset the file infos metadata hash
                    assert hash.length == 0;
                    hash.bytes = builder.bytes();
                    hash.offset = 0;
                    hash.length = builder.length();
                }
            }
        }
    }

    private static final class PartSliceStream extends SlicedInputStream {

        private final BlobContainer container;
        private final BlobStoreIndexShardSnapshot.FileInfo info;

        PartSliceStream(BlobContainer container, BlobStoreIndexShardSnapshot.FileInfo info) {
            super(info.numberOfParts());
            this.info = info;
            this.container = container;
        }

        @Override
        protected InputStream openSlice(long slice) throws IOException {
            return container.readBlob(info.partName(slice));
        }
    }

    /**
     * Context for restore operations
     */
    private class RestoreContext extends FileRestoreContext {

        private final BlobContainer blobContainer;

        /**
         * Constructs new restore context
         * @param indexShard    shard to restore into
         * @param snapshotId    snapshot id
         * @param recoveryState recovery state to report progress
         * @param blobContainer the blob container to read the files from
         */
        RestoreContext(IndexShard indexShard, SnapshotId snapshotId, RecoveryState recoveryState, BlobContainer blobContainer) {
            super(metadata.name(), indexShard, snapshotId, recoveryState, BUFFER_SIZE);
            this.blobContainer = blobContainer;
        }

        @Override
        protected InputStream fileInputStream(BlobStoreIndexShardSnapshot.FileInfo fileInfo) {
            if (restoreRateLimiter == null) {
                return new PartSliceStream(blobContainer, fileInfo);
            } else {
                RateLimitingInputStream.Listener listener = restoreRateLimitingTimeInNanos::inc;
                return new RateLimitingInputStream(new PartSliceStream(blobContainer, fileInfo), restoreRateLimiter, listener);
            }
        }
    }
}<|MERGE_RESOLUTION|>--- conflicted
+++ resolved
@@ -166,13 +166,10 @@
 
     protected final RepositoryMetaData metadata;
 
-<<<<<<< HEAD
     protected final NamedXContentRegistry namedXContentRegistry;
 
     private final ThreadPool threadPool;
 
-=======
->>>>>>> 15dad8bc
     private static final int BUFFER_SIZE = 4096;
 
     private static final String SNAPSHOT_PREFIX = "snap-";
@@ -250,11 +247,8 @@
                                   ThreadPool threadPool) {
         this.settings = settings;
         this.metadata = metadata;
-<<<<<<< HEAD
         this.threadPool = threadPool;
         this.namedXContentRegistry = namedXContentRegistry;
-=======
->>>>>>> 15dad8bc
         this.compress = COMPRESS_SETTING.get(metadata.settings());
         snapshotRateLimiter = getRateLimiter(metadata.settings(), "max_snapshot_bytes_per_sec", new ByteSizeValue(40, ByteSizeUnit.MB));
         restoreRateLimiter = getRateLimiter(metadata.settings(), "max_restore_bytes_per_sec", new ByteSizeValue(40, ByteSizeUnit.MB));
