/*
 * Licensed to Elasticsearch under one or more contributor
 * license agreements. See the NOTICE file distributed with
 * this work for additional information regarding copyright
 * ownership. Elasticsearch licenses this file to you under
 * the Apache License, Version 2.0 (the "License"); you may
 * not use this file except in compliance with the License.
 * You may obtain a copy of the License at
 *
 *    http://www.apache.org/licenses/LICENSE-2.0
 *
 * Unless required by applicable law or agreed to in writing,
 * software distributed under the License is distributed on an
 * "AS IS" BASIS, WITHOUT WARRANTIES OR CONDITIONS OF ANY
 * KIND, either express or implied.  See the License for the
 * specific language governing permissions and limitations
 * under the License.
 */
package org.elasticsearch.repositories;

import org.apache.lucene.index.IndexCommit;
import org.elasticsearch.Version;
import org.elasticsearch.action.ActionListener;
import org.elasticsearch.cluster.ClusterState;
import org.elasticsearch.cluster.metadata.IndexMetadata;
import org.elasticsearch.cluster.metadata.Metadata;
import org.elasticsearch.cluster.metadata.RepositoryMetadata;
import org.elasticsearch.cluster.node.DiscoveryNode;
import org.elasticsearch.common.collect.Tuple;
import org.elasticsearch.common.component.Lifecycle;
import org.elasticsearch.common.component.LifecycleListener;
import org.elasticsearch.index.mapper.MapperService;
import org.elasticsearch.index.shard.ShardId;
import org.elasticsearch.index.snapshots.IndexShardSnapshotStatus;
import org.elasticsearch.index.store.Store;
import org.elasticsearch.indices.recovery.RecoveryState;
import org.elasticsearch.snapshots.SnapshotId;
import org.elasticsearch.snapshots.SnapshotInfo;
import org.elasticsearch.snapshots.SnapshotShardFailure;

import java.io.IOException;
import java.util.Collection;
import java.util.List;
import java.util.Map;

public class FilterRepository implements Repository {

    private final Repository in;

    public FilterRepository(Repository in) {
        this.in = in;
    }

    @Override
    public RepositoryMetadata getMetadata() {
        return in.getMetadata();
    }

    @Override
    public SnapshotInfo getSnapshotInfo(SnapshotId snapshotId) {
        return in.getSnapshotInfo(snapshotId);
    }

    @Override
    public Metadata getSnapshotGlobalMetadata(SnapshotId snapshotId) {
        return in.getSnapshotGlobalMetadata(snapshotId);
    }

    @Override
    public IndexMetadata getSnapshotIndexMetadata(SnapshotId snapshotId, IndexId index) throws IOException {
        return in.getSnapshotIndexMetadata(snapshotId, index);
    }

    @Override
    public void getRepositoryData(ActionListener<RepositoryData> listener) {
        in.getRepositoryData(listener);
    }

    @Override
    public void finalizeSnapshot(SnapshotId snapshotId, ShardGenerations shardGenerations, long startTime, String failure,
                                 int totalShards, List<SnapshotShardFailure> shardFailures, long repositoryStateId,
                                 boolean includeGlobalState, Metadata metadata, Map<String, Object> userMetadata,
                                 Version repositoryMetaVersion, ActionListener<Tuple<RepositoryData, SnapshotInfo>> listener) {
        in.finalizeSnapshot(snapshotId, shardGenerations, startTime, failure, totalShards, shardFailures, repositoryStateId,
            includeGlobalState, metadata, userMetadata, repositoryMetaVersion, listener);
    }

    @Override
<<<<<<< HEAD
    public void deleteSnapshot(SnapshotId snapshotId, long repositoryStateId, Version repositoryMetaVersion,
                               ActionListener<Void> listener) {
        in.deleteSnapshot(snapshotId, repositoryStateId, repositoryMetaVersion, listener);
=======
    public void deleteSnapshot(Collection<SnapshotId> snapshotId, long repositoryStateId, boolean writeShardGens,
                               ActionListener<Void> listener) {
        in.deleteSnapshot(snapshotId, repositoryStateId, writeShardGens, listener);
>>>>>>> 522b6fa1
    }

    @Override
    public long getSnapshotThrottleTimeInNanos() {
        return in.getSnapshotThrottleTimeInNanos();
    }

    @Override
    public long getRestoreThrottleTimeInNanos() {
        return in.getRestoreThrottleTimeInNanos();
    }

    @Override
    public String startVerification() {
        return in.startVerification();
    }

    @Override
    public void endVerification(String verificationToken) {
        in.endVerification(verificationToken);
    }

    @Override
    public void verify(String verificationToken, DiscoveryNode localNode) {
        in.verify(verificationToken, localNode);
    }

    @Override
    public boolean isReadOnly() {
        return in.isReadOnly();
    }

    @Override
    public void snapshotShard(Store store, MapperService mapperService, SnapshotId snapshotId, IndexId indexId,
                              IndexCommit snapshotIndexCommit, String shardStateIdentifier, IndexShardSnapshotStatus snapshotStatus,
                              Version repositoryMetaVersion, Map<String, Object> userMetadata, ActionListener<String> listener) {
        in.snapshotShard(store, mapperService, snapshotId, indexId, snapshotIndexCommit, shardStateIdentifier, snapshotStatus,
            repositoryMetaVersion, userMetadata, listener);
    }
    @Override
    public void restoreShard(Store store, SnapshotId snapshotId, IndexId indexId, ShardId snapshotShardId, RecoveryState recoveryState,
                             ActionListener<Void> listener) {
        in.restoreShard(store, snapshotId, indexId, snapshotShardId, recoveryState, listener);
    }

    @Override
    public IndexShardSnapshotStatus getShardSnapshotStatus(SnapshotId snapshotId, IndexId indexId, ShardId shardId) {
        return in.getShardSnapshotStatus(snapshotId, indexId, shardId);
    }

    @Override
    public void updateState(ClusterState state) {
        in.updateState(state);
    }

    @Override
    public Lifecycle.State lifecycleState() {
        return in.lifecycleState();
    }

    @Override
    public void addLifecycleListener(LifecycleListener listener) {
        in.addLifecycleListener(listener);
    }

    @Override
    public void removeLifecycleListener(LifecycleListener listener) {
        in.removeLifecycleListener(listener);
    }

    @Override
    public void start() {
        in.start();
    }

    @Override
    public void stop() {
        in.stop();
    }

    @Override
    public void close() {
        in.close();
    }
}<|MERGE_RESOLUTION|>--- conflicted
+++ resolved
@@ -86,15 +86,9 @@
     }
 
     @Override
-<<<<<<< HEAD
-    public void deleteSnapshot(SnapshotId snapshotId, long repositoryStateId, Version repositoryMetaVersion,
+    public void deleteSnapshot(Collection<SnapshotId> snapshotIds, long repositoryStateId, Version repositoryMetaVersion,
                                ActionListener<Void> listener) {
-        in.deleteSnapshot(snapshotId, repositoryStateId, repositoryMetaVersion, listener);
-=======
-    public void deleteSnapshot(Collection<SnapshotId> snapshotId, long repositoryStateId, boolean writeShardGens,
-                               ActionListener<Void> listener) {
-        in.deleteSnapshot(snapshotId, repositoryStateId, writeShardGens, listener);
->>>>>>> 522b6fa1
+        in.deleteSnapshot(snapshotIds, repositoryStateId, repositoryMetaVersion, listener);
     }
 
     @Override
