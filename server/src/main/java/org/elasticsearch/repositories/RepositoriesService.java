/*
 * Licensed to Elasticsearch under one or more contributor
 * license agreements. See the NOTICE file distributed with
 * this work for additional information regarding copyright
 * ownership. Elasticsearch licenses this file to you under
 * the Apache License, Version 2.0 (the "License"); you may
 * not use this file except in compliance with the License.
 * You may obtain a copy of the License at
 *
 *    http://www.apache.org/licenses/LICENSE-2.0
 *
 * Unless required by applicable law or agreed to in writing,
 * software distributed under the License is distributed on an
 * "AS IS" BASIS, WITHOUT WARRANTIES OR CONDITIONS OF ANY
 * KIND, either express or implied.  See the License for the
 * specific language governing permissions and limitations
 * under the License.
 */

package org.elasticsearch.repositories;

import org.apache.logging.log4j.LogManager;
import org.apache.logging.log4j.Logger;
import org.apache.logging.log4j.message.ParameterizedMessage;
import org.elasticsearch.action.ActionListener;
import org.elasticsearch.action.admin.cluster.repositories.delete.DeleteRepositoryRequest;
import org.elasticsearch.action.admin.cluster.repositories.put.PutRepositoryRequest;
import org.elasticsearch.cluster.AckedClusterStateUpdateTask;
import org.elasticsearch.cluster.ClusterChangedEvent;
import org.elasticsearch.cluster.ClusterState;
import org.elasticsearch.cluster.ClusterStateApplier;
import org.elasticsearch.cluster.ack.ClusterStateUpdateResponse;
import org.elasticsearch.cluster.metadata.MetaData;
import org.elasticsearch.cluster.metadata.RepositoriesMetaData;
import org.elasticsearch.cluster.metadata.RepositoryMetaData;
import org.elasticsearch.cluster.node.DiscoveryNode;
import org.elasticsearch.cluster.service.ClusterService;
import org.elasticsearch.common.regex.Regex;
import org.elasticsearch.common.settings.Settings;
import org.elasticsearch.common.util.concurrent.ConcurrentCollections;
import org.elasticsearch.snapshots.RestoreService;
import org.elasticsearch.snapshots.SnapshotsService;
import org.elasticsearch.threadpool.ThreadPool;
import org.elasticsearch.transport.TransportService;

import java.util.ArrayList;
import java.util.Collections;
import java.util.HashMap;
import java.util.List;
import java.util.Map;

/**
 * Service responsible for maintaining and providing access to snapshot repositories on nodes.
 */
public class RepositoriesService implements ClusterStateApplier {

    private static final Logger logger = LogManager.getLogger(RepositoriesService.class);

    private final Map<String, Repository.Factory> typesRegistry;
    private final Map<String, Repository.Factory> internalTypesRegistry;

    private final ClusterService clusterService;

    private final ThreadPool threadPool;

    private final VerifyNodeRepositoryAction verifyAction;

    private final Map<String, Repository> internalRepositories = ConcurrentCollections.newConcurrentMap();
    private volatile Map<String, Repository> repositories = Collections.emptyMap();

    public RepositoriesService(Settings settings, ClusterService clusterService, TransportService transportService,
                               Map<String, Repository.Factory> typesRegistry, Map<String, Repository.Factory> internalTypesRegistry,
                               ThreadPool threadPool) {
        this.typesRegistry = typesRegistry;
        this.internalTypesRegistry = internalTypesRegistry;
        this.clusterService = clusterService;
        this.threadPool = threadPool;
        // Doesn't make sense to maintain repositories on non-master and non-data nodes
        // Nothing happens there anyway
        if (DiscoveryNode.isDataNode(settings) || DiscoveryNode.isMasterNode(settings)) {
            clusterService.addStateApplier(this);
        }
        this.verifyAction = new VerifyNodeRepositoryAction(transportService, clusterService, this);
    }

    /**
     * Registers new repository in the cluster
     * <p>
     * This method can be only called on the master node. It tries to create a new repository on the master
     * and if it was successful it adds new repository to cluster metadata.
     *
     * @param request  register repository request
     * @param listener register repository listener
     */
    public void registerRepository(final PutRepositoryRequest request, final ActionListener<ClusterStateUpdateResponse> listener) {
        final RepositoryMetaData newRepositoryMetaData = new RepositoryMetaData(request.name(), request.type(), request.settings());

        final ActionListener<ClusterStateUpdateResponse> registrationListener;
<<<<<<< HEAD
        if (request.verify) {
            final String name = request.name;
            registrationListener = ActionListener.delegateFailure(listener, (outerListener, clusterStateUpdateResponse) -> {
                if (clusterStateUpdateResponse.isAcknowledged()) {
                    // The response was acknowledged - all nodes should know about the new repository, let's verify them
                    verifyRepository(name, ActionListener.delegateFailure(outerListener, (l, r) -> {
                        if (r.failed()) {
                            l.onFailure(new RepositoryVerificationException(name, r.failureDescription()));
                        } else {
                            l.onResponse(clusterStateUpdateResponse);
                        }
                    }));
                } else {
                    listener.onResponse(clusterStateUpdateResponse);
                }
            });
=======
        if (request.verify()) {
            registrationListener = new VerifyingRegisterRepositoryListener(request.name(), listener);
>>>>>>> d73200d5
        } else {
            registrationListener = listener;
        }

        // Trying to create the new repository on master to make sure it works
        try {
            closeRepository(createRepository(newRepositoryMetaData, typesRegistry));
        } catch (Exception e) {
            registrationListener.onFailure(e);
            return;
        }

        clusterService.submitStateUpdateTask("put_repository [" + request.name() + "]",
            new AckedClusterStateUpdateTask<ClusterStateUpdateResponse>(request, registrationListener) {
                @Override
                protected ClusterStateUpdateResponse newResponse(boolean acknowledged) {
                    return new ClusterStateUpdateResponse(acknowledged);
                }

                @Override
                public ClusterState execute(ClusterState currentState) {
                    ensureRepositoryNotInUse(currentState, request.name());
                    MetaData metaData = currentState.metaData();
                    MetaData.Builder mdBuilder = MetaData.builder(currentState.metaData());
                    RepositoriesMetaData repositories = metaData.custom(RepositoriesMetaData.TYPE);
                    if (repositories == null) {
                        logger.info("put repository [{}]", request.name());
                        repositories = new RepositoriesMetaData(
                            Collections.singletonList(new RepositoryMetaData(request.name(), request.type(), request.settings())));
                    } else {
                        boolean found = false;
                        List<RepositoryMetaData> repositoriesMetaData = new ArrayList<>(repositories.repositories().size() + 1);

                        for (RepositoryMetaData repositoryMetaData : repositories.repositories()) {
                            if (repositoryMetaData.name().equals(newRepositoryMetaData.name())) {
                                if (newRepositoryMetaData.equals(repositoryMetaData)) {
                                    // Previous version is the same as this one no update is needed.
                                    return currentState;
                                }
                                found = true;
                                repositoriesMetaData.add(newRepositoryMetaData);
                            } else {
                                repositoriesMetaData.add(repositoryMetaData);
                            }
                        }
                        if (!found) {
                            logger.info("put repository [{}]", request.name());
                            repositoriesMetaData.add(new RepositoryMetaData(request.name(), request.type(), request.settings()));
                        } else {
                            logger.info("update repository [{}]", request.name());
                        }
                        repositories = new RepositoriesMetaData(repositoriesMetaData);
                    }
                    mdBuilder.putCustom(RepositoriesMetaData.TYPE, repositories);
                    return ClusterState.builder(currentState).metaData(mdBuilder).build();
                }

                @Override
                public void onFailure(String source, Exception e) {
                    logger.warn(() -> new ParameterizedMessage("failed to create repository [{}]", request.name()), e);
                    super.onFailure(source, e);
                }

                @Override
                public boolean mustAck(DiscoveryNode discoveryNode) {
                    // repository is created on both master and data nodes
                    return discoveryNode.isMasterNode() || discoveryNode.isDataNode();
                }
            });
    }
    /**
     * Unregisters repository in the cluster
     * <p>
     * This method can be only called on the master node. It removes repository information from cluster metadata.
     *
     * @param request  unregister repository request
     * @param listener unregister repository listener
     */
    public void unregisterRepository(final DeleteRepositoryRequest request, final ActionListener<ClusterStateUpdateResponse> listener) {
        clusterService.submitStateUpdateTask("delete_repository [" + request.name() + "]",
            new AckedClusterStateUpdateTask<ClusterStateUpdateResponse>(request, listener) {
                @Override
                protected ClusterStateUpdateResponse newResponse(boolean acknowledged) {
                    return new ClusterStateUpdateResponse(acknowledged);
                }

                @Override
                public ClusterState execute(ClusterState currentState) {
                    ensureRepositoryNotInUse(currentState, request.name());
                    MetaData metaData = currentState.metaData();
                    MetaData.Builder mdBuilder = MetaData.builder(currentState.metaData());
                    RepositoriesMetaData repositories = metaData.custom(RepositoriesMetaData.TYPE);
                    if (repositories != null && repositories.repositories().size() > 0) {
                        List<RepositoryMetaData> repositoriesMetaData = new ArrayList<>(repositories.repositories().size());
                        boolean changed = false;
                        for (RepositoryMetaData repositoryMetaData : repositories.repositories()) {
                            if (Regex.simpleMatch(request.name(), repositoryMetaData.name())) {
                                logger.info("delete repository [{}]", repositoryMetaData.name());
                                changed = true;
                            } else {
                                repositoriesMetaData.add(repositoryMetaData);
                            }
                        }
                        if (changed) {
                            repositories = new RepositoriesMetaData(repositoriesMetaData);
                            mdBuilder.putCustom(RepositoriesMetaData.TYPE, repositories);
                            return ClusterState.builder(currentState).metaData(mdBuilder).build();
                        }
                    }
                    if (Regex.isMatchAllPattern(request.name())) { // we use a wildcard so we don't barf if it's not present.
                        return currentState;
                    }
                    throw new RepositoryMissingException(request.name());
                }

                @Override
                public boolean mustAck(DiscoveryNode discoveryNode) {
                    // repository was created on both master and data nodes
                    return discoveryNode.isMasterNode() || discoveryNode.isDataNode();
                }
            });
    }

    public void verifyRepository(final String repositoryName, final ActionListener<List<DiscoveryNode>> listener) {
        final Repository repository = repository(repositoryName);
        try {
            threadPool.executor(ThreadPool.Names.SNAPSHOT).execute(() -> {
                try {
                    final String verificationToken = repository.startVerification();
                    if (verificationToken != null) {
                        try {
<<<<<<< HEAD
                            verifyAction.verify(repositoryName, verificationToken,
                                ActionListener.delegateFailure(listener,
                                    (l, r) -> threadPool.executor(ThreadPool.Names.SNAPSHOT).execute(() -> {
=======
                            verifyAction.verify(repositoryName, verificationToken, new ActionListener<List<DiscoveryNode>>() {
                                @Override
                                public void onResponse(List<DiscoveryNode> verifyResponse) {
                                    threadPool.executor(ThreadPool.Names.SNAPSHOT).execute(() -> {
>>>>>>> d73200d5
                                        try {
                                            repository.endVerification(verificationToken);
                                        } catch (Exception e) {
                                            logger.warn(() -> new ParameterizedMessage(
                                                "[{}] failed to finish repository verification", repositoryName), e);
                                            l.onFailure(e);
                                            return;
                                        }
                                        l.onResponse(r);
                                    })));
                        } catch (Exception e) {
                            threadPool.executor(ThreadPool.Names.SNAPSHOT).execute(() -> {
                                try {
                                    repository.endVerification(verificationToken);
                                } catch (Exception inner) {
                                    inner.addSuppressed(e);
                                    logger.warn(() -> new ParameterizedMessage(
                                        "[{}] failed to finish repository verification", repositoryName), inner);
                                }
                                listener.onFailure(e);
                            });
                        }
                    } else {
                        listener.onResponse(Collections.emptyList());
                    }
                } catch (Exception e) {
                    listener.onFailure(e);
                }
            });
        } catch (Exception e) {
            listener.onFailure(e);
        }
    }


    /**
     * Checks if new repositories appeared in or disappeared from cluster metadata and updates current list of
     * repositories accordingly.
     *
     * @param event cluster changed event
     */
    @Override
    public void applyClusterState(ClusterChangedEvent event) {
        try {
            RepositoriesMetaData oldMetaData = event.previousState().getMetaData().custom(RepositoriesMetaData.TYPE);
            RepositoriesMetaData newMetaData = event.state().getMetaData().custom(RepositoriesMetaData.TYPE);

            // Check if repositories got changed
            if ((oldMetaData == null && newMetaData == null) || (oldMetaData != null && oldMetaData.equals(newMetaData))) {
                return;
            }

            logger.trace("processing new index repositories for state version [{}]", event.state().version());

            Map<String, Repository> survivors = new HashMap<>();
            // First, remove repositories that are no longer there
            for (Map.Entry<String, Repository> entry : repositories.entrySet()) {
                if (newMetaData == null || newMetaData.repository(entry.getKey()) == null) {
                    logger.debug("unregistering repository [{}]", entry.getKey());
                    closeRepository(entry.getValue());
                } else {
                    survivors.put(entry.getKey(), entry.getValue());
                }
            }

            Map<String, Repository> builder = new HashMap<>();
            if (newMetaData != null) {
                // Now go through all repositories and update existing or create missing
                for (RepositoryMetaData repositoryMetaData : newMetaData.repositories()) {
                    Repository repository = survivors.get(repositoryMetaData.name());
                    if (repository != null) {
                        // Found previous version of this repository
                        RepositoryMetaData previousMetadata = repository.getMetadata();
                        if (previousMetadata.type().equals(repositoryMetaData.type()) == false
                            || previousMetadata.settings().equals(repositoryMetaData.settings()) == false) {
                            // Previous version is different from the version in settings
                            logger.debug("updating repository [{}]", repositoryMetaData.name());
                            closeRepository(repository);
                            repository = null;
                            try {
                                repository = createRepository(repositoryMetaData, typesRegistry);
                            } catch (RepositoryException ex) {
                                // TODO: this catch is bogus, it means the old repo is already closed,
                                // but we have nothing to replace it
                                logger.warn(() -> new ParameterizedMessage("failed to change repository [{}]",
                                    repositoryMetaData.name()), ex);
                            }
                        }
                    } else {
                        try {
                            repository = createRepository(repositoryMetaData, typesRegistry);
                        } catch (RepositoryException ex) {
                            logger.warn(() -> new ParameterizedMessage("failed to create repository [{}]", repositoryMetaData.name()), ex);
                        }
                    }
                    if (repository != null) {
                        logger.debug("registering repository [{}]", repositoryMetaData.name());
                        builder.put(repositoryMetaData.name(), repository);
                    }
                }
            }
            repositories = Collections.unmodifiableMap(builder);
        } catch (Exception ex) {
            logger.warn("failure updating cluster state ", ex);
        }
    }

    /**
     * Returns registered repository
     * <p>
     * This method is called only on the master node
     *
     * @param repositoryName repository name
     * @return registered repository
     * @throws RepositoryMissingException if repository with such name isn't registered
     */
    public Repository repository(String repositoryName) {
        Repository repository = repositories.get(repositoryName);
        if (repository != null) {
            return repository;
        }
        repository = internalRepositories.get(repositoryName);
        if (repository != null) {
            return repository;
        }
        throw new RepositoryMissingException(repositoryName);
    }

    public void registerInternalRepository(String name, String type) {
        RepositoryMetaData metaData = new RepositoryMetaData(name, type, Settings.EMPTY);
        Repository repository = internalRepositories.computeIfAbsent(name, (n) -> {
            logger.debug("put internal repository [{}][{}]", name, type);
            return createRepository(metaData, internalTypesRegistry);
        });
        if (type.equals(repository.getMetadata().type()) == false) {
            logger.warn(new ParameterizedMessage("internal repository [{}][{}] already registered. this prevented the registration of " +
                "internal repository [{}][{}].", name, repository.getMetadata().type(), name, type));
        } else if (repositories.containsKey(name)) {
            logger.warn(new ParameterizedMessage("non-internal repository [{}] already registered. this repository will block the " +
                "usage of internal repository [{}][{}].", name, metaData.type(), name));
        }
    }

    public void unregisterInternalRepository(String name) {
        Repository repository = internalRepositories.remove(name);
        if (repository != null) {
            RepositoryMetaData metadata = repository.getMetadata();
            logger.debug(() -> new ParameterizedMessage("delete internal repository [{}][{}].", metadata.type(), name));
            closeRepository(repository);
        }
    }

    /** Closes the given repository. */
    private void closeRepository(Repository repository) {
        logger.debug("closing repository [{}][{}]", repository.getMetadata().type(), repository.getMetadata().name());
        repository.close();
    }

    /**
     * Creates repository holder. This method starts the repository
     */
    private Repository createRepository(RepositoryMetaData repositoryMetaData, Map<String, Repository.Factory> factories) {
        logger.debug("creating repository [{}][{}]", repositoryMetaData.type(), repositoryMetaData.name());
        Repository.Factory factory = factories.get(repositoryMetaData.type());
        if (factory == null) {
            throw new RepositoryException(repositoryMetaData.name(),
                "repository type [" + repositoryMetaData.type() + "] does not exist");
        }
        try {
            Repository repository = factory.create(repositoryMetaData, factories::get);
            repository.start();
            return repository;
        } catch (Exception e) {
            logger.warn(new ParameterizedMessage("failed to create repository [{}][{}]",
                repositoryMetaData.type(), repositoryMetaData.name()), e);
            throw new RepositoryException(repositoryMetaData.name(), "failed to create repository", e);
        }
    }

    private void ensureRepositoryNotInUse(ClusterState clusterState, String repository) {
        if (SnapshotsService.isRepositoryInUse(clusterState, repository) || RestoreService.isRepositoryInUse(clusterState, repository)) {
            throw new IllegalStateException("trying to modify or unregister repository that is currently used ");
        }
    }

<<<<<<< HEAD
    /**
     * Register repository request
     */
    public static class RegisterRepositoryRequest extends ClusterStateUpdateRequest<RegisterRepositoryRequest> {

        final String cause;

        final String name;

        final String type;

        final boolean verify;

        Settings settings = Settings.EMPTY;

        /**
         * Constructs new register repository request
         *
         * @param cause repository registration cause
         * @param name  repository name
         * @param type  repository type
         * @param verify verify repository after creation
         */
        public RegisterRepositoryRequest(String cause, String name, String type, boolean verify) {
            this.cause = cause;
            this.name = name;
            this.type = type;
            this.verify = verify;
        }

        /**
         * Sets repository settings
         *
         * @param settings repository settings
         * @return this request
         */
        public RegisterRepositoryRequest settings(Settings settings) {
            this.settings = settings;
            return this;
        }
    }

    /**
     * Unregister repository request
     */
    public static class UnregisterRepositoryRequest extends ClusterStateUpdateRequest<UnregisterRepositoryRequest> {

        final String cause;

        final String name;

        /**
         * Creates a new unregister repository request
         *
         * @param cause repository unregistration cause
         * @param name  repository name
         */
        public UnregisterRepositoryRequest(String cause, String name) {
            this.cause = cause;
            this.name = name;
        }
    }

    /**
     * Verify repository request
     */
    public static class VerifyResponse {

        private VerificationFailure[] failures;

        private DiscoveryNode[] nodes;

        public VerifyResponse(DiscoveryNode[] nodes, VerificationFailure[] failures) {
            this.nodes = nodes;
            this.failures = failures;
        }

        public VerificationFailure[] failures() {
            return failures;
        }

        public DiscoveryNode[] nodes() {
            return nodes;
        }

        public boolean failed() {
            return  failures.length > 0;
        }

        public String failureDescription() {
            return Arrays
                    .stream(failures)
                    .map(failure -> failure.toString())
                    .collect(Collectors.joining(", ", "[", "]"));
=======
    private class VerifyingRegisterRepositoryListener implements ActionListener<ClusterStateUpdateResponse> {

        private final String name;

        private final ActionListener<ClusterStateUpdateResponse> listener;

        VerifyingRegisterRepositoryListener(String name, final ActionListener<ClusterStateUpdateResponse> listener) {
            this.name = name;
            this.listener = listener;
        }

        @Override
        public void onResponse(final ClusterStateUpdateResponse clusterStateUpdateResponse) {
            if (clusterStateUpdateResponse.isAcknowledged()) {
                // The response was acknowledged - all nodes should know about the new repository, let's verify them
                verifyRepository(name, new ActionListener<List<DiscoveryNode>>() {
                    @Override
                    public void onResponse(List<DiscoveryNode> verifyResponse) {
                        listener.onResponse(clusterStateUpdateResponse);
                    }

                    @Override
                    public void onFailure(Exception e) {
                        listener.onFailure(e);
                    }
                });
            } else {
                listener.onResponse(clusterStateUpdateResponse);
            }
        }

        @Override
        public void onFailure(Exception e) {
            listener.onFailure(e);
>>>>>>> d73200d5
        }
    }
}<|MERGE_RESOLUTION|>--- conflicted
+++ resolved
@@ -96,27 +96,8 @@
         final RepositoryMetaData newRepositoryMetaData = new RepositoryMetaData(request.name(), request.type(), request.settings());
 
         final ActionListener<ClusterStateUpdateResponse> registrationListener;
-<<<<<<< HEAD
-        if (request.verify) {
-            final String name = request.name;
-            registrationListener = ActionListener.delegateFailure(listener, (outerListener, clusterStateUpdateResponse) -> {
-                if (clusterStateUpdateResponse.isAcknowledged()) {
-                    // The response was acknowledged - all nodes should know about the new repository, let's verify them
-                    verifyRepository(name, ActionListener.delegateFailure(outerListener, (l, r) -> {
-                        if (r.failed()) {
-                            l.onFailure(new RepositoryVerificationException(name, r.failureDescription()));
-                        } else {
-                            l.onResponse(clusterStateUpdateResponse);
-                        }
-                    }));
-                } else {
-                    listener.onResponse(clusterStateUpdateResponse);
-                }
-            });
-=======
         if (request.verify()) {
             registrationListener = new VerifyingRegisterRepositoryListener(request.name(), listener);
->>>>>>> d73200d5
         } else {
             registrationListener = listener;
         }
@@ -248,26 +229,27 @@
                     final String verificationToken = repository.startVerification();
                     if (verificationToken != null) {
                         try {
-<<<<<<< HEAD
-                            verifyAction.verify(repositoryName, verificationToken,
-                                ActionListener.delegateFailure(listener,
-                                    (l, r) -> threadPool.executor(ThreadPool.Names.SNAPSHOT).execute(() -> {
-=======
                             verifyAction.verify(repositoryName, verificationToken, new ActionListener<List<DiscoveryNode>>() {
                                 @Override
                                 public void onResponse(List<DiscoveryNode> verifyResponse) {
                                     threadPool.executor(ThreadPool.Names.SNAPSHOT).execute(() -> {
->>>>>>> d73200d5
                                         try {
                                             repository.endVerification(verificationToken);
                                         } catch (Exception e) {
                                             logger.warn(() -> new ParameterizedMessage(
                                                 "[{}] failed to finish repository verification", repositoryName), e);
-                                            l.onFailure(e);
+                                            listener.onFailure(e);
                                             return;
                                         }
-                                        l.onResponse(r);
-                                    })));
+                                        listener.onResponse(verifyResponse);
+                                    });
+                                }
+
+                                @Override
+                                public void onFailure(Exception e) {
+                                    listener.onFailure(e);
+                                }
+                            });
                         } catch (Exception e) {
                             threadPool.executor(ThreadPool.Names.SNAPSHOT).execute(() -> {
                                 try {
@@ -443,102 +425,6 @@
         }
     }
 
-<<<<<<< HEAD
-    /**
-     * Register repository request
-     */
-    public static class RegisterRepositoryRequest extends ClusterStateUpdateRequest<RegisterRepositoryRequest> {
-
-        final String cause;
-
-        final String name;
-
-        final String type;
-
-        final boolean verify;
-
-        Settings settings = Settings.EMPTY;
-
-        /**
-         * Constructs new register repository request
-         *
-         * @param cause repository registration cause
-         * @param name  repository name
-         * @param type  repository type
-         * @param verify verify repository after creation
-         */
-        public RegisterRepositoryRequest(String cause, String name, String type, boolean verify) {
-            this.cause = cause;
-            this.name = name;
-            this.type = type;
-            this.verify = verify;
-        }
-
-        /**
-         * Sets repository settings
-         *
-         * @param settings repository settings
-         * @return this request
-         */
-        public RegisterRepositoryRequest settings(Settings settings) {
-            this.settings = settings;
-            return this;
-        }
-    }
-
-    /**
-     * Unregister repository request
-     */
-    public static class UnregisterRepositoryRequest extends ClusterStateUpdateRequest<UnregisterRepositoryRequest> {
-
-        final String cause;
-
-        final String name;
-
-        /**
-         * Creates a new unregister repository request
-         *
-         * @param cause repository unregistration cause
-         * @param name  repository name
-         */
-        public UnregisterRepositoryRequest(String cause, String name) {
-            this.cause = cause;
-            this.name = name;
-        }
-    }
-
-    /**
-     * Verify repository request
-     */
-    public static class VerifyResponse {
-
-        private VerificationFailure[] failures;
-
-        private DiscoveryNode[] nodes;
-
-        public VerifyResponse(DiscoveryNode[] nodes, VerificationFailure[] failures) {
-            this.nodes = nodes;
-            this.failures = failures;
-        }
-
-        public VerificationFailure[] failures() {
-            return failures;
-        }
-
-        public DiscoveryNode[] nodes() {
-            return nodes;
-        }
-
-        public boolean failed() {
-            return  failures.length > 0;
-        }
-
-        public String failureDescription() {
-            return Arrays
-                    .stream(failures)
-                    .map(failure -> failure.toString())
-                    .collect(Collectors.joining(", ", "[", "]"));
-=======
     private class VerifyingRegisterRepositoryListener implements ActionListener<ClusterStateUpdateResponse> {
 
         private final String name;
@@ -573,7 +459,6 @@
         @Override
         public void onFailure(Exception e) {
             listener.onFailure(e);
->>>>>>> d73200d5
         }
     }
 }