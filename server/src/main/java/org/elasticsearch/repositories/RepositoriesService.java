/*
 * Licensed to Elasticsearch under one or more contributor
 * license agreements. See the NOTICE file distributed with
 * this work for additional information regarding copyright
 * ownership. Elasticsearch licenses this file to you under
 * the Apache License, Version 2.0 (the "License"); you may
 * not use this file except in compliance with the License.
 * You may obtain a copy of the License at
 *
 *    http://www.apache.org/licenses/LICENSE-2.0
 *
 * Unless required by applicable law or agreed to in writing,
 * software distributed under the License is distributed on an
 * "AS IS" BASIS, WITHOUT WARRANTIES OR CONDITIONS OF ANY
 * KIND, either express or implied.  See the License for the
 * specific language governing permissions and limitations
 * under the License.
 */

package org.elasticsearch.repositories;

import org.apache.logging.log4j.LogManager;
import org.apache.logging.log4j.Logger;
import org.apache.logging.log4j.message.ParameterizedMessage;
import org.elasticsearch.action.ActionListener;
import org.elasticsearch.action.ActionRunnable;
import org.elasticsearch.action.admin.cluster.repositories.delete.DeleteRepositoryRequest;
import org.elasticsearch.action.admin.cluster.repositories.put.PutRepositoryRequest;
import org.elasticsearch.cluster.AckedClusterStateUpdateTask;
import org.elasticsearch.cluster.ClusterChangedEvent;
import org.elasticsearch.cluster.ClusterState;
import org.elasticsearch.cluster.ClusterStateApplier;
import org.elasticsearch.cluster.RepositoryCleanupInProgress;
import org.elasticsearch.cluster.RestoreInProgress;
import org.elasticsearch.cluster.SnapshotDeletionsInProgress;
import org.elasticsearch.cluster.SnapshotsInProgress;
import org.elasticsearch.cluster.ack.ClusterStateUpdateResponse;
import org.elasticsearch.cluster.metadata.Metadata;
import org.elasticsearch.cluster.metadata.RepositoriesMetadata;
import org.elasticsearch.cluster.metadata.RepositoryMetadata;
import org.elasticsearch.cluster.node.DiscoveryNode;
import org.elasticsearch.cluster.node.DiscoveryNodeRole;
import org.elasticsearch.cluster.service.ClusterService;
import org.elasticsearch.common.Strings;
import org.elasticsearch.common.component.AbstractLifecycleComponent;
import org.elasticsearch.common.regex.Regex;
import org.elasticsearch.common.settings.Setting;
import org.elasticsearch.common.settings.Settings;
import org.elasticsearch.common.unit.TimeValue;
import org.elasticsearch.common.util.concurrent.ConcurrentCollections;
import org.elasticsearch.core.internal.io.IOUtils;
import org.elasticsearch.repositories.blobstore.MeteredBlobStoreRepository;
import org.elasticsearch.threadpool.ThreadPool;
import org.elasticsearch.transport.TransportService;

import java.io.IOException;
import java.util.ArrayList;
import java.util.Collection;
import java.util.Collections;
import java.util.HashMap;
import java.util.List;
import java.util.Map;
<<<<<<< HEAD
import java.util.stream.Collectors;
import java.util.stream.Stream;
=======
import java.util.Set;
>>>>>>> c7e6dad3

/**
 * Service responsible for maintaining and providing access to snapshot repositories on nodes.
 */
public class RepositoriesService extends AbstractLifecycleComponent implements ClusterStateApplier {

    private static final Logger logger = LogManager.getLogger(RepositoriesService.class);

    public static final Setting<TimeValue> REPOSITORIES_STATS_ARCHIVE_RETENTION_PERIOD =
        Setting.positiveTimeSetting("repositories.stats.archive.retention_period", TimeValue.timeValueHours(2), Setting.Property.NodeScope);

    public static final Setting<Integer> REPOSITORIES_STATS_ARCHIVE_MAX_ARCHIVED_STATS =
        Setting.intSetting("repositories.stats.archive.max_archived_stats", 100, 0, Setting.Property.NodeScope);

    private final Map<String, Repository.Factory> typesRegistry;
    private final Map<String, Repository.Factory> internalTypesRegistry;

    private final ClusterService clusterService;

    private final ThreadPool threadPool;

    private final VerifyNodeRepositoryAction verifyAction;

    private final Map<String, Repository> internalRepositories = ConcurrentCollections.newConcurrentMap();
    private volatile Map<String, Repository> repositories = Collections.emptyMap();
    private final RepositoriesStatsArchive repositoriesStatsArchive;

    private volatile long lastKnownClusterVersion;

    public RepositoriesService(Settings settings, ClusterService clusterService, TransportService transportService,
                               Map<String, Repository.Factory> typesRegistry, Map<String, Repository.Factory> internalTypesRegistry,
                               ThreadPool threadPool) {
        this.typesRegistry = typesRegistry;
        this.internalTypesRegistry = internalTypesRegistry;
        this.clusterService = clusterService;
        this.threadPool = threadPool;
        // Doesn't make sense to maintain repositories on non-master and non-data nodes
        // Nothing happens there anyway
        if (DiscoveryNode.isDataNode(settings) || DiscoveryNode.isMasterNode(settings)) {
            if (isDedicatedVotingOnlyNode(DiscoveryNode.getRolesFromSettings(settings)) == false) {
                clusterService.addHighPriorityApplier(this);
            }
        }
        this.verifyAction = new VerifyNodeRepositoryAction(transportService, clusterService, this);
        this.repositoriesStatsArchive = new RepositoriesStatsArchive(REPOSITORIES_STATS_ARCHIVE_RETENTION_PERIOD.get(settings),
            REPOSITORIES_STATS_ARCHIVE_MAX_ARCHIVED_STATS.get(settings),
            threadPool::relativeTimeInMillis);
    }

    /**
     * Registers new repository in the cluster
     * <p>
     * This method can be only called on the master node. It tries to create a new repository on the master
     * and if it was successful it adds new repository to cluster metadata.
     *
     * @param request  register repository request
     * @param listener register repository listener
     */
    public void registerRepository(final PutRepositoryRequest request, final ActionListener<ClusterStateUpdateResponse> listener) {
        assert lifecycle.started() : "Trying to register new repository but service is in state [" + lifecycle.state() + "]";

        final RepositoryMetadata newRepositoryMetadata = new RepositoryMetadata(request.name(), request.type(), request.settings());
        validate(request.name());

        final ActionListener<ClusterStateUpdateResponse> registrationListener;
        if (request.verify()) {
            registrationListener = ActionListener.delegateFailure(listener, (delegatedListener, clusterStateUpdateResponse) -> {
                if (clusterStateUpdateResponse.isAcknowledged()) {
                    // The response was acknowledged - all nodes should know about the new repository, let's verify them
                    verifyRepository(request.name(), ActionListener.delegateFailure(delegatedListener,
                        (innerDelegatedListener, discoveryNodes) -> innerDelegatedListener.onResponse(clusterStateUpdateResponse)));
                } else {
                    delegatedListener.onResponse(clusterStateUpdateResponse);
                }
            });
        } else {
            registrationListener = listener;
        }

        // Trying to create the new repository on master to make sure it works
        try {
            closeRepository(createRepository(newRepositoryMetadata, typesRegistry));
        } catch (Exception e) {
            registrationListener.onFailure(e);
            return;
        }

        clusterService.submitStateUpdateTask("put_repository [" + request.name() + "]",
            new AckedClusterStateUpdateTask<>(request, registrationListener) {
                @Override
                protected ClusterStateUpdateResponse newResponse(boolean acknowledged) {
                    return new ClusterStateUpdateResponse(acknowledged);
                }

                @Override
                public ClusterState execute(ClusterState currentState) {
                    ensureRepositoryNotInUse(currentState, request.name());
                    Metadata metadata = currentState.metadata();
                    Metadata.Builder mdBuilder = Metadata.builder(currentState.metadata());
                    RepositoriesMetadata repositories = metadata.custom(RepositoriesMetadata.TYPE);
                    if (repositories == null) {
                        logger.info("put repository [{}]", request.name());
                        repositories = new RepositoriesMetadata(
                            Collections.singletonList(new RepositoryMetadata(request.name(), request.type(), request.settings())));
                    } else {
                        boolean found = false;
                        List<RepositoryMetadata> repositoriesMetadata = new ArrayList<>(repositories.repositories().size() + 1);

                        for (RepositoryMetadata repositoryMetadata : repositories.repositories()) {
                            if (repositoryMetadata.name().equals(newRepositoryMetadata.name())) {
                                if (newRepositoryMetadata.equalsIgnoreGenerations(repositoryMetadata)) {
                                    // Previous version is the same as this one no update is needed.
                                    return currentState;
                                }
                                found = true;
                                repositoriesMetadata.add(newRepositoryMetadata);
                            } else {
                                repositoriesMetadata.add(repositoryMetadata);
                            }
                        }
                        if (!found) {
                            logger.info("put repository [{}]", request.name());
                            repositoriesMetadata.add(new RepositoryMetadata(request.name(), request.type(), request.settings()));
                        } else {
                            logger.info("update repository [{}]", request.name());
                        }
                        repositories = new RepositoriesMetadata(repositoriesMetadata);
                    }
                    mdBuilder.putCustom(RepositoriesMetadata.TYPE, repositories);
                    return ClusterState.builder(currentState).metadata(mdBuilder).build();
                }

                @Override
                public void onFailure(String source, Exception e) {
                    logger.warn(() -> new ParameterizedMessage("failed to create repository [{}]", request.name()), e);
                    super.onFailure(source, e);
                }

                @Override
                public boolean mustAck(DiscoveryNode discoveryNode) {
                    // repository is created on both master and data nodes
                    return discoveryNode.isMasterNode() || discoveryNode.isDataNode();
                }
            });
    }
    /**
     * Unregisters repository in the cluster
     * <p>
     * This method can be only called on the master node. It removes repository information from cluster metadata.
     *
     * @param request  unregister repository request
     * @param listener unregister repository listener
     */
    public void unregisterRepository(final DeleteRepositoryRequest request, final ActionListener<ClusterStateUpdateResponse> listener) {
        clusterService.submitStateUpdateTask("delete_repository [" + request.name() + "]",
            new AckedClusterStateUpdateTask<>(request, listener) {
                @Override
                protected ClusterStateUpdateResponse newResponse(boolean acknowledged) {
                    return new ClusterStateUpdateResponse(acknowledged);
                }

                @Override
                public ClusterState execute(ClusterState currentState) {
                    Metadata metadata = currentState.metadata();
                    Metadata.Builder mdBuilder = Metadata.builder(currentState.metadata());
                    RepositoriesMetadata repositories = metadata.custom(RepositoriesMetadata.TYPE);
                    if (repositories != null && repositories.repositories().size() > 0) {
                        List<RepositoryMetadata> repositoriesMetadata = new ArrayList<>(repositories.repositories().size());
                        boolean changed = false;
                        for (RepositoryMetadata repositoryMetadata : repositories.repositories()) {
                            if (Regex.simpleMatch(request.name(), repositoryMetadata.name())) {
                                ensureRepositoryNotInUse(currentState, repositoryMetadata.name());
                                logger.info("delete repository [{}]", repositoryMetadata.name());
                                changed = true;
                            } else {
                                repositoriesMetadata.add(repositoryMetadata);
                            }
                        }
                        if (changed) {
                            repositories = new RepositoriesMetadata(repositoriesMetadata);
                            mdBuilder.putCustom(RepositoriesMetadata.TYPE, repositories);
                            return ClusterState.builder(currentState).metadata(mdBuilder).build();
                        }
                    }
                    if (Regex.isMatchAllPattern(request.name())) { // we use a wildcard so we don't barf if it's not present.
                        return currentState;
                    }
                    throw new RepositoryMissingException(request.name());
                }

                @Override
                public boolean mustAck(DiscoveryNode discoveryNode) {
                    // repository was created on both master and data nodes
                    return discoveryNode.isMasterNode() || discoveryNode.isDataNode();
                }
            });
    }

    public void verifyRepository(final String repositoryName, final ActionListener<List<DiscoveryNode>> listener) {
        final Repository repository = repository(repositoryName);
        threadPool.executor(ThreadPool.Names.SNAPSHOT).execute(new ActionRunnable<>(listener) {
            @Override
            protected void doRun() {
                final String verificationToken = repository.startVerification();
                if (verificationToken != null) {
                    try {
                        verifyAction.verify(repositoryName, verificationToken, ActionListener.delegateFailure(listener,
                            (delegatedListener, verifyResponse) -> threadPool.executor(ThreadPool.Names.SNAPSHOT).execute(() -> {
                                try {
                                    repository.endVerification(verificationToken);
                                } catch (Exception e) {
                                    logger.warn(() -> new ParameterizedMessage(
                                        "[{}] failed to finish repository verification", repositoryName), e);
                                    delegatedListener.onFailure(e);
                                    return;
                                }
                                delegatedListener.onResponse(verifyResponse);
                            })));
                    } catch (Exception e) {
                        threadPool.executor(ThreadPool.Names.SNAPSHOT).execute(() -> {
                            try {
                                repository.endVerification(verificationToken);
                            } catch (Exception inner) {
                                inner.addSuppressed(e);
                                logger.warn(() -> new ParameterizedMessage(
                                    "[{}] failed to finish repository verification", repositoryName), inner);
                            }
                            listener.onFailure(e);
                        });
                    }
                } else {
                    listener.onResponse(Collections.emptyList());
                }
            }
        });
    }

    static boolean isDedicatedVotingOnlyNode(Set<DiscoveryNodeRole> roles) {
        return roles.contains(DiscoveryNodeRole.MASTER_ROLE) && roles.contains(DiscoveryNodeRole.DATA_ROLE) == false &&
            roles.stream().anyMatch(role -> role.roleName().equals("voting_only"));
    }

    /**
     * Checks if new repositories appeared in or disappeared from cluster metadata and updates current list of
     * repositories accordingly.
     *
     * @param event cluster changed event
     */
    @Override
    public void applyClusterState(ClusterChangedEvent event) {
        try {
            final ClusterState state = event.state();
            this.lastKnownClusterVersion = state.version();
            RepositoriesMetadata oldMetadata = event.previousState().getMetadata().custom(RepositoriesMetadata.TYPE);
            RepositoriesMetadata newMetadata = state.getMetadata().custom(RepositoriesMetadata.TYPE);

            // Check if repositories got changed
            if ((oldMetadata == null && newMetadata == null) || (oldMetadata != null && oldMetadata.equalsIgnoreGenerations(newMetadata))) {
                for (Repository repo : repositories.values()) {
                    repo.updateState(state);
                }
                return;
            }

            logger.trace("processing new index repositories for state version [{}]", event.state().version());

            Map<String, Repository> survivors = new HashMap<>();
            // First, remove repositories that are no longer there
            for (Map.Entry<String, Repository> entry : repositories.entrySet()) {
                if (newMetadata == null || newMetadata.repository(entry.getKey()) == null) {
                    logger.debug("unregistering repository [{}]", entry.getKey());
                    Repository repository = entry.getValue();
                    closeRepository(repository);
                    archiveRepositoryStats(repository, state.version());
                } else {
                    survivors.put(entry.getKey(), entry.getValue());
                }
            }

            Map<String, Repository> builder = new HashMap<>();
            if (newMetadata != null) {
                // Now go through all repositories and update existing or create missing
                for (RepositoryMetadata repositoryMetadata : newMetadata.repositories()) {
                    Repository repository = survivors.get(repositoryMetadata.name());
                    if (repository != null) {
                        // Found previous version of this repository
                        RepositoryMetadata previousMetadata = repository.getMetadata();
                        if (previousMetadata.type().equals(repositoryMetadata.type()) == false
                            || previousMetadata.settings().equals(repositoryMetadata.settings()) == false) {
                            // Previous version is different from the version in settings
                            logger.debug("updating repository [{}]", repositoryMetadata.name());
                            closeRepository(repository);
                            archiveRepositoryStats(repository, state.version());
                            repository = null;
                            try {
                                repository = createRepository(repositoryMetadata, typesRegistry);
                            } catch (RepositoryException ex) {
                                // TODO: this catch is bogus, it means the old repo is already closed,
                                // but we have nothing to replace it
                                logger.warn(() -> new ParameterizedMessage("failed to change repository [{}]",
                                    repositoryMetadata.name()), ex);
                            }
                        }
                    } else {
                        try {
                            repository = createRepository(repositoryMetadata, typesRegistry);
                        } catch (RepositoryException ex) {
                            logger.warn(() -> new ParameterizedMessage("failed to create repository [{}]", repositoryMetadata.name()), ex);
                        }
                    }
                    if (repository != null) {
                        logger.debug("registering repository [{}]", repositoryMetadata.name());
                        builder.put(repositoryMetadata.name(), repository);
                    }
                }
            }
            for (Repository repo : builder.values()) {
                repo.updateState(state);
            }
            repositories = Collections.unmodifiableMap(builder);
        } catch (Exception ex) {
            assert false : new AssertionError(ex);
            logger.warn("failure updating cluster state ", ex);
        }
    }

    /**
     * Gets the {@link RepositoryData} for the given repository.
     *
     * @param repositoryName repository name
     * @param listener       listener to pass {@link RepositoryData} to
     */
    public void getRepositoryData(final String repositoryName, final ActionListener<RepositoryData> listener) {
        try {
            Repository repository = repository(repositoryName);
            assert repository != null; // should only be called once we've validated the repository exists
            repository.getRepositoryData(listener);
        } catch (Exception e) {
            listener.onFailure(e);
        }
    }

    /**
     * Returns registered repository
     * <p>
     * This method is called only on the master node
     *
     * @param repositoryName repository name
     * @return registered repository
     * @throws RepositoryMissingException if repository with such name isn't registered
     */
    public Repository repository(String repositoryName) {
        Repository repository = repositories.get(repositoryName);
        if (repository != null) {
            return repository;
        }
        repository = internalRepositories.get(repositoryName);
        if (repository != null) {
            return repository;
        }
        throw new RepositoryMissingException(repositoryName);
    }

    public List<RepositoryStatsSnapshot> repositoriesStats() {
        List<RepositoryStatsSnapshot> archivedRepoStats = repositoriesStatsArchive.getArchivedStats();
        List<RepositoryStatsSnapshot> activeRepoStats = getRepositoryStatsForActiveRepositories();

        List<RepositoryStatsSnapshot> repositoriesStats = new ArrayList<>(archivedRepoStats);
        repositoriesStats.addAll(activeRepoStats);
        return repositoriesStats;
    }

    private List<RepositoryStatsSnapshot> getRepositoryStatsForActiveRepositories() {
        return Stream.concat(repositories.values().stream(), internalRepositories.values().stream())
            .filter(r -> r instanceof MeteredBlobStoreRepository)
            .map(r -> (MeteredBlobStoreRepository) r)
            .map(r -> r.statsSnapshot(lastKnownClusterVersion))
            .collect(Collectors.toList());
    }

    public List<RepositoryStatsSnapshot> clearRepositoriesStatsArchive(long maxVersionToClear) {
        return repositoriesStatsArchive.clear(maxVersionToClear);
    }

    public void registerInternalRepository(String name, String type) {
        RepositoryMetadata metadata = new RepositoryMetadata(name, type, Settings.EMPTY);
        Repository repository = internalRepositories.computeIfAbsent(name, (n) -> {
            logger.debug("put internal repository [{}][{}]", name, type);
            return createRepository(metadata, internalTypesRegistry);
        });
        if (type.equals(repository.getMetadata().type()) == false) {
            logger.warn(new ParameterizedMessage("internal repository [{}][{}] already registered. this prevented the registration of " +
                "internal repository [{}][{}].", name, repository.getMetadata().type(), name, type));
        } else if (repositories.containsKey(name)) {
            logger.warn(new ParameterizedMessage("non-internal repository [{}] already registered. this repository will block the " +
                "usage of internal repository [{}][{}].", name, metadata.type(), name));
        }
    }

    public void unregisterInternalRepository(String name) {
        Repository repository = internalRepositories.remove(name);
        if (repository != null) {
            RepositoryMetadata metadata = repository.getMetadata();
            logger.debug(() -> new ParameterizedMessage("delete internal repository [{}][{}].", metadata.type(), name));
            closeRepository(repository);
        }
    }

    /** Closes the given repository. */
    private void closeRepository(Repository repository) {
        logger.debug("closing repository [{}][{}]", repository.getMetadata().type(), repository.getMetadata().name());
        repository.close();
    }

    private void archiveRepositoryStats(Repository repository, long clusterStateVersion) {
        if (repository instanceof MeteredBlobStoreRepository) {
            RepositoryStatsSnapshot stats = ((MeteredBlobStoreRepository) repository).statsSnapshotForArchival(clusterStateVersion);
            if (repositoriesStatsArchive.archive(stats) == false) {
                logger.warn("Unable to archive the repository stats [{}] as the archive is full.", stats);
            }
        }
    }

    /**
     * Creates repository holder. This method starts the repository
     */
    private Repository createRepository(RepositoryMetadata repositoryMetadata, Map<String, Repository.Factory> factories) {
        logger.debug("creating repository [{}][{}]", repositoryMetadata.type(), repositoryMetadata.name());
        Repository.Factory factory = factories.get(repositoryMetadata.type());
        if (factory == null) {
            throw new RepositoryException(repositoryMetadata.name(),
                "repository type [" + repositoryMetadata.type() + "] does not exist");
        }
        Repository repository = null;
        try {
            repository = factory.create(repositoryMetadata, factories::get);
            repository.start();
            return repository;
        } catch (Exception e) {
            IOUtils.closeWhileHandlingException(repository);
            logger.warn(new ParameterizedMessage("failed to create repository [{}][{}]",
                repositoryMetadata.type(), repositoryMetadata.name()), e);
            throw new RepositoryException(repositoryMetadata.name(), "failed to create repository", e);
        }
    }

    private static void validate(final String repositoryName) {
        if (Strings.hasLength(repositoryName) == false) {
            throw new RepositoryException(repositoryName, "cannot be empty");
        }
        if (repositoryName.contains("#")) {
            throw new RepositoryException(repositoryName, "must not contain '#'");
        }
        if (Strings.validFileName(repositoryName) == false) {
            throw new RepositoryException(repositoryName,
                "must not contain the following characters " + Strings.INVALID_FILENAME_CHARS);
        }
    }

    private static void ensureRepositoryNotInUse(ClusterState clusterState, String repository) {
        if (isRepositoryInUse(clusterState, repository)) {
            throw new IllegalStateException("trying to modify or unregister repository that is currently used");
        }
    }

    /**
     * Checks if a repository is currently in use by one of the snapshots
     *
     * @param clusterState cluster state
     * @param repository   repository id
     * @return true if repository is currently in use by one of the running snapshots
     */
    private static boolean isRepositoryInUse(ClusterState clusterState, String repository) {
        final SnapshotsInProgress snapshots = clusterState.custom(SnapshotsInProgress.TYPE, SnapshotsInProgress.EMPTY);
        for (SnapshotsInProgress.Entry snapshot : snapshots.entries()) {
            if (repository.equals(snapshot.snapshot().getRepository())) {
                return true;
            }
        }
        for (SnapshotDeletionsInProgress.Entry entry :
            clusterState.custom(SnapshotDeletionsInProgress.TYPE, SnapshotDeletionsInProgress.EMPTY).getEntries()) {
            if (entry.repository().equals(repository)) {
                return true;
            }
        }
        for (RepositoryCleanupInProgress.Entry entry :
            clusterState.custom(RepositoryCleanupInProgress.TYPE, RepositoryCleanupInProgress.EMPTY).entries()) {
            if (entry.repository().equals(repository)) {
                return true;
            }
        }
        for (RestoreInProgress.Entry entry : clusterState.custom(RestoreInProgress.TYPE, RestoreInProgress.EMPTY)) {
            if (repository.equals(entry.snapshot().getRepository())) {
                return true;
            }
        }
        return false;
    }


    @Override
    protected void doStart() {

    }

    @Override
    protected void doStop() {

    }

    @Override
    protected void doClose() throws IOException {
        clusterService.removeApplier(this);
        final Collection<Repository> repos = new ArrayList<>();
        repos.addAll(internalRepositories.values());
        repos.addAll(repositories.values());
        IOUtils.close(repos);
    }
}<|MERGE_RESOLUTION|>--- conflicted
+++ resolved
@@ -60,12 +60,9 @@
 import java.util.HashMap;
 import java.util.List;
 import java.util.Map;
-<<<<<<< HEAD
 import java.util.stream.Collectors;
 import java.util.stream.Stream;
-=======
 import java.util.Set;
->>>>>>> c7e6dad3
 
 /**
  * Service responsible for maintaining and providing access to snapshot repositories on nodes.
