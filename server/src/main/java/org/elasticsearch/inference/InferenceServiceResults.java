/*
 * Copyright Elasticsearch B.V. and/or licensed to Elasticsearch B.V. under one
 * or more contributor license agreements. Licensed under the Elastic License
 * 2.0 and the Server Side Public License, v 1; you may not use this file except
 * in compliance with, at your election, the Elastic License 2.0 or the Server
 * Side Public License, v 1.
 */

package org.elasticsearch.inference;

import org.elasticsearch.common.io.stream.NamedWriteable;
import org.elasticsearch.xcontent.ToXContentFragment;

import java.util.List;
import java.util.Map;

public interface InferenceServiceResults extends NamedWriteable, ToXContentFragment {

    /**
     * Transform the result to match the format required for the TransportCoordinatedInferenceAction.
     * For the inference plugin TextEmbeddingResults, the {@link #transformToLegacyFormat()} transforms the
     * results into an intermediate format only used by the plugin's return value. It doesn't align with what the
     * TransportCoordinatedInferenceAction expects. TransportCoordinatedInferenceAction expects an ml plugin
     * TextEmbeddingResults.
     *
     * For other results like SparseEmbeddingResults, this method can be a pass through to the transformToLegacyFormat.
     */
    List<? extends InferenceResults> transformToCoordinationFormat();

    /**
     * Transform the result to match the format required for versions prior to
     * {@link org.elasticsearch.TransportVersions#V_8_12_0}
     */
    List<? extends InferenceResults> transformToLegacyFormat();

    /**
<<<<<<< HEAD
     * Retrieves a map representation of the results. It should be equivalent to parsing the
     * XContent representation of the results.
     *
     * @return the results as a map
=======
     * Convert the result to a map to aid with test assertions
     *
     * @return a map
>>>>>>> 2039fb35
     */
    Map<String, Object> asMap();
}<|MERGE_RESOLUTION|>--- conflicted
+++ resolved
@@ -34,16 +34,9 @@
     List<? extends InferenceResults> transformToLegacyFormat();
 
     /**
-<<<<<<< HEAD
-     * Retrieves a map representation of the results. It should be equivalent to parsing the
-     * XContent representation of the results.
-     *
-     * @return the results as a map
-=======
      * Convert the result to a map to aid with test assertions
      *
      * @return a map
->>>>>>> 2039fb35
      */
     Map<String, Object> asMap();
 }