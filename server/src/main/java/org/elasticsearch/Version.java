/*
 * Copyright Elasticsearch B.V. and/or licensed to Elasticsearch B.V. under one
 * or more contributor license agreements. Licensed under the Elastic License
 * 2.0 and the Server Side Public License, v 1; you may not use this file except
 * in compliance with, at your election, the Elastic License 2.0 or the Server
 * Side Public License, v 1.
 */

package org.elasticsearch;

import org.elasticsearch.common.Strings;
import org.elasticsearch.common.io.stream.StreamInput;
import org.elasticsearch.common.io.stream.StreamOutput;
import org.elasticsearch.core.RestApiVersion;
import org.elasticsearch.core.SuppressForbidden;
import org.elasticsearch.monitor.jvm.JvmInfo;
import org.elasticsearch.xcontent.ToXContentFragment;
import org.elasticsearch.xcontent.XContentBuilder;

import java.io.IOException;
import java.lang.reflect.Field;
import java.lang.reflect.Modifier;
import java.util.ArrayList;
import java.util.Collections;
import java.util.HashMap;
import java.util.List;
import java.util.Locale;
import java.util.Map;
import java.util.Objects;

public class Version implements Comparable<Version>, ToXContentFragment {
    /*
     * The logic for ID is: XXYYZZAA, where XX is major version, YY is minor version, ZZ is revision, and AA is alpha/beta/rc indicator AA
     * values below 25 are for alpha builder (since 5.0), and above 25 and below 50 are beta builds, and below 99 are RC builds, with 99
     * indicating a release the (internal) format of the id is there so we can easily do after/before checks on the id
     *
     * IMPORTANT: Unreleased vs. Released Versions
     *
     * All listed versions MUST be released versions, except the last major, the last minor and the last revison. ONLY those are required
     * as unreleased versions.
     *
     * Example: assume the last release is 7.3.0
     * The unreleased last major is the next major release, e.g. _8_.0.0
     * The unreleased last minor is the current major with a upped minor: 7._4_.0
     * The unreleased revision is the very release with a upped revision 7.3._1_
     */

    public static final int V_EMPTY_ID = 0;
<<<<<<< HEAD
    public static final Version V_EMPTY = new Version(V_EMPTY_ID, org.apache.lucene.util.Version.LATEST);
    public static final Version V_7_0_0 = new Version(7_00_00_99, org.apache.lucene.util.Version.LUCENE_8_0_0);
    public static final Version V_7_0_1 = new Version(7_00_01_99, org.apache.lucene.util.Version.LUCENE_8_0_0);
    public static final Version V_7_1_0 = new Version(7_01_00_99, org.apache.lucene.util.Version.LUCENE_8_0_0);
    public static final Version V_7_1_1 = new Version(7_01_01_99, org.apache.lucene.util.Version.LUCENE_8_0_0);
    public static final Version V_7_2_0 = new Version(7_02_00_99, org.apache.lucene.util.Version.LUCENE_8_0_0);
    public static final Version V_7_2_1 = new Version(7_02_01_99, org.apache.lucene.util.Version.LUCENE_8_0_0);
    public static final Version V_7_3_0 = new Version(7_03_00_99, org.apache.lucene.util.Version.LUCENE_8_1_0);
    public static final Version V_7_3_1 = new Version(7_03_01_99, org.apache.lucene.util.Version.LUCENE_8_1_0);
    public static final Version V_7_3_2 = new Version(7_03_02_99, org.apache.lucene.util.Version.LUCENE_8_1_0);
    public static final Version V_7_4_0 = new Version(7_04_00_99, org.apache.lucene.util.Version.LUCENE_8_2_0);
    public static final Version V_7_4_1 = new Version(7_04_01_99, org.apache.lucene.util.Version.LUCENE_8_2_0);
    public static final Version V_7_4_2 = new Version(7_04_02_99, org.apache.lucene.util.Version.LUCENE_8_2_0);
    public static final Version V_7_5_0 = new Version(7_05_00_99, org.apache.lucene.util.Version.LUCENE_8_3_0);
    public static final Version V_7_5_1 = new Version(7_05_01_99, org.apache.lucene.util.Version.LUCENE_8_3_0);
    public static final Version V_7_5_2 = new Version(7_05_02_99, org.apache.lucene.util.Version.LUCENE_8_3_0);
    public static final Version V_7_6_0 = new Version(7_06_00_99, org.apache.lucene.util.Version.LUCENE_8_4_0);
    public static final Version V_7_6_1 = new Version(7_06_01_99, org.apache.lucene.util.Version.LUCENE_8_4_0);
    public static final Version V_7_6_2 = new Version(7_06_02_99, org.apache.lucene.util.Version.LUCENE_8_4_0);
    public static final Version V_7_7_0 = new Version(7_07_00_99, org.apache.lucene.util.Version.LUCENE_8_5_1);
    public static final Version V_7_7_1 = new Version(7_07_01_99, org.apache.lucene.util.Version.LUCENE_8_5_1);
    public static final Version V_7_8_0 = new Version(7_08_00_99, org.apache.lucene.util.Version.LUCENE_8_5_1);
    public static final Version V_7_8_1 = new Version(7_08_01_99, org.apache.lucene.util.Version.LUCENE_8_5_1);
    public static final Version V_7_9_0 = new Version(7_09_00_99, org.apache.lucene.util.Version.LUCENE_8_6_0);
    public static final Version V_7_9_1 = new Version(7_09_01_99, org.apache.lucene.util.Version.LUCENE_8_6_2);
    public static final Version V_7_9_2 = new Version(7_09_02_99, org.apache.lucene.util.Version.LUCENE_8_6_2);
    public static final Version V_7_9_3 = new Version(7_09_03_99, org.apache.lucene.util.Version.LUCENE_8_6_2);
    public static final Version V_7_10_0 = new Version(7_10_00_99, org.apache.lucene.util.Version.LUCENE_8_7_0);
    public static final Version V_7_10_1 = new Version(7_10_01_99, org.apache.lucene.util.Version.LUCENE_8_7_0);
    public static final Version V_7_10_2 = new Version(7_10_02_99, org.apache.lucene.util.Version.LUCENE_8_7_0);
    public static final Version V_7_11_0 = new Version(7_11_00_99, org.apache.lucene.util.Version.LUCENE_8_7_0);
    public static final Version V_7_11_1 = new Version(7_11_01_99, org.apache.lucene.util.Version.LUCENE_8_7_0);
    public static final Version V_7_11_2 = new Version(7_11_02_99, org.apache.lucene.util.Version.LUCENE_8_7_0);
    public static final Version V_7_12_0 = new Version(7_12_00_99, org.apache.lucene.util.Version.LUCENE_8_8_0);
    public static final Version V_7_12_1 = new Version(7_12_01_99, org.apache.lucene.util.Version.LUCENE_8_8_0);
    public static final Version V_7_13_0 = new Version(7_13_00_99, org.apache.lucene.util.Version.LUCENE_8_8_2);
    public static final Version V_7_13_1 = new Version(7_13_01_99, org.apache.lucene.util.Version.LUCENE_8_8_2);
    public static final Version V_7_13_2 = new Version(7_13_02_99, org.apache.lucene.util.Version.LUCENE_8_8_2);
    public static final Version V_7_13_3 = new Version(7_13_03_99, org.apache.lucene.util.Version.LUCENE_8_8_2);
    public static final Version V_7_13_4 = new Version(7_13_04_99, org.apache.lucene.util.Version.LUCENE_8_8_2);
    public static final Version V_7_14_0 = new Version(7_14_00_99, org.apache.lucene.util.Version.LUCENE_8_9_0);
    public static final Version V_7_14_1 = new Version(7_14_01_99, org.apache.lucene.util.Version.LUCENE_8_9_0);
    public static final Version V_7_14_2 = new Version(7_14_02_99, org.apache.lucene.util.Version.LUCENE_8_9_0);
    public static final Version V_7_15_0 = new Version(7_15_00_99, org.apache.lucene.util.Version.LUCENE_8_9_0);
    public static final Version V_7_15_1 = new Version(7_15_01_99, org.apache.lucene.util.Version.LUCENE_8_9_0);
    public static final Version V_7_15_2 = new Version(7_15_02_99, org.apache.lucene.util.Version.LUCENE_8_9_0);
    public static final Version V_7_16_0 = new Version(7_16_00_99, org.apache.lucene.util.Version.LUCENE_8_10_1);
    public static final Version V_7_16_1 = new Version(7_16_01_99, org.apache.lucene.util.Version.LUCENE_8_10_1);
    public static final Version V_7_16_2 = new Version(7_16_02_99, org.apache.lucene.util.Version.LUCENE_8_10_1);
    public static final Version V_7_16_3 = new Version(7_16_03_99, org.apache.lucene.util.Version.LUCENE_8_10_1);
    public static final Version V_7_17_0 = new Version(7_17_00_99, org.apache.lucene.util.Version.LUCENE_8_11_1);
    public static final Version V_7_17_1 = new Version(7_17_01_99, org.apache.lucene.util.Version.LUCENE_8_11_1);
    public static final Version V_7_17_2 = new Version(7_17_02_99, org.apache.lucene.util.Version.LUCENE_8_11_1);
    public static final Version V_7_17_3 = new Version(7_17_03_99, org.apache.lucene.util.Version.LUCENE_8_11_1);
    public static final Version V_7_17_4 = new Version(7_17_04_99, org.apache.lucene.util.Version.LUCENE_8_11_1);
    public static final Version V_7_17_5 = new Version(7_17_05_99, org.apache.lucene.util.Version.LUCENE_8_11_1);
    public static final Version V_7_17_6 = new Version(7_17_06_99, org.apache.lucene.util.Version.LUCENE_8_11_1);
    public static final Version V_7_17_7 = new Version(7_17_07_99, org.apache.lucene.util.Version.LUCENE_8_11_1);
    public static final Version V_7_17_8 = new Version(7_17_08_99, org.apache.lucene.util.Version.LUCENE_8_11_1);
    public static final Version V_7_17_9 = new Version(7_17_09_99, org.apache.lucene.util.Version.LUCENE_8_11_1);
    public static final Version V_8_0_0 = new Version(8_00_00_99, org.apache.lucene.util.Version.LUCENE_9_0_0);
    public static final Version V_8_0_1 = new Version(8_00_01_99, org.apache.lucene.util.Version.LUCENE_9_0_0);
    public static final Version V_8_1_0 = new Version(8_01_00_99, org.apache.lucene.util.Version.LUCENE_9_0_0);
    public static final Version V_8_1_1 = new Version(8_01_01_99, org.apache.lucene.util.Version.LUCENE_9_0_0);
    public static final Version V_8_1_2 = new Version(8_01_02_99, org.apache.lucene.util.Version.LUCENE_9_0_0);
    public static final Version V_8_1_3 = new Version(8_01_03_99, org.apache.lucene.util.Version.LUCENE_9_0_0);
    public static final Version V_8_2_0 = new Version(8_02_00_99, org.apache.lucene.util.Version.LUCENE_9_1_0);
    public static final Version V_8_2_1 = new Version(8_02_01_99, org.apache.lucene.util.Version.LUCENE_9_1_0);
    public static final Version V_8_2_2 = new Version(8_02_02_99, org.apache.lucene.util.Version.LUCENE_9_1_0);
    public static final Version V_8_2_3 = new Version(8_02_03_99, org.apache.lucene.util.Version.LUCENE_9_1_0);
    public static final Version V_8_3_0 = new Version(8_03_00_99, org.apache.lucene.util.Version.LUCENE_9_2_0);
    public static final Version V_8_3_1 = new Version(8_03_01_99, org.apache.lucene.util.Version.LUCENE_9_2_0);
    public static final Version V_8_3_2 = new Version(8_03_02_99, org.apache.lucene.util.Version.LUCENE_9_2_0);
    public static final Version V_8_3_3 = new Version(8_03_03_99, org.apache.lucene.util.Version.LUCENE_9_2_0);
    public static final Version V_8_4_0 = new Version(8_04_00_99, org.apache.lucene.util.Version.LUCENE_9_3_0);
    public static final Version V_8_4_1 = new Version(8_04_01_99, org.apache.lucene.util.Version.LUCENE_9_3_0);
    public static final Version V_8_4_2 = new Version(8_04_02_99, org.apache.lucene.util.Version.LUCENE_9_3_0);
    public static final Version V_8_4_3 = new Version(8_04_03_99, org.apache.lucene.util.Version.LUCENE_9_3_0);
    public static final Version V_8_5_0 = new Version(8_05_00_99, org.apache.lucene.util.Version.LUCENE_9_4_1);
    public static final Version V_8_5_1 = new Version(8_05_01_99, org.apache.lucene.util.Version.LUCENE_9_4_1);
    public static final Version V_8_5_2 = new Version(8_05_02_99, org.apache.lucene.util.Version.LUCENE_9_4_1);
    public static final Version V_8_5_3 = new Version(8_05_03_99, org.apache.lucene.util.Version.LUCENE_9_4_2);
    public static final Version V_8_6_0 = new Version(8_06_00_99, org.apache.lucene.util.Version.LUCENE_9_4_2);
    public static final Version V_8_6_1 = new Version(8_06_01_99, org.apache.lucene.util.Version.LUCENE_9_4_2);
    public static final Version V_8_7_0 = new Version(8_07_00_99, org.apache.lucene.util.Version.LUCENE_9_5_0);
=======
    public static final Version V_EMPTY = new Version(V_EMPTY_ID, TransportVersion.ZERO, org.apache.lucene.util.Version.LATEST);
    public static final Version V_7_0_0 = new Version(7_00_00_99, TransportVersion.V_7_0_0, org.apache.lucene.util.Version.LUCENE_8_0_0);
    public static final Version V_7_0_1 = new Version(7_00_01_99, TransportVersion.V_7_0_1, org.apache.lucene.util.Version.LUCENE_8_0_0);
    public static final Version V_7_1_0 = new Version(7_01_00_99, TransportVersion.V_7_1_0, org.apache.lucene.util.Version.LUCENE_8_0_0);
    public static final Version V_7_1_1 = new Version(7_01_01_99, TransportVersion.V_7_1_1, org.apache.lucene.util.Version.LUCENE_8_0_0);
    public static final Version V_7_2_0 = new Version(7_02_00_99, TransportVersion.V_7_2_0, org.apache.lucene.util.Version.LUCENE_8_0_0);
    public static final Version V_7_2_1 = new Version(7_02_01_99, TransportVersion.V_7_2_1, org.apache.lucene.util.Version.LUCENE_8_0_0);
    public static final Version V_7_3_0 = new Version(7_03_00_99, TransportVersion.V_7_3_0, org.apache.lucene.util.Version.LUCENE_8_1_0);
    public static final Version V_7_3_1 = new Version(7_03_01_99, TransportVersion.V_7_3_1, org.apache.lucene.util.Version.LUCENE_8_1_0);
    public static final Version V_7_3_2 = new Version(7_03_02_99, TransportVersion.V_7_3_2, org.apache.lucene.util.Version.LUCENE_8_1_0);
    public static final Version V_7_4_0 = new Version(7_04_00_99, TransportVersion.V_7_4_0, org.apache.lucene.util.Version.LUCENE_8_2_0);
    public static final Version V_7_4_1 = new Version(7_04_01_99, TransportVersion.V_7_4_1, org.apache.lucene.util.Version.LUCENE_8_2_0);
    public static final Version V_7_4_2 = new Version(7_04_02_99, TransportVersion.V_7_4_2, org.apache.lucene.util.Version.LUCENE_8_2_0);
    public static final Version V_7_5_0 = new Version(7_05_00_99, TransportVersion.V_7_5_0, org.apache.lucene.util.Version.LUCENE_8_3_0);
    public static final Version V_7_5_1 = new Version(7_05_01_99, TransportVersion.V_7_5_1, org.apache.lucene.util.Version.LUCENE_8_3_0);
    public static final Version V_7_5_2 = new Version(7_05_02_99, TransportVersion.V_7_5_2, org.apache.lucene.util.Version.LUCENE_8_3_0);
    public static final Version V_7_6_0 = new Version(7_06_00_99, TransportVersion.V_7_6_0, org.apache.lucene.util.Version.LUCENE_8_4_0);
    public static final Version V_7_6_1 = new Version(7_06_01_99, TransportVersion.V_7_6_1, org.apache.lucene.util.Version.LUCENE_8_4_0);
    public static final Version V_7_6_2 = new Version(7_06_02_99, TransportVersion.V_7_6_2, org.apache.lucene.util.Version.LUCENE_8_4_0);
    public static final Version V_7_7_0 = new Version(7_07_00_99, TransportVersion.V_7_7_0, org.apache.lucene.util.Version.LUCENE_8_5_1);
    public static final Version V_7_7_1 = new Version(7_07_01_99, TransportVersion.V_7_7_1, org.apache.lucene.util.Version.LUCENE_8_5_1);
    public static final Version V_7_8_0 = new Version(7_08_00_99, TransportVersion.V_7_8_0, org.apache.lucene.util.Version.LUCENE_8_5_1);
    public static final Version V_7_8_1 = new Version(7_08_01_99, TransportVersion.V_7_8_1, org.apache.lucene.util.Version.LUCENE_8_5_1);
    public static final Version V_7_9_0 = new Version(7_09_00_99, TransportVersion.V_7_9_0, org.apache.lucene.util.Version.LUCENE_8_6_0);
    public static final Version V_7_9_1 = new Version(7_09_01_99, TransportVersion.V_7_9_1, org.apache.lucene.util.Version.LUCENE_8_6_2);
    public static final Version V_7_9_2 = new Version(7_09_02_99, TransportVersion.V_7_9_2, org.apache.lucene.util.Version.LUCENE_8_6_2);
    public static final Version V_7_9_3 = new Version(7_09_03_99, TransportVersion.V_7_9_3, org.apache.lucene.util.Version.LUCENE_8_6_2);
    public static final Version V_7_10_0 = new Version(7_10_00_99, TransportVersion.V_7_10_0, org.apache.lucene.util.Version.LUCENE_8_7_0);
    public static final Version V_7_10_1 = new Version(7_10_01_99, TransportVersion.V_7_10_1, org.apache.lucene.util.Version.LUCENE_8_7_0);
    public static final Version V_7_10_2 = new Version(7_10_02_99, TransportVersion.V_7_10_2, org.apache.lucene.util.Version.LUCENE_8_7_0);
    public static final Version V_7_11_0 = new Version(7_11_00_99, TransportVersion.V_7_11_0, org.apache.lucene.util.Version.LUCENE_8_7_0);
    public static final Version V_7_11_1 = new Version(7_11_01_99, TransportVersion.V_7_11_1, org.apache.lucene.util.Version.LUCENE_8_7_0);
    public static final Version V_7_11_2 = new Version(7_11_02_99, TransportVersion.V_7_11_2, org.apache.lucene.util.Version.LUCENE_8_7_0);
    public static final Version V_7_12_0 = new Version(7_12_00_99, TransportVersion.V_7_12_0, org.apache.lucene.util.Version.LUCENE_8_8_0);
    public static final Version V_7_12_1 = new Version(7_12_01_99, TransportVersion.V_7_12_1, org.apache.lucene.util.Version.LUCENE_8_8_0);
    public static final Version V_7_13_0 = new Version(7_13_00_99, TransportVersion.V_7_13_0, org.apache.lucene.util.Version.LUCENE_8_8_2);
    public static final Version V_7_13_1 = new Version(7_13_01_99, TransportVersion.V_7_13_1, org.apache.lucene.util.Version.LUCENE_8_8_2);
    public static final Version V_7_13_2 = new Version(7_13_02_99, TransportVersion.V_7_13_2, org.apache.lucene.util.Version.LUCENE_8_8_2);
    public static final Version V_7_13_3 = new Version(7_13_03_99, TransportVersion.V_7_13_3, org.apache.lucene.util.Version.LUCENE_8_8_2);
    public static final Version V_7_13_4 = new Version(7_13_04_99, TransportVersion.V_7_13_4, org.apache.lucene.util.Version.LUCENE_8_8_2);
    public static final Version V_7_14_0 = new Version(7_14_00_99, TransportVersion.V_7_14_0, org.apache.lucene.util.Version.LUCENE_8_9_0);
    public static final Version V_7_14_1 = new Version(7_14_01_99, TransportVersion.V_7_14_1, org.apache.lucene.util.Version.LUCENE_8_9_0);
    public static final Version V_7_14_2 = new Version(7_14_02_99, TransportVersion.V_7_14_2, org.apache.lucene.util.Version.LUCENE_8_9_0);
    public static final Version V_7_15_0 = new Version(7_15_00_99, TransportVersion.V_7_15_0, org.apache.lucene.util.Version.LUCENE_8_9_0);
    public static final Version V_7_15_1 = new Version(7_15_01_99, TransportVersion.V_7_15_1, org.apache.lucene.util.Version.LUCENE_8_9_0);
    public static final Version V_7_15_2 = new Version(7_15_02_99, TransportVersion.V_7_15_2, org.apache.lucene.util.Version.LUCENE_8_9_0);
    public static final Version V_7_16_0 = new Version(7_16_00_99, TransportVersion.V_7_16_0, org.apache.lucene.util.Version.LUCENE_8_10_1);
    public static final Version V_7_16_1 = new Version(7_16_01_99, TransportVersion.V_7_16_1, org.apache.lucene.util.Version.LUCENE_8_10_1);
    public static final Version V_7_16_2 = new Version(7_16_02_99, TransportVersion.V_7_16_2, org.apache.lucene.util.Version.LUCENE_8_10_1);
    public static final Version V_7_16_3 = new Version(7_16_03_99, TransportVersion.V_7_16_3, org.apache.lucene.util.Version.LUCENE_8_10_1);
    public static final Version V_7_17_0 = new Version(7_17_00_99, TransportVersion.V_7_17_0, org.apache.lucene.util.Version.LUCENE_8_11_1);
    public static final Version V_7_17_1 = new Version(7_17_01_99, TransportVersion.V_7_17_1, org.apache.lucene.util.Version.LUCENE_8_11_1);
    public static final Version V_7_17_2 = new Version(7_17_02_99, TransportVersion.V_7_17_2, org.apache.lucene.util.Version.LUCENE_8_11_1);
    public static final Version V_7_17_3 = new Version(7_17_03_99, TransportVersion.V_7_17_3, org.apache.lucene.util.Version.LUCENE_8_11_1);
    public static final Version V_7_17_4 = new Version(7_17_04_99, TransportVersion.V_7_17_4, org.apache.lucene.util.Version.LUCENE_8_11_1);
    public static final Version V_7_17_5 = new Version(7_17_05_99, TransportVersion.V_7_17_5, org.apache.lucene.util.Version.LUCENE_8_11_1);
    public static final Version V_7_17_6 = new Version(7_17_06_99, TransportVersion.V_7_17_6, org.apache.lucene.util.Version.LUCENE_8_11_1);
    public static final Version V_7_17_7 = new Version(7_17_07_99, TransportVersion.V_7_17_7, org.apache.lucene.util.Version.LUCENE_8_11_1);
    public static final Version V_7_17_8 = new Version(7_17_08_99, TransportVersion.V_7_17_8, org.apache.lucene.util.Version.LUCENE_8_11_1);
    public static final Version V_7_17_9 = new Version(7_17_09_99, TransportVersion.V_7_17_9, org.apache.lucene.util.Version.LUCENE_8_11_1);
    public static final Version V_8_0_0 = new Version(8_00_00_99, TransportVersion.V_8_0_0, org.apache.lucene.util.Version.LUCENE_9_0_0);
    public static final Version V_8_0_1 = new Version(8_00_01_99, TransportVersion.V_8_0_1, org.apache.lucene.util.Version.LUCENE_9_0_0);
    public static final Version V_8_1_0 = new Version(8_01_00_99, TransportVersion.V_8_1_0, org.apache.lucene.util.Version.LUCENE_9_0_0);
    public static final Version V_8_1_1 = new Version(8_01_01_99, TransportVersion.V_8_1_1, org.apache.lucene.util.Version.LUCENE_9_0_0);
    public static final Version V_8_1_2 = new Version(8_01_02_99, TransportVersion.V_8_1_2, org.apache.lucene.util.Version.LUCENE_9_0_0);
    public static final Version V_8_1_3 = new Version(8_01_03_99, TransportVersion.V_8_1_3, org.apache.lucene.util.Version.LUCENE_9_0_0);
    public static final Version V_8_2_0 = new Version(8_02_00_99, TransportVersion.V_8_2_0, org.apache.lucene.util.Version.LUCENE_9_1_0);
    public static final Version V_8_2_1 = new Version(8_02_01_99, TransportVersion.V_8_2_1, org.apache.lucene.util.Version.LUCENE_9_1_0);
    public static final Version V_8_2_2 = new Version(8_02_02_99, TransportVersion.V_8_2_2, org.apache.lucene.util.Version.LUCENE_9_1_0);
    public static final Version V_8_2_3 = new Version(8_02_03_99, TransportVersion.V_8_2_3, org.apache.lucene.util.Version.LUCENE_9_1_0);
    public static final Version V_8_3_0 = new Version(8_03_00_99, TransportVersion.V_8_3_0, org.apache.lucene.util.Version.LUCENE_9_2_0);
    public static final Version V_8_3_1 = new Version(8_03_01_99, TransportVersion.V_8_3_1, org.apache.lucene.util.Version.LUCENE_9_2_0);
    public static final Version V_8_3_2 = new Version(8_03_02_99, TransportVersion.V_8_3_2, org.apache.lucene.util.Version.LUCENE_9_2_0);
    public static final Version V_8_3_3 = new Version(8_03_03_99, TransportVersion.V_8_3_3, org.apache.lucene.util.Version.LUCENE_9_2_0);
    public static final Version V_8_4_0 = new Version(8_04_00_99, TransportVersion.V_8_4_0, org.apache.lucene.util.Version.LUCENE_9_3_0);
    public static final Version V_8_4_1 = new Version(8_04_01_99, TransportVersion.V_8_4_1, org.apache.lucene.util.Version.LUCENE_9_3_0);
    public static final Version V_8_4_2 = new Version(8_04_02_99, TransportVersion.V_8_4_2, org.apache.lucene.util.Version.LUCENE_9_3_0);
    public static final Version V_8_4_3 = new Version(8_04_03_99, TransportVersion.V_8_4_3, org.apache.lucene.util.Version.LUCENE_9_3_0);
    public static final Version V_8_5_0 = new Version(8_05_00_99, TransportVersion.V_8_5_0, org.apache.lucene.util.Version.LUCENE_9_4_1);
    public static final Version V_8_5_1 = new Version(8_05_01_99, TransportVersion.V_8_5_1, org.apache.lucene.util.Version.LUCENE_9_4_1);
    public static final Version V_8_5_2 = new Version(8_05_02_99, TransportVersion.V_8_5_2, org.apache.lucene.util.Version.LUCENE_9_4_1);
    public static final Version V_8_5_3 = new Version(8_05_03_99, TransportVersion.V_8_5_3, org.apache.lucene.util.Version.LUCENE_9_4_2);
    public static final Version V_8_5_4 = new Version(8_05_04_99, TransportVersion.V_8_5_4, org.apache.lucene.util.Version.LUCENE_9_4_2);
    public static final Version V_8_6_0 = new Version(8_06_00_99, TransportVersion.V_8_6_0, org.apache.lucene.util.Version.LUCENE_9_4_2);
    public static final Version V_8_6_1 = new Version(8_06_01_99, TransportVersion.V_8_6_1, org.apache.lucene.util.Version.LUCENE_9_4_2);
    public static final Version V_8_7_0 = new Version(8_07_00_99, TransportVersion.V_8_7_0, org.apache.lucene.util.Version.LUCENE_9_4_2);
>>>>>>> 50c1a781
    public static final Version CURRENT = V_8_7_0;

    private static final Map<Integer, Version> VERSION_IDS;
    private static final Map<String, Version> VERSION_STRINGS;

    static {
        final Map<Integer, Version> builder = new HashMap<>();
        final Map<String, Version> builderByString = new HashMap<>();

        for (final Field declaredField : Version.class.getFields()) {
            if (declaredField.getType().equals(Version.class)) {
                final String fieldName = declaredField.getName();
                if (fieldName.equals("CURRENT") || fieldName.equals("V_EMPTY")) {
                    continue;
                }
                assert fieldName.matches("V_\\d+_\\d+_\\d+") : "expected Version field [" + fieldName + "] to match V_\\d+_\\d+_\\d+";
                try {
                    final Version version = (Version) declaredField.get(null);
                    if (Assertions.ENABLED) {
                        final String[] fields = fieldName.split("_");
                        final int major = Integer.valueOf(fields[1]) * 1000000;
                        final int minor = Integer.valueOf(fields[2]) * 10000;
                        final int revision = Integer.valueOf(fields[3]) * 100;
                        final int expectedId = major + minor + revision + 99;
                        assert version.id == expectedId
                            : "expected version [" + fieldName + "] to have id [" + expectedId + "] but was [" + version.id + "]";
                    }
                    final Version maybePrevious = builder.put(version.id, version);
                    builderByString.put(version.toString(), version);
                    assert maybePrevious == null
                        : "expected [" + version.id + "] to be uniquely mapped but saw [" + maybePrevious + "] and [" + version + "]";
                } catch (final IllegalAccessException e) {
                    assert false : "Version field [" + fieldName + "] should be public";
                }
            }
        }
        assert CURRENT.luceneVersion.equals(org.apache.lucene.util.Version.LATEST)
            : "Version must be upgraded to [" + org.apache.lucene.util.Version.LATEST + "] is still set to [" + CURRENT.luceneVersion + "]";
        assert RestApiVersion.current().major == CURRENT.major && RestApiVersion.previous().major == CURRENT.major - 1
            : "RestApiVersion must be upgraded "
                + "to reflect major from Version.CURRENT ["
                + CURRENT.major
                + "]"
                + " but is still set to ["
                + RestApiVersion.current().major
                + "]";
        builder.put(V_EMPTY_ID, V_EMPTY);
        builderByString.put(V_EMPTY.toString(), V_EMPTY);
        VERSION_IDS = Map.copyOf(builder);
        VERSION_STRINGS = Map.copyOf(builderByString);
    }

    public static Version readVersion(StreamInput in) throws IOException {
        return fromId(in.readVInt());
    }

    public static Version fromId(int id) {
        final Version known = VERSION_IDS.get(id);
        if (known != null) {
            return known;
        }
        return fromIdSlow(id);
    }

    private static Version fromIdSlow(int id) {
        // We need at least the major of the Lucene version to be correct.
        // Our best guess is to use the same Lucene version as the previous
        // version in the list, assuming that it didn't change.
        List<Version> versions = DeclaredVersionsHolder.DECLARED_VERSIONS;
        Version tmp = new Version(id, TransportVersion.CURRENT, org.apache.lucene.util.Version.LATEST);
        int index = Collections.binarySearch(versions, tmp);
        if (index < 0) {
            index = -2 - index;
        } else {
            assert false : "Version [" + tmp + "] is declared but absent from the switch statement in Version#fromId";
        }
        final org.apache.lucene.util.Version luceneVersion;
        if (index == -1) {
            // this version is older than any supported version, so we
            // assume it is the previous major to the oldest Lucene version
            // that we know about
            luceneVersion = org.apache.lucene.util.Version.fromBits(versions.get(0).luceneVersion.major - 1, 0, 0);
        } else {
            luceneVersion = versions.get(index).luceneVersion;
        }
        // TODO: assume this is an old version that has transport version == release version
        return new Version(id, TransportVersion.fromId(id), luceneVersion);
    }

    public static void writeVersion(Version version, StreamOutput out) throws IOException {
        out.writeVInt(version.id);
    }

    /**
     * Returns the minimum version of {@code version1} and {@code version2}
     */
    public static Version min(Version version1, Version version2) {
        return version1.id < version2.id ? version1 : version2;
    }

    /**
     * Returns the maximum version of {@code version1} and {@code version2}
     */
    public static Version max(Version version1, Version version2) {
        return version1.id > version2.id ? version1 : version2;
    }

    /**
     * Returns the version given its string representation, current version if the argument is null or empty
     */
    public static Version fromString(String version) {
        if (Strings.hasLength(version) == false) {
            return Version.CURRENT;
        }
        final Version cached = VERSION_STRINGS.get(version);
        if (cached != null) {
            return cached;
        }
        return fromStringSlow(version);
    }

    private static Version fromStringSlow(String version) {
        final boolean snapshot; // this is some BWC for 2.x and before indices
        if (snapshot = version.endsWith("-SNAPSHOT")) {
            version = version.substring(0, version.length() - 9);
        }
        String[] parts = version.split("[.-]");
        if (parts.length != 3) {
            throw new IllegalArgumentException(
                "the version needs to contain major, minor, and revision, and optionally the build: " + version
            );
        }

        try {
            final int rawMajor = Integer.parseInt(parts[0]);
            if (rawMajor >= 5 && snapshot) { // we don't support snapshot as part of the version here anymore
                throw new IllegalArgumentException("illegal version format - snapshots are only supported until version 2.x");
            }
            if (rawMajor >= 7 && parts.length == 4) { // we don't support qualifier as part of the version anymore
                throw new IllegalArgumentException("illegal version format - qualifiers are only supported until version 6.x");
            }
            if (parts[1].length() > 2) {
                throw new IllegalArgumentException(
                    "illegal minor version format - only one or two digit numbers are supported but found " + parts[1]
                );
            }
            if (parts[2].length() > 2) {
                throw new IllegalArgumentException(
                    "illegal revision version format - only one or two digit numbers are supported but found " + parts[2]
                );
            }
            // we reverse the version id calculation based on some assumption as we can't reliably reverse the modulo
            final int major = rawMajor * 1000000;
            final int minor = Integer.parseInt(parts[1]) * 10000;
            final int revision = Integer.parseInt(parts[2]) * 100;

            // TODO: 99 is leftover from alpha/beta/rc, it should be removed
            return fromId(major + minor + revision + 99);

        } catch (NumberFormatException e) {
            throw new IllegalArgumentException("unable to parse version " + version, e);
        }
    }

    public final int id;
    public final byte major;
    public final byte minor;
    public final byte revision;
    public final byte build;
    public final TransportVersion transportVersion;
    public final org.apache.lucene.util.Version luceneVersion;
    private final String toString;
    private final int previousMajorId;

    Version(int id, TransportVersion transportVersion, org.apache.lucene.util.Version luceneVersion) {
        this.id = id;
        this.major = (byte) ((id / 1000000) % 100);
        this.minor = (byte) ((id / 10000) % 100);
        this.revision = (byte) ((id / 100) % 100);
        this.build = (byte) (id % 100);
        this.transportVersion = Objects.requireNonNull(transportVersion);
        this.luceneVersion = Objects.requireNonNull(luceneVersion);
        this.toString = major + "." + minor + "." + revision;
        this.previousMajorId = major > 0 ? (major - 1) * 1000000 + 99 : major;
    }

    public boolean after(Version version) {
        return version.id < id;
    }

    public boolean onOrAfter(Version version) {
        return version.id <= id;
    }

    public boolean before(Version version) {
        return version.id > id;
    }

    public boolean onOrBefore(Version version) {
        return version.id >= id;
    }

    @Override
    public int compareTo(Version other) {
        return Integer.compare(this.id, other.id);
    }

    @Override
    public XContentBuilder toXContent(XContentBuilder builder, Params params) throws IOException {
        return builder.value(toString());
    }

    /*
     * We need the declared versions when computing the minimum compatibility version. As computing the declared versions uses reflection it
     * is not cheap. Since computing the minimum compatibility version can occur often, we use this holder to compute the declared versions
     * lazily once.
     */
    private static class DeclaredVersionsHolder {
        static final List<Version> DECLARED_VERSIONS = List.copyOf(getDeclaredVersions(Version.class));
    }

    // lazy initialized because we don't yet have the declared versions ready when instantiating the cached Version
    // instances
    private Version minCompatVersion;

    // lazy initialized because we don't yet have the declared versions ready when instantiating the cached Version
    // instances
    private Version minIndexCompatVersion;

    /**
     * Returns the minimum compatible version based on the current
     * version. Ie a node needs to have at least the return version in order
     * to communicate with a node running the current version. The returned version
     * is in most of the cases the smallest major version release unless the current version
     * is a beta or RC release then the version itself is returned.
     */
    public Version minimumCompatibilityVersion() {
        Version res = minCompatVersion;
        if (res == null) {
            res = computeMinCompatVersion();
            minCompatVersion = res;
        }
        return res;
    }

    private Version computeMinCompatVersion() {
        if (major == 6) {
            // force the minimum compatibility for version 6 to 5.6 since we don't reference version 5 anymore
            return Version.fromId(5060099);
        } else if (major == 7) {
            // force the minimum compatibility for version 7 to 6.8 since we don't reference version 6 anymore
            return Version.fromId(6080099);
        } else if (major >= 8) {
            // all major versions from 8 onwards are compatible with last minor series of the previous major
            Version bwcVersion = null;

            for (int i = DeclaredVersionsHolder.DECLARED_VERSIONS.size() - 1; i >= 0; i--) {
                final Version candidateVersion = DeclaredVersionsHolder.DECLARED_VERSIONS.get(i);
                if (candidateVersion.major == major - 1 && after(candidateVersion)) {
                    if (bwcVersion != null && candidateVersion.minor < bwcVersion.minor) {
                        break;
                    }
                    bwcVersion = candidateVersion;
                }
            }
            return bwcVersion == null ? this : bwcVersion;
        }

        return Version.min(this, fromId(major * 1000000 + 0 * 10000 + 99));
    }

    /**
     * Returns the minimum created index version that this version supports. Indices created with lower versions
     * can't be used with this version. This should also be used for file based serialization backwards compatibility ie. on serialization
     * code that is used to read / write file formats like transaction logs, cluster state, and index metadata.
     */
    public Version minimumIndexCompatibilityVersion() {
        Version res = minIndexCompatVersion;
        if (res == null) {
            res = computeMinIndexCompatVersion();
            minIndexCompatVersion = res;
        }
        return res;
    }

    private Version computeMinIndexCompatVersion() {
        final int bwcMajor;
        if (major == 5) {
            bwcMajor = 2; // we jumped from 2 to 5
        } else {
            bwcMajor = major - 1;
        }
        final int bwcMinor = 0;
        return Version.min(this, fromId(bwcMajor * 1000000 + bwcMinor * 10000 + 99));
    }

    /**
     * Whether the current version is older than the current minimum compatible index version,
     * see {@link #minimumIndexCompatibilityVersion()}
     */
    public boolean isLegacyIndexVersion() {
        return before(Version.CURRENT.minimumIndexCompatibilityVersion());
    }

    /**
     * Returns <code>true</code> iff both version are compatible. Otherwise <code>false</code>
     */
    public boolean isCompatible(Version version) {
        boolean compatible = onOrAfter(version.minimumCompatibilityVersion()) && version.onOrAfter(minimumCompatibilityVersion());

        assert compatible == false || Math.max(major, version.major) - Math.min(major, version.major) <= 1;
        return compatible;
    }

    /**
     * Returns a first major version previous to the version stored in this object.
     * I.e 8.1.0 will return 7.0.0
     */
    public Version previousMajor() {
        return Version.fromId(previousMajorId);
    }

    @SuppressForbidden(reason = "System.out.*")
    public static void main(String[] args) {
        final String versionOutput = String.format(
            Locale.ROOT,
            "Version: %s, Build: %s/%s/%s, JVM: %s",
            Build.CURRENT.qualifiedVersion(),
            Build.CURRENT.type().displayName(),
            Build.CURRENT.hash(),
            Build.CURRENT.date(),
            JvmInfo.jvmInfo().version()
        );
        System.out.println(versionOutput);
    }

    @Override
    public String toString() {
        return toString;
    }

    @Override
    public boolean equals(Object o) {
        if (this == o) {
            return true;
        }
        if (o == null || getClass() != o.getClass()) {
            return false;
        }

        Version version = (Version) o;

        if (id != version.id) {
            return false;
        }

        return true;
    }

    @Override
    public int hashCode() {
        return id;
    }

    /**
     * Extracts a sorted list of declared version constants from a class.
     * The argument would normally be Version.class but is exposed for
     * testing with other classes-containing-version-constants.
     */
    public static List<Version> getDeclaredVersions(final Class<?> versionClass) {
        final Field[] fields = versionClass.getFields();
        final List<Version> versions = new ArrayList<>(fields.length);
        for (final Field field : fields) {
            final int mod = field.getModifiers();
            if (false == Modifier.isStatic(mod) && Modifier.isFinal(mod) && Modifier.isPublic(mod)) {
                continue;
            }
            if (field.getType() != Version.class) {
                continue;
            }
            switch (field.getName()) {
                case "CURRENT":
                case "V_EMPTY":
                    continue;
            }
            assert field.getName().matches("V(_\\d+){3}?") : field.getName();
            try {
                versions.add(((Version) field.get(null)));
            } catch (final IllegalAccessException e) {
                throw new RuntimeException(e);
            }
        }
        Collections.sort(versions);
        return versions;
    }
}<|MERGE_RESOLUTION|>--- conflicted
+++ resolved
@@ -46,93 +46,6 @@
      */
 
     public static final int V_EMPTY_ID = 0;
-<<<<<<< HEAD
-    public static final Version V_EMPTY = new Version(V_EMPTY_ID, org.apache.lucene.util.Version.LATEST);
-    public static final Version V_7_0_0 = new Version(7_00_00_99, org.apache.lucene.util.Version.LUCENE_8_0_0);
-    public static final Version V_7_0_1 = new Version(7_00_01_99, org.apache.lucene.util.Version.LUCENE_8_0_0);
-    public static final Version V_7_1_0 = new Version(7_01_00_99, org.apache.lucene.util.Version.LUCENE_8_0_0);
-    public static final Version V_7_1_1 = new Version(7_01_01_99, org.apache.lucene.util.Version.LUCENE_8_0_0);
-    public static final Version V_7_2_0 = new Version(7_02_00_99, org.apache.lucene.util.Version.LUCENE_8_0_0);
-    public static final Version V_7_2_1 = new Version(7_02_01_99, org.apache.lucene.util.Version.LUCENE_8_0_0);
-    public static final Version V_7_3_0 = new Version(7_03_00_99, org.apache.lucene.util.Version.LUCENE_8_1_0);
-    public static final Version V_7_3_1 = new Version(7_03_01_99, org.apache.lucene.util.Version.LUCENE_8_1_0);
-    public static final Version V_7_3_2 = new Version(7_03_02_99, org.apache.lucene.util.Version.LUCENE_8_1_0);
-    public static final Version V_7_4_0 = new Version(7_04_00_99, org.apache.lucene.util.Version.LUCENE_8_2_0);
-    public static final Version V_7_4_1 = new Version(7_04_01_99, org.apache.lucene.util.Version.LUCENE_8_2_0);
-    public static final Version V_7_4_2 = new Version(7_04_02_99, org.apache.lucene.util.Version.LUCENE_8_2_0);
-    public static final Version V_7_5_0 = new Version(7_05_00_99, org.apache.lucene.util.Version.LUCENE_8_3_0);
-    public static final Version V_7_5_1 = new Version(7_05_01_99, org.apache.lucene.util.Version.LUCENE_8_3_0);
-    public static final Version V_7_5_2 = new Version(7_05_02_99, org.apache.lucene.util.Version.LUCENE_8_3_0);
-    public static final Version V_7_6_0 = new Version(7_06_00_99, org.apache.lucene.util.Version.LUCENE_8_4_0);
-    public static final Version V_7_6_1 = new Version(7_06_01_99, org.apache.lucene.util.Version.LUCENE_8_4_0);
-    public static final Version V_7_6_2 = new Version(7_06_02_99, org.apache.lucene.util.Version.LUCENE_8_4_0);
-    public static final Version V_7_7_0 = new Version(7_07_00_99, org.apache.lucene.util.Version.LUCENE_8_5_1);
-    public static final Version V_7_7_1 = new Version(7_07_01_99, org.apache.lucene.util.Version.LUCENE_8_5_1);
-    public static final Version V_7_8_0 = new Version(7_08_00_99, org.apache.lucene.util.Version.LUCENE_8_5_1);
-    public static final Version V_7_8_1 = new Version(7_08_01_99, org.apache.lucene.util.Version.LUCENE_8_5_1);
-    public static final Version V_7_9_0 = new Version(7_09_00_99, org.apache.lucene.util.Version.LUCENE_8_6_0);
-    public static final Version V_7_9_1 = new Version(7_09_01_99, org.apache.lucene.util.Version.LUCENE_8_6_2);
-    public static final Version V_7_9_2 = new Version(7_09_02_99, org.apache.lucene.util.Version.LUCENE_8_6_2);
-    public static final Version V_7_9_3 = new Version(7_09_03_99, org.apache.lucene.util.Version.LUCENE_8_6_2);
-    public static final Version V_7_10_0 = new Version(7_10_00_99, org.apache.lucene.util.Version.LUCENE_8_7_0);
-    public static final Version V_7_10_1 = new Version(7_10_01_99, org.apache.lucene.util.Version.LUCENE_8_7_0);
-    public static final Version V_7_10_2 = new Version(7_10_02_99, org.apache.lucene.util.Version.LUCENE_8_7_0);
-    public static final Version V_7_11_0 = new Version(7_11_00_99, org.apache.lucene.util.Version.LUCENE_8_7_0);
-    public static final Version V_7_11_1 = new Version(7_11_01_99, org.apache.lucene.util.Version.LUCENE_8_7_0);
-    public static final Version V_7_11_2 = new Version(7_11_02_99, org.apache.lucene.util.Version.LUCENE_8_7_0);
-    public static final Version V_7_12_0 = new Version(7_12_00_99, org.apache.lucene.util.Version.LUCENE_8_8_0);
-    public static final Version V_7_12_1 = new Version(7_12_01_99, org.apache.lucene.util.Version.LUCENE_8_8_0);
-    public static final Version V_7_13_0 = new Version(7_13_00_99, org.apache.lucene.util.Version.LUCENE_8_8_2);
-    public static final Version V_7_13_1 = new Version(7_13_01_99, org.apache.lucene.util.Version.LUCENE_8_8_2);
-    public static final Version V_7_13_2 = new Version(7_13_02_99, org.apache.lucene.util.Version.LUCENE_8_8_2);
-    public static final Version V_7_13_3 = new Version(7_13_03_99, org.apache.lucene.util.Version.LUCENE_8_8_2);
-    public static final Version V_7_13_4 = new Version(7_13_04_99, org.apache.lucene.util.Version.LUCENE_8_8_2);
-    public static final Version V_7_14_0 = new Version(7_14_00_99, org.apache.lucene.util.Version.LUCENE_8_9_0);
-    public static final Version V_7_14_1 = new Version(7_14_01_99, org.apache.lucene.util.Version.LUCENE_8_9_0);
-    public static final Version V_7_14_2 = new Version(7_14_02_99, org.apache.lucene.util.Version.LUCENE_8_9_0);
-    public static final Version V_7_15_0 = new Version(7_15_00_99, org.apache.lucene.util.Version.LUCENE_8_9_0);
-    public static final Version V_7_15_1 = new Version(7_15_01_99, org.apache.lucene.util.Version.LUCENE_8_9_0);
-    public static final Version V_7_15_2 = new Version(7_15_02_99, org.apache.lucene.util.Version.LUCENE_8_9_0);
-    public static final Version V_7_16_0 = new Version(7_16_00_99, org.apache.lucene.util.Version.LUCENE_8_10_1);
-    public static final Version V_7_16_1 = new Version(7_16_01_99, org.apache.lucene.util.Version.LUCENE_8_10_1);
-    public static final Version V_7_16_2 = new Version(7_16_02_99, org.apache.lucene.util.Version.LUCENE_8_10_1);
-    public static final Version V_7_16_3 = new Version(7_16_03_99, org.apache.lucene.util.Version.LUCENE_8_10_1);
-    public static final Version V_7_17_0 = new Version(7_17_00_99, org.apache.lucene.util.Version.LUCENE_8_11_1);
-    public static final Version V_7_17_1 = new Version(7_17_01_99, org.apache.lucene.util.Version.LUCENE_8_11_1);
-    public static final Version V_7_17_2 = new Version(7_17_02_99, org.apache.lucene.util.Version.LUCENE_8_11_1);
-    public static final Version V_7_17_3 = new Version(7_17_03_99, org.apache.lucene.util.Version.LUCENE_8_11_1);
-    public static final Version V_7_17_4 = new Version(7_17_04_99, org.apache.lucene.util.Version.LUCENE_8_11_1);
-    public static final Version V_7_17_5 = new Version(7_17_05_99, org.apache.lucene.util.Version.LUCENE_8_11_1);
-    public static final Version V_7_17_6 = new Version(7_17_06_99, org.apache.lucene.util.Version.LUCENE_8_11_1);
-    public static final Version V_7_17_7 = new Version(7_17_07_99, org.apache.lucene.util.Version.LUCENE_8_11_1);
-    public static final Version V_7_17_8 = new Version(7_17_08_99, org.apache.lucene.util.Version.LUCENE_8_11_1);
-    public static final Version V_7_17_9 = new Version(7_17_09_99, org.apache.lucene.util.Version.LUCENE_8_11_1);
-    public static final Version V_8_0_0 = new Version(8_00_00_99, org.apache.lucene.util.Version.LUCENE_9_0_0);
-    public static final Version V_8_0_1 = new Version(8_00_01_99, org.apache.lucene.util.Version.LUCENE_9_0_0);
-    public static final Version V_8_1_0 = new Version(8_01_00_99, org.apache.lucene.util.Version.LUCENE_9_0_0);
-    public static final Version V_8_1_1 = new Version(8_01_01_99, org.apache.lucene.util.Version.LUCENE_9_0_0);
-    public static final Version V_8_1_2 = new Version(8_01_02_99, org.apache.lucene.util.Version.LUCENE_9_0_0);
-    public static final Version V_8_1_3 = new Version(8_01_03_99, org.apache.lucene.util.Version.LUCENE_9_0_0);
-    public static final Version V_8_2_0 = new Version(8_02_00_99, org.apache.lucene.util.Version.LUCENE_9_1_0);
-    public static final Version V_8_2_1 = new Version(8_02_01_99, org.apache.lucene.util.Version.LUCENE_9_1_0);
-    public static final Version V_8_2_2 = new Version(8_02_02_99, org.apache.lucene.util.Version.LUCENE_9_1_0);
-    public static final Version V_8_2_3 = new Version(8_02_03_99, org.apache.lucene.util.Version.LUCENE_9_1_0);
-    public static final Version V_8_3_0 = new Version(8_03_00_99, org.apache.lucene.util.Version.LUCENE_9_2_0);
-    public static final Version V_8_3_1 = new Version(8_03_01_99, org.apache.lucene.util.Version.LUCENE_9_2_0);
-    public static final Version V_8_3_2 = new Version(8_03_02_99, org.apache.lucene.util.Version.LUCENE_9_2_0);
-    public static final Version V_8_3_3 = new Version(8_03_03_99, org.apache.lucene.util.Version.LUCENE_9_2_0);
-    public static final Version V_8_4_0 = new Version(8_04_00_99, org.apache.lucene.util.Version.LUCENE_9_3_0);
-    public static final Version V_8_4_1 = new Version(8_04_01_99, org.apache.lucene.util.Version.LUCENE_9_3_0);
-    public static final Version V_8_4_2 = new Version(8_04_02_99, org.apache.lucene.util.Version.LUCENE_9_3_0);
-    public static final Version V_8_4_3 = new Version(8_04_03_99, org.apache.lucene.util.Version.LUCENE_9_3_0);
-    public static final Version V_8_5_0 = new Version(8_05_00_99, org.apache.lucene.util.Version.LUCENE_9_4_1);
-    public static final Version V_8_5_1 = new Version(8_05_01_99, org.apache.lucene.util.Version.LUCENE_9_4_1);
-    public static final Version V_8_5_2 = new Version(8_05_02_99, org.apache.lucene.util.Version.LUCENE_9_4_1);
-    public static final Version V_8_5_3 = new Version(8_05_03_99, org.apache.lucene.util.Version.LUCENE_9_4_2);
-    public static final Version V_8_6_0 = new Version(8_06_00_99, org.apache.lucene.util.Version.LUCENE_9_4_2);
-    public static final Version V_8_6_1 = new Version(8_06_01_99, org.apache.lucene.util.Version.LUCENE_9_4_2);
-    public static final Version V_8_7_0 = new Version(8_07_00_99, org.apache.lucene.util.Version.LUCENE_9_5_0);
-=======
     public static final Version V_EMPTY = new Version(V_EMPTY_ID, TransportVersion.ZERO, org.apache.lucene.util.Version.LATEST);
     public static final Version V_7_0_0 = new Version(7_00_00_99, TransportVersion.V_7_0_0, org.apache.lucene.util.Version.LUCENE_8_0_0);
     public static final Version V_7_0_1 = new Version(7_00_01_99, TransportVersion.V_7_0_1, org.apache.lucene.util.Version.LUCENE_8_0_0);
@@ -218,8 +131,8 @@
     public static final Version V_8_5_4 = new Version(8_05_04_99, TransportVersion.V_8_5_4, org.apache.lucene.util.Version.LUCENE_9_4_2);
     public static final Version V_8_6_0 = new Version(8_06_00_99, TransportVersion.V_8_6_0, org.apache.lucene.util.Version.LUCENE_9_4_2);
     public static final Version V_8_6_1 = new Version(8_06_01_99, TransportVersion.V_8_6_1, org.apache.lucene.util.Version.LUCENE_9_4_2);
-    public static final Version V_8_7_0 = new Version(8_07_00_99, TransportVersion.V_8_7_0, org.apache.lucene.util.Version.LUCENE_9_4_2);
->>>>>>> 50c1a781
+    public static final Version V_8_7_0 = new Version(8_07_00_99, TransportVersion.V_8_7_0, org.apache.lucene.util.Version.LUCENE_9_5_0);
+
     public static final Version CURRENT = V_8_7_0;
 
     private static final Map<Integer, Version> VERSION_IDS;
