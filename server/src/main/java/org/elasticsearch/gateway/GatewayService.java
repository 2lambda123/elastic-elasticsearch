/*
 * Copyright Elasticsearch B.V. and/or licensed to Elasticsearch B.V. under one
 * or more contributor license agreements. Licensed under the Elastic License
 * 2.0 and the Server Side Public License, v 1; you may not use this file except
 * in compliance with, at your election, the Elastic License 2.0 or the Server
 * Side Public License, v 1.
 */

package org.elasticsearch.gateway;

import org.apache.logging.log4j.LogManager;
import org.apache.logging.log4j.Logger;
import org.apache.logging.log4j.message.ParameterizedMessage;
import org.elasticsearch.action.ActionListener;
import org.elasticsearch.cluster.ClusterChangedEvent;
import org.elasticsearch.cluster.ClusterState;
import org.elasticsearch.cluster.ClusterStateListener;
import org.elasticsearch.cluster.ClusterStateTaskExecutor;
import org.elasticsearch.cluster.ClusterStateUpdateTask;
import org.elasticsearch.cluster.block.ClusterBlock;
import org.elasticsearch.cluster.block.ClusterBlockLevel;
import org.elasticsearch.cluster.node.DiscoveryNode;
import org.elasticsearch.cluster.node.DiscoveryNodes;
import org.elasticsearch.cluster.routing.RerouteService;
import org.elasticsearch.cluster.service.ClusterService;
import org.elasticsearch.common.Priority;
import org.elasticsearch.common.component.AbstractLifecycleComponent;
import org.elasticsearch.common.inject.Inject;
import org.elasticsearch.common.settings.Setting;
import org.elasticsearch.common.settings.Setting.Property;
import org.elasticsearch.common.settings.Settings;
import org.elasticsearch.common.util.concurrent.AbstractRunnable;
import org.elasticsearch.core.TimeValue;
import org.elasticsearch.rest.RestStatus;
import org.elasticsearch.threadpool.ThreadPool;

import java.util.concurrent.atomic.AtomicBoolean;

public class GatewayService extends AbstractLifecycleComponent implements ClusterStateListener {
    private static final Logger logger = LogManager.getLogger(GatewayService.class);

    public static final Setting<Integer> EXPECTED_DATA_NODES_SETTING = Setting.intSetting(
        "gateway.expected_data_nodes",
        -1,
        -1,
        Property.NodeScope
    );
    public static final Setting<TimeValue> RECOVER_AFTER_TIME_SETTING = Setting.positiveTimeSetting(
        "gateway.recover_after_time",
        TimeValue.timeValueMillis(0),
        Property.NodeScope
    );
    public static final Setting<Integer> RECOVER_AFTER_DATA_NODES_SETTING = Setting.intSetting(
        "gateway.recover_after_data_nodes",
        -1,
        -1,
        Property.NodeScope
    );

    public static final ClusterBlock STATE_NOT_RECOVERED_BLOCK = new ClusterBlock(
        1,
        "state not recovered / initialized",
        true,
        true,
        false,
        RestStatus.SERVICE_UNAVAILABLE,
        ClusterBlockLevel.ALL
    );

    static final TimeValue DEFAULT_RECOVER_AFTER_TIME_IF_EXPECTED_NODES_IS_SET = TimeValue.timeValueMinutes(5);

    private final ThreadPool threadPool;

    private final RerouteService rerouteService;
    private final ClusterService clusterService;

    private final TimeValue recoverAfterTime;
    private final int recoverAfterDataNodes;
    private final int expectedDataNodes;

    private final AtomicBoolean recoveryInProgress = new AtomicBoolean();
    private final AtomicBoolean scheduledRecovery = new AtomicBoolean();

    @Inject
    public GatewayService(
        final Settings settings,
        final RerouteService rerouteService,
        final ClusterService clusterService,
        final ThreadPool threadPool
    ) {
        this.rerouteService = rerouteService;
        this.clusterService = clusterService;
        this.threadPool = threadPool;
        this.expectedDataNodes = EXPECTED_DATA_NODES_SETTING.get(settings);

        if (RECOVER_AFTER_TIME_SETTING.exists(settings)) {
            recoverAfterTime = RECOVER_AFTER_TIME_SETTING.get(settings);
        } else if (expectedDataNodes >= 0) {
            recoverAfterTime = DEFAULT_RECOVER_AFTER_TIME_IF_EXPECTED_NODES_IS_SET;
        } else {
            recoverAfterTime = null;
        }
        this.recoverAfterDataNodes = RECOVER_AFTER_DATA_NODES_SETTING.get(settings);
    }

    @Override
    protected void doStart() {
        if (DiscoveryNode.isMasterNode(clusterService.getSettings())) {
            // use post applied so that the state will be visible to the background recovery thread we spawn in performStateRecovery
            clusterService.addListener(this);
        }
    }

    @Override
    protected void doStop() {
        clusterService.removeListener(this);
    }

    @Override
    protected void doClose() {}

    @Override
    public void clusterChanged(final ClusterChangedEvent event) {
        if (lifecycle.stoppedOrClosed()) {
            return;
        }

        final ClusterState state = event.state();

        if (state.nodes().isLocalNodeElectedMaster() == false) {
            // not our job to recover
            return;
        }
        if (state.blocks().hasGlobalBlock(STATE_NOT_RECOVERED_BLOCK) == false) {
            // already recovered
            return;
        }

        final DiscoveryNodes nodes = state.nodes();
        if (state.nodes().getMasterNodeId() == null) {
            logger.debug("not recovering from gateway, no master elected yet");
        } else if (recoverAfterDataNodes != -1 && nodes.getDataNodes().size() < recoverAfterDataNodes) {
            logger.debug(
                "not recovering from gateway, nodes_size (data) [{}] < recover_after_data_nodes [{}]",
                nodes.getDataNodes().size(),
                recoverAfterDataNodes
            );
        } else {
            boolean enforceRecoverAfterTime;
            String reason;
            if (expectedDataNodes == -1) {
                // no expected is set, honor recover_after_data_nodes
                enforceRecoverAfterTime = true;
                reason = "recover_after_time was set to [" + recoverAfterTime + "]";
            } else if (expectedDataNodes <= nodes.getDataNodes().size()) {
                // expected is set and satisfied so recover immediately
                enforceRecoverAfterTime = false;
                reason = "";
            } else {
                // expected is set but not satisfied so wait until it is satisfied or times out
                enforceRecoverAfterTime = true;
                reason = "expecting [" + expectedDataNodes + "] data nodes, but only have [" + nodes.getDataNodes().size() + "]";
            }
            performStateRecovery(enforceRecoverAfterTime, reason);
        }
    }

    private void performStateRecovery(final boolean enforceRecoverAfterTime, final String reason) {
        if (enforceRecoverAfterTime && recoverAfterTime != null) {
            if (scheduledRecovery.compareAndSet(false, true)) {
                logger.info("delaying initial state recovery for [{}]. {}", recoverAfterTime, reason);
                threadPool.schedule(new AbstractRunnable() {
                    @Override
                    public void onFailure(Exception e) {
                        logger.warn("delayed state recovery failed", e);
                        resetRecoveredFlags();
                    }

                    @Override
                    protected void doRun() {
                        if (recoveryInProgress.compareAndSet(false, true)) {
                            logger.info("recover_after_time [{}] elapsed. performing state recovery...", recoverAfterTime);
                            runRecovery();
                        }
                    }
                }, recoverAfterTime, ThreadPool.Names.GENERIC);
            }
        } else {
            if (recoveryInProgress.compareAndSet(false, true)) {
                threadPool.generic().execute(new AbstractRunnable() {
                    @Override
                    public void onFailure(final Exception e) {
                        logger.warn("state recovery failed", e);
                        resetRecoveredFlags();
                    }

                    @Override
                    protected void doRun() {
                        logger.debug("performing state recovery...");
                        runRecovery();
                    }
                });
            }
        }
    }

    private void resetRecoveredFlags() {
        recoveryInProgress.set(false);
        scheduledRecovery.set(false);
    }

    private static final String TASK_SOURCE = "local-gateway-elected-state";

    class RecoverStateUpdateTask extends ClusterStateUpdateTask {

        @Override
        public ClusterState execute(final ClusterState currentState) {
            if (currentState.blocks().hasGlobalBlock(STATE_NOT_RECOVERED_BLOCK) == false) {
                logger.debug("cluster is already recovered");
                return currentState;
            }

<<<<<<< HEAD
            final ClusterState newState = ClusterStateUpdaters.initializeRoutingTable(currentState);

            return allocationService.reroute(newState, "state recovered");
=======
            return Function.<ClusterState>identity()
                .andThen(ClusterStateUpdaters::updateRoutingTable)
                .andThen(ClusterStateUpdaters::removeStateNotRecoveredBlock)
                .apply(currentState);
>>>>>>> 788df35e
        }

        @Override
        public void clusterStateProcessed(final ClusterState oldState, final ClusterState newState) {
            logger.info("recovered [{}] indices into cluster_state", newState.metadata().indices().size());
            // reset flag even though state recovery completed, to ensure that if we subsequently become leader again based on a
            // not-recovered state, that we again do another state recovery.
            rerouteService.reroute("state recovered", Priority.NORMAL, ActionListener.wrap(GatewayService.this::resetRecoveredFlags));
        }

        @Override
        public void onNoLongerMaster() {
            logger.debug("stepped down as master before recovering state [{}]", TASK_SOURCE);
            resetRecoveredFlags();
        }

        @Override
        public void onFailure(final Exception e) {
            logger.info(() -> new ParameterizedMessage("unexpected failure during [{}]", TASK_SOURCE), e);
            resetRecoveredFlags();
        }
    }

    // used for testing
    TimeValue recoverAfterTime() {
        return recoverAfterTime;
    }

    private void runRecovery() {
        clusterService.submitStateUpdateTask(TASK_SOURCE, new RecoverStateUpdateTask(), ClusterStateTaskExecutor.unbatched());
    }
}<|MERGE_RESOLUTION|>--- conflicted
+++ resolved
@@ -220,16 +220,7 @@
                 return currentState;
             }
 
-<<<<<<< HEAD
-            final ClusterState newState = ClusterStateUpdaters.initializeRoutingTable(currentState);
-
-            return allocationService.reroute(newState, "state recovered");
-=======
-            return Function.<ClusterState>identity()
-                .andThen(ClusterStateUpdaters::updateRoutingTable)
-                .andThen(ClusterStateUpdaters::removeStateNotRecoveredBlock)
-                .apply(currentState);
->>>>>>> 788df35e
+            return ClusterStateUpdaters.initializeRoutingTable(currentState);
         }
 
         @Override
