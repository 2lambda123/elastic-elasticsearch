/*
 * Licensed to Elasticsearch under one or more contributor
 * license agreements. See the NOTICE file distributed with
 * this work for additional information regarding copyright
 * ownership. Elasticsearch licenses this file to you under
 * the Apache License, Version 2.0 (the "License"); you may
 * not use this file except in compliance with the License.
 * You may obtain a copy of the License at
 *
 *    http://www.apache.org/licenses/LICENSE-2.0
 *
 * Unless required by applicable law or agreed to in writing,
 * software distributed under the License is distributed on an
 * "AS IS" BASIS, WITHOUT WARRANTIES OR CONDITIONS OF ANY
 * KIND, either express or implied.  See the License for the
 * specific language governing permissions and limitations
 * under the License.
 */
package org.elasticsearch.gateway;

import org.apache.logging.log4j.LogManager;
import org.apache.logging.log4j.Logger;
import org.apache.logging.log4j.message.ParameterizedMessage;
import org.apache.lucene.codecs.CodecUtil;
import org.apache.lucene.index.CorruptIndexException;
import org.apache.lucene.index.IndexFormatTooNewException;
import org.apache.lucene.index.IndexFormatTooOldException;
import org.apache.lucene.store.Directory;
import org.apache.lucene.store.IOContext;
import org.apache.lucene.store.IndexInput;
import org.apache.lucene.store.IndexOutput;
import org.apache.lucene.store.SimpleFSDirectory;
import org.elasticsearch.ExceptionsHelper;
import org.elasticsearch.common.collect.Tuple;
import org.elasticsearch.common.lucene.store.IndexOutputOutputStream;
import org.elasticsearch.common.lucene.store.InputStreamIndexInput;
import org.elasticsearch.common.xcontent.LoggingDeprecationHandler;
import org.elasticsearch.common.xcontent.NamedXContentRegistry;
import org.elasticsearch.common.xcontent.XContentBuilder;
import org.elasticsearch.common.xcontent.XContentFactory;
import org.elasticsearch.common.xcontent.XContentParser;
import org.elasticsearch.common.xcontent.XContentType;
import org.elasticsearch.core.internal.io.IOUtils;

import java.io.FileNotFoundException;
import java.io.IOException;
import java.io.OutputStream;
import java.nio.file.DirectoryStream;
import java.nio.file.Files;
import java.nio.file.NoSuchFileException;
import java.nio.file.Path;
import java.util.ArrayList;
import java.util.Arrays;
import java.util.Collections;
import java.util.List;
import java.util.regex.Matcher;
import java.util.regex.Pattern;
import java.util.stream.Collectors;

/**
 * MetaDataStateFormat is a base class to write checksummed
 * XContent based files to one or more directories in a standardized directory structure.
 * @param <T> the type of the XContent base data-structure
 */
public abstract class MetaDataStateFormat<T> {
    public static final XContentType FORMAT = XContentType.SMILE;
    public static final String STATE_DIR_NAME = "_state";
    public static final String STATE_FILE_EXTENSION = ".st";

    private static final String STATE_FILE_CODEC = "state";
    private static final int MIN_COMPATIBLE_STATE_FILE_VERSION = 1;
    private static final int STATE_FILE_VERSION = 1;
    private final String prefix;
    private final Pattern stateFilePattern;

    private static final Logger logger = LogManager.getLogger(MetaDataStateFormat.class);

    /**
     * Creates a new {@link MetaDataStateFormat} instance
     */
    protected MetaDataStateFormat(String prefix) {
        this.prefix = prefix;
        this.stateFilePattern = Pattern.compile(Pattern.quote(prefix) + "(\\d+)(" + MetaDataStateFormat.STATE_FILE_EXTENSION + ")?");
    }

    private static void deleteFileIfExists(Path stateLocation, Directory directory, String fileName) throws IOException {
        try {
            directory.deleteFile(fileName);
        } catch (FileNotFoundException | NoSuchFileException ignored) {

        }
        logger.trace("cleaned up {}", stateLocation.resolve(fileName));
    }

    private static void deleteFileIgnoreExceptions(Path stateLocation, Directory directory, String fileName) {
        try {
            deleteFileIfExists(stateLocation, directory, fileName);
        } catch (IOException e) {
            logger.trace("clean up failed {}", stateLocation.resolve(fileName));
        }
    }

    private void writeStateToFirstLocation(final T state, Path stateLocation, Directory stateDir, String tmpFileName)
            throws WriteStateException {
        try {
            deleteFileIfExists(stateLocation, stateDir, tmpFileName);
            try (IndexOutput out = stateDir.createOutput(tmpFileName, IOContext.DEFAULT)) {
                CodecUtil.writeHeader(out, STATE_FILE_CODEC, STATE_FILE_VERSION);
                out.writeInt(FORMAT.index());
                try (XContentBuilder builder = newXContentBuilder(FORMAT, new IndexOutputOutputStream(out) {
                    @Override
                    public void close() {
                        // this is important since some of the XContentBuilders write bytes on close.
                        // in order to write the footer we need to prevent closing the actual index input.
                    }
                })) {
                    builder.startObject();
                    toXContent(builder, state);
                    builder.endObject();
                }
                CodecUtil.writeFooter(out);
            }

            stateDir.sync(Collections.singleton(tmpFileName));
        } catch (Exception e) {
            throw new WriteStateException(false, "failed to write state to the first location tmp file " +
                    stateLocation.resolve(tmpFileName), e);
        }
    }

    private static void copyStateToExtraLocations(List<Tuple<Path, Directory>> stateDirs, String tmpFileName)
            throws WriteStateException {
        Directory srcStateDir = stateDirs.get(0).v2();
        for (int i = 1; i < stateDirs.size(); i++) {
            Tuple<Path, Directory> extraStatePathAndDir = stateDirs.get(i);
            Path extraStateLocation = extraStatePathAndDir.v1();
            Directory extraStateDir = extraStatePathAndDir.v2();
            try {
                deleteFileIfExists(extraStateLocation, extraStateDir, tmpFileName);
                extraStateDir.copyFrom(srcStateDir, tmpFileName, tmpFileName, IOContext.DEFAULT);
                extraStateDir.sync(Collections.singleton(tmpFileName));
            } catch (Exception e) {
                throw new WriteStateException(false, "failed to copy tmp state file to extra location " + extraStateLocation, e);
            }
        }
    }

    private static void performRenames(String tmpFileName, String fileName, final List<Tuple<Path, Directory>> stateDirectories) throws
            WriteStateException {
        Directory firstStateDirectory = stateDirectories.get(0).v2();
        try {
            firstStateDirectory.rename(tmpFileName, fileName);
        } catch (IOException e) {
            throw new WriteStateException(false, "failed to rename tmp file to final name in the first state location " +
                    stateDirectories.get(0).v1().resolve(tmpFileName), e);
        }

        for (int i = 1; i < stateDirectories.size(); i++) {
            Directory extraStateDirectory = stateDirectories.get(i).v2();
            try {
                extraStateDirectory.rename(tmpFileName, fileName);
            } catch (IOException e) {
                throw new WriteStateException(true, "failed to rename tmp file to final name in extra state location " +
                        stateDirectories.get(i).v1().resolve(tmpFileName), e);
            }
        }
    }

    private static void performStateDirectoriesFsync(List<Tuple<Path, Directory>> stateDirectories) throws WriteStateException {
        for (int i = 0; i < stateDirectories.size(); i++) {
            try {
                stateDirectories.get(i).v2().syncMetaData();
            } catch (IOException e) {
                throw new WriteStateException(true, "meta data directory fsync has failed " + stateDirectories.get(i).v1(), e);
            }
        }
    }

    /**
     * Writes the given state to the given directories and performs cleanup of old state files if the write succeeds or
     * newly created state file if write fails.
     * See also {@link #write(Object, Path...)} and {@link #cleanupOldFiles(long, Path[])}.
     */
    public final long writeAndCleanup(final T state, final Path... locations) throws WriteStateException {
        return write(state, true, locations);
    }

    /**
     * Writes the given state to the given directories. The state is written to a
     * state directory ({@value #STATE_DIR_NAME}) underneath each of the given file locations and is created if it
     * doesn't exist. The state is serialized to a temporary file in that directory and is then atomically moved to
     * it's target filename of the pattern {@code {prefix}{version}.st}.
     * If this method returns without exception there is a guarantee that state is persisted to the disk and loadLatestState will return
     * it.<br>
     * This method always performs cleanup of temporary files regardless whether it succeeds or fails. Cleanup logic for state files is
     * more involved.
     * If this method fails with an exception, it performs cleanup of newly created state file.
     * But if this method succeeds, it does not perform cleanup of old state files.
     * If this write succeeds, but some further write fails, you may want to rollback the transaction and keep old file around.
     * After transaction is finished use {@link #cleanupOldFiles(long, Path[])} for the clean-up.
     * If this write is not a part of bigger transaction, consider using {@link #writeAndCleanup(Object, Path...)} method instead.
     *
     * @param state     the state object to write
     * @param locations the locations where the state should be written to.
     * @throws WriteStateException if some exception during writing state occurs. See also {@link WriteStateException#isDirty()}.
     * @return generation of newly written state.
     */
    public final long write(final T state, final Path... locations) throws WriteStateException {
        return write(state, false, locations);
    }

    private long write(final T state, boolean cleanup, final Path... locations) throws WriteStateException {
        if (locations == null) {
            throw new IllegalArgumentException("Locations must not be null");
        }
        if (locations.length <= 0) {
            throw new IllegalArgumentException("One or more locations required");
        }

        final long oldGenerationId, newGenerationId;
        try {
            oldGenerationId = findMaxGenerationId(prefix, locations);
            newGenerationId = oldGenerationId + 1;
        } catch (Exception e) {
            throw new WriteStateException(false, "exception during looking up new generation id", e);
        }
        assert newGenerationId >= 0 : "newGenerationId must be positive but was: [" + oldGenerationId + "]";

        final String fileName = getStateFileName(newGenerationId);
        final String tmpFileName = fileName + ".tmp";
        List<Tuple<Path, Directory>> directories = new ArrayList<>();

        try {
            for (Path location : locations) {
                Path stateLocation = location.resolve(STATE_DIR_NAME);
                try {
                    directories.add(new Tuple<>(location, newDirectory(stateLocation)));
                } catch (IOException e) {
                    throw new WriteStateException(false, "failed to open state directory " + stateLocation, e);
                }
            }

            writeStateToFirstLocation(state, directories.get(0).v1(), directories.get(0).v2(), tmpFileName);
            copyStateToExtraLocations(directories, tmpFileName);
            performRenames(tmpFileName, fileName, directories);
            performStateDirectoriesFsync(directories);
        } catch (WriteStateException e) {
            if (cleanup) {
                cleanupOldFiles(oldGenerationId, locations);
            }
            throw e;
        } finally {
            for (Tuple<Path, Directory> pathAndDirectory : directories) {
                deleteFileIgnoreExceptions(pathAndDirectory.v1(), pathAndDirectory.v2(), tmpFileName);
                IOUtils.closeWhileHandlingException(pathAndDirectory.v2());
            }
        }

        if (cleanup) {
            cleanupOldFiles(newGenerationId, locations);
        }

        return newGenerationId;
    }

    protected XContentBuilder newXContentBuilder(XContentType type, OutputStream stream ) throws IOException {
        return XContentFactory.contentBuilder(type, stream);
    }

    /**
     * Writes the given state to the given XContentBuilder
     * Subclasses need to implement this class for theirs specific state.
     */
    public abstract void toXContent(XContentBuilder builder, T state) throws IOException;

    /**
     * Reads a new instance of the state from the given XContentParser
     * Subclasses need to implement this class for theirs specific state.
     */
    public abstract T fromXContent(XContentParser parser) throws IOException;

    /**
     * Reads the state from a given file and compares the expected version against the actual version of
     * the state.
     */
    public final T read(NamedXContentRegistry namedXContentRegistry, Path file) throws IOException {
        try (Directory dir = newDirectory(file.getParent())) {
            try (IndexInput indexInput = dir.openInput(file.getFileName().toString(), IOContext.DEFAULT)) {
                // We checksum the entire file before we even go and parse it. If it's corrupted we barf right here.
                CodecUtil.checksumEntireFile(indexInput);
                CodecUtil.checkHeader(indexInput, STATE_FILE_CODEC, MIN_COMPATIBLE_STATE_FILE_VERSION, STATE_FILE_VERSION);
                final XContentType xContentType = XContentType.values()[indexInput.readInt()];
                if (xContentType != FORMAT) {
                    throw new IllegalStateException("expected state in " + file + " to be " + FORMAT + " format but was " + xContentType);
                }
                long filePointer = indexInput.getFilePointer();
                long contentSize = indexInput.length() - CodecUtil.footerLength() - filePointer;
                try (IndexInput slice = indexInput.slice("state_xcontent", filePointer, contentSize)) {
                    try (XContentParser parser = XContentFactory.xContent(FORMAT)
                            .createParser(namedXContentRegistry, LoggingDeprecationHandler.INSTANCE,
                                    new InputStreamIndexInput(slice, contentSize))) {
                        return fromXContent(parser);
                    }
                }
            } catch(CorruptIndexException | IndexFormatTooOldException | IndexFormatTooNewException ex) {
                // we trick this into a dedicated exception with the original stacktrace
                throw new CorruptStateException(ex);
            }
        }
    }

    protected Directory newDirectory(Path dir) throws IOException {
        return new SimpleFSDirectory(dir);
    }


    /**
     * Clean ups all state files not matching passed generation.
     *
     * @param currentGeneration state generation to keep.
     * @param locations         state paths.
     */
    public void cleanupOldFiles(final long currentGeneration, Path[] locations) {
        final String fileNameToKeep = getStateFileName(currentGeneration);
        for (Path location : locations) {
            logger.trace("cleanupOldFiles: cleaning up {}", location);
            Path stateLocation = location.resolve(STATE_DIR_NAME);
            try (Directory stateDir = newDirectory(stateLocation)) {
                for (String file : stateDir.listAll()) {
                    if (file.startsWith(prefix) && file.equals(fileNameToKeep) == false) {
                        deleteFileIgnoreExceptions(stateLocation, stateDir, file);
                    }
                }
            } catch (Exception e) {
                logger.trace("clean up failed for state location {}", stateLocation);
            }
        }
    }

    /**
     * Finds state file with maximum id.
     *
     * @param prefix    - filename prefix
     * @param locations - paths to directories with state folder
     * @return maximum id of state file or -1 if no such files are found
     * @throws IOException if IOException occurs
     */
    private long findMaxGenerationId(final String prefix, Path... locations) throws IOException {
        long maxId = -1;
        for (Path dataLocation : locations) {
            final Path resolve = dataLocation.resolve(STATE_DIR_NAME);
            if (Files.exists(resolve)) {
                try (DirectoryStream<Path> stream = Files.newDirectoryStream(resolve, prefix + "*")) {
                    for (Path stateFile : stream) {
                        final Matcher matcher = stateFilePattern.matcher(stateFile.getFileName().toString());
                        if (matcher.matches()) {
                            final long id = Long.parseLong(matcher.group(1));
                            maxId = Math.max(maxId, id);
                        }
                    }
                }
            }
        }
        return maxId;
    }

    private List<Path> findStateFilesByGeneration(final long generation, Path... locations) {
        List<Path> files = new ArrayList<>();
        if (generation == -1) {
            return files;
        }

        final String fileName = getStateFileName(generation);
        for (Path dataLocation : locations) {
            final Path stateFilePath = dataLocation.resolve(STATE_DIR_NAME).resolve(fileName);
            if (Files.exists(stateFilePath)) {
                logger.trace("found state file: {}", stateFilePath);
                files.add(stateFilePath);
            }
        }

        return files;
    }

    private String getStateFileName(long generation) {
        return prefix + generation + STATE_FILE_EXTENSION;
    }

    /**
     * Tries to load the state of particular generation from the given data-locations. If any of data locations contain state files with
     * given generation, state will be loaded from these state files.
     *
     * @param logger a logger instance.
     * @param generation the generation to be loaded.
     * @param dataLocations the data-locations to try.
     * @return the state of asked generation or <code>null</code> if no state was found.
     */
<<<<<<< HEAD
    public T loadLatestState(Logger logger, NamedXContentRegistry namedXContentRegistry, Path... dataLocations) throws IOException {
        RETRY_LOOP: while (true) {
            List<PathAndStateId> files = new ArrayList<>();
            long maxStateId = -1;
            if (dataLocations != null) { // select all eligible files first
                for (Path dataLocation : dataLocations) {
                    final Path stateDir = dataLocation.resolve(STATE_DIR_NAME);
                    // now, iterate over the current versions, and find latest one
                    // we don't check if the stateDir is present since it could be deleted
                    // after the check. Also if there is a _state file and it's not a dir something is really wrong
                    // we don't pass a glob since we need the group part for parsing
                    try (DirectoryStream<Path> paths = Files.newDirectoryStream(stateDir)) {
                        for (Path stateFile : paths) {
                            final Matcher matcher = stateFilePattern.matcher(stateFile.getFileName().toString());
                            if (matcher.matches()) {
                                final long stateId = Long.parseLong(matcher.group(1));
                                maxStateId = Math.max(maxStateId, stateId);
                                PathAndStateId pav = new PathAndStateId(stateFile, stateId);
                                logger.trace("found state file: {}", pav);
                                files.add(pav);
                            }
                        }
                    } catch (NoSuchFileException | FileNotFoundException ex) {
                        // no _state directory -- move on
                    }
                }
            }
            // NOTE: we might have multiple version of the latest state if there are multiple data dirs.. for this case
            //       we iterate only over the ones with the max version.
            long finalMaxStateId = maxStateId;
            Collection<PathAndStateId> pathAndStateIds = files
                .stream()
                .filter(pathAndStateId -> pathAndStateId.id == finalMaxStateId)
                .collect(Collectors.toCollection(ArrayList::new));

            final List<Throwable> exceptions = new ArrayList<>();
            for (PathAndStateId pathAndStateId : pathAndStateIds) {
                try {
                    T state = read(namedXContentRegistry, pathAndStateId.file);
                    logger.trace("state id [{}] read from [{}]", pathAndStateId.id, pathAndStateId.file.getFileName());
                    return state;
                } catch (NoSuchFileException | FileNotFoundException e) {
                    // A state file was deleted by a concurrent process so the files list is not correct any longer
                    // and we have to start over and fetch the list of state files again
                    logger.debug(
                        () -> new ParameterizedMessage(
                            "{}: failed to read [{}] because it was deleted by a concurrent action, retrying...",
                            pathAndStateId.file.toAbsolutePath(), prefix
                        ), e
                    );
                    continue RETRY_LOOP;
                } catch (Exception e) {
                    exceptions.add(new IOException("failed to read " + pathAndStateId.toString(), e));
                    logger.debug(() -> new ParameterizedMessage(
                        "{}: failed to read [{}], ignoring...", pathAndStateId.file.toAbsolutePath(), prefix), e);
                }
=======
    public T loadGeneration(Logger logger, NamedXContentRegistry namedXContentRegistry, long generation, Path... dataLocations) {
        List<Path> stateFiles = findStateFilesByGeneration(generation, dataLocations);

        final List<Throwable> exceptions = new ArrayList<>();
        for (Path stateFile : stateFiles) {
            try {
                T state = read(namedXContentRegistry, stateFile);
                logger.trace("generation id [{}] read from [{}]", generation, stateFile.getFileName());
                return state;
            } catch (Exception e) {
                exceptions.add(new IOException("failed to read " + stateFile.toAbsolutePath(), e));
                logger.debug(() -> new ParameterizedMessage(
                        "{}: failed to read [{}], ignoring...", stateFile.toAbsolutePath(), prefix), e);
>>>>>>> 77e6ef7b
            }
            // if we reach this something went wrong
            ExceptionsHelper.maybeThrowRuntimeAndSuppress(exceptions);
            if (files.size() > 0) {
                // We have some state files but none of them gave us a usable state
                throw new IllegalStateException("Could not find a state file to recover from among " + files);
            }
            return null;
        }
<<<<<<< HEAD
=======
        // if we reach this something went wrong
        ExceptionsHelper.maybeThrowRuntimeAndSuppress(exceptions);
        if (stateFiles.size() > 0) {
            // We have some state files but none of them gave us a usable state
            throw new IllegalStateException("Could not find a state file to recover from among " +
                    stateFiles.stream().map(Path::toAbsolutePath).map(Object::toString).collect(Collectors.joining(", ")));
        }
        return null;
>>>>>>> 77e6ef7b
    }

    /**
     * Tries to load the latest state from the given data-locations.
     *
     * @param logger        a logger instance.
     * @param dataLocations the data-locations to try.
     * @return tuple of the latest state and generation. (-1, null) if no state is found.
     */
    public Tuple<T, Long> loadLatestStateWithGeneration(Logger logger, NamedXContentRegistry namedXContentRegistry, Path... dataLocations)
            throws IOException {
        long generation = findMaxGenerationId(prefix, dataLocations);
        T state = loadGeneration(logger, namedXContentRegistry, generation, dataLocations);

        if (generation > -1 && state == null) {
            throw new IllegalStateException("unable to find state files with generation id " + generation +
                    " returned by findMaxGenerationId function, in data folders [" +
                    Arrays.stream(dataLocations).map(Path::toAbsolutePath).
                            map(Object::toString).collect(Collectors.joining(", ")) +
                    "], concurrent writes?");
        }
        return Tuple.tuple(state, generation);
    }

    /**
     * Tries to load the latest state from the given data-locations.
     *
     * @param logger        a logger instance.
     * @param dataLocations the data-locations to try.
     * @return the latest state or <code>null</code> if no state was found.
     */
    public T loadLatestState(Logger logger, NamedXContentRegistry namedXContentRegistry, Path... dataLocations) throws
            IOException {
        return loadLatestStateWithGeneration(logger, namedXContentRegistry, dataLocations).v1();
    }

    /**
     * Deletes all meta state directories recursively for the given data locations
     * @param dataLocations the data location to delete
     */
    public static void deleteMetaState(Path... dataLocations) throws IOException {
        Path[] stateDirectories = new Path[dataLocations.length];
        for (int i = 0; i < dataLocations.length; i++) {
            stateDirectories[i] = dataLocations[i].resolve(STATE_DIR_NAME);
        }
        IOUtils.rm(stateDirectories);
    }

    String getPrefix() {
        return prefix;
    }
}<|MERGE_RESOLUTION|>--- conflicted
+++ resolved
@@ -395,64 +395,6 @@
      * @param dataLocations the data-locations to try.
      * @return the state of asked generation or <code>null</code> if no state was found.
      */
-<<<<<<< HEAD
-    public T loadLatestState(Logger logger, NamedXContentRegistry namedXContentRegistry, Path... dataLocations) throws IOException {
-        RETRY_LOOP: while (true) {
-            List<PathAndStateId> files = new ArrayList<>();
-            long maxStateId = -1;
-            if (dataLocations != null) { // select all eligible files first
-                for (Path dataLocation : dataLocations) {
-                    final Path stateDir = dataLocation.resolve(STATE_DIR_NAME);
-                    // now, iterate over the current versions, and find latest one
-                    // we don't check if the stateDir is present since it could be deleted
-                    // after the check. Also if there is a _state file and it's not a dir something is really wrong
-                    // we don't pass a glob since we need the group part for parsing
-                    try (DirectoryStream<Path> paths = Files.newDirectoryStream(stateDir)) {
-                        for (Path stateFile : paths) {
-                            final Matcher matcher = stateFilePattern.matcher(stateFile.getFileName().toString());
-                            if (matcher.matches()) {
-                                final long stateId = Long.parseLong(matcher.group(1));
-                                maxStateId = Math.max(maxStateId, stateId);
-                                PathAndStateId pav = new PathAndStateId(stateFile, stateId);
-                                logger.trace("found state file: {}", pav);
-                                files.add(pav);
-                            }
-                        }
-                    } catch (NoSuchFileException | FileNotFoundException ex) {
-                        // no _state directory -- move on
-                    }
-                }
-            }
-            // NOTE: we might have multiple version of the latest state if there are multiple data dirs.. for this case
-            //       we iterate only over the ones with the max version.
-            long finalMaxStateId = maxStateId;
-            Collection<PathAndStateId> pathAndStateIds = files
-                .stream()
-                .filter(pathAndStateId -> pathAndStateId.id == finalMaxStateId)
-                .collect(Collectors.toCollection(ArrayList::new));
-
-            final List<Throwable> exceptions = new ArrayList<>();
-            for (PathAndStateId pathAndStateId : pathAndStateIds) {
-                try {
-                    T state = read(namedXContentRegistry, pathAndStateId.file);
-                    logger.trace("state id [{}] read from [{}]", pathAndStateId.id, pathAndStateId.file.getFileName());
-                    return state;
-                } catch (NoSuchFileException | FileNotFoundException e) {
-                    // A state file was deleted by a concurrent process so the files list is not correct any longer
-                    // and we have to start over and fetch the list of state files again
-                    logger.debug(
-                        () -> new ParameterizedMessage(
-                            "{}: failed to read [{}] because it was deleted by a concurrent action, retrying...",
-                            pathAndStateId.file.toAbsolutePath(), prefix
-                        ), e
-                    );
-                    continue RETRY_LOOP;
-                } catch (Exception e) {
-                    exceptions.add(new IOException("failed to read " + pathAndStateId.toString(), e));
-                    logger.debug(() -> new ParameterizedMessage(
-                        "{}: failed to read [{}], ignoring...", pathAndStateId.file.toAbsolutePath(), prefix), e);
-                }
-=======
     public T loadGeneration(Logger logger, NamedXContentRegistry namedXContentRegistry, long generation, Path... dataLocations) {
         List<Path> stateFiles = findStateFilesByGeneration(generation, dataLocations);
 
@@ -466,18 +408,8 @@
                 exceptions.add(new IOException("failed to read " + stateFile.toAbsolutePath(), e));
                 logger.debug(() -> new ParameterizedMessage(
                         "{}: failed to read [{}], ignoring...", stateFile.toAbsolutePath(), prefix), e);
->>>>>>> 77e6ef7b
-            }
-            // if we reach this something went wrong
-            ExceptionsHelper.maybeThrowRuntimeAndSuppress(exceptions);
-            if (files.size() > 0) {
-                // We have some state files but none of them gave us a usable state
-                throw new IllegalStateException("Could not find a state file to recover from among " + files);
-            }
-            return null;
-        }
-<<<<<<< HEAD
-=======
+            }
+        }
         // if we reach this something went wrong
         ExceptionsHelper.maybeThrowRuntimeAndSuppress(exceptions);
         if (stateFiles.size() > 0) {
@@ -486,7 +418,6 @@
                     stateFiles.stream().map(Path::toAbsolutePath).map(Object::toString).collect(Collectors.joining(", ")));
         }
         return null;
->>>>>>> 77e6ef7b
     }
 
     /**
