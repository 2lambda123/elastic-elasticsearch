--- conflicted
+++ resolved
@@ -329,7 +329,6 @@
         this.description = description;
         this.mappings = mappings;
 
-<<<<<<< HEAD
         settings = Objects.isNull(settings) ? Settings.EMPTY : settings;
 
         if (settings.hasValue(IndexMetadata.SETTING_INDEX_HIDDEN) == false) {
@@ -341,10 +340,6 @@
         } else {
             throw new IllegalArgumentException("System indices must have " + IndexMetadata.SETTING_INDEX_HIDDEN +
                 " set to true.");
-=======
-        if (Objects.nonNull(settings) && settings.getAsBoolean(IndexMetadata.SETTING_INDEX_HIDDEN, false)) {
-            throw new IllegalArgumentException("System indices cannot have " + IndexMetadata.SETTING_INDEX_HIDDEN + " set to true.");
->>>>>>> 30e15ba8
         }
         this.indexFormat = indexFormat;
         this.versionMetaKey = versionMetaKey;
