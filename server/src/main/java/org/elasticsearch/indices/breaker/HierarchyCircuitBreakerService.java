/*
 * Copyright Elasticsearch B.V. and/or licensed to Elasticsearch B.V. under one
 * or more contributor license agreements. Licensed under the Elastic License
 * 2.0 and the Server Side Public License, v 1; you may not use this file except
 * in compliance with, at your election, the Elastic License 2.0 or the Server
 * Side Public License, v 1.
 */

package org.elasticsearch.indices.breaker;

import org.apache.logging.log4j.LogManager;
import org.apache.logging.log4j.Logger;
import org.apache.logging.log4j.message.ParameterizedMessage;
import org.elasticsearch.common.breaker.ChildMemoryCircuitBreaker;
import org.elasticsearch.common.breaker.CircuitBreaker;
import org.elasticsearch.common.breaker.CircuitBreakingException;
import org.elasticsearch.common.breaker.NoopCircuitBreaker;
import org.elasticsearch.common.settings.ClusterSettings;
import org.elasticsearch.common.settings.Setting;
import org.elasticsearch.common.settings.Setting.Property;
import org.elasticsearch.common.settings.Settings;
import org.elasticsearch.common.unit.ByteSizeUnit;
import org.elasticsearch.common.unit.ByteSizeValue;
import org.elasticsearch.common.util.concurrent.ReleasableLock;
import org.elasticsearch.core.Booleans;
import org.elasticsearch.core.TimeValue;
import org.elasticsearch.monitor.jvm.GcNames;
import org.elasticsearch.monitor.jvm.JvmInfo;

import java.lang.management.GarbageCollectorMXBean;
import java.lang.management.ManagementFactory;
import java.lang.management.MemoryMXBean;
import java.util.ArrayList;
import java.util.Collections;
import java.util.HashMap;
import java.util.List;
import java.util.Map;
import java.util.concurrent.atomic.AtomicLong;
import java.util.concurrent.locks.ReentrantLock;
import java.util.function.Function;
import java.util.function.LongSupplier;
import java.util.stream.Collectors;

import static org.elasticsearch.indices.breaker.BreakerSettings.CIRCUIT_BREAKER_LIMIT_SETTING;
import static org.elasticsearch.indices.breaker.BreakerSettings.CIRCUIT_BREAKER_OVERHEAD_SETTING;

/**
 * CircuitBreakerService that attempts to redistribute space between breakers
 * if tripped
 */
public class HierarchyCircuitBreakerService extends CircuitBreakerService {
    private static final Logger logger = LogManager.getLogger(HierarchyCircuitBreakerService.class);

    private static final String CHILD_LOGGER_PREFIX = "org.elasticsearch.indices.breaker.";

    private static final MemoryMXBean MEMORY_MX_BEAN = ManagementFactory.getMemoryMXBean();

    private final Map<String, CircuitBreaker> breakers;

<<<<<<< HEAD
    public static final Setting<Boolean> USE_REAL_MEMORY_USAGE_SETTING =
        Setting.boolSetting("indices.breaker.total.use_real_memory", true, Property.Dynamic, Property.NodeScope);
=======
    public static final Setting<Boolean> USE_REAL_MEMORY_USAGE_SETTING = Setting.boolSetting(
        "indices.breaker.total.use_real_memory",
        true,
        Property.NodeScope
    );
>>>>>>> ff06c2e2

    public static final Setting<ByteSizeValue> TOTAL_CIRCUIT_BREAKER_LIMIT_SETTING = Setting.memorySizeSetting(
        "indices.breaker.total.limit",
        settings -> {
            if (USE_REAL_MEMORY_USAGE_SETTING.get(settings)) {
                return "95%";
            } else {
                return "70%";
            }
        },
        Property.Dynamic,
        Property.NodeScope
    );

    public static final Setting<ByteSizeValue> FIELDDATA_CIRCUIT_BREAKER_LIMIT_SETTING = Setting.memorySizeSetting(
        "indices.breaker.fielddata.limit",
        "40%",
        Property.Dynamic,
        Property.NodeScope
    );
    public static final Setting<Double> FIELDDATA_CIRCUIT_BREAKER_OVERHEAD_SETTING = Setting.doubleSetting(
        "indices.breaker.fielddata.overhead",
        1.03d,
        0.0d,
        Property.Dynamic,
        Property.NodeScope
    );
    public static final Setting<CircuitBreaker.Type> FIELDDATA_CIRCUIT_BREAKER_TYPE_SETTING = new Setting<>(
        "indices.breaker.fielddata.type",
        "memory",
        CircuitBreaker.Type::parseValue,
        Property.NodeScope
    );

    public static final Setting<ByteSizeValue> REQUEST_CIRCUIT_BREAKER_LIMIT_SETTING = Setting.memorySizeSetting(
        "indices.breaker.request.limit",
        "60%",
        Property.Dynamic,
        Property.NodeScope
    );
    public static final Setting<Double> REQUEST_CIRCUIT_BREAKER_OVERHEAD_SETTING = Setting.doubleSetting(
        "indices.breaker.request.overhead",
        1.0d,
        0.0d,
        Property.Dynamic,
        Property.NodeScope
    );
    public static final Setting<CircuitBreaker.Type> REQUEST_CIRCUIT_BREAKER_TYPE_SETTING = new Setting<>(
        "indices.breaker.request.type",
        "memory",
        CircuitBreaker.Type::parseValue,
        Property.NodeScope
    );

    public static final Setting<ByteSizeValue> IN_FLIGHT_REQUESTS_CIRCUIT_BREAKER_LIMIT_SETTING = Setting.memorySizeSetting(
        "network.breaker.inflight_requests.limit",
        "100%",
        Property.Dynamic,
        Property.NodeScope
    );
    public static final Setting<Double> IN_FLIGHT_REQUESTS_CIRCUIT_BREAKER_OVERHEAD_SETTING = Setting.doubleSetting(
        "network.breaker.inflight_requests.overhead",
        2.0d,
        0.0d,
        Property.Dynamic,
        Property.NodeScope
    );
    public static final Setting<CircuitBreaker.Type> IN_FLIGHT_REQUESTS_CIRCUIT_BREAKER_TYPE_SETTING = new Setting<>(
        "network.breaker.inflight_requests.type",
        "memory",
        CircuitBreaker.Type::parseValue,
        Property.NodeScope
    );

    private volatile boolean trackRealMemoryUsage;
    private volatile BreakerSettings parentSettings;

    // Tripped count for when redistribution was attempted but wasn't successful
    private final AtomicLong parentTripCount = new AtomicLong(0);

    private final Function<Boolean, OverLimitStrategy> overLimitStrategyFactory;
    private volatile OverLimitStrategy overLimitStrategy;

    public HierarchyCircuitBreakerService(Settings settings, List<BreakerSettings> customBreakers, ClusterSettings clusterSettings) {
        this(settings, customBreakers, clusterSettings, HierarchyCircuitBreakerService::createOverLimitStrategy);
    }

    HierarchyCircuitBreakerService(
        Settings settings,
        List<BreakerSettings> customBreakers,
        ClusterSettings clusterSettings,
        Function<Boolean, OverLimitStrategy> overLimitStrategyFactory
    ) {
        super();
        HashMap<String, CircuitBreaker> childCircuitBreakers = new HashMap<>();
        childCircuitBreakers.put(
            CircuitBreaker.FIELDDATA,
            validateAndCreateBreaker(
                new BreakerSettings(
                    CircuitBreaker.FIELDDATA,
                    FIELDDATA_CIRCUIT_BREAKER_LIMIT_SETTING.get(settings).getBytes(),
                    FIELDDATA_CIRCUIT_BREAKER_OVERHEAD_SETTING.get(settings),
                    FIELDDATA_CIRCUIT_BREAKER_TYPE_SETTING.get(settings),
                    CircuitBreaker.Durability.PERMANENT
                )
            )
        );
        childCircuitBreakers.put(
            CircuitBreaker.IN_FLIGHT_REQUESTS,
            validateAndCreateBreaker(
                new BreakerSettings(
                    CircuitBreaker.IN_FLIGHT_REQUESTS,
                    IN_FLIGHT_REQUESTS_CIRCUIT_BREAKER_LIMIT_SETTING.get(settings).getBytes(),
                    IN_FLIGHT_REQUESTS_CIRCUIT_BREAKER_OVERHEAD_SETTING.get(settings),
                    IN_FLIGHT_REQUESTS_CIRCUIT_BREAKER_TYPE_SETTING.get(settings),
                    CircuitBreaker.Durability.TRANSIENT
                )
            )
        );
        childCircuitBreakers.put(
            CircuitBreaker.REQUEST,
            validateAndCreateBreaker(
                new BreakerSettings(
                    CircuitBreaker.REQUEST,
                    REQUEST_CIRCUIT_BREAKER_LIMIT_SETTING.get(settings).getBytes(),
                    REQUEST_CIRCUIT_BREAKER_OVERHEAD_SETTING.get(settings),
                    REQUEST_CIRCUIT_BREAKER_TYPE_SETTING.get(settings),
                    CircuitBreaker.Durability.TRANSIENT
                )
            )
        );
        for (BreakerSettings breakerSettings : customBreakers) {
            if (childCircuitBreakers.containsKey(breakerSettings.getName())) {
                throw new IllegalArgumentException(
                    "More than one circuit breaker with the name ["
                        + breakerSettings.getName()
                        + "] exists. Circuit breaker names must be unique"
                );
            }
            childCircuitBreakers.put(breakerSettings.getName(), validateAndCreateBreaker(breakerSettings));
        }
        this.breakers = Collections.unmodifiableMap(childCircuitBreakers);
        this.parentSettings = new BreakerSettings(
            CircuitBreaker.PARENT,
            TOTAL_CIRCUIT_BREAKER_LIMIT_SETTING.get(settings).getBytes(),
            1.0,
            CircuitBreaker.Type.PARENT,
            null
        );
        logger.trace(() -> new ParameterizedMessage("parent circuit breaker with settings {}", this.parentSettings));

        this.trackRealMemoryUsage = USE_REAL_MEMORY_USAGE_SETTING.get(settings);

        clusterSettings.addSettingsUpdateConsumer(
            TOTAL_CIRCUIT_BREAKER_LIMIT_SETTING,
            this::setTotalCircuitBreakerLimit,
            this::validateTotalCircuitBreakerLimit
        );
        clusterSettings.addSettingsUpdateConsumer(
            FIELDDATA_CIRCUIT_BREAKER_LIMIT_SETTING,
            FIELDDATA_CIRCUIT_BREAKER_OVERHEAD_SETTING,
            (limit, overhead) -> updateCircuitBreakerSettings(CircuitBreaker.FIELDDATA, limit, overhead)
        );
        clusterSettings.addSettingsUpdateConsumer(
            IN_FLIGHT_REQUESTS_CIRCUIT_BREAKER_LIMIT_SETTING,
            IN_FLIGHT_REQUESTS_CIRCUIT_BREAKER_OVERHEAD_SETTING,
            (limit, overhead) -> updateCircuitBreakerSettings(CircuitBreaker.IN_FLIGHT_REQUESTS, limit, overhead)
        );
        clusterSettings.addSettingsUpdateConsumer(
            REQUEST_CIRCUIT_BREAKER_LIMIT_SETTING,
            REQUEST_CIRCUIT_BREAKER_OVERHEAD_SETTING,
            (limit, overhead) -> updateCircuitBreakerSettings(CircuitBreaker.REQUEST, limit, overhead)
        );
        clusterSettings.addAffixUpdateConsumer(
            CIRCUIT_BREAKER_LIMIT_SETTING,
            CIRCUIT_BREAKER_OVERHEAD_SETTING,
            (name, updatedValues) -> updateCircuitBreakerSettings(name, updatedValues.v1(), updatedValues.v2()),
<<<<<<< HEAD
            (s, t) -> {});
        clusterSettings.addSettingsUpdateConsumer(
                this::updateUseRealMemorySetting,
            List.of(USE_REAL_MEMORY_USAGE_SETTING, TOTAL_CIRCUIT_BREAKER_LIMIT_SETTING)
=======
            (s, t) -> {}
>>>>>>> ff06c2e2
        );

        this.overLimitStrategyFactory = overLimitStrategyFactory;
        this.overLimitStrategy = overLimitStrategyFactory.apply(this.trackRealMemoryUsage);
    }

    private void updateCircuitBreakerSettings(String name, ByteSizeValue newLimit, Double newOverhead) {
        CircuitBreaker childBreaker = breakers.get(name);
        if (childBreaker != null) {
            childBreaker.setLimitAndOverhead(newLimit.getBytes(), newOverhead);
            logger.info("Updated limit {} and overhead {} for {}", newLimit.getStringRep(), newOverhead, name);
        }
    }

    private void validateTotalCircuitBreakerLimit(ByteSizeValue byteSizeValue) {
        BreakerSettings newParentSettings = new BreakerSettings(
            CircuitBreaker.PARENT,
            byteSizeValue.getBytes(),
            1.0,
            CircuitBreaker.Type.PARENT,
            null
        );
        validateSettings(new BreakerSettings[] { newParentSettings });
    }

    private void setTotalCircuitBreakerLimit(ByteSizeValue byteSizeValue) {
        this.parentSettings = new BreakerSettings(CircuitBreaker.PARENT, byteSizeValue.getBytes(), 1.0, CircuitBreaker.Type.PARENT, null);
    }

    public void updateUseRealMemorySetting(Settings newSettings) {
        this.parentSettings = new BreakerSettings(CircuitBreaker.PARENT,
                TOTAL_CIRCUIT_BREAKER_LIMIT_SETTING.get(newSettings).getBytes(), 1.0,
                CircuitBreaker.Type.PARENT, null);
        logger.trace(() -> new ParameterizedMessage("parent circuit breaker with settings {}", this.parentSettings));

        this.trackRealMemoryUsage = USE_REAL_MEMORY_USAGE_SETTING.get(newSettings);

        this.overLimitStrategy = overLimitStrategyFactory.apply(this.trackRealMemoryUsage);
    }

    public boolean isTrackRealMemoryUsage() {
        return trackRealMemoryUsage;
    }

    public OverLimitStrategy getOverLimitStrategy() {
        return overLimitStrategy;
    }

    /**
     * Validate that child settings are valid
     */
    public static void validateSettings(BreakerSettings[] childrenSettings) throws IllegalStateException {
        for (BreakerSettings childSettings : childrenSettings) {
            // If the child is disabled, ignore it
            if (childSettings.getLimit() == -1) {
                continue;
            }

            if (childSettings.getOverhead() < 0) {
                throw new IllegalStateException("Child breaker overhead " + childSettings + " must be non-negative");
            }
        }
    }

    @Override
    public CircuitBreaker getBreaker(String name) {
        return this.breakers.get(name);
    }

    @Override
    public AllCircuitBreakerStats stats() {
        List<CircuitBreakerStats> allStats = new ArrayList<>(this.breakers.size());
        // Gather the "estimated" count for the parent breaker by adding the
        // estimations for each individual breaker
        for (CircuitBreaker breaker : this.breakers.values()) {
            allStats.add(stats(breaker.getName()));
        }
        // Manually add the parent breaker settings since they aren't part of the breaker map
        allStats.add(
            new CircuitBreakerStats(CircuitBreaker.PARENT, parentSettings.getLimit(), memoryUsed(0L).totalUsage, 1.0, parentTripCount.get())
        );
        return new AllCircuitBreakerStats(allStats.toArray(CircuitBreakerStats[]::new));
    }

    @Override
    public CircuitBreakerStats stats(String name) {
        CircuitBreaker breaker = this.breakers.get(name);
        return new CircuitBreakerStats(
            breaker.getName(),
            breaker.getLimit(),
            breaker.getUsed(),
            breaker.getOverhead(),
            breaker.getTrippedCount()
        );
    }

    static class MemoryUsage {
        final long baseUsage;
        final long totalUsage;
        final long transientChildUsage;
        final long permanentChildUsage;

        MemoryUsage(final long baseUsage, final long totalUsage, final long transientChildUsage, final long permanentChildUsage) {
            this.baseUsage = baseUsage;
            this.totalUsage = totalUsage;
            this.transientChildUsage = transientChildUsage;
            this.permanentChildUsage = permanentChildUsage;
        }
    }

    private MemoryUsage memoryUsed(long newBytesReserved) {
        long transientUsage = 0;
        long permanentUsage = 0;

        for (CircuitBreaker breaker : this.breakers.values()) {
            long breakerUsed = (long) (breaker.getUsed() * breaker.getOverhead());
            if (breaker.getDurability() == CircuitBreaker.Durability.TRANSIENT) {
                transientUsage += breakerUsed;
            } else if (breaker.getDurability() == CircuitBreaker.Durability.PERMANENT) {
                permanentUsage += breakerUsed;
            }
        }
        if (this.trackRealMemoryUsage) {
            final long current = currentMemoryUsage();
            return new MemoryUsage(current, current + newBytesReserved, transientUsage, permanentUsage);
        } else {
            long parentEstimated = transientUsage + permanentUsage;
            return new MemoryUsage(parentEstimated, parentEstimated, transientUsage, permanentUsage);
        }
    }

    // package private to allow overriding it in tests
    long currentMemoryUsage() {
        return realMemoryUsage();
    }

    static long realMemoryUsage() {
        try {
            return MEMORY_MX_BEAN.getHeapMemoryUsage().getUsed();
        } catch (IllegalArgumentException ex) {
            // This exception can happen (rarely) due to a race condition in the JVM when determining usage of memory pools. We do not want
            // to fail requests because of this and thus return zero memory usage in this case. While we could also return the most
            // recently determined memory usage, we would overestimate memory usage immediately after a garbage collection event.
            assert ex.getMessage().matches("committed = \\d+ should be < max = \\d+");
            logger.info("Cannot determine current memory usage due to JDK-8207200.", ex);
            return 0;
        }
    }

    public long getParentLimit() {
        return this.parentSettings.getLimit();
    }

    /**
     * Checks whether the parent breaker has been tripped
     */
    public void checkParentLimit(long newBytesReserved, String label) throws CircuitBreakingException {
        final MemoryUsage memoryUsed = memoryUsed(newBytesReserved);
        long parentLimit = this.parentSettings.getLimit();
        if (memoryUsed.totalUsage > parentLimit && overLimitStrategy.overLimit(memoryUsed).totalUsage > parentLimit) {
            this.parentTripCount.incrementAndGet();
            final StringBuilder message = new StringBuilder(
                "[parent] Data too large, data for ["
                    + label
                    + "]"
                    + " would be ["
                    + memoryUsed.totalUsage
                    + "/"
                    + new ByteSizeValue(memoryUsed.totalUsage)
                    + "]"
                    + ", which is larger than the limit of ["
                    + parentLimit
                    + "/"
                    + new ByteSizeValue(parentLimit)
                    + "]"
            );
            if (this.trackRealMemoryUsage) {
                final long realUsage = memoryUsed.baseUsage;
                message.append(", real usage: [");
                message.append(realUsage);
                message.append("/");
                message.append(new ByteSizeValue(realUsage));
                message.append("], new bytes reserved: [");
                message.append(newBytesReserved);
                message.append("/");
                message.append(new ByteSizeValue(newBytesReserved));
                message.append("]");
            }
            message.append(", usages [");
            message.append(this.breakers.entrySet().stream().map(e -> {
                final CircuitBreaker breaker = e.getValue();
                final long breakerUsed = (long) (breaker.getUsed() * breaker.getOverhead());
                return e.getKey() + "=" + breakerUsed + "/" + new ByteSizeValue(breakerUsed);
            }).collect(Collectors.joining(", ")));
            message.append("]");
            // derive durability of a tripped parent breaker depending on whether the majority of memory tracked by
            // child circuit breakers is categorized as transient or permanent.
            CircuitBreaker.Durability durability = memoryUsed.transientChildUsage >= memoryUsed.permanentChildUsage
                ? CircuitBreaker.Durability.TRANSIENT
                : CircuitBreaker.Durability.PERMANENT;
            logger.debug(() -> new ParameterizedMessage("{}", message.toString()));
            throw new CircuitBreakingException(message.toString(), memoryUsed.totalUsage, parentLimit, durability);
        }
    }

    private CircuitBreaker validateAndCreateBreaker(BreakerSettings breakerSettings) {
        // Validate the settings
        validateSettings(new BreakerSettings[] { breakerSettings });
        return breakerSettings.getType() == CircuitBreaker.Type.NOOP
            ? new NoopCircuitBreaker(breakerSettings.getName())
            : new ChildMemoryCircuitBreaker(
                breakerSettings,
                LogManager.getLogger(CHILD_LOGGER_PREFIX + breakerSettings.getName()),
                this,
                breakerSettings.getName()
            );
    }

    static OverLimitStrategy createOverLimitStrategy(boolean trackRealMemoryUsage) {
        JvmInfo jvmInfo = JvmInfo.jvmInfo();
        if (trackRealMemoryUsage && jvmInfo.useG1GC().equals("true")
        // messing with GC is "dangerous" so we apply an escape hatch. Not intended to be used.
            && Booleans.parseBoolean(System.getProperty("es.real_memory_circuit_breaker.g1_over_limit_strategy.enabled"), true)) {
            TimeValue lockTimeout = TimeValue.timeValueMillis(
                Integer.parseInt(System.getProperty("es.real_memory_circuit_breaker.g1_over_limit_strategy.lock_timeout_ms", "500"))
            );
            // hardcode interval, do not want any tuning of it outside code changes.
            return new G1OverLimitStrategy(
                jvmInfo,
                HierarchyCircuitBreakerService::realMemoryUsage,
                createYoungGcCountSupplier(),
                System::currentTimeMillis,
                5000,
                lockTimeout
            );
        } else {
            return memoryUsed -> memoryUsed;
        }
    }

    static LongSupplier createYoungGcCountSupplier() {
        List<GarbageCollectorMXBean> youngBeans = ManagementFactory.getGarbageCollectorMXBeans()
            .stream()
            .filter(mxBean -> GcNames.getByGcName(mxBean.getName(), mxBean.getName()).equals(GcNames.YOUNG))
            .collect(Collectors.toList());
        assert youngBeans.size() == 1;
        assert youngBeans.get(0).getCollectionCount() != -1 : "G1 must support getting collection count";

        if (youngBeans.size() == 1) {
            return youngBeans.get(0)::getCollectionCount;
        } else {
            logger.warn("Unable to find young generation collector, G1 over limit strategy might be impacted [{}]", youngBeans);
            return () -> -1;
        }
    }

    interface OverLimitStrategy {
        MemoryUsage overLimit(MemoryUsage memoryUsed);
    }

    static class G1OverLimitStrategy implements OverLimitStrategy {
        private final long g1RegionSize;
        private final LongSupplier currentMemoryUsageSupplier;
        private final LongSupplier gcCountSupplier;
        private final LongSupplier timeSupplier;
        private final TimeValue lockTimeout;
        private final long maxHeap;

        private long lastCheckTime = Long.MIN_VALUE;
        private final long minimumInterval;

        private long blackHole;
        private final ReleasableLock lock = new ReleasableLock(new ReentrantLock());

        G1OverLimitStrategy(
            JvmInfo jvmInfo,
            LongSupplier currentMemoryUsageSupplier,
            LongSupplier gcCountSupplier,
            LongSupplier timeSupplier,
            long minimumInterval,
            TimeValue lockTimeout
        ) {
            this.lockTimeout = lockTimeout;
            assert minimumInterval > 0;
            this.currentMemoryUsageSupplier = currentMemoryUsageSupplier;
            this.gcCountSupplier = gcCountSupplier;
            this.timeSupplier = timeSupplier;
            this.minimumInterval = minimumInterval;
            this.maxHeap = jvmInfo.getMem().getHeapMax().getBytes();
            long g1RegionSize = jvmInfo.getG1RegionSize();
            if (g1RegionSize <= 0) {
                this.g1RegionSize = fallbackRegionSize(jvmInfo);
            } else {
                this.g1RegionSize = g1RegionSize;
            }
        }

        static long fallbackRegionSize(JvmInfo jvmInfo) {
            // mimick JDK calculation based on JDK 14 source:
            // https://hg.openjdk.java.net/jdk/jdk14/file/6c954123ee8d/src/hotspot/share/gc/g1/heapRegion.cpp#l65
            // notice that newer JDKs will have a slight variant only considering max-heap:
            // https://hg.openjdk.java.net/jdk/jdk/file/e7d0ec2d06e8/src/hotspot/share/gc/g1/heapRegion.cpp#l67
            // based on this JDK "bug":
            // https://bugs.openjdk.java.net/browse/JDK-8241670
            long averageHeapSize = (jvmInfo.getMem().getHeapMax().getBytes() + JvmInfo.jvmInfo().getMem().getHeapMax().getBytes()) / 2;
            long regionSize = Long.highestOneBit(averageHeapSize / 2048);
            if (regionSize < ByteSizeUnit.MB.toBytes(1)) {
                regionSize = ByteSizeUnit.MB.toBytes(1);
            } else if (regionSize > ByteSizeUnit.MB.toBytes(32)) {
                regionSize = ByteSizeUnit.MB.toBytes(32);
            }
            return regionSize;
        }

        @Override
        public MemoryUsage overLimit(MemoryUsage memoryUsed) {
            boolean leader = false;
            int allocationIndex = 0;
            long allocationDuration = 0;
            try (ReleasableLock locked = lock.tryAcquire(lockTimeout)) {
                if (locked != null) {
                    long begin = timeSupplier.getAsLong();
                    leader = begin >= lastCheckTime + minimumInterval;
                    overLimitTriggered(leader);
                    if (leader) {
                        long initialCollectionCount = gcCountSupplier.getAsLong();
                        logger.info("attempting to trigger G1GC due to high heap usage [{}]", memoryUsed.baseUsage);
                        long localBlackHole = 0;
                        // number of allocations, corresponding to (approximately) number of free regions + 1
                        int allocationCount = Math.toIntExact((maxHeap - memoryUsed.baseUsage) / g1RegionSize + 1);
                        // allocations of half-region size becomes single humongous alloc, thus taking up a full region.
                        int allocationSize = (int) (g1RegionSize >> 1);
                        long maxUsageObserved = memoryUsed.baseUsage;
                        for (; allocationIndex < allocationCount; ++allocationIndex) {
                            long current = currentMemoryUsageSupplier.getAsLong();
                            if (current >= maxUsageObserved) {
                                maxUsageObserved = current;
                            } else {
                                // we observed a memory drop, so some GC must have occurred
                                break;
                            }
                            if (initialCollectionCount != gcCountSupplier.getAsLong()) {
                                break;
                            }
                            localBlackHole += new byte[allocationSize].hashCode();
                        }

                        blackHole += localBlackHole;
                        logger.trace("black hole [{}]", blackHole);

                        long now = timeSupplier.getAsLong();
                        this.lastCheckTime = now;
                        allocationDuration = now - begin;
                    }
                }
            } catch (InterruptedException e) {
                Thread.currentThread().interrupt();
                // fallthrough
            }

            final long current = currentMemoryUsageSupplier.getAsLong();
            if (current < memoryUsed.baseUsage) {
                if (leader) {
                    logger.info(
                        "GC did bring memory usage down, before [{}], after [{}], allocations [{}], duration [{}]",
                        memoryUsed.baseUsage,
                        current,
                        allocationIndex,
                        allocationDuration
                    );
                }
                return new MemoryUsage(
                    current,
                    memoryUsed.totalUsage - memoryUsed.baseUsage + current,
                    memoryUsed.transientChildUsage,
                    memoryUsed.permanentChildUsage
                );
            } else {
                if (leader) {
                    logger.info(
                        "GC did not bring memory usage down, before [{}], after [{}], allocations [{}], duration [{}]",
                        memoryUsed.baseUsage,
                        current,
                        allocationIndex,
                        allocationDuration
                    );
                }
                // prefer original measurement when reporting if heap usage was not brought down.
                return memoryUsed;
            }
        }

        void overLimitTriggered(boolean leader) {
            // for tests to override.
        }

        TimeValue getLockTimeout() {
            return lockTimeout;
        }
    }
}<|MERGE_RESOLUTION|>--- conflicted
+++ resolved
@@ -57,16 +57,12 @@
 
     private final Map<String, CircuitBreaker> breakers;
 
-<<<<<<< HEAD
-    public static final Setting<Boolean> USE_REAL_MEMORY_USAGE_SETTING =
-        Setting.boolSetting("indices.breaker.total.use_real_memory", true, Property.Dynamic, Property.NodeScope);
-=======
     public static final Setting<Boolean> USE_REAL_MEMORY_USAGE_SETTING = Setting.boolSetting(
         "indices.breaker.total.use_real_memory",
         true,
-        Property.NodeScope
-    );
->>>>>>> ff06c2e2
+        Property.Dynamic,
+        Property.NodeScope
+    );
 
     public static final Setting<ByteSizeValue> TOTAL_CIRCUIT_BREAKER_LIMIT_SETTING = Setting.memorySizeSetting(
         "indices.breaker.total.limit",
@@ -244,14 +240,10 @@
             CIRCUIT_BREAKER_LIMIT_SETTING,
             CIRCUIT_BREAKER_OVERHEAD_SETTING,
             (name, updatedValues) -> updateCircuitBreakerSettings(name, updatedValues.v1(), updatedValues.v2()),
-<<<<<<< HEAD
             (s, t) -> {});
         clusterSettings.addSettingsUpdateConsumer(
                 this::updateUseRealMemorySetting,
             List.of(USE_REAL_MEMORY_USAGE_SETTING, TOTAL_CIRCUIT_BREAKER_LIMIT_SETTING)
-=======
-            (s, t) -> {}
->>>>>>> ff06c2e2
         );
 
         this.overLimitStrategyFactory = overLimitStrategyFactory;
