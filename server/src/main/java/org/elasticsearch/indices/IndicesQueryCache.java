/*
 * Copyright Elasticsearch B.V. and/or licensed to Elasticsearch B.V. under one
 * or more contributor license agreements. Licensed under the Elastic License
 * 2.0 and the Server Side Public License, v 1; you may not use this file except
 * in compliance with, at your election, the Elastic License 2.0 or the Server
 * Side Public License, v 1.
 */

package org.elasticsearch.indices;

import org.apache.logging.log4j.LogManager;
import org.apache.logging.log4j.Logger;
import org.apache.lucene.index.LeafReaderContext;
import org.apache.lucene.search.BulkScorer;
import org.apache.lucene.search.Explanation;
import org.apache.lucene.search.LRUQueryCache;
import org.apache.lucene.search.Query;
import org.apache.lucene.search.QueryCache;
import org.apache.lucene.search.QueryCachingPolicy;
import org.apache.lucene.search.Scorer;
import org.apache.lucene.search.ScorerSupplier;
import org.apache.lucene.search.Weight;
import org.elasticsearch.common.lucene.ShardCoreKeyMap;
import org.elasticsearch.common.settings.Setting;
import org.elasticsearch.common.settings.Setting.Property;
import org.elasticsearch.common.settings.Settings;
import org.elasticsearch.common.unit.ByteSizeValue;
import org.elasticsearch.index.cache.query.QueryCacheStats;
import org.elasticsearch.index.shard.ShardId;

import java.io.Closeable;
import java.io.IOException;
import java.util.Collections;
import java.util.HashMap;
import java.util.IdentityHashMap;
import java.util.Map;
import java.util.Set;
import java.util.concurrent.ConcurrentHashMap;
import java.util.function.Predicate;

public class IndicesQueryCache implements QueryCache, Closeable {

    private static final Logger logger = LogManager.getLogger(IndicesQueryCache.class);

    public static final Setting<ByteSizeValue> INDICES_CACHE_QUERY_SIZE_SETTING = Setting.memorySizeSetting(
        "indices.queries.cache.size",
        "10%",
        Property.NodeScope
    );
    // mostly a way to prevent queries from being the main source of memory usage
    // of the cache
    public static final Setting<Integer> INDICES_CACHE_QUERY_COUNT_SETTING = Setting.intSetting(
        "indices.queries.cache.count",
        10_000,
        1,
        Property.NodeScope
    );
    // enables caching on all segments instead of only the larger ones, for testing only
    public static final Setting<Boolean> INDICES_QUERIES_CACHE_ALL_SEGMENTS_SETTING = Setting.boolSetting(
        "indices.queries.cache.all_segments",
        false,
        Property.NodeScope,
        Property.Deprecated
    );

    private final LRUQueryCache cache;
    private final ShardCoreKeyMap shardKeyMap = new ShardCoreKeyMap();
    private final Map<ShardId, Stats> shardStats = new ConcurrentHashMap<>();
    private volatile long sharedRamBytesUsed;

    // This is a hack for the fact that the close listener for the
    // ShardCoreKeyMap will be called before onDocIdSetEviction
    // See onDocIdSetEviction for more info
    private final Map<Object, StatsAndCount> stats2 = Collections.synchronizedMap(new IdentityHashMap<>());

    public IndicesQueryCache(Settings settings) {
        final ByteSizeValue size = INDICES_CACHE_QUERY_SIZE_SETTING.get(settings);
        final int count = INDICES_CACHE_QUERY_COUNT_SETTING.get(settings);
        logger.debug("using [node] query cache with size [{}] max filter count [{}]", size, count);
        if (INDICES_QUERIES_CACHE_ALL_SEGMENTS_SETTING.get(settings)) {
<<<<<<< HEAD
=======
            // Use the default skip_caching_factor (i.e., 10f) in Lucene
>>>>>>> 4a3f9bbf
            cache = new ElasticsearchLRUQueryCache(count, size.getBytes(), context -> true, 10f);
        } else {
            cache = new ElasticsearchLRUQueryCache(count, size.getBytes());
        }
        sharedRamBytesUsed = 0;
    }

    /** Get usage statistics for the given shard. */
    public QueryCacheStats getStats(ShardId shard) {
        final Map<ShardId, QueryCacheStats> stats = new HashMap<>();
        for (Map.Entry<ShardId, Stats> entry : shardStats.entrySet()) {
            stats.put(entry.getKey(), entry.getValue().toQueryCacheStats());
        }
        QueryCacheStats shardStats = new QueryCacheStats();
        QueryCacheStats info = stats.get(shard);
        if (info == null) {
            info = new QueryCacheStats();
        }
        shardStats.add(info);

        // We also have some shared ram usage that we try to distribute
        // proportionally to their number of cache entries of each shard.
        // Sometimes it's not possible to do this when there are no shard entries at all,
        // which can happen as the shared ram usage can extend beyond the closing of all shards.
        if (stats.isEmpty() == false) {
            long totalSize = 0;
            for (QueryCacheStats s : stats.values()) {
                totalSize += s.getCacheSize();
            }
            final double weight = totalSize == 0 ? 1d / stats.size() : ((double) shardStats.getCacheSize()) / totalSize;
            final long additionalRamBytesUsed = Math.round(weight * sharedRamBytesUsed);
            assert additionalRamBytesUsed >= 0L : additionalRamBytesUsed;
            shardStats.add(new QueryCacheStats(additionalRamBytesUsed, 0, 0, 0, 0));
        }
        return shardStats;
    }

    @Override
    public Weight doCache(Weight weight, QueryCachingPolicy policy) {
        while (weight instanceof CachingWeightWrapper) {
            weight = ((CachingWeightWrapper) weight).in;
        }
        final Weight in = cache.doCache(weight, policy);
        // We wrap the weight to track the readers it sees and map them with
        // the shards they belong to
        return new CachingWeightWrapper(in);
    }

    private class CachingWeightWrapper extends Weight {

        private final Weight in;

        protected CachingWeightWrapper(Weight in) {
            super(in.getQuery());
            this.in = in;
        }

        @Override
        public Explanation explain(LeafReaderContext context, int doc) throws IOException {
            shardKeyMap.add(context.reader());
            return in.explain(context, doc);
        }

        @Override
        public Scorer scorer(LeafReaderContext context) throws IOException {
            shardKeyMap.add(context.reader());
            return in.scorer(context);
        }

        @Override
        public ScorerSupplier scorerSupplier(LeafReaderContext context) throws IOException {
            shardKeyMap.add(context.reader());
            return in.scorerSupplier(context);
        }

        @Override
        public BulkScorer bulkScorer(LeafReaderContext context) throws IOException {
            shardKeyMap.add(context.reader());
            return in.bulkScorer(context);
        }

        @Override
        public boolean isCacheable(LeafReaderContext ctx) {
            return in.isCacheable(ctx);
        }
    }

    /** Clear all entries that belong to the given index. */
    public void clearIndex(String index) {
        final Set<Object> coreCacheKeys = shardKeyMap.getCoreKeysForIndex(index);
        for (Object coreKey : coreCacheKeys) {
            cache.clearCoreCacheKey(coreKey);
        }

        // This cache stores two things: filters, and doc id sets. Calling
        // clear only removes the doc id sets, but if we reach the situation
        // that the cache does not contain any DocIdSet anymore, then it
        // probably means that the user wanted to remove everything.
        if (cache.getCacheSize() == 0) {
            cache.clear();
        }
    }

    @Override
    public void close() {
        assert shardKeyMap.size() == 0 : shardKeyMap.size();
        assert shardStats.isEmpty() : shardStats.keySet();
        assert stats2.isEmpty() : stats2;

        // This cache stores two things: filters, and doc id sets. At this time
        // we only know that there are no more doc id sets, but we still track
        // recently used queries, which we want to reclaim.
        cache.clear();
    }

    private static class Stats implements Cloneable {

        final ShardId shardId;
        volatile long ramBytesUsed;
        volatile long hitCount;
        volatile long missCount;
        volatile long cacheCount;
        volatile long cacheSize;

        Stats(ShardId shardId) {
            this.shardId = shardId;
        }

        QueryCacheStats toQueryCacheStats() {
            return new QueryCacheStats(ramBytesUsed, hitCount, missCount, cacheCount, cacheSize);
        }

        @Override
        public String toString() {
            return "{shardId="
                + shardId
                + ", ramBytedUsed="
                + ramBytesUsed
                + ", hitCount="
                + hitCount
                + ", missCount="
                + missCount
                + ", cacheCount="
                + cacheCount
                + ", cacheSize="
                + cacheSize
                + "}";
        }
    }

    private static class StatsAndCount {
        volatile int count;
        final Stats stats;

        StatsAndCount(Stats stats) {
            this.stats = stats;
            this.count = 0;
        }

        @Override
        public String toString() {
            return "{stats=" + stats + " ,count=" + count + "}";
        }
    }

    private static boolean empty(Stats stats) {
        if (stats == null) {
            return true;
        }
        return stats.cacheSize == 0 && stats.ramBytesUsed == 0;
    }

    public void onClose(ShardId shardId) {
        assert empty(shardStats.get(shardId));
        shardStats.remove(shardId);
    }

    private class ElasticsearchLRUQueryCache extends LRUQueryCache {

        ElasticsearchLRUQueryCache(int maxSize, long maxRamBytesUsed, Predicate<LeafReaderContext> leavesToCache, float skipFactor) {
            super(maxSize, maxRamBytesUsed, leavesToCache, skipFactor);
        }

        ElasticsearchLRUQueryCache(int maxSize, long maxRamBytesUsed) {
            super(maxSize, maxRamBytesUsed);
        }

        private Stats getStats(Object coreKey) {
            final ShardId shardId = shardKeyMap.getShardId(coreKey);
            if (shardId == null) {
                return null;
            }
            return shardStats.get(shardId);
        }

        private Stats getOrCreateStats(Object coreKey) {
            return shardStats.computeIfAbsent(shardKeyMap.getShardId(coreKey), Stats::new);
        }

        // It's ok to not protect these callbacks by a lock since it is
        // done in LRUQueryCache
        @Override
        protected void onClear() {
            super.onClear();
            for (Stats stats : shardStats.values()) {
                // don't throw away hit/miss
                stats.cacheSize = 0;
                stats.ramBytesUsed = 0;
            }
            stats2.clear();
            sharedRamBytesUsed = 0;
        }

        @Override
        protected void onQueryCache(Query filter, long ramBytesUsed) {
            super.onQueryCache(filter, ramBytesUsed);
            sharedRamBytesUsed += ramBytesUsed;
        }

        @Override
        protected void onQueryEviction(Query filter, long ramBytesUsed) {
            super.onQueryEviction(filter, ramBytesUsed);
            sharedRamBytesUsed -= ramBytesUsed;
        }

        @Override
        protected void onDocIdSetCache(Object readerCoreKey, long ramBytesUsed) {
            super.onDocIdSetCache(readerCoreKey, ramBytesUsed);
            final Stats shardStats = getOrCreateStats(readerCoreKey);
            shardStats.cacheSize += 1;
            shardStats.cacheCount += 1;
            shardStats.ramBytesUsed += ramBytesUsed;

            StatsAndCount statsAndCount = stats2.get(readerCoreKey);
            if (statsAndCount == null) {
                statsAndCount = new StatsAndCount(shardStats);
                stats2.put(readerCoreKey, statsAndCount);
            }
            statsAndCount.count += 1;
        }

        @Override
        protected void onDocIdSetEviction(Object readerCoreKey, int numEntries, long sumRamBytesUsed) {
            super.onDocIdSetEviction(readerCoreKey, numEntries, sumRamBytesUsed);
            // onDocIdSetEviction might sometimes be called with a number
            // of entries equal to zero if the cache for the given segment
            // was already empty when the close listener was called
            if (numEntries > 0) {
                // We can't use ShardCoreKeyMap here because its core closed
                // listener is called before the listener of the cache which
                // triggers this eviction. So instead we use use stats2 that
                // we only evict when nothing is cached anymore on the segment
                // instead of relying on close listeners
                final StatsAndCount statsAndCount = stats2.get(readerCoreKey);
                final Stats shardStats = statsAndCount.stats;
                shardStats.cacheSize -= numEntries;
                shardStats.ramBytesUsed -= sumRamBytesUsed;
                statsAndCount.count -= numEntries;
                if (statsAndCount.count == 0) {
                    stats2.remove(readerCoreKey);
                }
            }
        }

        @Override
        protected void onHit(Object readerCoreKey, Query filter) {
            super.onHit(readerCoreKey, filter);
            final Stats shardStats = getStats(readerCoreKey);
            shardStats.hitCount += 1;
        }

        @Override
        protected void onMiss(Object readerCoreKey, Query filter) {
            super.onMiss(readerCoreKey, filter);
            final Stats shardStats = getOrCreateStats(readerCoreKey);
            shardStats.missCount += 1;
        }
    }
}<|MERGE_RESOLUTION|>--- conflicted
+++ resolved
@@ -78,10 +78,7 @@
         final int count = INDICES_CACHE_QUERY_COUNT_SETTING.get(settings);
         logger.debug("using [node] query cache with size [{}] max filter count [{}]", size, count);
         if (INDICES_QUERIES_CACHE_ALL_SEGMENTS_SETTING.get(settings)) {
-<<<<<<< HEAD
-=======
             // Use the default skip_caching_factor (i.e., 10f) in Lucene
->>>>>>> 4a3f9bbf
             cache = new ElasticsearchLRUQueryCache(count, size.getBytes(), context -> true, 10f);
         } else {
             cache = new ElasticsearchLRUQueryCache(count, size.getBytes());
