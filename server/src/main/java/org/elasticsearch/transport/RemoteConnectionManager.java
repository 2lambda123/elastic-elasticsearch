--- conflicted
+++ resolved
@@ -99,23 +99,13 @@
     }
 
     public Transport.Connection getAnyRemoteConnection() {
-<<<<<<< HEAD
-        List<Transport.Connection> localConnections = this.connections;
-        if (localConnections.isEmpty()) {
-            throw new NoSuchRemoteClusterException(clusterAlias);
-        } else {
-            long curr;
-            while ((curr = counter.incrementAndGet()) == Long.MIN_VALUE);
-            final Transport.Connection connection = localConnections.get(Math.floorMod(curr, localConnections.size()));
-            return new RemoteConnection(connection, clusterAlias);
-=======
         List<DiscoveryNode> localConnectedNodes = this.connectedNodes;
         long curr;
         while ((curr = counter.incrementAndGet()) == Long.MIN_VALUE);
         if (localConnectedNodes.isEmpty() == false) {
             DiscoveryNode nextNode = localConnectedNodes.get(Math.floorMod(curr, localConnectedNodes.size()));
             try {
-                return delegate.getConnection(nextNode);
+                return new RemoteConnection(delegate.getConnection(nextNode), clusterAlias);
             } catch (NodeNotConnectedException e) {
                 // Ignore. We will manually create an iterator of open nodes
             }
@@ -123,11 +113,10 @@
         Set<DiscoveryNode> allConnectionNodes = getAllConnectedNodes();
         for (DiscoveryNode connectedNode : allConnectionNodes) {
             try {
-                return delegate.getConnection(connectedNode);
+                return new RemoteConnection(delegate.getConnection(connectedNode), clusterAlias);
             } catch (NodeNotConnectedException e) {
                 // Ignore. We will try the next one until all are exhausted.
             }
->>>>>>> 12e92188
         }
         throw new NoSuchRemoteClusterException(clusterAlias);
     }
