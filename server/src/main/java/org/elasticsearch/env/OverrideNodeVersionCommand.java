/*
 * Copyright Elasticsearch B.V. and/or licensed to Elasticsearch B.V. under one
 * or more contributor license agreements. Licensed under the Elastic License
 * 2.0 and the Server Side Public License, v 1; you may not use this file except
 * in compliance with, at your election, the Elastic License 2.0 or the Server
 * Side Public License, v 1.
 */
package org.elasticsearch.env;

import joptsimple.OptionParser;
import joptsimple.OptionSet;
import org.elasticsearch.ElasticsearchException;
import org.elasticsearch.Version;
import org.elasticsearch.cli.Terminal;
import org.elasticsearch.cluster.coordination.ElasticsearchNodeCommand;
import org.elasticsearch.gateway.PersistedClusterStateService;

import java.io.IOException;
import java.nio.file.Path;

public class OverrideNodeVersionCommand extends ElasticsearchNodeCommand {
    private static final String TOO_NEW_MESSAGE =
        DELIMITER +
            "\n" +
            "This data path was last written by Elasticsearch version [V_NEW] and may no\n" +
            "longer be compatible with Elasticsearch version [V_CUR]. This tool will bypass\n" +
            "this compatibility check, allowing a version [V_CUR] node to start on this data\n" +
            "path, but a version [V_CUR] node may not be able to read this data or may read\n" +
            "it incorrectly leading to data loss.\n" +
            "\n" +
            "You should not use this tool. Instead, continue to use a version [V_NEW] node\n" +
            "on this data path. If necessary, you can use reindex-from-remote to copy the\n" +
            "data from here into an older cluster.\n" +
            "\n" +
            "Do you want to proceed?\n";

    private static final String TOO_OLD_MESSAGE =
        DELIMITER +
            "\n" +
            "This data path was last written by Elasticsearch version [V_OLD] which may be\n" +
            "too old to be readable by Elasticsearch version [V_CUR].  This tool will bypass\n" +
            "this compatibility check, allowing a version [V_CUR] node to start on this data\n" +
            "path, but this version [V_CUR] node may not be able to read this data or may\n" +
            "read it incorrectly leading to data loss.\n" +
            "\n" +
            "You should not use this tool. Instead, upgrade this data path from [V_OLD] to\n" +
            "[V_CUR] using one or more intermediate versions of Elasticsearch.\n" +
            "\n" +
            "Do you want to proceed?\n";

    static final String NO_METADATA_MESSAGE = "no node metadata found, so there is no version to override";
    static final String SUCCESS_MESSAGE = "Successfully overwrote this node's metadata to bypass its version compatibility checks.";

    public OverrideNodeVersionCommand() {
        super("Overwrite the version stored in this node's data path with [" + Version.CURRENT +
            "] to bypass the version compatibility checks");
    }

    @Override
<<<<<<< HEAD
    protected void processNodePaths(Terminal terminal, Path[] dataPaths, OptionSet options, Environment env) throws IOException {
        final Path[] nodePaths = Arrays.stream(toNodePaths(dataPaths)).map(p -> p.path).toArray(Path[]::new);
        final NodeMetadata nodeMetadata = PersistedClusterStateService.nodeMetadata(nodePaths[0]);
=======
    protected void processNodePaths(Terminal terminal, Path dataPath, OptionSet options, Environment env) throws IOException {
        final Path nodePath = createNodePath(dataPath).path;
        final NodeMetadata nodeMetadata = PersistedClusterStateService.nodeMetadata(nodePath);
>>>>>>> bbfa090a
        if (nodeMetadata == null) {
            throw new ElasticsearchException(NO_METADATA_MESSAGE);
        }

        try {
            nodeMetadata.upgradeToCurrentVersion();
            throw new ElasticsearchException("found [" + nodeMetadata + "] which is compatible with current version [" + Version.CURRENT
                + "], so there is no need to override the version checks");
        } catch (IllegalStateException e) {
            // ok, means the version change is not supported
        }

        confirm(terminal, (nodeMetadata.nodeVersion().before(Version.CURRENT) ? TOO_OLD_MESSAGE : TOO_NEW_MESSAGE)
            .replace("V_OLD", nodeMetadata.nodeVersion().toString())
            .replace("V_NEW", nodeMetadata.nodeVersion().toString())
            .replace("V_CUR", Version.CURRENT.toString()));

        PersistedClusterStateService.overrideVersion(Version.CURRENT, dataPath);

        terminal.println(SUCCESS_MESSAGE);
    }

    //package-private for testing
    OptionParser getParser() {
        return parser;
    }
}<|MERGE_RESOLUTION|>--- conflicted
+++ resolved
@@ -57,15 +57,9 @@
     }
 
     @Override
-<<<<<<< HEAD
-    protected void processNodePaths(Terminal terminal, Path[] dataPaths, OptionSet options, Environment env) throws IOException {
-        final Path[] nodePaths = Arrays.stream(toNodePaths(dataPaths)).map(p -> p.path).toArray(Path[]::new);
-        final NodeMetadata nodeMetadata = PersistedClusterStateService.nodeMetadata(nodePaths[0]);
-=======
     protected void processNodePaths(Terminal terminal, Path dataPath, OptionSet options, Environment env) throws IOException {
         final Path nodePath = createNodePath(dataPath).path;
         final NodeMetadata nodeMetadata = PersistedClusterStateService.nodeMetadata(nodePath);
->>>>>>> bbfa090a
         if (nodeMetadata == null) {
             throw new ElasticsearchException(NO_METADATA_MESSAGE);
         }
