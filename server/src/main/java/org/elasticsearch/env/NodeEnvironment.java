--- conflicted
+++ resolved
@@ -194,31 +194,18 @@
                         final Environment environment,
                         final CheckedFunction<Path, Boolean, IOException> pathFunction,
                         final Function<Path, Path> subPathMapping) throws IOException {
-<<<<<<< HEAD
-            nodePaths = new NodePath[1];
-            locks = new Lock[1];
-=======
->>>>>>> bbfa090a
             try {
                 Path dataDir = environment.dataFile();
                 Path dir = subPathMapping.apply(dataDir);
                 if (pathFunction.apply(dir) == false) {
-<<<<<<< HEAD
-=======
                     lock = null;
                     nodePath = null;
->>>>>>> bbfa090a
                     return;
                 }
                 try (Directory luceneDir = FSDirectory.open(dir, NativeFSLockFactory.INSTANCE)) {
                     logger.trace("obtaining node lock on {} ...", dir.toAbsolutePath());
-<<<<<<< HEAD
-                    locks[0] = luceneDir.obtainLock(NODE_LOCK_FILENAME);
-                    nodePaths[0] = new NodePath(dir);
-=======
                     lock = luceneDir.obtainLock(NODE_LOCK_FILENAME);
                     nodePath = new NodePath(dir);
->>>>>>> bbfa090a
                 } catch (IOException e) {
                     logger.trace(() -> new ParameterizedMessage(
                         "failed to obtain node lock on {}", dir.toAbsolutePath()), e);
@@ -473,15 +460,9 @@
      * scans the node paths and loads existing metadata file. If not found a new meta data will be generated
      */
     private static NodeMetadata loadNodeMetadata(Settings settings, Logger logger,
-<<<<<<< HEAD
-                                                 NodePath... nodePaths) throws IOException {
-        final Path[] paths = Arrays.stream(nodePaths).map(np -> np.path).toArray(Path[]::new);
-        NodeMetadata metadata = PersistedClusterStateService.nodeMetadata(paths[0]);
-=======
                                                  NodePath nodePath) throws IOException {
         final Path path = nodePath.path;
         NodeMetadata metadata = PersistedClusterStateService.nodeMetadata(path);
->>>>>>> bbfa090a
         if (metadata == null) {
             // load legacy metadata
             final NodeMetadata legacyMetadata = NodeMetadata.FORMAT.loadLatestState(logger, NamedXContentRegistry.EMPTY, path);
