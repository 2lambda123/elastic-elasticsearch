/*
 * Licensed to Elasticsearch under one or more contributor
 * license agreements. See the NOTICE file distributed with
 * this work for additional information regarding copyright
 * ownership. Elasticsearch licenses this file to you under
 * the Apache License, Version 2.0 (the "License"); you may
 * not use this file except in compliance with the License.
 * You may obtain a copy of the License at
 *
 *    http://www.apache.org/licenses/LICENSE-2.0
 *
 * Unless required by applicable law or agreed to in writing,
 * software distributed under the License is distributed on an
 * "AS IS" BASIS, WITHOUT WARRANTIES OR CONDITIONS OF ANY
 * KIND, either express or implied.  See the License for the
 * specific language governing permissions and limitations
 * under the License.
 */

package org.elasticsearch.env;

import java.io.UncheckedIOException;
import java.util.Iterator;
import java.util.stream.Collectors;
import java.util.stream.Stream;
import org.apache.logging.log4j.Logger;
import org.apache.logging.log4j.LogManager;
import org.apache.logging.log4j.message.ParameterizedMessage;
import org.apache.lucene.index.IndexWriter;
import org.apache.lucene.index.SegmentInfos;
import org.apache.lucene.store.Directory;
import org.apache.lucene.store.FSDirectory;
import org.apache.lucene.store.Lock;
import org.apache.lucene.store.LockObtainFailedException;
import org.apache.lucene.store.NativeFSLockFactory;
import org.apache.lucene.store.SimpleFSDirectory;
<<<<<<< HEAD
=======
import org.elasticsearch.common.CheckedFunction;
import org.elasticsearch.common.lease.Releasable;
>>>>>>> 0c7f6570
import org.elasticsearch.core.internal.io.IOUtils;
import org.elasticsearch.ElasticsearchException;
import org.elasticsearch.cluster.metadata.IndexMetaData;
import org.elasticsearch.cluster.node.DiscoveryNode;
import org.elasticsearch.common.Randomness;
import org.elasticsearch.common.SuppressForbidden;
import org.elasticsearch.common.UUIDs;
import org.elasticsearch.common.io.FileSystemUtils;
import org.elasticsearch.common.settings.Setting;
import org.elasticsearch.common.settings.Setting.Property;
import org.elasticsearch.common.settings.Settings;
import org.elasticsearch.common.unit.ByteSizeValue;
import org.elasticsearch.common.unit.TimeValue;
import org.elasticsearch.common.xcontent.NamedXContentRegistry;
import org.elasticsearch.gateway.MetaDataStateFormat;
import org.elasticsearch.index.Index;
import org.elasticsearch.index.IndexSettings;
import org.elasticsearch.index.shard.ShardId;
import org.elasticsearch.index.shard.ShardPath;
import org.elasticsearch.index.store.FsDirectoryService;
import org.elasticsearch.monitor.fs.FsInfo;
import org.elasticsearch.monitor.fs.FsProbe;
import org.elasticsearch.monitor.jvm.JvmInfo;

import java.io.Closeable;
import java.io.IOException;
import java.nio.file.AtomicMoveNotSupportedException;
import java.nio.file.DirectoryStream;
import java.nio.file.FileStore;
import java.nio.file.Files;
import java.nio.file.Path;
import java.nio.file.StandardCopyOption;
import java.util.ArrayList;
import java.util.Arrays;
import java.util.Collection;
import java.util.HashMap;
import java.util.HashSet;
import java.util.List;
import java.util.Locale;
import java.util.Map;
import java.util.Random;
import java.util.Set;
import java.util.concurrent.Semaphore;
import java.util.concurrent.TimeUnit;
import java.util.concurrent.atomic.AtomicBoolean;
import java.util.concurrent.atomic.AtomicReference;
import java.util.function.Consumer;
import java.util.function.Predicate;

import static java.util.Collections.unmodifiableSet;

/**
 * A component that holds all data paths for a single node.
 */
public final class NodeEnvironment  implements Closeable {
    public static class NodePath {
        /* ${data.paths}/nodes/{node.id} */
        public final Path path;
        /* ${data.paths}/nodes/{node.id}/indices */
        public final Path indicesPath;
        /** Cached FileStore from path */
        public final FileStore fileStore;

        public final int majorDeviceNumber;
        public final int minorDeviceNumber;

        public NodePath(Path path) throws IOException {
            this.path = path;
            this.indicesPath = path.resolve(INDICES_FOLDER);
            this.fileStore = Environment.getFileStore(path);
            if (fileStore.supportsFileAttributeView("lucene")) {
                this.majorDeviceNumber = (int) fileStore.getAttribute("lucene:major_device_number");
                this.minorDeviceNumber = (int) fileStore.getAttribute("lucene:minor_device_number");
            } else {
                this.majorDeviceNumber = -1;
                this.minorDeviceNumber = -1;
            }
        }

        /**
         * Resolves the given shards directory against this NodePath
         * ${data.paths}/nodes/{node.id}/indices/{index.uuid}/{shard.id}
         */
        public Path resolve(ShardId shardId) {
            return resolve(shardId.getIndex()).resolve(Integer.toString(shardId.id()));
        }

        /**
         * Resolves index directory against this NodePath
         * ${data.paths}/nodes/{node.id}/indices/{index.uuid}
         */
        public Path resolve(Index index) {
            return indicesPath.resolve(index.getUUID());
        }

        @Override
        public String toString() {
            return "NodePath{" +
                    "path=" + path +
                    ", indicesPath=" + indicesPath +
                    ", fileStore=" + fileStore +
                    ", majorDeviceNumber=" + majorDeviceNumber +
                    ", minorDeviceNumber=" + minorDeviceNumber +
                    '}';
        }

    }

    private final Logger logger = LogManager.getLogger(NodeEnvironment.class);
    private final NodePath[] nodePaths;
    private final Path sharedDataPath;
    private final Lock[] locks;

    private final int nodeLockId;
    private final AtomicBoolean closed = new AtomicBoolean(false);
    private final Map<ShardId, InternalShardLock> shardLocks = new HashMap<>();

    private final NodeMetaData nodeMetaData;

    /**
     * Maximum number of data nodes that should run in an environment.
     */
    public static final Setting<Integer> MAX_LOCAL_STORAGE_NODES_SETTING = Setting.intSetting("node.max_local_storage_nodes", 1, 1,
        Property.NodeScope);

    /**
     * Seed for determining a persisted unique uuid of this node. If the node has already a persisted uuid on disk,
     * this seed will be ignored and the uuid from disk will be reused.
     */
    public static final Setting<Long> NODE_ID_SEED_SETTING =
        Setting.longSetting("node.id.seed", 0L, Long.MIN_VALUE, Property.NodeScope);


    /**
     * If true the [verbose] SegmentInfos.infoStream logging is sent to System.out.
     */
    public static final Setting<Boolean> ENABLE_LUCENE_SEGMENT_INFOS_TRACE_SETTING =
        Setting.boolSetting("node.enable_lucene_segment_infos_trace", false, Property.NodeScope);

    public static final String NODES_FOLDER = "nodes";
    public static final String INDICES_FOLDER = "indices";
    public static final String NODE_LOCK_FILENAME = "node.lock";

    public static class NodeLock implements Releasable {

        private final int nodeId;
        private final Lock[] locks;
        private final NodePath[] nodePaths;

        /**
         * Tries to acquire a node lock for a node id, throws {@code IOException} if it is unable to acquire it
         * @param pathFunction function to check node path before attempt of acquiring a node lock
         */
        public NodeLock(final int nodeId, final Logger logger,
                        final Environment environment,
                        final CheckedFunction<Path, Boolean, IOException> pathFunction) throws IOException {
            this.nodeId = nodeId;
            nodePaths = new NodePath[environment.dataWithClusterFiles().length];
            locks = new Lock[nodePaths.length];
            try {
                final Path[] dataPaths = environment.dataFiles();
                for (int dirIndex = 0; dirIndex < dataPaths.length; dirIndex++) {
                    Path dataDir = dataPaths[dirIndex];
                    Path dir = resolveNodePath(dataDir, nodeId);
                    if (pathFunction.apply(dir) == false) {
                        continue;
                    }
                    try (Directory luceneDir = FSDirectory.open(dir, NativeFSLockFactory.INSTANCE)) {
                        logger.trace("obtaining node lock on {} ...", dir.toAbsolutePath());
                        locks[dirIndex] = luceneDir.obtainLock(NODE_LOCK_FILENAME);
                        nodePaths[dirIndex] = new NodePath(dir);
                    } catch (IOException e) {
                        logger.trace(() -> new ParameterizedMessage(
                            "failed to obtain node lock on {}", dir.toAbsolutePath()), e);
                        // release all the ones that were obtained up until now
                        throw (e instanceof LockObtainFailedException ? e
                            : new IOException("failed to obtain lock on " + dir.toAbsolutePath(), e));
                    }
                }
            } catch (IOException e) {
                close();
                throw e;
            }
        }

        public NodePath[] getNodePaths() {
            return nodePaths;
        }

        @Override
        public void close() {
            for (int i = 0; i < locks.length; i++) {
                if (locks[i] != null) {
                    IOUtils.closeWhileHandlingException(locks[i]);
                }
                locks[i] = null;
            }
        }
    }

    /**
     * Setup the environment.
     * @param settings settings from elasticsearch.yml
     * @param nodeIdConsumer called as soon as the node id is available to the
     *      node name in log messages if it wasn't loaded from
     *      elasticsearch.yml
     */
    public NodeEnvironment(Settings settings, Environment environment, Consumer<String> nodeIdConsumer) throws IOException {
        if (!DiscoveryNode.nodeRequiresLocalStorage(settings)) {
            nodePaths = null;
            sharedDataPath = null;
            locks = null;
            nodeLockId = -1;
            nodeMetaData = new NodeMetaData(generateNodeId(settings));
            nodeIdConsumer.accept(nodeMetaData.nodeId());
            return;
        }
        boolean success = false;
        NodeLock nodeLock = null;

        try {
            sharedDataPath = environment.sharedDataFile();
            IOException lastException = null;
            int maxLocalStorageNodes = MAX_LOCAL_STORAGE_NODES_SETTING.get(settings);

<<<<<<< HEAD
                    try (Directory luceneDir = FSDirectory.open(dir, NativeFSLockFactory.INSTANCE)) {
                        startupTraceLogger.trace("obtaining node lock on {} ...", dir.toAbsolutePath());
                        try {
                            locks[dirIndex] = luceneDir.obtainLock(NODE_LOCK_FILENAME);
                            nodePaths[dirIndex] = new NodePath(dir);
                            nodeLockId = possibleLockId;
                        } catch (LockObtainFailedException ex) {
                            startupTraceLogger.trace(
                                    new ParameterizedMessage("failed to obtain node lock on {}", dir.toAbsolutePath()), ex);
                            // release all the ones that were obtained up until now
                            releaseAndNullLocks(locks);
                            break;
                        }

                    } catch (IOException e) {
                        startupTraceLogger.trace(() -> new ParameterizedMessage(
                            "failed to obtain node lock on {}", dir.toAbsolutePath()), e);
                        lastException = new IOException("failed to obtain lock on " + dir.toAbsolutePath(), e);
                        // release all the ones that were obtained up until now
                        releaseAndNullLocks(locks);
                        break;
                    }
                }
                if (locks[0] != null) {
                    // we found a lock, break
=======
            final AtomicReference<IOException> onCreateDirectoriesException = new AtomicReference<>();
            for (int possibleLockId = 0; possibleLockId < maxLocalStorageNodes; possibleLockId++) {
                try {
                    nodeLock = new NodeLock(possibleLockId, logger, environment,
                        dir -> {
                            try {
                                Files.createDirectories(dir);
                            } catch (IOException e) {
                                onCreateDirectoriesException.set(e);
                                throw e;
                            }
                            return true;
                        });
>>>>>>> 0c7f6570
                    break;
                } catch (LockObtainFailedException e) {
                    // ignore any LockObtainFailedException
                } catch (IOException e) {
                    if (onCreateDirectoriesException.get() != null) {
                        throw onCreateDirectoriesException.get();
                    }
                    lastException = e;
                }
            }

            if (nodeLock == null) {
                final String message = String.format(
                    Locale.ROOT,
                    "failed to obtain node locks, tried [%s] with lock id%s;" +
                        " maybe these locations are not writable or multiple nodes were started without increasing [%s] (was [%d])?",
                    Arrays.toString(environment.dataWithClusterFiles()),
                    maxLocalStorageNodes == 1 ? " [0]" : "s [0--" + (maxLocalStorageNodes - 1) + "]",
                    MAX_LOCAL_STORAGE_NODES_SETTING.getKey(),
                    maxLocalStorageNodes);
                throw new IllegalStateException(message, lastException);
            }
            this.locks = nodeLock.locks;
            this.nodePaths = nodeLock.nodePaths;
            this.nodeLockId = nodeLock.nodeId;
            this.nodeMetaData = loadOrCreateNodeMetaData(settings, logger, nodePaths);
            nodeIdConsumer.accept(nodeMetaData.nodeId());

            if (logger.isDebugEnabled()) {
                logger.debug("using node location [{}], local_lock_id [{}]", nodePaths, nodeLockId);
            }

            maybeLogPathDetails();
            maybeLogHeapDetails();

            applySegmentInfosTrace(settings);
            assertCanWrite();
            success = true;
        } finally {
            if (success == false) {
                close();
            }
        }
    }

    /**
     * Resolve a specific nodes/{node.id} path for the specified path and node lock id.
     *
     * @param path       the path
     * @param nodeLockId the node lock id
     * @return the resolved path
     */
    public static Path resolveNodePath(final Path path, final int nodeLockId) {
        return path.resolve(NODES_FOLDER).resolve(Integer.toString(nodeLockId));
    }

    private void maybeLogPathDetails() throws IOException {

        // We do some I/O in here, so skip this if DEBUG/INFO are not enabled:
        if (logger.isDebugEnabled()) {
            // Log one line per path.data:
            StringBuilder sb = new StringBuilder();
            for (NodePath nodePath : nodePaths) {
                sb.append('\n').append(" -> ").append(nodePath.path.toAbsolutePath());

                FsInfo.Path fsPath = FsProbe.getFSInfo(nodePath);
                sb.append(", free_space [")
                    .append(fsPath.getFree())
                    .append("], usable_space [")
                    .append(fsPath.getAvailable())
                    .append("], total_space [")
                    .append(fsPath.getTotal())
                    .append("], mount [")
                    .append(fsPath.getMount())
                    .append("], type [")
                    .append(fsPath.getType())
                    .append(']');
            }
            logger.debug("node data locations details:{}", sb);
        } else if (logger.isInfoEnabled()) {
            FsInfo.Path totFSPath = new FsInfo.Path();
            Set<String> allTypes = new HashSet<>();
            Set<String> allMounts = new HashSet<>();
            for (NodePath nodePath : nodePaths) {
                FsInfo.Path fsPath = FsProbe.getFSInfo(nodePath);
                String mount = fsPath.getMount();
                if (allMounts.contains(mount) == false) {
                    allMounts.add(mount);
                    String type = fsPath.getType();
                    if (type != null) {
                        allTypes.add(type);
                    }
                    totFSPath.add(fsPath);
                }
            }

            // Just log a 1-line summary:
            logger.info("using [{}] data paths, mounts [{}], net usable_space [{}], net total_space [{}], types [{}]",
                nodePaths.length, allMounts, totFSPath.getAvailable(), totFSPath.getTotal(), toString(allTypes));
        }
    }

    private void maybeLogHeapDetails() {
        JvmInfo jvmInfo = JvmInfo.jvmInfo();
        ByteSizeValue maxHeapSize = jvmInfo.getMem().getHeapMax();
        String useCompressedOops = jvmInfo.useCompressedOops();
        logger.info("heap size [{}], compressed ordinary object pointers [{}]", maxHeapSize, useCompressedOops);
    }


    /**
     * scans the node paths and loads existing metaData file. If not found a new meta data will be generated
     * and persisted into the nodePaths
     */
    private static NodeMetaData loadOrCreateNodeMetaData(Settings settings, Logger logger,
                                                         NodePath... nodePaths) throws IOException {
        final Path[] paths = Arrays.stream(nodePaths).map(np -> np.path).toArray(Path[]::new);
        NodeMetaData metaData = NodeMetaData.FORMAT.loadLatestState(logger, NamedXContentRegistry.EMPTY, paths);
        if (metaData == null) {
            metaData = new NodeMetaData(generateNodeId(settings));
        }
        // we write again to make sure all paths have the latest state file
        NodeMetaData.FORMAT.write(metaData, paths);
        return metaData;
    }

    public static String generateNodeId(Settings settings) {
        Random random = Randomness.get(settings, NODE_ID_SEED_SETTING);
        return UUIDs.randomBase64UUID(random);
    }

    @SuppressForbidden(reason = "System.out.*")
    static void applySegmentInfosTrace(Settings settings) {
        if (ENABLE_LUCENE_SEGMENT_INFOS_TRACE_SETTING.get(settings)) {
            SegmentInfos.setInfoStream(System.out);
        }
    }

    private static String toString(Collection<String> items) {
        StringBuilder b = new StringBuilder();
        for(String item : items) {
            if (b.length() > 0) {
                b.append(", ");
            }
            b.append(item);
        }
        return b.toString();
    }

    /**
     * Deletes a shard data directory iff the shards locks were successfully acquired.
     *
     * @param shardId the id of the shard to delete to delete
     * @throws IOException if an IOException occurs
     */
    public void deleteShardDirectorySafe(ShardId shardId, IndexSettings indexSettings) throws IOException, ShardLockObtainFailedException {
        final Path[] paths = availableShardPaths(shardId);
        logger.trace("deleting shard {} directory, paths: [{}]", shardId, paths);
        try (ShardLock lock = shardLock(shardId)) {
            deleteShardDirectoryUnderLock(lock, indexSettings);
        }
    }

    /**
     * Acquires, then releases, all {@code write.lock} files in the given
     * shard paths. The "write.lock" file is assumed to be under the shard
     * path's "index" directory as used by Elasticsearch.
     *
     * @throws LockObtainFailedException if any of the locks could not be acquired
     */
    public static void acquireFSLockForPaths(IndexSettings indexSettings, Path... shardPaths) throws IOException {
        Lock[] locks = new Lock[shardPaths.length];
        Directory[] dirs = new Directory[shardPaths.length];
        try {
            for (int i = 0; i < shardPaths.length; i++) {
                // resolve the directory the shard actually lives in
                Path p = shardPaths[i].resolve("index");
                // open a directory (will be immediately closed) on the shard's location
                dirs[i] = new SimpleFSDirectory(p, indexSettings.getValue(FsDirectoryService.INDEX_LOCK_FACTOR_SETTING));
                // create a lock for the "write.lock" file
                try {
                    locks[i] = dirs[i].obtainLock(IndexWriter.WRITE_LOCK_NAME);
                } catch (IOException ex) {
                    throw new LockObtainFailedException("unable to acquire " +
                                    IndexWriter.WRITE_LOCK_NAME + " for " + p, ex);
                }
            }
        } finally {
            IOUtils.closeWhileHandlingException(locks);
            IOUtils.closeWhileHandlingException(dirs);
        }
    }

    /**
     * Deletes a shard data directory. Note: this method assumes that the shard
     * lock is acquired. This method will also attempt to acquire the write
     * locks for the shard's paths before deleting the data, but this is best
     * effort, as the lock is released before the deletion happens in order to
     * allow the folder to be deleted
     *
     * @param lock the shards lock
     * @throws IOException if an IOException occurs
     * @throws ElasticsearchException if the write.lock is not acquirable
     */
    public void deleteShardDirectoryUnderLock(ShardLock lock, IndexSettings indexSettings) throws IOException {
        final ShardId shardId = lock.getShardId();
        assert isShardLocked(shardId) : "shard " + shardId + " is not locked";
        final Path[] paths = availableShardPaths(shardId);
        logger.trace("acquiring locks for {}, paths: [{}]", shardId, paths);
        acquireFSLockForPaths(indexSettings, paths);
        IOUtils.rm(paths);
        if (indexSettings.hasCustomDataPath()) {
            Path customLocation = resolveCustomLocation(indexSettings, shardId);
            logger.trace("acquiring lock for {}, custom path: [{}]", shardId, customLocation);
            acquireFSLockForPaths(indexSettings, customLocation);
            logger.trace("deleting custom shard {} directory [{}]", shardId, customLocation);
            IOUtils.rm(customLocation);
        }
        logger.trace("deleted shard {} directory, paths: [{}]", shardId, paths);
        assert assertPathsDoNotExist(paths);
    }

    private static boolean assertPathsDoNotExist(final Path[] paths) {
        Set<Path> existingPaths = Stream.of(paths)
            .filter(FileSystemUtils::exists)
            .filter(leftOver -> {
                // Relaxed assertion for the special case where only the empty state directory exists after deleting
                // the shard directory because it was created again as a result of a metadata read action concurrently.
                try (DirectoryStream<Path> children = Files.newDirectoryStream(leftOver)) {
                    Iterator<Path> iter = children.iterator();
                    if (iter.hasNext() == false) {
                        return true;
                    }
                    Path maybeState = iter.next();
                    if (iter.hasNext() || maybeState.equals(leftOver.resolve(MetaDataStateFormat.STATE_DIR_NAME)) == false) {
                        return true;
                    }
                    try (DirectoryStream<Path> stateChildren = Files.newDirectoryStream(maybeState)) {
                        return stateChildren.iterator().hasNext();
                    }
                } catch (IOException e) {
                    throw new UncheckedIOException(e);
                }
            }).collect(Collectors.toSet());
        assert existingPaths.size() == 0 : "Paths exist that should have been deleted: " + existingPaths;
        return existingPaths.size() == 0;
    }

    private boolean isShardLocked(ShardId id) {
        try {
            shardLock(id, 0).close();
            return false;
        } catch (ShardLockObtainFailedException ex) {
            return true;
        }
    }

    /**
     * Deletes an indexes data directory recursively iff all of the indexes
     * shards locks were successfully acquired. If any of the indexes shard directories can't be locked
     * non of the shards will be deleted
     *
     * @param index the index to delete
     * @param lockTimeoutMS how long to wait for acquiring the indices shard locks
     * @param indexSettings settings for the index being deleted
     * @throws IOException if any of the shards data directories can't be locked or deleted
     */
    public void deleteIndexDirectorySafe(Index index, long lockTimeoutMS, IndexSettings indexSettings)
            throws IOException, ShardLockObtainFailedException {
        final List<ShardLock> locks = lockAllForIndex(index, indexSettings, lockTimeoutMS);
        try {
            deleteIndexDirectoryUnderLock(index, indexSettings);
        } finally {
            IOUtils.closeWhileHandlingException(locks);
        }
    }

    /**
     * Deletes an indexes data directory recursively.
     * Note: this method assumes that the shard lock is acquired
     *
     * @param index the index to delete
     * @param indexSettings settings for the index being deleted
     */
    public void deleteIndexDirectoryUnderLock(Index index, IndexSettings indexSettings) throws IOException {
        final Path[] indexPaths = indexPaths(index);
        logger.trace("deleting index {} directory, paths({}): [{}]", index, indexPaths.length, indexPaths);
        IOUtils.rm(indexPaths);
        if (indexSettings.hasCustomDataPath()) {
            Path customLocation = resolveIndexCustomLocation(indexSettings);
            logger.trace("deleting custom index {} directory [{}]", index, customLocation);
            IOUtils.rm(customLocation);
        }
    }


    /**
     * Tries to lock all local shards for the given index. If any of the shard locks can't be acquired
     * a {@link ShardLockObtainFailedException} is thrown and all previously acquired locks are released.
     *
     * @param index the index to lock shards for
     * @param lockTimeoutMS how long to wait for acquiring the indices shard locks
     * @return the {@link ShardLock} instances for this index.
     * @throws IOException if an IOException occurs.
     */
    public List<ShardLock> lockAllForIndex(Index index, IndexSettings settings, long lockTimeoutMS)
            throws IOException, ShardLockObtainFailedException {
        final int numShards = settings.getNumberOfShards();
        if (numShards <= 0) {
            throw new IllegalArgumentException("settings must contain a non-null > 0 number of shards");
        }
        logger.trace("locking all shards for index {} - [{}]", index, numShards);
        List<ShardLock> allLocks = new ArrayList<>(numShards);
        boolean success = false;
        long startTimeNS = System.nanoTime();
        try {
            for (int i = 0; i < numShards; i++) {
                long timeoutLeftMS = Math.max(0, lockTimeoutMS - TimeValue.nsecToMSec((System.nanoTime() - startTimeNS)));
                allLocks.add(shardLock(new ShardId(index, i), timeoutLeftMS));
            }
            success = true;
        } finally {
            if (success == false) {
                logger.trace("unable to lock all shards for index {}", index);
                IOUtils.closeWhileHandlingException(allLocks);
            }
        }
        return allLocks;
    }

    /**
     * Tries to lock the given shards ID. A shard lock is required to perform any kind of
     * write operation on a shards data directory like deleting files, creating a new index writer
     * or recover from a different shard instance into it. If the shard lock can not be acquired
     * a {@link ShardLockObtainFailedException} is thrown.
     *
     * Note: this method will return immediately if the lock can't be acquired.
     *
     * @param id the shard ID to lock
     * @return the shard lock. Call {@link ShardLock#close()} to release the lock
     */
    public ShardLock shardLock(ShardId id) throws ShardLockObtainFailedException {
        return shardLock(id, 0);
    }

    /**
     * Tries to lock the given shards ID. A shard lock is required to perform any kind of
     * write operation on a shards data directory like deleting files, creating a new index writer
     * or recover from a different shard instance into it. If the shard lock can not be acquired
     * a {@link ShardLockObtainFailedException} is thrown
     * @param shardId the shard ID to lock
     * @param lockTimeoutMS the lock timeout in milliseconds
     * @return the shard lock. Call {@link ShardLock#close()} to release the lock
     */
    public ShardLock shardLock(final ShardId shardId, long lockTimeoutMS) throws ShardLockObtainFailedException {
        logger.trace("acquiring node shardlock on [{}], timeout [{}]", shardId, lockTimeoutMS);
        final InternalShardLock shardLock;
        final boolean acquired;
        synchronized (shardLocks) {
            if (shardLocks.containsKey(shardId)) {
                shardLock = shardLocks.get(shardId);
                shardLock.incWaitCount();
                acquired = false;
            } else {
                shardLock = new InternalShardLock(shardId);
                shardLocks.put(shardId, shardLock);
                acquired = true;
            }
        }
        if (acquired == false) {
            boolean success = false;
            try {
                shardLock.acquire(lockTimeoutMS);
                success = true;
            } finally {
                if (success == false) {
                    shardLock.decWaitCount();
                }
            }
        }
        logger.trace("successfully acquired shardlock for [{}]", shardId);
        return new ShardLock(shardId) { // new instance prevents double closing
            @Override
            protected void closeInternal() {
                shardLock.release();
                logger.trace("released shard lock for [{}]", shardId);
            }
        };
    }

    /**
     * A functional interface that people can use to reference {@link #shardLock(ShardId, long)}
     */
    @FunctionalInterface
    public interface ShardLocker {
        ShardLock lock(ShardId shardId, long lockTimeoutMS) throws ShardLockObtainFailedException;
    }

    /**
     * Returns all currently lock shards.
     *
     * Note: the shard ids return do not contain a valid Index UUID
     */
    public Set<ShardId> lockedShards() {
        synchronized (shardLocks) {
            return unmodifiableSet(new HashSet<>(shardLocks.keySet()));
        }
    }

    private final class InternalShardLock {
        /*
         * This class holds a mutex for exclusive access and timeout / wait semantics
         * and a reference count to cleanup the shard lock instance form the internal data
         * structure if nobody is waiting for it. the wait count is guarded by the same lock
         * that is used to mutate the map holding the shard locks to ensure exclusive access
         */
        private final Semaphore mutex = new Semaphore(1);
        private int waitCount = 1; // guarded by shardLocks
        private final ShardId shardId;

        InternalShardLock(ShardId shardId) {
            this.shardId = shardId;
            mutex.acquireUninterruptibly();
        }

        protected void release() {
            mutex.release();
            decWaitCount();
        }

        void incWaitCount() {
            synchronized (shardLocks) {
                assert waitCount > 0 : "waitCount is " + waitCount + " but should be > 0";
                waitCount++;
            }
        }

        private void decWaitCount() {
            synchronized (shardLocks) {
                assert waitCount > 0 : "waitCount is " + waitCount + " but should be > 0";
                --waitCount;
                logger.trace("shard lock wait count for {} is now [{}]", shardId, waitCount);
                if (waitCount == 0) {
                    logger.trace("last shard lock wait decremented, removing lock for {}", shardId);
                    InternalShardLock remove = shardLocks.remove(shardId);
                    assert remove != null : "Removed lock was null";
                }
            }
        }

        void acquire(long timeoutInMillis) throws ShardLockObtainFailedException {
            try {
                if (mutex.tryAcquire(timeoutInMillis, TimeUnit.MILLISECONDS) == false) {
                    throw new ShardLockObtainFailedException(shardId,
                            "obtaining shard lock timed out after " + timeoutInMillis + "ms");
                }
            } catch (InterruptedException e) {
                Thread.currentThread().interrupt();
                throw new ShardLockObtainFailedException(shardId, "thread interrupted while trying to obtain shard lock", e);
            }
        }
    }

    public boolean hasNodeFile() {
        return nodePaths != null && locks != null;
    }

    /**
     * Returns an array of all of the nodes data locations.
     * @throws IllegalStateException if the node is not configured to store local locations
     */
    public Path[] nodeDataPaths() {
        assertEnvIsLocked();
        Path[] paths = new Path[nodePaths.length];
        for(int i=0;i<paths.length;i++) {
            paths[i] = nodePaths[i].path;
        }
        return paths;
    }

    /**
     * Returns shared data path for this node environment
     */
    public Path sharedDataPath() {
        return sharedDataPath;
    }

    /**
     * returns the unique uuid describing this node. The uuid is persistent in the data folder of this node
     * and remains across restarts.
     **/
    public String nodeId() {
        // we currently only return the ID and hide the underlying nodeMetaData implementation in order to avoid
        // confusion with other "metadata" like node settings found in elasticsearch.yml. In future
        // we can encapsulate both (and more) in one NodeMetaData (or NodeSettings) object ala IndexSettings
        return nodeMetaData.nodeId();
    }

    /**
     * Returns an array of all of the {@link NodePath}s.
     */
    public NodePath[] nodePaths() {
        assertEnvIsLocked();
        if (nodePaths == null || locks == null) {
            throw new IllegalStateException("node is not configured to store local location");
        }
        return nodePaths;
    }

    public int getNodeLockId() {
        assertEnvIsLocked();
        if (nodePaths == null || locks == null) {
            throw new IllegalStateException("node is not configured to store local location");
        }
        return nodeLockId;
    }

    /**
     * Returns all index paths.
     */
    public Path[] indexPaths(Index index) {
        assertEnvIsLocked();
        Path[] indexPaths = new Path[nodePaths.length];
        for (int i = 0; i < nodePaths.length; i++) {
            indexPaths[i] = nodePaths[i].resolve(index);
        }
        return indexPaths;
    }



    /**
     * Returns all shard paths excluding custom shard path. Note: Shards are only allocated on one of the
     * returned paths. The returned array may contain paths to non-existing directories.
     *
     * @see IndexSettings#hasCustomDataPath()
     * @see #resolveCustomLocation(IndexSettings, ShardId)
     *
     */
    public Path[] availableShardPaths(ShardId shardId) {
        assertEnvIsLocked();
        final NodePath[] nodePaths = nodePaths();
        final Path[] shardLocations = new Path[nodePaths.length];
        for (int i = 0; i < nodePaths.length; i++) {
            shardLocations[i] = nodePaths[i].resolve(shardId);
        }
        return shardLocations;
    }

    /**
     * Returns all folder names in ${data.paths}/nodes/{node.id}/indices folder
     */
    public Set<String> availableIndexFolders() throws IOException {
        return availableIndexFolders(p -> false);
    }

    /**
     * Returns folder names in ${data.paths}/nodes/{node.id}/indices folder that don't match the given predicate.
     * @param excludeIndexPathIdsPredicate folder names to exclude
     */
    public Set<String> availableIndexFolders(Predicate<String> excludeIndexPathIdsPredicate) throws IOException {
        if (nodePaths == null || locks == null) {
            throw new IllegalStateException("node is not configured to store local location");
        }
        assertEnvIsLocked();
        Set<String> indexFolders = new HashSet<>();
        for (NodePath nodePath : nodePaths) {
            indexFolders.addAll(availableIndexFoldersForPath(nodePath, excludeIndexPathIdsPredicate));
        }
        return indexFolders;

    }

    /**
     * Return all directory names in the nodes/{node.id}/indices directory for the given node path.
     *
     * @param nodePath the path
     * @return all directories that could be indices for the given node path.
     * @throws IOException if an I/O exception occurs traversing the filesystem
     */
    public Set<String> availableIndexFoldersForPath(final NodePath nodePath) throws IOException {
        return availableIndexFoldersForPath(nodePath, p -> false);
    }

    /**
     * Return directory names in the nodes/{node.id}/indices directory for the given node path that don't match the given predicate.
     *
     * @param nodePath the path
     * @param excludeIndexPathIdsPredicate folder names to exclude
     * @return all directories that could be indices for the given node path.
     * @throws IOException if an I/O exception occurs traversing the filesystem
     */
    public Set<String> availableIndexFoldersForPath(final NodePath nodePath, Predicate<String> excludeIndexPathIdsPredicate)
        throws IOException {
        if (nodePaths == null || locks == null) {
            throw new IllegalStateException("node is not configured to store local location");
        }
        assertEnvIsLocked();
        final Set<String> indexFolders = new HashSet<>();
        Path indicesLocation = nodePath.indicesPath;
        if (Files.isDirectory(indicesLocation)) {
            try (DirectoryStream<Path> stream = Files.newDirectoryStream(indicesLocation)) {
                for (Path index : stream) {
                    final String fileName = index.getFileName().toString();
                    if (excludeIndexPathIdsPredicate.test(fileName) == false && Files.isDirectory(index)) {
                        indexFolders.add(fileName);
                    }
                }
            }
        }
        return indexFolders;
    }

    /**
     * Resolves all existing paths to <code>indexFolderName</code> in ${data.paths}/nodes/{node.id}/indices
     */
    public Path[] resolveIndexFolder(String indexFolderName) throws IOException {
        if (nodePaths == null || locks == null) {
            throw new IllegalStateException("node is not configured to store local location");
        }
        assertEnvIsLocked();
        List<Path> paths = new ArrayList<>(nodePaths.length);
        for (NodePath nodePath : nodePaths) {
            Path indexFolder = nodePath.indicesPath.resolve(indexFolderName);
            if (Files.exists(indexFolder)) {
                paths.add(indexFolder);
            }
        }
        return paths.toArray(new Path[paths.size()]);
    }

    /**
     * Tries to find all allocated shards for the given index
     * on the current node. NOTE: This methods is prone to race-conditions on the filesystem layer since it might not
     * see directories created concurrently or while it's traversing.
     * @param index the index to filter shards
     * @return a set of shard IDs
     * @throws IOException if an IOException occurs
     */
    public Set<ShardId> findAllShardIds(final Index index) throws IOException {
        assert index != null;
        if (nodePaths == null || locks == null) {
            throw new IllegalStateException("node is not configured to store local location");
        }
        assertEnvIsLocked();
        final Set<ShardId> shardIds = new HashSet<>();
        final String indexUniquePathId = index.getUUID();
        for (final NodePath nodePath : nodePaths) {
            Path location = nodePath.indicesPath;
            if (Files.isDirectory(location)) {
                try (DirectoryStream<Path> indexStream = Files.newDirectoryStream(location)) {
                    for (Path indexPath : indexStream) {
                        if (indexUniquePathId.equals(indexPath.getFileName().toString())) {
                            shardIds.addAll(findAllShardsForIndex(indexPath, index));
                        }
                    }
                }
            }
        }
        return shardIds;
    }

    /**
     * Find all the shards for this index, returning a map of the {@code NodePath} to the number of shards on that path
     * @param index the index by which to filter shards
     * @return a map of NodePath to count of the shards for the index on that path
     * @throws IOException if an IOException occurs
     */
    public Map<NodePath, Long> shardCountPerPath(final Index index) throws IOException {
        assert index != null;
        if (nodePaths == null || locks == null) {
            throw new IllegalStateException("node is not configured to store local location");
        }
        assertEnvIsLocked();
        final Map<NodePath, Long> shardCountPerPath = new HashMap<>();
        final String indexUniquePathId = index.getUUID();
        for (final NodePath nodePath : nodePaths) {
            Path indexLocation = nodePath.indicesPath.resolve(indexUniquePathId);
            if (Files.isDirectory(indexLocation)) {
                shardCountPerPath.put(nodePath, (long) findAllShardsForIndex(indexLocation, index).size());
            }
        }
        return shardCountPerPath;
    }

    private static Set<ShardId> findAllShardsForIndex(Path indexPath, Index index) throws IOException {
        assert indexPath.getFileName().toString().equals(index.getUUID());
        Set<ShardId> shardIds = new HashSet<>();
        if (Files.isDirectory(indexPath)) {
            try (DirectoryStream<Path> stream = Files.newDirectoryStream(indexPath)) {
                for (Path shardPath : stream) {
                    String fileName = shardPath.getFileName().toString();
                    if (Files.isDirectory(shardPath) && fileName.chars().allMatch(Character::isDigit)) {
                        int shardId = Integer.parseInt(fileName);
                        ShardId id = new ShardId(index, shardId);
                        shardIds.add(id);
                    }
                }
            }
        }
        return shardIds;
    }

    @Override
    public void close() {
        if (closed.compareAndSet(false, true) && locks != null) {
            for (Lock lock : locks) {
                try {
                    logger.trace("releasing lock [{}]", lock);
                    lock.close();
                } catch (IOException e) {
                    logger.trace(() -> new ParameterizedMessage("failed to release lock [{}]", lock), e);
                }
            }
        }
    }


    private void assertEnvIsLocked() {
        if (!closed.get() && locks != null) {
            for (Lock lock : locks) {
                try {
                    lock.ensureValid();
                } catch (IOException e) {
                    logger.warn("lock assertion failed", e);
                    throw new IllegalStateException("environment is not locked", e);
                }
            }
        }
    }

    /**
     * This method tries to write an empty file and moves it using an atomic move operation.
     * This method throws an {@link IllegalStateException} if this operation is
     * not supported by the filesystem. This test is executed on each of the data directories.
     * This method cleans up all files even in the case of an error.
     */
    public void ensureAtomicMoveSupported() throws IOException {
        final NodePath[] nodePaths = nodePaths();
        for (NodePath nodePath : nodePaths) {
            assert Files.isDirectory(nodePath.path) : nodePath.path + " is not a directory";
            final Path src = nodePath.path.resolve(TEMP_FILE_NAME + ".tmp");
            final Path target = nodePath.path.resolve(TEMP_FILE_NAME + ".final");
            try {
                Files.deleteIfExists(src);
                Files.createFile(src);
                Files.move(src, target, StandardCopyOption.ATOMIC_MOVE, StandardCopyOption.REPLACE_EXISTING);
            } catch (AtomicMoveNotSupportedException ex) {
                throw new IllegalStateException("atomic_move is not supported by the filesystem on path ["
                        + nodePath.path
                        + "] atomic_move is required for elasticsearch to work correctly.", ex);
            } finally {
                try {
                    Files.deleteIfExists(src);
                } finally {
                    Files.deleteIfExists(target);
                }
            }
        }
    }

    /**
     * Resolve the custom path for a index's shard.
     * Uses the {@code IndexMetaData.SETTING_DATA_PATH} setting to determine
     * the root path for the index.
     *
     * @param indexSettings settings for the index
     */
    public Path resolveBaseCustomLocation(IndexSettings indexSettings) {
        return resolveBaseCustomLocation(indexSettings, sharedDataPath, nodeLockId);
    }

    /**
     * Resolve the custom path for a index's shard.
     * Uses the {@code IndexMetaData.SETTING_DATA_PATH} setting to determine
     * the root path for the index.
     *
     * @param indexSettings settings for the index
     */
    public static Path resolveBaseCustomLocation(IndexSettings indexSettings, Path sharedDataPath, int nodeLockId) {
        String customDataDir = indexSettings.customDataPath();
        if (customDataDir != null) {
            // This assert is because this should be caught by MetaDataCreateIndexService
            assert sharedDataPath != null;
            return sharedDataPath.resolve(customDataDir).resolve(Integer.toString(nodeLockId));
        } else {
            throw new IllegalArgumentException("no custom " + IndexMetaData.SETTING_DATA_PATH + " setting available");
        }
    }

    /**
     * Resolve the custom path for a index's shard.
     * Uses the {@code IndexMetaData.SETTING_DATA_PATH} setting to determine
     * the root path for the index.
     *
     * @param indexSettings settings for the index
     */
    private Path resolveIndexCustomLocation(IndexSettings indexSettings) {
        return resolveIndexCustomLocation(indexSettings, sharedDataPath, nodeLockId);
    }

    private static Path resolveIndexCustomLocation(IndexSettings indexSettings, Path sharedDataPath, int nodeLockId) {
        return resolveBaseCustomLocation(indexSettings, sharedDataPath, nodeLockId).resolve(indexSettings.getUUID());
    }

    /**
     * Resolve the custom path for a index's shard.
     * Uses the {@code IndexMetaData.SETTING_DATA_PATH} setting to determine
     * the root path for the index.
     *
     * @param indexSettings settings for the index
     * @param shardId shard to resolve the path to
     */
    public Path resolveCustomLocation(IndexSettings indexSettings, final ShardId shardId) {
        return resolveCustomLocation(indexSettings, shardId, sharedDataPath, nodeLockId);
    }

    public static Path resolveCustomLocation(IndexSettings indexSettings, final ShardId shardId, Path sharedDataPath, int nodeLockId) {
        return resolveIndexCustomLocation(indexSettings, sharedDataPath, nodeLockId).resolve(Integer.toString(shardId.id()));
    }

    /**
     * Returns the {@code NodePath.path} for this shard.
     */
    public static Path shardStatePathToDataPath(Path shardPath) {
        int count = shardPath.getNameCount();

        // Sanity check:
        assert Integer.parseInt(shardPath.getName(count-1).toString()) >= 0;
        assert "indices".equals(shardPath.getName(count-3).toString());

        return shardPath.getParent().getParent().getParent();
    }

    /**
     * This is a best effort to ensure that we actually have write permissions to write in all our data directories.
     * This prevents disasters if nodes are started under the wrong username etc.
     */
    private void assertCanWrite() throws IOException {
        for (Path path : nodeDataPaths()) { // check node-paths are writable
            tryWriteTempFile(path);
        }
        for (String indexFolderName : this.availableIndexFolders()) {
            for (Path indexPath : this.resolveIndexFolder(indexFolderName)) { // check index paths are writable
                Path indexStatePath = indexPath.resolve(MetaDataStateFormat.STATE_DIR_NAME);
                tryWriteTempFile(indexStatePath);
                tryWriteTempFile(indexPath);
                try (DirectoryStream<Path> stream = Files.newDirectoryStream(indexPath)) {
                    for (Path shardPath : stream) {
                        String fileName = shardPath.getFileName().toString();
                        if (Files.isDirectory(shardPath) && fileName.chars().allMatch(Character::isDigit)) {
                            Path indexDir = shardPath.resolve(ShardPath.INDEX_FOLDER_NAME);
                            Path statePath = shardPath.resolve(MetaDataStateFormat.STATE_DIR_NAME);
                            Path translogDir = shardPath.resolve(ShardPath.TRANSLOG_FOLDER_NAME);
                            tryWriteTempFile(indexDir);
                            tryWriteTempFile(translogDir);
                            tryWriteTempFile(statePath);
                            tryWriteTempFile(shardPath);
                        }
                    }
                }
            }
        }
    }

    // package private for testing
    static final String TEMP_FILE_NAME = ".es_temp_file";

    private static void tryWriteTempFile(Path path) throws IOException {
        if (Files.exists(path)) {
            Path resolve = path.resolve(TEMP_FILE_NAME);
            try {
                // delete any lingering file from a previous failure
                Files.deleteIfExists(resolve);
                Files.createFile(resolve);
                Files.delete(resolve);
            } catch (IOException ex) {
                throw new IOException("failed to test writes in data directory [" + path + "] write permission is required", ex);
            }
        }
    }
}<|MERGE_RESOLUTION|>--- conflicted
+++ resolved
@@ -34,11 +34,8 @@
 import org.apache.lucene.store.LockObtainFailedException;
 import org.apache.lucene.store.NativeFSLockFactory;
 import org.apache.lucene.store.SimpleFSDirectory;
-<<<<<<< HEAD
-=======
 import org.elasticsearch.common.CheckedFunction;
 import org.elasticsearch.common.lease.Releasable;
->>>>>>> 0c7f6570
 import org.elasticsearch.core.internal.io.IOUtils;
 import org.elasticsearch.ElasticsearchException;
 import org.elasticsearch.cluster.metadata.IndexMetaData;
@@ -264,33 +261,6 @@
             IOException lastException = null;
             int maxLocalStorageNodes = MAX_LOCAL_STORAGE_NODES_SETTING.get(settings);
 
-<<<<<<< HEAD
-                    try (Directory luceneDir = FSDirectory.open(dir, NativeFSLockFactory.INSTANCE)) {
-                        startupTraceLogger.trace("obtaining node lock on {} ...", dir.toAbsolutePath());
-                        try {
-                            locks[dirIndex] = luceneDir.obtainLock(NODE_LOCK_FILENAME);
-                            nodePaths[dirIndex] = new NodePath(dir);
-                            nodeLockId = possibleLockId;
-                        } catch (LockObtainFailedException ex) {
-                            startupTraceLogger.trace(
-                                    new ParameterizedMessage("failed to obtain node lock on {}", dir.toAbsolutePath()), ex);
-                            // release all the ones that were obtained up until now
-                            releaseAndNullLocks(locks);
-                            break;
-                        }
-
-                    } catch (IOException e) {
-                        startupTraceLogger.trace(() -> new ParameterizedMessage(
-                            "failed to obtain node lock on {}", dir.toAbsolutePath()), e);
-                        lastException = new IOException("failed to obtain lock on " + dir.toAbsolutePath(), e);
-                        // release all the ones that were obtained up until now
-                        releaseAndNullLocks(locks);
-                        break;
-                    }
-                }
-                if (locks[0] != null) {
-                    // we found a lock, break
-=======
             final AtomicReference<IOException> onCreateDirectoriesException = new AtomicReference<>();
             for (int possibleLockId = 0; possibleLockId < maxLocalStorageNodes; possibleLockId++) {
                 try {
@@ -304,7 +274,6 @@
                             }
                             return true;
                         });
->>>>>>> 0c7f6570
                     break;
                 } catch (LockObtainFailedException e) {
                     // ignore any LockObtainFailedException
