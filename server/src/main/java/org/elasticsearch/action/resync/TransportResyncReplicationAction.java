--- conflicted
+++ resolved
@@ -115,21 +115,14 @@
     }
 
     @Override
-<<<<<<< HEAD
     protected void shardOperationOnPrimary(ResyncReplicationRequest request, IndexShard primary,
             ActionListener<PrimaryResult<ResyncReplicationRequest, ResyncReplicationResponse>> listener) {
         try {
-            final ResyncReplicationRequest replicaRequest = performOnPrimary(request, primary);
+            final ResyncReplicationRequest replicaRequest = performOnPrimary(request);
             listener.onResponse(new WritePrimaryResult<>(replicaRequest, new ResyncReplicationResponse(), null, null, primary, logger));
         } catch (Exception e) {
             listener.onFailure(e);
         }
-=======
-    protected WritePrimaryResult<ResyncReplicationRequest, ResyncReplicationResponse> shardOperationOnPrimary(
-        ResyncReplicationRequest request, IndexShard primary) {
-        final ResyncReplicationRequest replicaRequest = performOnPrimary(request);
-        return new WritePrimaryResult<>(replicaRequest, new ResyncReplicationResponse(), null, null, primary, logger);
->>>>>>> e500daff
     }
 
     public static ResyncReplicationRequest performOnPrimary(ResyncReplicationRequest request) {
