/*
 * Copyright Elasticsearch B.V. and/or licensed to Elasticsearch B.V. under one
 * or more contributor license agreements. Licensed under the Elastic License
 * 2.0 and the Server Side Public License, v 1; you may not use this file except
 * in compliance with, at your election, the Elastic License 2.0 or the Server
 * Side Public License, v 1.
 */

package org.elasticsearch.action.fieldcaps;

import org.elasticsearch.TransportVersions;
import org.elasticsearch.action.ActionRequest;
import org.elasticsearch.action.ActionRequestValidationException;
import org.elasticsearch.action.IndicesRequest;
import org.elasticsearch.action.OriginalIndices;
import org.elasticsearch.action.support.IndicesOptions;
import org.elasticsearch.common.Strings;
import org.elasticsearch.common.io.stream.StreamInput;
import org.elasticsearch.common.io.stream.StreamOutput;
import org.elasticsearch.index.query.QueryBuilder;
import org.elasticsearch.index.shard.ShardId;
import org.elasticsearch.tasks.CancellableTask;
import org.elasticsearch.tasks.Task;
import org.elasticsearch.tasks.TaskId;

import java.io.IOException;
import java.util.Arrays;
import java.util.List;
import java.util.Map;
import java.util.Objects;

class FieldCapabilitiesNodeRequest extends ActionRequest implements IndicesRequest {

    private final List<ShardId> shardIds;
    private final String[] fields;
    private final String[] filters;
    private final String[] allowedTypes;
    private final OriginalIndices originalIndices;
    private final QueryBuilder indexFilter;
    private final long nowInMillis;
    private final Map<String, Object> runtimeFields;
    private final boolean includeFieldsWithNoValue;

    FieldCapabilitiesNodeRequest(StreamInput in) throws IOException {
        super(in);
        shardIds = in.readCollectionAsList(ShardId::new);
        fields = in.readStringArray();
        if (in.getTransportVersion().onOrAfter(TransportVersions.V_8_2_0)) {
            filters = in.readStringArray();
            allowedTypes = in.readStringArray();
        } else {
            filters = Strings.EMPTY_ARRAY;
            allowedTypes = Strings.EMPTY_ARRAY;
        }
        originalIndices = OriginalIndices.readOriginalIndices(in);
        indexFilter = in.readOptionalNamedWriteable(QueryBuilder.class);
        nowInMillis = in.readLong();
<<<<<<< HEAD
        runtimeFields = in.readMap();
        if (in.getTransportVersion().onOrAfter(TransportVersions.FIELD_CAPS_FIELD_HAS_VALUE)) {
            includeFieldsWithNoValue = in.readBoolean();
        } else {
            includeFieldsWithNoValue = true;
        }
=======
        runtimeFields = in.readGenericMap();
>>>>>>> 709c0f5d
    }

    FieldCapabilitiesNodeRequest(
        List<ShardId> shardIds,
        String[] fields,
        String[] filters,
        String[] allowedTypes,
        OriginalIndices originalIndices,
        QueryBuilder indexFilter,
        long nowInMillis,
        Map<String, Object> runtimeFields,
        boolean includeFieldsWithNoValue
    ) {
        this.shardIds = Objects.requireNonNull(shardIds);
        this.fields = fields;
        this.filters = filters;
        this.allowedTypes = allowedTypes;
        this.originalIndices = originalIndices;
        this.indexFilter = indexFilter;
        this.nowInMillis = nowInMillis;
        this.runtimeFields = runtimeFields;
        this.includeFieldsWithNoValue = includeFieldsWithNoValue;
    }

    public String[] fields() {
        return fields;
    }

    public String[] filters() {
        return filters;
    }

    public String[] allowedTypes() {
        return allowedTypes;
    }

    public OriginalIndices originalIndices() {
        return originalIndices;
    }

    @Override
    public String[] indices() {
        return originalIndices.indices();
    }

    @Override
    public IndicesOptions indicesOptions() {
        return originalIndices.indicesOptions();
    }

    public QueryBuilder indexFilter() {
        return indexFilter;
    }

    public Map<String, Object> runtimeFields() {
        return runtimeFields;
    }

    public List<ShardId> shardIds() {
        return shardIds;
    }

    public long nowInMillis() {
        return nowInMillis;
    }

    public boolean includeFieldsWithNoValue() {
        return includeFieldsWithNoValue;
    }

    @Override
    public void writeTo(StreamOutput out) throws IOException {
        super.writeTo(out);
        out.writeCollection(shardIds);
        out.writeStringArray(fields);
        if (out.getTransportVersion().onOrAfter(TransportVersions.V_8_2_0)) {
            out.writeStringArray(filters);
            out.writeStringArray(allowedTypes);
        }
        OriginalIndices.writeOriginalIndices(originalIndices, out);
        out.writeOptionalNamedWriteable(indexFilter);
        out.writeLong(nowInMillis);
        out.writeGenericMap(runtimeFields);
        if (out.getTransportVersion().onOrAfter(TransportVersions.FIELD_CAPS_FIELD_HAS_VALUE)) {
            out.writeBoolean(includeFieldsWithNoValue);
        }
    }

    @Override
    public ActionRequestValidationException validate() {
        return null;
    }

    @Override
    public String getDescription() {
        final StringBuilder stringBuilder = new StringBuilder("shards[");
        Strings.collectionToDelimitedStringWithLimit(shardIds, ",", "", "", 1024, stringBuilder);
        return completeDescription(stringBuilder, fields, filters, allowedTypes, includeFieldsWithNoValue);
    }

    static String completeDescription(
        StringBuilder stringBuilder,
        String[] fields,
        String[] filters,
        String[] allowedTypes,
        boolean includeFieldsWithNoValue
    ) {
        stringBuilder.append("], fields[");
        Strings.collectionToDelimitedStringWithLimit(Arrays.asList(fields), ",", "", "", 1024, stringBuilder);
        stringBuilder.append("], filters[");
        Strings.collectionToDelimitedString(Arrays.asList(filters), ",", "", "", stringBuilder);
        stringBuilder.append("], types[");
        Strings.collectionToDelimitedString(Arrays.asList(allowedTypes), ",", "", "", stringBuilder);
        stringBuilder.append("], includeFieldsWithNoValue[");
        stringBuilder.append(includeFieldsWithNoValue);
        stringBuilder.append("]");
        return stringBuilder.toString();
    }

    @Override
    public Task createTask(long id, String type, String action, TaskId parentTaskId, Map<String, String> headers) {
        return new CancellableTask(id, type, action, "", parentTaskId, headers) {
            @Override
            public String getDescription() {
                return FieldCapabilitiesNodeRequest.this.getDescription();
            }
        };
    }

    @Override
    public boolean equals(Object o) {
        if (this == o) return true;
        if (o == null || getClass() != o.getClass()) return false;
        FieldCapabilitiesNodeRequest that = (FieldCapabilitiesNodeRequest) o;
        return nowInMillis == that.nowInMillis
            && shardIds.equals(that.shardIds)
            && Arrays.equals(fields, that.fields)
            && Arrays.equals(filters, that.filters)
            && Arrays.equals(allowedTypes, that.allowedTypes)
            && Objects.equals(originalIndices, that.originalIndices)
            && Objects.equals(indexFilter, that.indexFilter)
            && Objects.equals(runtimeFields, that.runtimeFields)
            && includeFieldsWithNoValue == that.includeFieldsWithNoValue;
    }

    @Override
    public int hashCode() {
        int result = Objects.hash(originalIndices, indexFilter, nowInMillis, runtimeFields, includeFieldsWithNoValue);
        result = 31 * result + shardIds.hashCode();
        result = 31 * result + Arrays.hashCode(fields);
        result = 31 * result + Arrays.hashCode(filters);
        result = 31 * result + Arrays.hashCode(allowedTypes);
        return result;
    }
}<|MERGE_RESOLUTION|>--- conflicted
+++ resolved
@@ -55,16 +55,12 @@
         originalIndices = OriginalIndices.readOriginalIndices(in);
         indexFilter = in.readOptionalNamedWriteable(QueryBuilder.class);
         nowInMillis = in.readLong();
-<<<<<<< HEAD
-        runtimeFields = in.readMap();
+        runtimeFields = in.readGenericMap();
         if (in.getTransportVersion().onOrAfter(TransportVersions.FIELD_CAPS_FIELD_HAS_VALUE)) {
             includeFieldsWithNoValue = in.readBoolean();
         } else {
             includeFieldsWithNoValue = true;
         }
-=======
-        runtimeFields = in.readGenericMap();
->>>>>>> 709c0f5d
     }
 
     FieldCapabilitiesNodeRequest(
