--- conflicted
+++ resolved
@@ -24,11 +24,7 @@
 import org.elasticsearch.inference.InputType;
 import org.elasticsearch.inference.Model;
 import org.elasticsearch.inference.ModelRegistry;
-<<<<<<< HEAD
-import org.elasticsearch.inference.ModelSettings;
-=======
 import org.elasticsearch.inference.SemanticTextModelSettings;
->>>>>>> 2039fb35
 
 import java.util.ArrayList;
 import java.util.Collections;
@@ -274,11 +270,7 @@
                         for (InferenceResults inferenceResults : results.transformToCoordinationFormat()) {
                             String inferenceFieldName = inferenceFieldNames.get(i++);
                             Map<String, Object> inferenceFieldResult = new LinkedHashMap<>();
-<<<<<<< HEAD
-                            inferenceFieldResult.putAll(new ModelSettings(inferenceProvider.model).asMap());
-=======
                             inferenceFieldResult.putAll(new SemanticTextModelSettings(inferenceProvider.model).asMap());
->>>>>>> 2039fb35
                             inferenceFieldResult.put(
                                 INFERENCE_RESULTS,
                                 List.of(
