--- conflicted
+++ resolved
@@ -735,27 +735,6 @@
                 listener.onResponse(
                     new BulkResponse(responses.toArray(new BulkItemResponse[responses.length()]), buildTookInMillis(startTimeNanos))
                 );
-<<<<<<< HEAD
-                bulkShardRequest.waitForActiveShards(bulkRequest.waitForActiveShards());
-                bulkShardRequest.timeout(bulkRequest.timeout());
-                bulkShardRequest.routedBasedOnClusterVersion(clusterState.version());
-                if (task != null) {
-                    bulkShardRequest.setParentTask(nodeId, task.getId());
-                }
-                client.executeLocally(TransportShardBulkAction.TYPE, bulkShardRequest, new ActionListener<>() {
-                    @Override
-                    public void onResponse(BulkShardResponse bulkShardResponse) {
-                        try (bulkShardRequest) {
-                            for (BulkItemResponse bulkItemResponse : bulkShardResponse.getResponses()) {
-                                // we may have no response if item failed
-                                if (bulkItemResponse.getResponse() != null) {
-                                    bulkItemResponse.getResponse().setShardInfo(bulkShardResponse.getShardInfo());
-                                }
-                                responses.set(bulkItemResponse.getItemId(), bulkItemResponse);
-                            }
-                            maybeFinishHim();
-                        }
-=======
                 // Allow memory for bulk shard request items to be reclaimed before all items have been completed
                 bulkRequest = null;
             };
@@ -775,29 +754,14 @@
                     bulkShardRequest.routedBasedOnClusterVersion(clusterState.version());
                     if (task != null) {
                         bulkShardRequest.setParentTask(nodeId, task.getId());
->>>>>>> c80ed2f3
-                    }
-                    executeBulkShardRequest(bulkShardRequest, bulkItemRequestCompleteRefCount.acquire());
-                }
-            }
-        }
-
-<<<<<<< HEAD
-                    @Override
-                    public void onFailure(Exception e) {
-                        try (bulkShardRequest) {
-                            // create failures for all relevant requests
-                            for (BulkItemRequest request : requests) {
-                                final String indexName = request.index();
-                                DocWriteRequest<?> docWriteRequest = request.request();
-                                BulkItemResponse.Failure failure = new BulkItemResponse.Failure(indexName, docWriteRequest.id(), e);
-                                responses.set(request.id(), BulkItemResponse.failure(request.id(), docWriteRequest.opType(), failure));
-                            }
-                            maybeFinishHim();
-                        }
-=======
-        private void executeBulkShardRequest(BulkShardRequest bulkShardRequest, Releasable releaseOnFinish) {
-            client.executeLocally(TransportShardBulkAction.TYPE, bulkShardRequest, new ActionListener<>() {
+                    }
+                    executeBulkShardRequest(bulkShardRequest, bulkShardRequest, bulkItemRequestCompleteRefCount.acquire());
+                }
+            }
+        }
+
+        private void executeBulkShardRequest(BulkShardRequest bulkShardRequest, Releasable... releaseOnFinish) {
+            client.executeLocally(TransportShardBulkAction.TYPE, bulkShardRequest, ActionListener.runAfter(new ActionListener<>() {
                 @Override
                 public void onResponse(BulkShardResponse bulkShardResponse) {
                     for (BulkItemResponse bulkItemResponse : bulkShardResponse.getResponses()) {
@@ -806,9 +770,7 @@
                             bulkItemResponse.getResponse().setShardInfo(bulkShardResponse.getShardInfo());
                         }
                         responses.set(bulkItemResponse.getItemId(), bulkItemResponse);
->>>>>>> c80ed2f3
-                    }
-                    releaseOnFinish.close();
+                    }
                 }
 
                 @Override
@@ -820,9 +782,12 @@
                         BulkItemResponse.Failure failure = new BulkItemResponse.Failure(indexName, docWriteRequest.id(), e);
                         responses.set(request.id(), BulkItemResponse.failure(request.id(), docWriteRequest.opType(), failure));
                     }
-                    releaseOnFinish.close();
-                }
-            });
+                }
+            }, () -> {
+                for (Releasable releaseable : releaseOnFinish) {
+                    releaseable.close();
+                }
+            }));
         }
 
         private boolean handleBlockExceptions(ClusterState state) {
