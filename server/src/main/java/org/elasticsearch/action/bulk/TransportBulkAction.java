--- conflicted
+++ resolved
@@ -234,17 +234,6 @@
             if (autoCreateIndices.isEmpty()) {
                 executeBulk(task, bulkRequest, startTime, listener, responses, indicesThatCannotBeCreated);
             } else {
-<<<<<<< HEAD
-                if (state.getNodes().getMinNodeVersion().onOrAfter(Version.V_8_0_0)) {
-                    autoCreate(autoCreateIndices, bulkRequest.preferV2Templates(), bulkRequest.timeout(), ActionListener.wrap(
-                        response -> {
-                            Exception suppressed = null;
-                            for (Map.Entry<String, Exception> entry : response.getFailureByNames().entrySet()) {
-                                Exception e = entry.getValue();
-                                if (e == null || ExceptionsHelper.unwrapCause(e) instanceof ResourceAlreadyExistsException) {
-                                    continue;
-                                }
-=======
                 final AtomicInteger counter = new AtomicInteger(autoCreateIndices.size());
                 for (String index : autoCreateIndices) {
                     createIndex(index, bulkRequest.preferV2Templates(), bulkRequest.timeout(), minNodeVersion, new ActionListener<>() {
@@ -255,61 +244,6 @@
                                     () -> executeBulk(task, bulkRequest, startTime, listener, responses, indicesThatCannotBeCreated));
                             }
                         }
->>>>>>> 0a4428cb
-
-                                // fail all requests involving this index, if create didn't work
-                                String index = entry.getKey();
-                                for (int i = 0; i < bulkRequest.requests.size(); i++) {
-                                    DocWriteRequest<?> request = bulkRequest.requests.get(i);
-                                    if (request != null && setResponseFailureIfIndexMatches(responses, i, request, index, e)) {
-                                        bulkRequest.requests.set(i, null);
-                                    }
-                                }
-                                if (suppressed == null) {
-                                    suppressed = e;
-                                } else {
-                                    suppressed.addSuppressed(e);
-                                }
-                            }
-
-                            final ActionListener<BulkResponse> finalListener;
-                            if (suppressed != null) {
-                                final Exception e = suppressed;
-                                finalListener = ActionListener.wrap(listener::onResponse, inner -> {
-                                    inner.addSuppressed(e);
-                                    listener.onFailure(inner);
-                                });
-                            } else {
-                                finalListener = listener;
-                            }
-                            threadPool.executor(ThreadPool.Names.WRITE).execute(
-                                () -> executeBulk(task, bulkRequest, startTime, finalListener, responses, indicesThatCannotBeCreated));
-                        },
-                        e -> {
-                            // major failure, set error on all bulk items and then return bulk response
-                            for (int i = 0; i < bulkRequest.requests.size(); i++) {
-                                DocWriteRequest<?> request = bulkRequest.requests.get(i);
-                                BulkItemResponse.Failure failure = new BulkItemResponse.Failure(request.index(), request.id(), e);
-                                responses.set(i, new BulkItemResponse(i, request.opType(), failure));
-                                bulkRequest.requests.set(i, null);
-                            }
-                            executeBulk(task, bulkRequest, startTime, ActionListener.wrap(listener::onResponse, inner -> {
-                                inner.addSuppressed(e);
-                                listener.onFailure(inner);
-                            }), responses, indicesThatCannotBeCreated);
-                        })
-                    );
-                } else {
-                    final AtomicInteger counter = new AtomicInteger(autoCreateIndices.size());
-                    for (String index : autoCreateIndices) {
-                        createIndex(index, bulkRequest.preferV2Templates(), bulkRequest.timeout(), new ActionListener<>() {
-                            @Override
-                            public void onResponse(CreateIndexResponse result) {
-                                if (counter.decrementAndGet() == 0) {
-                                    threadPool.executor(ThreadPool.Names.WRITE).execute(
-                                        () -> executeBulk(task, bulkRequest, startTime, listener, responses, indicesThatCannotBeCreated));
-                                }
-                            }
 
                             @Override
                             public void onFailure(Exception e) {
@@ -332,7 +266,6 @@
                         });
                     }
                 }
-            }
         } else {
             executeBulk(task, bulkRequest, startTime, listener, responses, Map.of());
         }
@@ -462,11 +395,6 @@
         } else {
             client.admin().indices().create(createIndexRequest, listener);
         }
-    }
-
-    void autoCreate(Set<String> names, Boolean preferV2Templates, TimeValue timeout, ActionListener<AutoCreateAction.Response> listener) {
-        AutoCreateAction.Request request = new AutoCreateAction.Request(names, preferV2Templates, timeout);
-        client.execute(AutoCreateAction.INSTANCE, request, listener);
     }
 
     private boolean setResponseFailureIfIndexMatches(AtomicArray<BulkItemResponse> responses, int idx, DocWriteRequest<?> request,
