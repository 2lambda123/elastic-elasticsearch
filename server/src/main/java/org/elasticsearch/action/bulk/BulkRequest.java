/*
 * Licensed to Elasticsearch under one or more contributor
 * license agreements. See the NOTICE file distributed with
 * this work for additional information regarding copyright
 * ownership. Elasticsearch licenses this file to you under
 * the Apache License, Version 2.0 (the "License"); you may
 * not use this file except in compliance with the License.
 * You may obtain a copy of the License at
 *
 *    http://www.apache.org/licenses/LICENSE-2.0
 *
 * Unless required by applicable law or agreed to in writing,
 * software distributed under the License is distributed on an
 * "AS IS" BASIS, WITHOUT WARRANTIES OR CONDITIONS OF ANY
 * KIND, either express or implied.  See the License for the
 * specific language governing permissions and limitations
 * under the License.
 */

package org.elasticsearch.action.bulk;

import org.elasticsearch.action.ActionRequest;
import org.elasticsearch.action.ActionRequestValidationException;
import org.elasticsearch.action.CompositeIndicesRequest;
import org.elasticsearch.action.DocWriteRequest;
import org.elasticsearch.action.delete.DeleteRequest;
import org.elasticsearch.action.index.IndexRequest;
import org.elasticsearch.action.support.ActiveShardCount;
import org.elasticsearch.action.support.WriteRequest;
import org.elasticsearch.action.support.replication.ReplicationRequest;
import org.elasticsearch.action.update.UpdateRequest;
import org.elasticsearch.common.Nullable;
import org.elasticsearch.common.Strings;
import org.elasticsearch.common.bytes.BytesArray;
import org.elasticsearch.common.bytes.BytesReference;
import org.elasticsearch.common.io.stream.StreamInput;
import org.elasticsearch.common.io.stream.StreamOutput;
import org.elasticsearch.common.unit.TimeValue;
import org.elasticsearch.common.xcontent.XContentType;
import org.elasticsearch.index.mapper.MapperService;
import org.elasticsearch.search.fetch.subphase.FetchSourceContext;

import java.io.IOException;
import java.util.ArrayList;
import java.util.HashSet;
import java.util.List;
import java.util.Objects;
import java.util.Set;

import static org.elasticsearch.action.ValidateActions.addValidationError;

/**
 * A bulk request holds an ordered {@link IndexRequest}s, {@link DeleteRequest}s and {@link UpdateRequest}s
 * and allows to executes it in a single batch.
 *
 * Note that we only support refresh on the bulk request not per item.
 * @see org.elasticsearch.client.Client#bulk(BulkRequest)
 */
public class BulkRequest extends ActionRequest implements CompositeIndicesRequest, WriteRequest<BulkRequest> {

    private static final int REQUEST_OVERHEAD = 50;

    /**
     * Requests that are part of this request. It is only possible to add things that are both {@link ActionRequest}s and
     * {@link WriteRequest}s to this but java doesn't support syntax to declare that everything in the array has both types so we declare
     * the one with the least casts.
     */
    final List<DocWriteRequest<?>> requests = new ArrayList<>();
    private final Set<String> indices = new HashSet<>();

    protected TimeValue timeout = BulkShardRequest.DEFAULT_TIMEOUT;
    private ActiveShardCount waitForActiveShards = ActiveShardCount.DEFAULT;
    private RefreshPolicy refreshPolicy = RefreshPolicy.NONE;
    private String globalPipeline;
    private String globalRouting;
    private String globalIndex;
    private String globalType;

    private long sizeInBytes = 0;

<<<<<<< HEAD
=======
    public BulkRequest() {}

>>>>>>> 22a30418
    public BulkRequest(StreamInput in) throws IOException {
        super(in);
        waitForActiveShards = ActiveShardCount.readFrom(in);
        int size = in.readVInt();
        for (int i = 0; i < size; i++) {
            requests.add(DocWriteRequest.readDocumentRequest(in));
        }
        refreshPolicy = RefreshPolicy.readFrom(in);
        timeout = in.readTimeValue();
<<<<<<< HEAD
    }

    public BulkRequest() {
=======
>>>>>>> 22a30418
    }

    public BulkRequest(@Nullable String globalIndex) {
        this.globalIndex = globalIndex;
    }    

    /**
     * @deprecated Types are in the process of being removed. Use {@link #BulkRequest(String)} instead
     */
    @Deprecated
    public BulkRequest(@Nullable String globalIndex, @Nullable String globalType) {
        this.globalIndex = globalIndex;
        this.globalType = globalType;
    }

    /**
     * Adds a list of requests to be executed. Either index or delete requests.
     */
    public BulkRequest add(DocWriteRequest<?>... requests) {
        for (DocWriteRequest<?> request : requests) {
            add(request);
        }
        return this;
    }

    /**
     * Add a request to the current BulkRequest.
     * @param request Request to add
     * @return the current bulk request
     */
    public BulkRequest add(DocWriteRequest<?> request) {
        if (request instanceof IndexRequest) {
            add((IndexRequest) request);
        } else if (request instanceof DeleteRequest) {
            add((DeleteRequest) request);
        } else if (request instanceof UpdateRequest) {
            add((UpdateRequest) request);
        } else {
            throw new IllegalArgumentException("No support for request [" + request + "]");
        }
        indices.add(request.index());
        return this;
    }

    /**
     * Adds a list of requests to be executed. Either index or delete requests.
     */
    public BulkRequest add(Iterable<DocWriteRequest<?>> requests) {
        for (DocWriteRequest<?> request : requests) {
            add(request);
        }
        return this;
    }

    /**
     * Adds an {@link IndexRequest} to the list of actions to execute. Follows the same behavior of {@link IndexRequest}
     * (for example, if no id is provided, one will be generated, or usage of the create flag).
     */
    public BulkRequest add(IndexRequest request) {
        return internalAdd(request);
    }

    BulkRequest internalAdd(IndexRequest request) {
        Objects.requireNonNull(request, "'request' must not be null");
        applyGlobalMandatoryParameters(request);

        requests.add(request);
        // lack of source is validated in validate() method
        sizeInBytes += (request.source() != null ? request.source().length() : 0) + REQUEST_OVERHEAD;
        indices.add(request.index());
        return this;
    }

    /**
     * Adds an {@link UpdateRequest} to the list of actions to execute.
     */
    public BulkRequest add(UpdateRequest request) {
        return internalAdd(request);
    }

    BulkRequest internalAdd(UpdateRequest request) {
        Objects.requireNonNull(request, "'request' must not be null");
        applyGlobalMandatoryParameters(request);

        requests.add(request);
        if (request.doc() != null) {
            sizeInBytes += request.doc().source().length();
        }
        if (request.upsertRequest() != null) {
            sizeInBytes += request.upsertRequest().source().length();
        }
        if (request.script() != null) {
            sizeInBytes += request.script().getIdOrCode().length() * 2;
        }
        indices.add(request.index());
        return this;
    }

    /**
     * Adds an {@link DeleteRequest} to the list of actions to execute.
     */
    public BulkRequest add(DeleteRequest request) {
        Objects.requireNonNull(request, "'request' must not be null");
        applyGlobalMandatoryParameters(request);

        requests.add(request);
        sizeInBytes += REQUEST_OVERHEAD;
        indices.add(request.index());
        return this;
    }

    /**
     * The list of requests in this bulk request.
     */
    public List<DocWriteRequest<?>> requests() {
        return this.requests;
    }

    /**
     * The number of actions in the bulk request.
     */
    public int numberOfActions() {
        return requests.size();
    }

    /**
     * The estimated size in bytes of the bulk request.
     */
    public long estimatedSizeInBytes() {
        return sizeInBytes;
    }

    /**
     * Adds a framed data in binary format
     */
    public BulkRequest add(byte[] data, int from, int length, XContentType xContentType) throws IOException {
        return add(data, from, length, null, null, xContentType);
    }

    /**
     * Adds a framed data in binary format
     * @deprecated use {@link #add(byte[], int, int, String, XContentType)} instead
     */
    @Deprecated
    public BulkRequest add(byte[] data, int from, int length, @Nullable String defaultIndex, @Nullable String defaultType,
                           XContentType xContentType) throws IOException {
        return add(new BytesArray(data, from, length), defaultIndex, defaultType, xContentType);
    }


    /**
     * Adds a framed data in binary format
     */
    public BulkRequest add(byte[] data, int from, int length, @Nullable String defaultIndex, 
                           XContentType xContentType) throws IOException {
        return add(new BytesArray(data, from, length), defaultIndex, MapperService.SINGLE_MAPPING_NAME, xContentType);
    }
    
    /**
     * Adds a framed data in binary format
     * @deprecated use {@link #add(BytesReference, String, XContentType)} instead
     */
    @Deprecated
    public BulkRequest add(BytesReference data, @Nullable String defaultIndex, @Nullable String defaultType,
                           XContentType xContentType) throws IOException {
        return add(data, defaultIndex, defaultType, null, null, null, true, xContentType);
    }
    
    /**
     * Adds a framed data in binary format
     */
    public BulkRequest add(BytesReference data, @Nullable String defaultIndex, 
                           XContentType xContentType) throws IOException {
        return add(data, defaultIndex, MapperService.SINGLE_MAPPING_NAME, null, null, null, true, xContentType);
    }    

    /**
     * Adds a framed data in binary format
     * @deprecated use {@link #add(BytesReference, String, boolean, XContentType)} instead
     */
    @Deprecated
    public BulkRequest add(BytesReference data, @Nullable String defaultIndex, @Nullable String defaultType, boolean allowExplicitIndex,
                           XContentType xContentType) throws IOException {
        return add(data, defaultIndex, defaultType, null, null, null, allowExplicitIndex, xContentType);
    }
    
    /**
     * Adds a framed data in binary format
     */
    public BulkRequest add(BytesReference data, @Nullable String defaultIndex, boolean allowExplicitIndex,
                           XContentType xContentType) throws IOException {
        return add(data, defaultIndex, MapperService.SINGLE_MAPPING_NAME, null, null, null, allowExplicitIndex, xContentType);
    }    
    
    public BulkRequest add(BytesReference data, @Nullable String defaultIndex, 
            @Nullable String defaultRouting, @Nullable FetchSourceContext defaultFetchSourceContext,
            @Nullable String defaultPipeline, boolean allowExplicitIndex,
            XContentType xContentType) throws IOException {    
        return add(data, defaultIndex, MapperService.SINGLE_MAPPING_NAME, defaultRouting, defaultFetchSourceContext,
                defaultPipeline, allowExplicitIndex, xContentType);
    }

    /**
     * @deprecated use {@link #add(BytesReference, String, String, FetchSourceContext, String, boolean, XContentType)} instead
     */
    @Deprecated
    public BulkRequest add(BytesReference data, @Nullable String defaultIndex, @Nullable String defaultType,
                           @Nullable String defaultRouting, @Nullable FetchSourceContext defaultFetchSourceContext,
                           @Nullable String defaultPipeline, boolean allowExplicitIndex,
                           XContentType xContentType) throws IOException {
        String routing = valueOrDefault(defaultRouting, globalRouting);
        String pipeline = valueOrDefault(defaultPipeline, globalPipeline);
        new BulkRequestParser(true).parse(data, defaultIndex, defaultType, routing, defaultFetchSourceContext, pipeline,
                allowExplicitIndex, xContentType, this::internalAdd, this::internalAdd, this::add);
        return this;
    }

    /**
     * Sets the number of shard copies that must be active before proceeding with the write.
     * See {@link ReplicationRequest#waitForActiveShards(ActiveShardCount)} for details.
     */
    public BulkRequest waitForActiveShards(ActiveShardCount waitForActiveShards) {
        this.waitForActiveShards = waitForActiveShards;
        return this;
    }

    /**
     * A shortcut for {@link #waitForActiveShards(ActiveShardCount)} where the numerical
     * shard count is passed in, instead of having to first call {@link ActiveShardCount#from(int)}
     * to get the ActiveShardCount.
     */
    public BulkRequest waitForActiveShards(final int waitForActiveShards) {
        return waitForActiveShards(ActiveShardCount.from(waitForActiveShards));
    }

    public ActiveShardCount waitForActiveShards() {
        return this.waitForActiveShards;
    }

    @Override
    public BulkRequest setRefreshPolicy(RefreshPolicy refreshPolicy) {
        this.refreshPolicy = refreshPolicy;
        return this;
    }

    @Override
    public RefreshPolicy getRefreshPolicy() {
        return refreshPolicy;
    }

    /**
     * A timeout to wait if the index operation can't be performed immediately. Defaults to {@code 1m}.
     */
    public final BulkRequest timeout(TimeValue timeout) {
        this.timeout = timeout;
        return this;
    }

    public final BulkRequest pipeline(String globalPipeline) {
        this.globalPipeline = globalPipeline;
        return this;
    }

    public final BulkRequest routing(String globalRouting){
        this.globalRouting = globalRouting;
        return this;
    }
    /**
     * A timeout to wait if the index operation can't be performed immediately. Defaults to {@code 1m}.
     */
    public final BulkRequest timeout(String timeout) {
        return timeout(TimeValue.parseTimeValue(timeout, null, getClass().getSimpleName() + ".timeout"));
    }

    public TimeValue timeout() {
        return timeout;
    }

    public String pipeline() {
        return globalPipeline;
    }

    public String routing() {
        return globalRouting;
    }

    @Override
    public ActionRequestValidationException validate() {
        ActionRequestValidationException validationException = null;
        if (requests.isEmpty()) {
            validationException = addValidationError("no requests added", validationException);
        }
        for (DocWriteRequest<?> request : requests) {
            // We first check if refresh has been set
            if (((WriteRequest<?>) request).getRefreshPolicy() != RefreshPolicy.NONE) {
                validationException = addValidationError(
                        "RefreshPolicy is not supported on an item request. Set it on the BulkRequest instead.", validationException);
            }
            ActionRequestValidationException ex = ((WriteRequest<?>) request).validate();
            if (ex != null) {
                if (validationException == null) {
                    validationException = new ActionRequestValidationException();
                }
                validationException.addValidationErrors(ex.validationErrors());
            }
        }

        return validationException;
    }

    @Override
<<<<<<< HEAD
=======
    public void readFrom(StreamInput in) throws IOException {
        throw new UnsupportedOperationException("usage of Streamable is to be replaced by Writeable");
    }

    @Override
>>>>>>> 22a30418
    public void writeTo(StreamOutput out) throws IOException {
        super.writeTo(out);
        waitForActiveShards.writeTo(out);
        out.writeVInt(requests.size());
        for (DocWriteRequest<?> request : requests) {
            DocWriteRequest.writeDocumentRequest(out, request);
        }
        refreshPolicy.writeTo(out);
        out.writeTimeValue(timeout);
    }

    @Override
    public String getDescription() {
        return "requests[" + requests.size() + "], indices[" + Strings.collectionToDelimitedString(indices, ", ") + "]";
    }

    private void applyGlobalMandatoryParameters(DocWriteRequest<?> request) {
        request.index(valueOrDefault(request.index(), globalIndex));
        if (Strings.isNullOrEmpty(globalType) == false && MapperService.SINGLE_MAPPING_NAME.equals(globalType) == false) {
            request.defaultTypeIfNull(globalType);
        }
    }

    private static String valueOrDefault(String value, String globalDefault) {
        if (Strings.isNullOrEmpty(value) && !Strings.isNullOrEmpty(globalDefault)) {
            return globalDefault;
        }
        return value;
    }
}<|MERGE_RESOLUTION|>--- conflicted
+++ resolved
@@ -78,11 +78,8 @@
 
     private long sizeInBytes = 0;
 
-<<<<<<< HEAD
-=======
     public BulkRequest() {}
 
->>>>>>> 22a30418
     public BulkRequest(StreamInput in) throws IOException {
         super(in);
         waitForActiveShards = ActiveShardCount.readFrom(in);
@@ -92,12 +89,6 @@
         }
         refreshPolicy = RefreshPolicy.readFrom(in);
         timeout = in.readTimeValue();
-<<<<<<< HEAD
-    }
-
-    public BulkRequest() {
-=======
->>>>>>> 22a30418
     }
 
     public BulkRequest(@Nullable String globalIndex) {
@@ -409,14 +400,6 @@
     }
 
     @Override
-<<<<<<< HEAD
-=======
-    public void readFrom(StreamInput in) throws IOException {
-        throw new UnsupportedOperationException("usage of Streamable is to be replaced by Writeable");
-    }
-
-    @Override
->>>>>>> 22a30418
     public void writeTo(StreamOutput out) throws IOException {
         super.writeTo(out);
         waitForActiveShards.writeTo(out);
