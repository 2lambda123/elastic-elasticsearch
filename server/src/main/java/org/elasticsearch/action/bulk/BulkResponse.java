/*
 * Copyright Elasticsearch B.V. and/or licensed to Elasticsearch B.V. under one
 * or more contributor license agreements. Licensed under the Elastic License
 * 2.0 and the Server Side Public License, v 1; you may not use this file except
 * in compliance with, at your election, the Elastic License 2.0 or the Server
 * Side Public License, v 1.
 */

package org.elasticsearch.action.bulk;

import org.elasticsearch.action.ActionResponse;
import org.elasticsearch.common.collect.Iterators;
import org.elasticsearch.common.io.stream.StreamInput;
import org.elasticsearch.common.io.stream.StreamOutput;
import org.elasticsearch.core.TimeValue;
<<<<<<< HEAD
import org.elasticsearch.rest.RestStatus;
=======
>>>>>>> 1a48c59a
import org.elasticsearch.xcontent.ToXContentObject;
import org.elasticsearch.xcontent.XContentBuilder;
import org.elasticsearch.xcontent.XContentParser;

import java.io.IOException;
import java.util.ArrayList;
import java.util.Iterator;
import java.util.List;

import static org.elasticsearch.common.xcontent.XContentParserUtils.ensureExpectedToken;
import static org.elasticsearch.common.xcontent.XContentParserUtils.throwUnknownField;
import static org.elasticsearch.common.xcontent.XContentParserUtils.throwUnknownToken;

/**
 * A response of a bulk execution. Holding a response for each item responding (in order) of the
 * bulk requests. Each item holds the index/type/id is operated on, and if it failed or not (with the
 * failure message).
 */
public class BulkResponse extends ActionResponse implements Iterable<BulkItemResponse>, ToXContentObject {

    private static final String ITEMS = "items";
    private static final String ERRORS = "errors";
    private static final String TOOK = "took";
    private static final String INGEST_TOOK = "ingest_took";

    public static final long NO_INGEST_TOOK = -1L;

    private final BulkItemResponse[] responses;
    private final long tookInMillis;
    private final long ingestTookInMillis;

    public BulkResponse(StreamInput in) throws IOException {
        super(in);
        responses = in.readArray(BulkItemResponse::new, BulkItemResponse[]::new);
        tookInMillis = in.readVLong();
        ingestTookInMillis = in.readZLong();
    }

    public BulkResponse(BulkItemResponse[] responses, long tookInMillis) {
        this(responses, tookInMillis, NO_INGEST_TOOK);
    }

    public BulkResponse(BulkItemResponse[] responses, long tookInMillis, long ingestTookInMillis) {
        this.responses = responses;
        this.tookInMillis = tookInMillis;
        this.ingestTookInMillis = ingestTookInMillis;
    }

    /**
     * How long the bulk execution took. Excluding ingest preprocessing.
     */
    public TimeValue getTook() {
        return new TimeValue(tookInMillis);
    }

    /**
     * If ingest is enabled returns the bulk ingest preprocessing time, otherwise 0 is returned.
     */
    public TimeValue getIngestTook() {
        return new TimeValue(ingestTookInMillis);
    }

    /**
     * If ingest is enabled returns the bulk ingest preprocessing time. in milliseconds, otherwise -1 is returned.
     */
    public long getIngestTookInMillis() {
        return ingestTookInMillis;
    }

    /**
     * Has anything failed with the execution.
     */
    public boolean hasFailures() {
        for (BulkItemResponse response : responses) {
            if (response.isFailed()) {
                return true;
            }
        }
        return false;
    }

    public String buildFailureMessage() {
        StringBuilder sb = new StringBuilder();
        sb.append("failure in bulk execution:");
        for (int i = 0; i < responses.length; i++) {
            BulkItemResponse response = responses[i];
            if (response.isFailed()) {
                sb.append("\n[")
                    .append(i)
                    .append("]: index [")
                    .append(response.getIndex())
                    .append("], id [")
                    .append(response.getId())
                    .append("], message [")
                    .append(response.getFailureMessage())
                    .append("]");
            }
        }
        return sb.toString();
    }

    /**
     * The items representing each action performed in the bulk operation (in the same order!).
     */
    public BulkItemResponse[] getItems() {
        return responses;
    }

    @Override
    public Iterator<BulkItemResponse> iterator() {
        return Iterators.forArray(responses);
    }

    @Override
    public void writeTo(StreamOutput out) throws IOException {
        out.writeArray(responses);
        out.writeVLong(tookInMillis);
        out.writeZLong(ingestTookInMillis);
    }

<<<<<<< HEAD
    // TODO remove this
    public RestStatus status() {
        return RestStatus.OK;
    }

=======
>>>>>>> 1a48c59a
    @Override
    public XContentBuilder toXContent(XContentBuilder builder, Params params) throws IOException {
        builder.startObject();
        builder.field(ERRORS, hasFailures());
        builder.field(TOOK, tookInMillis);
        if (ingestTookInMillis != BulkResponse.NO_INGEST_TOOK) {
            builder.field(INGEST_TOOK, ingestTookInMillis);
        }
        builder.startArray(ITEMS);
        for (BulkItemResponse item : this) {
            item.toXContent(builder, params);
        }
        builder.endArray();
        builder.endObject();
        return builder;
    }

    public static BulkResponse fromXContent(XContentParser parser) throws IOException {
        XContentParser.Token token = parser.nextToken();
        ensureExpectedToken(XContentParser.Token.START_OBJECT, token, parser);

        long took = -1L;
        long ingestTook = NO_INGEST_TOOK;
        List<BulkItemResponse> items = new ArrayList<>();

        String currentFieldName = parser.currentName();
        while ((token = parser.nextToken()) != XContentParser.Token.END_OBJECT) {
            if (token == XContentParser.Token.FIELD_NAME) {
                currentFieldName = parser.currentName();
            } else if (token.isValue()) {
                if (TOOK.equals(currentFieldName)) {
                    took = parser.longValue();
                } else if (INGEST_TOOK.equals(currentFieldName)) {
                    ingestTook = parser.longValue();
                } else if (ERRORS.equals(currentFieldName) == false) {
                    throwUnknownField(currentFieldName, parser);
                }
            } else if (token == XContentParser.Token.START_ARRAY) {
                if (ITEMS.equals(currentFieldName)) {
                    while ((token = parser.nextToken()) != XContentParser.Token.END_ARRAY) {
                        items.add(BulkItemResponse.fromXContent(parser, items.size()));
                    }
                } else {
                    throwUnknownField(currentFieldName, parser);
                }
            } else {
                throwUnknownToken(token, parser);
            }
        }
        return new BulkResponse(items.toArray(new BulkItemResponse[items.size()]), took, ingestTook);
    }
}<|MERGE_RESOLUTION|>--- conflicted
+++ resolved
@@ -13,10 +13,6 @@
 import org.elasticsearch.common.io.stream.StreamInput;
 import org.elasticsearch.common.io.stream.StreamOutput;
 import org.elasticsearch.core.TimeValue;
-<<<<<<< HEAD
-import org.elasticsearch.rest.RestStatus;
-=======
->>>>>>> 1a48c59a
 import org.elasticsearch.xcontent.ToXContentObject;
 import org.elasticsearch.xcontent.XContentBuilder;
 import org.elasticsearch.xcontent.XContentParser;
@@ -137,14 +133,6 @@
         out.writeZLong(ingestTookInMillis);
     }
 
-<<<<<<< HEAD
-    // TODO remove this
-    public RestStatus status() {
-        return RestStatus.OK;
-    }
-
-=======
->>>>>>> 1a48c59a
     @Override
     public XContentBuilder toXContent(XContentBuilder builder, Params params) throws IOException {
         builder.startObject();
