--- conflicted
+++ resolved
@@ -759,19 +759,17 @@
         registerHandler.accept(new RestDeletePipelineAction());
         registerHandler.accept(new RestSimulatePipelineAction());
 
-<<<<<<< HEAD
         // Dangling indices API
         registerHandler.accept(new RestListDanglingIndicesAction());
         registerHandler.accept(new RestImportDanglingIndexAction());
         registerHandler.accept(new RestDeleteDanglingIndexAction());
-=======
+
         // Data Stream API
         if (DATASTREAMS_FEATURE_FLAG_REGISTERED) {
             registerHandler.accept(new RestCreateDataStreamAction());
             registerHandler.accept(new RestDeleteDataStreamAction());
             registerHandler.accept(new RestGetDataStreamsAction());
         }
->>>>>>> 3ceb60be
 
         // CAT API
         registerHandler.accept(new RestAllocationAction());
