--- conflicted
+++ resolved
@@ -93,13 +93,8 @@
                     public void onFailure(Exception exception) {
                         try {
                             context.getLogger().debug(() -> new ParameterizedMessage("[{}] Failed to execute query phase",
-<<<<<<< HEAD
-                                querySearchRequest.id()), exception);
+                                querySearchRequest.contextId()), exception);
                             progressListener.notifyQueryFailure(shardIndex, searchShardTarget, exception);
-=======
-                                querySearchRequest.contextId()), exception);
-                            progressListener.notifyQueryFailure(shardIndex, exception);
->>>>>>> a8f413a2
                             counter.onFailure(shardIndex, searchShardTarget, exception);
                         } finally {
                             // the query might not have been executed at all (for example because thread pool rejected
