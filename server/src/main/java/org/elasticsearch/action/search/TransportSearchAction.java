/*
 * Copyright Elasticsearch B.V. and/or licensed to Elasticsearch B.V. under one
 * or more contributor license agreements. Licensed under the Elastic License
 * 2.0 and the Server Side Public License, v 1; you may not use this file except
 * in compliance with, at your election, the Elastic License 2.0 or the Server
 * Side Public License, v 1.
 */

package org.elasticsearch.action.search;

import org.apache.logging.log4j.LogManager;
import org.apache.logging.log4j.Logger;
import org.elasticsearch.ExceptionsHelper;
import org.elasticsearch.TransportVersions;
import org.elasticsearch.action.ActionListener;
import org.elasticsearch.action.ActionListenerResponseHandler;
import org.elasticsearch.action.ActionType;
import org.elasticsearch.action.IndicesRequest;
import org.elasticsearch.action.OriginalIndices;
import org.elasticsearch.action.ShardOperationFailedException;
import org.elasticsearch.action.admin.cluster.shards.ClusterSearchShardsAction;
import org.elasticsearch.action.admin.cluster.shards.ClusterSearchShardsRequest;
import org.elasticsearch.action.admin.cluster.shards.ClusterSearchShardsResponse;
import org.elasticsearch.action.support.ActionFilters;
import org.elasticsearch.action.support.HandledTransportAction;
import org.elasticsearch.action.support.IndicesOptions;
import org.elasticsearch.client.internal.Client;
import org.elasticsearch.cluster.ClusterState;
import org.elasticsearch.cluster.block.ClusterBlockException;
import org.elasticsearch.cluster.block.ClusterBlockLevel;
import org.elasticsearch.cluster.metadata.IndexAbstraction;
import org.elasticsearch.cluster.metadata.IndexMetadata;
import org.elasticsearch.cluster.metadata.IndexNameExpressionResolver;
import org.elasticsearch.cluster.node.DiscoveryNode;
import org.elasticsearch.cluster.node.DiscoveryNodes;
import org.elasticsearch.cluster.routing.GroupShardsIterator;
import org.elasticsearch.cluster.routing.OperationRouting;
import org.elasticsearch.cluster.routing.ShardIterator;
import org.elasticsearch.cluster.routing.ShardRouting;
import org.elasticsearch.cluster.service.ClusterService;
import org.elasticsearch.common.Strings;
import org.elasticsearch.common.breaker.CircuitBreaker;
import org.elasticsearch.common.inject.Inject;
import org.elasticsearch.common.io.stream.NamedWriteableRegistry;
import org.elasticsearch.common.logging.DeprecationCategory;
import org.elasticsearch.common.logging.DeprecationLogger;
import org.elasticsearch.common.settings.Setting;
import org.elasticsearch.common.settings.Setting.Property;
import org.elasticsearch.common.util.CollectionUtils;
import org.elasticsearch.common.util.Maps;
import org.elasticsearch.common.util.concurrent.CountDown;
import org.elasticsearch.common.util.concurrent.EsExecutors;
import org.elasticsearch.core.Nullable;
import org.elasticsearch.core.RefCounted;
import org.elasticsearch.core.TimeValue;
import org.elasticsearch.index.Index;
import org.elasticsearch.index.IndexNotFoundException;
import org.elasticsearch.index.query.QueryBuilder;
import org.elasticsearch.index.query.Rewriteable;
import org.elasticsearch.index.shard.ShardId;
import org.elasticsearch.index.shard.ShardNotFoundException;
import org.elasticsearch.indices.ExecutorSelector;
import org.elasticsearch.indices.breaker.CircuitBreakerService;
import org.elasticsearch.search.SearchService;
import org.elasticsearch.search.aggregations.AggregationReduceContext;
import org.elasticsearch.search.aggregations.InternalAggregations;
import org.elasticsearch.search.builder.SearchSourceBuilder;
import org.elasticsearch.search.internal.AliasFilter;
import org.elasticsearch.search.internal.InternalSearchResponse;
import org.elasticsearch.search.internal.SearchContext;
import org.elasticsearch.search.profile.SearchProfileResults;
import org.elasticsearch.search.profile.SearchProfileShardResult;
import org.elasticsearch.tasks.Task;
import org.elasticsearch.tasks.TaskId;
import org.elasticsearch.threadpool.ThreadPool;
import org.elasticsearch.transport.RemoteClusterAware;
import org.elasticsearch.transport.RemoteClusterService;
import org.elasticsearch.transport.RemoteTransportException;
import org.elasticsearch.transport.Transport;
import org.elasticsearch.transport.TransportRequestOptions;
import org.elasticsearch.transport.TransportService;
import org.elasticsearch.xcontent.ToXContent;
import org.elasticsearch.xcontent.XContentFactory;

import java.io.IOException;
import java.util.ArrayList;
import java.util.Arrays;
import java.util.Collections;
import java.util.HashMap;
import java.util.HashSet;
import java.util.List;
import java.util.Map;
import java.util.Objects;
import java.util.Set;
import java.util.concurrent.ConcurrentHashMap;
import java.util.concurrent.Executor;
import java.util.concurrent.TimeUnit;
import java.util.concurrent.atomic.AtomicReference;
import java.util.function.BiConsumer;
import java.util.function.BiFunction;
import java.util.function.BooleanSupplier;
import java.util.function.Function;
import java.util.function.LongSupplier;
import java.util.stream.Collectors;
import java.util.stream.StreamSupport;

import static org.elasticsearch.action.search.SearchType.DFS_QUERY_THEN_FETCH;
import static org.elasticsearch.action.search.SearchType.QUERY_THEN_FETCH;
import static org.elasticsearch.action.search.TransportSearchHelper.checkCCSVersionCompatibility;
import static org.elasticsearch.search.sort.FieldSortBuilder.hasPrimaryFieldSort;
import static org.elasticsearch.threadpool.ThreadPool.Names.SYSTEM_CRITICAL_READ;
import static org.elasticsearch.threadpool.ThreadPool.Names.SYSTEM_READ;

public class TransportSearchAction extends HandledTransportAction<SearchRequest, SearchResponse> {

    public static final String NAME = "indices:data/read/search";
    public static final ActionType<SearchResponse> TYPE = new ActionType<>(NAME, SearchResponse::new);
    private static final Logger logger = LogManager.getLogger(TransportSearchAction.class);
    private static final DeprecationLogger DEPRECATION_LOGGER = DeprecationLogger.getLogger(TransportSearchAction.class);
    public static final String FROZEN_INDICES_DEPRECATION_MESSAGE = "Searching frozen indices [{}] is deprecated."
        + " Consider cold or frozen tiers in place of frozen indices. The frozen feature will be removed in a feature release.";

    /** The maximum number of shards for a single search request. */
    public static final Setting<Long> SHARD_COUNT_LIMIT_SETTING = Setting.longSetting(
        "action.search.shard_count.limit",
        Long.MAX_VALUE,
        1L,
        Property.Dynamic,
        Property.NodeScope
    );

    public static final Setting<Integer> DEFAULT_PRE_FILTER_SHARD_SIZE = Setting.intSetting(
        "action.search.pre_filter_shard_size.default",
        SearchRequest.DEFAULT_PRE_FILTER_SHARD_SIZE,
        1,
        Property.NodeScope
    );

    private final ThreadPool threadPool;
    private final ClusterService clusterService;
    private final TransportService transportService;
    private final SearchTransportService searchTransportService;
    private final RemoteClusterService remoteClusterService;
    private final SearchPhaseController searchPhaseController;
    private final SearchService searchService;
    private final IndexNameExpressionResolver indexNameExpressionResolver;
    private final NamedWriteableRegistry namedWriteableRegistry;
    private final CircuitBreaker circuitBreaker;
    private final ExecutorSelector executorSelector;
    private final int defaultPreFilterShardSize;
    private final boolean ccsCheckCompatibility;

    @Inject
    public TransportSearchAction(
        ThreadPool threadPool,
        CircuitBreakerService circuitBreakerService,
        TransportService transportService,
        SearchService searchService,
        SearchTransportService searchTransportService,
        SearchPhaseController searchPhaseController,
        ClusterService clusterService,
        ActionFilters actionFilters,
        IndexNameExpressionResolver indexNameExpressionResolver,
        NamedWriteableRegistry namedWriteableRegistry,
        ExecutorSelector executorSelector
    ) {
        super(TYPE.name(), transportService, actionFilters, SearchRequest::new, EsExecutors.DIRECT_EXECUTOR_SERVICE);
        this.threadPool = threadPool;
        this.circuitBreaker = circuitBreakerService.getBreaker(CircuitBreaker.REQUEST);
        this.searchPhaseController = searchPhaseController;
        this.searchTransportService = searchTransportService;
        this.remoteClusterService = searchTransportService.getRemoteClusterService();
        SearchTransportService.registerRequestHandler(transportService, searchService);
        this.clusterService = clusterService;
        this.transportService = transportService;
        this.searchService = searchService;
        this.indexNameExpressionResolver = indexNameExpressionResolver;
        this.namedWriteableRegistry = namedWriteableRegistry;
        this.executorSelector = executorSelector;
        this.defaultPreFilterShardSize = DEFAULT_PRE_FILTER_SHARD_SIZE.get(clusterService.getSettings());
        this.ccsCheckCompatibility = SearchService.CCS_VERSION_CHECK_SETTING.get(clusterService.getSettings());
    }

    private Map<String, OriginalIndices> buildPerIndexOriginalIndices(
        ClusterState clusterState,
        Set<String> indicesAndAliases,
        String[] indices,
        IndicesOptions indicesOptions
    ) {
        Map<String, OriginalIndices> res = new HashMap<>();
        for (String index : indices) {
            clusterState.blocks().indexBlockedRaiseException(ClusterBlockLevel.READ, index);

            String[] aliases = indexNameExpressionResolver.indexAliases(
                clusterState,
                index,
                aliasMetadata -> true,
                dataStreamAlias -> true,
                true,
                indicesAndAliases
            );
            BooleanSupplier hasDataStreamRef = () -> {
                IndexAbstraction ret = clusterState.getMetadata().getIndicesLookup().get(index);
                if (ret == null || ret.getParentDataStream() == null) {
                    return false;
                }
                return indicesAndAliases.contains(ret.getParentDataStream().getName());
            };
            List<String> finalIndices = new ArrayList<>();
            if (aliases == null || aliases.length == 0 || indicesAndAliases.contains(index) || hasDataStreamRef.getAsBoolean()) {
                finalIndices.add(index);
            }
            if (aliases != null) {
                finalIndices.addAll(Arrays.asList(aliases));
            }
            res.put(index, new OriginalIndices(finalIndices.toArray(String[]::new), indicesOptions));
        }
        return Collections.unmodifiableMap(res);
    }

    Map<String, AliasFilter> buildIndexAliasFilters(ClusterState clusterState, Set<String> indicesAndAliases, Index[] concreteIndices) {
        final Map<String, AliasFilter> aliasFilterMap = new HashMap<>();
        for (Index index : concreteIndices) {
            clusterState.blocks().indexBlockedRaiseException(ClusterBlockLevel.READ, index.getName());
            AliasFilter aliasFilter = searchService.buildAliasFilter(clusterState, index.getName(), indicesAndAliases);
            assert aliasFilter != null;
            aliasFilterMap.put(index.getUUID(), aliasFilter);
        }
        return aliasFilterMap;
    }

    private Map<String, Float> resolveIndexBoosts(SearchRequest searchRequest, ClusterState clusterState) {
        if (searchRequest.source() == null) {
            return Collections.emptyMap();
        }

        SearchSourceBuilder source = searchRequest.source();
        if (source.indexBoosts() == null) {
            return Collections.emptyMap();
        }

        Map<String, Float> concreteIndexBoosts = new HashMap<>();
        for (SearchSourceBuilder.IndexBoost ib : source.indexBoosts()) {
            Index[] concreteIndices = indexNameExpressionResolver.concreteIndices(
                clusterState,
                searchRequest.indicesOptions(),
                ib.getIndex()
            );

            for (Index concreteIndex : concreteIndices) {
                concreteIndexBoosts.putIfAbsent(concreteIndex.getUUID(), ib.getBoost());
            }
        }
        return Collections.unmodifiableMap(concreteIndexBoosts);
    }

    /**
     * Search operations need two clocks. One clock is to fulfill real clock needs (e.g., resolving
     * "now" to an index name). Another clock is needed for measuring how long a search operation
     * took. These two uses are at odds with each other. There are many issues with using a real
     * clock for measuring how long an operation took (they often lack precision, they are subject
     * to moving backwards due to NTP and other such complexities, etc.). There are also issues with
     * using a relative clock for reporting real time. Thus, we simply separate these two uses.
     */
    public record SearchTimeProvider(long absoluteStartMillis, long relativeStartNanos, LongSupplier relativeCurrentNanosProvider) {

        /**
         * Instantiates a new search time provider. The absolute start time is the real clock time
         * used for resolving index expressions that include dates. The relative start time is the
         * start of the search operation according to a relative clock. The total time the search
         * operation took can be measured against the provided relative clock and the relative start
         * time.
         *
         * @param absoluteStartMillis          the absolute start time in milliseconds since the epoch
         * @param relativeStartNanos           the relative start time in nanoseconds
         * @param relativeCurrentNanosProvider provides the current relative time
         */
        public SearchTimeProvider {}

        public long buildTookInMillis() {
            return TimeUnit.NANOSECONDS.toMillis(relativeCurrentNanosProvider.getAsLong() - relativeStartNanos);
        }
    }

    @Override
    protected void doExecute(Task task, SearchRequest searchRequest, ActionListener<SearchResponse> listener) {
        ActionListener<SearchResponse> loggingListener = listener.delegateFailureAndWrap((l, searchResponse) -> {
            if (searchResponse.getShardFailures() != null && searchResponse.getShardFailures().length > 0) {
                // Deduplicate failures by exception message and index
                ShardOperationFailedException[] groupedFailures = ExceptionsHelper.groupBy(searchResponse.getShardFailures());
                for (ShardOperationFailedException f : groupedFailures) {
                    boolean causeHas500Status = false;
                    if (f.getCause() != null) {
                        causeHas500Status = ExceptionsHelper.status(f.getCause()).getStatus() >= 500;
                    }
                    if ((f.status().getStatus() >= 500 || causeHas500Status)
                        && ExceptionsHelper.isNodeOrShardUnavailableTypeException(f.getCause()) == false) {
                        logger.warn("TransportSearchAction shard failure (partial results response)", f);
                    }
                }
            }
            l.onResponse(searchResponse);
        });
        executeRequest((SearchTask) task, searchRequest, loggingListener, AsyncSearchActionProvider::new);
    }

    void executeRequest(
        SearchTask task,
        SearchRequest original,
        ActionListener<SearchResponse> listener,
        Function<ActionListener<SearchResponse>, SearchPhaseProvider> searchPhaseProvider
    ) {
        final long relativeStartNanos = System.nanoTime();
        final SearchTimeProvider timeProvider = new SearchTimeProvider(
            original.getOrCreateAbsoluteStartMillis(),
            relativeStartNanos,
            System::nanoTime
        );
        ActionListener<SearchRequest> rewriteListener = listener.delegateFailureAndWrap((delegate, rewritten) -> {
            final SearchContextId searchContext;
            // key to map is clusterAlias
            final Map<String, OriginalIndices> remoteClusterIndices;
            if (ccsCheckCompatibility) {
                checkCCSVersionCompatibility(rewritten);
            }

            if (rewritten.pointInTimeBuilder() != null) {
                searchContext = rewritten.pointInTimeBuilder().getSearchContextId(namedWriteableRegistry);
                remoteClusterIndices = getIndicesFromSearchContexts(searchContext, rewritten.indicesOptions());
            } else {
                searchContext = null;
                remoteClusterIndices = remoteClusterService.groupIndices(rewritten.indicesOptions(), rewritten.indices());
            }
            OriginalIndices localIndices = remoteClusterIndices.remove(RemoteClusterAware.LOCAL_CLUSTER_GROUP_KEY);
            final ClusterState clusterState = clusterService.state();
            if (remoteClusterIndices.isEmpty()) {
                executeLocalSearch(
                    task,
                    timeProvider,
                    rewritten,
                    localIndices,
                    clusterState,
                    SearchResponse.Clusters.EMPTY,
                    searchContext,
                    searchPhaseProvider.apply(delegate)
                );
            } else {
                final TaskId parentTaskId = task.taskInfo(clusterService.localNode().getId(), false).taskId();
                if (shouldMinimizeRoundtrips(rewritten)) {
                    final AggregationReduceContext.Builder aggregationReduceContextBuilder = rewritten.source() != null
                        && rewritten.source().aggregations() != null
                            ? searchService.aggReduceContextBuilder(task::isCancelled, rewritten.source().aggregations())
                            : null;
                    SearchResponse.Clusters clusters = new SearchResponse.Clusters(
                        localIndices,
                        remoteClusterIndices,
                        true,
                        alias -> remoteClusterService.isSkipUnavailable(alias)
                    );
                    if (localIndices == null) {
                        // Notify the progress listener that a CCS with minimize_roundtrips is happening remote-only (no local shards)
                        task.getProgressListener()
                            .notifyListShards(Collections.emptyList(), Collections.emptyList(), clusters, false, timeProvider);
                    }
                    ccsRemoteReduce(
                        parentTaskId,
                        rewritten,
                        localIndices,
                        remoteClusterIndices,
                        clusters,
                        timeProvider,
                        aggregationReduceContextBuilder,
                        remoteClusterService,
                        threadPool,
                        delegate,
                        (r, l) -> executeLocalSearch(
                            task,
                            timeProvider,
                            r,
                            localIndices,
                            clusterState,
                            clusters,
                            searchContext,
                            searchPhaseProvider.apply(l)
                        )
                    );
                } else {
                    SearchResponse.Clusters clusters = new SearchResponse.Clusters(
                        localIndices,
                        remoteClusterIndices,
                        false,
                        alias -> remoteClusterService.isSkipUnavailable(alias)
                    );
                    // TODO: pass parentTaskId
                    collectSearchShards(
                        rewritten.indicesOptions(),
                        rewritten.preference(),
                        rewritten.routing(),
                        rewritten.source() != null ? rewritten.source().query() : null,
                        Objects.requireNonNullElse(rewritten.allowPartialSearchResults(), searchService.defaultAllowPartialSearchResults()),
                        searchContext,
                        remoteClusterIndices,
                        clusters,
                        timeProvider,
                        transportService,
                        delegate.delegateFailureAndWrap((finalDelegate, searchShardsResponses) -> {
                            final BiFunction<String, String, DiscoveryNode> clusterNodeLookup = getRemoteClusterNodeLookup(
                                searchShardsResponses
                            );
                            final Map<String, AliasFilter> remoteAliasFilters;
                            final List<SearchShardIterator> remoteShardIterators;
                            if (searchContext != null) {
                                remoteAliasFilters = searchContext.aliasFilter();
                                remoteShardIterators = getRemoteShardsIteratorFromPointInTime(
                                    searchShardsResponses,
                                    searchContext,
                                    rewritten.pointInTimeBuilder().getKeepAlive(),
                                    remoteClusterIndices
                                );
                            } else {
                                remoteAliasFilters = new HashMap<>();
                                for (SearchShardsResponse searchShardsResponse : searchShardsResponses.values()) {
                                    remoteAliasFilters.putAll(searchShardsResponse.getAliasFilters());
                                }
                                remoteShardIterators = getRemoteShardsIterator(
                                    searchShardsResponses,
                                    remoteClusterIndices,
                                    remoteAliasFilters
                                );
                            }
                            executeSearch(
                                task,
                                timeProvider,
                                rewritten,
                                localIndices,
                                remoteShardIterators,
                                clusterNodeLookup,
                                clusterState,
                                remoteAliasFilters,
                                clusters,
                                searchContext,
                                searchPhaseProvider.apply(finalDelegate)
                            );
                        })
                    );
                }
            }
        });
        Rewriteable.rewriteAndFetch(original, searchService.getRewriteContext(timeProvider::absoluteStartMillis), rewriteListener);
    }

    static void adjustSearchType(SearchRequest searchRequest, boolean singleShard) {
        // if there's a kNN search, always use DFS_QUERY_THEN_FETCH
        if (searchRequest.hasKnnSearch()) {
            searchRequest.searchType(DFS_QUERY_THEN_FETCH);
            return;
        }

        // if there's only suggest, disable request cache and always use QUERY_THEN_FETCH
        if (searchRequest.isSuggestOnly()) {
            searchRequest.requestCache(false);
            searchRequest.searchType(QUERY_THEN_FETCH);
            return;
        }

        // optimize search type for cases where there is only one shard group to search on
        if (singleShard) {
            // if we only have one group, then we always want Q_T_F, no need for DFS, and no need to do THEN since we hit one shard
            searchRequest.searchType(QUERY_THEN_FETCH);
        }
    }

    public static boolean shouldMinimizeRoundtrips(SearchRequest searchRequest) {
        if (searchRequest.isCcsMinimizeRoundtrips() == false) {
            return false;
        }
        if (searchRequest.scroll() != null) {
            return false;
        }
        if (searchRequest.pointInTimeBuilder() != null) {
            return false;
        }
        if (searchRequest.searchType() == DFS_QUERY_THEN_FETCH) {
            return false;
        }
        if (searchRequest.hasKnnSearch()) {
            return false;
        }
        SearchSourceBuilder source = searchRequest.source();
        return source == null
            || source.collapse() == null
            || source.collapse().getInnerHits() == null
            || source.collapse().getInnerHits().isEmpty();
    }

    /**
     * Handles ccs_minimize_roundtrips=true
     */
    static void ccsRemoteReduce(
        TaskId parentTaskId,
        SearchRequest searchRequest,
        OriginalIndices localIndices,
        Map<String, OriginalIndices> remoteIndices,
        SearchResponse.Clusters clusters,
        SearchTimeProvider timeProvider,
        AggregationReduceContext.Builder aggReduceContextBuilder,
        RemoteClusterService remoteClusterService,
        ThreadPool threadPool,
        ActionListener<SearchResponse> listener,
        BiConsumer<SearchRequest, ActionListener<SearchResponse>> localSearchConsumer
    ) {
        final var remoteClientResponseExecutor = threadPool.executor(ThreadPool.Names.SEARCH_COORDINATION);
        if (localIndices == null && remoteIndices.size() == 1) {
            // if we are searching against a single remote cluster, we simply forward the original search request to such cluster
            // and we directly perform final reduction in the remote cluster
            Map.Entry<String, OriginalIndices> entry = remoteIndices.entrySet().iterator().next();
            String clusterAlias = entry.getKey();
            boolean skipUnavailable = remoteClusterService.isSkipUnavailable(clusterAlias);
            OriginalIndices indices = entry.getValue();
            SearchRequest ccsSearchRequest = SearchRequest.subSearchRequest(
                parentTaskId,
                searchRequest,
                indices.indices(),
                clusterAlias,
                timeProvider.absoluteStartMillis(),
                true
            );
            Client remoteClusterClient = remoteClusterService.getRemoteClusterClient(
                threadPool,
                clusterAlias,
                remoteClientResponseExecutor
            );
            remoteClusterClient.search(ccsSearchRequest, new ActionListener<>() {
                @Override
                public void onResponse(SearchResponse searchResponse) {
                    // TODO: in CCS fail fast ticket we may need to fail the query if the cluster is marked as FAILED
                    // overwrite the existing cluster entry with the updated one
                    ccsClusterInfoUpdate(searchResponse, clusters, clusterAlias, skipUnavailable);
                    Map<String, SearchProfileShardResult> profileResults = searchResponse.getProfileResults();
                    SearchProfileResults profile = profileResults == null || profileResults.isEmpty()
                        ? null
                        : new SearchProfileResults(profileResults);

                    InternalSearchResponse internalSearchResponse = new InternalSearchResponse(
                        searchResponse.getHits(),
                        (InternalAggregations) searchResponse.getAggregations(),
                        searchResponse.getSuggest(),
                        profile,
                        searchResponse.isTimedOut(),
                        searchResponse.isTerminatedEarly(),
                        searchResponse.getNumReducePhases()
                    );
<<<<<<< HEAD

                    var resp = new SearchResponse(
                        internalSearchResponse,
                        searchResponse.getScrollId(),
                        searchResponse.getTotalShards(),
                        searchResponse.getSuccessfulShards(),
                        searchResponse.getSkippedShards(),
                        timeProvider.buildTookInMillis(),
                        searchResponse.getShardFailures(),
                        clusters,
                        searchResponse.pointInTimeId()
=======
                    ActionListener.respondAndRelease(
                        listener,
                        new SearchResponse(
                            internalSearchResponse,
                            searchResponse.getScrollId(),
                            searchResponse.getTotalShards(),
                            searchResponse.getSuccessfulShards(),
                            searchResponse.getSkippedShards(),
                            timeProvider.buildTookInMillis(),
                            searchResponse.getShardFailures(),
                            clusters,
                            searchResponse.pointInTimeId()
                        )
>>>>>>> 9018f589
                    );
                    try {
                        listener.onResponse(resp);
                    } finally {
                        resp.decRef();
                    }
                }

                @Override
                public void onFailure(Exception e) {
                    ShardSearchFailure failure = new ShardSearchFailure(e);
                    logCCSError(failure, clusterAlias, skipUnavailable);
                    ccsClusterInfoUpdate(failure, clusters, clusterAlias, skipUnavailable);
                    if (skipUnavailable) {
<<<<<<< HEAD
                        var resp = SearchResponse.empty(timeProvider::buildTookInMillis, clusters);
                        try {
                            listener.onResponse(resp);
                        } finally {
                            resp.decRef();
                        }
=======
                        ActionListener.respondAndRelease(listener, SearchResponse.empty(timeProvider::buildTookInMillis, clusters));
>>>>>>> 9018f589
                    } else {
                        listener.onFailure(wrapRemoteClusterFailure(clusterAlias, e));
                    }
                }
            });
        } else {
            try (
                SearchResponseMerger searchResponseMerger = createSearchResponseMerger(
                    searchRequest.source(),
                    timeProvider,
                    aggReduceContextBuilder
                )
            ) {
                final AtomicReference<Exception> exceptions = new AtomicReference<>();
                int totalClusters = remoteIndices.size() + (localIndices == null ? 0 : 1);
                final CountDown countDown = new CountDown(totalClusters);
                for (Map.Entry<String, OriginalIndices> entry : remoteIndices.entrySet()) {
                    String clusterAlias = entry.getKey();
                    boolean skipUnavailable = remoteClusterService.isSkipUnavailable(clusterAlias);
                    OriginalIndices indices = entry.getValue();
                    SearchRequest ccsSearchRequest = SearchRequest.subSearchRequest(
                        parentTaskId,
                        searchRequest,
                        indices.indices(),
                        clusterAlias,
                        timeProvider.absoluteStartMillis(),
                        false
                    );
                    ActionListener<SearchResponse> ccsListener = createCCSListener(
                        clusterAlias,
                        skipUnavailable,
                        countDown,
                        exceptions,
                        searchResponseMerger,
                        clusters,
                        listener
                    );
                    Client remoteClusterClient = remoteClusterService.getRemoteClusterClient(
                        threadPool,
                        clusterAlias,
                        remoteClientResponseExecutor
                    );
                    remoteClusterClient.search(ccsSearchRequest, ccsListener);
                }
                if (localIndices != null) {
                    ActionListener<SearchResponse> ccsListener = createCCSListener(
                        RemoteClusterAware.LOCAL_CLUSTER_GROUP_KEY,
                        false,
                        countDown,
                        exceptions,
                        searchResponseMerger,
                        clusters,
                        listener
                    );
                    SearchRequest ccsLocalSearchRequest = SearchRequest.subSearchRequest(
                        parentTaskId,
                        searchRequest,
                        localIndices.indices(),
                        RemoteClusterAware.LOCAL_CLUSTER_GROUP_KEY,
                        timeProvider.absoluteStartMillis(),
                        false
                    );
                    localSearchConsumer.accept(ccsLocalSearchRequest, ccsListener);
                }
            }
        }
    }

    static SearchResponseMerger createSearchResponseMerger(
        SearchSourceBuilder source,
        SearchTimeProvider timeProvider,
        AggregationReduceContext.Builder aggReduceContextBuilder
    ) {
        final int from;
        final int size;
        final int trackTotalHitsUpTo;
        if (source == null) {
            from = SearchService.DEFAULT_FROM;
            size = SearchService.DEFAULT_SIZE;
            trackTotalHitsUpTo = SearchContext.DEFAULT_TRACK_TOTAL_HITS_UP_TO;
        } else {
            from = source.from() == -1 ? SearchService.DEFAULT_FROM : source.from();
            size = source.size() == -1 ? SearchService.DEFAULT_SIZE : source.size();
            trackTotalHitsUpTo = source.trackTotalHitsUpTo() == null
                ? SearchContext.DEFAULT_TRACK_TOTAL_HITS_UP_TO
                : source.trackTotalHitsUpTo();
            // here we modify the original source so we can re-use it by setting it to each outgoing search request
            source.from(0);
            source.size(from + size);
        }
        return new SearchResponseMerger(from, size, trackTotalHitsUpTo, timeProvider, aggReduceContextBuilder);
    }

    /**
     * Used for ccs_minimize_roundtrips=false
     */
    static void collectSearchShards(
        IndicesOptions indicesOptions,
        String preference,
        String routing,
        QueryBuilder query,
        boolean allowPartialResults,
        SearchContextId searchContext,
        Map<String, OriginalIndices> remoteIndicesByCluster,
        SearchResponse.Clusters clusters,
        SearchTimeProvider timeProvider,
        TransportService transportService,
        ActionListener<Map<String, SearchShardsResponse>> listener
    ) {
        RemoteClusterService remoteClusterService = transportService.getRemoteClusterService();
        final CountDown responsesCountDown = new CountDown(remoteIndicesByCluster.size());
        final Map<String, SearchShardsResponse> searchShardsResponses = new ConcurrentHashMap<>();
        final AtomicReference<Exception> exceptions = new AtomicReference<>();
        for (Map.Entry<String, OriginalIndices> entry : remoteIndicesByCluster.entrySet()) {
            final String clusterAlias = entry.getKey();
            boolean skipUnavailable = remoteClusterService.isSkipUnavailable(clusterAlias);
            TransportSearchAction.CCSActionListener<SearchShardsResponse, Map<String, SearchShardsResponse>> singleListener =
                new TransportSearchAction.CCSActionListener<>(
                    clusterAlias,
                    skipUnavailable,
                    responsesCountDown,
                    exceptions,
                    clusters,
                    listener
                ) {
                    @Override
                    void innerOnResponse(SearchShardsResponse searchShardsResponse) {
                        assert ThreadPool.assertCurrentThreadPool(ThreadPool.Names.SEARCH_COORDINATION);
                        ccsClusterInfoUpdate(searchShardsResponse, clusters, clusterAlias, timeProvider);
                        searchShardsResponses.put(clusterAlias, searchShardsResponse);
                    }

                    @Override
                    Map<String, SearchShardsResponse> createFinalResponse() {
                        return searchShardsResponses;
                    }
                };
            remoteClusterService.maybeEnsureConnectedAndGetConnection(
                clusterAlias,
                skipUnavailable == false,
                ActionListener.wrap(connection -> {
                    final String[] indices = entry.getValue().indices();
                    final Executor responseExecutor = transportService.getThreadPool().executor(ThreadPool.Names.SEARCH_COORDINATION);
                    // TODO: support point-in-time
                    if (searchContext == null && connection.getTransportVersion().onOrAfter(TransportVersions.V_8_500_020)) {
                        SearchShardsRequest searchShardsRequest = new SearchShardsRequest(
                            indices,
                            indicesOptions,
                            query,
                            routing,
                            preference,
                            allowPartialResults,
                            clusterAlias
                        );
                        transportService.sendRequest(
                            connection,
                            TransportSearchShardsAction.TYPE.name(),
                            searchShardsRequest,
                            TransportRequestOptions.EMPTY,
                            new ActionListenerResponseHandler<>(singleListener, SearchShardsResponse::new, responseExecutor)
                        );
                    } else {
                        // does not do a can-match
                        ClusterSearchShardsRequest searchShardsRequest = new ClusterSearchShardsRequest(indices).indicesOptions(
                            indicesOptions
                        ).local(true).preference(preference).routing(routing);
                        transportService.sendRequest(
                            connection,
                            ClusterSearchShardsAction.NAME,
                            searchShardsRequest,
                            TransportRequestOptions.EMPTY,
                            new ActionListenerResponseHandler<>(
                                singleListener.map(SearchShardsResponse::fromLegacyResponse),
                                ClusterSearchShardsResponse::new,
                                responseExecutor
                            )
                        );
                    }
                }, singleListener::onFailure)
            );
        }
    }

    /**
     * Only used for ccs_minimize_roundtrips=true pathway
     */
    private static ActionListener<SearchResponse> createCCSListener(
        String clusterAlias,
        boolean skipUnavailable,
        CountDown countDown,
        AtomicReference<Exception> exceptions,
        SearchResponseMerger searchResponseMerger,
        SearchResponse.Clusters clusters,
        ActionListener<SearchResponse> originalListener
    ) {
        return new CCSActionListener<>(clusterAlias, skipUnavailable, countDown, exceptions, clusters, originalListener) {
            @Override
            void innerOnResponse(SearchResponse searchResponse) {
                // TODO: in CCS fail fast ticket we may need to fail the query if the cluster gets marked as FAILED
                ccsClusterInfoUpdate(searchResponse, clusters, clusterAlias, skipUnavailable);
                searchResponseMerger.add(searchResponse);
            }

            @Override
            SearchResponse createFinalResponse() {
                try (searchResponseMerger) {
                    return searchResponseMerger.getMergedResponse(clusters);
                }
            }
        };
    }

    /**
     * Creates a new Cluster object using the {@link ShardSearchFailure} info and skip_unavailable
     * flag to set Status. Then it swaps it in the clusters CHM at key clusterAlias
     */
    static void ccsClusterInfoUpdate(
        ShardSearchFailure failure,
        SearchResponse.Clusters clusters,
        String clusterAlias,
        boolean skipUnavailable
    ) {
        clusters.swapCluster(clusterAlias, (k, v) -> {
            SearchResponse.Cluster.Status status;
            if (skipUnavailable) {
                status = SearchResponse.Cluster.Status.SKIPPED;
            } else {
                status = SearchResponse.Cluster.Status.FAILED;
            }
            return new SearchResponse.Cluster.Builder(v).setStatus(status)
                .setFailures(CollectionUtils.appendToCopy(v.getFailures(), failure))
                .build();
        });
    }

    /**
     * Helper method common to multiple ccs_minimize_roundtrips=true code paths.
     * Used to update a specific SearchResponse.Cluster object state based upon
     * the SearchResponse coming from the cluster coordinator the search was performed on.
     * @param searchResponse SearchResponse from cluster sub-search
     * @param clusters Clusters that the search was executed on
     * @param clusterAlias Alias of the cluster to be updated
     */
    private static void ccsClusterInfoUpdate(
        SearchResponse searchResponse,
        SearchResponse.Clusters clusters,
        String clusterAlias,
        boolean skipUnavailable
    ) {
        /*
         * Cluster Status logic:
         * 1) FAILED if total_shards > 0 && all shards failed && skip_unavailable=false
         * 2) SKIPPED if total_shards > 0 && all shards failed && skip_unavailable=true
         * 3) PARTIAL if it timed out
         * 4) PARTIAL if it at least one of the shards succeeded but not all
         * 5) SUCCESSFUL if no shards failed (and did not time out)
         */
        clusters.swapCluster(clusterAlias, (k, v) -> {
            SearchResponse.Cluster.Status status;
            int totalShards = searchResponse.getTotalShards();
            if (totalShards > 0 && searchResponse.getFailedShards() >= totalShards) {
                if (skipUnavailable) {
                    status = SearchResponse.Cluster.Status.SKIPPED;
                } else {
                    status = SearchResponse.Cluster.Status.FAILED;
                }
            } else if (searchResponse.isTimedOut()) {
                status = SearchResponse.Cluster.Status.PARTIAL;
            } else if (searchResponse.getFailedShards() > 0) {
                status = SearchResponse.Cluster.Status.PARTIAL;
            } else {
                status = SearchResponse.Cluster.Status.SUCCESSFUL;
            }
            return new SearchResponse.Cluster.Builder(v).setStatus(status)
                .setTotalShards(totalShards)
                .setSuccessfulShards(searchResponse.getSuccessfulShards())
                .setSkippedShards(searchResponse.getSkippedShards())
                .setFailedShards(searchResponse.getFailedShards())
                .setFailures(Arrays.asList(searchResponse.getShardFailures()))
                .setTook(searchResponse.getTook())
                .setTimedOut(searchResponse.isTimedOut())
                .build();
        });
    }

    /**
     * Edge case ---
     * Typically we don't need to update a Cluster object after the SearchShards API call, since the
     * skipped shards will be passed into SearchProgressListener.onListShards.
     * However, there is an edge case where the remote SearchShards API call returns no shards at all.
     * So in that case, nothing for this cluster will be passed to onListShards, so we need to update
     * the Cluster object to SUCCESSFUL status with shard counts of 0 and a filled in 'took' value.
     *
     * @param response from SearchShards API call to remote cluster
     * @param clusters Clusters that the search was executed on
     * @param clusterAlias Alias of the cluster to be updated
     * @param timeProvider search time provider (for setting took value)
     */
    private static void ccsClusterInfoUpdate(
        SearchShardsResponse response,
        SearchResponse.Clusters clusters,
        String clusterAlias,
        SearchTimeProvider timeProvider
    ) {
        if (response.getGroups().isEmpty()) {
            clusters.swapCluster(
                clusterAlias,
                (k, v) -> new SearchResponse.Cluster.Builder(v).setStatus(SearchResponse.Cluster.Status.SUCCESSFUL)
                    .setTotalShards(0)
                    .setSuccessfulShards(0)
                    .setSkippedShards(0)
                    .setFailedShards(0)
                    .setFailures(Collections.emptyList())
                    .setTook(new TimeValue(timeProvider.buildTookInMillis()))
                    .setTimedOut(false)
                    .build()
            );
        }
    }

    void executeLocalSearch(
        Task task,
        SearchTimeProvider timeProvider,
        SearchRequest searchRequest,
        OriginalIndices localIndices,
        ClusterState clusterState,
        SearchResponse.Clusters clusterInfo,
        SearchContextId searchContext,
        SearchPhaseProvider searchPhaseProvider
    ) {
        executeSearch(
            (SearchTask) task,
            timeProvider,
            searchRequest,
            localIndices,
            Collections.emptyList(),
            (clusterName, nodeId) -> null,
            clusterState,
            Collections.emptyMap(),
            clusterInfo,
            searchContext,
            searchPhaseProvider
        );
    }

    static BiFunction<String, String, DiscoveryNode> getRemoteClusterNodeLookup(Map<String, SearchShardsResponse> searchShardsResp) {
        Map<String, Map<String, DiscoveryNode>> clusterToNode = new HashMap<>();
        for (Map.Entry<String, SearchShardsResponse> entry : searchShardsResp.entrySet()) {
            String clusterAlias = entry.getKey();
            for (DiscoveryNode remoteNode : entry.getValue().getNodes()) {
                clusterToNode.computeIfAbsent(clusterAlias, k -> new HashMap<>()).put(remoteNode.getId(), remoteNode);
            }
        }
        return (clusterAlias, nodeId) -> {
            Map<String, DiscoveryNode> clusterNodes = clusterToNode.get(clusterAlias);
            if (clusterNodes == null) {
                throw new IllegalArgumentException("unknown remote cluster: " + clusterAlias);
            }
            return clusterNodes.get(nodeId);
        };
    }

    static List<SearchShardIterator> getRemoteShardsIterator(
        Map<String, SearchShardsResponse> searchShardsResponses,
        Map<String, OriginalIndices> remoteIndicesByCluster,
        Map<String, AliasFilter> aliasFilterMap
    ) {
        final List<SearchShardIterator> remoteShardIterators = new ArrayList<>();
        for (Map.Entry<String, SearchShardsResponse> entry : searchShardsResponses.entrySet()) {
            for (SearchShardsGroup searchShardsGroup : entry.getValue().getGroups()) {
                // add the cluster name to the remote index names for indices disambiguation
                // this ends up in the hits returned with the search response
                ShardId shardId = searchShardsGroup.shardId();
                AliasFilter aliasFilter = aliasFilterMap.get(shardId.getIndex().getUUID());
                String[] aliases = aliasFilter.getAliases();
                String clusterAlias = entry.getKey();
                String[] finalIndices = aliases.length == 0 ? new String[] { shardId.getIndexName() } : aliases;
                final OriginalIndices originalIndices = remoteIndicesByCluster.get(clusterAlias);
                assert originalIndices != null : "original indices are null for clusterAlias: " + clusterAlias;
                SearchShardIterator shardIterator = new SearchShardIterator(
                    clusterAlias,
                    shardId,
                    searchShardsGroup.allocatedNodes(),
                    new OriginalIndices(finalIndices, originalIndices.indicesOptions()),
                    null,
                    null,
                    searchShardsGroup.preFiltered(),
                    searchShardsGroup.skipped()
                );
                remoteShardIterators.add(shardIterator);
            }
        }
        return remoteShardIterators;
    }

    static List<SearchShardIterator> getRemoteShardsIteratorFromPointInTime(
        Map<String, SearchShardsResponse> searchShardsResponses,
        SearchContextId searchContextId,
        TimeValue searchContextKeepAlive,
        Map<String, OriginalIndices> remoteClusterIndices
    ) {
        final List<SearchShardIterator> remoteShardIterators = new ArrayList<>();
        for (Map.Entry<String, SearchShardsResponse> entry : searchShardsResponses.entrySet()) {
            for (SearchShardsGroup group : entry.getValue().getGroups()) {
                final ShardId shardId = group.shardId();
                final String clusterAlias = entry.getKey();
                final SearchContextIdForNode perNode = searchContextId.shards().get(shardId);
                assert clusterAlias.equals(perNode.getClusterAlias()) : clusterAlias + " != " + perNode.getClusterAlias();
                final List<String> targetNodes = new ArrayList<>(group.allocatedNodes().size());
                targetNodes.add(perNode.getNode());
                if (perNode.getSearchContextId().getSearcherId() != null) {
                    for (String node : group.allocatedNodes()) {
                        if (node.equals(perNode.getNode()) == false) {
                            targetNodes.add(node);
                        }
                    }
                }
                assert remoteClusterIndices.get(clusterAlias) != null : "original indices are null for clusterAlias: " + clusterAlias;
                final OriginalIndices finalIndices = new OriginalIndices(
                    new String[] { shardId.getIndexName() },
                    remoteClusterIndices.get(clusterAlias).indicesOptions()
                );
                SearchShardIterator shardIterator = new SearchShardIterator(
                    clusterAlias,
                    shardId,
                    targetNodes,
                    finalIndices,
                    perNode.getSearchContextId(),
                    searchContextKeepAlive,
                    false,
                    false
                );
                remoteShardIterators.add(shardIterator);
            }
        }
        return remoteShardIterators;
    }

    Index[] resolveLocalIndices(OriginalIndices localIndices, ClusterState clusterState, SearchTimeProvider timeProvider) {
        if (localIndices == null) {
            return Index.EMPTY_ARRAY; // don't search on any local index (happens when only remote indices were specified)
        }

        List<String> frozenIndices = null;
        Index[] indices = indexNameExpressionResolver.concreteIndices(clusterState, localIndices, timeProvider.absoluteStartMillis());
        for (Index index : indices) {
            IndexMetadata indexMetadata = clusterState.metadata().index(index);
            if (indexMetadata.getSettings().getAsBoolean("index.frozen", false)) {
                if (frozenIndices == null) {
                    frozenIndices = new ArrayList<>();
                }
                frozenIndices.add(index.getName());
            }
        }
        if (frozenIndices != null) {
            DEPRECATION_LOGGER.warn(
                DeprecationCategory.INDICES,
                "search-frozen-indices",
                FROZEN_INDICES_DEPRECATION_MESSAGE,
                String.join(",", frozenIndices)
            );
        }
        return indices;
    }

    private void executeSearch(
        SearchTask task,
        SearchTimeProvider timeProvider,
        SearchRequest searchRequest,
        OriginalIndices localIndices,
        List<SearchShardIterator> remoteShardIterators,
        BiFunction<String, String, DiscoveryNode> remoteConnections,
        ClusterState clusterState,
        Map<String, AliasFilter> remoteAliasMap,
        SearchResponse.Clusters clusters,
        @Nullable SearchContextId searchContext,
        SearchPhaseProvider searchPhaseProvider
    ) {
        clusterState.blocks().globalBlockedRaiseException(ClusterBlockLevel.READ);
        if (searchRequest.allowPartialSearchResults() == null) {
            // No user preference defined in search request - apply cluster service default
            searchRequest.allowPartialSearchResults(searchService.defaultAllowPartialSearchResults());
        }

        // TODO: I think startTime() should become part of ActionRequest and that should be used both for index name
        // date math expressions and $now in scripts. This way all apis will deal with now in the same way instead
        // of just for the _search api
        final List<SearchShardIterator> localShardIterators;
        final Map<String, AliasFilter> aliasFilter;

        final String[] concreteLocalIndices;
        if (searchContext != null) {
            assert searchRequest.pointInTimeBuilder() != null;
            aliasFilter = searchContext.aliasFilter();
            concreteLocalIndices = localIndices == null ? new String[0] : localIndices.indices();
            localShardIterators = getLocalLocalShardsIteratorFromPointInTime(
                clusterState,
                localIndices,
                searchRequest.getLocalClusterAlias(),
                searchContext,
                searchRequest.pointInTimeBuilder().getKeepAlive(),
                searchRequest.allowPartialSearchResults()
            );
        } else {
            final Index[] indices = resolveLocalIndices(localIndices, clusterState, timeProvider);
            concreteLocalIndices = Arrays.stream(indices).map(Index::getName).toArray(String[]::new);
            final Set<String> indicesAndAliases = indexNameExpressionResolver.resolveExpressions(clusterState, searchRequest.indices());
            aliasFilter = buildIndexAliasFilters(clusterState, indicesAndAliases, indices);
            aliasFilter.putAll(remoteAliasMap);
            localShardIterators = getLocalShardsIterator(
                clusterState,
                searchRequest,
                searchRequest.getLocalClusterAlias(),
                indicesAndAliases,
                concreteLocalIndices
            );
        }
        final GroupShardsIterator<SearchShardIterator> shardIterators = mergeShardsIterators(localShardIterators, remoteShardIterators);

        failIfOverShardCountLimit(clusterService, shardIterators.size());

        if (searchRequest.getWaitForCheckpoints().isEmpty() == false) {
            if (remoteShardIterators.isEmpty() == false) {
                throw new IllegalArgumentException("Cannot use wait_for_checkpoints parameter with cross-cluster searches.");
            } else {
                validateAndResolveWaitForCheckpoint(clusterState, indexNameExpressionResolver, searchRequest, concreteLocalIndices);
            }
        }

        Map<String, Float> concreteIndexBoosts = resolveIndexBoosts(searchRequest, clusterState);

        adjustSearchType(searchRequest, shardIterators.size() == 1);

        final DiscoveryNodes nodes = clusterState.nodes();
        BiFunction<String, String, Transport.Connection> connectionLookup = buildConnectionLookup(
            searchRequest.getLocalClusterAlias(),
            nodes::get,
            remoteConnections,
            searchTransportService::getConnection
        );
        final Executor asyncSearchExecutor = asyncSearchExecutor(concreteLocalIndices);
        final boolean preFilterSearchShards = shouldPreFilterSearchShards(
            clusterState,
            searchRequest,
            concreteLocalIndices,
            localShardIterators.size() + remoteShardIterators.size(),
            defaultPreFilterShardSize
        );
        searchPhaseProvider.newSearchPhase(
            task,
            searchRequest,
            asyncSearchExecutor,
            shardIterators,
            timeProvider,
            connectionLookup,
            clusterState,
            Collections.unmodifiableMap(aliasFilter),
            concreteIndexBoosts,
            preFilterSearchShards,
            threadPool,
            clusters
        ).start();
    }

    Executor asyncSearchExecutor(final String[] indices) {
        final List<String> executorsForIndices = Arrays.stream(indices).map(executorSelector::executorForSearch).toList();
        if (executorsForIndices.size() == 1) { // all indices have same executor
            return threadPool.executor(executorsForIndices.get(0));
        }
        if (executorsForIndices.size() == 2
            && executorsForIndices.contains(SYSTEM_READ)
            && executorsForIndices.contains(SYSTEM_CRITICAL_READ)) { // mix of critical and non critical system indices
            return threadPool.executor(SYSTEM_READ);
        }
        return threadPool.executor(ThreadPool.Names.SEARCH);
    }

    static BiFunction<String, String, Transport.Connection> buildConnectionLookup(
        String requestClusterAlias,
        Function<String, DiscoveryNode> localNodes,
        BiFunction<String, String, DiscoveryNode> remoteNodes,
        BiFunction<String, DiscoveryNode, Transport.Connection> nodeToConnection
    ) {
        return (clusterAlias, nodeId) -> {
            final DiscoveryNode discoveryNode;
            final boolean remoteCluster;
            if (clusterAlias == null || requestClusterAlias != null) {
                assert requestClusterAlias == null || requestClusterAlias.equals(clusterAlias);
                discoveryNode = localNodes.apply(nodeId);
                remoteCluster = false;
            } else {
                discoveryNode = remoteNodes.apply(clusterAlias, nodeId);
                remoteCluster = true;
            }
            if (discoveryNode == null) {
                throw new IllegalStateException("no node found for id: " + nodeId);
            }
            return nodeToConnection.apply(remoteCluster ? clusterAlias : null, discoveryNode);
        };
    }

    static boolean shouldPreFilterSearchShards(
        ClusterState clusterState,
        SearchRequest searchRequest,
        String[] indices,
        int numShards,
        int defaultPreFilterShardSize
    ) {
        SearchSourceBuilder source = searchRequest.source();
        Integer preFilterShardSize = searchRequest.getPreFilterShardSize();
        if (preFilterShardSize == null && (hasReadOnlyIndices(indices, clusterState) || hasPrimaryFieldSort(source))) {
            preFilterShardSize = 1;
        } else if (preFilterShardSize == null) {
            preFilterShardSize = defaultPreFilterShardSize;
        }
        return searchRequest.searchType() == QUERY_THEN_FETCH // we can't do this for DFS it needs to fan out to all shards all the time
            && (SearchService.canRewriteToMatchNone(source) || hasPrimaryFieldSort(source))
            && preFilterShardSize < numShards;
    }

    private static boolean hasReadOnlyIndices(String[] indices, ClusterState clusterState) {
        for (String index : indices) {
            ClusterBlockException writeBlock = clusterState.blocks().indexBlockedException(ClusterBlockLevel.WRITE, index);
            if (writeBlock != null) {
                return true;
            }
        }
        return false;
    }

    static GroupShardsIterator<SearchShardIterator> mergeShardsIterators(
        List<SearchShardIterator> localShardIterators,
        List<SearchShardIterator> remoteShardIterators
    ) {
        List<SearchShardIterator> shards = new ArrayList<>(remoteShardIterators);
        shards.addAll(localShardIterators);
        return GroupShardsIterator.sortAndCreate(shards);
    }

    interface SearchPhaseProvider {
        SearchPhase newSearchPhase(
            SearchTask task,
            SearchRequest searchRequest,
            Executor executor,
            GroupShardsIterator<SearchShardIterator> shardIterators,
            SearchTimeProvider timeProvider,
            BiFunction<String, String, Transport.Connection> connectionLookup,
            ClusterState clusterState,
            Map<String, AliasFilter> aliasFilter,
            Map<String, Float> concreteIndexBoosts,
            boolean preFilter,
            ThreadPool threadPool,
            SearchResponse.Clusters clusters
        );
    }

    private class AsyncSearchActionProvider implements SearchPhaseProvider {
        private final ActionListener<SearchResponse> listener;

        AsyncSearchActionProvider(ActionListener<SearchResponse> listener) {
            this.listener = listener;
        }

        @Override
        public SearchPhase newSearchPhase(
            SearchTask task,
            SearchRequest searchRequest,
            Executor executor,
            GroupShardsIterator<SearchShardIterator> shardIterators,
            SearchTimeProvider timeProvider,
            BiFunction<String, String, Transport.Connection> connectionLookup,
            ClusterState clusterState,
            Map<String, AliasFilter> aliasFilter,
            Map<String, Float> concreteIndexBoosts,
            boolean preFilter,
            ThreadPool threadPool,
            SearchResponse.Clusters clusters
        ) {
            if (preFilter) {
                return new CanMatchPreFilterSearchPhase(
                    logger,
                    searchTransportService,
                    connectionLookup,
                    aliasFilter,
                    concreteIndexBoosts,
                    threadPool.executor(ThreadPool.Names.SEARCH_COORDINATION),
                    searchRequest,
                    shardIterators,
                    timeProvider,
                    task,
                    true,
                    searchService.getCoordinatorRewriteContextProvider(timeProvider::absoluteStartMillis),
                    listener.delegateFailureAndWrap((l, iters) -> {
                        SearchPhase action = newSearchPhase(
                            task,
                            searchRequest,
                            executor,
                            iters,
                            timeProvider,
                            connectionLookup,
                            clusterState,
                            aliasFilter,
                            concreteIndexBoosts,
                            false,
                            threadPool,
                            clusters
                        );
                        action.start();
                    })
                );
            } else {
                // for synchronous CCS minimize_roundtrips=false, use the CCSSingleCoordinatorSearchProgressListener
                // (AsyncSearchTask will not return SearchProgressListener.NOOP, since it uses its own progress listener
                // which delegates to CCSSingleCoordinatorSearchProgressListener when minimizing roundtrips)
                if (clusters.isCcsMinimizeRoundtrips() == false
                    && clusters.hasRemoteClusters()
                    && task.getProgressListener() == SearchProgressListener.NOOP) {
                    task.setProgressListener(new CCSSingleCoordinatorSearchProgressListener());
                }
                final QueryPhaseResultConsumer queryResultConsumer = searchPhaseController.newSearchPhaseResults(
                    executor,
                    circuitBreaker,
                    task::isCancelled,
                    task.getProgressListener(),
                    searchRequest,
                    shardIterators.size(),
                    exc -> searchTransportService.cancelSearchTask(task, "failed to merge result [" + exc.getMessage() + "]")
                );
                if (searchRequest.searchType() == DFS_QUERY_THEN_FETCH) {
                    return new SearchDfsQueryThenFetchAsyncAction(
                        logger,
                        searchTransportService,
                        connectionLookup,
                        aliasFilter,
                        concreteIndexBoosts,
                        executor,
                        queryResultConsumer,
                        searchRequest,
                        listener,
                        shardIterators,
                        timeProvider,
                        clusterState,
                        task,
                        clusters
                    );
                } else {
                    assert searchRequest.searchType() == QUERY_THEN_FETCH : searchRequest.searchType();
                    return new SearchQueryThenFetchAsyncAction(
                        logger,
                        searchTransportService,
                        connectionLookup,
                        aliasFilter,
                        concreteIndexBoosts,
                        executor,
                        queryResultConsumer,
                        searchRequest,
                        listener,
                        shardIterators,
                        timeProvider,
                        clusterState,
                        task,
                        clusters
                    );
                }
            }
        }
    }

    private static void validateAndResolveWaitForCheckpoint(
        ClusterState clusterState,
        IndexNameExpressionResolver resolver,
        SearchRequest searchRequest,
        String[] concreteLocalIndices
    ) {
        HashSet<String> searchedIndices = new HashSet<>(Arrays.asList(concreteLocalIndices));
        Map<String, long[]> newWaitForCheckpoints = Maps.newMapWithExpectedSize(searchRequest.getWaitForCheckpoints().size());
        for (Map.Entry<String, long[]> waitForCheckpointIndex : searchRequest.getWaitForCheckpoints().entrySet()) {
            long[] checkpoints = waitForCheckpointIndex.getValue();
            int checkpointsProvided = checkpoints.length;
            String target = waitForCheckpointIndex.getKey();
            Index resolved;
            try {
                resolved = resolver.concreteSingleIndex(clusterState, new IndicesRequest() {
                    @Override
                    public String[] indices() {
                        return new String[] { target };
                    }

                    @Override
                    public IndicesOptions indicesOptions() {
                        return IndicesOptions.strictSingleIndexNoExpandForbidClosed();
                    }
                });
            } catch (Exception e) {
                throw new IllegalArgumentException(
                    "Failed to resolve wait_for_checkpoints target ["
                        + target
                        + "]. Configured target "
                        + "must resolve to a single open index.",
                    e
                );
            }
            String index = resolved.getName();
            IndexMetadata indexMetadata = clusterState.metadata().index(index);
            if (searchedIndices.contains(index) == false) {
                throw new IllegalArgumentException(
                    "Target configured with wait_for_checkpoints must be a concrete index resolved in "
                        + "this search. Target ["
                        + target
                        + "] is not a concrete index resolved in this search."
                );
            } else if (indexMetadata == null) {
                throw new IllegalArgumentException("Cannot find index configured for wait_for_checkpoints parameter [" + index + "].");
            } else if (indexMetadata.getNumberOfShards() != checkpointsProvided) {
                throw new IllegalArgumentException(
                    "Target configured with wait_for_checkpoints must search the same number of shards as "
                        + "checkpoints provided. ["
                        + checkpointsProvided
                        + "] checkpoints provided. Target ["
                        + target
                        + "] which resolved to "
                        + "index ["
                        + index
                        + "] has "
                        + "["
                        + indexMetadata.getNumberOfShards()
                        + "] shards."
                );
            }
            newWaitForCheckpoints.put(index, checkpoints);
        }
        searchRequest.setWaitForCheckpoints(Collections.unmodifiableMap(newWaitForCheckpoints));
    }

    private static void failIfOverShardCountLimit(ClusterService clusterService, int shardCount) {
        final long shardCountLimit = clusterService.getClusterSettings().get(SHARD_COUNT_LIMIT_SETTING);
        if (shardCount > shardCountLimit) {
            throw new IllegalArgumentException(
                "Trying to query "
                    + shardCount
                    + " shards, which is over the limit of "
                    + shardCountLimit
                    + ". This limit exists because querying many shards at the same time can make the "
                    + "job of the coordinating node very CPU and/or memory intensive. It is usually a better idea to "
                    + "have a smaller number of larger shards. Update ["
                    + SHARD_COUNT_LIMIT_SETTING.getKey()
                    + "] to a greater value if you really want to query that many shards at the same time."
            );
        }
    }

    abstract static class CCSActionListener<Response, FinalResponse> implements ActionListener<Response> {
        protected final String clusterAlias;
        protected final boolean skipUnavailable;
        private final CountDown countDown;
        private final AtomicReference<Exception> exceptions;
        protected final SearchResponse.Clusters clusters;
        private final ActionListener<FinalResponse> originalListener;

        /**
         * Used by both minimize_roundtrips true and false
         */
        CCSActionListener(
            String clusterAlias,
            boolean skipUnavailable,
            CountDown countDown,
            AtomicReference<Exception> exceptions,
            SearchResponse.Clusters clusters,
            ActionListener<FinalResponse> originalListener
        ) {
            this.clusterAlias = clusterAlias;
            this.skipUnavailable = skipUnavailable;
            this.countDown = countDown;
            this.exceptions = exceptions;
            this.clusters = clusters;
            this.originalListener = originalListener;
        }

        @Override
        public final void onResponse(Response response) {
            innerOnResponse(response);
            maybeFinish();
        }

        abstract void innerOnResponse(Response response);

        @Override
        public final void onFailure(Exception e) {
            ShardSearchFailure f = new ShardSearchFailure(e);
            logCCSError(f, clusterAlias, skipUnavailable);
            SearchResponse.Cluster cluster = clusters.getCluster(clusterAlias);
            if (skipUnavailable) {
                if (cluster != null) {
                    ccsClusterInfoUpdate(f, clusters, clusterAlias, true);
                }
                // skippedClusters.incrementAndGet();
            } else {
                if (cluster != null) {
                    ccsClusterInfoUpdate(f, clusters, clusterAlias, false);
                }
                Exception exception = e;
                if (RemoteClusterAware.LOCAL_CLUSTER_GROUP_KEY.equals(clusterAlias) == false) {
                    exception = wrapRemoteClusterFailure(clusterAlias, e);
                }
                if (exceptions.compareAndSet(null, exception) == false) {
                    exceptions.accumulateAndGet(exception, (previous, current) -> {
                        current.addSuppressed(previous);
                        return current;
                    });
                }
            }
            maybeFinish();
        }

        private void maybeFinish() {
            if (countDown.countDown()) {
                Exception exception = exceptions.get();
                if (exception == null) {
                    FinalResponse response;
                    try {
                        response = createFinalResponse();
                    } catch (Exception e) {
                        originalListener.onFailure(e);
                        return;
                    }
                    try {
                        originalListener.onResponse(response);
                    } finally {
                        // TODO: can we do this nicer?
                        if (response instanceof RefCounted refCounted) {
                            refCounted.decRef();
                        }
                    }
                } else {
                    originalListener.onFailure(exceptions.get());
                }
            }
        }

        abstract FinalResponse createFinalResponse();
    }

    /**
     * In order to gather data on what types of CCS errors happen in the field, we will log
     * them using the ShardSearchFailure XContent (JSON), which supplies information about underlying
     * causes of shard failures.
     * @param f ShardSearchFailure to log
     * @param clusterAlias cluster on which the failure occurred
     * @param skipUnavailable the skip_unavailable setting of the cluster with the search error
     */
    private static void logCCSError(ShardSearchFailure f, String clusterAlias, boolean skipUnavailable) {
        String errorInfo;
        try {
            errorInfo = Strings.toString(f.toXContent(XContentFactory.jsonBuilder(), ToXContent.EMPTY_PARAMS));
        } catch (IOException ex) {
            // use the toString as a fallback if for some reason the XContent conversion to JSON fails
            errorInfo = f.toString();
        }
        logger.debug(
            "CCS remote cluster failure. Cluster [{}]. skip_unavailable: [{}]. Error: {}",
            clusterAlias,
            skipUnavailable,
            errorInfo
        );
    }

    private static RemoteTransportException wrapRemoteClusterFailure(String clusterAlias, Exception e) {
        return new RemoteTransportException("error while communicating with remote cluster [" + clusterAlias + "]", e);
    }

    static Map<String, OriginalIndices> getIndicesFromSearchContexts(SearchContextId searchContext, IndicesOptions indicesOptions) {
        final Map<String, Set<String>> indices = new HashMap<>();
        for (Map.Entry<ShardId, SearchContextIdForNode> entry : searchContext.shards().entrySet()) {
            String clusterAlias = entry.getValue().getClusterAlias() == null
                ? RemoteClusterAware.LOCAL_CLUSTER_GROUP_KEY
                : entry.getValue().getClusterAlias();
            indices.computeIfAbsent(clusterAlias, k -> new HashSet<>()).add(entry.getKey().getIndexName());
        }
        return indices.entrySet()
            .stream()
            .collect(Collectors.toMap(Map.Entry::getKey, e -> new OriginalIndices(e.getValue().toArray(String[]::new), indicesOptions)));
    }

    static List<SearchShardIterator> getLocalLocalShardsIteratorFromPointInTime(
        ClusterState clusterState,
        OriginalIndices originalIndices,
        String localClusterAlias,
        SearchContextId searchContext,
        TimeValue keepAlive,
        boolean allowPartialSearchResults
    ) {
        final List<SearchShardIterator> iterators = new ArrayList<>(searchContext.shards().size());
        for (Map.Entry<ShardId, SearchContextIdForNode> entry : searchContext.shards().entrySet()) {
            final SearchContextIdForNode perNode = entry.getValue();
            if (Strings.isEmpty(perNode.getClusterAlias())) {
                final ShardId shardId = entry.getKey();
                final List<String> targetNodes = new ArrayList<>(2);
                try {
                    final ShardIterator shards = OperationRouting.getShards(clusterState, shardId);
                    // Prefer executing shard requests on nodes that are part of PIT first.
                    if (clusterState.nodes().nodeExists(perNode.getNode())) {
                        targetNodes.add(perNode.getNode());
                    }
                    if (perNode.getSearchContextId().getSearcherId() != null) {
                        for (ShardRouting shard : shards) {
                            if (shard.currentNodeId().equals(perNode.getNode()) == false) {
                                targetNodes.add(shard.currentNodeId());
                            }
                        }
                    }
                } catch (IndexNotFoundException | ShardNotFoundException e) {
                    // We can hit these exceptions if the index was deleted after creating PIT or the cluster state on
                    // this coordinating node is outdated. It's fine to ignore these extra "retry-able" target shards
                    // when allowPartialSearchResults is false
                    if (allowPartialSearchResults == false) {
                        throw e;
                    }
                }
                OriginalIndices finalIndices = new OriginalIndices(
                    new String[] { shardId.getIndexName() },
                    originalIndices.indicesOptions()
                );
                iterators.add(
                    new SearchShardIterator(
                        localClusterAlias,
                        shardId,
                        targetNodes,
                        finalIndices,
                        perNode.getSearchContextId(),
                        keepAlive,
                        false,
                        false
                    )
                );
            }
        }
        return iterators;
    }

    List<SearchShardIterator> getLocalShardsIterator(
        ClusterState clusterState,
        SearchRequest searchRequest,
        String clusterAlias,
        Set<String> indicesAndAliases,
        String[] concreteIndices
    ) {
        var routingMap = indexNameExpressionResolver.resolveSearchRouting(clusterState, searchRequest.routing(), searchRequest.indices());
        GroupShardsIterator<ShardIterator> shardRoutings = clusterService.operationRouting()
            .searchShards(
                clusterState,
                concreteIndices,
                routingMap,
                searchRequest.preference(),
                searchService.getResponseCollectorService(),
                searchTransportService.getPendingSearchRequests()
            );
        final Map<String, OriginalIndices> originalIndices = buildPerIndexOriginalIndices(
            clusterState,
            indicesAndAliases,
            concreteIndices,
            searchRequest.indicesOptions()
        );
        return StreamSupport.stream(shardRoutings.spliterator(), false).map(it -> {
            OriginalIndices finalIndices = originalIndices.get(it.shardId().getIndex().getName());
            assert finalIndices != null;
            return new SearchShardIterator(clusterAlias, it.shardId(), it.getShardRoutings(), finalIndices);
        }).toList();
    }
}<|MERGE_RESOLUTION|>--- conflicted
+++ resolved
@@ -550,19 +550,6 @@
                         searchResponse.isTerminatedEarly(),
                         searchResponse.getNumReducePhases()
                     );
-<<<<<<< HEAD
-
-                    var resp = new SearchResponse(
-                        internalSearchResponse,
-                        searchResponse.getScrollId(),
-                        searchResponse.getTotalShards(),
-                        searchResponse.getSuccessfulShards(),
-                        searchResponse.getSkippedShards(),
-                        timeProvider.buildTookInMillis(),
-                        searchResponse.getShardFailures(),
-                        clusters,
-                        searchResponse.pointInTimeId()
-=======
                     ActionListener.respondAndRelease(
                         listener,
                         new SearchResponse(
@@ -576,13 +563,7 @@
                             clusters,
                             searchResponse.pointInTimeId()
                         )
->>>>>>> 9018f589
                     );
-                    try {
-                        listener.onResponse(resp);
-                    } finally {
-                        resp.decRef();
-                    }
                 }
 
                 @Override
@@ -591,16 +572,7 @@
                     logCCSError(failure, clusterAlias, skipUnavailable);
                     ccsClusterInfoUpdate(failure, clusters, clusterAlias, skipUnavailable);
                     if (skipUnavailable) {
-<<<<<<< HEAD
-                        var resp = SearchResponse.empty(timeProvider::buildTookInMillis, clusters);
-                        try {
-                            listener.onResponse(resp);
-                        } finally {
-                            resp.decRef();
-                        }
-=======
                         ActionListener.respondAndRelease(listener, SearchResponse.empty(timeProvider::buildTookInMillis, clusters));
->>>>>>> 9018f589
                     } else {
                         listener.onFailure(wrapRemoteClusterFailure(clusterAlias, e));
                     }
