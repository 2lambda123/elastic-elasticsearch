--- conflicted
+++ resolved
@@ -74,13 +74,8 @@
                     return;
                 }
 
-<<<<<<< HEAD
-                final List<Integer>[] docIdsToLoad = searchPhaseController.fillDocIdsToLoad(queryResults.length(), scoreDocs);
-                final ScoreDoc[] lastEmittedDocPerShard = searchPhaseController.getLastEmittedDocPerShard(
-=======
-                final IntArrayList[] docIdsToLoad = SearchPhaseController.fillDocIdsToLoad(queryResults.length(), scoreDocs);
+                final List<Integer>[] docIdsToLoad = SearchPhaseController.fillDocIdsToLoad(queryResults.length(), scoreDocs);
                 final ScoreDoc[] lastEmittedDocPerShard = SearchPhaseController.getLastEmittedDocPerShard(
->>>>>>> 736ce7e0
                     reducedQueryPhase,
                     queryResults.length()
                 );
