--- conflicted
+++ resolved
@@ -43,11 +43,7 @@
 import org.elasticsearch.search.profile.SearchProfileResults;
 import org.elasticsearch.search.profile.SearchProfileResultsBuilder;
 import org.elasticsearch.search.query.QuerySearchResult;
-<<<<<<< HEAD
-import org.elasticsearch.search.rank.RankContext;
-=======
 import org.elasticsearch.search.rank.RankCoordinatorContext;
->>>>>>> 06c4863e
 import org.elasticsearch.search.suggest.Suggest;
 import org.elasticsearch.search.suggest.Suggest.Suggestion;
 import org.elasticsearch.search.suggest.completion.CompletionSuggestion;
@@ -430,13 +426,8 @@
                     : "not enough hits fetched. index [" + index + "] length: " + fetchResult.hits().getHits().length;
                 SearchHit searchHit = fetchResult.hits().getHits()[index];
                 searchHit.shard(fetchResult.getSearchShardTarget());
-<<<<<<< HEAD
-                if (reducedQueryPhase.rankContext != null) {
-                    reducedQueryPhase.rankContext.decorateSearchHit(shardDoc, searchHit);
-=======
                 if (reducedQueryPhase.rankCoordinatorContext != null) {
                     reducedQueryPhase.rankCoordinatorContext.decorateSearchHit(shardDoc, searchHit);
->>>>>>> 06c4863e
                 } else if (sortedTopDocs.isSortedByField) {
                     FieldDoc fieldDoc = (FieldDoc) shardDoc;
                     searchHit.sortValues(fieldDoc.fields, reducedQueryPhase.sortValueFormats);
@@ -518,11 +509,7 @@
         int numReducePhases,
         boolean isScrollRequest,
         AggregationReduceContext.Builder aggReduceContextBuilder,
-<<<<<<< HEAD
-        RankContext rankContext,
-=======
         RankCoordinatorContext rankCoordinatorContext,
->>>>>>> 06c4863e
         boolean performFinalReduce
     ) {
         assert numReducePhases >= 0 : "num reduce phases must be >= 0 but was: " + numReducePhases;
@@ -606,17 +593,10 @@
         final SearchProfileResultsBuilder profileBuilder = profileShardResults.isEmpty()
             ? null
             : new SearchProfileResultsBuilder(profileShardResults);
-<<<<<<< HEAD
-        final SortedTopDocs sortedTopDocs = rankContext == null
-            ? sortDocs(isScrollRequest, bufferedTopDocs, from, size, reducedCompletionSuggestions)
-            : rankContext.rank(queryResults.stream().map(SearchPhaseResult::queryResult).toList(), topDocsStats);
-        if (rankContext != null) {
-=======
         final SortedTopDocs sortedTopDocs = rankCoordinatorContext == null
             ? sortDocs(isScrollRequest, bufferedTopDocs, from, size, reducedCompletionSuggestions)
             : rankCoordinatorContext.rank(queryResults.stream().map(SearchPhaseResult::queryResult).toList(), topDocsStats);
         if (rankCoordinatorContext != null) {
->>>>>>> 06c4863e
             size = sortedTopDocs.scoreDocs.length;
         }
         final TotalHits totalHits = topDocsStats.getTotalHits();
@@ -631,11 +611,7 @@
             profileBuilder,
             sortedTopDocs,
             sortValueFormats,
-<<<<<<< HEAD
-            rankContext,
-=======
             rankCoordinatorContext,
->>>>>>> 06c4863e
             numReducePhases,
             size,
             from,
@@ -723,11 +699,7 @@
         // sort value formats used to sort / format the result
         DocValueFormat[] sortValueFormats,
         // the rank context if ranking is used
-<<<<<<< HEAD
-        RankContext rankContext,
-=======
         RankCoordinatorContext rankCoordinatorContext,
->>>>>>> 06c4863e
         // the number of reduces phases
         int numReducePhases,
         // the size of the top hits to return
