--- conflicted
+++ resolved
@@ -408,29 +408,18 @@
      * Reduces the given query results and consumes all aggregations and profile results.
      * @param queryResults a list of non-null query shard results
      */
-<<<<<<< HEAD
-    public ReducedQueryPhase reducedScrollQueryPhase(Collection<? extends SearchPhaseResult> queryResults) {
-        return reducedQueryPhase(queryResults, true, SearchContext.TRACK_TOTAL_HITS_ACCURATE);
-=======
     ReducedQueryPhase reducedScrollQueryPhase(Collection<? extends SearchPhaseResult> queryResults) {
-        return reducedQueryPhase(queryResults, true, true, true);
->>>>>>> 35c09adb
+        return reducedQueryPhase(queryResults, true, SearchContext.TRACK_TOTAL_HITS_ACCURATE, true);
     }
 
     /**
      * Reduces the given query results and consumes all aggregations and profile results.
      * @param queryResults a list of non-null query shard results
      */
-<<<<<<< HEAD
     public ReducedQueryPhase reducedQueryPhase(Collection<? extends SearchPhaseResult> queryResults,
-                                               boolean isScrollRequest, int trackTotalHitsUpTo) {
-        return reducedQueryPhase(queryResults, null, new ArrayList<>(), new TopDocsStats(trackTotalHitsUpTo), 0, isScrollRequest);
-=======
-    ReducedQueryPhase reducedQueryPhase(Collection<? extends SearchPhaseResult> queryResults,
-                                               boolean isScrollRequest, boolean trackTotalHits, boolean performFinalReduce) {
-        return reducedQueryPhase(queryResults, null, new ArrayList<>(), new TopDocsStats(trackTotalHits), 0, isScrollRequest,
-            performFinalReduce);
->>>>>>> 35c09adb
+                                               boolean isScrollRequest, int trackTotalHitsUpTo, boolean performFinalReduce) {
+        return reducedQueryPhase(queryResults, null, new ArrayList<>(), new TopDocsStats(trackTotalHitsUpTo),
+            0, isScrollRequest, performFinalReduce);
     }
 
     /**
@@ -630,12 +619,8 @@
         private int index;
         private final SearchPhaseController controller;
         private int numReducePhases = 0;
-<<<<<<< HEAD
         private final TopDocsStats topDocsStats;
-=======
-        private final TopDocsStats topDocsStats = new TopDocsStats();
         private final boolean performFinalReduce;
->>>>>>> 35c09adb
 
         /**
          * Creates a new {@link QueryPhaseResultConsumer}
@@ -645,11 +630,7 @@
          *                   the buffer is used to incrementally reduce aggregation results before all shards responded.
          */
         private QueryPhaseResultConsumer(SearchPhaseController controller, int expectedResultSize, int bufferSize,
-<<<<<<< HEAD
-                                         boolean hasTopDocs, boolean hasAggs, int trackTotalHitsUpTo) {
-=======
-                                         boolean hasTopDocs, boolean hasAggs, boolean performFinalReduce) {
->>>>>>> 35c09adb
+                                         boolean hasTopDocs, boolean hasAggs, int trackTotalHitsUpTo, boolean performFinalReduce) {
             super(expectedResultSize);
             if (expectedResultSize != 1 && bufferSize < 2) {
                 throw new IllegalArgumentException("buffer size must be >= 2 if there is more than one expected result");
@@ -667,11 +648,8 @@
             this.hasTopDocs = hasTopDocs;
             this.hasAggs = hasAggs;
             this.bufferSize = bufferSize;
-<<<<<<< HEAD
             this.topDocsStats = new TopDocsStats(trackTotalHitsUpTo);
-=======
             this.performFinalReduce = performFinalReduce;
->>>>>>> 35c09adb
         }
 
         @Override
@@ -742,33 +720,21 @@
         boolean isScrollRequest = request.scroll() != null;
         final boolean hasAggs = source != null && source.aggregations() != null;
         final boolean hasTopDocs = source == null || source.size() != 0;
-<<<<<<< HEAD
         final int trackTotalHitsUpTo = source == null ? SearchContext.DEFAULT_TRACK_TOTAL_HITS_UP_TO : source.trackTotalHitsUpTo();
-=======
-        final boolean trackTotalHits = source == null || source.trackTotalHits();
         final boolean finalReduce = request.getLocalClusterAlias() == null;
->>>>>>> 35c09adb
 
         if (isScrollRequest == false && (hasAggs || hasTopDocs)) {
             // no incremental reduce if scroll is used - we only hit a single shard or sometimes more...
             if (request.getBatchedReduceSize() < numShards) {
                 // only use this if there are aggs and if there are more shards than we should reduce at once
-<<<<<<< HEAD
-                return new QueryPhaseResultConsumer(this, numShards, request.getBatchedReduceSize(),
-                    hasTopDocs, hasAggs, trackTotalHitsUpTo);
-=======
-                return new QueryPhaseResultConsumer(this, numShards, request.getBatchedReduceSize(), hasTopDocs, hasAggs, finalReduce);
->>>>>>> 35c09adb
+                return new QueryPhaseResultConsumer(this, numShards, request.getBatchedReduceSize(), hasTopDocs, hasAggs,
+                    trackTotalHitsUpTo, finalReduce);
             }
         }
         return new InitialSearchPhase.ArraySearchPhaseResults<SearchPhaseResult>(numShards) {
             @Override
             ReducedQueryPhase reduce() {
-<<<<<<< HEAD
-                return reducedQueryPhase(results.asList(), isScrollRequest, trackTotalHitsUpTo);
-=======
-                return reducedQueryPhase(results.asList(), isScrollRequest, trackTotalHits, finalReduce);
->>>>>>> 35c09adb
+                return reducedQueryPhase(results.asList(), isScrollRequest, trackTotalHitsUpTo, finalReduce);
             }
         };
     }
