/*
 * Copyright Elasticsearch B.V. and/or licensed to Elasticsearch B.V. under one
 * or more contributor license agreements. Licensed under the Elastic License
 * 2.0 and the Server Side Public License, v 1; you may not use this file except
 * in compliance with, at your election, the Elastic License 2.0 or the Server
 * Side Public License, v 1.
 */

package org.elasticsearch.action.admin.indices.rollover;

import org.apache.logging.log4j.LogManager;
import org.apache.logging.log4j.Logger;
import org.elasticsearch.action.ActionListener;
import org.elasticsearch.action.admin.indices.stats.IndexStats;
import org.elasticsearch.action.admin.indices.stats.IndicesStatsAction;
import org.elasticsearch.action.admin.indices.stats.IndicesStatsRequest;
import org.elasticsearch.action.admin.indices.stats.IndicesStatsResponse;
import org.elasticsearch.action.admin.indices.stats.ShardStats;
import org.elasticsearch.action.support.ActionFilters;
import org.elasticsearch.action.support.ActiveShardsObserver;
import org.elasticsearch.action.support.IndicesOptions;
import org.elasticsearch.action.support.master.TransportMasterNodeAction;
import org.elasticsearch.client.internal.Client;
import org.elasticsearch.cluster.ClusterState;
import org.elasticsearch.cluster.ClusterStateTaskConfig;
import org.elasticsearch.cluster.ClusterStateTaskExecutor;
import org.elasticsearch.cluster.ClusterStateTaskListener;
import org.elasticsearch.cluster.block.ClusterBlockException;
import org.elasticsearch.cluster.block.ClusterBlockLevel;
import org.elasticsearch.cluster.metadata.IndexMetadata;
import org.elasticsearch.cluster.metadata.IndexNameExpressionResolver;
import org.elasticsearch.cluster.metadata.Metadata;
import org.elasticsearch.cluster.routing.allocation.AllocationService;
import org.elasticsearch.cluster.service.ClusterService;
import org.elasticsearch.common.Priority;
import org.elasticsearch.common.Strings;
import org.elasticsearch.common.inject.Inject;
import org.elasticsearch.common.unit.ByteSizeValue;
import org.elasticsearch.core.Nullable;
import org.elasticsearch.core.Releasable;
import org.elasticsearch.index.shard.DocsStats;
import org.elasticsearch.tasks.CancellableTask;
import org.elasticsearch.tasks.Task;
import org.elasticsearch.threadpool.ThreadPool;
import org.elasticsearch.transport.TransportService;

import java.time.Instant;
import java.util.ArrayList;
import java.util.Arrays;
import java.util.Collection;
import java.util.List;
import java.util.Map;
import java.util.Objects;
import java.util.Optional;
import java.util.function.Supplier;
import java.util.stream.Collectors;

/**
 * Main class to swap the index pointed to by an alias, given some conditions
 */
public class TransportRolloverAction extends TransportMasterNodeAction<RolloverRequest, RolloverResponse> {

    private static final Logger logger = LogManager.getLogger(TransportRolloverAction.class);

    private final Client client;
    private final RolloverExecutor rolloverTaskExecutor;

    @Inject
    public TransportRolloverAction(
        TransportService transportService,
        ClusterService clusterService,
        ThreadPool threadPool,
        ActionFilters actionFilters,
        IndexNameExpressionResolver indexNameExpressionResolver,
        MetadataRolloverService rolloverService,
        Client client,
        AllocationService allocationService
    ) {
        super(
            RolloverAction.NAME,
            transportService,
            clusterService,
            threadPool,
            actionFilters,
            RolloverRequest::new,
            indexNameExpressionResolver,
            RolloverResponse::new,
            ThreadPool.Names.SAME
        );
        this.client = client;
        this.rolloverTaskExecutor = new RolloverExecutor(
            allocationService,
            rolloverService,
            new ActiveShardsObserver(clusterService, threadPool)
        );
    }

    @Override
    protected ClusterBlockException checkBlock(RolloverRequest request, ClusterState state) {
        IndicesOptions indicesOptions = IndicesOptions.fromOptions(
            true,
            true,
            request.indicesOptions().expandWildcardsOpen(),
            request.indicesOptions().expandWildcardsClosed()
        );

        return state.blocks()
            .indicesBlockedException(
                ClusterBlockLevel.METADATA_WRITE,
                indexNameExpressionResolver.concreteIndexNames(state, indicesOptions, request)
            );
    }

    @Override
    protected void masterOperation(
        Task task,
        final RolloverRequest rolloverRequest,
        final ClusterState oldState,
        final ActionListener<RolloverResponse> listener
    ) throws Exception {

        assert task instanceof CancellableTask;
        Metadata metadata = oldState.metadata();

        IndicesStatsRequest statsRequest = new IndicesStatsRequest().indices(rolloverRequest.getRolloverTarget())
            .clear()
            .indicesOptions(IndicesOptions.fromOptions(true, false, true, true))
            .docs(true);
        statsRequest.setParentTask(clusterService.localNode().getId(), task.getId());
        // Rollover can sometimes happen concurrently, to handle these cases, we treat rollover in the same way we would treat a
        // "synchronized" block, in that we have a "before" world, where we calculate naming and condition matching, we then enter our
        // synchronization (in this case, the submitStateUpdateTask which is serialized on the master node), where we then regenerate the
        // names and re-check conditions. More explanation follows inline below.
        client.execute(
            IndicesStatsAction.INSTANCE,
            statsRequest,

            ActionListener.wrap(statsResponse -> {
                // Now that we have the stats for the cluster, we need to know the names of the index for which we should evaluate
                // conditions, as well as what our newly created index *would* be.
                final MetadataRolloverService.NameResolution trialRolloverNames = MetadataRolloverService.resolveRolloverNames(
                    oldState,
                    rolloverRequest.getRolloverTarget(),
                    rolloverRequest.getNewIndexName(),
                    rolloverRequest.getCreateIndexRequest()
                );
                final String trialSourceIndexName = trialRolloverNames.sourceName();
                final String trialRolloverIndexName = trialRolloverNames.rolloverName();

                MetadataRolloverService.validateIndexName(oldState, trialRolloverIndexName);

                // Evaluate the conditions, so that we can tell without a cluster state update whether a rollover would occur.
                final Map<String, Boolean> trialConditionResults = evaluateConditions(
                    rolloverRequest.getConditions().values(),
                    buildStats(metadata.index(trialSourceIndexName), statsResponse)
                );

                final RolloverResponse trialRolloverResponse = new RolloverResponse(
                    trialSourceIndexName,
                    trialRolloverIndexName,
                    trialConditionResults,
                    rolloverRequest.isDryRun(),
                    false,
                    false,
                    false
                );

                // If this is a dry run, return with the results without invoking a cluster state update
                if (rolloverRequest.isDryRun()) {
                    listener.onResponse(trialRolloverResponse);
                    return;
                }

                // Pre-check the conditions to see whether we should submit a new cluster state task
                if (rolloverRequest.areConditionsMet(trialConditionResults)) {
                    String source = "rollover_index source [" + trialRolloverIndexName + "] to target [" + trialRolloverIndexName + "]";
                    RolloverTask rolloverTask = new RolloverTask(rolloverRequest, statsResponse, trialRolloverResponse, listener);
                    ClusterStateTaskConfig config = ClusterStateTaskConfig.build(Priority.NORMAL, rolloverRequest.masterNodeTimeout());
                    clusterService.submitStateUpdateTask(source, rolloverTask, config, rolloverTaskExecutor);
                } else {
                    // conditions not met
                    listener.onResponse(trialRolloverResponse);
                }
            }, listener::onFailure)
        );
    }

    static Map<String, Boolean> evaluateConditions(final Collection<Condition<?>> conditions, @Nullable final Condition.Stats stats) {
        Objects.requireNonNull(conditions, "conditions must not be null");

        if (stats != null) {
            return conditions.stream()
                .map(condition -> condition.evaluate(stats))
                .collect(Collectors.toMap(result -> result.condition().toString(), Condition.Result::matched));
        } else {
            // no conditions matched
            return conditions.stream().collect(Collectors.toMap(Condition::toString, cond -> false));
        }
    }

    static Condition.Stats buildStats(@Nullable final IndexMetadata metadata, @Nullable final IndicesStatsResponse statsResponse) {
        if (metadata == null) {
            return null;
        } else {
            final Optional<IndexStats> indexStats = Optional.ofNullable(statsResponse)
                .map(stats -> stats.getIndex(metadata.getIndex().getName()));

            final DocsStats docsStats = indexStats.map(stats -> stats.getPrimaries().getDocs()).orElse(null);

            final long maxPrimaryShardSize = indexStats.stream()
                .map(IndexStats::getShards)
                .filter(Objects::nonNull)
                .flatMap(Arrays::stream)
                .filter(shard -> shard.getShardRouting().primary())
                .map(ShardStats::getStats)
                .mapToLong(shard -> shard.docs.getTotalSizeInBytes())
                .max()
                .orElse(0);

            final long maxPrimaryShardDocs = indexStats.stream()
                .map(IndexStats::getShards)
                .filter(Objects::nonNull)
                .flatMap(Arrays::stream)
                .filter(shard -> shard.getShardRouting().primary())
                .map(ShardStats::getStats)
                .mapToLong(shard -> shard.docs.getCount())
                .max()
                .orElse(0);

            return new Condition.Stats(
                docsStats == null ? 0 : docsStats.getCount(),
                metadata.getCreationDate(),
                new ByteSizeValue(docsStats == null ? 0 : docsStats.getTotalSizeInBytes()),
                new ByteSizeValue(maxPrimaryShardSize),
                maxPrimaryShardDocs
            );
        }
    }

    record RolloverTask(
        RolloverRequest rolloverRequest,
        IndicesStatsResponse statsResponse,
        RolloverResponse trialRolloverResponse,
        ActionListener<RolloverResponse> listener
    ) implements ClusterStateTaskListener {

        @Override
        public void onFailure(Exception e) {
            listener.onFailure(e);
        }

        @Override
        public void clusterStateProcessed(ClusterState oldState, ClusterState newState) {
            assert false : "not called";
        }
    }

    record RolloverExecutor(
        AllocationService allocationService,
        MetadataRolloverService rolloverService,
        ActiveShardsObserver activeShardsObserver
    ) implements ClusterStateTaskExecutor<RolloverTask> {
        @Override
<<<<<<< HEAD
        public ClusterState execute(
            ClusterState currentState,
            List<TaskContext<RolloverTask>> taskContexts,
            Supplier<Releasable> dropHeadersContextSupplier
        ) {
            final var results = new ArrayList<MetadataRolloverService.RolloverResult>(taskContexts.size());
            var state = currentState;
            for (final var taskContext : taskContexts) {
                try (var ignored = taskContext.captureResponseHeaders()) {
=======
        public ClusterState execute(BatchExecutionContext<RolloverTask> batchExecutionContext) throws Exception {
            final var results = new ArrayList<MetadataRolloverService.RolloverResult>(batchExecutionContext.taskContexts().size());
            var state = batchExecutionContext.initialState();
            for (final var taskContext : batchExecutionContext.taskContexts()) {
                try {
>>>>>>> 4779893b
                    state = executeTask(state, results, taskContext);
                } catch (Exception e) {
                    taskContext.onFailure(e);
                }
            }

            if (state != batchExecutionContext.initialState()) {
                var reason = new StringBuilder();
                Strings.collectionToDelimitedStringWithLimit(
                    (Iterable<String>) () -> results.stream().map(t -> t.sourceIndexName() + "->" + t.rolloverIndexName()).iterator(),
                    ",",
                    "bulk rollover [",
                    "]",
                    1024,
                    reason
                );
                try (var ignored = dropHeadersContextSupplier.get()) {
                    state = allocationService.reroute(state, reason.toString());
                }
            }
            return state;
        }

        public ClusterState executeTask(
            ClusterState currentState,
            List<MetadataRolloverService.RolloverResult> results,
            TaskContext<RolloverTask> rolloverTaskContext
        ) throws Exception {
            final var rolloverTask = rolloverTaskContext.getTask();
            final var rolloverRequest = rolloverTask.rolloverRequest();

            // Regenerate the rollover names, as a rollover could have happened in between the pre-check and the cluster state update
            final var rolloverNames = MetadataRolloverService.resolveRolloverNames(
                currentState,
                rolloverRequest.getRolloverTarget(),
                rolloverRequest.getNewIndexName(),
                rolloverRequest.getCreateIndexRequest()
            );
            final String sourceIndexName = rolloverNames.sourceName();

            // Re-evaluate the conditions, now with our final source index name
            final Map<String, Boolean> postConditionResults = evaluateConditions(
                rolloverRequest.getConditions().values(),
                buildStats(currentState.metadata().index(sourceIndexName), rolloverTask.statsResponse())
            );

            if (rolloverRequest.areConditionsMet(postConditionResults)) {
                final List<Condition<?>> metConditions = rolloverRequest.getConditions()
                    .values()
                    .stream()
                    .filter(condition -> postConditionResults.get(condition.toString()))
                    .toList();

                // Perform the actual rollover
                final var rolloverResult = rolloverService.rolloverClusterState(
                    currentState,
                    rolloverRequest.getRolloverTarget(),
                    rolloverRequest.getNewIndexName(),
                    rolloverRequest.getCreateIndexRequest(),
                    metConditions,
                    Instant.now(),
                    false,
                    false
                );
                results.add(rolloverResult);
                logger.trace("rollover result [{}]", rolloverResult);

                rolloverTaskContext.success(() -> {
                    // Now assuming we have a new state and the name of the rolled over index, we need to wait for the configured number of
                    // active shards, as well as return the names of the indices that were rolled/created
                    activeShardsObserver.waitForActiveShards(
                        new String[] { rolloverResult.rolloverIndexName() },
                        rolloverRequest.getCreateIndexRequest().waitForActiveShards(),
                        rolloverRequest.masterNodeTimeout(),
                        isShardsAcknowledged -> rolloverTask.listener()
                            .onResponse(
                                new RolloverResponse(
                                    // Note that we use the actual rollover result for these, because even though we're single threaded,
                                    // it's possible for the rollover names generated before the actual rollover to be different due to
                                    // things like date resolution
                                    rolloverResult.sourceIndexName(),
                                    rolloverResult.rolloverIndexName(),
                                    postConditionResults,
                                    false,
                                    true,
                                    true,
                                    isShardsAcknowledged
                                )
                            ),
                        rolloverTask.listener()::onFailure
                    );
                });

                // Return the new rollover cluster state, which includes the changes that create the new index
                return rolloverResult.clusterState();
            } else {
                // Upon re-evaluation of the conditions, none were met, so therefore do not perform a rollover, returning the current
                // cluster state.
                rolloverTaskContext.success(() -> rolloverTask.listener().onResponse(rolloverTask.trialRolloverResponse()));
                return currentState;
            }
        }
    }
}<|MERGE_RESOLUTION|>--- conflicted
+++ resolved
@@ -37,7 +37,6 @@
 import org.elasticsearch.common.inject.Inject;
 import org.elasticsearch.common.unit.ByteSizeValue;
 import org.elasticsearch.core.Nullable;
-import org.elasticsearch.core.Releasable;
 import org.elasticsearch.index.shard.DocsStats;
 import org.elasticsearch.tasks.CancellableTask;
 import org.elasticsearch.tasks.Task;
@@ -52,7 +51,6 @@
 import java.util.Map;
 import java.util.Objects;
 import java.util.Optional;
-import java.util.function.Supplier;
 import java.util.stream.Collectors;
 
 /**
@@ -261,23 +259,11 @@
         ActiveShardsObserver activeShardsObserver
     ) implements ClusterStateTaskExecutor<RolloverTask> {
         @Override
-<<<<<<< HEAD
-        public ClusterState execute(
-            ClusterState currentState,
-            List<TaskContext<RolloverTask>> taskContexts,
-            Supplier<Releasable> dropHeadersContextSupplier
-        ) {
-            final var results = new ArrayList<MetadataRolloverService.RolloverResult>(taskContexts.size());
-            var state = currentState;
-            for (final var taskContext : taskContexts) {
-                try (var ignored = taskContext.captureResponseHeaders()) {
-=======
         public ClusterState execute(BatchExecutionContext<RolloverTask> batchExecutionContext) throws Exception {
             final var results = new ArrayList<MetadataRolloverService.RolloverResult>(batchExecutionContext.taskContexts().size());
             var state = batchExecutionContext.initialState();
             for (final var taskContext : batchExecutionContext.taskContexts()) {
-                try {
->>>>>>> 4779893b
+                try (var ignored = taskContext.captureResponseHeaders()) {
                     state = executeTask(state, results, taskContext);
                 } catch (Exception e) {
                     taskContext.onFailure(e);
@@ -294,7 +280,7 @@
                     1024,
                     reason
                 );
-                try (var ignored = dropHeadersContextSupplier.get()) {
+                try (var ignored = batchExecutionContext.dropHeadersContextSupplier().get()) {
                     state = allocationService.reroute(state, reason.toString());
                 }
             }
