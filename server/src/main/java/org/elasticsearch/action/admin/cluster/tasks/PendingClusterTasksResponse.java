/*
 * Licensed to Elasticsearch under one or more contributor
 * license agreements. See the NOTICE file distributed with
 * this work for additional information regarding copyright
 * ownership. Elasticsearch licenses this file to you under
 * the Apache License, Version 2.0 (the "License"); you may
 * not use this file except in compliance with the License.
 * You may obtain a copy of the License at
 *
 *    http://www.apache.org/licenses/LICENSE-2.0
 *
 * Unless required by applicable law or agreed to in writing,
 * software distributed under the License is distributed on an
 * "AS IS" BASIS, WITHOUT WARRANTIES OR CONDITIONS OF ANY
 * KIND, either express or implied.  See the License for the
 * specific language governing permissions and limitations
 * under the License.
 */

package org.elasticsearch.action.admin.cluster.tasks;

import org.elasticsearch.action.ActionResponse;
import org.elasticsearch.cluster.service.PendingClusterTask;
import org.elasticsearch.common.io.stream.StreamInput;
import org.elasticsearch.common.io.stream.StreamOutput;
import org.elasticsearch.common.xcontent.ToXContentObject;
import org.elasticsearch.common.xcontent.XContentBuilder;

import java.io.IOException;
import java.util.ArrayList;
import java.util.Iterator;
import java.util.List;

public class PendingClusterTasksResponse extends ActionResponse implements Iterable<PendingClusterTask>, ToXContentObject {

    private List<PendingClusterTask> pendingTasks;

    public PendingClusterTasksResponse(StreamInput in) throws IOException {
        super(in);
        int size = in.readVInt();
        pendingTasks = new ArrayList<>(size);
        for (int i = 0; i < size; i++) {
            PendingClusterTask task = new PendingClusterTask();
            task.readFrom(in);
            pendingTasks.add(task);
        }
    }

    PendingClusterTasksResponse(List<PendingClusterTask> pendingTasks) {
        this.pendingTasks = pendingTasks;
    }

    public List<PendingClusterTask> pendingTasks() {
        return pendingTasks;
    }

    /**
     * The pending cluster tasks
     */
    public List<PendingClusterTask> getPendingTasks() {
        return pendingTasks();
    }

    @Override
    public Iterator<PendingClusterTask> iterator() {
        return pendingTasks.iterator();
    }

    @Override
    public String toString() {
        StringBuilder sb = new StringBuilder();
        sb.append("tasks: (").append(pendingTasks.size()).append("):\n");
        for (PendingClusterTask pendingClusterTask : this) {
            sb.append(pendingClusterTask.getInsertOrder()).append("/").append(pendingClusterTask.getPriority()).append("/")
                    .append(pendingClusterTask.getSource()).append("/").append(pendingClusterTask.getTimeInQueue()).append("\n");
        }
        return sb.toString();
    }

    @Override
    public XContentBuilder toXContent(XContentBuilder builder, Params params) throws IOException {
        builder.startObject();
        builder.startArray(Fields.TASKS);
        for (PendingClusterTask pendingClusterTask : this) {
            builder.startObject();
            builder.field(Fields.INSERT_ORDER, pendingClusterTask.getInsertOrder());
            builder.field(Fields.PRIORITY, pendingClusterTask.getPriority());
            builder.field(Fields.SOURCE, pendingClusterTask.getSource());
            builder.field(Fields.EXECUTING, pendingClusterTask.isExecuting());
            builder.field(Fields.TIME_IN_QUEUE_MILLIS, pendingClusterTask.getTimeInQueueInMillis());
            builder.field(Fields.TIME_IN_QUEUE, pendingClusterTask.getTimeInQueue());
            builder.endObject();
        }
        builder.endArray();
        builder.endObject();
        return builder;
    }

    static final class Fields {

        static final String TASKS = "tasks";
        static final String EXECUTING = "executing";
        static final String INSERT_ORDER = "insert_order";
        static final String PRIORITY = "priority";
        static final String SOURCE = "source";
        static final String TIME_IN_QUEUE_MILLIS = "time_in_queue_millis";
        static final String TIME_IN_QUEUE = "time_in_queue";

    }

    @Override
<<<<<<< HEAD
=======
    public void readFrom(StreamInput in) throws IOException {
        super.readFrom(in);
        int size = in.readVInt();
        pendingTasks = new ArrayList<>(size);
        for (int i = 0; i < size; i++) {
            pendingTasks.add(new PendingClusterTask(in));
        }
    }

    @Override
>>>>>>> 802bd2b1
    public void writeTo(StreamOutput out) throws IOException {
        out.writeVInt(pendingTasks.size());
        for (PendingClusterTask task : pendingTasks) {
            task.writeTo(out);
        }
    }

}<|MERGE_RESOLUTION|>--- conflicted
+++ resolved
@@ -40,9 +40,7 @@
         int size = in.readVInt();
         pendingTasks = new ArrayList<>(size);
         for (int i = 0; i < size; i++) {
-            PendingClusterTask task = new PendingClusterTask();
-            task.readFrom(in);
-            pendingTasks.add(task);
+            pendingTasks.add(new PendingClusterTask(in));
         }
     }
 
@@ -109,19 +107,6 @@
     }
 
     @Override
-<<<<<<< HEAD
-=======
-    public void readFrom(StreamInput in) throws IOException {
-        super.readFrom(in);
-        int size = in.readVInt();
-        pendingTasks = new ArrayList<>(size);
-        for (int i = 0; i < size; i++) {
-            pendingTasks.add(new PendingClusterTask(in));
-        }
-    }
-
-    @Override
->>>>>>> 802bd2b1
     public void writeTo(StreamOutput out) throws IOException {
         out.writeVInt(pendingTasks.size());
         for (PendingClusterTask task : pendingTasks) {
