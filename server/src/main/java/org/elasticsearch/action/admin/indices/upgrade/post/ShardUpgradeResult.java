--- conflicted
+++ resolved
@@ -37,22 +37,7 @@
     private Version upgradeVersion;
 
     private boolean primary;
-
-<<<<<<< HEAD
-    public ShardUpgradeResult(StreamInput in) throws IOException {
-        shardId = new ShardId(in);
-        primary = in.readBoolean();
-        upgradeVersion = Version.readVersion(in);
-        try {
-            oldestLuceneSegment = org.apache.lucene.util.Version.parse(in.readString());
-        } catch (ParseException ex) {
-            throw new IOException("failed to parse lucene version [" + oldestLuceneSegment + "]", ex);
-        }
-
-    }
-
-=======
->>>>>>> d25cdfc3
+    
     ShardUpgradeResult(ShardId shardId, boolean primary, Version upgradeVersion, org.apache.lucene.util.Version oldestLuceneSegment) {
         this.shardId = shardId;
         this.primary = primary;
