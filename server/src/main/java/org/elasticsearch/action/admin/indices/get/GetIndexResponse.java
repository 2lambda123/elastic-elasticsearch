/*
 * Copyright Elasticsearch B.V. and/or licensed to Elasticsearch B.V. under one
 * or more contributor license agreements. Licensed under the Elastic License
 * 2.0 and the Server Side Public License, v 1; you may not use this file except
 * in compliance with, at your election, the Elastic License 2.0 or the Server
 * Side Public License, v 1.
 */

package org.elasticsearch.action.admin.indices.get;

import org.elasticsearch.Version;
import org.elasticsearch.action.ActionResponse;
import org.elasticsearch.cluster.metadata.AliasMetadata;
import org.elasticsearch.cluster.metadata.MappingMetadata;
import org.elasticsearch.common.Strings;
import org.elasticsearch.common.io.stream.StreamInput;
import org.elasticsearch.common.io.stream.StreamOutput;
import org.elasticsearch.common.settings.Settings;
import org.elasticsearch.core.RestApiVersion;
import org.elasticsearch.index.mapper.MapperService;
import org.elasticsearch.xcontent.ToXContentObject;
import org.elasticsearch.xcontent.XContentBuilder;

import java.io.IOException;
import java.util.Arrays;
import java.util.HashMap;
import java.util.List;
import java.util.Map;
import java.util.Objects;

import static org.elasticsearch.rest.BaseRestHandler.DEFAULT_INCLUDE_TYPE_NAME_POLICY;
import static org.elasticsearch.rest.BaseRestHandler.INCLUDE_TYPE_NAME_PARAMETER;

/**
 * A response for a get index action.
 */
public class GetIndexResponse extends ActionResponse implements ToXContentObject {
<<<<<<< HEAD


    private Map<String, MappingMetadata> mappings = Map.of();
    private Map<String, List<AliasMetadata>> aliases = Map.of();
    private Map<String, Settings> settings = Map.of();
    private Map<String, Settings> defaultSettings = Map.of();
    private Map<String, String> dataStreams = Map.of();
=======
    private Map<String, MappingMetadata> mappings = new HashMap<>();
    private Map<String, List<AliasMetadata>> aliases = new HashMap<>();
    private Map<String, Settings> settings = new HashMap<>();
    private Map<String, Settings> defaultSettings = new HashMap<>();
    private Map<String, String> dataStreams = new HashMap<>();
>>>>>>> 90c9a1b6

    private final String[] indices;

    public GetIndexResponse(
        String[] indices,
        Map<String, MappingMetadata> mappings,
        Map<String, List<AliasMetadata>> aliases,
        Map<String, Settings> settings,
        Map<String, Settings> defaultSettings,
        Map<String, String> dataStreams
    ) {
        this.indices = indices;
        // to have deterministic order
        Arrays.sort(indices);
        if (mappings != null) {
            this.mappings = mappings;
        }
        if (aliases != null) {
            this.aliases = aliases;
        }
        if (settings != null) {
            this.settings = settings;
        }
        if (defaultSettings != null) {
            this.defaultSettings = defaultSettings;
        }
        if (dataStreams != null) {
            this.dataStreams = dataStreams;
        }
    }

    GetIndexResponse(StreamInput in) throws IOException {
        super(in);
        this.indices = in.readStringArray();
        mappings = in.readImmutableOpenMap(StreamInput::readString, in.getVersion().before(Version.V_8_0_0) ? i -> {
            int numMappings = i.readVInt();
            assert numMappings == 0 || numMappings == 1 : "Expected 0 or 1 mappings but got " + numMappings;
            if (numMappings == 1) {
                String type = i.readString();
                assert MapperService.SINGLE_MAPPING_NAME.equals(type) : "Expected [_doc] but got [" + type + "]";
                return new MappingMetadata(i);
            } else {
                return MappingMetadata.EMPTY_MAPPINGS;
            }
        } : i -> i.readBoolean() ? new MappingMetadata(i) : MappingMetadata.EMPTY_MAPPINGS);

        aliases = in.readImmutableOpenMap(StreamInput::readString, i -> i.readList(AliasMetadata::new));
        settings = in.readImmutableOpenMap(StreamInput::readString, Settings::readSettingsFromStream);
        defaultSettings = in.readImmutableOpenMap(StreamInput::readString, Settings::readSettingsFromStream);
        dataStreams = in.readImmutableOpenMap(StreamInput::readString, StreamInput::readOptionalString);
    }

    public String[] indices() {
        return indices;
    }

    public String[] getIndices() {
        return indices();
    }

    public Map<String, MappingMetadata> mappings() {
        return mappings;
    }

    public Map<String, MappingMetadata> getMappings() {
        return mappings();
    }

    public Map<String, List<AliasMetadata>> aliases() {
        return aliases;
    }

    public Map<String, List<AliasMetadata>> getAliases() {
        return aliases();
    }

    public Map<String, Settings> settings() {
        return settings;
    }

    public Map<String, String> dataStreams() {
        return dataStreams;
    }

    public Map<String, String> getDataStreams() {
        return dataStreams();
    }

    /**
     * If the originating {@link GetIndexRequest} object was configured to include
     * defaults, this will contain a mapping of index name to {@link Settings} objects.
     * The returned {@link Settings} objects will contain only those settings taking
     * effect as defaults.  Any settings explicitly set on the index will be available
     * via {@link #settings()}.
     * See also {@link GetIndexRequest#includeDefaults(boolean)}
     */
    public Map<String, Settings> defaultSettings() {
        return defaultSettings;
    }

    public Map<String, Settings> getSettings() {
        return settings();
    }

    /**
     * Returns the string value for the specified index and setting.  If the includeDefaults flag was not set or set to
     * false on the {@link GetIndexRequest}, this method will only return a value where the setting was explicitly set
     * on the index.  If the includeDefaults flag was set to true on the {@link GetIndexRequest}, this method will fall
     * back to return the default value if the setting was not explicitly set.
     */
    public String getSetting(String index, String setting) {
        Settings indexSettings = settings.get(index);
        if (setting != null) {
            if (indexSettings != null && indexSettings.hasValue(setting)) {
                return indexSettings.get(setting);
            } else {
                Settings defaultIndexSettings = defaultSettings.get(index);
                if (defaultIndexSettings != null) {
                    return defaultIndexSettings.get(setting);
                } else {
                    return null;
                }
            }
        } else {
            return null;
        }
    }

    @Override
    public void writeTo(StreamOutput out) throws IOException {
        out.writeStringArray(indices);
        MappingMetadata.writeMappingMetadata(out, mappings);
        out.writeMap(aliases, StreamOutput::writeString, StreamOutput::writeList);
        out.writeMap(settings, StreamOutput::writeString, (o, v) -> Settings.writeSettingsToStream(v, o));
        out.writeMap(defaultSettings, StreamOutput::writeString, (o, v) -> Settings.writeSettingsToStream(v, o));
        out.writeMap(dataStreams, StreamOutput::writeString, StreamOutput::writeOptionalString);
    }

    @Override
    public XContentBuilder toXContent(XContentBuilder builder, Params params) throws IOException {
        builder.startObject();
        {
            for (final String index : indices) {
                builder.startObject(index);
                {
                    builder.startObject("aliases");
                    List<AliasMetadata> indexAliases = aliases.get(index);
                    if (indexAliases != null) {
                        for (final AliasMetadata alias : indexAliases) {
                            AliasMetadata.Builder.toXContent(alias, builder, params);
                        }
                    }
                    builder.endObject();

                    MappingMetadata indexMappings = mappings.get(index);
                    if (indexMappings == null) {
                        builder.startObject("mappings").endObject();
                    } else {
                        if (builder.getRestApiVersion() == RestApiVersion.V_7
                            && params.paramAsBoolean(INCLUDE_TYPE_NAME_PARAMETER, DEFAULT_INCLUDE_TYPE_NAME_POLICY)) {
                            builder.startObject("mappings");
                            builder.field(MapperService.SINGLE_MAPPING_NAME, indexMappings.sourceAsMap());
                            builder.endObject();
                        } else {
                            builder.field("mappings", indexMappings.sourceAsMap());
                        }
                    }

                    builder.startObject("settings");
                    Settings indexSettings = settings.get(index);
                    if (indexSettings != null) {
                        indexSettings.toXContent(builder, params);
                    }
                    builder.endObject();

                    Settings defaultIndexSettings = defaultSettings.get(index);
                    if (defaultIndexSettings != null && defaultIndexSettings.isEmpty() == false) {
                        builder.startObject("defaults");
                        defaultIndexSettings.toXContent(builder, params);
                        builder.endObject();
                    }

                    String dataStream = dataStreams.get(index);
                    if (dataStream != null) {
                        builder.field("data_stream", dataStream);
                    }
                }
                builder.endObject();
            }
        }
        builder.endObject();
        return builder;
    }

    @Override
    public String toString() {
        return Strings.toString(this);
    }

    @Override
    public boolean equals(Object o) {
        if (this == o) return true;
        if (o == null || getClass() != o.getClass()) return false;
        GetIndexResponse that = (GetIndexResponse) o;
        return Arrays.equals(indices, that.indices)
            && Objects.equals(aliases, that.aliases)
            && Objects.equals(mappings, that.mappings)
            && Objects.equals(settings, that.settings)
            && Objects.equals(defaultSettings, that.defaultSettings)
            && Objects.equals(dataStreams, that.dataStreams);
    }

    @Override
    public int hashCode() {
        return Objects.hash(Arrays.hashCode(indices), aliases, mappings, settings, defaultSettings, dataStreams);
    }
}<|MERGE_RESOLUTION|>--- conflicted
+++ resolved
@@ -35,22 +35,12 @@
  * A response for a get index action.
  */
 public class GetIndexResponse extends ActionResponse implements ToXContentObject {
-<<<<<<< HEAD
-
-
-    private Map<String, MappingMetadata> mappings = Map.of();
-    private Map<String, List<AliasMetadata>> aliases = Map.of();
-    private Map<String, Settings> settings = Map.of();
-    private Map<String, Settings> defaultSettings = Map.of();
-    private Map<String, String> dataStreams = Map.of();
-=======
+
     private Map<String, MappingMetadata> mappings = new HashMap<>();
     private Map<String, List<AliasMetadata>> aliases = new HashMap<>();
     private Map<String, Settings> settings = new HashMap<>();
     private Map<String, Settings> defaultSettings = new HashMap<>();
     private Map<String, String> dataStreams = new HashMap<>();
->>>>>>> 90c9a1b6
-
     private final String[] indices;
 
     public GetIndexResponse(
