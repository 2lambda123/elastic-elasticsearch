/*
 * Licensed to Elasticsearch under one or more contributor
 * license agreements. See the NOTICE file distributed with
 * this work for additional information regarding copyright
 * ownership. Elasticsearch licenses this file to you under
 * the Apache License, Version 2.0 (the "License"); you may
 * not use this file except in compliance with the License.
 * You may obtain a copy of the License at
 *
 *    http://www.apache.org/licenses/LICENSE-2.0
 *
 * Unless required by applicable law or agreed to in writing,
 * software distributed under the License is distributed on an
 * "AS IS" BASIS, WITHOUT WARRANTIES OR CONDITIONS OF ANY
 * KIND, either express or implied.  See the License for the
 * specific language governing permissions and limitations
 * under the License.
 */

package org.elasticsearch.action.admin.cluster.settings;

import org.apache.logging.log4j.message.ParameterizedMessage;
import org.elasticsearch.ElasticsearchException;
import org.elasticsearch.action.ActionListener;
import org.elasticsearch.action.support.ActionFilters;
import org.elasticsearch.action.support.master.TransportMasterNodeAction;
import org.elasticsearch.cluster.AckedClusterStateUpdateTask;
import org.elasticsearch.cluster.ClusterState;
import org.elasticsearch.cluster.block.ClusterBlockException;
import org.elasticsearch.cluster.block.ClusterBlockLevel;
import org.elasticsearch.cluster.metadata.IndexNameExpressionResolver;
import org.elasticsearch.cluster.metadata.MetaData;
import org.elasticsearch.cluster.node.DiscoveryNode;
import org.elasticsearch.cluster.routing.allocation.AllocationService;
import org.elasticsearch.cluster.service.ClusterService;
import org.elasticsearch.common.Nullable;
import org.elasticsearch.common.Priority;
import org.elasticsearch.common.inject.Inject;
import org.elasticsearch.common.settings.ClusterSettings;
import org.elasticsearch.common.settings.Settings;
import org.elasticsearch.threadpool.ThreadPool;
import org.elasticsearch.transport.TransportService;

public class TransportClusterUpdateSettingsAction extends
    TransportMasterNodeAction<ClusterUpdateSettingsRequest, ClusterUpdateSettingsResponse> {

    private final AllocationService allocationService;

    private final ClusterSettings clusterSettings;

    @Inject
    public TransportClusterUpdateSettingsAction(Settings settings, TransportService transportService, ClusterService clusterService,
                                                ThreadPool threadPool, AllocationService allocationService, ActionFilters actionFilters,
                                                IndexNameExpressionResolver indexNameExpressionResolver, ClusterSettings clusterSettings) {
        super(settings, ClusterUpdateSettingsAction.NAME, false, transportService, clusterService, threadPool, actionFilters,
            indexNameExpressionResolver, ClusterUpdateSettingsRequest::new);
        this.allocationService = allocationService;
        this.clusterSettings = clusterSettings;
    }

    @Override
    protected String executor() {
        return ThreadPool.Names.SAME;
    }

    @Override
    protected ClusterBlockException checkBlock(ClusterUpdateSettingsRequest request, ClusterState state) {
        // allow for dedicated changes to the metadata blocks, so we don't block those to allow to "re-enable" it
        if (request.transientSettings().size() + request.persistentSettings().size() == 1) {
            // only one setting
            if (MetaData.SETTING_READ_ONLY_SETTING.exists(request.persistentSettings())
                || MetaData.SETTING_READ_ONLY_SETTING.exists(request.transientSettings())
                || MetaData.SETTING_READ_ONLY_ALLOW_DELETE_SETTING.exists(request.transientSettings())
                || MetaData.SETTING_READ_ONLY_ALLOW_DELETE_SETTING.exists(request.persistentSettings())) {
                // one of the settings above as the only setting in the request means - resetting the block!
                return null;
            }
        }
        return state.blocks().globalBlockedException(ClusterBlockLevel.METADATA_WRITE);
    }


    @Override
    protected ClusterUpdateSettingsResponse newResponse() {
        return new ClusterUpdateSettingsResponse();
    }

    @Override
    protected void masterOperation(final ClusterUpdateSettingsRequest request, final ClusterState state,
                                   final ActionListener<ClusterUpdateSettingsResponse> listener) {
        final SettingsUpdater updater = new SettingsUpdater(clusterSettings);
        clusterService.submitStateUpdateTask("cluster_update_settings",
                new AckedClusterStateUpdateTask<ClusterUpdateSettingsResponse>(Priority.IMMEDIATE, request, listener) {

            private volatile boolean changed = false;

            @Override
            protected ClusterUpdateSettingsResponse newResponse(boolean acknowledged) {
                return new ClusterUpdateSettingsResponse(acknowledged, updater.getTransientUpdates(), updater.getPersistentUpdate());
            }

            @Override
            public void onAllNodesAcked(@Nullable Exception e) {
                if (changed) {
                    reroute(true);
                } else {
                    super.onAllNodesAcked(e);
                }
            }

            @Override
            public void onAckTimeout() {
                if (changed) {
                    reroute(false);
                } else {
                    super.onAckTimeout();
                }
            }

            private void reroute(final boolean updateSettingsAcked) {
                // We're about to send a second update task, so we need to check if we're still the elected master
                // For example the minimum_master_node could have been breached and we're no longer elected master,
                // so we should *not* execute the reroute.
                if (!clusterService.state().nodes().isLocalNodeElectedMaster()) {
                    logger.debug("Skipping reroute after cluster update settings, because node is no longer master");
                    listener.onResponse(new ClusterUpdateSettingsResponse(updateSettingsAcked, updater.getTransientUpdates(),
                        updater.getPersistentUpdate()));
                    return;
                }

                // The reason the reroute needs to be send as separate update task, is that all the *cluster* settings are encapsulate
                // in the components (e.g. FilterAllocationDecider), so the changes made by the first call aren't visible
                // to the components until the ClusterStateListener instances have been invoked, but are visible after
                // the first update task has been completed.
                clusterService.submitStateUpdateTask("reroute_after_cluster_update_settings",
                        new AckedClusterStateUpdateTask<ClusterUpdateSettingsResponse>(Priority.URGENT, request, listener) {

                    @Override
                    public boolean mustAck(DiscoveryNode discoveryNode) {
                        //we wait for the reroute ack only if the update settings was acknowledged
                        return updateSettingsAcked;
                    }

                    @Override
                    // we return when the cluster reroute is acked or it times out but the acknowledged flag depends on whether the
                    // update settings was acknowledged
                    protected ClusterUpdateSettingsResponse newResponse(boolean acknowledged) {
                        return new ClusterUpdateSettingsResponse(updateSettingsAcked && acknowledged, updater.getTransientUpdates(),
                            updater.getPersistentUpdate());
                    }

                    @Override
                    public void onNoLongerMaster(String source) {
                        logger.debug("failed to preform reroute after cluster settings were updated - current node is no longer a master");
                        listener.onResponse(new ClusterUpdateSettingsResponse(updateSettingsAcked, updater.getTransientUpdates(),
                            updater.getPersistentUpdate()));
                    }

                    @Override
                    public void onFailure(String source, Exception e) {
                        //if the reroute fails we only log
                        logger.debug(() -> new ParameterizedMessage("failed to perform [{}]", source), e);
                        listener.onFailure(new ElasticsearchException("reroute after update settings failed", e));
                    }

                    @Override
                    public ClusterState execute(final ClusterState currentState) {
                        // now, reroute in case things that require it changed (e.g. number of replicas)
                        return allocationService.reroute(currentState, "reroute after cluster update settings");
                    }
                });
            }

            @Override
            public void onFailure(String source, Exception e) {
                logger.debug(() -> new ParameterizedMessage("failed to perform [{}]", source), e);
                super.onFailure(source, e);
            }

            @Override
            public ClusterState execute(final ClusterState currentState) {
<<<<<<< HEAD
                ClusterState clusterState =
                        updater.updateSettings(currentState, request.transientSettings(), request.persistentSettings(), logger);
=======
                final ClusterState clusterState =
                        updater.updateSettings(
                                currentState,
                                clusterSettings.upgradeSettings(request.transientSettings()),
                                clusterSettings.upgradeSettings(request.persistentSettings()),
                                logger);
>>>>>>> 0c7f6570
                changed = clusterState != currentState;
                return clusterState;
            }
        });
    }

}<|MERGE_RESOLUTION|>--- conflicted
+++ resolved
@@ -179,17 +179,12 @@
 
             @Override
             public ClusterState execute(final ClusterState currentState) {
-<<<<<<< HEAD
-                ClusterState clusterState =
-                        updater.updateSettings(currentState, request.transientSettings(), request.persistentSettings(), logger);
-=======
                 final ClusterState clusterState =
                         updater.updateSettings(
                                 currentState,
                                 clusterSettings.upgradeSettings(request.transientSettings()),
                                 clusterSettings.upgradeSettings(request.persistentSettings()),
                                 logger);
->>>>>>> 0c7f6570
                 changed = clusterState != currentState;
                 return clusterState;
             }
