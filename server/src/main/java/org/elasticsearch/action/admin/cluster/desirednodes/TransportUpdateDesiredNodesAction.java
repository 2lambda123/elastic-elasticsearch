/*
 * Copyright Elasticsearch B.V. and/or licensed to Elasticsearch B.V. under one
 * or more contributor license agreements. Licensed under the Elastic License
 * 2.0 and the Server Side Public License, v 1; you may not use this file except
 * in compliance with, at your election, the Elastic License 2.0 or the Server
 * Side Public License, v 1.
 */

package org.elasticsearch.action.admin.cluster.desirednodes;

import org.elasticsearch.action.ActionListener;
import org.elasticsearch.action.support.ActionFilters;
import org.elasticsearch.action.support.master.TransportMasterNodeAction;
import org.elasticsearch.cluster.ClusterState;
<<<<<<< HEAD
import org.elasticsearch.cluster.ClusterStateUpdateTask;
=======
import org.elasticsearch.cluster.ClusterStateTaskConfig;
import org.elasticsearch.cluster.ClusterStateTaskExecutor;
import org.elasticsearch.cluster.ClusterStateTaskListener;
>>>>>>> dd885e28
import org.elasticsearch.cluster.block.ClusterBlockException;
import org.elasticsearch.cluster.block.ClusterBlockLevel;
import org.elasticsearch.cluster.desirednodes.DesiredNodesSettingsValidator;
import org.elasticsearch.cluster.desirednodes.VersionConflictException;
import org.elasticsearch.cluster.metadata.DesiredNodes;
import org.elasticsearch.cluster.metadata.DesiredNodesMetadata;
import org.elasticsearch.cluster.metadata.IndexNameExpressionResolver;
import org.elasticsearch.cluster.service.ClusterService;
import org.elasticsearch.cluster.service.MasterServiceTaskQueue;
import org.elasticsearch.common.Priority;
import org.elasticsearch.common.inject.Inject;
import org.elasticsearch.tasks.Task;
import org.elasticsearch.threadpool.ThreadPool;
import org.elasticsearch.transport.TransportService;

import java.util.List;
import java.util.Locale;
import java.util.function.BiConsumer;

import static java.lang.String.format;

public class TransportUpdateDesiredNodesAction extends TransportMasterNodeAction<UpdateDesiredNodesRequest, UpdateDesiredNodesResponse> {

    private final DesiredNodesSettingsValidator settingsValidator;
<<<<<<< HEAD
    private final MasterServiceTaskQueue<ClusterStateUpdateTask> taskQueue;
=======

    private final ClusterStateTaskExecutor<UpdateDesiredNodesTask> taskExecutor = new UpdateDesiredNodesExecutor();
>>>>>>> dd885e28

    @Inject
    public TransportUpdateDesiredNodesAction(
        TransportService transportService,
        ClusterService clusterService,
        ThreadPool threadPool,
        ActionFilters actionFilters,
        IndexNameExpressionResolver indexNameExpressionResolver,
        DesiredNodesSettingsValidator settingsValidator
    ) {
        super(
            UpdateDesiredNodesAction.NAME,
            false,
            transportService,
            clusterService,
            threadPool,
            actionFilters,
            UpdateDesiredNodesRequest::new,
            indexNameExpressionResolver,
            UpdateDesiredNodesResponse::new,
            ThreadPool.Names.SAME
        );
        this.settingsValidator = settingsValidator;
<<<<<<< HEAD
        this.taskQueue = clusterService.getTaskQueue("delete-desired-nodes", Priority.URGENT, new DesiredNodesClusterStateTaskExecutor());
=======
>>>>>>> dd885e28
    }

    @Override
    protected ClusterBlockException checkBlock(UpdateDesiredNodesRequest request, ClusterState state) {
        return state.blocks().globalBlockedException(ClusterBlockLevel.METADATA_WRITE);
    }

    @Override
    protected void masterOperation(
        Task task,
        UpdateDesiredNodesRequest request,
        ClusterState state,
        ActionListener<UpdateDesiredNodesResponse> listener
    ) throws Exception {
        try {
<<<<<<< HEAD
            DesiredNodes proposedDesiredNodes = new DesiredNodes(request.getHistoryID(), request.getVersion(), request.getNodes());
            settingsValidator.validate(proposedDesiredNodes);

            taskQueue.submitTask("update-desired-nodes", new ClusterStateUpdateTask(Priority.URGENT, request.masterNodeTimeout()) {
                volatile boolean replacedExistingHistoryId = false;

                @Override
                public ClusterState execute(ClusterState currentState) {
                    final ClusterState updatedState = updateDesiredNodes(currentState, request);
                    final DesiredNodes previousDesiredNodes = DesiredNodesMetadata.latestFromClusterState(currentState);
                    final DesiredNodes latestDesiredNodes = DesiredNodesMetadata.latestFromClusterState(updatedState);
                    replacedExistingHistoryId = previousDesiredNodes != null
                        && previousDesiredNodes.hasSameHistoryId(latestDesiredNodes) == false;
                    return updatedState;
                }

                @Override
                public void onFailure(Exception e) {
                    listener.onFailure(e);
                }

                @Override
                public void clusterStateProcessed(ClusterState oldState, ClusterState newState) {
                    listener.onResponse(new UpdateDesiredNodesResponse(replacedExistingHistoryId));
                }
            }, request.masterNodeTimeout());
=======
            settingsValidator.validate(request.getNodes());
            clusterService.submitStateUpdateTask(
                "update-desired-nodes",
                new UpdateDesiredNodesTask(request, listener),
                ClusterStateTaskConfig.build(Priority.URGENT, request.masterNodeTimeout()),
                taskExecutor
            );
>>>>>>> dd885e28
        } catch (Exception e) {
            listener.onFailure(e);
        }
    }

    static ClusterState replaceDesiredNodes(ClusterState clusterState, DesiredNodes newDesiredNodes) {
        return clusterState.copyAndUpdateMetadata(
            metadata -> metadata.putCustom(DesiredNodesMetadata.TYPE, new DesiredNodesMetadata(newDesiredNodes))
        );
    }

    static DesiredNodes updateDesiredNodes(DesiredNodes latestDesiredNodes, UpdateDesiredNodesRequest request) {
        final DesiredNodes proposedDesiredNodes = new DesiredNodes(request.getHistoryID(), request.getVersion(), request.getNodes());

        if (latestDesiredNodes != null) {
            if (latestDesiredNodes.equals(proposedDesiredNodes)) {
                return latestDesiredNodes;
            }

            if (latestDesiredNodes.hasSameVersion(proposedDesiredNodes)) {
                throw new IllegalArgumentException(
                    format(
                        Locale.ROOT,
                        "Desired nodes with history [%s] and version [%d] already exists with a different definition",
                        latestDesiredNodes.historyID(),
                        latestDesiredNodes.version()
                    )
                );
            }

            if (latestDesiredNodes.isSupersededBy(proposedDesiredNodes) == false) {
                throw new VersionConflictException(
                    "version [{}] has been superseded by version [{}] for history [{}]",
                    proposedDesiredNodes.version(),
                    latestDesiredNodes.version(),
                    latestDesiredNodes.historyID()
                );
            }
        }

        return proposedDesiredNodes;
    }

    private record UpdateDesiredNodesTask(UpdateDesiredNodesRequest request, ActionListener<UpdateDesiredNodesResponse> listener)
        implements
            ClusterStateTaskListener {
        @Override
        public void onFailure(Exception e) {
            listener.onFailure(e);
        }
    }

    private static class UpdateDesiredNodesExecutor implements ClusterStateTaskExecutor<UpdateDesiredNodesTask> {

        private static final BiConsumer<ActionListener<UpdateDesiredNodesResponse>, ClusterState> SUCCESS_SAME_HISTORY_ID = (l, s) -> l
            .onResponse(new UpdateDesiredNodesResponse(false));
        private static final BiConsumer<ActionListener<UpdateDesiredNodesResponse>, ClusterState> SUCCESS_NEW_HISTORY_ID = (l, s) -> l
            .onResponse(new UpdateDesiredNodesResponse(true));

        @Override
        public ClusterState execute(ClusterState currentState, List<TaskContext<UpdateDesiredNodesTask>> taskContexts) throws Exception {
            final var initialDesiredNodes = DesiredNodesMetadata.fromClusterState(currentState).getLatestDesiredNodes();
            var desiredNodes = initialDesiredNodes;
            for (final var taskContext : taskContexts) {
                final var previousDesiredNodes = desiredNodes;
                try {
                    desiredNodes = updateDesiredNodes(desiredNodes, taskContext.getTask().request());
                } catch (Exception e) {
                    taskContext.onFailure(e);
                    continue;
                }
                final var replacedExistingHistoryId = previousDesiredNodes != null
                    && previousDesiredNodes.hasSameHistoryId(desiredNodes) == false;
                taskContext.success(
                    taskContext.getTask()
                        .listener()
                        .delegateFailure(replacedExistingHistoryId ? SUCCESS_NEW_HISTORY_ID : SUCCESS_SAME_HISTORY_ID)
                );
            }
            return desiredNodes == initialDesiredNodes ? currentState : replaceDesiredNodes(currentState, desiredNodes);
        }
    }
}<|MERGE_RESOLUTION|>--- conflicted
+++ resolved
@@ -12,13 +12,10 @@
 import org.elasticsearch.action.support.ActionFilters;
 import org.elasticsearch.action.support.master.TransportMasterNodeAction;
 import org.elasticsearch.cluster.ClusterState;
-<<<<<<< HEAD
-import org.elasticsearch.cluster.ClusterStateUpdateTask;
-=======
 import org.elasticsearch.cluster.ClusterStateTaskConfig;
 import org.elasticsearch.cluster.ClusterStateTaskExecutor;
 import org.elasticsearch.cluster.ClusterStateTaskListener;
->>>>>>> dd885e28
+import org.elasticsearch.cluster.ClusterStateUpdateTask;
 import org.elasticsearch.cluster.block.ClusterBlockException;
 import org.elasticsearch.cluster.block.ClusterBlockLevel;
 import org.elasticsearch.cluster.desirednodes.DesiredNodesSettingsValidator;
@@ -43,12 +40,7 @@
 public class TransportUpdateDesiredNodesAction extends TransportMasterNodeAction<UpdateDesiredNodesRequest, UpdateDesiredNodesResponse> {
 
     private final DesiredNodesSettingsValidator settingsValidator;
-<<<<<<< HEAD
-    private final MasterServiceTaskQueue<ClusterStateUpdateTask> taskQueue;
-=======
-
-    private final ClusterStateTaskExecutor<UpdateDesiredNodesTask> taskExecutor = new UpdateDesiredNodesExecutor();
->>>>>>> dd885e28
+    private final MasterServiceTaskQueue<UpdateDesiredNodesTask> taskQueue;
 
     @Inject
     public TransportUpdateDesiredNodesAction(
@@ -72,10 +64,7 @@
             ThreadPool.Names.SAME
         );
         this.settingsValidator = settingsValidator;
-<<<<<<< HEAD
-        this.taskQueue = clusterService.getTaskQueue("delete-desired-nodes", Priority.URGENT, new DesiredNodesClusterStateTaskExecutor());
-=======
->>>>>>> dd885e28
+        this.taskQueue = clusterService.getTaskQueue("delete-desired-nodes", Priority.URGENT, new UpdateDesiredNodesExecutor());
     }
 
     @Override
@@ -91,42 +80,12 @@
         ActionListener<UpdateDesiredNodesResponse> listener
     ) throws Exception {
         try {
-<<<<<<< HEAD
-            DesiredNodes proposedDesiredNodes = new DesiredNodes(request.getHistoryID(), request.getVersion(), request.getNodes());
-            settingsValidator.validate(proposedDesiredNodes);
-
-            taskQueue.submitTask("update-desired-nodes", new ClusterStateUpdateTask(Priority.URGENT, request.masterNodeTimeout()) {
-                volatile boolean replacedExistingHistoryId = false;
-
-                @Override
-                public ClusterState execute(ClusterState currentState) {
-                    final ClusterState updatedState = updateDesiredNodes(currentState, request);
-                    final DesiredNodes previousDesiredNodes = DesiredNodesMetadata.latestFromClusterState(currentState);
-                    final DesiredNodes latestDesiredNodes = DesiredNodesMetadata.latestFromClusterState(updatedState);
-                    replacedExistingHistoryId = previousDesiredNodes != null
-                        && previousDesiredNodes.hasSameHistoryId(latestDesiredNodes) == false;
-                    return updatedState;
-                }
-
-                @Override
-                public void onFailure(Exception e) {
-                    listener.onFailure(e);
-                }
-
-                @Override
-                public void clusterStateProcessed(ClusterState oldState, ClusterState newState) {
-                    listener.onResponse(new UpdateDesiredNodesResponse(replacedExistingHistoryId));
-                }
-            }, request.masterNodeTimeout());
-=======
             settingsValidator.validate(request.getNodes());
-            clusterService.submitStateUpdateTask(
+            taskQueue.submitTask(
                 "update-desired-nodes",
                 new UpdateDesiredNodesTask(request, listener),
-                ClusterStateTaskConfig.build(Priority.URGENT, request.masterNodeTimeout()),
-                taskExecutor
+                request.masterNodeTimeout(),
             );
->>>>>>> dd885e28
         } catch (Exception e) {
             listener.onFailure(e);
         }
