/*
 * Copyright Elasticsearch B.V. and/or licensed to Elasticsearch B.V. under one
 * or more contributor license agreements. Licensed under the Elastic License
 * 2.0 and the Server Side Public License, v 1; you may not use this file except
 * in compliance with, at your election, the Elastic License 2.0 or the Server
 * Side Public License, v 1.
 */
package org.elasticsearch.action.admin.indices.create;

import org.apache.logging.log4j.LogManager;
import org.apache.logging.log4j.Logger;
import org.elasticsearch.action.ActionListener;
import org.elasticsearch.action.ActionType;
import org.elasticsearch.action.admin.indices.alias.Alias;
import org.elasticsearch.action.support.ActionFilters;
import org.elasticsearch.action.support.ActiveShardCount;
import org.elasticsearch.action.support.ActiveShardsObserver;
import org.elasticsearch.action.support.AutoCreateIndex;
import org.elasticsearch.action.support.master.TransportMasterNodeAction;
import org.elasticsearch.cluster.ClusterState;
import org.elasticsearch.cluster.ClusterStateAckListener;
import org.elasticsearch.cluster.ClusterStateTaskConfig;
import org.elasticsearch.cluster.ClusterStateTaskExecutor;
<<<<<<< HEAD
import org.elasticsearch.cluster.ClusterStateTaskExecutor.ClusterTasksResult;
import org.elasticsearch.cluster.ClusterStateTaskListener;
=======
>>>>>>> 50db05bc
import org.elasticsearch.cluster.block.ClusterBlockException;
import org.elasticsearch.cluster.block.ClusterBlockLevel;
import org.elasticsearch.cluster.metadata.ComposableIndexTemplate;
import org.elasticsearch.cluster.metadata.IndexNameExpressionResolver;
import org.elasticsearch.cluster.metadata.Metadata;
import org.elasticsearch.cluster.metadata.MetadataCreateDataStreamService;
import org.elasticsearch.cluster.metadata.MetadataCreateDataStreamService.CreateDataStreamClusterStateUpdateRequest;
import org.elasticsearch.cluster.metadata.MetadataCreateIndexService;
import org.elasticsearch.cluster.metadata.MetadataIndexTemplateService;
import org.elasticsearch.cluster.node.DiscoveryNode;
import org.elasticsearch.cluster.routing.allocation.AllocationService;
import org.elasticsearch.cluster.service.ClusterService;
import org.elasticsearch.common.Priority;
import org.elasticsearch.common.inject.Inject;
import org.elasticsearch.common.settings.Settings;
import org.elasticsearch.common.util.Maps;
<<<<<<< HEAD
import org.elasticsearch.core.TimeValue;
=======
>>>>>>> 50db05bc
import org.elasticsearch.index.IndexNotFoundException;
import org.elasticsearch.indices.SystemDataStreamDescriptor;
import org.elasticsearch.indices.SystemIndexDescriptor;
import org.elasticsearch.indices.SystemIndices;
import org.elasticsearch.tasks.Task;
import org.elasticsearch.threadpool.ThreadPool;
import org.elasticsearch.transport.TransportService;

import java.util.Map;
import java.util.Objects;
import java.util.Set;

import static org.elasticsearch.cluster.metadata.IndexMetadata.SETTING_INDEX_HIDDEN;

/**
 * Api that auto creates an index or data stream that originate from requests that write into an index that doesn't yet exist.
 */
public final class AutoCreateAction extends ActionType<CreateIndexResponse> {

    private static final Logger logger = LogManager.getLogger(AutoCreateAction.class);

    public static final AutoCreateAction INSTANCE = new AutoCreateAction();
    public static final String NAME = "indices:admin/auto_create";

    private AutoCreateAction() {
        super(NAME, CreateIndexResponse::new);
    }

    public static final class TransportAction extends TransportMasterNodeAction<CreateIndexRequest, CreateIndexResponse> {

        private final ActiveShardsObserver activeShardsObserver;
        private final MetadataCreateIndexService createIndexService;
        private final MetadataCreateDataStreamService metadataCreateDataStreamService;
        private final AutoCreateIndex autoCreateIndex;
        private final SystemIndices systemIndices;

        private final ClusterStateTaskExecutor<CreateIndexTask> executor;

        @Inject
        public TransportAction(
            TransportService transportService,
            ClusterService clusterService,
            ThreadPool threadPool,
            ActionFilters actionFilters,
            IndexNameExpressionResolver indexNameExpressionResolver,
            MetadataCreateIndexService createIndexService,
            MetadataCreateDataStreamService metadataCreateDataStreamService,
            AutoCreateIndex autoCreateIndex,
            SystemIndices systemIndices,
            AllocationService allocationService
        ) {
            super(
                NAME,
                transportService,
                clusterService,
                threadPool,
                actionFilters,
                CreateIndexRequest::new,
                indexNameExpressionResolver,
                CreateIndexResponse::new,
                ThreadPool.Names.SAME
            );
            this.systemIndices = systemIndices;
            this.activeShardsObserver = new ActiveShardsObserver(clusterService, threadPool);
            this.createIndexService = createIndexService;
            this.metadataCreateDataStreamService = metadataCreateDataStreamService;
            this.autoCreateIndex = autoCreateIndex;
            executor = (currentState, taskContexts) -> {
                ClusterState state = currentState;
<<<<<<< HEAD
                final var successfulRequests = Maps.<CreateIndexRequest, String>newMapWithExpectedSize(tasks.size());
                for (CreateIndexTask task : tasks) {
                    try {
                        state = task.execute(state, successfulRequests, builder);
=======
                final Map<CreateIndexRequest, CreateIndexTask> successfulRequests = Maps.newMapWithExpectedSize(taskContexts.size());
                for (final var taskContext : taskContexts) {
                    final var task = taskContext.getTask();
                    try {
                        final CreateIndexTask successfulBefore = successfulRequests.putIfAbsent(task.request, task);
                        if (successfulBefore == null) {
                            state = task.execute(state);
                        } else {
                            // TODO: clean this up to just deduplicate the task listener instead of setting the generated name from
                            // duplicate tasks here and then waiting for shards to become available multiple times in parallel for
                            // each duplicate task
                            task.indexNameRef.set(successfulBefore.indexNameRef.get());
                        }
                        taskContext.success(new ClusterStateTaskExecutor.LegacyClusterTaskResultActionListener(task, currentState), task);
>>>>>>> 50db05bc
                    } catch (Exception e) {
                        taskContext.onFailure(e);
                    }
                }
                if (state != currentState) {
                    state = allocationService.reroute(state, "auto-create");
                }
                return state;
            };
        }

        @Override
        protected void masterOperation(
            Task task,
            CreateIndexRequest request,
            ClusterState state,
            ActionListener<CreateIndexResponse> listener
        ) {
            clusterService.submitStateUpdateTask(
                "auto create [" + request.index() + "]",
                new CreateIndexTask(request, listener),
                ClusterStateTaskConfig.build(Priority.URGENT, request.masterNodeTimeout()),
                executor
            );
        }

        @Override
        protected ClusterBlockException checkBlock(CreateIndexRequest request, ClusterState state) {
            return state.blocks().indexBlockedException(ClusterBlockLevel.METADATA_WRITE, request.index());
        }

        private final class CreateIndexTask implements ClusterStateTaskListener {
            private final CreateIndexRequest request;
            private final ActionListener<CreateIndexResponse> listener;

            private CreateIndexTask(CreateIndexRequest request, ActionListener<CreateIndexResponse> listener) {
                this.request = request;
                this.listener = listener;
            }

            @Override
            public void onFailure(Exception e) {
                listener.onFailure(e);
            }

            @Override
            public void clusterStateProcessed(ClusterState oldState, ClusterState newState) {
                assert false : "should not be called";
            }

            private ClusterStateAckListener getAckListener(String indexName) {
                return new ClusterStateAckListener() {
                    @Override
                    public boolean mustAck(DiscoveryNode discoveryNode) {
                        return true;
                    }

                    @Override
                    public void onAllNodesAcked(Exception e) {
                        if (e == null) {
                            activeShardsObserver.waitForActiveShards(
                                new String[] { indexName },
                                ActiveShardCount.DEFAULT,
                                request.timeout(),
                                shardsAcked -> listener.onResponse(new CreateIndexResponse(true, shardsAcked, indexName)),
                                listener::onFailure
                            );
                        } else {
                            listener.onResponse(new CreateIndexResponse(false, false, indexName));
                        }
                    }

                    @Override
                    public void onAckTimeout() {
                        listener.onResponse(new CreateIndexResponse(false, false, indexName));
                    }

                    @Override
                    public TimeValue ackTimeout() {
                        return request.ackTimeout();
                    }
                };
            }

            ClusterState execute(
                ClusterState currentState,
                Map<CreateIndexRequest, String> successfulRequests,
                ClusterStateTaskExecutor.ClusterTasksResult.Builder<CreateIndexTask> builder
            ) throws Exception {
                final ActionListener<ClusterState> publishListener = new ActionListener<>() {
                    @Override
                    public void onResponse(ClusterState clusterState) {
                        // nothing to do here, listener is completed at the end of acking
                    }

                    @Override
                    public void onFailure(Exception e) {
                        CreateIndexTask.this.onFailure(e);
                    }
                };

                final var previousIndexName = successfulRequests.get(request);
                if (previousIndexName != null) {
                    builder.success(this, publishListener, getAckListener(previousIndexName));
                    return currentState;
                }

                final SystemDataStreamDescriptor dataStreamDescriptor = systemIndices.validateDataStreamAccess(
                    request.index(),
                    threadPool.getThreadContext()
                );
                final boolean isSystemDataStream = dataStreamDescriptor != null;
                final boolean isSystemIndex = isSystemDataStream == false && systemIndices.isSystemIndex(request.index());
                final ComposableIndexTemplate template = resolveTemplate(request, currentState.metadata());
                final boolean isDataStream = isSystemIndex == false
                    && (isSystemDataStream || (template != null && template.getDataStreamTemplate() != null));

                if (isDataStream) {
                    // This expression only evaluates to true when the argument is non-null and false
                    if (isSystemDataStream == false && Boolean.FALSE.equals(template.getAllowAutoCreate())) {
                        throw new IndexNotFoundException(
                            "composable template " + template.indexPatterns() + " forbids index auto creation"
                        );
                    }

                    CreateDataStreamClusterStateUpdateRequest createRequest = new CreateDataStreamClusterStateUpdateRequest(
                        request.index(),
                        dataStreamDescriptor,
                        request.masterNodeTimeout(),
                        request.timeout(),
                        false
                    );
                    ClusterState clusterState = metadataCreateDataStreamService.createDataStream(createRequest, currentState);

                    final var indexName = clusterState.metadata().dataStreams().get(request.index()).getIndices().get(0).getName();
                    builder.success(this, publishListener, getAckListener(indexName));
                    successfulRequests.put(request, indexName);
                    return clusterState;
                } else {
                    final var indexName = IndexNameExpressionResolver.resolveDateMathExpression(request.index());
                    if (isSystemIndex) {
                        if (indexName.equals(request.index()) == false) {
                            throw new IllegalStateException("system indices do not support date math expressions");
                        }
                    } else {
                        // This will throw an exception if the index does not exist and creating it is prohibited
                        final boolean shouldAutoCreate = autoCreateIndex.shouldAutoCreate(indexName, currentState);

                        if (shouldAutoCreate == false) {
                            // The index already exists.
                            builder.success(this, publishListener, getAckListener(indexName));
                            successfulRequests.put(request, indexName);
                            return currentState;
                        }
                    }

                    final SystemIndexDescriptor mainDescriptor = isSystemIndex ? systemIndices.findMatchingDescriptor(indexName) : null;
                    final boolean isManagedSystemIndex = mainDescriptor != null && mainDescriptor.isAutomaticallyManaged();

                    final CreateIndexClusterStateUpdateRequest updateRequest;

                    if (isManagedSystemIndex) {
                        final SystemIndexDescriptor descriptor = mainDescriptor.getDescriptorCompatibleWith(
                            currentState.nodes().getSmallestNonClientNodeVersion()
                        );
                        if (descriptor == null) {
                            final String message = mainDescriptor.getMinimumNodeVersionMessage("auto-create index");
                            logger.warn(message);
                            throw new IllegalStateException(message);
                        }

                        updateRequest = buildSystemIndexUpdateRequest(indexName, descriptor);
                    } else if (isSystemIndex) {
                        updateRequest = buildUpdateRequest(indexName);

                        if (Objects.isNull(request.settings())) {
                            updateRequest.settings(SystemIndexDescriptor.DEFAULT_SETTINGS);
                        } else if (false == request.settings().hasValue(SETTING_INDEX_HIDDEN)) {
                            updateRequest.settings(Settings.builder().put(request.settings()).put(SETTING_INDEX_HIDDEN, true).build());
                        } else if ("false".equals(request.settings().get(SETTING_INDEX_HIDDEN))) {
                            final String message = "Cannot auto-create system index [" + indexName + "] with [index.hidden] set to 'false'";
                            logger.warn(message);
                            throw new IllegalStateException(message);
                        }
                    } else {
                        updateRequest = buildUpdateRequest(indexName);
                    }

                    final var clusterState = createIndexService.applyCreateIndexRequest(currentState, updateRequest, false);
                    builder.success(this, publishListener, getAckListener(indexName));
                    successfulRequests.put(request, indexName);
                    return clusterState;
                }
            }

            private CreateIndexClusterStateUpdateRequest buildUpdateRequest(String indexName) {
                CreateIndexClusterStateUpdateRequest updateRequest = new CreateIndexClusterStateUpdateRequest(
                    request.cause(),
                    indexName,
                    request.index()
                ).ackTimeout(request.timeout()).performReroute(false).masterNodeTimeout(request.masterNodeTimeout());
                logger.debug("Auto-creating index {}", indexName);
                return updateRequest;
            }

            private CreateIndexClusterStateUpdateRequest buildSystemIndexUpdateRequest(String indexName, SystemIndexDescriptor descriptor) {
                String mappings = descriptor.getMappings();
                Settings settings = descriptor.getSettings();
                String aliasName = descriptor.getAliasName();

                // if we are writing to the alias name, we should create the primary index here
                String concreteIndexName = indexName.equals(aliasName) ? descriptor.getPrimaryIndex() : indexName;

                CreateIndexClusterStateUpdateRequest updateRequest = new CreateIndexClusterStateUpdateRequest(
                    request.cause(),
                    concreteIndexName,
                    request.index()
                ).ackTimeout(request.timeout()).masterNodeTimeout(request.masterNodeTimeout()).performReroute(false);

                updateRequest.waitForActiveShards(ActiveShardCount.ALL);

                if (mappings != null) {
                    updateRequest.mappings(mappings);
                }
                if (settings != null) {
                    updateRequest.settings(settings);
                }
                if (aliasName != null) {
                    updateRequest.aliases(Set.of(new Alias(aliasName).isHidden(true)));
                }

                if (logger.isDebugEnabled()) {
                    if (concreteIndexName.equals(indexName) == false) {
                        logger.debug("Auto-creating backing system index {} for alias {}", concreteIndexName, indexName);
                    } else {
                        logger.debug("Auto-creating system index {}", concreteIndexName);
                    }
                }

                return updateRequest;
            }
        }
    }

    static ComposableIndexTemplate resolveTemplate(CreateIndexRequest request, Metadata metadata) {
        String v2Template = MetadataIndexTemplateService.findV2Template(metadata, request.index(), false);
        return v2Template != null ? metadata.templatesV2().get(v2Template) : null;
    }
}<|MERGE_RESOLUTION|>--- conflicted
+++ resolved
@@ -21,11 +21,7 @@
 import org.elasticsearch.cluster.ClusterStateAckListener;
 import org.elasticsearch.cluster.ClusterStateTaskConfig;
 import org.elasticsearch.cluster.ClusterStateTaskExecutor;
-<<<<<<< HEAD
-import org.elasticsearch.cluster.ClusterStateTaskExecutor.ClusterTasksResult;
 import org.elasticsearch.cluster.ClusterStateTaskListener;
-=======
->>>>>>> 50db05bc
 import org.elasticsearch.cluster.block.ClusterBlockException;
 import org.elasticsearch.cluster.block.ClusterBlockLevel;
 import org.elasticsearch.cluster.metadata.ComposableIndexTemplate;
@@ -42,10 +38,7 @@
 import org.elasticsearch.common.inject.Inject;
 import org.elasticsearch.common.settings.Settings;
 import org.elasticsearch.common.util.Maps;
-<<<<<<< HEAD
 import org.elasticsearch.core.TimeValue;
-=======
->>>>>>> 50db05bc
 import org.elasticsearch.index.IndexNotFoundException;
 import org.elasticsearch.indices.SystemDataStreamDescriptor;
 import org.elasticsearch.indices.SystemIndexDescriptor;
@@ -115,27 +108,11 @@
             this.autoCreateIndex = autoCreateIndex;
             executor = (currentState, taskContexts) -> {
                 ClusterState state = currentState;
-<<<<<<< HEAD
-                final var successfulRequests = Maps.<CreateIndexRequest, String>newMapWithExpectedSize(tasks.size());
-                for (CreateIndexTask task : tasks) {
-                    try {
-                        state = task.execute(state, successfulRequests, builder);
-=======
-                final Map<CreateIndexRequest, CreateIndexTask> successfulRequests = Maps.newMapWithExpectedSize(taskContexts.size());
+                final Map<CreateIndexRequest, String> successfulRequests = Maps.newMapWithExpectedSize(taskContexts.size());
                 for (final var taskContext : taskContexts) {
                     final var task = taskContext.getTask();
                     try {
-                        final CreateIndexTask successfulBefore = successfulRequests.putIfAbsent(task.request, task);
-                        if (successfulBefore == null) {
-                            state = task.execute(state);
-                        } else {
-                            // TODO: clean this up to just deduplicate the task listener instead of setting the generated name from
-                            // duplicate tasks here and then waiting for shards to become available multiple times in parallel for
-                            // each duplicate task
-                            task.indexNameRef.set(successfulBefore.indexNameRef.get());
-                        }
-                        taskContext.success(new ClusterStateTaskExecutor.LegacyClusterTaskResultActionListener(task, currentState), task);
->>>>>>> 50db05bc
+                        state = task.execute(state, successfulRequests, taskContext);
                     } catch (Exception e) {
                         taskContext.onFailure(e);
                     }
@@ -223,7 +200,7 @@
             ClusterState execute(
                 ClusterState currentState,
                 Map<CreateIndexRequest, String> successfulRequests,
-                ClusterStateTaskExecutor.ClusterTasksResult.Builder<CreateIndexTask> builder
+                ClusterStateTaskExecutor.TaskContext<CreateIndexTask> taskContext
             ) throws Exception {
                 final ActionListener<ClusterState> publishListener = new ActionListener<>() {
                     @Override
@@ -239,7 +216,7 @@
 
                 final var previousIndexName = successfulRequests.get(request);
                 if (previousIndexName != null) {
-                    builder.success(this, publishListener, getAckListener(previousIndexName));
+                    taskContext.success(publishListener, getAckListener(previousIndexName));
                     return currentState;
                 }
 
@@ -271,7 +248,7 @@
                     ClusterState clusterState = metadataCreateDataStreamService.createDataStream(createRequest, currentState);
 
                     final var indexName = clusterState.metadata().dataStreams().get(request.index()).getIndices().get(0).getName();
-                    builder.success(this, publishListener, getAckListener(indexName));
+                    taskContext.success(publishListener, getAckListener(indexName));
                     successfulRequests.put(request, indexName);
                     return clusterState;
                 } else {
@@ -286,7 +263,7 @@
 
                         if (shouldAutoCreate == false) {
                             // The index already exists.
-                            builder.success(this, publishListener, getAckListener(indexName));
+                            taskContext.success(publishListener, getAckListener(indexName));
                             successfulRequests.put(request, indexName);
                             return currentState;
                         }
@@ -325,7 +302,7 @@
                     }
 
                     final var clusterState = createIndexService.applyCreateIndexRequest(currentState, updateRequest, false);
-                    builder.success(this, publishListener, getAckListener(indexName));
+                    taskContext.success(publishListener, getAckListener(indexName));
                     successfulRequests.put(request, indexName);
                     return clusterState;
                 }
