--- conflicted
+++ resolved
@@ -92,6 +92,7 @@
 
     @Nullable
     private final IndexingPressureStats indexingPressureStats;
+
     @Nullable
     private final RepositoriesThrottlingStats repositoriesThrottlingStats;
 
@@ -288,7 +289,6 @@
         out.writeOptionalWriteable(ingestStats);
         out.writeOptionalWriteable(adaptiveSelectionStats);
         out.writeOptionalWriteable(indexingPressureStats);
-        out.writeOptionalWriteable(repositoriesThrottlingStats);
     }
 
     @Override
@@ -336,20 +336,10 @@
             ifPresent(getScriptStats()).toXContentChunked(outerParams),
             singleChunk(ifPresent(getDiscoveryStats())),
             ifPresent(getIngestStats()).toXContentChunked(outerParams),
-<<<<<<< HEAD
-
-            Iterators.single((builder, params) -> {
-                ifPresent(getAdaptiveSelectionStats()).toXContent(builder, params);
-                ifPresent(getScriptCacheStats()).toXContent(builder, params);
-                ifPresent(getIndexingPressureStats()).toXContent(builder, params);
-                ifPresent(getRepositoriesThrottlingStats()).toXContent(builder, params);
-                return builder;
-            })
-=======
             singleChunk(ifPresent(getAdaptiveSelectionStats())),
             ifPresent(getScriptCacheStats()).toXContentChunked(outerParams),
-            singleChunk(ifPresent(getIndexingPressureStats()))
->>>>>>> 3c957356
+            singleChunk(ifPresent(getIndexingPressureStats())),
+            singleChunk(ifPresent(getRepositoriesThrottlingStats()))
         );
     }
 
