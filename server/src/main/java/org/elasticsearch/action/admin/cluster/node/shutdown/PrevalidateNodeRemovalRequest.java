/*
 * Copyright Elasticsearch B.V. and/or licensed to Elasticsearch B.V. under one
 * or more contributor license agreements. Licensed under the Elastic License
 * 2.0 and the Server Side Public License, v 1; you may not use this file except
 * in compliance with, at your election, the Elastic License 2.0 or the Server
 * Side Public License, v 1.
 */

package org.elasticsearch.action.admin.cluster.node.shutdown;

import org.elasticsearch.action.ActionRequestValidationException;
import org.elasticsearch.action.support.master.MasterNodeReadRequest;
import org.elasticsearch.common.Strings;
import org.elasticsearch.common.io.stream.StreamInput;
import org.elasticsearch.common.io.stream.StreamOutput;
import org.elasticsearch.core.TimeValue;

import java.io.IOException;
import java.util.Arrays;
import java.util.Objects;
import java.util.stream.Stream;

public class PrevalidateNodeRemovalRequest extends MasterNodeReadRequest<PrevalidateNodeRemovalRequest> {

    public static final String VALIDATION_ERROR_MSG_ONLY_ONE_QUERY_PARAM =
        "request must contain only one of the parameters 'names', 'ids', or 'external_ids'";
    public static final String VALIDATION_ERROR_MSG_NO_QUERY_PARAM =
        "request must contain one of the parameters 'names', 'ids', or 'external_ids'";

    private final String[] names;
    private final String[] ids;
    private final String[] externalIds;
    private TimeValue timeout = TimeValue.timeValueSeconds(30);

    private PrevalidateNodeRemovalRequest(Builder builder) {
        this.names = builder.names;
        this.ids = builder.ids;
        this.externalIds = builder.externalIds;
    }

    public PrevalidateNodeRemovalRequest(final StreamInput in) throws IOException {
        super(in);
        names = in.readStringArray();
        ids = in.readStringArray();
        externalIds = in.readStringArray();
        timeout = in.readTimeValue();
    }

    @Override
    public void writeTo(StreamOutput out) throws IOException {
        super.writeTo(out);
<<<<<<< HEAD
        if (names == null) {
            out.writeVInt(0);
        } else {
            out.writeStringArray(names);
        }
        if (ids == null) {
            out.writeVInt(0);
        } else {
            out.writeStringArray(ids);
        }
        if (externalIds == null) {
            out.writeVInt(0);
        } else {
            out.writeStringArray(externalIds);
        }
        out.writeTimeValue(timeout);
=======
        out.writeStringArray(names);
        out.writeStringArray(ids);
        out.writeStringArray(externalIds);
>>>>>>> 43b255ad
    }

    @Override
    public ActionRequestValidationException validate() {
        var nonEmptyParams = Stream.of(names, ids, externalIds).filter(a -> a != null && a.length > 0).toList();
        if (nonEmptyParams.isEmpty()) {
            var e = new ActionRequestValidationException();
            e.addValidationError(VALIDATION_ERROR_MSG_NO_QUERY_PARAM);
            return e;
        }
        if (nonEmptyParams.size() > 1) {
            var e = new ActionRequestValidationException();
            e.addValidationError(VALIDATION_ERROR_MSG_ONLY_ONE_QUERY_PARAM);
            return e;
        }
        return null;
    }

    public String[] getNames() {
        return names;
    }

    public String[] getIds() {
        return ids;
    }

    public String[] getExternalIds() {
        return externalIds;
    }

    public TimeValue timeout() {
        return timeout;
    }

    public PrevalidateNodeRemovalRequest timeout(TimeValue timeout) {
        this.timeout = timeout;
        if (masterNodeTimeout == DEFAULT_MASTER_NODE_TIMEOUT) {
            masterNodeTimeout = timeout;
        }
        return this;
    }

    @Override
    public boolean equals(Object o) {
        if (this == o) return true;
        if (o instanceof PrevalidateNodeRemovalRequest == false) return false;
        PrevalidateNodeRemovalRequest other = (PrevalidateNodeRemovalRequest) o;
        return Arrays.equals(names, other.names) && Arrays.equals(ids, other.ids) && Arrays.equals(externalIds, other.externalIds);
    }

    @Override
    public int hashCode() {
        return Objects.hash(Arrays.hashCode(names), Arrays.hashCode(ids), Arrays.hashCode(externalIds));
    }

    public static Builder builder() {
        return new Builder();
    }

    public static class Builder {

        private String[] names = Strings.EMPTY_ARRAY;
        private String[] ids = Strings.EMPTY_ARRAY;
        private String[] externalIds = Strings.EMPTY_ARRAY;

        public Builder setNames(String... names) {
            Objects.requireNonNull(names);
            this.names = names;
            return this;
        }

        public Builder setIds(String... ids) {
            Objects.requireNonNull(ids);
            this.ids = ids;
            return this;
        }

        public Builder setExternalIds(String... externalIds) {
            Objects.requireNonNull(externalIds);
            this.externalIds = externalIds;
            return this;
        }

        public PrevalidateNodeRemovalRequest build() {
            return new PrevalidateNodeRemovalRequest(this);
        }
    }
}<|MERGE_RESOLUTION|>--- conflicted
+++ resolved
@@ -49,28 +49,10 @@
     @Override
     public void writeTo(StreamOutput out) throws IOException {
         super.writeTo(out);
-<<<<<<< HEAD
-        if (names == null) {
-            out.writeVInt(0);
-        } else {
-            out.writeStringArray(names);
-        }
-        if (ids == null) {
-            out.writeVInt(0);
-        } else {
-            out.writeStringArray(ids);
-        }
-        if (externalIds == null) {
-            out.writeVInt(0);
-        } else {
-            out.writeStringArray(externalIds);
-        }
-        out.writeTimeValue(timeout);
-=======
         out.writeStringArray(names);
         out.writeStringArray(ids);
         out.writeStringArray(externalIds);
->>>>>>> 43b255ad
+        out.writeTimeValue(timeout);
     }
 
     @Override
