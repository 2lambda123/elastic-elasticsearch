/*
 * Licensed to Elasticsearch under one or more contributor
 * license agreements. See the NOTICE file distributed with
 * this work for additional information regarding copyright
 * ownership. Elasticsearch licenses this file to you under
 * the Apache License, Version 2.0 (the "License"); you may
 * not use this file except in compliance with the License.
 * You may obtain a copy of the License at
 *
 *    http://www.apache.org/licenses/LICENSE-2.0
 *
 * Unless required by applicable law or agreed to in writing,
 * software distributed under the License is distributed on an
 * "AS IS" BASIS, WITHOUT WARRANTIES OR CONDITIONS OF ANY
 * KIND, either express or implied.  See the License for the
 * specific language governing permissions and limitations
 * under the License.
 */

package org.elasticsearch.action.admin.indices.alias;

import org.elasticsearch.action.support.master.AcknowledgedResponse;
import org.elasticsearch.common.io.stream.StreamInput;
import org.elasticsearch.common.io.stream.StreamOutput;
import org.elasticsearch.common.xcontent.ConstructingObjectParser;
import org.elasticsearch.common.xcontent.XContentParser;

import java.io.IOException;

/**
 * A response for a add/remove alias action.
 */
public class IndicesAliasesResponse extends AcknowledgedResponse {

    private static final ConstructingObjectParser<IndicesAliasesResponse, Void> PARSER = new ConstructingObjectParser<>("indices_aliases",
            true, args -> new IndicesAliasesResponse((boolean) args[0]));
    static {
        declareAcknowledgedField(PARSER);
    }

    IndicesAliasesResponse() {
    }

    IndicesAliasesResponse(boolean acknowledged) {
        super(acknowledged);
    }

    @Override
    public void readFrom(StreamInput in) throws IOException {
        super.readFrom(in);
        readAcknowledged(in);
    }

    @Override
    public void writeTo(StreamOutput out) throws IOException {
        super.writeTo(out);
        writeAcknowledged(out);
    }

<<<<<<< HEAD
    public static IndicesAliasesResponse fromXContent(XContentParser parser) throws IOException {
=======
    @Override
    public XContentBuilder toXContent(XContentBuilder builder, Params params) throws IOException {
        builder.startObject();
        addAcknowledgedField(builder);
        builder.endObject();
        return builder;
    }

    public static IndicesAliasesResponse fromXContent(XContentParser parser) {
>>>>>>> 8b4a2988
        return PARSER.apply(parser, null);
    }
}<|MERGE_RESOLUTION|>--- conflicted
+++ resolved
@@ -57,19 +57,7 @@
         writeAcknowledged(out);
     }
 
-<<<<<<< HEAD
-    public static IndicesAliasesResponse fromXContent(XContentParser parser) throws IOException {
-=======
-    @Override
-    public XContentBuilder toXContent(XContentBuilder builder, Params params) throws IOException {
-        builder.startObject();
-        addAcknowledgedField(builder);
-        builder.endObject();
-        return builder;
-    }
-
     public static IndicesAliasesResponse fromXContent(XContentParser parser) {
->>>>>>> 8b4a2988
         return PARSER.apply(parser, null);
     }
 }