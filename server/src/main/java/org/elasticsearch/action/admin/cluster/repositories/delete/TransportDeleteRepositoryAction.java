/*
 * Licensed to Elasticsearch under one or more contributor
 * license agreements. See the NOTICE file distributed with
 * this work for additional information regarding copyright
 * ownership. Elasticsearch licenses this file to you under
 * the Apache License, Version 2.0 (the "License"); you may
 * not use this file except in compliance with the License.
 * You may obtain a copy of the License at
 *
 *    http://www.apache.org/licenses/LICENSE-2.0
 *
 * Unless required by applicable law or agreed to in writing,
 * software distributed under the License is distributed on an
 * "AS IS" BASIS, WITHOUT WARRANTIES OR CONDITIONS OF ANY
 * KIND, either express or implied.  See the License for the
 * specific language governing permissions and limitations
 * under the License.
 */

package org.elasticsearch.action.admin.cluster.repositories.delete;

import org.elasticsearch.action.ActionListener;
import org.elasticsearch.action.support.ActionFilters;
import org.elasticsearch.action.support.master.AcknowledgedResponse;
import org.elasticsearch.action.support.master.TransportMasterNodeAction;
import org.elasticsearch.cluster.ClusterState;
import org.elasticsearch.cluster.block.ClusterBlockException;
import org.elasticsearch.cluster.block.ClusterBlockLevel;
import org.elasticsearch.cluster.metadata.IndexNameExpressionResolver;
import org.elasticsearch.cluster.service.ClusterService;
import org.elasticsearch.common.inject.Inject;
import org.elasticsearch.repositories.RepositoriesService;
import org.elasticsearch.threadpool.ThreadPool;
import org.elasticsearch.transport.TransportService;

/**
 * Transport action for unregister repository operation
 */
public class TransportDeleteRepositoryAction extends TransportMasterNodeAction<DeleteRepositoryRequest, AcknowledgedResponse> {

    private final RepositoriesService repositoriesService;

    @Inject
    public TransportDeleteRepositoryAction(TransportService transportService, ClusterService clusterService,
                                           RepositoriesService repositoriesService, ThreadPool threadPool, ActionFilters actionFilters,
                                           IndexNameExpressionResolver indexNameExpressionResolver) {
        super(DeleteRepositoryAction.NAME, transportService, clusterService, threadPool, actionFilters,
              indexNameExpressionResolver, DeleteRepositoryRequest::new);
        this.repositoriesService = repositoriesService;
    }

    @Override
    protected String executor() {
        return ThreadPool.Names.SAME;
    }

    @Override
    protected AcknowledgedResponse newResponse() {
        return new AcknowledgedResponse();
    }

    @Override
    protected ClusterBlockException checkBlock(DeleteRepositoryRequest request, ClusterState state) {
        return state.blocks().globalBlockedException(ClusterBlockLevel.METADATA_WRITE);
    }

    @Override
    protected void masterOperation(final DeleteRepositoryRequest request, ClusterState state,
                                   final ActionListener<AcknowledgedResponse> listener) {
        repositoriesService.unregisterRepository(
<<<<<<< HEAD
                new RepositoriesService.UnregisterRepositoryRequest("delete_repository [" + request.name() + "]", request.name())
                        .masterNodeTimeout(request.masterNodeTimeout()).ackTimeout(request.timeout()),
            ActionListener.delegateFailure(listener, (l, r) -> l.onResponse(new AcknowledgedResponse(r.isAcknowledged()))));
=======
            request,
            new ActionListener<ClusterStateUpdateResponse>() {
                @Override
                public void onResponse(ClusterStateUpdateResponse unregisterRepositoryResponse) {
                    listener.onResponse(new AcknowledgedResponse(unregisterRepositoryResponse.isAcknowledged()));
                }

                @Override
                public void onFailure(Exception e) {
                    listener.onFailure(e);
                }
            });
>>>>>>> d73200d5
    }
}<|MERGE_RESOLUTION|>--- conflicted
+++ resolved
@@ -68,23 +68,6 @@
     protected void masterOperation(final DeleteRepositoryRequest request, ClusterState state,
                                    final ActionListener<AcknowledgedResponse> listener) {
         repositoriesService.unregisterRepository(
-<<<<<<< HEAD
-                new RepositoriesService.UnregisterRepositoryRequest("delete_repository [" + request.name() + "]", request.name())
-                        .masterNodeTimeout(request.masterNodeTimeout()).ackTimeout(request.timeout()),
-            ActionListener.delegateFailure(listener, (l, r) -> l.onResponse(new AcknowledgedResponse(r.isAcknowledged()))));
-=======
-            request,
-            new ActionListener<ClusterStateUpdateResponse>() {
-                @Override
-                public void onResponse(ClusterStateUpdateResponse unregisterRepositoryResponse) {
-                    listener.onResponse(new AcknowledgedResponse(unregisterRepositoryResponse.isAcknowledged()));
-                }
-
-                @Override
-                public void onFailure(Exception e) {
-                    listener.onFailure(e);
-                }
-            });
->>>>>>> d73200d5
+            request, ActionListener.delegateFailure(listener, (l, r) -> l.onResponse(new AcknowledgedResponse(r.isAcknowledged()))));
     }
 }