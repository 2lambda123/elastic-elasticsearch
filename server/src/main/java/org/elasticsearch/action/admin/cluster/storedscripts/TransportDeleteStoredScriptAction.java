/*
 * Licensed to Elasticsearch under one or more contributor
 * license agreements. See the NOTICE file distributed with
 * this work for additional information regarding copyright
 * ownership. Elasticsearch licenses this file to you under
 * the Apache License, Version 2.0 (the "License"); you may
 * not use this file except in compliance with the License.
 * You may obtain a copy of the License at
 *
 *    http://www.apache.org/licenses/LICENSE-2.0
 *
 * Unless required by applicable law or agreed to in writing,
 * software distributed under the License is distributed on an
 * "AS IS" BASIS, WITHOUT WARRANTIES OR CONDITIONS OF ANY
 * KIND, either express or implied.  See the License for the
 * specific language governing permissions and limitations
 * under the License.
 */

package org.elasticsearch.action.admin.cluster.storedscripts;

import org.elasticsearch.action.ActionListener;
import org.elasticsearch.action.support.ActionFilters;
import org.elasticsearch.action.support.master.AcknowledgedResponse;
import org.elasticsearch.action.support.master.TransportMasterNodeAction;
import org.elasticsearch.cluster.ClusterState;
import org.elasticsearch.cluster.block.ClusterBlockException;
import org.elasticsearch.cluster.block.ClusterBlockLevel;
import org.elasticsearch.cluster.metadata.IndexNameExpressionResolver;
import org.elasticsearch.cluster.service.ClusterService;
import org.elasticsearch.common.inject.Inject;
import org.elasticsearch.common.settings.Settings;
import org.elasticsearch.script.ScriptService;
import org.elasticsearch.tasks.Task;
import org.elasticsearch.threadpool.ThreadPool;
import org.elasticsearch.transport.TransportService;

public class TransportDeleteStoredScriptAction extends TransportMasterNodeAction<DeleteStoredScriptRequest, AcknowledgedResponse> {

    private final ScriptService scriptService;

    @Inject
    public TransportDeleteStoredScriptAction(Settings settings, TransportService transportService, ClusterService clusterService,
                                             ThreadPool threadPool, ActionFilters actionFilters,
                                             IndexNameExpressionResolver indexNameExpressionResolver, ScriptService scriptService) {
        super(settings, DeleteStoredScriptAction.NAME, transportService, clusterService, threadPool, actionFilters,
                indexNameExpressionResolver, DeleteStoredScriptRequest::new);
        this.scriptService = scriptService;
    }

    @Override
    protected String executor() {
        return ThreadPool.Names.SAME;
    }

    @Override
    protected AcknowledgedResponse newResponse() {
        return new AcknowledgedResponse();
    }

    @Override
<<<<<<< HEAD
    protected void masterOperation(Task task, DeleteStoredScriptRequest request, ClusterState state,
                                   ActionListener<DeleteStoredScriptResponse> listener) throws Exception {
=======
    protected void masterOperation(DeleteStoredScriptRequest request, ClusterState state,
                                   ActionListener<AcknowledgedResponse> listener) throws Exception {
>>>>>>> c783488e
        scriptService.deleteStoredScript(clusterService, request, listener);
    }

    @Override
    protected ClusterBlockException checkBlock(DeleteStoredScriptRequest request, ClusterState state) {
        return state.blocks().globalBlockedException(ClusterBlockLevel.METADATA_WRITE);
    }

}<|MERGE_RESOLUTION|>--- conflicted
+++ resolved
@@ -59,13 +59,8 @@
     }
 
     @Override
-<<<<<<< HEAD
     protected void masterOperation(Task task, DeleteStoredScriptRequest request, ClusterState state,
-                                   ActionListener<DeleteStoredScriptResponse> listener) throws Exception {
-=======
-    protected void masterOperation(DeleteStoredScriptRequest request, ClusterState state,
                                    ActionListener<AcknowledgedResponse> listener) throws Exception {
->>>>>>> c783488e
         scriptService.deleteStoredScript(clusterService, request, listener);
     }
 
