/*
 * Licensed to Elasticsearch under one or more contributor
 * license agreements. See the NOTICE file distributed with
 * this work for additional information regarding copyright
 * ownership. Elasticsearch licenses this file to you under
 * the Apache License, Version 2.0 (the "License"); you may
 * not use this file except in compliance with the License.
 * You may obtain a copy of the License at
 *
 *    http://www.apache.org/licenses/LICENSE-2.0
 *
 * Unless required by applicable law or agreed to in writing,
 * software distributed under the License is distributed on an
 * "AS IS" BASIS, WITHOUT WARRANTIES OR CONDITIONS OF ANY
 * KIND, either express or implied.  See the License for the
 * specific language governing permissions and limitations
 * under the License.
 */

package org.elasticsearch.action.admin.indices.analyze;


import org.elasticsearch.common.ParseField;
import org.elasticsearch.common.Strings;
import org.elasticsearch.common.io.stream.StreamInput;
import org.elasticsearch.common.io.stream.StreamOutput;
import org.elasticsearch.common.io.stream.Writeable;
import org.elasticsearch.common.xcontent.ConstructingObjectParser;
import org.elasticsearch.common.xcontent.ToXContentFragment;
import org.elasticsearch.common.xcontent.ToXContentObject;
import org.elasticsearch.common.xcontent.XContentBuilder;
import org.elasticsearch.common.xcontent.XContentParser;

import java.io.IOException;
import java.lang.reflect.Array;
import java.util.Arrays;
import java.util.List;
import java.util.Objects;

import static org.elasticsearch.common.xcontent.ConstructingObjectParser.constructorArg;
import static org.elasticsearch.common.xcontent.ConstructingObjectParser.optionalConstructorArg;

public class DetailAnalyzeResponse implements Writeable, ToXContentFragment {

    private final boolean customAnalyzer;
    private final AnalyzeTokenList analyzer;
    private final CharFilteredText[] charfilters;
    private final AnalyzeTokenList tokenizer;
    private final AnalyzeTokenList[] tokenfilters;

    public DetailAnalyzeResponse(AnalyzeTokenList analyzer) {
        this(false, analyzer, null, null, null);
    }

    public DetailAnalyzeResponse(CharFilteredText[] charfilters, AnalyzeTokenList tokenizer, AnalyzeTokenList[] tokenfilters) {
        this(true, null, charfilters, tokenizer, tokenfilters);
    }

    public DetailAnalyzeResponse(boolean customAnalyzer,
                                 AnalyzeTokenList analyzer,
                                 CharFilteredText[] charfilters,
                                 AnalyzeTokenList tokenizer,
                                 AnalyzeTokenList[] tokenfilters) {
        this.customAnalyzer = customAnalyzer;
        this.analyzer = analyzer;
        this.charfilters = charfilters;
        this.tokenizer = tokenizer;
        this.tokenfilters = tokenfilters;
    }

    public DetailAnalyzeResponse(StreamInput in) throws IOException {
        this.customAnalyzer = in.readBoolean();
        if (customAnalyzer) {
            tokenizer = new AnalyzeTokenList(in);
            int size = in.readVInt();
            if (size > 0) {
                charfilters = new CharFilteredText[size];
                for (int i = 0; i < size; i++) {
                    charfilters[i] = new CharFilteredText(in);
                }
            }
            else {
                charfilters = null;
            }
            size = in.readVInt();
            if (size > 0) {
                tokenfilters = new AnalyzeTokenList[size];
                for (int i = 0; i < size; i++) {
                    tokenfilters[i] = new AnalyzeTokenList(in);
                }
            }
            else {
                tokenfilters = null;
            }
            analyzer = null;
        } else {
            analyzer = new AnalyzeTokenList(in);
            tokenfilters = null;
            tokenizer = null;
            charfilters = null;
        }
    }

    public AnalyzeTokenList analyzer() {
        return this.analyzer;
    }

    public CharFilteredText[] charfilters() {
        return this.charfilters;
    }

    public AnalyzeTokenList tokenizer() {
        return tokenizer;
    }

    public AnalyzeTokenList[] tokenfilters() {
        return tokenfilters;
    }

    @Override
    public boolean equals(Object o) {
        if (this == o) return true;
        if (o == null || getClass() != o.getClass()) return false;
        DetailAnalyzeResponse that = (DetailAnalyzeResponse) o;
        return customAnalyzer == that.customAnalyzer &&
            Objects.equals(analyzer, that.analyzer) &&
            Arrays.equals(charfilters, that.charfilters) &&
            Objects.equals(tokenizer, that.tokenizer) &&
            Arrays.equals(tokenfilters, that.tokenfilters);
    }

    @Override
    public int hashCode() {
        int result = Objects.hash(customAnalyzer, analyzer, tokenizer);
        result = 31 * result + Arrays.hashCode(charfilters);
        result = 31 * result + Arrays.hashCode(tokenfilters);
        return result;
    }

    @Override
    public XContentBuilder toXContent(XContentBuilder builder, Params params) throws IOException {
        builder.field(Fields.CUSTOM_ANALYZER, customAnalyzer);

        if (analyzer != null) {
            builder.startObject(Fields.ANALYZER);
            analyzer.toXContentWithoutObject(builder, params);
            builder.endObject();
        }

        if (charfilters != null) {
            builder.startArray(Fields.CHARFILTERS);
            for (CharFilteredText charfilter : charfilters) {
                charfilter.toXContent(builder, params);
            }
            builder.endArray();
        }

        if (tokenizer != null) {
            builder.startObject(Fields.TOKENIZER);
            tokenizer.toXContentWithoutObject(builder, params);
            builder.endObject();
        }

        if (tokenfilters != null) {
            builder.startArray(Fields.TOKENFILTERS);
            for (AnalyzeTokenList tokenfilter : tokenfilters) {
                tokenfilter.toXContent(builder, params);
            }
            builder.endArray();
        }
        return builder;
    }

    @SuppressWarnings("unchecked")
    private static <T> T[] fromList(Class<T> clazz, List<T> list) {
        if (list == null) {
            return null;
        }
        return list.toArray((T[])Array.newInstance(clazz, 0));
    }

    static final ConstructingObjectParser<DetailAnalyzeResponse, Void> PARSER = new ConstructingObjectParser<>("detail",
        true, args -> new DetailAnalyzeResponse((boolean) args[0], (AnalyzeTokenList) args[1],
        fromList(CharFilteredText.class, (List<CharFilteredText>)args[2]),
        (AnalyzeTokenList) args[3],
        fromList(AnalyzeTokenList.class, (List<AnalyzeTokenList>)args[4])));

    static {
        PARSER.declareBoolean(constructorArg(), new ParseField(Fields.CUSTOM_ANALYZER));
        PARSER.declareObject(optionalConstructorArg(), AnalyzeTokenList.PARSER, new ParseField(Fields.ANALYZER));
        PARSER.declareObjectArray(optionalConstructorArg(), CharFilteredText.PARSER, new ParseField(Fields.CHARFILTERS));
        PARSER.declareObject(optionalConstructorArg(), AnalyzeTokenList.PARSER, new ParseField(Fields.TOKENIZER));
        PARSER.declareObjectArray(optionalConstructorArg(), AnalyzeTokenList.PARSER, new ParseField(Fields.TOKENFILTERS));
    }

    public static DetailAnalyzeResponse fromXContent(XContentParser parser) throws IOException {
        return PARSER.parse(parser, null);
    }

    static final class Fields {
        static final String NAME = "name";
        static final String FILTERED_TEXT = "filtered_text";
        static final String CUSTOM_ANALYZER = "custom_analyzer";
        static final String ANALYZER = "analyzer";
        static final String CHARFILTERS = "charfilters";
        static final String TOKENIZER = "tokenizer";
        static final String TOKENFILTERS = "tokenfilters";
    }

    @Override
    public void writeTo(StreamOutput out) throws IOException {
        out.writeBoolean(customAnalyzer);
        if (customAnalyzer) {
            tokenizer.writeTo(out);
            if (charfilters != null) {
                out.writeVInt(charfilters.length);
                for (CharFilteredText charfilter : charfilters) {
                    charfilter.writeTo(out);
                }
            } else {
                out.writeVInt(0);
            }
            if (tokenfilters != null) {
                out.writeVInt(tokenfilters.length);
                for (AnalyzeTokenList tokenfilter : tokenfilters) {
                    tokenfilter.writeTo(out);
                }
            } else {
                out.writeVInt(0);
            }
        } else {
            analyzer.writeTo(out);
        }
    }

    public static class AnalyzeTokenList implements Writeable, ToXContentObject {
        private final String name;
        private final AnalyzeResponse.AnalyzeToken[] tokens;

        @Override
        public boolean equals(Object o) {
            if (this == o) return true;
            if (o == null || getClass() != o.getClass()) return false;
            AnalyzeTokenList that = (AnalyzeTokenList) o;
            return Objects.equals(name, that.name) &&
                Arrays.equals(tokens, that.tokens);
        }

        @Override
        public int hashCode() {
            int result = Objects.hash(name);
            result = 31 * result + Arrays.hashCode(tokens);
            return result;
        }

        public AnalyzeTokenList(String name, AnalyzeResponse.AnalyzeToken[] tokens) {
            this.name = name;
            this.tokens = tokens;
        }

        public AnalyzeTokenList(StreamInput in) throws IOException {
            name = in.readString();
            int size = in.readVInt();
            if (size > 0) {
                tokens = new AnalyzeResponse.AnalyzeToken[size];
                for (int i = 0; i < size; i++) {
                    tokens[i] = new AnalyzeResponse.AnalyzeToken(in);
                }
            }
            else {
                tokens = null;
            }
        }

        public String getName() {
            return name;
        }

        public AnalyzeResponse.AnalyzeToken[] getTokens() {
            return tokens;
        }

        XContentBuilder toXContentWithoutObject(XContentBuilder builder, Params params) throws IOException {
            builder.field(Fields.NAME, this.name);
            builder.startArray(AnalyzeResponse.Fields.TOKENS);
            if (tokens != null) {
                for (AnalyzeResponse.AnalyzeToken token : tokens) {
                    token.toXContent(builder, params);
                }
            }
            builder.endArray();
            return builder;
        }

        @Override
        public XContentBuilder toXContent(XContentBuilder builder, Params params) throws IOException {
            builder.startObject();
            toXContentWithoutObject(builder, params);
            builder.endObject();
            return builder;
        }

        private static final ConstructingObjectParser<AnalyzeTokenList, Void> PARSER = new ConstructingObjectParser<>("token_list",
            true, args -> new AnalyzeTokenList((String) args[0],
            fromList(AnalyzeResponse.AnalyzeToken.class, (List<AnalyzeResponse.AnalyzeToken>)args[1])));

        static {
            PARSER.declareString(constructorArg(), new ParseField(Fields.NAME));
            PARSER.declareObjectArray(constructorArg(), (p, c) -> AnalyzeResponse.AnalyzeToken.fromXContent(p),
                new ParseField(AnalyzeResponse.Fields.TOKENS));
        }

        public static AnalyzeTokenList fromXContent(XContentParser parser) throws IOException {
            return PARSER.parse(parser, null);
        }

        @Override
<<<<<<< HEAD
        public void readFrom(StreamInput in) throws IOException {
            name = in.readString();
            int size = in.readVInt();
            if (size > 0) {
                tokens = new AnalyzeResponse.AnalyzeToken[size];
                for (int i = 0; i < size; i++) {
                    tokens[i] = new AnalyzeResponse.AnalyzeToken(in);
                }
            }
        }

        @Override
=======
>>>>>>> 8a068935
        public void writeTo(StreamOutput out) throws IOException {
            out.writeString(name);
            if (tokens != null) {
                out.writeVInt(tokens.length);
                for (AnalyzeResponse.AnalyzeToken token : tokens) {
                    token.writeTo(out);
                }
            } else {
                out.writeVInt(0);
            }
        }
    }

    public static class CharFilteredText implements Writeable, ToXContentObject {
        private final String name;
        private final String[] texts;

        public CharFilteredText(String name, String[] texts) {
            this.name = name;
            if (texts != null) {
                this.texts = texts;
            } else {
                this.texts = Strings.EMPTY_ARRAY;
            }
        }

        public CharFilteredText(StreamInput in) throws IOException {
            name = in.readString();
            texts = in.readStringArray();
        }

        public String getName() {
            return name;
        }

        public String[] getTexts() {
            return texts;
        }

        @Override
        public XContentBuilder toXContent(XContentBuilder builder, Params params) throws IOException {
            builder.startObject();
            builder.field(Fields.NAME, name);
            builder.array(Fields.FILTERED_TEXT, texts);
            builder.endObject();
            return builder;
        }

        private static final ConstructingObjectParser<CharFilteredText, Void> PARSER = new ConstructingObjectParser<>("char_filtered_text",
            true, args -> new CharFilteredText((String) args[0], ((List<String>) args[1]).toArray(new String[0])));

        static {
            PARSER.declareString(constructorArg(), new ParseField(Fields.NAME));
            PARSER.declareStringArray(constructorArg(), new ParseField(Fields.FILTERED_TEXT));
        }

        public static CharFilteredText fromXContent(XContentParser parser) throws IOException {
            return PARSER.parse(parser, null);
        }

        @Override
        public void writeTo(StreamOutput out) throws IOException {
            out.writeString(name);
            out.writeStringArray(texts);
        }

        @Override
        public boolean equals(Object o) {
            if (this == o) return true;
            if (o == null || getClass() != o.getClass()) return false;
            CharFilteredText that = (CharFilteredText) o;
            return Objects.equals(name, that.name) &&
                Arrays.equals(texts, that.texts);
        }

        @Override
        public int hashCode() {
            int result = Objects.hash(name);
            result = 31 * result + Arrays.hashCode(texts);
            return result;
        }
    }
}<|MERGE_RESOLUTION|>--- conflicted
+++ resolved
@@ -315,21 +315,6 @@
         }
 
         @Override
-<<<<<<< HEAD
-        public void readFrom(StreamInput in) throws IOException {
-            name = in.readString();
-            int size = in.readVInt();
-            if (size > 0) {
-                tokens = new AnalyzeResponse.AnalyzeToken[size];
-                for (int i = 0; i < size; i++) {
-                    tokens[i] = new AnalyzeResponse.AnalyzeToken(in);
-                }
-            }
-        }
-
-        @Override
-=======
->>>>>>> 8a068935
         public void writeTo(StreamOutput out) throws IOException {
             out.writeString(name);
             if (tokens != null) {
