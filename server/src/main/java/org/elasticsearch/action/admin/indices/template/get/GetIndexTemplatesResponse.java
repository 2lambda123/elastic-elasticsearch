/*
 * Copyright Elasticsearch B.V. and/or licensed to Elasticsearch B.V. under one
 * or more contributor license agreements. Licensed under the Elastic License
 * 2.0 and the Server Side Public License, v 1; you may not use this file except
 * in compliance with, at your election, the Elastic License 2.0 or the Server
 * Side Public License, v 1.
 */
package org.elasticsearch.action.admin.indices.template.get;

import org.elasticsearch.action.ActionResponse;
import org.elasticsearch.cluster.metadata.IndexTemplateMetadata;
import org.elasticsearch.common.RestApiVersion;
import org.elasticsearch.common.io.stream.StreamInput;
import org.elasticsearch.common.io.stream.StreamOutput;
import org.elasticsearch.common.xcontent.ToXContent;
import org.elasticsearch.common.xcontent.ToXContentObject;
import org.elasticsearch.common.xcontent.XContentBuilder;

import java.io.IOException;
import java.util.List;
import java.util.Objects;

import static java.util.Collections.singletonMap;
<<<<<<< HEAD
import static org.elasticsearch.rest.BaseRestHandler.DEFAULT_INCLUDE_TYPE_NAME_POLICY;
=======
>>>>>>> 3ef5e4c6
import static org.elasticsearch.rest.BaseRestHandler.INCLUDE_TYPE_NAME_PARAMETER;

public class GetIndexTemplatesResponse extends ActionResponse implements ToXContentObject {

    private final List<IndexTemplateMetadata> indexTemplates;

    public GetIndexTemplatesResponse(StreamInput in) throws IOException {
        super(in);
        indexTemplates = in.readList(IndexTemplateMetadata::readFrom);
    }

    public GetIndexTemplatesResponse(List<IndexTemplateMetadata> indexTemplates) {
        this.indexTemplates = indexTemplates;
    }

    public List<IndexTemplateMetadata> getIndexTemplates() {
        return indexTemplates;
    }

    @Override
    public void writeTo(StreamOutput out) throws IOException {
        out.writeVInt(indexTemplates.size());
        for (IndexTemplateMetadata indexTemplate : indexTemplates) {
            indexTemplate.writeTo(out);
        }
    }

    @Override
    public boolean equals(Object o) {
        if (this == o) return true;
        if (o == null || getClass() != o.getClass()) return false;
        GetIndexTemplatesResponse that = (GetIndexTemplatesResponse) o;
        return Objects.equals(indexTemplates, that.indexTemplates);
    }

    @Override
    public int hashCode() {
        return Objects.hash(indexTemplates);
    }

    @Override
    public XContentBuilder toXContent(XContentBuilder builder, Params params) throws IOException {
        params = new ToXContent.DelegatingMapParams(singletonMap("reduce_mappings", "true"), params);

        builder.startObject();
        for (IndexTemplateMetadata indexTemplateMetadata : getIndexTemplates()) {
            if(builder.getRestApiVersion() == RestApiVersion.V_7 &&
<<<<<<< HEAD
                params.paramAsBoolean(INCLUDE_TYPE_NAME_PARAMETER, DEFAULT_INCLUDE_TYPE_NAME_POLICY)) {
=======
                params.paramAsBoolean(INCLUDE_TYPE_NAME_PARAMETER, false)) {
>>>>>>> 3ef5e4c6
                IndexTemplateMetadata.Builder.toXContentWithTypes(indexTemplateMetadata, builder, params);
            } else {
                IndexTemplateMetadata.Builder.toXContent(indexTemplateMetadata, builder, params);
            }
        }
        builder.endObject();
        return builder;
    }

}<|MERGE_RESOLUTION|>--- conflicted
+++ resolved
@@ -21,10 +21,7 @@
 import java.util.Objects;
 
 import static java.util.Collections.singletonMap;
-<<<<<<< HEAD
 import static org.elasticsearch.rest.BaseRestHandler.DEFAULT_INCLUDE_TYPE_NAME_POLICY;
-=======
->>>>>>> 3ef5e4c6
 import static org.elasticsearch.rest.BaseRestHandler.INCLUDE_TYPE_NAME_PARAMETER;
 
 public class GetIndexTemplatesResponse extends ActionResponse implements ToXContentObject {
@@ -72,11 +69,7 @@
         builder.startObject();
         for (IndexTemplateMetadata indexTemplateMetadata : getIndexTemplates()) {
             if(builder.getRestApiVersion() == RestApiVersion.V_7 &&
-<<<<<<< HEAD
-                params.paramAsBoolean(INCLUDE_TYPE_NAME_PARAMETER, DEFAULT_INCLUDE_TYPE_NAME_POLICY)) {
-=======
                 params.paramAsBoolean(INCLUDE_TYPE_NAME_PARAMETER, false)) {
->>>>>>> 3ef5e4c6
                 IndexTemplateMetadata.Builder.toXContentWithTypes(indexTemplateMetadata, builder, params);
             } else {
                 IndexTemplateMetadata.Builder.toXContent(indexTemplateMetadata, builder, params);
