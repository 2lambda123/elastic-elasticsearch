/*
 * Licensed to Elasticsearch under one or more contributor
 * license agreements. See the NOTICE file distributed with
 * this work for additional information regarding copyright
 * ownership. Elasticsearch licenses this file to you under
 * the Apache License, Version 2.0 (the "License"); you may
 * not use this file except in compliance with the License.
 * You may obtain a copy of the License at
 *
 *    http://www.apache.org/licenses/LICENSE-2.0
 *
 * Unless required by applicable law or agreed to in writing,
 * software distributed under the License is distributed on an
 * "AS IS" BASIS, WITHOUT WARRANTIES OR CONDITIONS OF ANY
 * KIND, either express or implied.  See the License for the
 * specific language governing permissions and limitations
 * under the License.
 */

package org.elasticsearch.action.admin.indices.shrink;

import org.apache.lucene.index.IndexWriter;
import org.elasticsearch.action.ActionListener;
import org.elasticsearch.action.admin.indices.create.CreateIndexClusterStateUpdateRequest;
import org.elasticsearch.action.admin.indices.create.CreateIndexRequest;
import org.elasticsearch.action.admin.indices.stats.IndexShardStats;
import org.elasticsearch.action.admin.indices.stats.IndicesStatsResponse;
import org.elasticsearch.action.support.ActionFilters;
import org.elasticsearch.action.support.master.TransportMasterNodeAction;
import org.elasticsearch.client.Client;
import org.elasticsearch.cluster.ClusterState;
import org.elasticsearch.cluster.block.ClusterBlockException;
import org.elasticsearch.cluster.block.ClusterBlockLevel;
import org.elasticsearch.cluster.metadata.IndexMetaData;
import org.elasticsearch.cluster.metadata.IndexNameExpressionResolver;
import org.elasticsearch.cluster.metadata.MetaDataCreateIndexService;
import org.elasticsearch.cluster.node.DiscoveryNode;
import org.elasticsearch.cluster.service.ClusterService;
import org.elasticsearch.common.inject.Inject;
import org.elasticsearch.common.settings.Settings;
import org.elasticsearch.index.IndexNotFoundException;
import org.elasticsearch.index.IndexSettings;
import org.elasticsearch.index.shard.DocsStats;
import org.elasticsearch.index.shard.ShardId;
import org.elasticsearch.threadpool.ThreadPool;
import org.elasticsearch.transport.TransportService;

import java.util.Locale;
import java.util.Objects;
import java.util.Set;
import java.util.function.IntFunction;

/**
 * Main class to initiate resizing (shrink / split) an index into a new index
 */
public class TransportResizeAction extends TransportMasterNodeAction<ResizeRequest, ResizeResponse> {
    private final MetaDataCreateIndexService createIndexService;
    private final Client client;

    @Inject
    public TransportResizeAction(Settings settings, TransportService transportService, ClusterService clusterService,
                                 ThreadPool threadPool, MetaDataCreateIndexService createIndexService,
                                 ActionFilters actionFilters, IndexNameExpressionResolver indexNameExpressionResolver, Client client) {
        this(settings, ResizeAction.NAME, transportService, clusterService, threadPool, createIndexService, actionFilters,
            indexNameExpressionResolver, client);
    }

    protected TransportResizeAction(Settings settings, String actionName, TransportService transportService, ClusterService clusterService,
                                 ThreadPool threadPool, MetaDataCreateIndexService createIndexService,
                                 ActionFilters actionFilters, IndexNameExpressionResolver indexNameExpressionResolver, Client client) {
        super(settings, actionName, transportService, clusterService, threadPool, actionFilters, indexNameExpressionResolver,
            ResizeRequest::new);
        this.createIndexService = createIndexService;
        this.client = client;
    }


    @Override
    protected String executor() {
        // we go async right away
        return ThreadPool.Names.SAME;
    }

    @Override
    protected ResizeResponse newResponse() {
        return new ResizeResponse();
    }

    @Override
    protected ClusterBlockException checkBlock(ResizeRequest request, ClusterState state) {
        return state.blocks().indexBlockedException(ClusterBlockLevel.METADATA_WRITE, request.getTargetIndexRequest().index());
    }

    @Override
    protected void masterOperation(final ResizeRequest resizeRequest, final ClusterState state,
                                   final ActionListener<ResizeResponse> listener) {

        // there is no need to fetch docs stats for split but we keep it simple and do it anyway for simplicity of the code
        final String sourceIndex = indexNameExpressionResolver.resolveDateMathExpression(resizeRequest.getSourceIndex());
        final String targetIndex = indexNameExpressionResolver.resolveDateMathExpression(resizeRequest.getTargetIndexRequest().index());
        client.admin().indices().prepareStats(sourceIndex).clear().setDocs(true).execute(new ActionListener<IndicesStatsResponse>() {
            @Override
            public void onResponse(IndicesStatsResponse indicesStatsResponse) {
                CreateIndexClusterStateUpdateRequest updateRequest = prepareCreateIndexRequest(resizeRequest, state,
                    (i) -> {
                        IndexShardStats shard = indicesStatsResponse.getIndex(sourceIndex).getIndexShards().get(i);
                        return shard == null ? null : shard.getPrimary().getDocs();
                    }, sourceIndex, targetIndex);
                createIndexService.createIndex(
                    updateRequest,
                    ActionListener.wrap(response ->
                            listener.onResponse(new ResizeResponse(response.isAcknowledged(), response.isShardsAcknowledged(),
                                    updateRequest.index())), listener::onFailure
                    )
                );
            }

            @Override
            public void onFailure(Exception e) {
                listener.onFailure(e);
            }
        });

    }

    // static for unittesting this method
    static CreateIndexClusterStateUpdateRequest prepareCreateIndexRequest(final ResizeRequest resizeRequest, final ClusterState state
        , final IntFunction<DocsStats> perShardDocStats, String sourceIndexName, String targetIndexName) {
        final CreateIndexRequest targetIndex = resizeRequest.getTargetIndexRequest();
        final IndexMetaData metaData = state.metaData().index(sourceIndexName);
        if (metaData == null) {
            throw new IndexNotFoundException(sourceIndexName);
        }
        final Settings targetIndexSettings = Settings.builder().put(targetIndex.settings())
            .normalizePrefix(IndexMetaData.INDEX_SETTING_PREFIX).build();
        final int numShards;
        if (IndexMetaData.INDEX_NUMBER_OF_SHARDS_SETTING.exists(targetIndexSettings)) {
            numShards = IndexMetaData.INDEX_NUMBER_OF_SHARDS_SETTING.get(targetIndexSettings);
        } else {
            assert resizeRequest.getResizeType() == ResizeType.SHRINK : "split must specify the number of shards explicitly";
            numShards = 1;
        }

        for (int i = 0; i < numShards; i++) {
            if (resizeRequest.getResizeType() == ResizeType.SHRINK) {
                Set<ShardId> shardIds = IndexMetaData.selectShrinkShards(i, metaData, numShards);
                long count = 0;
                for (ShardId id : shardIds) {
                    DocsStats docsStats = perShardDocStats.apply(id.id());
                    if (docsStats != null) {
                        count += docsStats.getCount();
                    }
                    if (count > IndexWriter.MAX_DOCS) {
                        throw new IllegalStateException("Can't merge index with more than [" + IndexWriter.MAX_DOCS
                            + "] docs - too many documents in shards " + shardIds);
                    }
                }
            } else {
                Objects.requireNonNull(IndexMetaData.selectSplitShard(i, metaData, numShards));
                // we just execute this to ensure we get the right exceptions if the number of shards is wrong or less then etc.
            }
        }

        if (IndexMetaData.INDEX_ROUTING_PARTITION_SIZE_SETTING.exists(targetIndexSettings)) {
            throw new IllegalArgumentException("cannot provide a routing partition size value when resizing an index");
        }
        if (IndexMetaData.INDEX_NUMBER_OF_ROUTING_SHARDS_SETTING.exists(targetIndexSettings)) {
            throw new IllegalArgumentException("cannot provide index.number_of_routing_shards on resize");
        }
        if (IndexSettings.INDEX_SOFT_DELETES_SETTING.exists(metaData.getSettings()) &&
            IndexSettings.INDEX_SOFT_DELETES_SETTING.get(metaData.getSettings()) &&
            IndexSettings.INDEX_SOFT_DELETES_SETTING.exists(targetIndexSettings) &&
            IndexSettings.INDEX_SOFT_DELETES_SETTING.get(targetIndexSettings) == false) {
            throw new IllegalArgumentException("Can't disable [index.soft_deletes.enabled] setting on resize");
        }
        String cause = resizeRequest.getResizeType().name().toLowerCase(Locale.ROOT) + "_index";
        targetIndex.cause(cause);
        Settings.Builder settingsBuilder = Settings.builder().put(targetIndexSettings);
        settingsBuilder.put("index.number_of_shards", numShards);
        targetIndex.settings(settingsBuilder);

        return new CreateIndexClusterStateUpdateRequest(targetIndex, cause, targetIndex.index(), targetIndexName, true)
                // mappings are updated on the node when creating in the shards, this prevents race-conditions since all mapping must be
                // applied once we took the snapshot and if somebody messes things up and switches the index read/write and adds docs we
                // miss the mappings for everything is corrupted and hard to debug
                .ackTimeout(targetIndex.timeout())
                .masterNodeTimeout(targetIndex.masterNodeTimeout())
                .settings(targetIndex.settings())
                .aliases(targetIndex.aliases())
<<<<<<< HEAD
                .customs(targetIndex.customs())
=======
>>>>>>> 0c7f6570
                .waitForActiveShards(targetIndex.waitForActiveShards())
                .recoverFrom(metaData.getIndex())
                .resizeType(resizeRequest.getResizeType())
                .copySettings(resizeRequest.getCopySettings() == null ? false : resizeRequest.getCopySettings());
    }

    @Override
    protected String getMasterActionName(DiscoveryNode node) {
        if (node.getVersion().onOrAfter(ResizeAction.COMPATIBILITY_VERSION)){
            return super.getMasterActionName(node);
        } else {
            // this is for BWC - when we send this to version that doesn't have ResizeAction.NAME registered
            // we have to send to shrink instead.
            return ShrinkAction.NAME;
        }
    }
}<|MERGE_RESOLUTION|>--- conflicted
+++ resolved
@@ -187,10 +187,6 @@
                 .masterNodeTimeout(targetIndex.masterNodeTimeout())
                 .settings(targetIndex.settings())
                 .aliases(targetIndex.aliases())
-<<<<<<< HEAD
-                .customs(targetIndex.customs())
-=======
->>>>>>> 0c7f6570
                 .waitForActiveShards(targetIndex.waitForActiveShards())
                 .recoverFrom(metaData.getIndex())
                 .resizeType(resizeRequest.getResizeType())
