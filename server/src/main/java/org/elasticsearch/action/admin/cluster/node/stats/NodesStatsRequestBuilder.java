/*
 * Licensed to Elasticsearch under one or more contributor
 * license agreements. See the NOTICE file distributed with
 * this work for additional information regarding copyright
 * ownership. Elasticsearch licenses this file to you under
 * the Apache License, Version 2.0 (the "License"); you may
 * not use this file except in compliance with the License.
 * You may obtain a copy of the License at
 *
 *    http://www.apache.org/licenses/LICENSE-2.0
 *
 * Unless required by applicable law or agreed to in writing,
 * software distributed under the License is distributed on an
 * "AS IS" BASIS, WITHOUT WARRANTIES OR CONDITIONS OF ANY
 * KIND, either express or implied.  See the License for the
 * specific language governing permissions and limitations
 * under the License.
 */

package org.elasticsearch.action.admin.cluster.node.stats;

import org.elasticsearch.action.admin.indices.stats.CommonStatsFlags;
import org.elasticsearch.action.support.nodes.NodesOperationRequestBuilder;
import org.elasticsearch.client.ElasticsearchClient;

public class NodesStatsRequestBuilder
        extends NodesOperationRequestBuilder<NodesStatsRequest, NodesStatsResponse, NodesStatsRequestBuilder> {

    public NodesStatsRequestBuilder(ElasticsearchClient client, NodesStatsAction action) {
        super(client, action, new NodesStatsRequest());
    }

    /**
     * Sets all the request flags.
     */
    public NodesStatsRequestBuilder all() {
        request.all();
        return this;
    }

    /**
     * Clears all stats flags.
     */
    public NodesStatsRequestBuilder clear() {
        request.clear();
        return this;
    }

    /**
     * Should the node indices stats be returned.
     */
    public NodesStatsRequestBuilder setIndices(boolean indices) {
        request.indices(indices);
        return this;
    }

    public NodesStatsRequestBuilder setBreaker(boolean breaker) {
        addOrRemoveMetric(breaker, NodesStatsRequest.Metric.BREAKER);
        return this;
    }

    public NodesStatsRequestBuilder setScript(boolean script) {
        addOrRemoveMetric(script, NodesStatsRequest.Metric.SCRIPT);
        return this;
    }

    /**
     * Should the node indices stats be returned.
     */
    public NodesStatsRequestBuilder setIndices(CommonStatsFlags indices) {
        request.indices(indices);
        return this;
    }

    /**
     * Should the node OS stats be returned.
     */
    public NodesStatsRequestBuilder setOs(boolean os) {
        addOrRemoveMetric(os, NodesStatsRequest.Metric.OS);
        return this;
    }

    /**
     * Should the node OS stats be returned.
     */
    public NodesStatsRequestBuilder setProcess(boolean process) {
        addOrRemoveMetric(process, NodesStatsRequest.Metric.PROCESS);
        return this;
    }

    /**
     * Should the node JVM stats be returned.
     */
    public NodesStatsRequestBuilder setJvm(boolean jvm) {
        addOrRemoveMetric(jvm, NodesStatsRequest.Metric.JVM);
        return this;
    }

    /**
     * Should the node thread pool stats be returned.
     */
    public NodesStatsRequestBuilder setThreadPool(boolean threadPool) {
        addOrRemoveMetric(threadPool, NodesStatsRequest.Metric.THREAD_POOL);
        return this;
    }

    /**
     * Should the node file system stats be returned.
     */
    public NodesStatsRequestBuilder setFs(boolean fs) {
        addOrRemoveMetric(fs, NodesStatsRequest.Metric.FS);
        return this;
    }

    /**
     * Should the node Transport stats be returned.
     */
    public NodesStatsRequestBuilder setTransport(boolean transport) {
        addOrRemoveMetric(transport, NodesStatsRequest.Metric.TRANSPORT);
        return this;
    }

    /**
     * Should the node HTTP stats be returned.
     */
    public NodesStatsRequestBuilder setHttp(boolean http) {
        addOrRemoveMetric(http, NodesStatsRequest.Metric.HTTP);
        return this;
    }

    /**
     * Should the discovery stats be returned.
     */
    public NodesStatsRequestBuilder setDiscovery(boolean discovery) {
        addOrRemoveMetric(discovery, NodesStatsRequest.Metric.DISCOVERY);
        return this;
    }

    /**
     * Should ingest statistics be returned.
     */
    public NodesStatsRequestBuilder setIngest(boolean ingest) {
        addOrRemoveMetric(ingest, NodesStatsRequest.Metric.INGEST);
        return this;
    }

    public NodesStatsRequestBuilder setAdaptiveSelection(boolean adaptiveSelection) {
        addOrRemoveMetric(adaptiveSelection, NodesStatsRequest.Metric.ADAPTIVE_SELECTION);
        return this;
    }

    /**
<<<<<<< HEAD
     * Should script context cache statistics be returned
     */
    public NodesStatsRequestBuilder setScriptCache(boolean scriptCache) {
        request.scriptCache(scriptCache);
        return this;
    }
=======
     * Helper method for adding metrics to a request
     */
    private void addOrRemoveMetric(boolean includeMetric, NodesStatsRequest.Metric metric) {
        if (includeMetric) {
            request.addMetric(metric.metricName());
        } else {
            request.removeMetric(metric.metricName());
        }
    }

>>>>>>> 7bc130bc
}<|MERGE_RESOLUTION|>--- conflicted
+++ resolved
@@ -150,14 +150,14 @@
     }
 
     /**
-<<<<<<< HEAD
      * Should script context cache statistics be returned
      */
     public NodesStatsRequestBuilder setScriptCache(boolean scriptCache) {
-        request.scriptCache(scriptCache);
+        addOrRemoveMetric(scriptCache, NodesStatsRequest.Metric.SCRIPT_CACHE);
         return this;
     }
-=======
+
+    /**
      * Helper method for adding metrics to a request
      */
     private void addOrRemoveMetric(boolean includeMetric, NodesStatsRequest.Metric metric) {
@@ -168,5 +168,4 @@
         }
     }
 
->>>>>>> 7bc130bc
 }