/*
 * Copyright Elasticsearch B.V. and/or licensed to Elasticsearch B.V. under one
 * or more contributor license agreements. Licensed under the Elastic License
 * 2.0 and the Server Side Public License, v 1; you may not use this file except
 * in compliance with, at your election, the Elastic License 2.0 or the Server
 * Side Public License, v 1.
 */

package org.elasticsearch.action;

import org.elasticsearch.common.util.concurrent.ListenableFuture;
import org.elasticsearch.core.CheckedConsumer;

import java.util.concurrent.atomic.AtomicBoolean;
import java.util.function.BiFunction;
import java.util.function.Consumer;

/**
 * A {@link StepListener} provides a simple way to write a flow consisting of
 * multiple asynchronous steps without having nested callbacks. For example:
 *
 * <pre>{@code
 *  void asyncFlowMethod(... ActionListener<R> flowListener) {
 *    StepListener<R1> step1 = new StepListener<>();
 *    asyncStep1(..., step1);

 *    StepListener<R2> step2 = new StepListener<>();
 *    step1.whenComplete(r1 -> {
 *      asyncStep2(r1, ..., step2);
 *    }, flowListener::onFailure);
 *
 *    step2.whenComplete(r2 -> {
 *      R1 r1 = step1.result();
 *      R r = combine(r1, r2);
 *     flowListener.onResponse(r);
 *    }, flowListener::onFailure);
 *  }
 * }</pre>
 */

public final class StepListener<Response> implements ActionListener<Response> {

    private final AtomicBoolean hasBeenCalled = new AtomicBoolean(false);
    private final ListenableFuture<Response> delegate;

    public StepListener() {
        this.delegate = new ListenableFuture<>();
    }

    @Override
    public void onResponse(Response response) {
        if (hasBeenCalled.compareAndSet(false, true)) {
            delegate.onResponse(response);
        }
    }

    @Override
    public void onFailure(Exception e) {
        if (hasBeenCalled.compareAndSet(false, true)) {
            delegate.onFailure(e);
        }
    }

    /**
     * Registers the given actions which are called when this step is completed. If this step is completed successfully,
     * the {@code onResponse} is called with the result; otherwise the {@code onFailure} is called with the failure.
     *
     * @param onResponse is called when this step is completed successfully
     * @param onFailure  is called when this step is completed with a failure
     */
    public void whenComplete(CheckedConsumer<Response, Exception> onResponse, Consumer<Exception> onFailure) {
        addListener(ActionListener.wrap(onResponse, onFailure));
    }

    /**
     * Combines this listener with another one, waiting for both to successfully complete and combining their results.
     *
     * @param other the other step listener to combine with
     * @param fn    the function that combines the results
     * @return the combined listener
     */
    public <OtherResponse, OuterResponse> StepListener<OuterResponse> thenCombine(
        StepListener<OtherResponse> other,
        BiFunction<Response, OtherResponse, OuterResponse> fn
    ) {
        final StepListener<OuterResponse> combined = new StepListener<>();
        whenComplete(r1 -> other.whenComplete(r2 -> combined.onResponse(fn.apply(r1, r2)), combined::onFailure), combined::onFailure);
        return combined;
    }

    /**
<<<<<<< HEAD
     * Gets the result of this step. This method will throw {@link IllegalStateException} if this step is not completed yet.
     */
    public Response result() throws Exception {
        return delegate.result();
    }

=======
     * @return the result of this step, if it has been completed successfully, or throw the exception with which it was completed
     * exceptionally. It is not valid to call this method if the step is incomplete.
     */
    public Response result() {
        return delegate.result();
    }

    /**
     * @return whether this step is complete yet.
     */
>>>>>>> 8ad86941
    public boolean isDone() {
        return delegate.isDone();
    }

    /**
     * Registers the given listener to be notified with the result of this step.
     */
    public void addListener(ActionListener<Response> listener) {
        delegate.addListener(listener);
    }

}<|MERGE_RESOLUTION|>--- conflicted
+++ resolved
@@ -89,14 +89,6 @@
     }
 
     /**
-<<<<<<< HEAD
-     * Gets the result of this step. This method will throw {@link IllegalStateException} if this step is not completed yet.
-     */
-    public Response result() throws Exception {
-        return delegate.result();
-    }
-
-=======
      * @return the result of this step, if it has been completed successfully, or throw the exception with which it was completed
      * exceptionally. It is not valid to call this method if the step is incomplete.
      */
@@ -107,7 +99,6 @@
     /**
      * @return whether this step is complete yet.
      */
->>>>>>> 8ad86941
     public boolean isDone() {
         return delegate.isDone();
     }
