/*
 * Licensed to Elasticsearch under one or more contributor
 * license agreements. See the NOTICE file distributed with
 * this work for additional information regarding copyright
 * ownership. Elasticsearch licenses this file to you under
 * the Apache License, Version 2.0 (the "License"); you may
 * not use this file except in compliance with the License.
 * You may obtain a copy of the License at
 *
 *    http://www.apache.org/licenses/LICENSE-2.0
 *
 * Unless required by applicable law or agreed to in writing,
 * software distributed under the License is distributed on an
 * "AS IS" BASIS, WITHOUT WARRANTIES OR CONDITIONS OF ANY
 * KIND, either express or implied.  See the License for the
 * specific language governing permissions and limitations
 * under the License.
 */
package org.elasticsearch.action.support;


import org.elasticsearch.Version;
import org.elasticsearch.common.io.stream.StreamInput;
import org.elasticsearch.common.io.stream.StreamOutput;
import org.elasticsearch.common.xcontent.ToXContent;
import org.elasticsearch.common.xcontent.ToXContentFragment;
import org.elasticsearch.common.xcontent.XContentBuilder;
import org.elasticsearch.rest.RestRequest;

import java.io.IOException;
import java.util.Collection;
import java.util.EnumSet;
import java.util.HashSet;
import java.util.Locale;
import java.util.Map;
import java.util.Set;

import static org.elasticsearch.common.xcontent.support.XContentMapValues.nodeBooleanValue;
import static org.elasticsearch.common.xcontent.support.XContentMapValues.nodeStringArrayValue;

/**
 * Controls how to deal with unavailable concrete indices (closed or missing), how wildcard expressions are expanded
 * to actual indices (all, closed or open indices) and how to deal with wildcard expressions that resolve to no indices.
 */
public class IndicesOptions implements ToXContentFragment {

    public enum WildcardStates {
        OPEN,
        CLOSED;

        public static final EnumSet<WildcardStates> NONE = EnumSet.noneOf(WildcardStates.class);

        public static EnumSet<WildcardStates> parseParameter(Object value, EnumSet<WildcardStates> defaultStates) {
            if (value == null) {
                return defaultStates;
            }

            Set<WildcardStates> states = new HashSet<>();
            String[] wildcards = nodeStringArrayValue(value);
            for (String wildcard : wildcards) {
                if ("open".equals(wildcard)) {
                    states.add(OPEN);
                } else if ("closed".equals(wildcard)) {
                    states.add(CLOSED);
                } else if ("none".equals(wildcard)) {
                    states.clear();
                } else if ("all".equals(wildcard)) {
                    states.add(OPEN);
                    states.add(CLOSED);
                } else {
                    throw new IllegalArgumentException("No valid expand wildcard value [" + wildcard + "]");
                }
            }

            return states.isEmpty() ? NONE : EnumSet.copyOf(states);
        }
    }

    public enum Option {
        IGNORE_UNAVAILABLE,
        IGNORE_ALIASES,
        ALLOW_NO_INDICES,
        FORBID_ALIASES_TO_MULTIPLE_INDICES,
        FORBID_CLOSED_INDICES,
        IGNORE_THROTTLED;

        public static final EnumSet<Option> NONE = EnumSet.noneOf(Option.class);
    }

    public static final IndicesOptions STRICT_EXPAND_OPEN =
        new IndicesOptions(EnumSet.of(Option.ALLOW_NO_INDICES), EnumSet.of(WildcardStates.OPEN));
    public static final IndicesOptions LENIENT_EXPAND_OPEN =
        new IndicesOptions(EnumSet.of(Option.ALLOW_NO_INDICES, Option.IGNORE_UNAVAILABLE), EnumSet.of(WildcardStates.OPEN));
    public static final IndicesOptions STRICT_EXPAND_OPEN_CLOSED =
        new IndicesOptions(EnumSet.of(Option.ALLOW_NO_INDICES), EnumSet.of(WildcardStates.OPEN, WildcardStates.CLOSED));
    public static final IndicesOptions STRICT_EXPAND_OPEN_FORBID_CLOSED =
        new IndicesOptions(EnumSet.of(Option.ALLOW_NO_INDICES, Option.FORBID_CLOSED_INDICES), EnumSet.of(WildcardStates.OPEN));
    public static final IndicesOptions STRICT_EXPAND_OPEN_FORBID_CLOSED_IGNORE_THROTTLED =
        new IndicesOptions(EnumSet.of(Option.ALLOW_NO_INDICES, Option.FORBID_CLOSED_INDICES, Option.IGNORE_THROTTLED),
            EnumSet.of(WildcardStates.OPEN));
    public static final IndicesOptions STRICT_SINGLE_INDEX_NO_EXPAND_FORBID_CLOSED =
        new IndicesOptions(EnumSet.of(Option.FORBID_ALIASES_TO_MULTIPLE_INDICES, Option.FORBID_CLOSED_INDICES),
            EnumSet.noneOf(WildcardStates.class));

    private final EnumSet<Option> options;
    private final EnumSet<WildcardStates> expandWildcards;

    public IndicesOptions(EnumSet<Option> options, EnumSet<WildcardStates> expandWildcards) {
        this.options = options;
        this.expandWildcards = expandWildcards;
    }

    private IndicesOptions(Collection<Option> options, Collection<WildcardStates> expandWildcards) {
        this(options.isEmpty() ? Option.NONE : EnumSet.copyOf(options),
            expandWildcards.isEmpty() ? WildcardStates.NONE : EnumSet.copyOf(expandWildcards));
    }

    // Package visible for testing
    static IndicesOptions fromByte(final byte id) {
        // IGNORE_UNAVAILABLE = 1;
        // ALLOW_NO_INDICES = 2;
        // EXPAND_WILDCARDS_OPEN = 4;
        // EXPAND_WILDCARDS_CLOSED = 8;
        // FORBID_ALIASES_TO_MULTIPLE_INDICES = 16;
        // FORBID_CLOSED_INDICES = 32;
        // IGNORE_ALIASES = 64;

        Set<Option> opts = new HashSet<>();
        Set<WildcardStates> wildcards = new HashSet<>();
        if ((id & 1) != 0) {
            opts.add(Option.IGNORE_UNAVAILABLE);
        }
        if ((id & 2) != 0) {
            opts.add(Option.ALLOW_NO_INDICES);
        }
        if ((id & 4) != 0) {
            wildcards.add(WildcardStates.OPEN);
        }
        if ((id & 8) != 0) {
            wildcards.add(WildcardStates.CLOSED);
        }
        if ((id & 16) != 0) {
            opts.add(Option.FORBID_ALIASES_TO_MULTIPLE_INDICES);
        }
        if ((id & 32) != 0) {
            opts.add(Option.FORBID_CLOSED_INDICES);
        }
        if ((id & 64) != 0) {
            opts.add(Option.IGNORE_ALIASES);
        }
        return new IndicesOptions(opts, wildcards);
    }

    /**
     * See: {@link #fromByte(byte)}
     */
    private static byte toByte(IndicesOptions options) {
        byte id = 0;
        if (options.ignoreUnavailable()) {
            id |= 1;
        }
        if (options.allowNoIndices()) {
            id |= 2;
        }
        if (options.expandWildcardsOpen()) {
            id |= 4;
        }
        if (options.expandWildcardsClosed()) {
            id |= 8;
        }
        // true is default here, for bw comp we keep the first 16 values
        // in the array same as before + the default value for the new flag
        if (options.allowAliasesToMultipleIndices() == false) {
            id |= 16;
        }
        if (options.forbidClosedIndices()) {
            id |= 32;
        }
        if (options.ignoreAliases()) {
            id |= 64;
        }
        return id;
    }

    private static final IndicesOptions[] OLD_VALUES;

    static {
        short max = 1 << 7;
        OLD_VALUES = new IndicesOptions[max];
        for (short id = 0; id < max; id++) {
            OLD_VALUES[id] = IndicesOptions.fromByte((byte)id);
        }
    }

    /**
     * @return Whether specified concrete indices should be ignored when unavailable (missing or closed)
     */
    public boolean ignoreUnavailable() {
        return options.contains(Option.IGNORE_UNAVAILABLE);
    }

    /**
     * @return Whether to ignore if a wildcard expression resolves to no concrete indices.
     *         The `_all` string or empty list of indices count as wildcard expressions too.
     *         Also when an alias points to a closed index this option decides if no concrete indices
     *         are allowed.
     */
    public boolean allowNoIndices() {
        return options.contains(Option.ALLOW_NO_INDICES);
    }

    /**
     * @return Whether wildcard expressions should get expanded to open indices
     */
    public boolean expandWildcardsOpen() {
        return expandWildcards.contains(WildcardStates.OPEN);
    }

    /**
     * @return Whether wildcard expressions should get expanded to closed indices
     */
    public boolean expandWildcardsClosed() {
        return expandWildcards.contains(WildcardStates.CLOSED);
    }

    /**
     * @return Whether execution on closed indices is allowed.
     */
    public boolean forbidClosedIndices() {
        return options.contains(Option.FORBID_CLOSED_INDICES);
    }

    /**
     * @return whether aliases pointing to multiple indices are allowed
     */
    public boolean allowAliasesToMultipleIndices() {
        // true is default here, for bw comp we keep the first 16 values
        // in the array same as before + the default value for the new flag
        return options.contains(Option.FORBID_ALIASES_TO_MULTIPLE_INDICES) == false;
    }

    /**
     * @return whether aliases should be ignored (when resolving a wildcard)
     */
    public boolean ignoreAliases() {
        return options.contains(Option.IGNORE_ALIASES);
    }

    /**
     *
     * @return whether indices that are marked as throttled should be ignored when resolving a wildcard or alias
     */
    public boolean ignoreThrottled() {
        return options.contains(Option.IGNORE_THROTTLED);
    }

    public void writeIndicesOptions(StreamOutput out) throws IOException {
        EnumSet<Option> options = this.options;
<<<<<<< HEAD
        // never write this out to a pre7.0 version
        if (out.getVersion().before(Version.V_7_0_0) && options.contains(Option.IGNORE_THROTTLED)) {
=======
        // never write this out to a pre 6.6 version
        if (out.getVersion().before(Version.V_6_6_0) && options.contains(Option.IGNORE_THROTTLED)) {
>>>>>>> 6e582846
            options = EnumSet.copyOf(options);
            options.remove(Option.IGNORE_THROTTLED);
        }
        if (out.getVersion().onOrAfter(Version.V_6_4_0)) {
            out.writeEnumSet(options);
            out.writeEnumSet(expandWildcards);
        } else {
            out.write(IndicesOptions.toByte(this));
        }
    }

    public static IndicesOptions readIndicesOptions(StreamInput in) throws IOException {
        if (in.getVersion().onOrAfter(Version.V_6_4_0)) {
            return new IndicesOptions(in.readEnumSet(Option.class), in.readEnumSet(WildcardStates.class));
        } else {
            byte id = in.readByte();
            if (id >= OLD_VALUES.length) {
                throw new IllegalArgumentException("No valid missing index type id: " + id);
            }
            return OLD_VALUES[id];
        }
    }

    public static IndicesOptions fromOptions(boolean ignoreUnavailable, boolean allowNoIndices, boolean expandToOpenIndices,
                                             boolean expandToClosedIndices) {
        return fromOptions(ignoreUnavailable, allowNoIndices, expandToOpenIndices, expandToClosedIndices, true, false, false, false);
    }

    public static IndicesOptions fromOptions(boolean ignoreUnavailable, boolean allowNoIndices, boolean expandToOpenIndices,
                                             boolean expandToClosedIndices, IndicesOptions defaultOptions) {
        return fromOptions(ignoreUnavailable, allowNoIndices, expandToOpenIndices, expandToClosedIndices,
            defaultOptions.allowAliasesToMultipleIndices(), defaultOptions.forbidClosedIndices(), defaultOptions.ignoreAliases(),
            defaultOptions.ignoreThrottled());
    }

    public static IndicesOptions fromOptions(boolean ignoreUnavailable, boolean allowNoIndices, boolean expandToOpenIndices,
            boolean expandToClosedIndices, boolean allowAliasesToMultipleIndices, boolean forbidClosedIndices, boolean ignoreAliases,
                                             boolean ignoreThrottled) {
        final Set<Option> opts = new HashSet<>();
        final Set<WildcardStates> wildcards = new HashSet<>();

        if (ignoreUnavailable) {
            opts.add(Option.IGNORE_UNAVAILABLE);
        }
        if (allowNoIndices) {
            opts.add(Option.ALLOW_NO_INDICES);
        }
        if (expandToOpenIndices) {
            wildcards.add(WildcardStates.OPEN);
        }
        if (expandToClosedIndices) {
            wildcards.add(WildcardStates.CLOSED);
        }
        if (allowAliasesToMultipleIndices == false) {
            opts.add(Option.FORBID_ALIASES_TO_MULTIPLE_INDICES);
        }
        if (forbidClosedIndices) {
            opts.add(Option.FORBID_CLOSED_INDICES);
        }
        if (ignoreAliases) {
            opts.add(Option.IGNORE_ALIASES);
        }
        if (ignoreThrottled) {
            opts.add(Option.IGNORE_THROTTLED);
        }

        return new IndicesOptions(opts, wildcards);
    }

    public static IndicesOptions fromRequest(RestRequest request, IndicesOptions defaultSettings) {
        return fromParameters(
                request.param("expand_wildcards"),
                request.param("ignore_unavailable"),
                request.param("allow_no_indices"),
                request.param("ignore_throttled"),
                defaultSettings);
    }

    public static IndicesOptions fromMap(Map<String, Object> map, IndicesOptions defaultSettings) {
        return fromParameters(
                map.containsKey("expand_wildcards") ? map.get("expand_wildcards") : map.get("expandWildcards"),
                map.containsKey("ignore_unavailable") ? map.get("ignore_unavailable") : map.get("ignoreUnavailable"),
                map.containsKey("allow_no_indices") ? map.get("allow_no_indices") : map.get("allowNoIndices"),
                map.containsKey("ignore_throttled") ? map.get("ignore_throttled") : map.get("ignoreThrottled"),
                defaultSettings);
    }

    /**
     * Returns true if the name represents a valid name for one of the indices option
     * false otherwise
     */
    public static boolean isIndicesOptions(String name) {
        return "expand_wildcards".equals(name) || "expandWildcards".equals(name) ||
                "ignore_unavailable".equals(name) || "ignoreUnavailable".equals(name) ||
                "ignore_throttled".equals(name) || "ignoreThrottled".equals(name) ||
                "allow_no_indices".equals(name) || "allowNoIndices".equals(name);
    }

    public static IndicesOptions fromParameters(Object wildcardsString, Object ignoreUnavailableString, Object allowNoIndicesString,
                                                Object ignoreThrottled, IndicesOptions defaultSettings) {
        if (wildcardsString == null && ignoreUnavailableString == null && allowNoIndicesString == null && ignoreThrottled == null) {
            return defaultSettings;
        }

        EnumSet<WildcardStates> wildcards = WildcardStates.parseParameter(wildcardsString, defaultSettings.expandWildcards);

        // note that allowAliasesToMultipleIndices is not exposed, always true (only for internal use)
        return fromOptions(
                nodeBooleanValue(ignoreUnavailableString, "ignore_unavailable", defaultSettings.ignoreUnavailable()),
                nodeBooleanValue(allowNoIndicesString, "allow_no_indices", defaultSettings.allowNoIndices()),
                wildcards.contains(WildcardStates.OPEN),
                wildcards.contains(WildcardStates.CLOSED),
                defaultSettings.allowAliasesToMultipleIndices(),
                defaultSettings.forbidClosedIndices(),
                defaultSettings.ignoreAliases(),
                nodeBooleanValue(ignoreThrottled, "ignore_throttled", defaultSettings.ignoreThrottled())
        );
    }

    @Override
    public XContentBuilder toXContent(XContentBuilder builder, ToXContent.Params params) throws IOException {
        builder.startArray("expand_wildcards");
        for (WildcardStates expandWildcard : expandWildcards) {
            builder.value(expandWildcard.toString().toLowerCase(Locale.ROOT));
        }
        builder.endArray();
        builder.field("ignore_unavailable", ignoreUnavailable());
        builder.field("allow_no_indices", allowNoIndices());
        builder.field("ignore_throttled", ignoreThrottled());
        return builder;
    }

    /**
     * @return indices options that requires every specified index to exist, expands wildcards only to open indices and
     *         allows that no indices are resolved from wildcard expressions (not returning an error).
     */
    public static IndicesOptions strictExpandOpen() {
        return STRICT_EXPAND_OPEN;
    }

    /**
     * @return indices options that requires every specified index to exist, expands wildcards only to open indices,
     *         allows that no indices are resolved from wildcard expressions (not returning an error) and forbids the
     *         use of closed indices by throwing an error.
     */
    public static IndicesOptions strictExpandOpenAndForbidClosed() {
        return STRICT_EXPAND_OPEN_FORBID_CLOSED;
    }

    /**
     * @return indices options that requires every specified index to exist, expands wildcards only to open indices,
     *         allows that no indices are resolved from wildcard expressions (not returning an error) and forbids the
     *         use of closed indices by throwing an error and ignores indices that are throttled.
     */
    public static IndicesOptions strictExpandOpenAndForbidClosedIgnoreThrottled() {
        return STRICT_EXPAND_OPEN_FORBID_CLOSED_IGNORE_THROTTLED;
    }

    /**
     * @return indices option that requires every specified index to exist, expands wildcards to both open and closed
     * indices and allows that no indices are resolved from wildcard expressions (not returning an error).
     */
    public static IndicesOptions strictExpand() {
        return STRICT_EXPAND_OPEN_CLOSED;
    }

    /**
     * @return indices option that requires each specified index or alias to exist, doesn't expand wildcards and
     * throws error if any of the aliases resolves to multiple indices
     */
    public static IndicesOptions strictSingleIndexNoExpandForbidClosed() {
        return STRICT_SINGLE_INDEX_NO_EXPAND_FORBID_CLOSED;
    }

    /**
     * @return indices options that ignores unavailable indices, expands wildcards only to open indices and
     *         allows that no indices are resolved from wildcard expressions (not returning an error).
     */
    public static IndicesOptions lenientExpandOpen() {
        return LENIENT_EXPAND_OPEN;
    }

    @Override
    public boolean equals(Object obj) {
        if (obj == null) {
            return false;
        }

        if (obj.getClass() != getClass()) {
            return false;
        }

        IndicesOptions other = (IndicesOptions) obj;
        return options.equals(other.options) && expandWildcards.equals(other.expandWildcards);
    }

    @Override
    public int hashCode() {
        int result = options.hashCode();
        return 31 * result + expandWildcards.hashCode();
    }

    @Override
    public String toString() {
        return "IndicesOptions[" +
                "ignore_unavailable=" + ignoreUnavailable() +
                ", allow_no_indices=" + allowNoIndices() +
                ", expand_wildcards_open=" + expandWildcardsOpen() +
                ", expand_wildcards_closed=" + expandWildcardsClosed() +
                ", allow_aliases_to_multiple_indices=" + allowAliasesToMultipleIndices() +
                ", forbid_closed_indices=" + forbidClosedIndices() +
                ", ignore_aliases=" + ignoreAliases() +
                ", ignore_throttled=" + ignoreThrottled() +
                ']';
    }
}<|MERGE_RESOLUTION|>--- conflicted
+++ resolved
@@ -256,13 +256,8 @@
 
     public void writeIndicesOptions(StreamOutput out) throws IOException {
         EnumSet<Option> options = this.options;
-<<<<<<< HEAD
-        // never write this out to a pre7.0 version
-        if (out.getVersion().before(Version.V_7_0_0) && options.contains(Option.IGNORE_THROTTLED)) {
-=======
         // never write this out to a pre 6.6 version
         if (out.getVersion().before(Version.V_6_6_0) && options.contains(Option.IGNORE_THROTTLED)) {
->>>>>>> 6e582846
             options = EnumSet.copyOf(options);
             options.remove(Option.IGNORE_THROTTLED);
         }
