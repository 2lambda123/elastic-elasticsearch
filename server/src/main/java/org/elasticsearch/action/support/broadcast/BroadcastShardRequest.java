/*
 * Licensed to Elasticsearch under one or more contributor
 * license agreements. See the NOTICE file distributed with
 * this work for additional information regarding copyright
 * ownership. Elasticsearch licenses this file to you under
 * the Apache License, Version 2.0 (the "License"); you may
 * not use this file except in compliance with the License.
 * You may obtain a copy of the License at
 *
 *    http://www.apache.org/licenses/LICENSE-2.0
 *
 * Unless required by applicable law or agreed to in writing,
 * software distributed under the License is distributed on an
 * "AS IS" BASIS, WITHOUT WARRANTIES OR CONDITIONS OF ANY
 * KIND, either express or implied.  See the License for the
 * specific language governing permissions and limitations
 * under the License.
 */

package org.elasticsearch.action.support.broadcast;

import org.elasticsearch.action.IndicesRequest;
import org.elasticsearch.action.OriginalIndices;
import org.elasticsearch.action.support.IndicesOptions;
import org.elasticsearch.common.io.stream.StreamInput;
import org.elasticsearch.common.io.stream.StreamOutput;
import org.elasticsearch.index.shard.ShardId;
import org.elasticsearch.transport.TransportRequest;

import java.io.IOException;

public abstract class BroadcastShardRequest extends TransportRequest implements IndicesRequest {

    private ShardId shardId;

    protected OriginalIndices originalIndices;

<<<<<<< HEAD
    public BroadcastShardRequest() {}
=======
    protected BroadcastShardRequest() {}
>>>>>>> 22a30418

    public BroadcastShardRequest(StreamInput in) throws IOException {
        super(in);
        shardId = new ShardId(in);
        originalIndices = OriginalIndices.readOriginalIndices(in);
    }

    protected BroadcastShardRequest(ShardId shardId, BroadcastRequest<? extends BroadcastRequest<?>> request) {
        this.shardId = shardId;
        this.originalIndices = new OriginalIndices(request);
    }

    public ShardId shardId() {
        return this.shardId;
    }

    @Override
    public String[] indices() {
        return originalIndices.indices();
    }

    @Override
    public IndicesOptions indicesOptions() {
        return originalIndices.indicesOptions();
    }

    @Override
<<<<<<< HEAD
=======
    public void readFrom(StreamInput in) throws IOException {
        throw new UnsupportedOperationException("usage of Streamable is to be replaced by Writeable");
    }

    @Override
>>>>>>> 22a30418
    public void writeTo(StreamOutput out) throws IOException {
        super.writeTo(out);
        shardId.writeTo(out);
        OriginalIndices.writeOriginalIndices(originalIndices, out);
    }
}<|MERGE_RESOLUTION|>--- conflicted
+++ resolved
@@ -35,11 +35,7 @@
 
     protected OriginalIndices originalIndices;
 
-<<<<<<< HEAD
-    public BroadcastShardRequest() {}
-=======
     protected BroadcastShardRequest() {}
->>>>>>> 22a30418
 
     public BroadcastShardRequest(StreamInput in) throws IOException {
         super(in);
@@ -67,14 +63,6 @@
     }
 
     @Override
-<<<<<<< HEAD
-=======
-    public void readFrom(StreamInput in) throws IOException {
-        throw new UnsupportedOperationException("usage of Streamable is to be replaced by Writeable");
-    }
-
-    @Override
->>>>>>> 22a30418
     public void writeTo(StreamOutput out) throws IOException {
         super.writeTo(out);
         shardId.writeTo(out);
