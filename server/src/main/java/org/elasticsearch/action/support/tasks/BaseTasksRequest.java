/*
 * Licensed to Elasticsearch under one or more contributor
 * license agreements. See the NOTICE file distributed with
 * this work for additional information regarding copyright
 * ownership. Elasticsearch licenses this file to you under
 * the Apache License, Version 2.0 (the "License"); you may
 * not use this file except in compliance with the License.
 * You may obtain a copy of the License at
 *
 *    http://www.apache.org/licenses/LICENSE-2.0
 *
 * Unless required by applicable law or agreed to in writing,
 * software distributed under the License is distributed on an
 * "AS IS" BASIS, WITHOUT WARRANTIES OR CONDITIONS OF ANY
 * KIND, either express or implied.  See the License for the
 * specific language governing permissions and limitations
 * under the License.
 */

package org.elasticsearch.action.support.tasks;

import org.elasticsearch.action.ActionRequest;
import org.elasticsearch.action.ActionRequestValidationException;
import org.elasticsearch.common.Strings;
import org.elasticsearch.common.io.stream.StreamInput;
import org.elasticsearch.common.io.stream.StreamOutput;
import org.elasticsearch.common.regex.Regex;
import org.elasticsearch.common.unit.TimeValue;
import org.elasticsearch.tasks.Task;
import org.elasticsearch.tasks.TaskId;

import java.io.IOException;

import static org.elasticsearch.action.ValidateActions.addValidationError;

/**
 * A base class for task requests
 */
public class BaseTasksRequest<Request extends BaseTasksRequest<Request>> extends ActionRequest {

    public static final String[] ALL_ACTIONS = Strings.EMPTY_ARRAY;

    public static final String[] ALL_NODES = Strings.EMPTY_ARRAY;

    private String[] nodes = ALL_NODES;

    private TimeValue timeout;

    private String[] actions = ALL_ACTIONS;

    private TaskId parentTaskId = TaskId.EMPTY_TASK_ID;

    private TaskId taskId = TaskId.EMPTY_TASK_ID;

    // NOTE: This constructor is only needed, because the setters in this class,
    // otherwise it can be removed and above fields can be made final.
    public BaseTasksRequest() {
    }

    protected BaseTasksRequest(StreamInput in) throws IOException {
        super(in);
        taskId = TaskId.readFromStream(in);
        parentTaskId = TaskId.readFromStream(in);
        nodes = in.readStringArray();
        actions = in.readStringArray();
        timeout = in.readOptionalTimeValue();
    }

    @Override
    public void writeTo(StreamOutput out) throws IOException {
        super.writeTo(out);
        taskId.writeTo(out);
        parentTaskId.writeTo(out);
        out.writeStringArrayNullable(nodes);
        out.writeStringArrayNullable(actions);
        out.writeOptionalTimeValue(timeout);
    }

    @Override
    public ActionRequestValidationException validate() {
        ActionRequestValidationException validationException = null;
        if (taskId.isSet() && nodes.length > 0) {
            validationException = addValidationError("task id cannot be used together with node ids",
                validationException);
        }
        return validationException;
    }

    /**
     * Sets the list of action masks for the actions that should be returned
     */
    @SuppressWarnings("unchecked")
    public final Request setActions(String... actions) {
        this.actions = actions;
        return (Request) this;
    }

    /**
     * Return the list of action masks for the actions that should be returned
     */
    public String[] getActions() {
        return actions;
    }

    public final String[] getNodes() {
        return nodes;
    }

    @SuppressWarnings("unchecked")
    public final Request setNodes(String... nodes) {
        this.nodes = nodes;
        return (Request) this;
    }

    /**
     * Returns the id of the task that should be processed.
     *
     * By default tasks with any ids are returned.
     */
    public TaskId getTaskId() {
        return taskId;
    }

    @SuppressWarnings("unchecked")
    public final Request setTaskId(TaskId taskId) {
        this.taskId = taskId;
        return (Request) this;
    }


    /**
     * Returns the parent task id that tasks should be filtered by
     */
    public TaskId getParentTaskId() {
        return parentTaskId;
    }

    @SuppressWarnings("unchecked")
    public Request setParentTaskId(TaskId parentTaskId) {
        this.parentTaskId = parentTaskId;
        return (Request) this;
    }


    public TimeValue getTimeout() {
        return this.timeout;
    }

    @SuppressWarnings("unchecked")
    public final Request setTimeout(TimeValue timeout) {
        this.timeout = timeout;
        return (Request) this;
    }

    @SuppressWarnings("unchecked")
    public final Request setTimeout(String timeout) {
        this.timeout = TimeValue.parseTimeValue(timeout, null, getClass().getSimpleName() + ".timeout");
        return (Request) this;
    }

<<<<<<< HEAD
    @Override
    public void readFrom(StreamInput in) throws IOException {
        super.readFrom(in);
        taskId = TaskId.readFromStream(in);
        parentTaskId = TaskId.readFromStream(in);
        nodes = in.readStringArray();
        actions = in.readStringArray();
        timeout = in.readOptionalTimeValue();
    }

    @Override
    public void writeTo(StreamOutput out) throws IOException {
        super.writeTo(out);
        taskId.writeTo(out);
        parentTaskId.writeTo(out);
        out.writeStringArrayNullable(nodes);
        out.writeStringArrayNullable(actions);
        out.writeOptionalTimeValue(timeout);
    }

=======
>>>>>>> 0c7f6570
    public boolean match(Task task) {
        if (getActions() != null && getActions().length > 0 && Regex.simpleMatch(getActions(), task.getAction()) == false) {
            return false;
        }
        if (getTaskId().isSet()) {
            if(getTaskId().getId() != task.getId()) {
                return false;
            }
        }
        if (parentTaskId.isSet()) {
            if (parentTaskId.equals(task.getParentTaskId()) == false) {
                return false;
            }
        }
        return true;
    }
}<|MERGE_RESOLUTION|>--- conflicted
+++ resolved
@@ -158,29 +158,6 @@
         return (Request) this;
     }
 
-<<<<<<< HEAD
-    @Override
-    public void readFrom(StreamInput in) throws IOException {
-        super.readFrom(in);
-        taskId = TaskId.readFromStream(in);
-        parentTaskId = TaskId.readFromStream(in);
-        nodes = in.readStringArray();
-        actions = in.readStringArray();
-        timeout = in.readOptionalTimeValue();
-    }
-
-    @Override
-    public void writeTo(StreamOutput out) throws IOException {
-        super.writeTo(out);
-        taskId.writeTo(out);
-        parentTaskId.writeTo(out);
-        out.writeStringArrayNullable(nodes);
-        out.writeStringArrayNullable(actions);
-        out.writeOptionalTimeValue(timeout);
-    }
-
-=======
->>>>>>> 0c7f6570
     public boolean match(Task task) {
         if (getActions() != null && getActions().length > 0 && Regex.simpleMatch(getActions(), task.getAction()) == false) {
             return false;
