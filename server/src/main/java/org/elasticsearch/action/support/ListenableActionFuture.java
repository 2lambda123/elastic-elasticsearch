--- conflicted
+++ resolved
@@ -28,76 +28,9 @@
  * thread context to be captured at subscription time.
  * </ul>
  */
-<<<<<<< HEAD
-// TODO replace with superclass
-@Deprecated(forRemoval = true)
-public class ListenableActionFuture<T> extends FanOutListener<T> {}
-=======
-// The name {@link ListenableActionFuture} dates back a long way and could be improved - TODO find a better name
-public class ListenableActionFuture<T> extends PlainActionFuture<T> {
-
-    private Object listeners;
-    private boolean executedListeners = false;
-
-    /**
-     * Registers an {@link ActionListener} to be notified when this future is completed. If the future is already completed then the
-     * listener is notified immediately, on the calling thread. If not, the listener is notified on the thread that completes the listener.
-     */
-    @SuppressWarnings({ "unchecked", "rawtypes" })
-    public void addListener(final ActionListener<T> listener) {
-        final boolean executeImmediate;
-        synchronized (this) {
-            executeImmediate = executedListeners;
-            if (executeImmediate == false) {
-                final Object oldListeners = listeners;
-                final Object newListeners;
-                if (oldListeners == null) {
-                    // adding the first listener
-                    newListeners = listener;
-                } else if (oldListeners instanceof List) {
-                    // adding a listener after the second
-                    ((List) oldListeners).add(listener);
-                    newListeners = oldListeners;
-                } else {
-                    // adding the second listener
-                    newListeners = new ArrayList<>(2);
-                    ((List) newListeners).add(oldListeners);
-                    ((List) newListeners).add(listener);
-                }
-                this.listeners = newListeners;
-            }
-        }
-        if (executeImmediate) {
-            executeListener(listener);
-        }
+public class ListenableActionFuture<T> extends FanOutListener<T> {
+    @Override
+    public T result() {
+        return super.actionResult();
     }
-
-    @Override
-    @SuppressWarnings({ "unchecked", "rawtypes" })
-    protected void done(boolean success) {
-        super.done(success);
-        final Object listenersToExecute;
-        synchronized (this) {
-            executedListeners = true;
-            listenersToExecute = listeners;
-            listeners = null;
-        }
-
-        if (listenersToExecute != null) {
-            if (listenersToExecute instanceof List) {
-                for (final Object listener : (List) listenersToExecute) {
-                    executeListener((ActionListener<T>) listener);
-                }
-            } else {
-                executeListener((ActionListener<T>) listenersToExecute);
-            }
-        }
-    }
-
-    private void executeListener(final ActionListener<T> listener) {
-        // call non-blocking actionResult() as we could be on a network or scheduler thread which we must not block
-        ActionListener.completeWith(listener, this::actionResult);
-    }
-
-}
->>>>>>> 8ad86941
+}