--- conflicted
+++ resolved
@@ -248,13 +248,14 @@
                             node
                     );
                 }
-<<<<<<< HEAD
                 transportService.sendRequest(node, transportShardAction, internalRequest.request(),
-                    new TransportResponseHandler<Response>(){
+                    new TransportResponseHandler<Response>() {
 
                         @Override
-                        public Response newInstance() {
-                            return newResponse();
+                        public Response read(StreamInput in) throws IOException {
+                            Response response = newResponse();
+                            response.readFrom(in);
+                            return response;
                         }
 
                         @Override
@@ -271,32 +272,7 @@
                         public void handleException(TransportException exp) {
                             onFailure(shardRouting, exp);
                         }
-=======
-                transportService.sendRequest(node, transportShardAction, internalRequest.request(), new TransportResponseHandler<Response>() {
-
-                    @Override
-                    public Response read(StreamInput in) throws IOException {
-                        Response response = newResponse();
-                        response.readFrom(in);
-                        return response;
-                    }
-
-                    @Override
-                    public String executor() {
-                        return ThreadPool.Names.SAME;
-                    }
-
-                    @Override
-                    public void handleResponse(final Response response) {
-                        listener.onResponse(response);
-                    }
-
-                    @Override
-                    public void handleException(TransportException exp) {
-                        onFailure(shardRouting, exp);
-                    }
->>>>>>> 47a09351
-                });
+                    });
             }
         }
     }
