/*
 * Licensed to Elasticsearch under one or more contributor
 * license agreements. See the NOTICE file distributed with
 * this work for additional information regarding copyright
 * ownership. Elasticsearch licenses this file to you under
 * the Apache License, Version 2.0 (the "License"); you may
 * not use this file except in compliance with the License.
 * You may obtain a copy of the License at
 *
 *    http://www.apache.org/licenses/LICENSE-2.0
 *
 * Unless required by applicable law or agreed to in writing,
 * software distributed under the License is distributed on an
 * "AS IS" BASIS, WITHOUT WARRANTIES OR CONDITIONS OF ANY
 * KIND, either express or implied.  See the License for the
 * specific language governing permissions and limitations
 * under the License.
 */

package org.elasticsearch.action.support.replication;

import org.apache.logging.log4j.message.ParameterizedMessage;
import org.apache.lucene.store.AlreadyClosedException;
import org.elasticsearch.Assertions;
import org.elasticsearch.ElasticsearchException;
import org.elasticsearch.ExceptionsHelper;
import org.elasticsearch.action.ActionListener;
import org.elasticsearch.action.ActionListenerResponseHandler;
import org.elasticsearch.action.ActionResponse;
import org.elasticsearch.action.UnavailableShardsException;
import org.elasticsearch.action.support.ActionFilters;
import org.elasticsearch.action.support.ActiveShardCount;
import org.elasticsearch.action.support.ChannelActionListener;
import org.elasticsearch.action.support.TransportAction;
import org.elasticsearch.action.support.TransportActions;
import org.elasticsearch.client.transport.NoNodeAvailableException;
import org.elasticsearch.cluster.ClusterState;
import org.elasticsearch.cluster.ClusterStateObserver;
import org.elasticsearch.cluster.action.shard.ShardStateAction;
import org.elasticsearch.cluster.block.ClusterBlockException;
import org.elasticsearch.cluster.block.ClusterBlockLevel;
import org.elasticsearch.cluster.metadata.IndexMetaData;
import org.elasticsearch.cluster.metadata.IndexNameExpressionResolver;
import org.elasticsearch.cluster.node.DiscoveryNode;
import org.elasticsearch.cluster.routing.AllocationId;
import org.elasticsearch.cluster.routing.IndexShardRoutingTable;
import org.elasticsearch.cluster.routing.ShardRouting;
import org.elasticsearch.cluster.service.ClusterService;
import org.elasticsearch.common.Nullable;
import org.elasticsearch.common.io.stream.StreamInput;
import org.elasticsearch.common.io.stream.StreamOutput;
import org.elasticsearch.common.io.stream.Writeable;
import org.elasticsearch.common.lease.Releasable;
import org.elasticsearch.common.lease.Releasables;
import org.elasticsearch.common.settings.Settings;
import org.elasticsearch.common.unit.TimeValue;
import org.elasticsearch.common.util.concurrent.AbstractRunnable;
import org.elasticsearch.index.IndexNotFoundException;
import org.elasticsearch.index.IndexService;
import org.elasticsearch.index.seqno.SequenceNumbers;
import org.elasticsearch.index.shard.IndexShard;
import org.elasticsearch.index.shard.IndexShardClosedException;
import org.elasticsearch.index.shard.ReplicationGroup;
import org.elasticsearch.index.shard.ShardId;
import org.elasticsearch.index.shard.ShardNotFoundException;
import org.elasticsearch.indices.IndexClosedException;
import org.elasticsearch.indices.IndicesService;
import org.elasticsearch.node.NodeClosedException;
import org.elasticsearch.tasks.Task;
import org.elasticsearch.tasks.TaskId;
import org.elasticsearch.threadpool.ThreadPool;
import org.elasticsearch.transport.ConnectTransportException;
import org.elasticsearch.transport.TransportChannel;
import org.elasticsearch.transport.TransportException;
import org.elasticsearch.transport.TransportRequest;
import org.elasticsearch.transport.TransportRequestOptions;
import org.elasticsearch.transport.TransportResponse;
import org.elasticsearch.transport.TransportResponse.Empty;
import org.elasticsearch.transport.TransportResponseHandler;
import org.elasticsearch.transport.TransportService;

import java.io.IOException;
import java.util.Map;
import java.util.Objects;
import java.util.concurrent.atomic.AtomicBoolean;
import java.util.function.Supplier;

import static org.elasticsearch.index.seqno.SequenceNumbers.UNASSIGNED_PRIMARY_TERM;

/**
 * Base class for requests that should be executed on a primary copy followed by replica copies.
 * Subclasses can resolve the target shard and provide implementation for primary and replica operations.
 *
 * The action samples cluster state on the receiving node to reroute to node with primary copy and on the
 * primary node to validate request before primary operation followed by sampling state again for resolving
 * nodes with replica copies to perform replication.
 */
public abstract class TransportReplicationAction<
            Request extends ReplicationRequest<Request>,
            ReplicaRequest extends ReplicationRequest<ReplicaRequest>,
            Response extends ReplicationResponse
        > extends TransportAction<Request, Response> {

    protected final ThreadPool threadPool;
    protected final TransportService transportService;
    protected final ClusterService clusterService;
    protected final ShardStateAction shardStateAction;
    protected final IndicesService indicesService;
    protected final IndexNameExpressionResolver indexNameExpressionResolver;
    protected final TransportRequestOptions transportOptions;
    protected final String executor;

    // package private for testing
    protected final String transportReplicaAction;
    protected final String transportPrimaryAction;

    private final boolean syncGlobalCheckpointAfterOperation;

    protected TransportReplicationAction(Settings settings, String actionName, TransportService transportService,
                                         ClusterService clusterService, IndicesService indicesService,
                                         ThreadPool threadPool, ShardStateAction shardStateAction,
                                         ActionFilters actionFilters,
                                         IndexNameExpressionResolver indexNameExpressionResolver, Supplier<Request> request,
                                         Supplier<ReplicaRequest> replicaRequest, String executor) {
        this(settings, actionName, transportService, clusterService, indicesService, threadPool, shardStateAction, actionFilters,
                indexNameExpressionResolver, request, replicaRequest, executor, false, false);
    }


    protected TransportReplicationAction(Settings settings, String actionName, TransportService transportService,
                                         ClusterService clusterService, IndicesService indicesService,
                                         ThreadPool threadPool, ShardStateAction shardStateAction,
                                         ActionFilters actionFilters,
                                         IndexNameExpressionResolver indexNameExpressionResolver, Supplier<Request> request,
                                         Supplier<ReplicaRequest> replicaRequest, String executor,
                                         boolean syncGlobalCheckpointAfterOperation, boolean forceExecutionOnPrimary) {
        super(actionName, actionFilters, transportService.getTaskManager());
        this.threadPool = threadPool;
        this.transportService = transportService;
        this.clusterService = clusterService;
        this.indicesService = indicesService;
        this.shardStateAction = shardStateAction;
        this.indexNameExpressionResolver = indexNameExpressionResolver;
        this.executor = executor;

        this.transportPrimaryAction = actionName + "[p]";
        this.transportReplicaAction = actionName + "[r]";

        transportService.registerRequestHandler(actionName, request, ThreadPool.Names.SAME, this::handleOperationRequest);

        transportService.registerRequestHandler(transportPrimaryAction,
            () -> new ConcreteShardRequest<>(request), executor, forceExecutionOnPrimary, true, this::handlePrimaryRequest);

        // we must never reject on because of thread pool capacity on replicas
        transportService.registerRequestHandler(transportReplicaAction, () -> new ConcreteReplicaRequest<>(replicaRequest),
            executor, true, true, this::handleReplicaRequest);

        this.transportOptions = transportOptions(settings);

        this.syncGlobalCheckpointAfterOperation = syncGlobalCheckpointAfterOperation;
    }

    @Override
    protected void doExecute(Task task, Request request, ActionListener<Response> listener) {
        assert request.shardId() != null : "request shardId must be set";
        new ReroutePhase((ReplicationTask) task, request, listener).run();
    }

    protected ReplicationOperation.Replicas<ReplicaRequest> newReplicasProxy(long primaryTerm) {
        return new ReplicasProxy(primaryTerm);
    }

    protected abstract Response newResponseInstance();

    /**
     * Resolves derived values in the request. For example, the target shard id of the incoming request, if not set at request construction.
     * Additional processing or validation of the request should be done here.
     *
     * @param indexMetaData index metadata of the concrete index this request is going to operate on
     * @param request       the request to resolve
     */
    protected void resolveRequest(final IndexMetaData indexMetaData, final Request request) {
        if (request.waitForActiveShards() == ActiveShardCount.DEFAULT) {
            // if the wait for active shard count has not been set in the request,
            // resolve it from the index settings
            request.waitForActiveShards(indexMetaData.getWaitForActiveShards());
        }
    }

    /**
     * Primary operation on node with primary copy.
     *
     * @param shardRequest the request to the primary shard
     * @param primary      the primary shard to perform the operation on
     */
    protected abstract void shardOperationOnPrimary(Request shardRequest, IndexShard primary,
        ActionListener<PrimaryResult<ReplicaRequest, Response>> listener);

    /**
     * Synchronously execute the specified replica operation. This is done under a permit from
     * {@link IndexShard#acquireReplicaOperationPermit(long, long, long, ActionListener, String, Object)}.
     *
     * @param shardRequest the request to the replica shard
     * @param replica      the replica shard to perform the operation on
     */
    protected abstract ReplicaResult shardOperationOnReplica(ReplicaRequest shardRequest, IndexShard replica) throws Exception;

    /**
     * Cluster level block to check before request execution. Returning null means that no blocks need to be checked.
     */
    @Nullable
    protected ClusterBlockLevel globalBlockLevel() {
        return null;
    }

    /**
     * Index level block to check before request execution. Returning null means that no blocks need to be checked.
     */
    @Nullable
    public ClusterBlockLevel indexBlockLevel() {
        return null;
    }

    /**
     * True if provided index should be resolved when resolving request
     */
    protected boolean resolveIndex() {
        return true;
    }

    protected TransportRequestOptions transportOptions(Settings settings) {
        return TransportRequestOptions.EMPTY;
    }

    private String concreteIndex(final ClusterState state, final ReplicationRequest request) {
        return resolveIndex() ? indexNameExpressionResolver.concreteSingleIndex(state, request).getName() : request.index();
    }

    private ClusterBlockException blockExceptions(final ClusterState state, final String indexName) {
        ClusterBlockLevel globalBlockLevel = globalBlockLevel();
        if (globalBlockLevel != null) {
            ClusterBlockException blockException = state.blocks().globalBlockedException(globalBlockLevel);
            if (blockException != null) {
                return blockException;
            }
        }
        ClusterBlockLevel indexBlockLevel = indexBlockLevel();
        if (indexBlockLevel != null) {
            ClusterBlockException blockException = state.blocks().indexBlockedException(indexBlockLevel, indexName);
            if (blockException != null) {
                return blockException;
            }
        }
        return null;
    }

    protected boolean retryPrimaryException(final Throwable e) {
        return e.getClass() == ReplicationOperation.RetryOnPrimaryException.class
                || TransportActions.isShardNotAvailableException(e)
                || isRetryableClusterBlockException(e);
    }

    boolean isRetryableClusterBlockException(final Throwable e) {
        if (e instanceof ClusterBlockException) {
            return ((ClusterBlockException) e).retryable();
        }
        return false;
    }

    protected void handleOperationRequest(final Request request, final TransportChannel channel, Task task) {
        execute(task, request, new ChannelActionListener<>(channel, actionName, request));
    }

    protected void handlePrimaryRequest(final ConcreteShardRequest<Request> request, final TransportChannel channel, final Task task) {
        new AsyncPrimaryAction(
            request, new ChannelActionListener<>(channel, transportPrimaryAction, request), (ReplicationTask) task).run();
    }

    class AsyncPrimaryAction extends AbstractRunnable {
        private final ActionListener<Response> onCompletionListener;
        private final ReplicationTask replicationTask;
        private final ConcreteShardRequest<Request> primaryRequest;

        AsyncPrimaryAction(ConcreteShardRequest<Request> primaryRequest, ActionListener<Response> onCompletionListener,
                           ReplicationTask replicationTask) {
            this.primaryRequest = primaryRequest;
            this.onCompletionListener = onCompletionListener;
            this.replicationTask = replicationTask;
        }

        @Override
        protected void doRun() throws Exception {
            final ShardId shardId = primaryRequest.getRequest().shardId();
            final IndexShard indexShard = getIndexShard(shardId);
            final ShardRouting shardRouting = indexShard.routingEntry();
            // we may end up here if the cluster state used to route the primary is so stale that the underlying
            // index shard was replaced with a replica. For example - in a two node cluster, if the primary fails
            // the replica will take over and a replica will be assigned to the first node.
            if (shardRouting.primary() == false) {
                throw new ReplicationOperation.RetryOnPrimaryException(shardId, "actual shard is not a primary " + shardRouting);
            }
            final String actualAllocationId = shardRouting.allocationId().getId();
            if (actualAllocationId.equals(primaryRequest.getTargetAllocationID()) == false) {
                throw new ShardNotFoundException(shardId, "expected allocation id [{}] but found [{}]",
                    primaryRequest.getTargetAllocationID(), actualAllocationId);
            }
            final long actualTerm = indexShard.getPendingPrimaryTerm();
            if (actualTerm != primaryRequest.getPrimaryTerm()) {
                throw new ShardNotFoundException(shardId, "expected allocation id [{}] with term [{}] but found [{}]",
                    primaryRequest.getTargetAllocationID(), primaryRequest.getPrimaryTerm(), actualTerm);
            }

            acquirePrimaryOperationPermit(indexShard, primaryRequest.getRequest(), ActionListener.wrap(
                releasable -> runWithPrimaryShardReference(new PrimaryShardReference(indexShard, releasable)),
                this::onFailure
            ));
        }

        void runWithPrimaryShardReference(final PrimaryShardReference primaryShardReference) {
            try {
                final ClusterState clusterState = clusterService.state();
                final IndexMetaData indexMetaData = clusterState.metaData().getIndexSafe(primaryShardReference.routingEntry().index());

                final ClusterBlockException blockException = blockExceptions(clusterState, indexMetaData.getIndex().getName());
                if (blockException != null) {
                    logger.trace("cluster is blocked, action failed on primary", blockException);
                    throw blockException;
                }

                if (primaryShardReference.isRelocated()) {
                    primaryShardReference.close(); // release shard operation lock as soon as possible
                    setPhase(replicationTask, "primary_delegation");
                    // delegate primary phase to relocation target
                    // it is safe to execute primary phase on relocation target as there are no more in-flight operations where primary
                    // phase is executed on local shard and all subsequent operations are executed on relocation target as primary phase.
                    final ShardRouting primary = primaryShardReference.routingEntry();
                    assert primary.relocating() : "indexShard is marked as relocated but routing isn't" + primary;
                    final Writeable.Reader<Response> reader = in -> {
                        Response response = TransportReplicationAction.this.newResponseInstance();
                        response.readFrom(in);
                        return response;
                    };
                    DiscoveryNode relocatingNode = clusterState.nodes().get(primary.relocatingNodeId());
                    transportService.sendRequest(relocatingNode, transportPrimaryAction,
                        new ConcreteShardRequest<>(primaryRequest.getRequest(), primary.allocationId().getRelocationId(),
                            primaryRequest.getPrimaryTerm()),
                        transportOptions,
                        new ActionListenerResponseHandler<Response>(onCompletionListener, reader) {
                            @Override
                            public void handleResponse(Response response) {
                                setPhase(replicationTask, "finished");
                                super.handleResponse(response);
                            }

                            @Override
                            public void handleException(TransportException exp) {
                                setPhase(replicationTask, "finished");
                                super.handleException(exp);
                            }
                        });
                } else {
                    setPhase(replicationTask, "primary");
                    final ActionListener<Response> listener = createResponseListener(primaryShardReference);
                    createReplicatedOperation(primaryRequest.getRequest(),
                            ActionListener.wrap(result -> result.respond(listener), listener::onFailure),
                            primaryShardReference)
                            .execute();
                }
            } catch (Exception e) {
                Releasables.closeWhileHandlingException(primaryShardReference); // release shard operation lock before responding to caller
                onFailure(e);
            }
        }

        @Override
        public void onFailure(Exception e) {
            setPhase(replicationTask, "finished");
            onCompletionListener.onFailure(e);
        }

        private ActionListener<Response> createResponseListener(final PrimaryShardReference primaryShardReference) {
            return new ActionListener<Response>() {
                @Override
                public void onResponse(Response response) {
                    if (syncGlobalCheckpointAfterOperation) {
                        final IndexShard shard = primaryShardReference.indexShard;
                        try {
                            shard.maybeSyncGlobalCheckpoint("post-operation");
                        } catch (final Exception e) {
                            // only log non-closed exceptions
                            if (ExceptionsHelper.unwrap(e, AlreadyClosedException.class, IndexShardClosedException.class) == null) {
                                logger.info(
                                        new ParameterizedMessage(
                                                "{} failed to execute post-operation global checkpoint sync",
                                                shard.shardId()),
                                        e);
                                // intentionally swallow, a missed global checkpoint sync should not fail this operation
                            }
                        }
                    }
                    primaryShardReference.close(); // release shard operation lock before responding to caller
                    setPhase(replicationTask, "finished");
                    onCompletionListener.onResponse(response);
                }

                @Override
                public void onFailure(Exception e) {
                    primaryShardReference.close(); // release shard operation lock before responding to caller
                    setPhase(replicationTask, "finished");
                    onCompletionListener.onFailure(e);
                }
            };
        }

        protected ReplicationOperation<Request, ReplicaRequest, PrimaryResult<ReplicaRequest, Response>> createReplicatedOperation(
            Request request, ActionListener<PrimaryResult<ReplicaRequest, Response>> listener,
            PrimaryShardReference primaryShardReference) {
            return new ReplicationOperation<>(request, primaryShardReference, listener,
                    newReplicasProxy(primaryRequest.getPrimaryTerm()), logger, actionName);
        }
    }

    public static class PrimaryResult<ReplicaRequest extends ReplicationRequest<ReplicaRequest>,
            Response extends ReplicationResponse>
            implements ReplicationOperation.PrimaryResult<ReplicaRequest> {
        final ReplicaRequest replicaRequest;
        public final Response finalResponseIfSuccessful;
        public final Exception finalFailure;

        /**
         * Result of executing a primary operation
         * expects <code>finalResponseIfSuccessful</code> or <code>finalFailure</code> to be not-null
         */
        public PrimaryResult(ReplicaRequest replicaRequest, Response finalResponseIfSuccessful, Exception finalFailure) {
            assert finalFailure != null ^ finalResponseIfSuccessful != null
                    : "either a response or a failure has to be not null, " +
                    "found [" + finalFailure + "] failure and ["+ finalResponseIfSuccessful + "] response";
            this.replicaRequest = replicaRequest;
            this.finalResponseIfSuccessful = finalResponseIfSuccessful;
            this.finalFailure = finalFailure;
        }

        public PrimaryResult(ReplicaRequest replicaRequest, Response replicationResponse) {
            this(replicaRequest, replicationResponse, null);
        }

        @Override
        public ReplicaRequest replicaRequest() {
            return replicaRequest;
        }

        @Override
        public void setShardInfo(ReplicationResponse.ShardInfo shardInfo) {
            if (finalResponseIfSuccessful != null) {
                finalResponseIfSuccessful.setShardInfo(shardInfo);
            }
        }

        public void respond(ActionListener<Response> listener) {
            if (finalResponseIfSuccessful != null) {
                listener.onResponse(finalResponseIfSuccessful);
            } else {
                listener.onFailure(finalFailure);
            }
        }
    }

    public static class ReplicaResult {
        final Exception finalFailure;

        public ReplicaResult(Exception finalFailure) {
            this.finalFailure = finalFailure;
        }

        public ReplicaResult() {
            this(null);
        }

        public void respond(ActionListener<TransportResponse.Empty> listener) {
            if (finalFailure == null) {
                listener.onResponse(TransportResponse.Empty.INSTANCE);
            } else {
                listener.onFailure(finalFailure);
            }
        }
    }

    protected void handleReplicaRequest(final ConcreteReplicaRequest<ReplicaRequest> replicaRequest,
                                        final TransportChannel channel, final Task task) {
        new AsyncReplicaAction(
            replicaRequest, new ChannelActionListener<>(channel, transportReplicaAction, replicaRequest), (ReplicationTask) task).run();
    }

    public static class RetryOnReplicaException extends ElasticsearchException {

        public RetryOnReplicaException(ShardId shardId, String msg) {
            super(msg);
            setShard(shardId);
        }

        public RetryOnReplicaException(StreamInput in) throws IOException {
            super(in);
        }
    }

    private final class AsyncReplicaAction extends AbstractRunnable implements ActionListener<Releasable> {
        private final ActionListener<ReplicaResponse> onCompletionListener;
        private final IndexShard replica;
        /**
         * The task on the node with the replica shard.
         */
        private final ReplicationTask task;
        // important: we pass null as a timeout as failing a replica is
        // something we want to avoid at all costs
        private final ClusterStateObserver observer = new ClusterStateObserver(clusterService, null, logger, threadPool.getThreadContext());
        private final ConcreteReplicaRequest<ReplicaRequest> replicaRequest;

        AsyncReplicaAction(ConcreteReplicaRequest<ReplicaRequest> replicaRequest, ActionListener<ReplicaResponse> onCompletionListener,
                           ReplicationTask task) {
            this.replicaRequest = replicaRequest;
            this.onCompletionListener = onCompletionListener;
            this.task = task;
            final ShardId shardId = replicaRequest.getRequest().shardId();
            assert shardId != null : "request shardId must be set";
            this.replica = getIndexShard(shardId);
        }

        @Override
        public void onResponse(Releasable releasable) {
            try {
                final ReplicaResult replicaResult = shardOperationOnReplica(replicaRequest.getRequest(), replica);
                releasable.close(); // release shard operation lock before responding to caller
                final TransportReplicationAction.ReplicaResponse response =
                        new ReplicaResponse(replica.getLocalCheckpoint(), replica.getGlobalCheckpoint());
                replicaResult.respond(new ResponseListener(response));
            } catch (final Exception e) {
                Releasables.closeWhileHandlingException(releasable); // release shard operation lock before responding to caller
                AsyncReplicaAction.this.onFailure(e);
            }
        }

        @Override
        public void onFailure(Exception e) {
            if (e instanceof RetryOnReplicaException) {
                logger.trace(
                        () -> new ParameterizedMessage(
                            "Retrying operation on replica, action [{}], request [{}]",
                            transportReplicaAction,
                            replicaRequest.getRequest()),
                    e);
                replicaRequest.getRequest().onRetry();
                observer.waitForNextChange(new ClusterStateObserver.Listener() {
                    @Override
                    public void onNewClusterState(ClusterState state) {
                        // Forking a thread on local node via transport service so that custom transport service have an
                        // opportunity to execute custom logic before the replica operation begins
                        transportService.sendRequest(clusterService.localNode(), transportReplicaAction,
                            replicaRequest,
                            new ActionListenerResponseHandler<>(onCompletionListener, in -> new ReplicaResponse()));
                    }

                    @Override
                    public void onClusterServiceClose() {
                        responseWithFailure(new NodeClosedException(clusterService.localNode()));
                    }

                    @Override
                    public void onTimeout(TimeValue timeout) {
                        throw new AssertionError("Cannot happen: there is not timeout");
                    }
                });
            } else {
                responseWithFailure(e);
            }
        }

        protected void responseWithFailure(Exception e) {
            setPhase(task, "finished");
            onCompletionListener.onFailure(e);
        }

        @Override
        protected void doRun() throws Exception {
            setPhase(task, "replica");
            final String actualAllocationId = this.replica.routingEntry().allocationId().getId();
            if (actualAllocationId.equals(replicaRequest.getTargetAllocationID()) == false) {
                throw new ShardNotFoundException(this.replica.shardId(), "expected allocation id [{}] but found [{}]",
                    replicaRequest.getTargetAllocationID(), actualAllocationId);
            }
            acquireReplicaOperationPermit(replica, replicaRequest.getRequest(), this, replicaRequest.getPrimaryTerm(),
                replicaRequest.getGlobalCheckpoint(), replicaRequest.getMaxSeqNoOfUpdatesOrDeletes());
        }

        /**
         * Listens for the response on the replica and sends the response back to the primary.
         */
        private class ResponseListener implements ActionListener<TransportResponse.Empty> {
            private final ReplicaResponse replicaResponse;

            ResponseListener(ReplicaResponse replicaResponse) {
                this.replicaResponse = replicaResponse;
            }

            @Override
            public void onResponse(Empty response) {
                if (logger.isTraceEnabled()) {
                    logger.trace("action [{}] completed on shard [{}] for request [{}]", transportReplicaAction,
                        replicaRequest.getRequest().shardId(),
                        replicaRequest.getRequest());
                }
                setPhase(task, "finished");
                onCompletionListener.onResponse(replicaResponse);
            }

            @Override
            public void onFailure(Exception e) {
                responseWithFailure(e);
            }
        }
    }

    protected IndexShard getIndexShard(final ShardId shardId) {
        IndexService indexService = indicesService.indexServiceSafe(shardId.getIndex());
        return indexService.getShard(shardId.id());
    }

    /**
     * Responsible for routing and retrying failed operations on the primary.
     * The actual primary operation is done in {@link ReplicationOperation} on the
     * node with primary copy.
     *
     * Resolves index and shard id for the request before routing it to target node
     */
    final class ReroutePhase extends AbstractRunnable {
        private final ActionListener<Response> listener;
        private final Request request;
        private final ReplicationTask task;
        private final ClusterStateObserver observer;
        private final AtomicBoolean finished = new AtomicBoolean();

        ReroutePhase(ReplicationTask task, Request request, ActionListener<Response> listener) {
            this.request = request;
            if (task != null) {
                this.request.setParentTask(clusterService.localNode().getId(), task.getId());
            }
            this.listener = listener;
            this.task = task;
            this.observer = new ClusterStateObserver(clusterService, request.timeout(), logger, threadPool.getThreadContext());
        }

        @Override
        public void onFailure(Exception e) {
            finishWithUnexpectedFailure(e);
        }

        @Override
        protected void doRun() {
            setPhase(task, "routing");
            final ClusterState state = observer.setAndGetObservedState();
            final String concreteIndex = concreteIndex(state, request);
            final ClusterBlockException blockException = blockExceptions(state, concreteIndex);
            if (blockException != null) {
                if (blockException.retryable()) {
                    logger.trace("cluster is blocked, scheduling a retry", blockException);
                    retry(blockException);
                } else {
                    finishAsFailed(blockException);
                }
            } else {
                // request does not have a shardId yet, we need to pass the concrete index to resolve shardId
                final IndexMetaData indexMetaData = state.metaData().index(concreteIndex);
                if (indexMetaData == null) {
                    retry(new IndexNotFoundException(concreteIndex));
                    return;
                }
                if (indexMetaData.getState() == IndexMetaData.State.CLOSE) {
                    throw new IndexClosedException(indexMetaData.getIndex());
                }

                // resolve all derived request fields, so we can route and apply it
                resolveRequest(indexMetaData, request);
                assert request.waitForActiveShards() != ActiveShardCount.DEFAULT :
                    "request waitForActiveShards must be set in resolveRequest";

                final ShardRouting primary = primary(state);
                if (retryIfUnavailable(state, primary)) {
                    return;
                }
                final DiscoveryNode node = state.nodes().get(primary.currentNodeId());
                if (primary.currentNodeId().equals(state.nodes().getLocalNodeId())) {
                    performLocalAction(state, primary, node, indexMetaData);
                } else {
                    performRemoteAction(state, primary, node);
                }
            }
        }

        private void performLocalAction(ClusterState state, ShardRouting primary, DiscoveryNode node, IndexMetaData indexMetaData) {
            setPhase(task, "waiting_on_primary");
            if (logger.isTraceEnabled()) {
                logger.trace("send action [{}] to local primary [{}] for request [{}] with cluster state version [{}] to [{}] ",
                    transportPrimaryAction, request.shardId(), request, state.version(), primary.currentNodeId());
            }
            performAction(node, transportPrimaryAction, true,
                new ConcreteShardRequest<>(request, primary.allocationId().getId(), indexMetaData.primaryTerm(primary.id())));
        }

        private void performRemoteAction(ClusterState state, ShardRouting primary, DiscoveryNode node) {
            if (state.version() < request.routedBasedOnClusterVersion()) {
                logger.trace("failed to find primary [{}] for request [{}] despite sender thinking it would be here. Local cluster state "
                        + "version [{}]] is older than on sending node (version [{}]), scheduling a retry...", request.shardId(), request,
                    state.version(), request.routedBasedOnClusterVersion());
                retryBecauseUnavailable(request.shardId(), "failed to find primary as current cluster state with version ["
                    + state.version() + "] is stale (expected at least [" + request.routedBasedOnClusterVersion() + "]");
                return;
            } else {
                // chasing the node with the active primary for a second hop requires that we are at least up-to-date with the current
                // cluster state version this prevents redirect loops between two nodes when a primary was relocated and the relocation
                // target is not aware that it is the active primary shard already.
                request.routedBasedOnClusterVersion(state.version());
            }
            if (logger.isTraceEnabled()) {
                logger.trace("send action [{}] on primary [{}] for request [{}] with cluster state version [{}] to [{}]", actionName,
                    request.shardId(), request, state.version(), primary.currentNodeId());
            }
            setPhase(task, "rerouted");
            performAction(node, actionName, false, request);
        }

        private boolean retryIfUnavailable(ClusterState state, ShardRouting primary) {
            if (primary == null || primary.active() == false) {
                logger.trace("primary shard [{}] is not yet active, scheduling a retry: action [{}], request [{}], "
                    + "cluster state version [{}]", request.shardId(), actionName, request, state.version());
                retryBecauseUnavailable(request.shardId(), "primary shard is not active");
                return true;
            }
            if (state.nodes().nodeExists(primary.currentNodeId()) == false) {
                logger.trace("primary shard [{}] is assigned to an unknown node [{}], scheduling a retry: action [{}], request [{}], "
                    + "cluster state version [{}]", request.shardId(), primary.currentNodeId(), actionName, request, state.version());
                retryBecauseUnavailable(request.shardId(), "primary shard isn't assigned to a known node.");
                return true;
            }
            return false;
        }

        private ShardRouting primary(ClusterState state) {
            IndexShardRoutingTable indexShard = state.getRoutingTable().shardRoutingTable(request.shardId());
            return indexShard.primaryShard();
        }

        private void performAction(final DiscoveryNode node, final String action, final boolean isPrimaryAction,
                                   final TransportRequest requestToPerform) {
            transportService.sendRequest(node, action, requestToPerform, transportOptions, new TransportResponseHandler<Response>() {

                @Override
                public Response read(StreamInput in) throws IOException {
                    Response response = newResponseInstance();
                    response.readFrom(in);
                    return response;
                }

                @Override
                public String executor() {
                    return ThreadPool.Names.SAME;
                }

                @Override
                public void handleResponse(Response response) {
                    finishOnSuccess(response);
                }

                @Override
                public void handleException(TransportException exp) {
                    try {
                        // if we got disconnected from the node, or the node / shard is not in the right state (being closed)
                        final Throwable cause = exp.unwrapCause();
                        if (cause instanceof ConnectTransportException || cause instanceof NodeClosedException ||
                            (isPrimaryAction && retryPrimaryException(cause))) {
                            logger.trace(() -> new ParameterizedMessage(
                                    "received an error from node [{}] for request [{}], scheduling a retry",
                                    node.getId(), requestToPerform), exp);
                            retry(exp);
                        } else {
                            finishAsFailed(exp);
                        }
                    } catch (Exception e) {
                        e.addSuppressed(exp);
                        finishWithUnexpectedFailure(e);
                    }
                }
            });
        }

        void retry(Exception failure) {
            assert failure != null;
            if (observer.isTimedOut()) {
                // we running as a last attempt after a timeout has happened. don't retry
                finishAsFailed(failure);
                return;
            }
            setPhase(task, "waiting_for_retry");
            request.onRetry();
            observer.waitForNextChange(new ClusterStateObserver.Listener() {
                @Override
                public void onNewClusterState(ClusterState state) {
                    run();
                }

                @Override
                public void onClusterServiceClose() {
                    finishAsFailed(new NodeClosedException(clusterService.localNode()));
                }

                @Override
                public void onTimeout(TimeValue timeout) {
                    // Try one more time...
                    run();
                }
            });
        }

        void finishAsFailed(Exception failure) {
            if (finished.compareAndSet(false, true)) {
                setPhase(task, "failed");
                logger.trace(() -> new ParameterizedMessage("operation failed. action [{}], request [{}]", actionName, request), failure);
                listener.onFailure(failure);
            } else {
                assert false : "finishAsFailed called but operation is already finished";
            }
        }

        void finishWithUnexpectedFailure(Exception failure) {
            logger.warn(() -> new ParameterizedMessage(
                        "unexpected error during the primary phase for action [{}], request [{}]",
                        actionName, request), failure);
            if (finished.compareAndSet(false, true)) {
                setPhase(task, "failed");
                listener.onFailure(failure);
            } else {
                assert false : "finishWithUnexpectedFailure called but operation is already finished";
            }
        }

        void finishOnSuccess(Response response) {
            if (finished.compareAndSet(false, true)) {
                setPhase(task, "finished");
                if (logger.isTraceEnabled()) {
                    logger.trace("operation succeeded. action [{}],request [{}]", actionName, request);
                }
                listener.onResponse(response);
            } else {
                assert false : "finishOnSuccess called but operation is already finished";
            }
        }

        void retryBecauseUnavailable(ShardId shardId, String message) {
            retry(new UnavailableShardsException(shardId, "{} Timeout: [{}], request: [{}]", message, request.timeout(), request));
        }
    }

    /**
     * Executes the logic for acquiring one or more operation permit on a primary shard. The default is to acquire a single permit but this
     * method can be overridden to acquire more.
     */
    protected void acquirePrimaryOperationPermit(final IndexShard primary,
                                                 final Request request,
                                                 final ActionListener<Releasable> onAcquired) {
        primary.acquirePrimaryOperationPermit(onAcquired, executor, request);
    }

    /**
     * Executes the logic for acquiring one or more operation permit on a replica shard. The default is to acquire a single permit but this
     * method can be overridden to acquire more.
     */
    protected void acquireReplicaOperationPermit(final IndexShard replica,
                                                 final ReplicaRequest request,
                                                 final ActionListener<Releasable> onAcquired,
                                                 final long primaryTerm,
                                                 final long globalCheckpoint,
                                                 final long maxSeqNoOfUpdatesOrDeletes) {
        replica.acquireReplicaOperationPermit(primaryTerm, globalCheckpoint, maxSeqNoOfUpdatesOrDeletes, onAcquired, executor, request);
    }

    class PrimaryShardReference implements Releasable,
            ReplicationOperation.Primary<Request, ReplicaRequest, PrimaryResult<ReplicaRequest, Response>> {

        protected final IndexShard indexShard;
        private final Releasable operationLock;

        PrimaryShardReference(IndexShard indexShard, Releasable operationLock) {
            this.indexShard = indexShard;
            this.operationLock = operationLock;
        }

        @Override
        public void close() {
            operationLock.close();
        }

        public long getLocalCheckpoint() {
            return indexShard.getLocalCheckpoint();
        }

        public ShardRouting routingEntry() {
            return indexShard.routingEntry();
        }

        public boolean isRelocated() {
            return indexShard.isRelocatedPrimary();
        }

        @Override
        public void failShard(String reason, Exception e) {
            try {
                indexShard.failShard(reason, e);
            } catch (Exception inner) {
                e.addSuppressed(inner);
            }
        }

        @Override
<<<<<<< HEAD
        public void perform(Request request, ActionListener<PrimaryResult<ReplicaRequest, Response>> listener) {
            if (Assertions.ENABLED) {
                listener = ActionListener.map(listener, result -> {
                    assert result.replicaRequest() == null || result.finalFailure == null : "a replica request [" + result.replicaRequest()
                        + "] with a primary failure [" + result.finalFailure + "]";
                    return result;
                });
            }
            shardOperationOnPrimary(request, indexShard, listener);
=======
        public PrimaryResult<ReplicaRequest, Response> perform(Request request) throws Exception {
            PrimaryResult<ReplicaRequest, Response> result = shardOperationOnPrimary(request, indexShard);
            assert result.replicaRequest() == null || result.finalFailure == null : "a replica request [" + result.replicaRequest()
                + "] with a primary failure [" + result.finalFailure + "]";
            return result;
>>>>>>> cb5ec67e
        }

        @Override
        public void updateLocalCheckpointForShard(String allocationId, long checkpoint) {
            indexShard.updateLocalCheckpointForShard(allocationId, checkpoint);
        }

        @Override
        public void updateGlobalCheckpointForShard(final String allocationId, final long globalCheckpoint) {
            indexShard.updateGlobalCheckpointForShard(allocationId, globalCheckpoint);
        }

        @Override
        public long localCheckpoint() {
            return indexShard.getLocalCheckpoint();
        }

        @Override
        public long globalCheckpoint() {
            return indexShard.getGlobalCheckpoint();
        }

        @Override
        public long maxSeqNoOfUpdatesOrDeletes() {
            return indexShard.getMaxSeqNoOfUpdatesOrDeletes();
        }

        @Override
        public ReplicationGroup getReplicationGroup() {
            return indexShard.getReplicationGroup();
        }
    }


    public static class ReplicaResponse extends ActionResponse implements ReplicationOperation.ReplicaResponse {
        private long localCheckpoint;
        private long globalCheckpoint;

        ReplicaResponse() {

        }

        public ReplicaResponse(long localCheckpoint, long globalCheckpoint) {
            /*
             * A replica should always know its own local checkpoints so this should always be a valid sequence number or the pre-6.0
             * checkpoint value when simulating responses to replication actions that pre-6.0 nodes are not aware of (e.g., the global
             * checkpoint background sync, and the primary/replica resync).
             */
            assert localCheckpoint != SequenceNumbers.UNASSIGNED_SEQ_NO;
            this.localCheckpoint = localCheckpoint;
            this.globalCheckpoint = globalCheckpoint;
        }

        @Override
        public void readFrom(StreamInput in) throws IOException {
            super.readFrom(in);
            localCheckpoint = in.readZLong();
            globalCheckpoint = in.readZLong();
        }

        @Override
        public void writeTo(StreamOutput out) throws IOException {
            super.writeTo(out);
            out.writeZLong(localCheckpoint);
            out.writeZLong(globalCheckpoint);
        }

        @Override
        public long localCheckpoint() {
            return localCheckpoint;
        }

        @Override
        public long globalCheckpoint() {
            return globalCheckpoint;
        }

        @Override
        public boolean equals(Object o) {
            if (this == o) return true;
            if (o == null || getClass() != o.getClass()) return false;
            ReplicaResponse that = (ReplicaResponse) o;
            return localCheckpoint == that.localCheckpoint &&
                globalCheckpoint == that.globalCheckpoint;
        }

        @Override
        public int hashCode() {
            return Objects.hash(localCheckpoint, globalCheckpoint);
        }
    }

    /**
     * The {@code ReplicasProxy} is an implementation of the {@code Replicas}
     * interface that performs the actual {@code ReplicaRequest} on the replica
     * shards. It also encapsulates the logic required for failing the replica
     * if deemed necessary as well as marking it as stale when needed.
     */
    protected class ReplicasProxy implements ReplicationOperation.Replicas<ReplicaRequest> {

        protected final long primaryTerm;

        public ReplicasProxy(long primaryTerm) {
            this.primaryTerm = primaryTerm;
        }

        @Override
        public void performOn(
                final ShardRouting replica,
                final ReplicaRequest request,
                final long globalCheckpoint,
                final long maxSeqNoOfUpdatesOrDeletes,
                final ActionListener<ReplicationOperation.ReplicaResponse> listener) {
            String nodeId = replica.currentNodeId();
            final DiscoveryNode node = clusterService.state().nodes().get(nodeId);
            if (node == null) {
                listener.onFailure(new NoNodeAvailableException("unknown node [" + nodeId + "]"));
                return;
            }
            final ConcreteReplicaRequest<ReplicaRequest> replicaRequest = new ConcreteReplicaRequest<>(
                request, replica.allocationId().getId(), primaryTerm, globalCheckpoint, maxSeqNoOfUpdatesOrDeletes);
            sendReplicaRequest(replicaRequest, node, listener);
        }

        @Override
        public void failShardIfNeeded(ShardRouting replica, String message, Exception exception, ActionListener<Void> listener) {
            // This does not need to fail the shard. The idea is that this
            // is a non-write operation (something like a refresh or a global
            // checkpoint sync) and therefore the replica should still be
            // "alive" if it were to fail.
            listener.onResponse(null);
        }

        @Override
        public void markShardCopyAsStaleIfNeeded(ShardId shardId, String allocationId, ActionListener<Void> listener) {
            // This does not need to make the shard stale. The idea is that this
            // is a non-write operation (something like a refresh or a global
            // checkpoint sync) and therefore the replica should still be
            // "alive" if it were to be marked as stale.
            listener.onResponse(null);
        }
    }

    /**
     * Sends the specified replica request to the specified node.
     *
     * @param replicaRequest the replica request
     * @param node           the node to send the request to
     * @param listener       callback for handling the response or failure
     */
    protected void sendReplicaRequest(
            final ConcreteReplicaRequest<ReplicaRequest> replicaRequest,
            final DiscoveryNode node,
            final ActionListener<ReplicationOperation.ReplicaResponse> listener) {
        final ActionListenerResponseHandler<ReplicaResponse> handler = new ActionListenerResponseHandler<>(listener, in -> {
            ReplicaResponse replicaResponse = new ReplicaResponse();
            replicaResponse.readFrom(in);
            return replicaResponse;
        });
        transportService.sendRequest(node, transportReplicaAction, replicaRequest, transportOptions, handler);
    }

    /** a wrapper class to encapsulate a request when being sent to a specific allocation id **/
    public static class ConcreteShardRequest<R extends TransportRequest> extends TransportRequest {

        /** {@link AllocationId#getId()} of the shard this request is sent to **/
        private String targetAllocationID;

        private long primaryTerm;

        private R request;

        public ConcreteShardRequest(Supplier<R> requestSupplier) {
            request = requestSupplier.get();
            // null now, but will be populated by reading from the streams
            targetAllocationID = null;
            primaryTerm = UNASSIGNED_PRIMARY_TERM;
        }

        public ConcreteShardRequest(R request, String targetAllocationID, long primaryTerm) {
            Objects.requireNonNull(request);
            Objects.requireNonNull(targetAllocationID);
            this.request = request;
            this.targetAllocationID = targetAllocationID;
            this.primaryTerm = primaryTerm;
        }

        @Override
        public void setParentTask(String parentTaskNode, long parentTaskId) {
            request.setParentTask(parentTaskNode, parentTaskId);
        }

        @Override
        public void setParentTask(TaskId taskId) {
            request.setParentTask(taskId);
        }

        @Override
        public TaskId getParentTask() {
            return request.getParentTask();
        }
        @Override
        public Task createTask(long id, String type, String action, TaskId parentTaskId, Map<String, String> headers) {
            return request.createTask(id, type, action, parentTaskId, headers);
        }

        @Override
        public String getDescription() {
            return "[" + request.getDescription() + "] for aID [" + targetAllocationID + "] and term [" + primaryTerm + "]";
        }

        @Override
        public void readFrom(StreamInput in) throws IOException {
            targetAllocationID = in.readString();
            primaryTerm = in.readVLong();
            request.readFrom(in);
        }

        @Override
        public void writeTo(StreamOutput out) throws IOException {
            out.writeString(targetAllocationID);
            out.writeVLong(primaryTerm);
            request.writeTo(out);
        }

        public R getRequest() {
            return request;
        }

        public String getTargetAllocationID() {
            return targetAllocationID;
        }

        public long getPrimaryTerm() {
            return primaryTerm;
        }

        @Override
        public String toString() {
            return "request: " + request + ", target allocation id: " + targetAllocationID + ", primary term: " + primaryTerm;
        }
    }

    protected static final class ConcreteReplicaRequest<R extends TransportRequest> extends ConcreteShardRequest<R> {

        private long globalCheckpoint;
        private long maxSeqNoOfUpdatesOrDeletes;

        public ConcreteReplicaRequest(final Supplier<R> requestSupplier) {
            super(requestSupplier);
        }

        public ConcreteReplicaRequest(final R request, final String targetAllocationID, final long primaryTerm,
                                      final long globalCheckpoint, final long maxSeqNoOfUpdatesOrDeletes) {
            super(request, targetAllocationID, primaryTerm);
            this.globalCheckpoint = globalCheckpoint;
            this.maxSeqNoOfUpdatesOrDeletes = maxSeqNoOfUpdatesOrDeletes;
        }

        @Override
        public void readFrom(StreamInput in) throws IOException {
            super.readFrom(in);
            globalCheckpoint = in.readZLong();
            maxSeqNoOfUpdatesOrDeletes = in.readZLong();
        }

        @Override
        public void writeTo(StreamOutput out) throws IOException {
            super.writeTo(out);
            out.writeZLong(globalCheckpoint);
            out.writeZLong(maxSeqNoOfUpdatesOrDeletes);
        }

        public long getGlobalCheckpoint() {
            return globalCheckpoint;
        }

        public long getMaxSeqNoOfUpdatesOrDeletes() {
            return maxSeqNoOfUpdatesOrDeletes;
        }

        @Override
        public String toString() {
            return "ConcreteReplicaRequest{" +
                    "targetAllocationID='" + getTargetAllocationID() + '\'' +
                    ", primaryTerm='" + getPrimaryTerm() + '\'' +
                    ", request=" + getRequest() +
                    ", globalCheckpoint=" + globalCheckpoint +
                    ", maxSeqNoOfUpdatesOrDeletes=" + maxSeqNoOfUpdatesOrDeletes +
                    '}';
        }
    }

    /**
     * Sets the current phase on the task if it isn't null. Pulled into its own
     * method because its more convenient that way.
     */
    static void setPhase(ReplicationTask task, String phase) {
        if (task != null) {
            task.setPhase(phase);
        }
    }
}<|MERGE_RESOLUTION|>--- conflicted
+++ resolved
@@ -919,7 +919,6 @@
         }
 
         @Override
-<<<<<<< HEAD
         public void perform(Request request, ActionListener<PrimaryResult<ReplicaRequest, Response>> listener) {
             if (Assertions.ENABLED) {
                 listener = ActionListener.map(listener, result -> {
@@ -929,13 +928,6 @@
                 });
             }
             shardOperationOnPrimary(request, indexShard, listener);
-=======
-        public PrimaryResult<ReplicaRequest, Response> perform(Request request) throws Exception {
-            PrimaryResult<ReplicaRequest, Response> result = shardOperationOnPrimary(request, indexShard);
-            assert result.replicaRequest() == null || result.finalFailure == null : "a replica request [" + result.replicaRequest()
-                + "] with a primary failure [" + result.finalFailure + "]";
-            return result;
->>>>>>> cb5ec67e
         }
 
         @Override
