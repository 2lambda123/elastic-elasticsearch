--- conflicted
+++ resolved
@@ -22,7 +22,6 @@
 import java.util.Map;
 import java.util.Set;
 import java.util.function.Consumer;
-import java.util.stream.Collectors;
 
 public class PendingReplicationActions implements Consumer<ReplicationGroup>, Releasable {
 
@@ -99,14 +98,7 @@
 
     @Override
     public synchronized void close() {
-<<<<<<< HEAD
-        final List<RetryableAction<?>> toCancel = onGoingReplicationActions.values()
-            .stream()
-            .flatMap(Collection::stream)
-            .collect(Collectors.toList());
-=======
         final List<RetryableAction<?>> toCancel = onGoingReplicationActions.values().stream().flatMap(Collection::stream).toList();
->>>>>>> dddff274
         onGoingReplicationActions.clear();
         cancelActions(toCancel, "Primary closed.");
     }
