--- conflicted
+++ resolved
@@ -183,13 +183,11 @@
     public static final TransportVersion INDEX_SEGMENTS_VECTOR_FORMATS = def(8_642_00_0);
     public static final TransportVersion ADD_RESOURCE_ALREADY_UPLOADED_EXCEPTION = def(8_643_00_0);
     public static final TransportVersion ESQL_MV_ORDERING_SORTED_ASCENDING = def(8_644_00_0);
-<<<<<<< HEAD
-    public static final TransportVersion ROLE_REMOTE_CLUSTER_PRIVS = def(8_645_00_0);
-=======
     public static final TransportVersion ESQL_PAGE_MAPPING_TO_ITERATOR = def(8_645_00_0);
     public static final TransportVersion BINARY_PIT_ID = def(8_646_00_0);
     public static final TransportVersion SECURITY_ROLE_MAPPINGS_IN_CLUSTER_STATE = def(8_647_00_0);
->>>>>>> a810f872
+	public static final TransportVersion ROLE_REMOTE_CLUSTER_PRIVS = def(8_648_00_0);
+
 
     /*
      * STOP! READ THIS FIRST! No, really,
