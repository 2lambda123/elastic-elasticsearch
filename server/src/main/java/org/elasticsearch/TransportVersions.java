/*
 * Copyright Elasticsearch B.V. and/or licensed to Elasticsearch B.V. under one
 * or more contributor license agreements. Licensed under the Elastic License
 * 2.0 and the Server Side Public License, v 1; you may not use this file except
 * in compliance with, at your election, the Elastic License 2.0 or the Server
 * Side Public License, v 1.
 */

package org.elasticsearch;

import org.elasticsearch.core.Assertions;

import java.lang.reflect.Field;
import java.util.Collection;
import java.util.Collections;
import java.util.HashMap;
import java.util.Map;
import java.util.NavigableMap;
import java.util.Set;
import java.util.TreeMap;
import java.util.TreeSet;

/**
 * <p>Transport version is used to coordinate compatible wire protocol communication between nodes, at a fine-grained level.  This replaces
 * and supersedes the old Version constants.</p>
 *
 * <p>Before adding a new version constant, please read the block comment at the end of the list of constants.</p>
 */
public class TransportVersions {

    /*
     * NOTE: IntelliJ lies!
     * This map is used during class construction, referenced by the registerTransportVersion method.
     * When all the transport version constants have been registered, the map is cleared & never touched again.
     */
    static TreeSet<Integer> IDS = new TreeSet<>();

    static TransportVersion def(int id) {
        if (IDS == null) throw new IllegalStateException("The IDS map needs to be present to call this method");

        if (IDS.add(id) == false) {
            throw new IllegalArgumentException("Version id " + id + " defined twice");
        }
        if (id < IDS.last()) {
            throw new IllegalArgumentException("Version id " + id + " is not defined in the right location. Keep constants sorted");
        }
        return new TransportVersion(id);
    }

    public static final TransportVersion ZERO = def(0);
    public static final TransportVersion V_7_0_0 = def(7_00_00_99);
    public static final TransportVersion V_7_0_1 = def(7_00_01_99);
    public static final TransportVersion V_7_1_0 = def(7_01_00_99);
    public static final TransportVersion V_7_2_0 = def(7_02_00_99);
    public static final TransportVersion V_7_2_1 = def(7_02_01_99);
    public static final TransportVersion V_7_3_0 = def(7_03_00_99);
    public static final TransportVersion V_7_3_2 = def(7_03_02_99);
    public static final TransportVersion V_7_4_0 = def(7_04_00_99);
    public static final TransportVersion V_7_5_0 = def(7_05_00_99);
    public static final TransportVersion V_7_6_0 = def(7_06_00_99);
    public static final TransportVersion V_7_7_0 = def(7_07_00_99);
    public static final TransportVersion V_7_8_0 = def(7_08_00_99);
    public static final TransportVersion V_7_8_1 = def(7_08_01_99);
    public static final TransportVersion V_7_9_0 = def(7_09_00_99);
    public static final TransportVersion V_7_10_0 = def(7_10_00_99);
    public static final TransportVersion V_7_10_1 = def(7_10_01_99);
    public static final TransportVersion V_7_11_0 = def(7_11_00_99);
    public static final TransportVersion V_7_12_0 = def(7_12_00_99);
    public static final TransportVersion V_7_13_0 = def(7_13_00_99);
    public static final TransportVersion V_7_14_0 = def(7_14_00_99);
    public static final TransportVersion V_7_15_0 = def(7_15_00_99);
    public static final TransportVersion V_7_15_1 = def(7_15_01_99);
    public static final TransportVersion V_7_16_0 = def(7_16_00_99);
    public static final TransportVersion V_7_17_0 = def(7_17_00_99);
    public static final TransportVersion V_7_17_1 = def(7_17_01_99);
    public static final TransportVersion V_7_17_8 = def(7_17_08_99);
    public static final TransportVersion V_8_0_0 = def(8_00_00_99);
    public static final TransportVersion V_8_1_0 = def(8_01_00_99);
    public static final TransportVersion V_8_2_0 = def(8_02_00_99);
    public static final TransportVersion V_8_3_0 = def(8_03_00_99);
    public static final TransportVersion V_8_4_0 = def(8_04_00_99);
    public static final TransportVersion V_8_5_0 = def(8_05_00_99);
    public static final TransportVersion V_8_6_0 = def(8_06_00_99);
    public static final TransportVersion V_8_6_1 = def(8_06_01_99);
    public static final TransportVersion V_8_7_0 = def(8_07_00_99);
    public static final TransportVersion V_8_7_1 = def(8_07_01_99);
    public static final TransportVersion V_8_8_0 = def(8_08_00_99);
    public static final TransportVersion V_8_8_1 = def(8_08_01_99);
    /*
     * READ THE COMMENT BELOW THIS BLOCK OF DECLARATIONS BEFORE ADDING NEW TRANSPORT VERSIONS
     * Detached transport versions added below here.
     */
    public static final TransportVersion V_8_500_020 = def(8_500_020);
    public static final TransportVersion V_8_500_040 = def(8_500_040);
    public static final TransportVersion V_8_500_041 = def(8_500_041);
    public static final TransportVersion V_8_500_042 = def(8_500_042);
    public static final TransportVersion V_8_500_043 = def(8_500_043);
    public static final TransportVersion V_8_500_044 = def(8_500_044);
    public static final TransportVersion V_8_500_045 = def(8_500_045);
    public static final TransportVersion V_8_500_046 = def(8_500_046);
    public static final TransportVersion V_8_500_047 = def(8_500_047);
    public static final TransportVersion V_8_500_048 = def(8_500_048);
    public static final TransportVersion V_8_500_049 = def(8_500_049);
    public static final TransportVersion V_8_500_050 = def(8_500_050);
    public static final TransportVersion V_8_500_051 = def(8_500_051);
    public static final TransportVersion V_8_500_052 = def(8_500_052);
    public static final TransportVersion V_8_500_053 = def(8_500_053);
    public static final TransportVersion V_8_500_054 = def(8_500_054);
    public static final TransportVersion V_8_500_055 = def(8_500_055);
    public static final TransportVersion V_8_500_056 = def(8_500_056);
    public static final TransportVersion V_8_500_057 = def(8_500_057);
    public static final TransportVersion V_8_500_058 = def(8_500_058);
    public static final TransportVersion V_8_500_059 = def(8_500_059);
    public static final TransportVersion V_8_500_060 = def(8_500_060);
    public static final TransportVersion V_8_500_061 = def(8_500_061);
    public static final TransportVersion V_8_500_062 = def(8_500_062);
    public static final TransportVersion V_8_500_063 = def(8_500_063);
    public static final TransportVersion V_8_500_064 = def(8_500_064);
    public static final TransportVersion V_8_500_065 = def(8_500_065);
    public static final TransportVersion V_8_500_066 = def(8_500_066);
    public static final TransportVersion SEARCH_RESP_SKIP_UNAVAILABLE_ADDED = def(8_500_067);
    public static final TransportVersion ML_TRAINED_MODEL_FINISH_PENDING_WORK_ADDED = def(8_500_068);
    public static final TransportVersion SEARCH_APP_INDICES_REMOVED = def(8_500_069);
    public static final TransportVersion GENERIC_NAMED_WRITABLE_ADDED = def(8_500_070);
    public static final TransportVersion PINNED_QUERY_OPTIONAL_INDEX = def(8_500_071);
    public static final TransportVersion SHARD_SIZE_PRIMARY_TERM_GEN_ADDED = def(8_500_072);
    public static final TransportVersion COMPAT_VERSIONS_MAPPING_VERSION_ADDED = def(8_500_073);
    public static final TransportVersion V_8_500_074 = def(8_500_074);
    public static final TransportVersion NODE_INFO_INDEX_VERSION_ADDED = def(8_500_075);
    public static final TransportVersion FIRST_NEW_ID_LAYOUT = def(8_501_00_0);
    public static final TransportVersion COMMIT_PRIMARY_TERM_GENERATION = def(8_501_00_1);
    public static final TransportVersion WAIT_FOR_CLUSTER_STATE_IN_RECOVERY_ADDED = def(8_502_00_0);
    public static final TransportVersion RECOVERY_COMMIT_TOO_NEW_EXCEPTION_ADDED = def(8_503_00_0);
    public static final TransportVersion NODE_INFO_COMPONENT_VERSIONS_ADDED = def(8_504_00_0);
    public static final TransportVersion COMPACT_FIELD_CAPS_ADDED = def(8_505_00_0);
    public static final TransportVersion DATA_STREAM_RESPONSE_INDEX_PROPERTIES = def(8_506_00_0);
    public static final TransportVersion ML_TRAINED_MODEL_CONFIG_PLATFORM_ADDED = def(8_507_00_0);
    public static final TransportVersion LONG_COUNT_IN_HISTOGRAM_ADDED = def(8_508_00_0);
    public static final TransportVersion INFERENCE_MODEL_SECRETS_ADDED = def(8_509_00_0);
    public static final TransportVersion NODE_INFO_REQUEST_SIMPLIFIED = def(8_510_00_0);
    public static final TransportVersion NESTED_KNN_VECTOR_QUERY_V = def(8_511_00_0);
    public static final TransportVersion ML_PACKAGE_LOADER_PLATFORM_ADDED = def(8_512_00_0);
    public static final TransportVersion ELSER_SERVICE_MODEL_VERSION_ADDED_PATCH = def(8_512_00_1);
    public static final TransportVersion PLUGIN_DESCRIPTOR_OPTIONAL_CLASSNAME = def(8_513_00_0);
    public static final TransportVersion UNIVERSAL_PROFILING_LICENSE_ADDED = def(8_514_00_0);
    public static final TransportVersion ELSER_SERVICE_MODEL_VERSION_ADDED = def(8_515_00_0);
    public static final TransportVersion NODE_STATS_HTTP_ROUTE_STATS_ADDED = def(8_516_00_0);
    public static final TransportVersion INCLUDE_SHARDS_STATS_ADDED = def(8_517_00_0);
    public static final TransportVersion BUILD_QUALIFIER_SEPARATED = def(8_518_00_0);
    public static final TransportVersion PIPELINES_IN_BULK_RESPONSE_ADDED = def(8_519_00_0);
    public static final TransportVersion PLUGIN_DESCRIPTOR_STRING_VERSION = def(8_520_00_0);
    public static final TransportVersion TOO_MANY_SCROLL_CONTEXTS_EXCEPTION_ADDED = def(8_521_00_0);
<<<<<<< HEAD
    public static final TransportVersion RETRIEVERS_ADDED = def(8_522_00_0);
=======
    public static final TransportVersion UNCONTENDED_REGISTER_ANALYSIS_ADDED = def(8_522_00_0);
    public static final TransportVersion TRANSFORM_GET_CHECKPOINT_TIMEOUT_ADDED = def(8_523_00_0);
    public static final TransportVersion IP_ADDRESS_WRITEABLE = def(8_524_00_0);
    public static final TransportVersion PRIMARY_TERM_ADDED = def(8_525_00_0);
    public static final TransportVersion CLUSTER_FEATURES_ADDED = def(8_526_00_0);
    public static final TransportVersion DSL_ERROR_STORE_INFORMATION_ENHANCED = def(8_527_00_0);
    public static final TransportVersion INVALID_BUCKET_PATH_EXCEPTION_INTRODUCED = def(8_528_00_0);
    public static final TransportVersion KNN_AS_QUERY_ADDED = def(8_529_00_0);
    public static final TransportVersion UNDESIRED_SHARD_ALLOCATIONS_COUNT_ADDED = def(8_530_00_0);
    public static final TransportVersion ML_INFERENCE_TASK_SETTINGS_OPTIONAL_ADDED = def(8_531_00_0);
    public static final TransportVersion DEPRECATED_COMPONENT_TEMPLATES_ADDED = def(8_532_00_0);
>>>>>>> d25435e1

    /*
     * STOP! READ THIS FIRST! No, really,
     *        ____ _____ ___  ____  _        ____  _____    _    ____    _____ _   _ ___ ____    _____ ___ ____  ____ _____ _
     *       / ___|_   _/ _ \|  _ \| |      |  _ \| ____|  / \  |  _ \  |_   _| | | |_ _/ ___|  |  ___|_ _|  _ \/ ___|_   _| |
     *       \___ \ | || | | | |_) | |      | |_) |  _|   / _ \ | | | |   | | | |_| || |\___ \  | |_   | || |_) \___ \ | | | |
     *        ___) || || |_| |  __/|_|      |  _ <| |___ / ___ \| |_| |   | | |  _  || | ___) | |  _|  | ||  _ < ___) || | |_|
     *       |____/ |_| \___/|_|   (_)      |_| \_\_____/_/   \_\____/    |_| |_| |_|___|____/  |_|   |___|_| \_\____/ |_| (_)
     *
     * A new transport version should be added EVERY TIME a change is made to the serialization protocol of one or more classes. Each
     * transport version should only be used in a single merged commit (apart from the BwC versions copied from o.e.Version, ≤V_8_8_1).
     *
     * ADDING A TRANSPORT VERSION
     * To add a new transport version, add a new constant at the bottom of the list, above this comment. Don't add other lines,
     * comments, etc. The version id has the following layout:
     *
     * M_NNN_SS_P
     *
     * M - The major version of Elasticsearch
     * NNN - The server version part
     * SS - The serverless version part. It should always be 00 here, it is used by serverless only.
     * P - The patch version part
     *
     * To determine the id of the next TransportVersion constant, do the following:
     * - Use the same major version, unless bumping majors
     * - Bump the server version part by 1, unless creating a patch version
     * - Leave the serverless part as 00
     * - Bump the patch part if creating a patch version
     *
     * If a patch version is created, it should be placed sorted among the other existing constants.
     *
     * REVERTING A TRANSPORT VERSION
     *
     * If you revert a commit with a transport version change, you MUST ensure there is a NEW transport version representing the reverted
     * change. DO NOT let the transport version go backwards, it must ALWAYS be incremented.
     *
     * DETERMINING TRANSPORT VERSIONS FROM GIT HISTORY
     *
     * If your git checkout has the expected minor-version-numbered branches and the expected release-version tags then you can find the
     * transport versions known by a particular release ...
     *
     *     git show v8.9.1:server/src/main/java/org/elasticsearch/TransportVersions.java | grep def
     *
     * ... or by a particular branch ...
     *
     *     git show 8.10:server/src/main/java/org/elasticsearch/TransportVersions.java | grep def
     *
     * ... and you can see which versions were added in between two versions too ...
     *
     *     git diff 8.10..main -- server/src/main/java/org/elasticsearch/TransportVersions.java
     */

    /**
     * Reference to the earliest compatible transport version to this version of the codebase.
     * This should be the transport version used by the highest minor version of the previous major.
     */
    public static final TransportVersion MINIMUM_COMPATIBLE = V_7_17_0;

    /**
     * Reference to the minimum transport version that can be used with CCS.
     * This should be the transport version used by the previous minor release.
     */
    public static final TransportVersion MINIMUM_CCS_VERSION = ML_PACKAGE_LOADER_PLATFORM_ADDED;

    static final NavigableMap<Integer, TransportVersion> VERSION_IDS = getAllVersionIds(TransportVersions.class);

    // the highest transport version constant defined in this file, used as a fallback for TransportVersion.current()
    static final TransportVersion LATEST_DEFINED;
    static {
        LATEST_DEFINED = VERSION_IDS.lastEntry().getValue();

        // see comment on IDS field
        // now we're registered all the transport versions, we can clear the map
        IDS = null;
    }

    public static NavigableMap<Integer, TransportVersion> getAllVersionIds(Class<?> cls) {
        Map<Integer, String> versionIdFields = new HashMap<>();
        NavigableMap<Integer, TransportVersion> builder = new TreeMap<>();

        Set<String> ignore = Set.of("ZERO", "CURRENT", "MINIMUM_COMPATIBLE", "MINIMUM_CCS_VERSION");

        for (Field declaredField : cls.getFields()) {
            if (declaredField.getType().equals(TransportVersion.class)) {
                String fieldName = declaredField.getName();
                if (ignore.contains(fieldName)) {
                    continue;
                }

                TransportVersion version;
                try {
                    version = (TransportVersion) declaredField.get(null);
                } catch (IllegalAccessException e) {
                    throw new AssertionError(e);
                }
                builder.put(version.id(), version);

                if (Assertions.ENABLED) {
                    // check the version number is unique
                    var sameVersionNumber = versionIdFields.put(version.id(), fieldName);
                    assert sameVersionNumber == null
                        : "Versions ["
                            + sameVersionNumber
                            + "] and ["
                            + fieldName
                            + "] have the same version number ["
                            + version.id()
                            + "]. Each TransportVersion should have a different version number";
                }
            }
        }

        return Collections.unmodifiableNavigableMap(builder);
    }

    static Collection<TransportVersion> getAllVersions() {
        return VERSION_IDS.values();
    }

    // no instance
    private TransportVersions() {}
}<|MERGE_RESOLUTION|>--- conflicted
+++ resolved
@@ -150,9 +150,6 @@
     public static final TransportVersion PIPELINES_IN_BULK_RESPONSE_ADDED = def(8_519_00_0);
     public static final TransportVersion PLUGIN_DESCRIPTOR_STRING_VERSION = def(8_520_00_0);
     public static final TransportVersion TOO_MANY_SCROLL_CONTEXTS_EXCEPTION_ADDED = def(8_521_00_0);
-<<<<<<< HEAD
-    public static final TransportVersion RETRIEVERS_ADDED = def(8_522_00_0);
-=======
     public static final TransportVersion UNCONTENDED_REGISTER_ANALYSIS_ADDED = def(8_522_00_0);
     public static final TransportVersion TRANSFORM_GET_CHECKPOINT_TIMEOUT_ADDED = def(8_523_00_0);
     public static final TransportVersion IP_ADDRESS_WRITEABLE = def(8_524_00_0);
@@ -164,7 +161,7 @@
     public static final TransportVersion UNDESIRED_SHARD_ALLOCATIONS_COUNT_ADDED = def(8_530_00_0);
     public static final TransportVersion ML_INFERENCE_TASK_SETTINGS_OPTIONAL_ADDED = def(8_531_00_0);
     public static final TransportVersion DEPRECATED_COMPONENT_TEMPLATES_ADDED = def(8_532_00_0);
->>>>>>> d25435e1
+    public static final TransportVersion RETRIEVERS_ADDED = def(8_533_00_0);
 
     /*
      * STOP! READ THIS FIRST! No, really,
