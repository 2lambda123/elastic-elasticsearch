--- conflicted
+++ resolved
@@ -229,11 +229,7 @@
      * Reference to the minimum transport version that can be used with CCS.
      * This should be the transport version used by the previous minor release.
      */
-<<<<<<< HEAD
     public static final TransportVersion MINIMUM_CCS_VERSION = ENRICH_ELASTICSEARCH_VERSION_REMOVED;
-=======
-    public static final TransportVersion MINIMUM_CCS_VERSION = V_8_11_X;
->>>>>>> 79f801b7
 
     static final NavigableMap<Integer, TransportVersion> VERSION_IDS = getAllVersionIds(TransportVersions.class);
 
