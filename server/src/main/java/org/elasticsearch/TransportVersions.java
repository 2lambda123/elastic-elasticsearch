/*
 * Copyright Elasticsearch B.V. and/or licensed to Elasticsearch B.V. under one
 * or more contributor license agreements. Licensed under the Elastic License
 * 2.0 and the Server Side Public License, v 1; you may not use this file except
 * in compliance with, at your election, the Elastic License 2.0 or the Server
 * Side Public License, v 1.
 */

package org.elasticsearch;

import org.elasticsearch.core.Assertions;
import org.elasticsearch.core.UpdateForV9;

import java.lang.reflect.Field;
import java.util.Collection;
import java.util.Collections;
import java.util.HashMap;
import java.util.Map;
import java.util.NavigableMap;
import java.util.Set;
import java.util.TreeMap;
import java.util.TreeSet;
import java.util.function.IntFunction;

/**
 * <p>Transport version is used to coordinate compatible wire protocol communication between nodes, at a fine-grained level.  This replaces
 * and supersedes the old Version constants.</p>
 *
 * <p>Before adding a new version constant, please read the block comment at the end of the list of constants.</p>
 */
public class TransportVersions {

    /*
     * NOTE: IntelliJ lies!
     * This map is used during class construction, referenced by the registerTransportVersion method.
     * When all the transport version constants have been registered, the map is cleared & never touched again.
     */
    static TreeSet<Integer> IDS = new TreeSet<>();

    static TransportVersion def(int id) {
        if (IDS == null) throw new IllegalStateException("The IDS map needs to be present to call this method");

        if (IDS.add(id) == false) {
            throw new IllegalArgumentException("Version id " + id + " defined twice");
        }
        if (id < IDS.last()) {
            throw new IllegalArgumentException("Version id " + id + " is not defined in the right location. Keep constants sorted");
        }
        return new TransportVersion(id);
    }

    @UpdateForV9 // remove the transport versions with which v9 will not need to interact
    public static final TransportVersion ZERO = def(0);
    public static final TransportVersion V_7_0_0 = def(7_00_00_99);
    public static final TransportVersion V_7_0_1 = def(7_00_01_99);
    public static final TransportVersion V_7_1_0 = def(7_01_00_99);
    public static final TransportVersion V_7_2_0 = def(7_02_00_99);
    public static final TransportVersion V_7_2_1 = def(7_02_01_99);
    public static final TransportVersion V_7_3_0 = def(7_03_00_99);
    public static final TransportVersion V_7_3_2 = def(7_03_02_99);
    public static final TransportVersion V_7_4_0 = def(7_04_00_99);
    public static final TransportVersion V_7_5_0 = def(7_05_00_99);
    public static final TransportVersion V_7_6_0 = def(7_06_00_99);
    public static final TransportVersion V_7_7_0 = def(7_07_00_99);
    public static final TransportVersion V_7_8_0 = def(7_08_00_99);
    public static final TransportVersion V_7_8_1 = def(7_08_01_99);
    public static final TransportVersion V_7_9_0 = def(7_09_00_99);
    public static final TransportVersion V_7_10_0 = def(7_10_00_99);
    public static final TransportVersion V_7_10_1 = def(7_10_01_99);
    public static final TransportVersion V_7_11_0 = def(7_11_00_99);
    public static final TransportVersion V_7_12_0 = def(7_12_00_99);
    public static final TransportVersion V_7_13_0 = def(7_13_00_99);
    public static final TransportVersion V_7_14_0 = def(7_14_00_99);
    public static final TransportVersion V_7_15_0 = def(7_15_00_99);
    public static final TransportVersion V_7_15_1 = def(7_15_01_99);
    public static final TransportVersion V_7_16_0 = def(7_16_00_99);
    public static final TransportVersion V_7_17_0 = def(7_17_00_99);
    public static final TransportVersion V_7_17_1 = def(7_17_01_99);
    public static final TransportVersion V_7_17_8 = def(7_17_08_99);
    public static final TransportVersion V_8_0_0 = def(8_00_00_99);
    public static final TransportVersion V_8_1_0 = def(8_01_00_99);
    public static final TransportVersion V_8_2_0 = def(8_02_00_99);
    public static final TransportVersion V_8_3_0 = def(8_03_00_99);
    public static final TransportVersion V_8_4_0 = def(8_04_00_99);
    public static final TransportVersion V_8_5_0 = def(8_05_00_99);
    public static final TransportVersion V_8_6_0 = def(8_06_00_99);
    public static final TransportVersion V_8_6_1 = def(8_06_01_99);
    public static final TransportVersion V_8_7_0 = def(8_07_00_99);
    public static final TransportVersion V_8_7_1 = def(8_07_01_99);
    public static final TransportVersion V_8_8_0 = def(8_08_00_99);
    public static final TransportVersion V_8_8_1 = def(8_08_01_99);
    /*
     * READ THE COMMENT BELOW THIS BLOCK OF DECLARATIONS BEFORE ADDING NEW TRANSPORT VERSIONS
     * Detached transport versions added below here.
     */
    public static final TransportVersion V_8_9_X = def(8_500_020);
    public static final TransportVersion V_8_10_X = def(8_500_061);
    public static final TransportVersion V_8_11_X = def(8_512_00_1);
    public static final TransportVersion V_8_12_0 = def(8_560_00_0);
    public static final TransportVersion DATE_HISTOGRAM_SUPPORT_DOWNSAMPLED_TZ_8_12_PATCH = def(8_560_00_1);
    public static final TransportVersion NODE_STATS_REQUEST_SIMPLIFIED = def(8_561_00_0);
    public static final TransportVersion TEXT_EXPANSION_TOKEN_PRUNING_CONFIG_ADDED = def(8_562_00_0);
    public static final TransportVersion ESQL_ASYNC_QUERY = def(8_563_00_0);
    public static final TransportVersion ESQL_STATUS_INCLUDE_LUCENE_QUERIES = def(8_564_00_0);
    public static final TransportVersion ESQL_CLUSTER_ALIAS = def(8_565_00_0);
    public static final TransportVersion SNAPSHOTS_IN_PROGRESS_TRACKING_REMOVING_NODES_ADDED = def(8_566_00_0);
    public static final TransportVersion SMALLER_RELOAD_SECURE_SETTINGS_REQUEST = def(8_567_00_0);
    public static final TransportVersion UPDATE_API_KEY_EXPIRATION_TIME_ADDED = def(8_568_00_0);
    public static final TransportVersion LAZY_ROLLOVER_ADDED = def(8_569_00_0);
    public static final TransportVersion ESQL_PLAN_POINT_LITERAL_WKB = def(8_570_00_0);
    public static final TransportVersion HOT_THREADS_AS_BYTES = def(8_571_00_0);
    public static final TransportVersion ML_INFERENCE_REQUEST_INPUT_TYPE_ADDED = def(8_572_00_0);
    public static final TransportVersion ESQL_ENRICH_POLICY_CCQ_MODE = def(8_573_00_0);
    public static final TransportVersion DATE_HISTOGRAM_SUPPORT_DOWNSAMPLED_TZ = def(8_574_00_0);
    public static final TransportVersion PEERFINDER_REPORTS_PEERS_MASTERS = def(8_575_00_0);
    public static final TransportVersion ESQL_MULTI_CLUSTERS_ENRICH = def(8_576_00_0);
    public static final TransportVersion NESTED_KNN_MORE_INNER_HITS = def(8_577_00_0);
    public static final TransportVersion REQUIRE_DATA_STREAM_ADDED = def(8_578_00_0);
    public static final TransportVersion ML_INFERENCE_COHERE_EMBEDDINGS_ADDED = def(8_579_00_0);
    public static final TransportVersion DESIRED_NODE_VERSION_OPTIONAL_STRING = def(8_580_00_0);
    public static final TransportVersion ML_INFERENCE_REQUEST_INPUT_TYPE_UNSPECIFIED_ADDED = def(8_581_00_0);
    public static final TransportVersion ASYNC_SEARCH_STATUS_SUPPORTS_KEEP_ALIVE = def(8_582_00_0);
    public static final TransportVersion KNN_QUERY_NUMCANDS_AS_OPTIONAL_PARAM = def(8_583_00_0);
    public static final TransportVersion TRANSFORM_GET_BASIC_STATS = def(8_584_00_0);
    public static final TransportVersion NLP_DOCUMENT_CHUNKING_ADDED = def(8_585_00_0);
    public static final TransportVersion SEARCH_TIMEOUT_EXCEPTION_ADDED = def(8_586_00_0);
    public static final TransportVersion ML_TEXT_EMBEDDING_INFERENCE_SERVICE_ADDED = def(8_587_00_0);
    public static final TransportVersion HEALTH_INFO_ENRICHED_WITH_REPOS = def(8_588_00_0);
    public static final TransportVersion RESOLVE_CLUSTER_ENDPOINT_ADDED = def(8_589_00_0);
    public static final TransportVersion FIELD_CAPS_FIELD_HAS_VALUE = def(8_590_00_0);
    public static final TransportVersion ML_INFERENCE_REQUEST_INPUT_TYPE_CLASS_CLUSTER_ADDED = def(8_591_00_0);
    public static final TransportVersion ML_DIMENSIONS_SET_BY_USER_ADDED = def(8_592_00_0);
    public static final TransportVersion INDEX_REQUEST_NORMALIZED_BYTES_PARSED = def(8_593_00_0);
    public static final TransportVersion INGEST_GRAPH_STRUCTURE_EXCEPTION = def(8_594_00_0);
    public static final TransportVersion ML_MODEL_IN_SERVICE_SETTINGS = def(8_595_00_0);
    // 8.14.0+
    public static final TransportVersion RANDOM_AGG_SHARD_SEED = def(8_596_00_0);
    public static final TransportVersion ESQL_TIMINGS = def(8_597_00_0);
    public static final TransportVersion DATA_STREAM_AUTO_SHARDING_EVENT = def(8_598_00_0);
    public static final TransportVersion ADD_FAILURE_STORE_INDICES_OPTIONS = def(8_599_00_0);
    public static final TransportVersion ESQL_ENRICH_OPERATOR_STATUS = def(8_600_00_0);
    public static final TransportVersion ESQL_SERIALIZE_ARRAY_VECTOR = def(8_601_00_0);
    public static final TransportVersion ESQL_SERIALIZE_ARRAY_BLOCK = def(8_602_00_0);
    public static final TransportVersion ADD_DATA_STREAM_GLOBAL_RETENTION = def(8_603_00_0);
    public static final TransportVersion ALLOCATION_STATS = def(8_604_00_0);
    public static final TransportVersion ESQL_EXTENDED_ENRICH_TYPES = def(8_605_00_0);
    public static final TransportVersion KNN_EXPLICIT_BYTE_QUERY_VECTOR_PARSING = def(8_606_00_0);
    public static final TransportVersion ESQL_EXTENDED_ENRICH_INPUT_TYPE = def(8_607_00_0);
    public static final TransportVersion ESQL_SERIALIZE_BIG_VECTOR = def(8_608_00_0);
    public static final TransportVersion AGGS_EXCLUDED_DELETED_DOCS = def(8_609_00_0);
    public static final TransportVersion ESQL_SERIALIZE_BIG_ARRAY = def(8_610_00_0);
    public static final TransportVersion AUTO_SHARDING_ROLLOVER_CONDITION = def(8_611_00_0);
    public static final TransportVersion KNN_QUERY_VECTOR_BUILDER = def(8_612_00_0);
    public static final TransportVersion USE_DATA_STREAM_GLOBAL_RETENTION = def(8_613_00_0);
    public static final TransportVersion ML_COMPLETION_INFERENCE_SERVICE_ADDED = def(8_614_00_0);
    public static final TransportVersion ML_INFERENCE_EMBEDDING_BYTE_ADDED = def(8_615_00_0);
    public static final TransportVersion ML_INFERENCE_L2_NORM_SIMILARITY_ADDED = def(8_616_00_0);
    public static final TransportVersion SEARCH_NODE_LOAD_AUTOSCALING = def(8_617_00_0);
    public static final TransportVersion ESQL_ES_SOURCE_OPTIONS = def(8_618_00_0);
    public static final TransportVersion ADD_PERSISTENT_TASK_EXCEPTIONS = def(8_619_00_0);
    public static final TransportVersion ESQL_REDUCER_NODE_FRAGMENT = def(8_620_00_0);
    public static final TransportVersion FAILURE_STORE_ROLLOVER = def(8_621_00_0);
    public static final TransportVersion CCR_STATS_API_TIMEOUT_PARAM = def(8_622_00_0);
    public static final TransportVersion ESQL_ORDINAL_BLOCK = def(8_623_00_0);
    public static final TransportVersion ML_INFERENCE_COHERE_RERANK = def(8_624_00_0);
    public static final TransportVersion INDEXING_PRESSURE_DOCUMENT_REJECTIONS_COUNT = def(8_625_00_0);
    public static final TransportVersion ALIAS_ACTION_RESULTS = def(8_626_00_0);
    public static final TransportVersion HISTOGRAM_AGGS_KEY_SORTED = def(8_627_00_0);
    public static final TransportVersion INFERENCE_FIELDS_METADATA = def(8_628_00_0);
    public static final TransportVersion ML_INFERENCE_TIMEOUT_ADDED = def(8_629_00_0);
    public static final TransportVersion MODIFY_DATA_STREAM_FAILURE_STORES = def(8_630_00_0);
    public static final TransportVersion ML_INFERENCE_RERANK_NEW_RESPONSE_FORMAT = def(8_631_00_0);
    public static final TransportVersion HIGHLIGHTERS_TAGS_ON_FIELD_LEVEL = def(8_632_00_0);
    public static final TransportVersion TRACK_FLUSH_TIME_EXCLUDING_WAITING_ON_LOCKS = def(8_633_00_0);
    public static final TransportVersion ML_INFERENCE_AZURE_OPENAI_EMBEDDINGS = def(8_634_00_0);
    public static final TransportVersion ILM_SHRINK_ENABLE_WRITE = def(8_635_00_0);
    public static final TransportVersion GEOIP_CACHE_STATS = def(8_636_00_0);
<<<<<<< HEAD
    public static final TransportVersion TOP_LEVEL_KNN_SUPPORT_QUERY_NAME = def(8_637_00_0);
=======
    public static final TransportVersion WATERMARK_THRESHOLDS_STATS = def(8_637_00_0);
    public static final TransportVersion ENRICH_CACHE_ADDITIONAL_STATS = def(8_638_00_0);
>>>>>>> 0a856cc6

    /*
     * STOP! READ THIS FIRST! No, really,
     *        ____ _____ ___  ____  _        ____  _____    _    ____    _____ _   _ ___ ____    _____ ___ ____  ____ _____ _
     *       / ___|_   _/ _ \|  _ \| |      |  _ \| ____|  / \  |  _ \  |_   _| | | |_ _/ ___|  |  ___|_ _|  _ \/ ___|_   _| |
     *       \___ \ | || | | | |_) | |      | |_) |  _|   / _ \ | | | |   | | | |_| || |\___ \  | |_   | || |_) \___ \ | | | |
     *        ___) || || |_| |  __/|_|      |  _ <| |___ / ___ \| |_| |   | | |  _  || | ___) | |  _|  | ||  _ < ___) || | |_|
     *       |____/ |_| \___/|_|   (_)      |_| \_\_____/_/   \_\____/    |_| |_| |_|___|____/  |_|   |___|_| \_\____/ |_| (_)
     *
     * A new transport version should be added EVERY TIME a change is made to the serialization protocol of one or more classes. Each
     * transport version should only be used in a single merged commit (apart from the BwC versions copied from o.e.Version, ≤V_8_8_1).
     *
     * ADDING A TRANSPORT VERSION
     * To add a new transport version, add a new constant at the bottom of the list, above this comment. Don't add other lines,
     * comments, etc. The version id has the following layout:
     *
     * M_NNN_SS_P
     *
     * M - The major version of Elasticsearch
     * NNN - The server version part
     * SS - The serverless version part. It should always be 00 here, it is used by serverless only.
     * P - The patch version part
     *
     * To determine the id of the next TransportVersion constant, do the following:
     * - Use the same major version, unless bumping majors
     * - Bump the server version part by 1, unless creating a patch version
     * - Leave the serverless part as 00
     * - Bump the patch part if creating a patch version
     *
     * If a patch version is created, it should be placed sorted among the other existing constants.
     *
     * REVERTING A TRANSPORT VERSION
     *
     * If you revert a commit with a transport version change, you MUST ensure there is a NEW transport version representing the reverted
     * change. DO NOT let the transport version go backwards, it must ALWAYS be incremented.
     *
     * DETERMINING TRANSPORT VERSIONS FROM GIT HISTORY
     *
     * If your git checkout has the expected minor-version-numbered branches and the expected release-version tags then you can find the
     * transport versions known by a particular release ...
     *
     *     git show v8.11.0:server/src/main/java/org/elasticsearch/TransportVersions.java | grep '= def'
     *
     * ... or by a particular branch ...
     *
     *     git show 8.11:server/src/main/java/org/elasticsearch/TransportVersions.java | grep '= def'
     *
     * ... and you can see which versions were added in between two versions too ...
     *
     *     git diff v8.11.0..main -- server/src/main/java/org/elasticsearch/TransportVersions.java
     *
     * In branches 8.7-8.10 see server/src/main/java/org/elasticsearch/TransportVersion.java for the equivalent definitions.
     */

    /**
     * Reference to the earliest compatible transport version to this version of the codebase.
     * This should be the transport version used by the highest minor version of the previous major.
     */
    public static final TransportVersion MINIMUM_COMPATIBLE = V_7_17_0;

    /**
     * Reference to the minimum transport version that can be used with CCS.
     * This should be the transport version used by the previous minor release.
     */
    public static final TransportVersion MINIMUM_CCS_VERSION = V_8_12_0;

    static final NavigableMap<Integer, TransportVersion> VERSION_IDS = getAllVersionIds(TransportVersions.class);

    // the highest transport version constant defined in this file, used as a fallback for TransportVersion.current()
    static final TransportVersion LATEST_DEFINED;
    static {
        LATEST_DEFINED = VERSION_IDS.lastEntry().getValue();

        // see comment on IDS field
        // now we're registered all the transport versions, we can clear the map
        IDS = null;
    }

    public static NavigableMap<Integer, TransportVersion> getAllVersionIds(Class<?> cls) {
        Map<Integer, String> versionIdFields = new HashMap<>();
        NavigableMap<Integer, TransportVersion> builder = new TreeMap<>();

        Set<String> ignore = Set.of("ZERO", "CURRENT", "MINIMUM_COMPATIBLE", "MINIMUM_CCS_VERSION");

        for (Field declaredField : cls.getFields()) {
            if (declaredField.getType().equals(TransportVersion.class)) {
                String fieldName = declaredField.getName();
                if (ignore.contains(fieldName)) {
                    continue;
                }

                TransportVersion version;
                try {
                    version = (TransportVersion) declaredField.get(null);
                } catch (IllegalAccessException e) {
                    throw new AssertionError(e);
                }
                builder.put(version.id(), version);

                if (Assertions.ENABLED) {
                    // check the version number is unique
                    var sameVersionNumber = versionIdFields.put(version.id(), fieldName);
                    assert sameVersionNumber == null
                        : "Versions ["
                            + sameVersionNumber
                            + "] and ["
                            + fieldName
                            + "] have the same version number ["
                            + version.id()
                            + "]. Each TransportVersion should have a different version number";
                }
            }
        }

        return Collections.unmodifiableNavigableMap(builder);
    }

    static Collection<TransportVersion> getAllVersions() {
        return VERSION_IDS.values();
    }

    static final IntFunction<String> VERSION_LOOKUP = ReleaseVersions.generateVersionsLookup(TransportVersions.class);

    // no instance
    private TransportVersions() {}
}<|MERGE_RESOLUTION|>--- conflicted
+++ resolved
@@ -175,12 +175,9 @@
     public static final TransportVersion ML_INFERENCE_AZURE_OPENAI_EMBEDDINGS = def(8_634_00_0);
     public static final TransportVersion ILM_SHRINK_ENABLE_WRITE = def(8_635_00_0);
     public static final TransportVersion GEOIP_CACHE_STATS = def(8_636_00_0);
-<<<<<<< HEAD
-    public static final TransportVersion TOP_LEVEL_KNN_SUPPORT_QUERY_NAME = def(8_637_00_0);
-=======
     public static final TransportVersion WATERMARK_THRESHOLDS_STATS = def(8_637_00_0);
     public static final TransportVersion ENRICH_CACHE_ADDITIONAL_STATS = def(8_638_00_0);
->>>>>>> 0a856cc6
+    public static final TransportVersion TOP_LEVEL_KNN_SUPPORT_QUERY_NAME = def(8_639_00_0);
 
     /*
      * STOP! READ THIS FIRST! No, really,
