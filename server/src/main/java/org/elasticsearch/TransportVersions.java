--- conflicted
+++ resolved
@@ -140,12 +140,9 @@
     public static final TransportVersion COMPAT_VERSIONS_MAPPING_VERSION_ADDED = def(8_500_073);
     public static final TransportVersion V_8_500_074 = def(8_500_074);
     public static final TransportVersion NODE_INFO_INDEX_VERSION_ADDED = def(8_500_075);
-<<<<<<< HEAD
-    public static final TransportVersion NESTED_KNN_VECTOR_QUERY_V = def(8_500_999);
-=======
     public static final TransportVersion FIRST_NEW_ID_LAYOUT = def(8_501_00_0);
     public static final TransportVersion COMMIT_PRIMARY_TERM_GENERATION = def(8_501_00_1);
->>>>>>> 81c86035
+    public static final TransportVersion NESTED_KNN_VECTOR_QUERY_V = def(8_599_00_0);
     /*
      * STOP! READ THIS FIRST! No, really,
      *        ____ _____ ___  ____  _        ____  _____    _    ____    _____ _   _ ___ ____    _____ ___ ____  ____ _____ _
