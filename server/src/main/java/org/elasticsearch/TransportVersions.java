/*
 * Copyright Elasticsearch B.V. and/or licensed to Elasticsearch B.V. under one
 * or more contributor license agreements. Licensed under the Elastic License
 * 2.0 and the Server Side Public License, v 1; you may not use this file except
 * in compliance with, at your election, the Elastic License 2.0 or the Server
 * Side Public License, v 1.
 */

package org.elasticsearch;

import org.elasticsearch.core.Assertions;
import org.elasticsearch.core.UpdateForV9;

import java.lang.reflect.Field;
import java.util.Collection;
import java.util.Collections;
import java.util.HashMap;
import java.util.Map;
import java.util.NavigableMap;
import java.util.Set;
import java.util.TreeMap;
import java.util.TreeSet;
import java.util.function.IntFunction;

/**
 * <p>Transport version is used to coordinate compatible wire protocol communication between nodes, at a fine-grained level.  This replaces
 * and supersedes the old Version constants.</p>
 *
 * <p>Before adding a new version constant, please read the block comment at the end of the list of constants.</p>
 */
public class TransportVersions {

    /*
     * NOTE: IntelliJ lies!
     * This map is used during class construction, referenced by the registerTransportVersion method.
     * When all the transport version constants have been registered, the map is cleared & never touched again.
     */
    static TreeSet<Integer> IDS = new TreeSet<>();

    static TransportVersion def(int id) {
        if (IDS == null) throw new IllegalStateException("The IDS map needs to be present to call this method");

        if (IDS.add(id) == false) {
            throw new IllegalArgumentException("Version id " + id + " defined twice");
        }
        if (id < IDS.last()) {
            throw new IllegalArgumentException("Version id " + id + " is not defined in the right location. Keep constants sorted");
        }
        return new TransportVersion(id);
    }

    @UpdateForV9 // remove the transport versions with which v9 will not need to interact
    public static final TransportVersion ZERO = def(0);
    public static final TransportVersion V_7_0_0 = def(7_00_00_99);
    public static final TransportVersion V_7_0_1 = def(7_00_01_99);
    public static final TransportVersion V_7_1_0 = def(7_01_00_99);
    public static final TransportVersion V_7_2_0 = def(7_02_00_99);
    public static final TransportVersion V_7_2_1 = def(7_02_01_99);
    public static final TransportVersion V_7_3_0 = def(7_03_00_99);
    public static final TransportVersion V_7_3_2 = def(7_03_02_99);
    public static final TransportVersion V_7_4_0 = def(7_04_00_99);
    public static final TransportVersion V_7_5_0 = def(7_05_00_99);
    public static final TransportVersion V_7_6_0 = def(7_06_00_99);
    public static final TransportVersion V_7_7_0 = def(7_07_00_99);
    public static final TransportVersion V_7_8_0 = def(7_08_00_99);
    public static final TransportVersion V_7_8_1 = def(7_08_01_99);
    public static final TransportVersion V_7_9_0 = def(7_09_00_99);
    public static final TransportVersion V_7_10_0 = def(7_10_00_99);
    public static final TransportVersion V_7_10_1 = def(7_10_01_99);
    public static final TransportVersion V_7_11_0 = def(7_11_00_99);
    public static final TransportVersion V_7_12_0 = def(7_12_00_99);
    public static final TransportVersion V_7_13_0 = def(7_13_00_99);
    public static final TransportVersion V_7_14_0 = def(7_14_00_99);
    public static final TransportVersion V_7_15_0 = def(7_15_00_99);
    public static final TransportVersion V_7_15_1 = def(7_15_01_99);
    public static final TransportVersion V_7_16_0 = def(7_16_00_99);
    public static final TransportVersion V_7_17_0 = def(7_17_00_99);
    public static final TransportVersion V_7_17_1 = def(7_17_01_99);
    public static final TransportVersion V_7_17_8 = def(7_17_08_99);
    public static final TransportVersion V_8_0_0 = def(8_00_00_99);
    public static final TransportVersion V_8_1_0 = def(8_01_00_99);
    public static final TransportVersion V_8_2_0 = def(8_02_00_99);
    public static final TransportVersion V_8_3_0 = def(8_03_00_99);
    public static final TransportVersion V_8_4_0 = def(8_04_00_99);
    public static final TransportVersion V_8_5_0 = def(8_05_00_99);
    public static final TransportVersion V_8_6_0 = def(8_06_00_99);
    public static final TransportVersion V_8_6_1 = def(8_06_01_99);
    public static final TransportVersion V_8_7_0 = def(8_07_00_99);
    public static final TransportVersion V_8_7_1 = def(8_07_01_99);
    public static final TransportVersion V_8_8_0 = def(8_08_00_99);
    public static final TransportVersion V_8_8_1 = def(8_08_01_99);
    /*
     * READ THE COMMENT BELOW THIS BLOCK OF DECLARATIONS BEFORE ADDING NEW TRANSPORT VERSIONS
     * Detached transport versions added below here.
     */
    public static final TransportVersion V_8_9_X = def(8_500_020);
    public static final TransportVersion V_8_10_X = def(8_500_061);
    public static final TransportVersion V_8_11_X = def(8_512_00_1);
    public static final TransportVersion V_8_12_0 = def(8_560_00_0);
    public static final TransportVersion DATE_HISTOGRAM_SUPPORT_DOWNSAMPLED_TZ_8_12_PATCH = def(8_560_00_1);
    public static final TransportVersion NODE_STATS_REQUEST_SIMPLIFIED = def(8_561_00_0);
    public static final TransportVersion TEXT_EXPANSION_TOKEN_PRUNING_CONFIG_ADDED = def(8_562_00_0);
    public static final TransportVersion ESQL_ASYNC_QUERY = def(8_563_00_0);
    public static final TransportVersion ESQL_STATUS_INCLUDE_LUCENE_QUERIES = def(8_564_00_0);
    public static final TransportVersion ESQL_CLUSTER_ALIAS = def(8_565_00_0);
    public static final TransportVersion SNAPSHOTS_IN_PROGRESS_TRACKING_REMOVING_NODES_ADDED = def(8_566_00_0);
    public static final TransportVersion SMALLER_RELOAD_SECURE_SETTINGS_REQUEST = def(8_567_00_0);
    public static final TransportVersion UPDATE_API_KEY_EXPIRATION_TIME_ADDED = def(8_568_00_0);
    public static final TransportVersion LAZY_ROLLOVER_ADDED = def(8_569_00_0);
    public static final TransportVersion ESQL_PLAN_POINT_LITERAL_WKB = def(8_570_00_0);
    public static final TransportVersion HOT_THREADS_AS_BYTES = def(8_571_00_0);
    public static final TransportVersion ML_INFERENCE_REQUEST_INPUT_TYPE_ADDED = def(8_572_00_0);
    public static final TransportVersion ESQL_ENRICH_POLICY_CCQ_MODE = def(8_573_00_0);
    public static final TransportVersion DATE_HISTOGRAM_SUPPORT_DOWNSAMPLED_TZ = def(8_574_00_0);
    public static final TransportVersion PEERFINDER_REPORTS_PEERS_MASTERS = def(8_575_00_0);
    public static final TransportVersion ESQL_MULTI_CLUSTERS_ENRICH = def(8_576_00_0);
    public static final TransportVersion NESTED_KNN_MORE_INNER_HITS = def(8_577_00_0);
    public static final TransportVersion REQUIRE_DATA_STREAM_ADDED = def(8_578_00_0);
    public static final TransportVersion ML_INFERENCE_COHERE_EMBEDDINGS_ADDED = def(8_579_00_0);
    public static final TransportVersion DESIRED_NODE_VERSION_OPTIONAL_STRING = def(8_580_00_0);
    public static final TransportVersion ML_INFERENCE_REQUEST_INPUT_TYPE_UNSPECIFIED_ADDED = def(8_581_00_0);
    public static final TransportVersion ASYNC_SEARCH_STATUS_SUPPORTS_KEEP_ALIVE = def(8_582_00_0);
    public static final TransportVersion KNN_QUERY_NUMCANDS_AS_OPTIONAL_PARAM = def(8_583_00_0);
    public static final TransportVersion TRANSFORM_GET_BASIC_STATS = def(8_584_00_0);
    public static final TransportVersion NLP_DOCUMENT_CHUNKING_ADDED = def(8_585_00_0);
    public static final TransportVersion SEARCH_TIMEOUT_EXCEPTION_ADDED = def(8_586_00_0);
    public static final TransportVersion ML_TEXT_EMBEDDING_INFERENCE_SERVICE_ADDED = def(8_587_00_0);
    public static final TransportVersion HEALTH_INFO_ENRICHED_WITH_REPOS = def(8_588_00_0);
    public static final TransportVersion RESOLVE_CLUSTER_ENDPOINT_ADDED = def(8_589_00_0);
    public static final TransportVersion FIELD_CAPS_FIELD_HAS_VALUE = def(8_590_00_0);
    public static final TransportVersion ML_INFERENCE_REQUEST_INPUT_TYPE_CLASS_CLUSTER_ADDED = def(8_591_00_0);
    public static final TransportVersion ML_DIMENSIONS_SET_BY_USER_ADDED = def(8_592_00_0);
    public static final TransportVersion INDEX_REQUEST_NORMALIZED_BYTES_PARSED = def(8_593_00_0);
    public static final TransportVersion INGEST_GRAPH_STRUCTURE_EXCEPTION = def(8_594_00_0);
    public static final TransportVersion ML_MODEL_IN_SERVICE_SETTINGS = def(8_595_00_0);
    // 8.14.0+
    public static final TransportVersion RANDOM_AGG_SHARD_SEED = def(8_596_00_0);
    public static final TransportVersion ESQL_TIMINGS = def(8_597_00_0);
    public static final TransportVersion DATA_STREAM_AUTO_SHARDING_EVENT = def(8_598_00_0);
    public static final TransportVersion ADD_FAILURE_STORE_INDICES_OPTIONS = def(8_599_00_0);
    public static final TransportVersion ESQL_ENRICH_OPERATOR_STATUS = def(8_600_00_0);
    public static final TransportVersion ESQL_SERIALIZE_ARRAY_VECTOR = def(8_601_00_0);
    public static final TransportVersion ESQL_SERIALIZE_ARRAY_BLOCK = def(8_602_00_0);
    public static final TransportVersion ADD_DATA_STREAM_GLOBAL_RETENTION = def(8_603_00_0);
    public static final TransportVersion ALLOCATION_STATS = def(8_604_00_0);
    public static final TransportVersion ESQL_EXTENDED_ENRICH_TYPES = def(8_605_00_0);
    public static final TransportVersion KNN_EXPLICIT_BYTE_QUERY_VECTOR_PARSING = def(8_606_00_0);
    public static final TransportVersion ESQL_EXTENDED_ENRICH_INPUT_TYPE = def(8_607_00_0);
    public static final TransportVersion ESQL_SERIALIZE_BIG_VECTOR = def(8_608_00_0);
    public static final TransportVersion AGGS_EXCLUDED_DELETED_DOCS = def(8_609_00_0);
    public static final TransportVersion ESQL_SERIALIZE_BIG_ARRAY = def(8_610_00_0);
    public static final TransportVersion AUTO_SHARDING_ROLLOVER_CONDITION = def(8_611_00_0);
    public static final TransportVersion KNN_QUERY_VECTOR_BUILDER = def(8_612_00_0);
    public static final TransportVersion USE_DATA_STREAM_GLOBAL_RETENTION = def(8_613_00_0);
    public static final TransportVersion ML_COMPLETION_INFERENCE_SERVICE_ADDED = def(8_614_00_0);
    public static final TransportVersion ML_INFERENCE_EMBEDDING_BYTE_ADDED = def(8_615_00_0);
    public static final TransportVersion ML_INFERENCE_L2_NORM_SIMILARITY_ADDED = def(8_616_00_0);
    public static final TransportVersion SEARCH_NODE_LOAD_AUTOSCALING = def(8_617_00_0);
<<<<<<< HEAD
    public static final TransportVersion FAILURE_STORE_ROLLOVER = def(8_618_00_0);
=======
    public static final TransportVersion ESQL_ES_SOURCE_OPTIONS = def(8_618_00_0);
    public static final TransportVersion ADD_PERSISTENT_TASK_EXCEPTIONS = def(8_619_00_0);
>>>>>>> b4938e16

    /*
     * STOP! READ THIS FIRST! No, really,
     *        ____ _____ ___  ____  _        ____  _____    _    ____    _____ _   _ ___ ____    _____ ___ ____  ____ _____ _
     *       / ___|_   _/ _ \|  _ \| |      |  _ \| ____|  / \  |  _ \  |_   _| | | |_ _/ ___|  |  ___|_ _|  _ \/ ___|_   _| |
     *       \___ \ | || | | | |_) | |      | |_) |  _|   / _ \ | | | |   | | | |_| || |\___ \  | |_   | || |_) \___ \ | | | |
     *        ___) || || |_| |  __/|_|      |  _ <| |___ / ___ \| |_| |   | | |  _  || | ___) | |  _|  | ||  _ < ___) || | |_|
     *       |____/ |_| \___/|_|   (_)      |_| \_\_____/_/   \_\____/    |_| |_| |_|___|____/  |_|   |___|_| \_\____/ |_| (_)
     *
     * A new transport version should be added EVERY TIME a change is made to the serialization protocol of one or more classes. Each
     * transport version should only be used in a single merged commit (apart from the BwC versions copied from o.e.Version, ≤V_8_8_1).
     *
     * ADDING A TRANSPORT VERSION
     * To add a new transport version, add a new constant at the bottom of the list, above this comment. Don't add other lines,
     * comments, etc. The version id has the following layout:
     *
     * M_NNN_SS_P
     *
     * M - The major version of Elasticsearch
     * NNN - The server version part
     * SS - The serverless version part. It should always be 00 here, it is used by serverless only.
     * P - The patch version part
     *
     * To determine the id of the next TransportVersion constant, do the following:
     * - Use the same major version, unless bumping majors
     * - Bump the server version part by 1, unless creating a patch version
     * - Leave the serverless part as 00
     * - Bump the patch part if creating a patch version
     *
     * If a patch version is created, it should be placed sorted among the other existing constants.
     *
     * REVERTING A TRANSPORT VERSION
     *
     * If you revert a commit with a transport version change, you MUST ensure there is a NEW transport version representing the reverted
     * change. DO NOT let the transport version go backwards, it must ALWAYS be incremented.
     *
     * DETERMINING TRANSPORT VERSIONS FROM GIT HISTORY
     *
     * If your git checkout has the expected minor-version-numbered branches and the expected release-version tags then you can find the
     * transport versions known by a particular release ...
     *
     *     git show v8.11.0:server/src/main/java/org/elasticsearch/TransportVersions.java | grep '= def'
     *
     * ... or by a particular branch ...
     *
     *     git show 8.11:server/src/main/java/org/elasticsearch/TransportVersions.java | grep '= def'
     *
     * ... and you can see which versions were added in between two versions too ...
     *
     *     git diff v8.11.0..main -- server/src/main/java/org/elasticsearch/TransportVersions.java
     *
     * In branches 8.7-8.10 see server/src/main/java/org/elasticsearch/TransportVersion.java for the equivalent definitions.
     */

    /**
     * Reference to the earliest compatible transport version to this version of the codebase.
     * This should be the transport version used by the highest minor version of the previous major.
     */
    public static final TransportVersion MINIMUM_COMPATIBLE = V_7_17_0;

    /**
     * Reference to the minimum transport version that can be used with CCS.
     * This should be the transport version used by the previous minor release.
     */
    public static final TransportVersion MINIMUM_CCS_VERSION = V_8_12_0;

    static final NavigableMap<Integer, TransportVersion> VERSION_IDS = getAllVersionIds(TransportVersions.class);

    // the highest transport version constant defined in this file, used as a fallback for TransportVersion.current()
    static final TransportVersion LATEST_DEFINED;
    static {
        LATEST_DEFINED = VERSION_IDS.lastEntry().getValue();

        // see comment on IDS field
        // now we're registered all the transport versions, we can clear the map
        IDS = null;
    }

    public static NavigableMap<Integer, TransportVersion> getAllVersionIds(Class<?> cls) {
        Map<Integer, String> versionIdFields = new HashMap<>();
        NavigableMap<Integer, TransportVersion> builder = new TreeMap<>();

        Set<String> ignore = Set.of("ZERO", "CURRENT", "MINIMUM_COMPATIBLE", "MINIMUM_CCS_VERSION");

        for (Field declaredField : cls.getFields()) {
            if (declaredField.getType().equals(TransportVersion.class)) {
                String fieldName = declaredField.getName();
                if (ignore.contains(fieldName)) {
                    continue;
                }

                TransportVersion version;
                try {
                    version = (TransportVersion) declaredField.get(null);
                } catch (IllegalAccessException e) {
                    throw new AssertionError(e);
                }
                builder.put(version.id(), version);

                if (Assertions.ENABLED) {
                    // check the version number is unique
                    var sameVersionNumber = versionIdFields.put(version.id(), fieldName);
                    assert sameVersionNumber == null
                        : "Versions ["
                            + sameVersionNumber
                            + "] and ["
                            + fieldName
                            + "] have the same version number ["
                            + version.id()
                            + "]. Each TransportVersion should have a different version number";
                }
            }
        }

        return Collections.unmodifiableNavigableMap(builder);
    }

    static Collection<TransportVersion> getAllVersions() {
        return VERSION_IDS.values();
    }

    static final IntFunction<String> VERSION_LOOKUP = ReleaseVersions.generateVersionsLookup(TransportVersions.class);

    // no instance
    private TransportVersions() {}
}<|MERGE_RESOLUTION|>--- conflicted
+++ resolved
@@ -156,12 +156,9 @@
     public static final TransportVersion ML_INFERENCE_EMBEDDING_BYTE_ADDED = def(8_615_00_0);
     public static final TransportVersion ML_INFERENCE_L2_NORM_SIMILARITY_ADDED = def(8_616_00_0);
     public static final TransportVersion SEARCH_NODE_LOAD_AUTOSCALING = def(8_617_00_0);
-<<<<<<< HEAD
-    public static final TransportVersion FAILURE_STORE_ROLLOVER = def(8_618_00_0);
-=======
     public static final TransportVersion ESQL_ES_SOURCE_OPTIONS = def(8_618_00_0);
     public static final TransportVersion ADD_PERSISTENT_TASK_EXCEPTIONS = def(8_619_00_0);
->>>>>>> b4938e16
+    public static final TransportVersion FAILURE_STORE_ROLLOVER = def(8_620_00_0);
 
     /*
      * STOP! READ THIS FIRST! No, really,
