--- conflicted
+++ resolved
@@ -165,16 +165,13 @@
     public static final TransportVersion REPO_ANALYSIS_REGISTER_OP_COUNT_ADDED = def(8_534_00_0);
     public static final TransportVersion ML_TRAINED_MODEL_PREFIX_STRINGS_ADDED = def(8_535_00_0);
     public static final TransportVersion COUNTED_KEYWORD_ADDED = def(8_536_00_0);
-<<<<<<< HEAD
-    public static final TransportVersion TRANSFORM_GET_CHECKPOINT_QUERY_ADDED = def(8_537_00_0);
-=======
     public static final TransportVersion SHAPE_VALUE_SERIALIZATION_ADDED = def(8_537_00_0);
     public static final TransportVersion INFERENCE_MULTIPLE_INPUTS = def(8_538_00_0);
     public static final TransportVersion ADDITIONAL_DESIRED_BALANCE_RECONCILIATION_STATS = def(8_539_00_0);
     public static final TransportVersion ML_STATE_CHANGE_TIMESTAMPS = def(8_540_00_0);
     public static final TransportVersion DATA_STREAM_FAILURE_STORE_ADDED = def(8_541_00_0);
     public static final TransportVersion ML_INFERENCE_OPENAI_ADDED = def(8_542_00_0);
->>>>>>> 889ec815
+    public static final TransportVersion TRANSFORM_GET_CHECKPOINT_QUERY_ADDED = def(8_543_00_0);
 
     /*
      * STOP! READ THIS FIRST! No, really,
