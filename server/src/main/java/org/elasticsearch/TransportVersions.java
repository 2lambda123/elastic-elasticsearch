/*
 * Copyright Elasticsearch B.V. and/or licensed to Elasticsearch B.V. under one
 * or more contributor license agreements. Licensed under the Elastic License
 * 2.0 and the Server Side Public License, v 1; you may not use this file except
 * in compliance with, at your election, the Elastic License 2.0 or the Server
 * Side Public License, v 1.
 */

package org.elasticsearch;

import org.elasticsearch.core.Assertions;
import org.elasticsearch.core.UpdateForV9;

import java.lang.reflect.Field;
import java.util.Collection;
import java.util.Collections;
import java.util.HashMap;
import java.util.Map;
import java.util.NavigableMap;
import java.util.Set;
import java.util.TreeMap;
import java.util.TreeSet;
import java.util.function.IntFunction;

/**
 * <p>Transport version is used to coordinate compatible wire protocol communication between nodes, at a fine-grained level.  This replaces
 * and supersedes the old Version constants.</p>
 *
 * <p>Before adding a new version constant, please read the block comment at the end of the list of constants.</p>
 */
public class TransportVersions {

    /*
     * NOTE: IntelliJ lies!
     * This map is used during class construction, referenced by the registerTransportVersion method.
     * When all the transport version constants have been registered, the map is cleared & never touched again.
     */
    static TreeSet<Integer> IDS = new TreeSet<>();

    static TransportVersion def(int id) {
        if (IDS == null) throw new IllegalStateException("The IDS map needs to be present to call this method");

        if (IDS.add(id) == false) {
            throw new IllegalArgumentException("Version id " + id + " defined twice");
        }
        if (id < IDS.last()) {
            throw new IllegalArgumentException("Version id " + id + " is not defined in the right location. Keep constants sorted");
        }
        return new TransportVersion(id);
    }

    @UpdateForV9 // remove the transport versions with which v9 will not need to interact
    public static final TransportVersion ZERO = def(0);
    public static final TransportVersion V_7_0_0 = def(7_00_00_99);
    public static final TransportVersion V_7_0_1 = def(7_00_01_99);
    public static final TransportVersion V_7_1_0 = def(7_01_00_99);
    public static final TransportVersion V_7_2_0 = def(7_02_00_99);
    public static final TransportVersion V_7_2_1 = def(7_02_01_99);
    public static final TransportVersion V_7_3_0 = def(7_03_00_99);
    public static final TransportVersion V_7_3_2 = def(7_03_02_99);
    public static final TransportVersion V_7_4_0 = def(7_04_00_99);
    public static final TransportVersion V_7_5_0 = def(7_05_00_99);
    public static final TransportVersion V_7_6_0 = def(7_06_00_99);
    public static final TransportVersion V_7_7_0 = def(7_07_00_99);
    public static final TransportVersion V_7_8_0 = def(7_08_00_99);
    public static final TransportVersion V_7_8_1 = def(7_08_01_99);
    public static final TransportVersion V_7_9_0 = def(7_09_00_99);
    public static final TransportVersion V_7_10_0 = def(7_10_00_99);
    public static final TransportVersion V_7_10_1 = def(7_10_01_99);
    public static final TransportVersion V_7_11_0 = def(7_11_00_99);
    public static final TransportVersion V_7_12_0 = def(7_12_00_99);
    public static final TransportVersion V_7_13_0 = def(7_13_00_99);
    public static final TransportVersion V_7_14_0 = def(7_14_00_99);
    public static final TransportVersion V_7_15_0 = def(7_15_00_99);
    public static final TransportVersion V_7_15_1 = def(7_15_01_99);
    public static final TransportVersion V_7_16_0 = def(7_16_00_99);
    public static final TransportVersion V_7_17_0 = def(7_17_00_99);
    public static final TransportVersion V_7_17_1 = def(7_17_01_99);
    public static final TransportVersion V_7_17_8 = def(7_17_08_99);
    public static final TransportVersion V_8_0_0 = def(8_00_00_99);
    public static final TransportVersion V_8_1_0 = def(8_01_00_99);
    public static final TransportVersion V_8_2_0 = def(8_02_00_99);
    public static final TransportVersion V_8_3_0 = def(8_03_00_99);
    public static final TransportVersion V_8_4_0 = def(8_04_00_99);
    public static final TransportVersion V_8_5_0 = def(8_05_00_99);
    public static final TransportVersion V_8_6_0 = def(8_06_00_99);
    public static final TransportVersion V_8_6_1 = def(8_06_01_99);
    public static final TransportVersion V_8_7_0 = def(8_07_00_99);
    public static final TransportVersion V_8_7_1 = def(8_07_01_99);
    public static final TransportVersion V_8_8_0 = def(8_08_00_99);
    public static final TransportVersion V_8_8_1 = def(8_08_01_99);
    /*
     * READ THE COMMENT BELOW THIS BLOCK OF DECLARATIONS BEFORE ADDING NEW TRANSPORT VERSIONS
     * Detached transport versions added below here.
     */
    public static final TransportVersion V_8_9_X = def(8_500_020);
    public static final TransportVersion V_8_10_X = def(8_500_061);
    public static final TransportVersion V_8_11_X = def(8_512_00_1);
    public static final TransportVersion V_8_12_0 = def(8_560_00_0);
    public static final TransportVersion DATE_HISTOGRAM_SUPPORT_DOWNSAMPLED_TZ_8_12_PATCH = def(8_560_00_1);
    public static final TransportVersion NODE_STATS_REQUEST_SIMPLIFIED = def(8_561_00_0);
    public static final TransportVersion TEXT_EXPANSION_TOKEN_PRUNING_CONFIG_ADDED = def(8_562_00_0);
    public static final TransportVersion ESQL_ASYNC_QUERY = def(8_563_00_0);
    public static final TransportVersion ESQL_STATUS_INCLUDE_LUCENE_QUERIES = def(8_564_00_0);
    public static final TransportVersion ESQL_CLUSTER_ALIAS = def(8_565_00_0);
    public static final TransportVersion SNAPSHOTS_IN_PROGRESS_TRACKING_REMOVING_NODES_ADDED = def(8_566_00_0);
    public static final TransportVersion SMALLER_RELOAD_SECURE_SETTINGS_REQUEST = def(8_567_00_0);
    public static final TransportVersion UPDATE_API_KEY_EXPIRATION_TIME_ADDED = def(8_568_00_0);
    public static final TransportVersion LAZY_ROLLOVER_ADDED = def(8_569_00_0);
    public static final TransportVersion ESQL_PLAN_POINT_LITERAL_WKB = def(8_570_00_0);
    public static final TransportVersion HOT_THREADS_AS_BYTES = def(8_571_00_0);
    public static final TransportVersion ML_INFERENCE_REQUEST_INPUT_TYPE_ADDED = def(8_572_00_0);
    public static final TransportVersion ESQL_ENRICH_POLICY_CCQ_MODE = def(8_573_00_0);
    public static final TransportVersion DATE_HISTOGRAM_SUPPORT_DOWNSAMPLED_TZ = def(8_574_00_0);
    public static final TransportVersion PEERFINDER_REPORTS_PEERS_MASTERS = def(8_575_00_0);
    public static final TransportVersion ESQL_MULTI_CLUSTERS_ENRICH = def(8_576_00_0);
    public static final TransportVersion NESTED_KNN_MORE_INNER_HITS = def(8_577_00_0);
    public static final TransportVersion REQUIRE_DATA_STREAM_ADDED = def(8_578_00_0);
    public static final TransportVersion ML_INFERENCE_COHERE_EMBEDDINGS_ADDED = def(8_579_00_0);
    public static final TransportVersion DESIRED_NODE_VERSION_OPTIONAL_STRING = def(8_580_00_0);
    public static final TransportVersion ML_INFERENCE_REQUEST_INPUT_TYPE_UNSPECIFIED_ADDED = def(8_581_00_0);
    public static final TransportVersion ASYNC_SEARCH_STATUS_SUPPORTS_KEEP_ALIVE = def(8_582_00_0);
    public static final TransportVersion KNN_QUERY_NUMCANDS_AS_OPTIONAL_PARAM = def(8_583_00_0);
    public static final TransportVersion TRANSFORM_GET_BASIC_STATS = def(8_584_00_0);
    public static final TransportVersion NLP_DOCUMENT_CHUNKING_ADDED = def(8_585_00_0);
    public static final TransportVersion SEARCH_TIMEOUT_EXCEPTION_ADDED = def(8_586_00_0);
    public static final TransportVersion ML_TEXT_EMBEDDING_INFERENCE_SERVICE_ADDED = def(8_587_00_0);
    public static final TransportVersion HEALTH_INFO_ENRICHED_WITH_REPOS = def(8_588_00_0);
    public static final TransportVersion RESOLVE_CLUSTER_ENDPOINT_ADDED = def(8_589_00_0);
    public static final TransportVersion FIELD_CAPS_FIELD_HAS_VALUE = def(8_590_00_0);
    public static final TransportVersion ML_INFERENCE_REQUEST_INPUT_TYPE_CLASS_CLUSTER_ADDED = def(8_591_00_0);
    public static final TransportVersion ML_DIMENSIONS_SET_BY_USER_ADDED = def(8_592_00_0);
    public static final TransportVersion INDEX_REQUEST_NORMALIZED_BYTES_PARSED = def(8_593_00_0);
    public static final TransportVersion INGEST_GRAPH_STRUCTURE_EXCEPTION = def(8_594_00_0);
    public static final TransportVersion ML_MODEL_IN_SERVICE_SETTINGS = def(8_595_00_0);
    // 8.14.0+
    public static final TransportVersion RANDOM_AGG_SHARD_SEED = def(8_596_00_0);
    public static final TransportVersion ESQL_TIMINGS = def(8_597_00_0);
    public static final TransportVersion DATA_STREAM_AUTO_SHARDING_EVENT = def(8_598_00_0);
    public static final TransportVersion ADD_FAILURE_STORE_INDICES_OPTIONS = def(8_599_00_0);
    public static final TransportVersion ESQL_ENRICH_OPERATOR_STATUS = def(8_600_00_0);
    public static final TransportVersion ESQL_SERIALIZE_ARRAY_VECTOR = def(8_601_00_0);
    public static final TransportVersion ESQL_SERIALIZE_ARRAY_BLOCK = def(8_602_00_0);
    public static final TransportVersion ADD_DATA_STREAM_GLOBAL_RETENTION = def(8_603_00_0);
    public static final TransportVersion ALLOCATION_STATS = def(8_604_00_0);
    public static final TransportVersion ESQL_EXTENDED_ENRICH_TYPES = def(8_605_00_0);
    public static final TransportVersion KNN_EXPLICIT_BYTE_QUERY_VECTOR_PARSING = def(8_606_00_0);
    public static final TransportVersion ESQL_EXTENDED_ENRICH_INPUT_TYPE = def(8_607_00_0);
    public static final TransportVersion ESQL_SERIALIZE_BIG_VECTOR = def(8_608_00_0);
    public static final TransportVersion AGGS_EXCLUDED_DELETED_DOCS = def(8_609_00_0);
    public static final TransportVersion ESQL_SERIALIZE_BIG_ARRAY = def(8_610_00_0);
    public static final TransportVersion AUTO_SHARDING_ROLLOVER_CONDITION = def(8_611_00_0);
    public static final TransportVersion KNN_QUERY_VECTOR_BUILDER = def(8_612_00_0);
    public static final TransportVersion USE_DATA_STREAM_GLOBAL_RETENTION = def(8_613_00_0);
    public static final TransportVersion ML_COMPLETION_INFERENCE_SERVICE_ADDED = def(8_614_00_0);
    public static final TransportVersion ML_INFERENCE_EMBEDDING_BYTE_ADDED = def(8_615_00_0);
    public static final TransportVersion ML_INFERENCE_L2_NORM_SIMILARITY_ADDED = def(8_616_00_0);
    public static final TransportVersion SEARCH_NODE_LOAD_AUTOSCALING = def(8_617_00_0);
    public static final TransportVersion ESQL_ES_SOURCE_OPTIONS = def(8_618_00_0);
    public static final TransportVersion ADD_PERSISTENT_TASK_EXCEPTIONS = def(8_619_00_0);
    public static final TransportVersion ESQL_REDUCER_NODE_FRAGMENT = def(8_620_00_0);
    public static final TransportVersion FAILURE_STORE_ROLLOVER = def(8_621_00_0);
    public static final TransportVersion CCR_STATS_API_TIMEOUT_PARAM = def(8_622_00_0);
    public static final TransportVersion ESQL_ORDINAL_BLOCK = def(8_623_00_0);
    public static final TransportVersion ML_INFERENCE_COHERE_RERANK = def(8_624_00_0);
    public static final TransportVersion INDEXING_PRESSURE_DOCUMENT_REJECTIONS_COUNT = def(8_625_00_0);
    public static final TransportVersion ALIAS_ACTION_RESULTS = def(8_626_00_0);
    public static final TransportVersion HISTOGRAM_AGGS_KEY_SORTED = def(8_627_00_0);
    public static final TransportVersion INFERENCE_FIELDS_METADATA = def(8_628_00_0);
    public static final TransportVersion ML_INFERENCE_TIMEOUT_ADDED = def(8_629_00_0);
    public static final TransportVersion MODIFY_DATA_STREAM_FAILURE_STORES = def(8_630_00_0);
    public static final TransportVersion ML_INFERENCE_RERANK_NEW_RESPONSE_FORMAT = def(8_631_00_0);
    public static final TransportVersion HIGHLIGHTERS_TAGS_ON_FIELD_LEVEL = def(8_632_00_0);
    public static final TransportVersion TRACK_FLUSH_TIME_EXCLUDING_WAITING_ON_LOCKS = def(8_633_00_0);
    public static final TransportVersion ML_INFERENCE_AZURE_OPENAI_EMBEDDINGS = def(8_634_00_0);
    public static final TransportVersion ILM_SHRINK_ENABLE_WRITE = def(8_635_00_0);
    public static final TransportVersion GEOIP_CACHE_STATS = def(8_636_00_0);
<<<<<<< HEAD
    public static final TransportVersion ENRICH_CACHE_ADDITIONAL_STATS = def(8_637_00_0);
=======
    public static final TransportVersion WATERMARK_THRESHOLDS_STATS = def(8_637_00_0);
>>>>>>> 346fa8b8

    /*
     * STOP! READ THIS FIRST! No, really,
     *        ____ _____ ___  ____  _        ____  _____    _    ____    _____ _   _ ___ ____    _____ ___ ____  ____ _____ _
     *       / ___|_   _/ _ \|  _ \| |      |  _ \| ____|  / \  |  _ \  |_   _| | | |_ _/ ___|  |  ___|_ _|  _ \/ ___|_   _| |
     *       \___ \ | || | | | |_) | |      | |_) |  _|   / _ \ | | | |   | | | |_| || |\___ \  | |_   | || |_) \___ \ | | | |
     *        ___) || || |_| |  __/|_|      |  _ <| |___ / ___ \| |_| |   | | |  _  || | ___) | |  _|  | ||  _ < ___) || | |_|
     *       |____/ |_| \___/|_|   (_)      |_| \_\_____/_/   \_\____/    |_| |_| |_|___|____/  |_|   |___|_| \_\____/ |_| (_)
     *
     * A new transport version should be added EVERY TIME a change is made to the serialization protocol of one or more classes. Each
     * transport version should only be used in a single merged commit (apart from the BwC versions copied from o.e.Version, ≤V_8_8_1).
     *
     * ADDING A TRANSPORT VERSION
     * To add a new transport version, add a new constant at the bottom of the list, above this comment. Don't add other lines,
     * comments, etc. The version id has the following layout:
     *
     * M_NNN_SS_P
     *
     * M - The major version of Elasticsearch
     * NNN - The server version part
     * SS - The serverless version part. It should always be 00 here, it is used by serverless only.
     * P - The patch version part
     *
     * To determine the id of the next TransportVersion constant, do the following:
     * - Use the same major version, unless bumping majors
     * - Bump the server version part by 1, unless creating a patch version
     * - Leave the serverless part as 00
     * - Bump the patch part if creating a patch version
     *
     * If a patch version is created, it should be placed sorted among the other existing constants.
     *
     * REVERTING A TRANSPORT VERSION
     *
     * If you revert a commit with a transport version change, you MUST ensure there is a NEW transport version representing the reverted
     * change. DO NOT let the transport version go backwards, it must ALWAYS be incremented.
     *
     * DETERMINING TRANSPORT VERSIONS FROM GIT HISTORY
     *
     * If your git checkout has the expected minor-version-numbered branches and the expected release-version tags then you can find the
     * transport versions known by a particular release ...
     *
     *     git show v8.11.0:server/src/main/java/org/elasticsearch/TransportVersions.java | grep '= def'
     *
     * ... or by a particular branch ...
     *
     *     git show 8.11:server/src/main/java/org/elasticsearch/TransportVersions.java | grep '= def'
     *
     * ... and you can see which versions were added in between two versions too ...
     *
     *     git diff v8.11.0..main -- server/src/main/java/org/elasticsearch/TransportVersions.java
     *
     * In branches 8.7-8.10 see server/src/main/java/org/elasticsearch/TransportVersion.java for the equivalent definitions.
     */

    /**
     * Reference to the earliest compatible transport version to this version of the codebase.
     * This should be the transport version used by the highest minor version of the previous major.
     */
    public static final TransportVersion MINIMUM_COMPATIBLE = V_7_17_0;

    /**
     * Reference to the minimum transport version that can be used with CCS.
     * This should be the transport version used by the previous minor release.
     */
    public static final TransportVersion MINIMUM_CCS_VERSION = V_8_12_0;

    static final NavigableMap<Integer, TransportVersion> VERSION_IDS = getAllVersionIds(TransportVersions.class);

    // the highest transport version constant defined in this file, used as a fallback for TransportVersion.current()
    static final TransportVersion LATEST_DEFINED;
    static {
        LATEST_DEFINED = VERSION_IDS.lastEntry().getValue();

        // see comment on IDS field
        // now we're registered all the transport versions, we can clear the map
        IDS = null;
    }

    public static NavigableMap<Integer, TransportVersion> getAllVersionIds(Class<?> cls) {
        Map<Integer, String> versionIdFields = new HashMap<>();
        NavigableMap<Integer, TransportVersion> builder = new TreeMap<>();

        Set<String> ignore = Set.of("ZERO", "CURRENT", "MINIMUM_COMPATIBLE", "MINIMUM_CCS_VERSION");

        for (Field declaredField : cls.getFields()) {
            if (declaredField.getType().equals(TransportVersion.class)) {
                String fieldName = declaredField.getName();
                if (ignore.contains(fieldName)) {
                    continue;
                }

                TransportVersion version;
                try {
                    version = (TransportVersion) declaredField.get(null);
                } catch (IllegalAccessException e) {
                    throw new AssertionError(e);
                }
                builder.put(version.id(), version);

                if (Assertions.ENABLED) {
                    // check the version number is unique
                    var sameVersionNumber = versionIdFields.put(version.id(), fieldName);
                    assert sameVersionNumber == null
                        : "Versions ["
                            + sameVersionNumber
                            + "] and ["
                            + fieldName
                            + "] have the same version number ["
                            + version.id()
                            + "]. Each TransportVersion should have a different version number";
                }
            }
        }

        return Collections.unmodifiableNavigableMap(builder);
    }

    static Collection<TransportVersion> getAllVersions() {
        return VERSION_IDS.values();
    }

    static final IntFunction<String> VERSION_LOOKUP = ReleaseVersions.generateVersionsLookup(TransportVersions.class);

    // no instance
    private TransportVersions() {}
}<|MERGE_RESOLUTION|>--- conflicted
+++ resolved
@@ -175,11 +175,8 @@
     public static final TransportVersion ML_INFERENCE_AZURE_OPENAI_EMBEDDINGS = def(8_634_00_0);
     public static final TransportVersion ILM_SHRINK_ENABLE_WRITE = def(8_635_00_0);
     public static final TransportVersion GEOIP_CACHE_STATS = def(8_636_00_0);
-<<<<<<< HEAD
-    public static final TransportVersion ENRICH_CACHE_ADDITIONAL_STATS = def(8_637_00_0);
-=======
     public static final TransportVersion WATERMARK_THRESHOLDS_STATS = def(8_637_00_0);
->>>>>>> 346fa8b8
+    public static final TransportVersion ENRICH_CACHE_ADDITIONAL_STATS = def(8_638_00_0);
 
     /*
      * STOP! READ THIS FIRST! No, really,
