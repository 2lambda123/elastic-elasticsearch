--- conflicted
+++ resolved
@@ -175,9 +175,6 @@
     public static final TransportVersion ML_INFERENCE_AZURE_OPENAI_EMBEDDINGS = def(8_634_00_0);
     public static final TransportVersion ILM_SHRINK_ENABLE_WRITE = def(8_635_00_0);
     public static final TransportVersion GEOIP_CACHE_STATS = def(8_636_00_0);
-<<<<<<< HEAD
-    public static final TransportVersion SEMANTIC_QUERY = def(8_637_00_0);
-=======
     public static final TransportVersion WATERMARK_THRESHOLDS_STATS = def(8_637_00_0);
     public static final TransportVersion ENRICH_CACHE_ADDITIONAL_STATS = def(8_638_00_0);
     public static final TransportVersion ML_INFERENCE_RATE_LIMIT_SETTINGS_ADDED = def(8_639_00_0);
@@ -188,7 +185,7 @@
     public static final TransportVersion ESQL_MV_ORDERING_SORTED_ASCENDING = def(8_644_00_0);
     public static final TransportVersion ESQL_PAGE_MAPPING_TO_ITERATOR = def(8_645_00_0);
     public static final TransportVersion BINARY_PIT_ID = def(8_646_00_0);
->>>>>>> 8f55f333
+    public static final TransportVersion SEMANTIC_QUERY = def(8_647_00_0);
 
     /*
      * STOP! READ THIS FIRST! No, really,
