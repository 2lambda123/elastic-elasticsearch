/*
 * Copyright Elasticsearch B.V. and/or licensed to Elasticsearch B.V. under one
 * or more contributor license agreements. Licensed under the Elastic License
 * 2.0 and the Server Side Public License, v 1; you may not use this file except
 * in compliance with, at your election, the Elastic License 2.0 or the Server
 * Side Public License, v 1.
 */

package org.elasticsearch;

import org.elasticsearch.core.Assertions;
import org.elasticsearch.core.UpdateForV9;

import java.lang.reflect.Field;
import java.util.Collection;
import java.util.Collections;
import java.util.HashMap;
import java.util.Map;
import java.util.NavigableMap;
import java.util.Set;
import java.util.TreeMap;
import java.util.TreeSet;
import java.util.function.IntFunction;

/**
 * <p>Transport version is used to coordinate compatible wire protocol communication between nodes, at a fine-grained level.  This replaces
 * and supersedes the old Version constants.</p>
 *
 * <p>Before adding a new version constant, please read the block comment at the end of the list of constants.</p>
 */
public class TransportVersions {

    /*
     * NOTE: IntelliJ lies!
     * This map is used during class construction, referenced by the registerTransportVersion method.
     * When all the transport version constants have been registered, the map is cleared & never touched again.
     */
    static TreeSet<Integer> IDS = new TreeSet<>();

    static TransportVersion def(int id) {
        if (IDS == null) throw new IllegalStateException("The IDS map needs to be present to call this method");

        if (IDS.add(id) == false) {
            throw new IllegalArgumentException("Version id " + id + " defined twice");
        }
        if (id < IDS.last()) {
            throw new IllegalArgumentException("Version id " + id + " is not defined in the right location. Keep constants sorted");
        }
        return new TransportVersion(id);
    }

    @UpdateForV9 // remove the transport versions with which v9 will not need to interact
    public static final TransportVersion ZERO = def(0);
    public static final TransportVersion V_7_0_0 = def(7_00_00_99);
    public static final TransportVersion V_7_0_1 = def(7_00_01_99);
    public static final TransportVersion V_7_1_0 = def(7_01_00_99);
    public static final TransportVersion V_7_2_0 = def(7_02_00_99);
    public static final TransportVersion V_7_2_1 = def(7_02_01_99);
    public static final TransportVersion V_7_3_0 = def(7_03_00_99);
    public static final TransportVersion V_7_3_2 = def(7_03_02_99);
    public static final TransportVersion V_7_4_0 = def(7_04_00_99);
    public static final TransportVersion V_7_5_0 = def(7_05_00_99);
    public static final TransportVersion V_7_6_0 = def(7_06_00_99);
    public static final TransportVersion V_7_7_0 = def(7_07_00_99);
    public static final TransportVersion V_7_8_0 = def(7_08_00_99);
    public static final TransportVersion V_7_8_1 = def(7_08_01_99);
    public static final TransportVersion V_7_9_0 = def(7_09_00_99);
    public static final TransportVersion V_7_10_0 = def(7_10_00_99);
    public static final TransportVersion V_7_10_1 = def(7_10_01_99);
    public static final TransportVersion V_7_11_0 = def(7_11_00_99);
    public static final TransportVersion V_7_12_0 = def(7_12_00_99);
    public static final TransportVersion V_7_13_0 = def(7_13_00_99);
    public static final TransportVersion V_7_14_0 = def(7_14_00_99);
    public static final TransportVersion V_7_15_0 = def(7_15_00_99);
    public static final TransportVersion V_7_15_1 = def(7_15_01_99);
    public static final TransportVersion V_7_16_0 = def(7_16_00_99);
    public static final TransportVersion V_7_17_0 = def(7_17_00_99);
    public static final TransportVersion V_7_17_1 = def(7_17_01_99);
    public static final TransportVersion V_7_17_8 = def(7_17_08_99);
    public static final TransportVersion V_8_0_0 = def(8_00_00_99);
    public static final TransportVersion V_8_1_0 = def(8_01_00_99);
    public static final TransportVersion V_8_2_0 = def(8_02_00_99);
    public static final TransportVersion V_8_3_0 = def(8_03_00_99);
    public static final TransportVersion V_8_4_0 = def(8_04_00_99);
    public static final TransportVersion V_8_5_0 = def(8_05_00_99);
    public static final TransportVersion V_8_6_0 = def(8_06_00_99);
    public static final TransportVersion V_8_6_1 = def(8_06_01_99);
    public static final TransportVersion V_8_7_0 = def(8_07_00_99);
    public static final TransportVersion V_8_7_1 = def(8_07_01_99);
    public static final TransportVersion V_8_8_0 = def(8_08_00_99);
    public static final TransportVersion V_8_8_1 = def(8_08_01_99);
    /*
     * READ THE COMMENT BELOW THIS BLOCK OF DECLARATIONS BEFORE ADDING NEW TRANSPORT VERSIONS
     * Detached transport versions added below here.
     */
    public static final TransportVersion V_8_9_X = def(8_500_020);
    public static final TransportVersion V_8_10_X = def(8_500_061);
    public static final TransportVersion V_8_11_X = def(8_512_00_1);
    public static final TransportVersion V_8_12_0 = def(8_560_00_0);
    public static final TransportVersion DATE_HISTOGRAM_SUPPORT_DOWNSAMPLED_TZ_8_12_PATCH = def(8_560_00_1);
    public static final TransportVersion NODE_STATS_REQUEST_SIMPLIFIED = def(8_561_00_0);
    public static final TransportVersion TEXT_EXPANSION_TOKEN_PRUNING_CONFIG_ADDED = def(8_562_00_0);
    public static final TransportVersion ESQL_ASYNC_QUERY = def(8_563_00_0);
    public static final TransportVersion ESQL_STATUS_INCLUDE_LUCENE_QUERIES = def(8_564_00_0);
    public static final TransportVersion ESQL_CLUSTER_ALIAS = def(8_565_00_0);
    public static final TransportVersion SNAPSHOTS_IN_PROGRESS_TRACKING_REMOVING_NODES_ADDED = def(8_566_00_0);
    public static final TransportVersion SMALLER_RELOAD_SECURE_SETTINGS_REQUEST = def(8_567_00_0);
    public static final TransportVersion UPDATE_API_KEY_EXPIRATION_TIME_ADDED = def(8_568_00_0);
    public static final TransportVersion LAZY_ROLLOVER_ADDED = def(8_569_00_0);
    public static final TransportVersion ESQL_PLAN_POINT_LITERAL_WKB = def(8_570_00_0);
    public static final TransportVersion HOT_THREADS_AS_BYTES = def(8_571_00_0);
    public static final TransportVersion ML_INFERENCE_REQUEST_INPUT_TYPE_ADDED = def(8_572_00_0);
    public static final TransportVersion ESQL_ENRICH_POLICY_CCQ_MODE = def(8_573_00_0);
    public static final TransportVersion DATE_HISTOGRAM_SUPPORT_DOWNSAMPLED_TZ = def(8_574_00_0);
    public static final TransportVersion PEERFINDER_REPORTS_PEERS_MASTERS = def(8_575_00_0);
    public static final TransportVersion ESQL_MULTI_CLUSTERS_ENRICH = def(8_576_00_0);
    public static final TransportVersion NESTED_KNN_MORE_INNER_HITS = def(8_577_00_0);
    public static final TransportVersion REQUIRE_DATA_STREAM_ADDED = def(8_578_00_0);
    public static final TransportVersion ML_INFERENCE_COHERE_EMBEDDINGS_ADDED = def(8_579_00_0);
    public static final TransportVersion DESIRED_NODE_VERSION_OPTIONAL_STRING = def(8_580_00_0);
    public static final TransportVersion ML_INFERENCE_REQUEST_INPUT_TYPE_UNSPECIFIED_ADDED = def(8_581_00_0);
    public static final TransportVersion ASYNC_SEARCH_STATUS_SUPPORTS_KEEP_ALIVE = def(8_582_00_0);
    public static final TransportVersion KNN_QUERY_NUMCANDS_AS_OPTIONAL_PARAM = def(8_583_00_0);
    public static final TransportVersion TRANSFORM_GET_BASIC_STATS = def(8_584_00_0);
    public static final TransportVersion NLP_DOCUMENT_CHUNKING_ADDED = def(8_585_00_0);
    public static final TransportVersion SEARCH_TIMEOUT_EXCEPTION_ADDED = def(8_586_00_0);
    public static final TransportVersion ML_TEXT_EMBEDDING_INFERENCE_SERVICE_ADDED = def(8_587_00_0);
    public static final TransportVersion HEALTH_INFO_ENRICHED_WITH_REPOS = def(8_588_00_0);
    public static final TransportVersion RESOLVE_CLUSTER_ENDPOINT_ADDED = def(8_589_00_0);
    public static final TransportVersion FIELD_CAPS_FIELD_HAS_VALUE = def(8_590_00_0);
    public static final TransportVersion ML_INFERENCE_REQUEST_INPUT_TYPE_CLASS_CLUSTER_ADDED = def(8_591_00_0);
    public static final TransportVersion ML_DIMENSIONS_SET_BY_USER_ADDED = def(8_592_00_0);
    public static final TransportVersion INDEX_REQUEST_NORMALIZED_BYTES_PARSED = def(8_593_00_0);
    public static final TransportVersion INGEST_GRAPH_STRUCTURE_EXCEPTION = def(8_594_00_0);
    public static final TransportVersion ML_MODEL_IN_SERVICE_SETTINGS = def(8_595_00_0);
    public static final TransportVersion RANDOM_AGG_SHARD_SEED = def(8_596_00_0);
    public static final TransportVersion ESQL_TIMINGS = def(8_597_00_0);
    public static final TransportVersion DATA_STREAM_AUTO_SHARDING_EVENT = def(8_598_00_0);
<<<<<<< HEAD
    public static final TransportVersion ADD_DATA_STREAM_GLOBAL_RETENTION = def(8_599_00_0);
=======
    public static final TransportVersion ADD_FAILURE_STORE_INDICES_OPTIONS = def(8_599_00_0);
>>>>>>> f468024c

    /*
     * STOP! READ THIS FIRST! No, really,
     *        ____ _____ ___  ____  _        ____  _____    _    ____    _____ _   _ ___ ____    _____ ___ ____  ____ _____ _
     *       / ___|_   _/ _ \|  _ \| |      |  _ \| ____|  / \  |  _ \  |_   _| | | |_ _/ ___|  |  ___|_ _|  _ \/ ___|_   _| |
     *       \___ \ | || | | | |_) | |      | |_) |  _|   / _ \ | | | |   | | | |_| || |\___ \  | |_   | || |_) \___ \ | | | |
     *        ___) || || |_| |  __/|_|      |  _ <| |___ / ___ \| |_| |   | | |  _  || | ___) | |  _|  | ||  _ < ___) || | |_|
     *       |____/ |_| \___/|_|   (_)      |_| \_\_____/_/   \_\____/    |_| |_| |_|___|____/  |_|   |___|_| \_\____/ |_| (_)
     *
     * A new transport version should be added EVERY TIME a change is made to the serialization protocol of one or more classes. Each
     * transport version should only be used in a single merged commit (apart from the BwC versions copied from o.e.Version, ≤V_8_8_1).
     *
     * ADDING A TRANSPORT VERSION
     * To add a new transport version, add a new constant at the bottom of the list, above this comment. Don't add other lines,
     * comments, etc. The version id has the following layout:
     *
     * M_NNN_SS_P
     *
     * M - The major version of Elasticsearch
     * NNN - The server version part
     * SS - The serverless version part. It should always be 00 here, it is used by serverless only.
     * P - The patch version part
     *
     * To determine the id of the next TransportVersion constant, do the following:
     * - Use the same major version, unless bumping majors
     * - Bump the server version part by 1, unless creating a patch version
     * - Leave the serverless part as 00
     * - Bump the patch part if creating a patch version
     *
     * If a patch version is created, it should be placed sorted among the other existing constants.
     *
     * REVERTING A TRANSPORT VERSION
     *
     * If you revert a commit with a transport version change, you MUST ensure there is a NEW transport version representing the reverted
     * change. DO NOT let the transport version go backwards, it must ALWAYS be incremented.
     *
     * DETERMINING TRANSPORT VERSIONS FROM GIT HISTORY
     *
     * If your git checkout has the expected minor-version-numbered branches and the expected release-version tags then you can find the
     * transport versions known by a particular release ...
     *
     *     git show v8.11.0:server/src/main/java/org/elasticsearch/TransportVersions.java | grep '= def'
     *
     * ... or by a particular branch ...
     *
     *     git show 8.11:server/src/main/java/org/elasticsearch/TransportVersions.java | grep '= def'
     *
     * ... and you can see which versions were added in between two versions too ...
     *
     *     git diff v8.11.0..main -- server/src/main/java/org/elasticsearch/TransportVersions.java
     *
     * In branches 8.7-8.10 see server/src/main/java/org/elasticsearch/TransportVersion.java for the equivalent definitions.
     */

    /**
     * Reference to the earliest compatible transport version to this version of the codebase.
     * This should be the transport version used by the highest minor version of the previous major.
     */
    public static final TransportVersion MINIMUM_COMPATIBLE = V_7_17_0;

    /**
     * Reference to the minimum transport version that can be used with CCS.
     * This should be the transport version used by the previous minor release.
     */
    public static final TransportVersion MINIMUM_CCS_VERSION = V_8_12_0;

    static final NavigableMap<Integer, TransportVersion> VERSION_IDS = getAllVersionIds(TransportVersions.class);

    // the highest transport version constant defined in this file, used as a fallback for TransportVersion.current()
    static final TransportVersion LATEST_DEFINED;
    static {
        LATEST_DEFINED = VERSION_IDS.lastEntry().getValue();

        // see comment on IDS field
        // now we're registered all the transport versions, we can clear the map
        IDS = null;
    }

    public static NavigableMap<Integer, TransportVersion> getAllVersionIds(Class<?> cls) {
        Map<Integer, String> versionIdFields = new HashMap<>();
        NavigableMap<Integer, TransportVersion> builder = new TreeMap<>();

        Set<String> ignore = Set.of("ZERO", "CURRENT", "MINIMUM_COMPATIBLE", "MINIMUM_CCS_VERSION");

        for (Field declaredField : cls.getFields()) {
            if (declaredField.getType().equals(TransportVersion.class)) {
                String fieldName = declaredField.getName();
                if (ignore.contains(fieldName)) {
                    continue;
                }

                TransportVersion version;
                try {
                    version = (TransportVersion) declaredField.get(null);
                } catch (IllegalAccessException e) {
                    throw new AssertionError(e);
                }
                builder.put(version.id(), version);

                if (Assertions.ENABLED) {
                    // check the version number is unique
                    var sameVersionNumber = versionIdFields.put(version.id(), fieldName);
                    assert sameVersionNumber == null
                        : "Versions ["
                            + sameVersionNumber
                            + "] and ["
                            + fieldName
                            + "] have the same version number ["
                            + version.id()
                            + "]. Each TransportVersion should have a different version number";
                }
            }
        }

        return Collections.unmodifiableNavigableMap(builder);
    }

    static Collection<TransportVersion> getAllVersions() {
        return VERSION_IDS.values();
    }

    static final IntFunction<String> VERSION_LOOKUP = ReleaseVersions.generateVersionsLookup(TransportVersions.class);

    // no instance
    private TransportVersions() {}
}<|MERGE_RESOLUTION|>--- conflicted
+++ resolved
@@ -136,11 +136,8 @@
     public static final TransportVersion RANDOM_AGG_SHARD_SEED = def(8_596_00_0);
     public static final TransportVersion ESQL_TIMINGS = def(8_597_00_0);
     public static final TransportVersion DATA_STREAM_AUTO_SHARDING_EVENT = def(8_598_00_0);
-<<<<<<< HEAD
-    public static final TransportVersion ADD_DATA_STREAM_GLOBAL_RETENTION = def(8_599_00_0);
-=======
     public static final TransportVersion ADD_FAILURE_STORE_INDICES_OPTIONS = def(8_599_00_0);
->>>>>>> f468024c
+    public static final TransportVersion ADD_DATA_STREAM_GLOBAL_RETENTION = def(8_600_00_0);
 
     /*
      * STOP! READ THIS FIRST! No, really,
