--- conflicted
+++ resolved
@@ -153,9 +153,6 @@
     public static final TransportVersion PLUGIN_DESCRIPTOR_STRING_VERSION = def(8_520_00_0);
     public static final TransportVersion TOO_MANY_SCROLL_CONTEXTS_EXCEPTION_ADDED = def(8_521_00_0);
     public static final TransportVersion UNCONTENDED_REGISTER_ANALYSIS_ADDED = def(8_522_00_0);
-<<<<<<< HEAD
-    public static final TransportVersion NODE_INFO_VERSION_AS_STRING = def(8_523_00_0);
-=======
     public static final TransportVersion TRANSFORM_GET_CHECKPOINT_TIMEOUT_ADDED = def(8_523_00_0);
     public static final TransportVersion IP_ADDRESS_WRITEABLE = def(8_524_00_0);
     public static final TransportVersion PRIMARY_TERM_ADDED = def(8_525_00_0);
@@ -180,8 +177,7 @@
     public static final TransportVersion TRANSFORM_GET_CHECKPOINT_QUERY_AND_CLUSTER_ADDED = def(8_544_00_0);
     public static final TransportVersion GRANT_API_KEY_CLIENT_AUTHENTICATION_ADDED = def(8_545_00_0);
     public static final TransportVersion PIT_WITH_INDEX_FILTER = def(8_546_00_0);
-
->>>>>>> 461d2467
+    public static final TransportVersion NODE_INFO_VERSION_AS_STRING = def(8_547_00_0);
     /*
      * STOP! READ THIS FIRST! No, really,
      *        ____ _____ ___  ____  _        ____  _____    _    ____    _____ _   _ ___ ____    _____ ___ ____  ____ _____ _
