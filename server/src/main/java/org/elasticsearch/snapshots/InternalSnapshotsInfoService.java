--- conflicted
+++ resolved
@@ -35,12 +35,6 @@
 import java.util.Collections;
 import java.util.HashSet;
 import java.util.LinkedHashSet;
-<<<<<<< HEAD
-import java.util.Map;
-=======
-import java.util.LinkedList;
-import java.util.Objects;
->>>>>>> e1c284a7
 import java.util.Queue;
 import java.util.Set;
 import java.util.function.Supplier;
@@ -69,13 +63,9 @@
     private final Supplier<RerouteService> rerouteService;
 
     /** contains the snapshot shards for which the size is known **/
-<<<<<<< HEAD
     // volatile for the unlocked access in numberOfKnownSnapshotShardSizes()
     // map itself is immutable
-    private volatile Map<SnapshotShard, Long> knownSnapshotShards;
-=======
     private volatile ImmutableOpenMap<SnapshotShard, Long> knownSnapshotShards;
->>>>>>> e1c284a7
 
     // all access is guarded by mutex
     private boolean isMaster;
