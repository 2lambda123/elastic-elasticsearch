/*
 * Licensed to Elasticsearch under one or more contributor
 * license agreements. See the NOTICE file distributed with
 * this work for additional information regarding copyright
 * ownership. Elasticsearch licenses this file to you under
 * the Apache License, Version 2.0 (the "License"); you may
 * not use this file except in compliance with the License.
 * You may obtain a copy of the License at
 *
 *    http://www.apache.org/licenses/LICENSE-2.0
 *
 * Unless required by applicable law or agreed to in writing,
 * software distributed under the License is distributed on an
 * "AS IS" BASIS, WITHOUT WARRANTIES OR CONDITIONS OF ANY
 * KIND, either express or implied.  See the License for the
 * specific language governing permissions and limitations
 * under the License.
 */

package org.elasticsearch.snapshots;

import com.carrotsearch.hppc.cursors.ObjectObjectCursor;
import org.apache.logging.log4j.LogManager;
import org.apache.logging.log4j.Logger;
import org.apache.logging.log4j.message.ParameterizedMessage;
import org.elasticsearch.ExceptionsHelper;
import org.elasticsearch.Version;
import org.elasticsearch.action.ActionListener;
import org.elasticsearch.action.ActionRequestValidationException;
import org.elasticsearch.action.ActionResponse;
import org.elasticsearch.action.support.ActionFilters;
import org.elasticsearch.action.support.master.MasterNodeRequest;
import org.elasticsearch.action.support.master.TransportMasterNodeAction;
import org.elasticsearch.cluster.ClusterChangedEvent;
import org.elasticsearch.cluster.ClusterState;
import org.elasticsearch.cluster.ClusterStateListener;
import org.elasticsearch.cluster.ClusterStateTaskConfig;
import org.elasticsearch.cluster.ClusterStateTaskExecutor;
import org.elasticsearch.cluster.ClusterStateTaskListener;
import org.elasticsearch.cluster.SnapshotsInProgress;
import org.elasticsearch.cluster.SnapshotsInProgress.ShardSnapshotStatus;
import org.elasticsearch.cluster.SnapshotsInProgress.ShardState;
import org.elasticsearch.cluster.SnapshotsInProgress.State;
import org.elasticsearch.cluster.block.ClusterBlockException;
import org.elasticsearch.cluster.metadata.IndexNameExpressionResolver;
import org.elasticsearch.cluster.node.DiscoveryNode;
import org.elasticsearch.cluster.service.ClusterService;
import org.elasticsearch.common.Nullable;
import org.elasticsearch.common.Priority;
import org.elasticsearch.common.collect.ImmutableOpenMap;
import org.elasticsearch.common.component.AbstractLifecycleComponent;
import org.elasticsearch.common.io.stream.StreamInput;
import org.elasticsearch.common.io.stream.StreamOutput;
import org.elasticsearch.common.settings.Settings;
import org.elasticsearch.common.unit.TimeValue;
import org.elasticsearch.core.internal.io.IOUtils;
import org.elasticsearch.index.engine.Engine;
import org.elasticsearch.index.shard.IndexEventListener;
import org.elasticsearch.index.shard.IndexShard;
import org.elasticsearch.index.shard.IndexShardState;
import org.elasticsearch.index.shard.ShardId;
import org.elasticsearch.index.snapshots.IndexShardSnapshotFailedException;
import org.elasticsearch.index.snapshots.IndexShardSnapshotStatus;
import org.elasticsearch.index.snapshots.IndexShardSnapshotStatus.Stage;
import org.elasticsearch.indices.IndicesService;
import org.elasticsearch.repositories.IndexId;
import org.elasticsearch.repositories.RepositoriesService;
import org.elasticsearch.repositories.Repository;
import org.elasticsearch.tasks.Task;
import org.elasticsearch.threadpool.ThreadPool;
import org.elasticsearch.transport.TransportException;
import org.elasticsearch.transport.TransportRequestDeduplicator;
import org.elasticsearch.transport.TransportResponseHandler;
import org.elasticsearch.transport.TransportService;

import java.io.IOException;
import java.util.ArrayList;
import java.util.HashMap;
import java.util.Iterator;
import java.util.List;
import java.util.Map;
import java.util.function.Function;
import java.util.stream.Collectors;

import static java.util.Collections.emptyMap;
import static java.util.Collections.unmodifiableList;
import static org.elasticsearch.cluster.SnapshotsInProgress.completed;

/**
 * This service runs on data and master nodes and controls currently snapshotted shards on these nodes. It is responsible for
 * starting and stopping shard level snapshots
 */
public class SnapshotShardsService extends AbstractLifecycleComponent implements ClusterStateListener, IndexEventListener {
    private static final Logger logger = LogManager.getLogger(SnapshotShardsService.class);

    private static final String UPDATE_SNAPSHOT_STATUS_ACTION_NAME = "internal:cluster/snapshot/update_snapshot_status";

    private final ClusterService clusterService;

    private final IndicesService indicesService;

    private final RepositoriesService repositoriesService;

    private final TransportService transportService;

    private final ThreadPool threadPool;

    private final Map<Snapshot, Map<ShardId, IndexShardSnapshotStatus>> shardSnapshots = new HashMap<>();

    // A map of snapshots to the shardIds that we already reported to the master as failed
    private final TransportRequestDeduplicator<UpdateIndexShardSnapshotStatusRequest> remoteFailedRequestDeduplicator =
        new TransportRequestDeduplicator<>();

    private final SnapshotStateExecutor snapshotStateExecutor = new SnapshotStateExecutor();
    private final UpdateSnapshotStatusAction updateSnapshotStatusHandler;

    public SnapshotShardsService(Settings settings, ClusterService clusterService, RepositoriesService repositoriesService,
                                 ThreadPool threadPool, TransportService transportService, IndicesService indicesService,
                                 ActionFilters actionFilters, IndexNameExpressionResolver indexNameExpressionResolver) {
        this.indicesService = indicesService;
        this.repositoriesService = repositoriesService;
        this.transportService = transportService;
        this.clusterService = clusterService;
        this.threadPool = threadPool;
        if (DiscoveryNode.isDataNode(settings)) {
            // this is only useful on the nodes that can hold data
            clusterService.addListener(this);
        }

        // The constructor of UpdateSnapshotStatusAction will register itself to the TransportService.
        this.updateSnapshotStatusHandler =
            new UpdateSnapshotStatusAction(transportService, clusterService, threadPool, actionFilters, indexNameExpressionResolver);
    }

    @Override
    protected void doStart() {
        assert this.updateSnapshotStatusHandler != null;
        assert transportService.getRequestHandler(UPDATE_SNAPSHOT_STATUS_ACTION_NAME) != null;
    }

    @Override
    protected void doStop() {
    }

    @Override
    protected void doClose() {
        clusterService.removeListener(this);
    }

    @Override
    public void clusterChanged(ClusterChangedEvent event) {
        try {
            SnapshotsInProgress previousSnapshots = event.previousState().custom(SnapshotsInProgress.TYPE);
            SnapshotsInProgress currentSnapshots = event.state().custom(SnapshotsInProgress.TYPE);
            if ((previousSnapshots == null && currentSnapshots != null)
                || (previousSnapshots != null && previousSnapshots.equals(currentSnapshots) == false)) {
                synchronized (shardSnapshots) {
                    cancelRemoved(currentSnapshots);
                    if (currentSnapshots != null) {
                        startNewSnapshots(currentSnapshots, event.state().nodes().getMinNodeVersion());
                    }
                }
            }

            String previousMasterNodeId = event.previousState().nodes().getMasterNodeId();
            String currentMasterNodeId = event.state().nodes().getMasterNodeId();
            if (currentMasterNodeId != null && currentMasterNodeId.equals(previousMasterNodeId) == false) {
                syncShardStatsOnNewMaster(event);
            }

        } catch (Exception e) {
            logger.warn("Failed to update snapshot state ", e);
        }
    }

    @Override
    public void beforeIndexShardClosed(ShardId shardId, @Nullable IndexShard indexShard, Settings indexSettings) {
        // abort any snapshots occurring on the soon-to-be closed shard
        synchronized (shardSnapshots) {
            for (Map.Entry<Snapshot, Map<ShardId, IndexShardSnapshotStatus>> snapshotShards : shardSnapshots.entrySet()) {
                Map<ShardId, IndexShardSnapshotStatus> shards = snapshotShards.getValue();
                if (shards.containsKey(shardId)) {
                    logger.debug("[{}] shard closing, abort snapshotting for snapshot [{}]",
                        shardId, snapshotShards.getKey().getSnapshotId());
                    shards.get(shardId).abortIfNotCompleted("shard is closing, aborting");
                }
            }
        }
    }

    /**
     * Returns status of shards that are snapshotted on the node and belong to the given snapshot
     * <p>
     * This method is executed on data node
     * </p>
     *
     * @param snapshot  snapshot
     * @return map of shard id to snapshot status
     */
    public Map<ShardId, IndexShardSnapshotStatus> currentSnapshotShards(Snapshot snapshot) {
        synchronized (shardSnapshots) {
            final Map<ShardId, IndexShardSnapshotStatus> current = shardSnapshots.get(snapshot);
            return current == null ? null : new HashMap<>(current);
        }
    }

    private void cancelRemoved(@Nullable SnapshotsInProgress snapshotsInProgress) {
        // First, remove snapshots that are no longer there
        Iterator<Map.Entry<Snapshot, Map<ShardId, IndexShardSnapshotStatus>>> it = shardSnapshots.entrySet().iterator();
        while (it.hasNext()) {
            final Map.Entry<Snapshot, Map<ShardId, IndexShardSnapshotStatus>> entry = it.next();
            final Snapshot snapshot = entry.getKey();
            if (snapshotsInProgress == null || snapshotsInProgress.snapshot(snapshot) == null) {
                // abort any running snapshots of shards for the removed entry;
                // this could happen if for some reason the cluster state update for aborting
                // running shards is missed, then the snapshot is removed is a subsequent cluster
                // state update, which is being processed here
                it.remove();
                for (IndexShardSnapshotStatus snapshotStatus : entry.getValue().values()) {
                    snapshotStatus.abortIfNotCompleted("snapshot has been removed in cluster state, aborting");
                }
            }
        }
    }

    private void startNewSnapshots(SnapshotsInProgress snapshotsInProgress, Version version) {
        // For now we will be mostly dealing with a single snapshot at a time but might have multiple simultaneously running
        // snapshots in the future
        // Now go through all snapshots and update existing or create missing
        final String localNodeId = clusterService.localNode().getId();
        for (SnapshotsInProgress.Entry entry : snapshotsInProgress.entries()) {
            final State entryState = entry.state();
            if (entryState == State.STARTED) {
                Map<ShardId, IndexShardSnapshotStatus> startedShards = null;
                final Snapshot snapshot = entry.snapshot();
                Map<ShardId, IndexShardSnapshotStatus> snapshotShards = shardSnapshots.getOrDefault(snapshot, emptyMap());
                for (ObjectObjectCursor<ShardId, ShardSnapshotStatus> shard : entry.shards()) {
                    // Add all new shards to start processing on
                    final ShardId shardId = shard.key;
                    final ShardSnapshotStatus shardSnapshotStatus = shard.value;
                    if (localNodeId.equals(shardSnapshotStatus.nodeId())
                        && shardSnapshotStatus.state() == ShardState.INIT
                        && snapshotShards.containsKey(shardId) == false) {
                        logger.trace("[{}] - Adding shard to the queue", shardId);
                        if (startedShards == null) {
                             startedShards = new HashMap<>();
                        }
                        startedShards.put(shardId, IndexShardSnapshotStatus.newInitializing(shardSnapshotStatus.generation()));
                    }
                }
                if (startedShards != null && startedShards.isEmpty() == false) {
                    shardSnapshots.computeIfAbsent(snapshot, s -> new HashMap<>()).putAll(startedShards);
                    startNewShards(entry, startedShards, version);
                }
            } else if (entryState == State.ABORTED) {
                // Abort all running shards for this snapshot
                final Snapshot snapshot = entry.snapshot();
                Map<ShardId, IndexShardSnapshotStatus> snapshotShards = shardSnapshots.getOrDefault(snapshot, emptyMap());
                for (ObjectObjectCursor<ShardId, ShardSnapshotStatus> shard : entry.shards()) {
                    final IndexShardSnapshotStatus snapshotStatus = snapshotShards.get(shard.key);
<<<<<<< HEAD
                    if (snapshotStatus != null) {
                        final IndexShardSnapshotStatus.Copy lastSnapshotStatus =
                            snapshotStatus.abortIfNotCompleted("snapshot has been aborted");
                        final Stage stage = lastSnapshotStatus.getStage();
                        if (stage == Stage.FINALIZE) {
                            logger.debug("[{}] trying to cancel snapshot on shard [{}] that is finalizing, " +
                                "letting it finish", snapshot, shard.key);
                        } else if (stage == Stage.DONE) {
                            logger.debug("[{}] trying to cancel snapshot on the shard [{}] that is already done, " +
                                "updating status on the master", snapshot, shard.key);
                            notifySuccessfulSnapshotShard(snapshot, shard.key, snapshotStatus.generation());
                        } else if (stage == Stage.FAILURE) {
                            logger.debug("[{}] trying to cancel snapshot on the shard [{}] that has already failed, " +
                                "updating status on the master", snapshot, shard.key);
                            notifyFailedSnapshotShard(snapshot, shard.key, lastSnapshotStatus.getFailure());
                        }
                    } else {
=======
                    if (snapshotStatus == null) {
>>>>>>> f11a3c22
                        // due to CS batching we might have missed the INIT state and straight went into ABORTED
                        // notify master that abort has completed by moving to FAILED
                        if (shard.value.state() == ShardState.ABORTED) {
                            notifyFailedSnapshotShard(snapshot, shard.key, shard.value.reason());
                        }
                    } else {
                        snapshotStatus.abortIfNotCompleted("snapshot has been aborted");
                    }
                }
            }
        }
    }

    private void startNewShards(SnapshotsInProgress.Entry entry, Map<ShardId, IndexShardSnapshotStatus> startedShards, Version version) {
        threadPool.executor(ThreadPool.Names.SNAPSHOT).execute(() -> {
            final Snapshot snapshot = entry.snapshot();
            final Map<String, IndexId> indicesMap =
                entry.indices().stream().collect(Collectors.toMap(IndexId::getName, Function.identity()));
            for (final Map.Entry<ShardId, IndexShardSnapshotStatus> shardEntry : startedShards.entrySet()) {
                final ShardId shardId = shardEntry.getKey();
                final IndexShardSnapshotStatus snapshotStatus = shardEntry.getValue();
                final IndexId indexId = indicesMap.get(shardId.getIndexName());
                assert indexId != null;
                snapshot(shardId, snapshot, indexId, snapshotStatus, version, new ActionListener<>() {
                    @Override
                    public void onResponse(String newGeneration) {
<<<<<<< HEAD
=======
                        assert newGeneration != null;
                        assert newGeneration.equals(snapshotStatus.generation());
>>>>>>> f11a3c22
                        if (logger.isDebugEnabled()) {
                            final IndexShardSnapshotStatus.Copy lastSnapshotStatus = snapshotStatus.asCopy();
                            logger.debug("snapshot [{}] completed to [{}] with [{}] at generation [{}]",
                                snapshot, snapshot.getRepository(), lastSnapshotStatus, snapshotStatus.generation());
                        }
                        notifySuccessfulSnapshotShard(snapshot, shardId, newGeneration);
                    }

                    @Override
                    public void onFailure(Exception e) {
                        logger.warn(() -> new ParameterizedMessage("[{}][{}] failed to snapshot shard", shardId, snapshot), e);
                        notifyFailedSnapshotShard(snapshot, shardId, ExceptionsHelper.stackTrace(e));
                    }
                });
            }
        });
    }

    /**
     * Creates shard snapshot
     *
     * @param snapshot       snapshot
     * @param snapshotStatus snapshot status
     */
    private void snapshot(final ShardId shardId, final Snapshot snapshot, final IndexId indexId,
<<<<<<< HEAD
                          final IndexShardSnapshotStatus snapshotStatus, Version version, ActionListener<String> listener) {
=======
                          final IndexShardSnapshotStatus snapshotStatus, ActionListener<String> listener) {
>>>>>>> f11a3c22
        try {
            final IndexShard indexShard = indicesService.indexServiceSafe(shardId.getIndex()).getShardOrNull(shardId.id());
            if (indexShard.routingEntry().primary() == false) {
                throw new IndexShardSnapshotFailedException(shardId, "snapshot should be performed only on primary");
            }
            if (indexShard.routingEntry().relocating()) {
                // do not snapshot when in the process of relocation of primaries so we won't get conflicts
                throw new IndexShardSnapshotFailedException(shardId, "cannot snapshot while relocating");
            }

            final IndexShardState indexShardState = indexShard.state();
            if (indexShardState == IndexShardState.CREATED || indexShardState == IndexShardState.RECOVERING) {
                // shard has just been created, or still recovering
                throw new IndexShardSnapshotFailedException(shardId, "shard didn't fully recover yet");
            }

            final Repository repository = repositoriesService.repository(snapshot.getRepository());
            Engine.IndexCommitRef snapshotRef = null;
            try {
                // we flush first to make sure we get the latest writes snapshotted
                snapshotRef = indexShard.acquireLastIndexCommit(true);
                repository.snapshotShard(indexShard.store(), indexShard.mapperService(), snapshot.getSnapshotId(), indexId,
                    snapshotRef.getIndexCommit(), snapshotStatus, version, ActionListener.runBefore(listener, snapshotRef::close));
            } catch (Exception e) {
                IOUtils.close(snapshotRef);
                throw e;
            }
        } catch (Exception e) {
            listener.onFailure(e);
        }
    }

    /**
     * Checks if any shards were processed that the new master doesn't know about
     */
    private void syncShardStatsOnNewMaster(ClusterChangedEvent event) {
        SnapshotsInProgress snapshotsInProgress = event.state().custom(SnapshotsInProgress.TYPE);
        if (snapshotsInProgress == null) {
            return;
        }

        for (SnapshotsInProgress.Entry snapshot : snapshotsInProgress.entries()) {
            if (snapshot.state() == State.STARTED || snapshot.state() == State.ABORTED) {
                Map<ShardId, IndexShardSnapshotStatus> localShards = currentSnapshotShards(snapshot.snapshot());
                if (localShards != null) {
                    ImmutableOpenMap<ShardId, ShardSnapshotStatus> masterShards = snapshot.shards();
                    for(Map.Entry<ShardId, IndexShardSnapshotStatus> localShard : localShards.entrySet()) {
                        ShardId shardId = localShard.getKey();
                        ShardSnapshotStatus masterShard = masterShards.get(shardId);
                        if (masterShard != null && masterShard.state().completed() == false) {
                            final IndexShardSnapshotStatus.Copy indexShardSnapshotStatus = localShard.getValue().asCopy();
                            final Stage stage = indexShardSnapshotStatus.getStage();
                            // Master knows about the shard and thinks it has not completed
                            if (stage == Stage.DONE) {
                                // but we think the shard is done - we need to make new master know that the shard is done
                                logger.debug("[{}] new master thinks the shard [{}] is not completed but the shard is done locally, " +
                                             "updating status on the master", snapshot.snapshot(), shardId);
                                notifySuccessfulSnapshotShard(snapshot.snapshot(), shardId, localShard.getValue().generation());

                            } else if (stage == Stage.FAILURE) {
                                // but we think the shard failed - we need to make new master know that the shard failed
                                logger.debug("[{}] new master thinks the shard [{}] is not completed but the shard failed locally, " +
                                             "updating status on master", snapshot.snapshot(), shardId);
                                notifyFailedSnapshotShard(snapshot.snapshot(), shardId, indexShardSnapshotStatus.getFailure());
                            }
                        }
                    }
                }
            }
        }
    }

    /**
     * Internal request that is used to send changes in snapshot status to master
     */
    public static class UpdateIndexShardSnapshotStatusRequest extends MasterNodeRequest<UpdateIndexShardSnapshotStatusRequest> {
        private Snapshot snapshot;
        private ShardId shardId;
        private ShardSnapshotStatus status;

        public UpdateIndexShardSnapshotStatusRequest(StreamInput in) throws IOException {
            super(in);
            snapshot = new Snapshot(in);
            shardId = new ShardId(in);
            status = new ShardSnapshotStatus(in);
        }

        public UpdateIndexShardSnapshotStatusRequest(Snapshot snapshot, ShardId shardId, ShardSnapshotStatus status) {
            this.snapshot = snapshot;
            this.shardId = shardId;
            this.status = status;
            // By default, we keep trying to post snapshot status messages to avoid snapshot processes getting stuck.
            this.masterNodeTimeout = TimeValue.timeValueNanos(Long.MAX_VALUE);
        }

        @Override
        public ActionRequestValidationException validate() {
            return null;
        }

        @Override
        public void writeTo(StreamOutput out) throws IOException {
            super.writeTo(out);
            snapshot.writeTo(out);
            shardId.writeTo(out);
            status.writeTo(out);
        }

        public Snapshot snapshot() {
            return snapshot;
        }

        public ShardId shardId() {
            return shardId;
        }

        public ShardSnapshotStatus status() {
            return status;
        }

        @Override
        public String toString() {
            return snapshot + ", shardId [" + shardId + "], status [" + status.state() + "]";
        }
    }

    /** Notify the master node that the given shard has been successfully snapshotted **/
    private void notifySuccessfulSnapshotShard(final Snapshot snapshot, final ShardId shardId, String generation) {
        assert generation != null;
        sendSnapshotShardUpdate(snapshot, shardId,
            new ShardSnapshotStatus(clusterService.localNode().getId(), ShardState.SUCCESS, generation));
    }

    /** Notify the master node that the given shard failed to be snapshotted **/
    private void notifyFailedSnapshotShard(final Snapshot snapshot, final ShardId shardId, final String failure) {
        sendSnapshotShardUpdate(snapshot, shardId,
            new ShardSnapshotStatus(clusterService.localNode().getId(), ShardState.FAILED, failure, null));
    }

    /** Updates the shard snapshot status by sending a {@link UpdateIndexShardSnapshotStatusRequest} to the master node */
    private void sendSnapshotShardUpdate(final Snapshot snapshot, final ShardId shardId, final ShardSnapshotStatus status) {
        remoteFailedRequestDeduplicator.executeOnce(
            new UpdateIndexShardSnapshotStatusRequest(snapshot, shardId, status),
            new ActionListener<>() {
                @Override
                public void onResponse(Void aVoid) {
                    logger.trace("[{}] [{}] updated snapshot state", snapshot, status);
                }

                @Override
                public void onFailure(Exception e) {
                    logger.warn(
                        () -> new ParameterizedMessage("[{}] [{}] failed to update snapshot state", snapshot, status), e);
                }
            },
            (req, reqListener) -> transportService.sendRequest(transportService.getLocalNode(), UPDATE_SNAPSHOT_STATUS_ACTION_NAME, req,
                new TransportResponseHandler<UpdateIndexShardSnapshotStatusResponse>() {
                    @Override
                    public UpdateIndexShardSnapshotStatusResponse read(StreamInput in) throws IOException {
                        return new UpdateIndexShardSnapshotStatusResponse(in);
                    }

                    @Override
                    public void handleResponse(UpdateIndexShardSnapshotStatusResponse response) {
                        reqListener.onResponse(null);
                    }

                    @Override
                    public void handleException(TransportException exp) {
                        reqListener.onFailure(exp);
                    }

                    @Override
                    public String executor() {
                        return ThreadPool.Names.SAME;
                    }
                })
        );
    }

    /**
     * Updates the shard status on master node
     *
     * @param request update shard status request
     */
    private void innerUpdateSnapshotState(final UpdateIndexShardSnapshotStatusRequest request,
                                          ActionListener<UpdateIndexShardSnapshotStatusResponse> listener) {
        logger.trace("received updated snapshot restore state [{}]", request);
        clusterService.submitStateUpdateTask(
            "update snapshot state",
            request,
            ClusterStateTaskConfig.build(Priority.NORMAL),
            snapshotStateExecutor,
            new ClusterStateTaskListener() {
                @Override
                public void onFailure(String source, Exception e) {
                    listener.onFailure(e);
                }

                @Override
                public void clusterStateProcessed(String source, ClusterState oldState, ClusterState newState) {
                    listener.onResponse(new UpdateIndexShardSnapshotStatusResponse());
                }
            });
    }

    private static class SnapshotStateExecutor implements ClusterStateTaskExecutor<UpdateIndexShardSnapshotStatusRequest> {

        @Override
        public ClusterTasksResult<UpdateIndexShardSnapshotStatusRequest>
                        execute(ClusterState currentState, List<UpdateIndexShardSnapshotStatusRequest> tasks) {
            final SnapshotsInProgress snapshots = currentState.custom(SnapshotsInProgress.TYPE);
            if (snapshots != null) {
                int changedCount = 0;
                final List<SnapshotsInProgress.Entry> entries = new ArrayList<>();
                for (SnapshotsInProgress.Entry entry : snapshots.entries()) {
                    ImmutableOpenMap.Builder<ShardId, ShardSnapshotStatus> shards = ImmutableOpenMap.builder();
                    boolean updated = false;

                    for (UpdateIndexShardSnapshotStatusRequest updateSnapshotState : tasks) {
                        if (entry.snapshot().equals(updateSnapshotState.snapshot())) {
                            logger.trace("[{}] Updating shard [{}] with status [{}]", updateSnapshotState.snapshot(),
                                updateSnapshotState.shardId(), updateSnapshotState.status().state());
                            if (updated == false) {
                                shards.putAll(entry.shards());
                                updated = true;
                            }
                            shards.put(updateSnapshotState.shardId(), updateSnapshotState.status());
                            changedCount++;
                        }
                    }

                    if (updated) {
                        if (completed(shards.values()) == false) {
                            entries.add(new SnapshotsInProgress.Entry(entry, shards.build()));
                        } else {
                            // Snapshot is finished - mark it as done
                            // TODO: Add PARTIAL_SUCCESS status?
                            SnapshotsInProgress.Entry updatedEntry = new SnapshotsInProgress.Entry(entry, State.SUCCESS, shards.build());
                            entries.add(updatedEntry);
                        }
                    } else {
                        entries.add(entry);
                    }
                }
                if (changedCount > 0) {
                    logger.trace("changed cluster state triggered by {} snapshot state updates", changedCount);
                    return ClusterTasksResult.<UpdateIndexShardSnapshotStatusRequest>builder().successes(tasks)
                        .build(ClusterState.builder(currentState).putCustom(SnapshotsInProgress.TYPE,
                            new SnapshotsInProgress(unmodifiableList(entries))).build());
                }
            }
            return ClusterTasksResult.<UpdateIndexShardSnapshotStatusRequest>builder().successes(tasks).build(currentState);
        }
    }

    static class UpdateIndexShardSnapshotStatusResponse extends ActionResponse {

        UpdateIndexShardSnapshotStatusResponse() {}

        UpdateIndexShardSnapshotStatusResponse(StreamInput in) throws IOException {
            super(in);
        }

        @Override
        public void writeTo(StreamOutput out) throws IOException {}
    }

    private class UpdateSnapshotStatusAction
        extends TransportMasterNodeAction<UpdateIndexShardSnapshotStatusRequest, UpdateIndexShardSnapshotStatusResponse> {
            UpdateSnapshotStatusAction(TransportService transportService, ClusterService clusterService,
                ThreadPool threadPool, ActionFilters actionFilters, IndexNameExpressionResolver indexNameExpressionResolver) {
                    super(
                        SnapshotShardsService.UPDATE_SNAPSHOT_STATUS_ACTION_NAME, transportService, clusterService, threadPool,
                        actionFilters, UpdateIndexShardSnapshotStatusRequest::new, indexNameExpressionResolver
                    );
        }

        @Override
        protected String executor() {
            return ThreadPool.Names.SAME;
        }

        @Override
        protected UpdateIndexShardSnapshotStatusResponse read(StreamInput in) throws IOException {
            return new UpdateIndexShardSnapshotStatusResponse(in);
        }

        @Override
        protected void masterOperation(Task task, UpdateIndexShardSnapshotStatusRequest request, ClusterState state,
                                       ActionListener<UpdateIndexShardSnapshotStatusResponse> listener) {
            innerUpdateSnapshotState(request, listener);
        }

        @Override
        protected ClusterBlockException checkBlock(UpdateIndexShardSnapshotStatusRequest request, ClusterState state) {
            return null;
        }
    }

}<|MERGE_RESOLUTION|>--- conflicted
+++ resolved
@@ -258,27 +258,7 @@
                 Map<ShardId, IndexShardSnapshotStatus> snapshotShards = shardSnapshots.getOrDefault(snapshot, emptyMap());
                 for (ObjectObjectCursor<ShardId, ShardSnapshotStatus> shard : entry.shards()) {
                     final IndexShardSnapshotStatus snapshotStatus = snapshotShards.get(shard.key);
-<<<<<<< HEAD
-                    if (snapshotStatus != null) {
-                        final IndexShardSnapshotStatus.Copy lastSnapshotStatus =
-                            snapshotStatus.abortIfNotCompleted("snapshot has been aborted");
-                        final Stage stage = lastSnapshotStatus.getStage();
-                        if (stage == Stage.FINALIZE) {
-                            logger.debug("[{}] trying to cancel snapshot on shard [{}] that is finalizing, " +
-                                "letting it finish", snapshot, shard.key);
-                        } else if (stage == Stage.DONE) {
-                            logger.debug("[{}] trying to cancel snapshot on the shard [{}] that is already done, " +
-                                "updating status on the master", snapshot, shard.key);
-                            notifySuccessfulSnapshotShard(snapshot, shard.key, snapshotStatus.generation());
-                        } else if (stage == Stage.FAILURE) {
-                            logger.debug("[{}] trying to cancel snapshot on the shard [{}] that has already failed, " +
-                                "updating status on the master", snapshot, shard.key);
-                            notifyFailedSnapshotShard(snapshot, shard.key, lastSnapshotStatus.getFailure());
-                        }
-                    } else {
-=======
                     if (snapshotStatus == null) {
->>>>>>> f11a3c22
                         // due to CS batching we might have missed the INIT state and straight went into ABORTED
                         // notify master that abort has completed by moving to FAILED
                         if (shard.value.state() == ShardState.ABORTED) {
@@ -305,11 +285,8 @@
                 snapshot(shardId, snapshot, indexId, snapshotStatus, version, new ActionListener<>() {
                     @Override
                     public void onResponse(String newGeneration) {
-<<<<<<< HEAD
-=======
                         assert newGeneration != null;
                         assert newGeneration.equals(snapshotStatus.generation());
->>>>>>> f11a3c22
                         if (logger.isDebugEnabled()) {
                             final IndexShardSnapshotStatus.Copy lastSnapshotStatus = snapshotStatus.asCopy();
                             logger.debug("snapshot [{}] completed to [{}] with [{}] at generation [{}]",
@@ -335,11 +312,7 @@
      * @param snapshotStatus snapshot status
      */
     private void snapshot(final ShardId shardId, final Snapshot snapshot, final IndexId indexId,
-<<<<<<< HEAD
                           final IndexShardSnapshotStatus snapshotStatus, Version version, ActionListener<String> listener) {
-=======
-                          final IndexShardSnapshotStatus snapshotStatus, ActionListener<String> listener) {
->>>>>>> f11a3c22
         try {
             final IndexShard indexShard = indicesService.indexServiceSafe(shardId.getIndex()).getShardOrNull(shardId.id());
             if (indexShard.routingEntry().primary() == false) {
