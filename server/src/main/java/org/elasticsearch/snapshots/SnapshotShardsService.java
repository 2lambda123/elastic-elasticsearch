--- conflicted
+++ resolved
@@ -646,11 +646,7 @@
         sendSnapshotShardUpdate(
             snapshot,
             shardId,
-<<<<<<< HEAD
-            new ShardSnapshotStatus(clusterService.localNode().getId(), shardState, failure, generation)
-=======
-            new ShardSnapshotStatus(clusterService.localNode().getId(), ShardState.FAILED, generation, failure)
->>>>>>> e1835c97
+            new ShardSnapshotStatus(clusterService.localNode().getId(), shardState, generation, failure)
         );
     }
 
