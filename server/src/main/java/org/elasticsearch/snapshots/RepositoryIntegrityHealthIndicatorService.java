--- conflicted
+++ resolved
@@ -113,12 +113,8 @@
                     )
                 )
                 : HealthIndicatorDetails.EMPTY,
-<<<<<<< HEAD
-            impacts
-=======
-            Collections.emptyList(),
+            impacts,
             Collections.emptyList()
->>>>>>> e4df5fd4
         );
     }
 
