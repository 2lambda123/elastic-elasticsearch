/*
 * Copyright Elasticsearch B.V. and/or licensed to Elasticsearch B.V. under one
 * or more contributor license agreements. Licensed under the Elastic License
 * 2.0 and the Server Side Public License, v 1; you may not use this file except
 * in compliance with, at your election, the Elastic License 2.0 or the Server
 * Side Public License, v 1.
 */

package org.elasticsearch.snapshots;

import org.elasticsearch.cluster.metadata.RepositoriesMetadata;
import org.elasticsearch.cluster.metadata.RepositoryMetadata;
import org.elasticsearch.cluster.service.ClusterService;
import org.elasticsearch.health.HealthIndicatorDetails;
import org.elasticsearch.health.HealthIndicatorResult;
import org.elasticsearch.health.HealthIndicatorService;
import org.elasticsearch.health.SimpleHealthIndicatorDetails;
import org.elasticsearch.repositories.RepositoryData;

import java.util.Collections;
import java.util.List;
import java.util.Map;

import static org.elasticsearch.common.Strings.collectionToDelimitedStringWithLimit;
import static org.elasticsearch.common.util.CollectionUtils.limitSize;
import static org.elasticsearch.health.HealthStatus.GREEN;
import static org.elasticsearch.health.HealthStatus.RED;
import static org.elasticsearch.health.ServerHealthComponents.SNAPSHOT;

/**
 * This indicator reports health for snapshot repositories.
 *
 * Indicator will report RED status when any of snapshot repositories is marked as corrupted.
 * Data might not be backed up in such cases.
 *
 * Corrupted repository most likely need to be manually cleaned and a new snapshot needs to be created from scratch.
 */
public class RepositoryIntegrityHealthIndicatorService implements HealthIndicatorService {

    public static final String NAME = "repository_integrity";

    private final ClusterService clusterService;

    public RepositoryIntegrityHealthIndicatorService(ClusterService clusterService) {
        this.clusterService = clusterService;
    }

    @Override
    public String name() {
        return NAME;
    }

    @Override
    public String component() {
        return SNAPSHOT;
    }

    @Override
    public HealthIndicatorResult calculate(boolean includeDetails) {
        var snapshotMetadata = clusterService.state().metadata().custom(RepositoriesMetadata.TYPE, RepositoriesMetadata.EMPTY);

        if (snapshotMetadata.repositories().isEmpty()) {
<<<<<<< HEAD
            return createIndicator(GREEN, "No repositories configured.", HealthIndicatorDetails.EMPTY, includeDetails);
=======
            return createIndicator(GREEN, "No repositories configured.", HealthIndicatorDetails.EMPTY, Collections.emptyList());
>>>>>>> 53108045
        }

        var corrupted = snapshotMetadata.repositories()
            .stream()
            .filter(repository -> repository.generation() == RepositoryData.CORRUPTED_REPO_GEN)
            .map(RepositoryMetadata::name)
            .toList();

        var totalRepositories = snapshotMetadata.repositories().size();
        var corruptedRepositories = corrupted.size();

        if (corrupted.isEmpty()) {
            return createIndicator(
                GREEN,
                "No corrupted repositories.",
<<<<<<< HEAD
                includeDetails
                    ? new SimpleHealthIndicatorDetails(Map.of("total_repositories", totalRepositories))
                    : HealthIndicatorDetails.EMPTY,
                includeDetails
=======
                new SimpleHealthIndicatorDetails(Map.of("total_repositories", totalRepositories)),
                Collections.emptyList()
>>>>>>> 53108045
            );
        }

        return createIndicator(
            RED,
            createCorruptedRepositorySummary(corrupted),
            includeDetails
                ? new SimpleHealthIndicatorDetails(
                    Map.of(
                        "total_repositories",
                        totalRepositories,
                        "corrupted_repositories",
                        corruptedRepositories,
                        "corrupted",
                        limitSize(corrupted, 10)
                    )
                )
<<<<<<< HEAD
                : HealthIndicatorDetails.EMPTY,
            includeDetails
=======
            ),
            Collections.emptyList()
>>>>>>> 53108045
        );
    }

    private static String createCorruptedRepositorySummary(List<String> corrupted) {
        var message = new StringBuilder().append("Detected [").append(corrupted.size()).append("] corrupted repositories: ");
        collectionToDelimitedStringWithLimit(corrupted, ",", "[", "].", 1024, message);
        return message.toString();
    }
}<|MERGE_RESOLUTION|>--- conflicted
+++ resolved
@@ -60,11 +60,13 @@
         var snapshotMetadata = clusterService.state().metadata().custom(RepositoriesMetadata.TYPE, RepositoriesMetadata.EMPTY);
 
         if (snapshotMetadata.repositories().isEmpty()) {
-<<<<<<< HEAD
-            return createIndicator(GREEN, "No repositories configured.", HealthIndicatorDetails.EMPTY, includeDetails);
-=======
-            return createIndicator(GREEN, "No repositories configured.", HealthIndicatorDetails.EMPTY, Collections.emptyList());
->>>>>>> 53108045
+            return createIndicator(
+                GREEN,
+                "No repositories configured.",
+                HealthIndicatorDetails.EMPTY,
+                includeDetails,
+                Collections.emptyList()
+            );
         }
 
         var corrupted = snapshotMetadata.repositories()
@@ -80,15 +82,11 @@
             return createIndicator(
                 GREEN,
                 "No corrupted repositories.",
-<<<<<<< HEAD
                 includeDetails
                     ? new SimpleHealthIndicatorDetails(Map.of("total_repositories", totalRepositories))
                     : HealthIndicatorDetails.EMPTY,
-                includeDetails
-=======
-                new SimpleHealthIndicatorDetails(Map.of("total_repositories", totalRepositories)),
+                includeDetails,
                 Collections.emptyList()
->>>>>>> 53108045
             );
         }
 
@@ -106,13 +104,9 @@
                         limitSize(corrupted, 10)
                     )
                 )
-<<<<<<< HEAD
                 : HealthIndicatorDetails.EMPTY,
-            includeDetails
-=======
-            ),
+            includeDetails,
             Collections.emptyList()
->>>>>>> 53108045
         );
     }
 
