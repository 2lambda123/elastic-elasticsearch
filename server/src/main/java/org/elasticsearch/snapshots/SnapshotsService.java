/*
 * Copyright Elasticsearch B.V. and/or licensed to Elasticsearch B.V. under one
 * or more contributor license agreements. Licensed under the Elastic License
 * 2.0 and the Server Side Public License, v 1; you may not use this file except
 * in compliance with, at your election, the Elastic License 2.0 or the Server
 * Side Public License, v 1.
 */

package org.elasticsearch.snapshots;

import org.apache.logging.log4j.LogManager;
import org.apache.logging.log4j.Logger;
import org.apache.logging.log4j.message.ParameterizedMessage;
import org.elasticsearch.ExceptionsHelper;
import org.elasticsearch.Version;
import org.elasticsearch.action.ActionListener;
import org.elasticsearch.action.ActionResponse;
import org.elasticsearch.action.ActionRunnable;
import org.elasticsearch.action.StepListener;
import org.elasticsearch.action.admin.cluster.snapshots.clone.CloneSnapshotRequest;
import org.elasticsearch.action.admin.cluster.snapshots.create.CreateSnapshotRequest;
import org.elasticsearch.action.admin.cluster.snapshots.delete.DeleteSnapshotRequest;
import org.elasticsearch.action.support.ActionFilters;
import org.elasticsearch.action.support.GroupedActionListener;
import org.elasticsearch.action.support.master.TransportMasterNodeAction;
import org.elasticsearch.cluster.ClusterChangedEvent;
import org.elasticsearch.cluster.ClusterState;
import org.elasticsearch.cluster.ClusterStateApplier;
import org.elasticsearch.cluster.ClusterStateTaskConfig;
import org.elasticsearch.cluster.ClusterStateTaskExecutor;
import org.elasticsearch.cluster.ClusterStateTaskListener;
import org.elasticsearch.cluster.ClusterStateUpdateTask;
import org.elasticsearch.cluster.NotMasterException;
import org.elasticsearch.cluster.RepositoryCleanupInProgress;
import org.elasticsearch.cluster.RestoreInProgress;
import org.elasticsearch.cluster.SnapshotDeletionsInProgress;
import org.elasticsearch.cluster.SnapshotsInProgress;
import org.elasticsearch.cluster.SnapshotsInProgress.ShardSnapshotStatus;
import org.elasticsearch.cluster.SnapshotsInProgress.ShardState;
import org.elasticsearch.cluster.SnapshotsInProgress.State;
import org.elasticsearch.cluster.block.ClusterBlockException;
import org.elasticsearch.cluster.coordination.FailedToCommitClusterStateException;
import org.elasticsearch.cluster.metadata.DataStream;
import org.elasticsearch.cluster.metadata.DataStreamAlias;
import org.elasticsearch.cluster.metadata.IndexMetadata;
import org.elasticsearch.cluster.metadata.IndexNameExpressionResolver;
import org.elasticsearch.cluster.metadata.Metadata;
import org.elasticsearch.cluster.metadata.RepositoriesMetadata;
import org.elasticsearch.cluster.node.DiscoveryNode;
import org.elasticsearch.cluster.node.DiscoveryNodes;
import org.elasticsearch.cluster.routing.IndexRoutingTable;
import org.elasticsearch.cluster.routing.IndexShardRoutingTable;
import org.elasticsearch.cluster.routing.RoutingTable;
import org.elasticsearch.cluster.routing.ShardRouting;
import org.elasticsearch.cluster.service.ClusterService;
import org.elasticsearch.common.Priority;
import org.elasticsearch.common.Strings;
import org.elasticsearch.common.UUIDs;
import org.elasticsearch.common.collect.ImmutableOpenMap;
import org.elasticsearch.common.component.AbstractLifecycleComponent;
import org.elasticsearch.common.regex.Regex;
import org.elasticsearch.common.settings.Setting;
import org.elasticsearch.common.settings.Settings;
import org.elasticsearch.common.unit.ByteSizeValue;
import org.elasticsearch.core.Nullable;
import org.elasticsearch.core.Tuple;
import org.elasticsearch.index.Index;
import org.elasticsearch.index.shard.ShardId;
import org.elasticsearch.indices.SystemDataStreamDescriptor;
import org.elasticsearch.indices.SystemIndices;
import org.elasticsearch.repositories.FinalizeSnapshotContext;
import org.elasticsearch.repositories.IndexId;
import org.elasticsearch.repositories.RepositoriesService;
import org.elasticsearch.repositories.Repository;
import org.elasticsearch.repositories.RepositoryData;
import org.elasticsearch.repositories.RepositoryException;
import org.elasticsearch.repositories.RepositoryMissingException;
import org.elasticsearch.repositories.RepositoryShardId;
import org.elasticsearch.repositories.ShardGeneration;
import org.elasticsearch.repositories.ShardGenerations;
import org.elasticsearch.repositories.ShardSnapshotResult;
import org.elasticsearch.tasks.Task;
import org.elasticsearch.threadpool.ThreadPool;
import org.elasticsearch.transport.TransportService;

import java.util.ArrayList;
import java.util.Arrays;
import java.util.Collection;
import java.util.Collections;
import java.util.Deque;
import java.util.EnumSet;
import java.util.HashMap;
import java.util.HashSet;
import java.util.Iterator;
import java.util.LinkedList;
import java.util.List;
import java.util.Locale;
import java.util.Map;
import java.util.Objects;
import java.util.Optional;
import java.util.Set;
import java.util.concurrent.ConcurrentHashMap;
import java.util.concurrent.CopyOnWriteArrayList;
import java.util.concurrent.Executor;
import java.util.function.Consumer;
import java.util.function.Function;
import java.util.function.Predicate;
import java.util.function.Supplier;
import java.util.stream.Collectors;
import java.util.stream.Stream;

import static java.util.Collections.unmodifiableList;
import static org.elasticsearch.cluster.SnapshotsInProgress.completed;

/**
 * Service responsible for creating snapshots. This service runs all the steps executed on the master node during snapshot creation and
 * deletion.
 * See package level documentation of {@link org.elasticsearch.snapshots} for details.
 */
public class SnapshotsService extends AbstractLifecycleComponent implements ClusterStateApplier {

    public static final Version SHARD_GEN_IN_REPO_DATA_VERSION = Version.V_7_6_0;

    public static final Version INDEX_GEN_IN_REPO_DATA_VERSION = Version.V_7_9_0;

    public static final Version UUIDS_IN_REPO_DATA_VERSION = Version.V_7_12_0;

    public static final Version FILE_INFO_WRITER_UUIDS_IN_SHARD_DATA_VERSION = Version.V_7_16_0;

    public static final Version OLD_SNAPSHOT_FORMAT = Version.V_7_5_0;

    public static final String POLICY_ID_METADATA_FIELD = "policy";

    private static final Logger logger = LogManager.getLogger(SnapshotsService.class);

    public static final String UPDATE_SNAPSHOT_STATUS_ACTION_NAME = "internal:cluster/snapshot/update_snapshot_status";

    public static final String NO_FEATURE_STATES_VALUE = "none";

    private final ClusterService clusterService;

    private final IndexNameExpressionResolver indexNameExpressionResolver;

    private final RepositoriesService repositoriesService;

    private final ThreadPool threadPool;

    private final Map<Snapshot, List<ActionListener<Tuple<RepositoryData, SnapshotInfo>>>> snapshotCompletionListeners =
        new ConcurrentHashMap<>();

    /**
     * Listeners for snapshot deletion keyed by delete uuid as returned from {@link SnapshotDeletionsInProgress.Entry#uuid()}
     */
    private final Map<String, List<ActionListener<Void>>> snapshotDeletionListeners = new HashMap<>();

    // Set of repositories currently running either a snapshot finalization or a snapshot delete.
    private final Set<String> currentlyFinalizing = Collections.synchronizedSet(new HashSet<>());

    // Set of snapshots that are currently being ended by this node
    private final Set<Snapshot> endingSnapshots = Collections.synchronizedSet(new HashSet<>());

    // Set of currently initializing clone operations
    private final Set<Snapshot> initializingClones = Collections.synchronizedSet(new HashSet<>());

    private final UpdateSnapshotStatusAction updateSnapshotStatusHandler;

    private final TransportService transportService;

    private final OngoingRepositoryOperations repositoryOperations = new OngoingRepositoryOperations();

    private final SystemIndices systemIndices;

    /**
     * Setting that specifies the maximum number of allowed concurrent snapshot create and delete operations in the
     * cluster state. The number of concurrent operations in a cluster state is defined as the sum of
     * {@link SnapshotsInProgress#count()} and the size of {@link SnapshotDeletionsInProgress#getEntries()}.
     */
    public static final Setting<Integer> MAX_CONCURRENT_SNAPSHOT_OPERATIONS_SETTING = Setting.intSetting(
        "snapshot.max_concurrent_operations",
        1000,
        1,
        Setting.Property.NodeScope,
        Setting.Property.Dynamic
    );

    private volatile int maxConcurrentOperations;

    public SnapshotsService(
        Settings settings,
        ClusterService clusterService,
        IndexNameExpressionResolver indexNameExpressionResolver,
        RepositoriesService repositoriesService,
        TransportService transportService,
        ActionFilters actionFilters,
        SystemIndices systemIndices
    ) {
        this.clusterService = clusterService;
        this.indexNameExpressionResolver = indexNameExpressionResolver;
        this.repositoriesService = repositoriesService;
        this.threadPool = transportService.getThreadPool();
        this.transportService = transportService;

        // The constructor of UpdateSnapshotStatusAction will register itself to the TransportService.
        this.updateSnapshotStatusHandler = new UpdateSnapshotStatusAction(
            transportService,
            clusterService,
            threadPool,
            actionFilters,
            indexNameExpressionResolver
        );
        if (DiscoveryNode.isMasterNode(settings)) {
            // addLowPriorityApplier to make sure that Repository will be created before snapshot
            clusterService.addLowPriorityApplier(this);
            maxConcurrentOperations = MAX_CONCURRENT_SNAPSHOT_OPERATIONS_SETTING.get(settings);
            clusterService.getClusterSettings()
                .addSettingsUpdateConsumer(MAX_CONCURRENT_SNAPSHOT_OPERATIONS_SETTING, i -> maxConcurrentOperations = i);
        }
        this.systemIndices = systemIndices;
    }

    /**
     * Same as {@link #createSnapshot(CreateSnapshotRequest, ActionListener)} but invokes its callback on completion of
     * the snapshot.
     *
     * @param request snapshot request
     * @param listener snapshot completion listener
     */
    public void executeSnapshot(final CreateSnapshotRequest request, final ActionListener<SnapshotInfo> listener) {
        createSnapshot(request, ActionListener.wrap(snapshot -> addListener(snapshot, listener.map(Tuple::v2)), listener::onFailure));
    }

    /**
     * Initializes the snapshotting process.
     * <p>
     * This method is used by clients to start snapshot. It makes sure that there is no snapshots are currently running and
     * creates a snapshot record in cluster state metadata.
     *
     * @param request  snapshot request
     * @param listener snapshot creation listener
     */
    public void createSnapshot(final CreateSnapshotRequest request, final ActionListener<Snapshot> listener) {
        final String repositoryName = request.repository();
        final String snapshotName = indexNameExpressionResolver.resolveDateMathExpression(request.snapshot());
        validate(repositoryName, snapshotName);
        // TODO: create snapshot UUID in CreateSnapshotRequest and make this operation idempotent to cleanly deal with transport layer
        // retries
        final SnapshotId snapshotId = new SnapshotId(snapshotName, UUIDs.randomBase64UUID()); // new UUID for the snapshot
        Repository repository = repositoriesService.repository(request.repository());
        if (repository.isReadOnly()) {
            listener.onFailure(new RepositoryException(repository.getMetadata().name(), "cannot create snapshot in a readonly repository"));
            return;
        }
        final Snapshot snapshot = new Snapshot(repositoryName, snapshotId);

        // We should only use the feature states logic if we're sure we'll be able to finish the snapshot without a lower-version
        // node taking over and causing problems. Therefore, if we're in a mixed cluster with versions that don't know how to handle
        // feature states, skip all feature states logic, and if `feature_states` is explicitly configured, throw an exception.
        final List<String> requestedStates = Arrays.asList(request.featureStates());
        final Set<String> featureStatesSet;
        if (request.includeGlobalState() || requestedStates.isEmpty() == false) {
            if (request.includeGlobalState() && requestedStates.isEmpty()) {
                // If we're including global state and feature states aren't specified, include all of them
                featureStatesSet = systemIndices.getFeatures().keySet();
            } else if (requestedStates.size() == 1 && NO_FEATURE_STATES_VALUE.equalsIgnoreCase(requestedStates.get(0))) {
                // If there's exactly one value and it's "none", include no states
                featureStatesSet = Collections.emptySet();
            } else {
                // Otherwise, check for "none" then use the list of requested states
                if (requestedStates.contains(NO_FEATURE_STATES_VALUE)) {
                    listener.onFailure(
                        new IllegalArgumentException(
                            "the feature_states value ["
                                + SnapshotsService.NO_FEATURE_STATES_VALUE
                                + "] indicates that no feature states should be snapshotted, "
                                + "but other feature states were requested: "
                                + requestedStates
                        )
                    );
                    return;
                }
                featureStatesSet = new HashSet<>(requestedStates);
                featureStatesSet.retainAll(systemIndices.getFeatures().keySet());
            }
        } else {
            featureStatesSet = Collections.emptySet();
        }

        final Map<String, Object> userMeta = repository.adaptUserMetadata(request.userMetadata());
        repository.executeConsistentStateUpdate(repositoryData -> new ClusterStateUpdateTask(request.masterNodeTimeout()) {

            private SnapshotsInProgress.Entry newEntry;

            @Override
            public ClusterState execute(ClusterState currentState) {
                ensureRepositoryExists(repositoryName, currentState);
                ensureSnapshotNameAvailableInRepo(repositoryData, snapshotName, repository);
                final SnapshotsInProgress snapshots = currentState.custom(SnapshotsInProgress.TYPE, SnapshotsInProgress.EMPTY);
                ensureSnapshotNameNotRunning(snapshots, repositoryName, snapshotName);
                validate(repositoryName, snapshotName, currentState);
                final SnapshotDeletionsInProgress deletionsInProgress = currentState.custom(
                    SnapshotDeletionsInProgress.TYPE,
                    SnapshotDeletionsInProgress.EMPTY
                );
                ensureNoCleanupInProgress(currentState, repositoryName, snapshotName, "create snapshot");
                ensureBelowConcurrencyLimit(repositoryName, snapshotName, snapshots, deletionsInProgress);
                // Store newSnapshot here to be processed in clusterStateProcessed
                Map<Boolean, List<String>> requestedIndices = Arrays.stream(
                    indexNameExpressionResolver.concreteIndexNames(currentState, request)
                ).collect(Collectors.partitioningBy(systemIndices::isSystemIndex));

                List<String> requestedSystemIndices = requestedIndices.get(true);
                if (requestedSystemIndices.isEmpty() == false) {
                    Set<String> explicitlyRequestedSystemIndices = new HashSet<>(requestedSystemIndices);
                    explicitlyRequestedSystemIndices.retainAll(Arrays.asList(request.indices()));
                    if (explicitlyRequestedSystemIndices.isEmpty() == false) {
                        throw new IllegalArgumentException(
                            new ParameterizedMessage(
                                "the [indices] parameter includes system indices {}; to include or exclude system indices from a "
                                    + "snapshot, use the [include_global_state] or [feature_states] parameters",
                                explicitlyRequestedSystemIndices
                            ).getFormattedMessage()
                        );
                    }
                }

                List<String> indices = requestedIndices.get(false);

                final Set<SnapshotFeatureInfo> featureStates = new HashSet<>();
                final Set<String> systemDataStreamNames = new HashSet<>();
                // if we have any feature states in the snapshot, we add their required indices to the snapshot indices if they haven't
                // been requested by the request directly
                final Set<String> indexNames = new HashSet<>(indices);
                for (String featureName : featureStatesSet) {
                    SystemIndices.Feature feature = systemIndices.getFeatures().get(featureName);

                    Set<String> featureSystemIndices = feature.getIndexDescriptors()
                        .stream()
                        .flatMap(descriptor -> descriptor.getMatchingIndices(currentState.metadata()).stream())
                        .collect(Collectors.toSet());
                    Set<String> featureAssociatedIndices = feature.getAssociatedIndexDescriptors()
                        .stream()
                        .flatMap(descriptor -> descriptor.getMatchingIndices(currentState.metadata()).stream())
                        .collect(Collectors.toSet());

                    Set<String> featureSystemDataStreams = new HashSet<>();
                    Set<String> featureDataStreamBackingIndices = new HashSet<>();
                    for (SystemDataStreamDescriptor sdd : feature.getDataStreamDescriptors()) {
                        List<String> backingIndexNames = sdd.getBackingIndexNames(currentState.metadata());
                        if (backingIndexNames.size() > 0) {
                            featureDataStreamBackingIndices.addAll(backingIndexNames);
                            featureSystemDataStreams.add(sdd.getDataStreamName());
                        }
                    }

                    if (featureSystemIndices.size() > 0
                        || featureAssociatedIndices.size() > 0
                        || featureDataStreamBackingIndices.size() > 0) {

                        featureStates.add(new SnapshotFeatureInfo(featureName, List.copyOf(featureSystemIndices)));
                        indexNames.addAll(featureSystemIndices);
                        indexNames.addAll(featureAssociatedIndices);
                        indexNames.addAll(featureDataStreamBackingIndices);
                        systemDataStreamNames.addAll(featureSystemDataStreams);
                    }
                    indices = List.copyOf(indexNames);
                }

                final List<String> dataStreams = indexNameExpressionResolver.dataStreamNames(
                    currentState,
                    request.indicesOptions(),
                    request.indices()
                );
                dataStreams.addAll(systemDataStreamNames);

                logger.trace("[{}][{}] creating snapshot for indices [{}]", repositoryName, snapshotName, indices);

                final Map<String, IndexId> allIndices = new HashMap<>();
                for (SnapshotsInProgress.Entry runningSnapshot : snapshots.forRepo(repositoryName)) {
                    allIndices.putAll(runningSnapshot.indices());
                }
                final Map<String, IndexId> indexIds = repositoryData.resolveNewIndices(indices, allIndices);
                final Version version = minCompatibleVersion(currentState.nodes().getMinNodeVersion(), repositoryData, null);
                ImmutableOpenMap<ShardId, ShardSnapshotStatus> shards = shards(
                    snapshots,
                    deletionsInProgress,
                    currentState,
                    indexIds.values(),
                    useShardGenerations(version),
                    repositoryData,
                    repositoryName
                );
                if (request.partial() == false) {
                    Set<String> missing = new HashSet<>();
                    for (Map.Entry<ShardId, SnapshotsInProgress.ShardSnapshotStatus> entry : shards.entrySet()) {
                        if (entry.getValue().state() == ShardState.MISSING) {
                            missing.add(entry.getKey().getIndex().getName());
                        }
                    }
                    if (missing.isEmpty() == false) {
                        throw new SnapshotException(
                            new Snapshot(repositoryName, snapshotId),
                            "Indices don't have primary shards " + missing
                        );
                    }
                }
                newEntry = SnapshotsInProgress.startedEntry(
                    new Snapshot(repositoryName, snapshotId),
                    request.includeGlobalState(),
                    request.partial(),
                    indexIds,
                    dataStreams,
                    threadPool.absoluteTimeInMillis(),
                    repositoryData.getGenId(),
                    shards,
                    userMeta,
                    version,
                    List.copyOf(featureStates)
                );
                return ClusterState.builder(currentState).putCustom(SnapshotsInProgress.TYPE, snapshots.withAddedEntry(newEntry)).build();
            }

            @Override
            public void onFailure(Exception e) {
                logger.warn(() -> new ParameterizedMessage("[{}][{}] failed to create snapshot", repositoryName, snapshotName), e);
                listener.onFailure(e);
            }

            @Override
            public void clusterStateProcessed(ClusterState oldState, final ClusterState newState) {
                try {
                    logger.info("snapshot [{}] started", snapshot);
                    listener.onResponse(snapshot);
                } finally {
                    if (newEntry.state().completed()) {
                        endSnapshot(newEntry, newState.metadata(), repositoryData);
                    }
                }
            }
        }, "create_snapshot [" + snapshotName + ']', listener::onFailure);
    }

    private static void ensureSnapshotNameNotRunning(SnapshotsInProgress runningSnapshots, String repositoryName, String snapshotName) {
        if (runningSnapshots.forRepo(repositoryName).stream().anyMatch(s -> s.snapshot().getSnapshotId().getName().equals(snapshotName))) {
            throw new InvalidSnapshotNameException(repositoryName, snapshotName, "snapshot with the same name is already in-progress");
        }
    }

    // TODO: It is worth revisiting the design choice of creating a placeholder entry in snapshots-in-progress here once we have a cache
    // for repository metadata and loading it has predictable performance
    public void cloneSnapshot(CloneSnapshotRequest request, ActionListener<Void> listener) {
        final String repositoryName = request.repository();
        Repository repository = repositoriesService.repository(repositoryName);
        if (repository.isReadOnly()) {
            listener.onFailure(new RepositoryException(repositoryName, "cannot create snapshot in a readonly repository"));
            return;
        }
        final String snapshotName = indexNameExpressionResolver.resolveDateMathExpression(request.target());
        validate(repositoryName, snapshotName);
        // TODO: create snapshot UUID in CloneSnapshotRequest and make this operation idempotent to cleanly deal with transport layer
        // retries
        final SnapshotId snapshotId = new SnapshotId(snapshotName, UUIDs.randomBase64UUID());
        final Snapshot snapshot = new Snapshot(repositoryName, snapshotId);
        initializingClones.add(snapshot);
        repository.executeConsistentStateUpdate(repositoryData -> new ClusterStateUpdateTask(request.masterNodeTimeout()) {

            private SnapshotsInProgress.Entry newEntry;

            @Override
            public ClusterState execute(ClusterState currentState) {
                ensureRepositoryExists(repositoryName, currentState);
                ensureSnapshotNameAvailableInRepo(repositoryData, snapshotName, repository);
                ensureNoCleanupInProgress(currentState, repositoryName, snapshotName, "clone snapshot");
                final SnapshotsInProgress snapshots = currentState.custom(SnapshotsInProgress.TYPE, SnapshotsInProgress.EMPTY);
                ensureSnapshotNameNotRunning(snapshots, repositoryName, snapshotName);
                validate(repositoryName, snapshotName, currentState);

                final SnapshotId sourceSnapshotId = repositoryData.getSnapshotIds()
                    .stream()
                    .filter(src -> src.getName().equals(request.source()))
                    .findAny()
                    .orElseThrow(() -> new SnapshotMissingException(repositoryName, request.source()));
                final SnapshotDeletionsInProgress deletionsInProgress = currentState.custom(
                    SnapshotDeletionsInProgress.TYPE,
                    SnapshotDeletionsInProgress.EMPTY
                );
                if (deletionsInProgress.getEntries().stream().anyMatch(entry -> entry.getSnapshots().contains(sourceSnapshotId))) {
                    throw new ConcurrentSnapshotExecutionException(
                        repositoryName,
                        sourceSnapshotId.getName(),
                        "cannot clone from snapshot that is being deleted"
                    );
                }
                ensureBelowConcurrencyLimit(repositoryName, snapshotName, snapshots, deletionsInProgress);
                final List<String> indicesForSnapshot = new ArrayList<>();
                for (IndexId indexId : repositoryData.getIndices().values()) {
                    if (repositoryData.getSnapshots(indexId).contains(sourceSnapshotId)) {
                        indicesForSnapshot.add(indexId.getName());
                    }
                }
                final List<String> matchingIndices = SnapshotUtils.filterIndices(
                    indicesForSnapshot,
                    request.indices(),
                    request.indicesOptions()
                );
                if (matchingIndices.isEmpty()) {
                    throw new SnapshotException(
                        new Snapshot(repositoryName, sourceSnapshotId),
                        "No indices in the source snapshot ["
                            + sourceSnapshotId
                            + "] matched requested pattern ["
                            + Strings.arrayToCommaDelimitedString(request.indices())
                            + "]"
                    );
                }
                newEntry = SnapshotsInProgress.startClone(
                    snapshot,
                    sourceSnapshotId,
                    repositoryData.resolveIndices(matchingIndices),
                    threadPool.absoluteTimeInMillis(),
                    repositoryData.getGenId(),
                    minCompatibleVersion(currentState.nodes().getMinNodeVersion(), repositoryData, null)
                );
                return ClusterState.builder(currentState).putCustom(SnapshotsInProgress.TYPE, snapshots.withAddedEntry(newEntry)).build();
            }

            @Override
            public void onFailure(Exception e) {
                initializingClones.remove(snapshot);
                logger.warn(() -> new ParameterizedMessage("[{}][{}] failed to clone snapshot", repositoryName, snapshotName), e);
                listener.onFailure(e);
            }

            @Override
            public void clusterStateProcessed(ClusterState oldState, final ClusterState newState) {
                logger.info("snapshot clone [{}] started", snapshot);
                addListener(snapshot, ActionListener.wrap(r -> listener.onResponse(null), listener::onFailure));
                startCloning(repository, newEntry);
            }
        }, "clone_snapshot [" + request.source() + "][" + snapshotName + ']', listener::onFailure);
    }

    private static void ensureNoCleanupInProgress(
        final ClusterState currentState,
        final String repositoryName,
        final String snapshotName,
        final String reason
    ) {
        final RepositoryCleanupInProgress repositoryCleanupInProgress = currentState.custom(
            RepositoryCleanupInProgress.TYPE,
            RepositoryCleanupInProgress.EMPTY
        );
        if (repositoryCleanupInProgress.hasCleanupInProgress()) {
            throw new ConcurrentSnapshotExecutionException(
                repositoryName,
                snapshotName,
                "cannot "
                    + reason
                    + " while a repository cleanup is in-progress in "
                    + repositoryCleanupInProgress.entries()
                        .stream()
                        .map(RepositoryCleanupInProgress.Entry::repository)
                        .collect(Collectors.toSet())
            );
        }
    }

    private static void ensureSnapshotNameAvailableInRepo(RepositoryData repositoryData, String snapshotName, Repository repository) {
        // check if the snapshot name already exists in the repository
        if (repositoryData.getSnapshotIds().stream().anyMatch(s -> s.getName().equals(snapshotName))) {
            throw new InvalidSnapshotNameException(
                repository.getMetadata().name(),
                snapshotName,
                "snapshot with the same name already exists"
            );
        }
    }

    /**
     * Determine the number of shards in each index of a clone operation and update the cluster state accordingly.
     *
     * @param repository     repository to run operation on
     * @param cloneEntry     clone operation in the cluster state
     */
    private void startCloning(Repository repository, SnapshotsInProgress.Entry cloneEntry) {
        final Collection<IndexId> indices = cloneEntry.indices().values();
        final SnapshotId sourceSnapshot = cloneEntry.source();
        final Snapshot targetSnapshot = cloneEntry.snapshot();

        final Executor executor = threadPool.executor(ThreadPool.Names.SNAPSHOT);
        // Exception handler for IO exceptions with loading index and repo metadata
        final Consumer<Exception> onFailure = e -> {
            endingSnapshots.add(targetSnapshot);
            initializingClones.remove(targetSnapshot);
            logger.info(() -> new ParameterizedMessage("Failed to start snapshot clone [{}]", cloneEntry), e);
            removeFailedSnapshotFromClusterState(targetSnapshot, e, null);
        };

        // 1. step, load SnapshotInfo to make sure that source snapshot was successful for the indices we want to clone
        // TODO: we could skip this step for snapshots with state SUCCESS
        final StepListener<SnapshotInfo> snapshotInfoListener = new StepListener<>();
        repository.getSnapshotInfo(sourceSnapshot, snapshotInfoListener);

        final StepListener<Collection<Tuple<IndexId, Integer>>> allShardCountsListener = new StepListener<>();
        final GroupedActionListener<Tuple<IndexId, Integer>> shardCountListener = new GroupedActionListener<>(
            allShardCountsListener,
            indices.size()
        );
        snapshotInfoListener.whenComplete(snapshotInfo -> {
            for (IndexId indexId : indices) {
                if (RestoreService.failed(snapshotInfo, indexId.getName())) {
                    throw new SnapshotException(
                        targetSnapshot,
                        "Can't clone index [" + indexId + "] because its snapshot was not successful."
                    );
                }
            }
            // 2. step, load the number of shards we have in each index to be cloned from the index metadata.
            repository.getRepositoryData(ActionListener.wrap(repositoryData -> {
                for (IndexId index : indices) {
                    executor.execute(ActionRunnable.supply(shardCountListener, () -> {
                        final IndexMetadata metadata = repository.getSnapshotIndexMetaData(repositoryData, sourceSnapshot, index);
                        return Tuple.tuple(index, metadata.getNumberOfShards());
                    }));
                }
            }, onFailure));
        }, onFailure);

        // 3. step, we have all the shard counts, now update the cluster state to have clone jobs in the snap entry
        allShardCountsListener.whenComplete(counts -> repository.executeConsistentStateUpdate(repoData -> new ClusterStateUpdateTask() {

            private SnapshotsInProgress.Entry updatedEntry;

            @Override
            public ClusterState execute(ClusterState currentState) {
                final SnapshotsInProgress snapshotsInProgress = currentState.custom(SnapshotsInProgress.TYPE, SnapshotsInProgress.EMPTY);
                final String repoName = cloneEntry.repository();
                final List<SnapshotsInProgress.Entry> existingEntries = snapshotsInProgress.forRepo(repoName);
                final List<SnapshotsInProgress.Entry> updatedEntries = new ArrayList<>(existingEntries.size());
                final String localNodeId = currentState.nodes().getLocalNodeId();
                final ShardGenerations shardGenerations = repoData.shardGenerations();
                for (SnapshotsInProgress.Entry existing : existingEntries) {
                    if (cloneEntry.snapshot().getSnapshotId().equals(existing.snapshot().getSnapshotId())) {
                        final ImmutableOpenMap.Builder<RepositoryShardId, ShardSnapshotStatus> clonesBuilder = ImmutableOpenMap.builder();
                        final boolean readyToExecute = currentState.custom(
                            SnapshotDeletionsInProgress.TYPE,
                            SnapshotDeletionsInProgress.EMPTY
                        ).hasExecutingDeletion(repoName) == false;
                        final InFlightShardSnapshotStates inFlightShardStates;
                        if (readyToExecute) {
                            inFlightShardStates = InFlightShardSnapshotStates.forEntries(snapshotsInProgress.forRepo(repoName));
                        } else {
                            // no need to compute these, we'll mark all shards as queued anyway because we wait for the delete
                            inFlightShardStates = null;
                        }
                        for (Tuple<IndexId, Integer> count : counts) {
                            for (int shardId = 0; shardId < count.v2(); shardId++) {
                                final RepositoryShardId repoShardId = new RepositoryShardId(count.v1(), shardId);
                                final String indexName = repoShardId.indexName();
                                if (readyToExecute == false || inFlightShardStates.isActive(indexName, shardId)) {
                                    clonesBuilder.put(repoShardId, ShardSnapshotStatus.UNASSIGNED_QUEUED);
                                } else {
                                    clonesBuilder.put(
                                        repoShardId,
                                        new ShardSnapshotStatus(
                                            localNodeId,
                                            inFlightShardStates.generationForShard(repoShardId.index(), shardId, shardGenerations)
                                        )
                                    );
                                }
                            }
                        }
                        updatedEntry = cloneEntry.withClones(clonesBuilder.build());
                    } else {
                        updatedEntries.add(existing);
                    }
                }
                if (updatedEntry != null) {
                    // Move the now ready to execute clone operation to the back of the snapshot operations order because its
                    // shard snapshot state was based on all previous existing operations in progress
                    // TODO: If we could eventually drop the snapshot clone init phase we don't need this any longer
                    updatedEntries.add(updatedEntry);
                    return updateWithSnapshots(currentState, snapshotsInProgress.withUpdatedEntriesForRepo(repoName, updatedEntries), null);
                }
                return currentState;
            }

            @Override
            public void onFailure(Exception e) {
                initializingClones.remove(targetSnapshot);
                logger.info(() -> new ParameterizedMessage("Failed to start snapshot clone [{}]", cloneEntry), e);
                failAllListenersOnMasterFailOver(e);
            }

            @Override
            public void clusterStateProcessed(ClusterState oldState, ClusterState newState) {
                initializingClones.remove(targetSnapshot);
                if (updatedEntry != null) {
                    final Snapshot target = updatedEntry.snapshot();
                    final SnapshotId sourceSnapshot = updatedEntry.source();
                    for (Map.Entry<RepositoryShardId, ShardSnapshotStatus> indexClone : updatedEntry.shardsByRepoShardId().entrySet()) {
                        final ShardSnapshotStatus shardStatusBefore = indexClone.getValue();
                        if (shardStatusBefore.state() != ShardState.INIT) {
                            continue;
                        }
                        final RepositoryShardId repoShardId = indexClone.getKey();
                        runReadyClone(target, sourceSnapshot, shardStatusBefore, repoShardId, repository);
                    }
                } else {
                    // Extremely unlikely corner case of master failing over between between starting the clone and
                    // starting shard clones.
                    logger.warn("Did not find expected entry [{}] in the cluster state", cloneEntry);
                }
            }
        }, "start snapshot clone", onFailure), onFailure);
    }

    private final Set<RepositoryShardId> currentlyCloning = Collections.synchronizedSet(new HashSet<>());

    private void runReadyClone(
        Snapshot target,
        SnapshotId sourceSnapshot,
        ShardSnapshotStatus shardStatusBefore,
        RepositoryShardId repoShardId,
        Repository repository
    ) {
        final SnapshotId targetSnapshot = target.getSnapshotId();
        final String localNodeId = clusterService.localNode().getId();
        if (currentlyCloning.add(repoShardId)) {
            repository.cloneShardSnapshot(
                sourceSnapshot,
                targetSnapshot,
                repoShardId,
                shardStatusBefore.generation(),
                ActionListener.wrap(
                    shardSnapshotResult -> innerUpdateSnapshotState(
                        target,
                        null,
                        repoShardId,
                        ShardSnapshotStatus.success(localNodeId, shardSnapshotResult),
                        ActionListener.runBefore(
                            ActionListener.wrap(
                                v -> logger.trace(
                                    "Marked [{}] as successfully cloned from [{}] to [{}]",
                                    repoShardId,
                                    sourceSnapshot,
                                    targetSnapshot
                                ),
                                e -> {
                                    logger.warn("Cluster state update after successful shard clone [{}] failed", repoShardId);
                                    failAllListenersOnMasterFailOver(e);
                                }
                            ),
                            () -> currentlyCloning.remove(repoShardId)
                        )
                    ),
                    e -> innerUpdateSnapshotState(
                        target,
                        null,
                        repoShardId,
                        new ShardSnapshotStatus(
                            localNodeId,
                            ShardState.FAILED,
                            "failed to clone shard snapshot",
                            shardStatusBefore.generation()
                        ),
                        ActionListener.runBefore(
                            ActionListener.wrap(
                                v -> logger.trace(
                                    "Marked [{}] as failed clone from [{}] to [{}]",
                                    repoShardId,
                                    sourceSnapshot,
                                    targetSnapshot
                                ),
                                ex -> {
                                    logger.warn("Cluster state update after failed shard clone [{}] failed", repoShardId);
                                    failAllListenersOnMasterFailOver(ex);
                                }
                            ),
                            () -> currentlyCloning.remove(repoShardId)
                        )
                    )
                )
            );
        }
    }

    private void ensureBelowConcurrencyLimit(
        String repository,
        String name,
        SnapshotsInProgress snapshotsInProgress,
        SnapshotDeletionsInProgress deletionsInProgress
    ) {
        final int inProgressOperations = snapshotsInProgress.count() + deletionsInProgress.getEntries().size();
        final int maxOps = maxConcurrentOperations;
        if (inProgressOperations >= maxOps) {
            throw new ConcurrentSnapshotExecutionException(
                repository,
                name,
                "Cannot start another operation, already running ["
                    + inProgressOperations
                    + "] operations and the current"
                    + " limit for concurrent snapshot operations is set to ["
                    + maxOps
                    + "]"
            );
        }
    }

    /**
     * Throws {@link RepositoryMissingException} if no repository by the given name is found in the given cluster state.
     */
    public static void ensureRepositoryExists(String repoName, ClusterState state) {
        if (state.metadata().custom(RepositoriesMetadata.TYPE, RepositoriesMetadata.EMPTY).repository(repoName) == null) {
            throw new RepositoryMissingException(repoName);
        }
    }

    /**
     * Validates snapshot request
     *
     * @param repositoryName repository name
     * @param snapshotName snapshot name
     * @param state   current cluster state
     */
    private static void validate(String repositoryName, String snapshotName, ClusterState state) {
        RepositoriesMetadata repositoriesMetadata = state.getMetadata().custom(RepositoriesMetadata.TYPE, RepositoriesMetadata.EMPTY);
        if (repositoriesMetadata.repository(repositoryName) == null) {
            throw new RepositoryMissingException(repositoryName);
        }
        validate(repositoryName, snapshotName);
    }

    private static void validate(final String repositoryName, final String snapshotName) {
        if (Strings.hasLength(snapshotName) == false) {
            throw new InvalidSnapshotNameException(repositoryName, snapshotName, "cannot be empty");
        }
        if (snapshotName.contains(" ")) {
            throw new InvalidSnapshotNameException(repositoryName, snapshotName, "must not contain whitespace");
        }
        if (snapshotName.contains(",")) {
            throw new InvalidSnapshotNameException(repositoryName, snapshotName, "must not contain ','");
        }
        if (snapshotName.contains("#")) {
            throw new InvalidSnapshotNameException(repositoryName, snapshotName, "must not contain '#'");
        }
        if (snapshotName.charAt(0) == '_') {
            throw new InvalidSnapshotNameException(repositoryName, snapshotName, "must not start with '_'");
        }
        if (snapshotName.toLowerCase(Locale.ROOT).equals(snapshotName) == false) {
            throw new InvalidSnapshotNameException(repositoryName, snapshotName, "must be lowercase");
        }
        if (Strings.validFileName(snapshotName) == false) {
            throw new InvalidSnapshotNameException(
                repositoryName,
                snapshotName,
                "must not contain the following characters " + Strings.INVALID_FILENAME_CHARS
            );
        }
    }

    private static ShardGenerations buildGenerations(SnapshotsInProgress.Entry snapshot, Metadata metadata) {
        ShardGenerations.Builder builder = ShardGenerations.builder();
        if (snapshot.isClone()) {
            snapshot.shardsByRepoShardId().forEach(c -> builder.put(c.key.index(), c.key.shardId(), c.value));
        } else {
            snapshot.shardsByRepoShardId().forEach(c -> {
                final Index index = snapshot.indexByName(c.key.indexName());
                if (metadata.index(index) == null) {
                    assert snapshot.partial() : "Index [" + index + "] was deleted during a snapshot but snapshot was not partial.";
                    return;
                }
                builder.put(c.key.index(), c.key.shardId(), c.value);
            });
        }
        return builder.build();
    }

    private static Metadata metadataForSnapshot(SnapshotsInProgress.Entry snapshot, Metadata metadata) {
        final Metadata.Builder builder;
        if (snapshot.includeGlobalState() == false) {
            // Remove global state from the cluster state
            builder = Metadata.builder();
            for (IndexId index : snapshot.indices().values()) {
                final IndexMetadata indexMetadata = metadata.index(index.getName());
                if (indexMetadata == null) {
                    assert snapshot.partial() : "Index [" + index + "] was deleted during a snapshot but snapshot was not partial.";
                } else {
                    builder.put(indexMetadata, false);
                }
            }
        } else {
            builder = Metadata.builder(metadata);
        }
        // Only keep those data streams in the metadata that were actually requested by the initial snapshot create operation and that have
        // all their indices contained in the snapshot
        final Map<String, DataStream> dataStreams = new HashMap<>();
        final Set<String> indicesInSnapshot = snapshot.indices().keySet();
        for (String dataStreamName : snapshot.dataStreams()) {
            DataStream dataStream = metadata.dataStreams().get(dataStreamName);
            if (dataStream == null) {
                assert snapshot.partial()
                    : "Data stream [" + dataStreamName + "] was deleted during a snapshot but snapshot was not partial.";
            } else {
                boolean missingIndex = false;
                for (Index index : dataStream.getIndices()) {
                    final String indexName = index.getName();
                    if (builder.get(indexName) == null || indicesInSnapshot.contains(indexName) == false) {
                        missingIndex = true;
                        break;
                    }
                }
                final DataStream reconciled = missingIndex ? dataStream.snapshot(indicesInSnapshot) : dataStream;
                if (reconciled != null) {
                    dataStreams.put(dataStreamName, reconciled);
                }
            }
        }
        return builder.dataStreams(dataStreams, filterDataStreamAliases(dataStreams, metadata.dataStreamAliases())).build();
    }

    /**
     * Returns status of the currently running snapshots
     * <p>
     * This method is executed on master node
     * </p>
     *
     * @param snapshotsInProgress snapshots in progress in the cluster state
     * @param repository          repository id
     * @param snapshots           list of snapshots that will be used as a filter, empty list means no snapshots are filtered
     * @return list of metadata for currently running snapshots
     */
    public static List<SnapshotsInProgress.Entry> currentSnapshots(
        @Nullable SnapshotsInProgress snapshotsInProgress,
        String repository,
        List<String> snapshots
    ) {
        if (snapshotsInProgress == null || snapshotsInProgress.isEmpty()) {
            return Collections.emptyList();
        }
        if ("_all".equals(repository)) {
            return snapshotsInProgress.asStream().toList();
        }
        if (snapshots.isEmpty()) {
            return snapshotsInProgress.forRepo(repository);
        }
        List<SnapshotsInProgress.Entry> builder = new ArrayList<>();
        for (SnapshotsInProgress.Entry entry : snapshotsInProgress.forRepo(repository)) {
            for (String snapshot : snapshots) {
                if (entry.snapshot().getSnapshotId().getName().equals(snapshot)) {
                    builder.add(entry);
                    break;
                }
            }
        }
        return unmodifiableList(builder);
    }

    @Override
    public void applyClusterState(ClusterChangedEvent event) {
        try {
            if (event.localNodeMaster()) {
                // We don't remove old master when master flips anymore. So, we need to check for change in master
                SnapshotsInProgress snapshotsInProgress = event.state().custom(SnapshotsInProgress.TYPE, SnapshotsInProgress.EMPTY);
                final boolean newMaster = event.previousState().nodes().isLocalNodeElectedMaster() == false;
                processExternalChanges(
                    newMaster || removedNodesCleanupNeeded(snapshotsInProgress, event.nodesDelta().removedNodes()),
                    event.routingTableChanged() && waitingShardsStartedOrUnassigned(snapshotsInProgress, event)
                );
            } else {
                if (snapshotCompletionListeners.isEmpty() == false) {
                    // We have snapshot listeners but are not the master any more. Fail all waiting listeners except for those that already
                    // have their snapshots finalizing (those that are already finalizing will fail on their own from to update the cluster
                    // state).
                    for (Snapshot snapshot : Set.copyOf(snapshotCompletionListeners.keySet())) {
                        if (endingSnapshots.add(snapshot)) {
                            failSnapshotCompletionListeners(snapshot, new SnapshotException(snapshot, "no longer master"));
                            assert endingSnapshots.contains(snapshot) == false : snapshot;
                        }
                    }
                }
                if (snapshotDeletionListeners.isEmpty() == false) {
                    final Exception e = new NotMasterException("no longer master");
                    for (String delete : Set.copyOf(snapshotDeletionListeners.keySet())) {
                        failListenersIgnoringException(snapshotDeletionListeners.remove(delete), e);
                    }
                }
            }
        } catch (Exception e) {
            assert false : new AssertionError(e);
            logger.warn("Failed to update snapshot state ", e);
        }
        assert assertConsistentWithClusterState(event.state());
        assert assertNoDanglingSnapshots(event.state());
    }

    private boolean assertConsistentWithClusterState(ClusterState state) {
        final SnapshotsInProgress snapshotsInProgress = state.custom(SnapshotsInProgress.TYPE, SnapshotsInProgress.EMPTY);
        if (snapshotsInProgress.isEmpty() == false) {
            synchronized (endingSnapshots) {
                final Set<Snapshot> runningSnapshots = Stream.concat(
                    snapshotsInProgress.asStream().map(SnapshotsInProgress.Entry::snapshot),
                    endingSnapshots.stream()
                ).collect(Collectors.toSet());
                final Set<Snapshot> snapshotListenerKeys = snapshotCompletionListeners.keySet();
                assert runningSnapshots.containsAll(snapshotListenerKeys)
                    : "Saw completion listeners for unknown snapshots in "
                        + snapshotListenerKeys
                        + " but running snapshots are "
                        + runningSnapshots;
            }
        }
        final SnapshotDeletionsInProgress snapshotDeletionsInProgress = state.custom(
            SnapshotDeletionsInProgress.TYPE,
            SnapshotDeletionsInProgress.EMPTY
        );
        if (snapshotDeletionsInProgress.hasDeletionsInProgress()) {
            synchronized (repositoryOperations.runningDeletions) {
                final Set<String> runningDeletes = Stream.concat(
                    snapshotDeletionsInProgress.getEntries().stream().map(SnapshotDeletionsInProgress.Entry::uuid),
                    repositoryOperations.runningDeletions.stream()
                ).collect(Collectors.toSet());
                final Set<String> deleteListenerKeys = snapshotDeletionListeners.keySet();
                assert runningDeletes.containsAll(deleteListenerKeys)
                    : "Saw deletions listeners for unknown uuids in " + deleteListenerKeys + " but running deletes are " + runningDeletes;
            }
        }
        return true;
    }

    // Assert that there are no snapshots that have a shard that is waiting to be assigned even though the cluster state would allow for it
    // to be assigned
    private static boolean assertNoDanglingSnapshots(ClusterState state) {
        final SnapshotsInProgress snapshotsInProgress = state.custom(SnapshotsInProgress.TYPE, SnapshotsInProgress.EMPTY);
        final SnapshotDeletionsInProgress snapshotDeletionsInProgress = state.custom(
            SnapshotDeletionsInProgress.TYPE,
            SnapshotDeletionsInProgress.EMPTY
        );
        final Set<String> reposWithRunningDelete = snapshotDeletionsInProgress.getEntries()
            .stream()
            .filter(entry -> entry.state() == SnapshotDeletionsInProgress.State.STARTED)
            .map(SnapshotDeletionsInProgress.Entry::repository)
            .collect(Collectors.toSet());
        for (List<SnapshotsInProgress.Entry> repoEntry : snapshotsInProgress.entriesByRepo()) {
            final SnapshotsInProgress.Entry entry = repoEntry.get(0);
            for (ShardSnapshotStatus value : entry.shardsByRepoShardId().values()) {
                if (value.equals(ShardSnapshotStatus.UNASSIGNED_QUEUED)) {
                    assert reposWithRunningDelete.contains(entry.repository())
                        : "Found shard snapshot waiting to be assigned in [" + entry + "] but it is not blocked by any running delete";
                } else if (value.isActive()) {
                    assert reposWithRunningDelete.contains(entry.repository()) == false
                        : "Found shard snapshot actively executing in ["
                            + entry
                            + "] when it should be blocked by a running delete ["
                            + Strings.toString(snapshotDeletionsInProgress)
                            + "]";
                }
            }
        }
        return true;
    }

    /**
     * Updates the state of in-progress snapshots in reaction to a change in the configuration of the cluster nodes (master fail-over or
     * disconnect of a data node that was executing a snapshot) or a routing change that started shards whose snapshot state is
     * {@link SnapshotsInProgress.ShardState#WAITING}.
     *
     * @param changedNodes true iff either a master fail-over occurred or a data node that was doing snapshot work got removed from the
     *                     cluster
     * @param startShards  true iff any waiting shards were started due to a routing change
     */
    private void processExternalChanges(boolean changedNodes, boolean startShards) {
        if (changedNodes == false && startShards == false) {
            // nothing to do, no relevant external change happened
            return;
        }
        final String source = "update snapshot after shards started ["
            + startShards
            + "] or node configuration changed ["
            + changedNodes
            + "]";
        clusterService.submitStateUpdateTask(source, new ClusterStateUpdateTask() {

            private final Collection<SnapshotsInProgress.Entry> finishedSnapshots = new ArrayList<>();

            private final Collection<SnapshotDeletionsInProgress.Entry> deletionsToExecute = new ArrayList<>();

            @Override
            public ClusterState execute(ClusterState currentState) {
                RoutingTable routingTable = currentState.routingTable();
                final SnapshotsInProgress snapshots = currentState.custom(SnapshotsInProgress.TYPE, SnapshotsInProgress.EMPTY);
                final SnapshotDeletionsInProgress deletes = currentState.custom(
                    SnapshotDeletionsInProgress.TYPE,
                    SnapshotDeletionsInProgress.EMPTY
                );
                DiscoveryNodes nodes = currentState.nodes();
                final EnumSet<State> statesToUpdate;
                // If we are reacting to a change in the cluster node configuration we have to update the shard states of both started
                // and
                // aborted snapshots to potentially fail shards running on the removed nodes
                if (changedNodes) {
                    statesToUpdate = EnumSet.of(State.STARTED, State.ABORTED);
                } else {
                    // We are reacting to shards that started only so which only affects the individual shard states of started
                    // snapshots
                    statesToUpdate = EnumSet.of(State.STARTED);
                }

                // We keep a cache of shards that failed in this map. If we fail a shardId for a given repository because of
                // a node leaving or shard becoming unassigned for one snapshot, we will also fail it for all subsequent enqueued
                // snapshots for the same repository
                // TODO: the code in this state update duplicates large chunks of the logic in #SHARD_STATE_EXECUTOR.
                // We should refactor it to ideally also go through #SHARD_STATE_EXECUTOR by hand-crafting shard state updates
                // that encapsulate nodes leaving or indices having been deleted and passing them to the executor instead.
                SnapshotsInProgress updated = snapshots;
                for (final List<SnapshotsInProgress.Entry> snapshotsInRepo : snapshots.entriesByRepo()) {
                    boolean changed = false;
                    final List<SnapshotsInProgress.Entry> updatedEntriesForRepo = new ArrayList<>();
                    final Map<RepositoryShardId, ShardSnapshotStatus> knownFailures = new HashMap<>();
                    final String repository = snapshotsInRepo.get(0).repository();
                    for (SnapshotsInProgress.Entry snapshot : snapshotsInRepo) {
                        if (statesToUpdate.contains(snapshot.state())) {
                            if (snapshot.isClone()) {
                                if (snapshot.shardsByRepoShardId().isEmpty()) {
                                    // Currently initializing clone
                                    if (initializingClones.contains(snapshot.snapshot())) {
                                        updatedEntriesForRepo.add(snapshot);
                                    } else {
                                        logger.debug("removing not yet start clone operation [{}]", snapshot);
                                        changed = true;
                                    }
                                } else {
                                    // see if any clones may have had a shard become available for execution because of failures
                                    if (deletes.hasExecutingDeletion(repository)) {
                                        // Currently executing a delete for this repo, no need to try and update any clone operations.
                                        // The logic for finishing the delete will update running clones with the latest changes.
                                        updatedEntriesForRepo.add(snapshot);
                                        continue;
                                    }
                                    ImmutableOpenMap.Builder<RepositoryShardId, ShardSnapshotStatus> clones = null;
                                    InFlightShardSnapshotStates inFlightShardSnapshotStates = null;
                                    for (Map.Entry<RepositoryShardId, ShardSnapshotStatus> failureEntry : knownFailures.entrySet()) {
                                        final RepositoryShardId repositoryShardId = failureEntry.getKey();
                                        final ShardSnapshotStatus existingStatus = snapshot.shardsByRepoShardId().get(repositoryShardId);
                                        if (ShardSnapshotStatus.UNASSIGNED_QUEUED.equals(existingStatus)) {
                                            if (inFlightShardSnapshotStates == null) {
                                                inFlightShardSnapshotStates = InFlightShardSnapshotStates.forEntries(updatedEntriesForRepo);
                                            }
                                            if (inFlightShardSnapshotStates.isActive(
                                                repositoryShardId.indexName(),
                                                repositoryShardId.shardId()
                                            )) {
                                                // we already have this shard assigned to another task
                                                continue;
                                            }
                                            if (clones == null) {
                                                clones = ImmutableOpenMap.builder(snapshot.shardsByRepoShardId());
                                            }
                                            // We can use the generation from the shard failure to start the clone operation here
                                            // because #processWaitingShardsAndRemovedNodes adds generations to failure statuses that
                                            // allow us to start another clone.
                                            // The usual route via InFlightShardSnapshotStates is not viable here because it would
                                            // require a consistent view of the RepositoryData which we don't have here because this
                                            // state update runs over all repositories at once.
                                            clones.put(
                                                repositoryShardId,
                                                new ShardSnapshotStatus(nodes.getLocalNodeId(), failureEntry.getValue().generation())
                                            );
                                        }
                                    }
                                    if (clones != null) {
                                        changed = true;
                                        updatedEntriesForRepo.add(snapshot.withClones(clones.build()));
                                    } else {
                                        updatedEntriesForRepo.add(snapshot);
                                    }
                                }
                            } else {
                                ImmutableOpenMap<ShardId, ShardSnapshotStatus> shards = processWaitingShardsAndRemovedNodes(
                                    snapshot,
                                    routingTable,
                                    nodes,
                                    knownFailures
                                );
                                if (shards != null) {
                                    final SnapshotsInProgress.Entry updatedSnapshot = snapshot.withShardStates(shards);
                                    changed = true;
                                    if (updatedSnapshot.state().completed()) {
                                        finishedSnapshots.add(updatedSnapshot);
                                    }
                                    updatedEntriesForRepo.add(updatedSnapshot);
                                } else {
                                    updatedEntriesForRepo.add(snapshot);
                                }
                            }
                        } else if (snapshot.repositoryStateId() == RepositoryData.UNKNOWN_REPO_GEN) {
                            // BwC path, older versions could create entries with unknown repo GEN in INIT or ABORTED state that did not
                            // yet write anything to the repository physically. This means we can simply remove these from the cluster
                            // state without having to do any additional cleanup.
                            changed = true;
                            logger.debug("[{}] was found in dangling INIT or ABORTED state", snapshot);
                        } else {
                            if (snapshot.state().completed() || completed(snapshot.shardsByRepoShardId().values())) {
                                finishedSnapshots.add(snapshot);
                            }
                            updatedEntriesForRepo.add(snapshot);
                        }
                    }
                    if (changed) {
                        updated = updated.withUpdatedEntriesForRepo(repository, updatedEntriesForRepo);
                    }
                }
                final ClusterState res = readyDeletions(
                    updated != snapshots
                        ? ClusterState.builder(currentState).putCustom(SnapshotsInProgress.TYPE, updated).build()
                        : currentState
                ).v1();
                for (SnapshotDeletionsInProgress.Entry delete : res.custom(
                    SnapshotDeletionsInProgress.TYPE,
                    SnapshotDeletionsInProgress.EMPTY
                ).getEntries()) {
                    if (delete.state() == SnapshotDeletionsInProgress.State.STARTED) {
                        deletionsToExecute.add(delete);
                    }
                }
                return res;
            }

            @Override
            public void onFailure(Exception e) {
                logger.warn(
                    () -> new ParameterizedMessage(
                        "failed to update snapshot state after shards started or nodes removed from [{}] ",
                        source
                    ),
                    e
                );
            }

            @Override
            public void clusterStateProcessed(ClusterState oldState, ClusterState newState) {
                final SnapshotDeletionsInProgress snapshotDeletionsInProgress = newState.custom(
                    SnapshotDeletionsInProgress.TYPE,
                    SnapshotDeletionsInProgress.EMPTY
                );
                if (finishedSnapshots.isEmpty() == false) {
                    // If we found snapshots that should be finalized as a result of the CS update we try to initiate finalization for
                    // them
                    // unless there is an executing snapshot delete already. If there is an executing snapshot delete we don't have to
                    // enqueue the snapshot finalizations here because the ongoing delete will take care of that when removing the
                    // delete
                    // from the cluster state
                    final Set<String> reposWithRunningDeletes = snapshotDeletionsInProgress.getEntries()
                        .stream()
                        .filter(entry -> entry.state() == SnapshotDeletionsInProgress.State.STARTED)
                        .map(SnapshotDeletionsInProgress.Entry::repository)
                        .collect(Collectors.toSet());
                    for (SnapshotsInProgress.Entry entry : finishedSnapshots) {
                        if (reposWithRunningDeletes.contains(entry.repository()) == false) {
                            endSnapshot(entry, newState.metadata(), null);
                        }
                    }
                }
                startExecutableClones(newState.custom(SnapshotsInProgress.TYPE, SnapshotsInProgress.EMPTY), null);
                // run newly ready deletes
                for (SnapshotDeletionsInProgress.Entry entry : deletionsToExecute) {
                    if (tryEnterRepoLoop(entry.repository())) {
                        deleteSnapshotsFromRepository(entry, newState.nodes().getMinNodeVersion());
                    }
                }
            }
        }, ClusterStateTaskExecutor.unbatched());
    }

    private static ImmutableOpenMap<ShardId, ShardSnapshotStatus> processWaitingShardsAndRemovedNodes(
        SnapshotsInProgress.Entry entry,
        RoutingTable routingTable,
        DiscoveryNodes nodes,
        Map<RepositoryShardId, ShardSnapshotStatus> knownFailures
    ) {
        assert entry.isClone() == false : "clones take a different path";
        boolean snapshotChanged = false;
        ImmutableOpenMap.Builder<ShardId, ShardSnapshotStatus> shards = ImmutableOpenMap.builder();
        for (Map.Entry<RepositoryShardId, ShardSnapshotStatus> shardEntry : entry.shardsByRepoShardId().entrySet()) {
            ShardSnapshotStatus shardStatus = shardEntry.getValue();
            ShardId shardId = entry.shardId(shardEntry.getKey());
            if (shardStatus.equals(ShardSnapshotStatus.UNASSIGNED_QUEUED)) {
                // this shard snapshot is waiting for a previous snapshot to finish execution for this shard
                final ShardSnapshotStatus knownFailure = knownFailures.get(shardEntry.getKey());
                if (knownFailure == null) {
                    final IndexRoutingTable indexShardRoutingTable = routingTable.index(shardId.getIndex());
                    if (indexShardRoutingTable == null) {
                        // shard became unassigned while queued after a delete or clone operation so we can fail as missing here
                        assert entry.partial();
                        snapshotChanged = true;
                        logger.debug("failing snapshot of shard [{}] because index got deleted", shardId);
                        shards.put(shardId, ShardSnapshotStatus.MISSING);
                        knownFailures.put(shardEntry.getKey(), ShardSnapshotStatus.MISSING);
                    } else {
                        // if no failure is known for the shard we keep waiting
                        shards.put(shardId, shardStatus);
                    }
                } else {
                    // If a failure is known for an execution we waited on for this shard then we fail with the same exception here
                    // as well
                    snapshotChanged = true;
                    shards.put(shardId, knownFailure);
                }
            } else if (shardStatus.state() == ShardState.WAITING) {
                IndexRoutingTable indexShardRoutingTable = routingTable.index(shardId.getIndex());
                if (indexShardRoutingTable != null) {
                    IndexShardRoutingTable shardRouting = indexShardRoutingTable.shard(shardId.id());
                    if (shardRouting != null && shardRouting.primaryShard() != null) {
                        if (shardRouting.primaryShard().started()) {
                            // Shard that we were waiting for has started on a node, let's process it
                            snapshotChanged = true;
                            logger.trace("starting shard that we were waiting for [{}] on node [{}]", shardId, shardStatus.nodeId());
                            shards.put(
                                shardId,
                                new ShardSnapshotStatus(shardRouting.primaryShard().currentNodeId(), shardStatus.generation())
                            );
                            continue;
                        } else if (shardRouting.primaryShard().initializing() || shardRouting.primaryShard().relocating()) {
                            // Shard that we were waiting for hasn't started yet or still relocating - will continue to wait
                            shards.put(shardId, shardStatus);
                            continue;
                        }
                    }
                }
                // Shard that we were waiting for went into unassigned state or disappeared - giving up
                snapshotChanged = true;
                logger.warn("failing snapshot of shard [{}] on unassigned shard [{}]", shardId, shardStatus.nodeId());
                final ShardSnapshotStatus failedState = new ShardSnapshotStatus(
                    shardStatus.nodeId(),
                    ShardState.FAILED,
                    "shard is unassigned",
                    shardStatus.generation()
                );
                shards.put(shardId, failedState);
                knownFailures.put(shardEntry.getKey(), failedState);
            } else if (shardStatus.state().completed() == false && shardStatus.nodeId() != null) {
                if (nodes.nodeExists(shardStatus.nodeId())) {
                    shards.put(shardId, shardStatus);
                } else {
                    // TODO: Restart snapshot on another node?
                    snapshotChanged = true;
                    logger.warn("failing snapshot of shard [{}] on closed node [{}]", shardId, shardStatus.nodeId());
                    final ShardSnapshotStatus failedState = new ShardSnapshotStatus(
                        shardStatus.nodeId(),
                        ShardState.FAILED,
                        "node shutdown",
                        shardStatus.generation()
                    );
                    shards.put(shardId, failedState);
                    knownFailures.put(shardEntry.getKey(), failedState);
                }
            } else {
                shards.put(shardId, shardStatus);
            }
        }
        if (snapshotChanged) {
            return shards.build();
        } else {
            return null;
        }
    }

    private static boolean waitingShardsStartedOrUnassigned(SnapshotsInProgress snapshotsInProgress, ClusterChangedEvent event) {
        for (List<SnapshotsInProgress.Entry> entries : snapshotsInProgress.entriesByRepo()) {
            for (SnapshotsInProgress.Entry entry : entries) {
                if (entry.state() == State.STARTED && entry.isClone() == false) {
                    for (Map.Entry<RepositoryShardId, ShardSnapshotStatus> shardStatus : entry.shardsByRepoShardId().entrySet()) {
                        final ShardState state = shardStatus.getValue().state();
                        if (state != ShardState.WAITING && state != ShardState.QUEUED) {
                            continue;
                        }
                        final RepositoryShardId shardId = shardStatus.getKey();
                        if (event.indexRoutingTableChanged(shardId.indexName())) {
                            IndexRoutingTable indexShardRoutingTable = event.state()
                                .getRoutingTable()
                                .index(entry.indexByName(shardId.indexName()));
                            if (indexShardRoutingTable == null) {
                                // index got removed concurrently and we have to fail WAITING or QUEUED state shards
                                return true;
                            }
                            ShardRouting shardRouting = indexShardRoutingTable.shard(shardId.shardId()).primaryShard();
                            if (shardRouting != null && (shardRouting.started() || shardRouting.unassigned())) {
                                return true;
                            }
                        }
                    }
                }
            }
        }
        return false;
    }

    private static boolean removedNodesCleanupNeeded(SnapshotsInProgress snapshotsInProgress, List<DiscoveryNode> removedNodes) {
        if (removedNodes.isEmpty()) {
            // Nothing to do, no nodes removed
            return false;
        }
        final Set<String> removedNodeIds = removedNodes.stream().map(DiscoveryNode::getId).collect(Collectors.toSet());
        return snapshotsInProgress.asStream().anyMatch(snapshot -> {
            if (snapshot.state().completed() || snapshot.isClone()) {
                // nothing to do for already completed snapshots or clones that run on master anyways
                return false;
            }
            for (ShardSnapshotStatus shardSnapshotStatus : snapshot.shardsByRepoShardId().values()) {
                if (shardSnapshotStatus.state().completed() == false && removedNodeIds.contains(shardSnapshotStatus.nodeId())) {
                    // Snapshot had an incomplete shard running on a removed node so we need to adjust that shard's snapshot status
                    return true;
                }
            }
            return false;
        });
    }

    /**
     * Finalizes the snapshot in the repository.
     *
     * @param entry snapshot
     */
    private void endSnapshot(SnapshotsInProgress.Entry entry, Metadata metadata, @Nullable RepositoryData repositoryData) {
        final Snapshot snapshot = entry.snapshot();
        final boolean newFinalization = endingSnapshots.add(snapshot);
        if (entry.isClone() && entry.state() == State.FAILED) {
            logger.debug("Removing failed snapshot clone [{}] from cluster state", entry);
            if (newFinalization) {
                removeFailedSnapshotFromClusterState(snapshot, new SnapshotException(snapshot, entry.failure()), null);
            }
            return;
        }
        final String repoName = snapshot.getRepository();
        if (tryEnterRepoLoop(repoName)) {
            if (repositoryData == null) {
                repositoriesService.repository(repoName).getRepositoryData(new ActionListener<>() {
                    @Override
                    public void onResponse(RepositoryData repositoryData) {
                        finalizeSnapshotEntry(snapshot, metadata, repositoryData);
                    }

                    @Override
                    public void onFailure(Exception e) {
                        clusterService.submitStateUpdateTask(
                            "fail repo tasks for [" + repoName + "]",
                            new FailPendingRepoTasksTask(repoName, e),
                            ClusterStateTaskExecutor.unbatched()
                        );
                    }
                });
            } else {
                finalizeSnapshotEntry(snapshot, metadata, repositoryData);
            }
        } else {
            if (newFinalization) {
                repositoryOperations.addFinalization(snapshot, metadata);
            }
        }
    }

    /**
     * Try starting to run a snapshot finalization or snapshot delete for the given repository. If this method returns
     * {@code true} then snapshot finalizations and deletions for the repo may be executed. Once no more operations are
     * ready for the repository {@link #leaveRepoLoop(String)} should be invoked so that a subsequent state change that
     * causes another operation to become ready can execute.
     *
     * @return true if a finalization or snapshot delete may be started at this point
     */
    private boolean tryEnterRepoLoop(String repository) {
        return currentlyFinalizing.add(repository);
    }

    /**
     * Stop polling for ready snapshot finalizations or deletes in state {@link SnapshotDeletionsInProgress.State#STARTED} to execute
     * for the given repository.
     */
    private void leaveRepoLoop(String repository) {
        final boolean removed = currentlyFinalizing.remove(repository);
        assert removed;
    }

    private void finalizeSnapshotEntry(Snapshot snapshot, Metadata metadata, RepositoryData repositoryData) {
        assert currentlyFinalizing.contains(snapshot.getRepository());
        try {
            SnapshotsInProgress.Entry entry = clusterService.state()
                .custom(SnapshotsInProgress.TYPE, SnapshotsInProgress.EMPTY)
                .snapshot(snapshot);
            final String failure = entry.failure();
            logger.trace("[{}] finalizing snapshot in repository, state: [{}], failure[{}]", snapshot, entry.state(), failure);
            final ShardGenerations shardGenerations = buildGenerations(entry, metadata);
            final List<String> finalIndices = shardGenerations.indices().stream().map(IndexId::getName).collect(Collectors.toList());
            final Set<String> indexNames = new HashSet<>(finalIndices);
            ArrayList<SnapshotShardFailure> shardFailures = new ArrayList<>();
            for (Map.Entry<RepositoryShardId, ShardSnapshotStatus> shardStatus : entry.shardsByRepoShardId().entrySet()) {
                RepositoryShardId shardId = shardStatus.getKey();
                if (indexNames.contains(shardId.indexName()) == false) {
                    assert entry.partial() : "only ignoring shard failures for concurrently deleted indices for partial snapshots";
                    continue;
                }
                ShardSnapshotStatus status = shardStatus.getValue();
                final ShardState state = status.state();
                if (state.failed()) {
                    shardFailures.add(new SnapshotShardFailure(status.nodeId(), entry.shardId(shardId), status.reason()));
                } else if (state.completed() == false) {
                    shardFailures.add(new SnapshotShardFailure(status.nodeId(), entry.shardId(shardId), "skipped"));
                } else {
                    assert state == ShardState.SUCCESS;
                }
            }
            final String repository = snapshot.getRepository();
            final StepListener<Metadata> metadataListener = new StepListener<>();
            final Repository repo = repositoriesService.repository(snapshot.getRepository());
            if (entry.isClone()) {
                threadPool.executor(ThreadPool.Names.SNAPSHOT).execute(ActionRunnable.supply(metadataListener, () -> {
                    final Metadata existing = repo.getSnapshotGlobalMetadata(entry.source());
                    final Metadata.Builder metaBuilder = Metadata.builder(existing);
                    final Set<Index> existingIndices = new HashSet<>();
                    for (IndexId index : entry.indices().values()) {
                        final IndexMetadata indexMetadata = repo.getSnapshotIndexMetaData(repositoryData, entry.source(), index);
                        existingIndices.add(indexMetadata.getIndex());
                        metaBuilder.put(indexMetadata, false);
                    }
                    // remove those data streams from metadata for which we are missing indices
                    Map<String, DataStream> dataStreamsToCopy = new HashMap<>();
                    for (Map.Entry<String, DataStream> dataStreamEntry : existing.dataStreams().entrySet()) {
                        if (existingIndices.containsAll(dataStreamEntry.getValue().getIndices())) {
                            dataStreamsToCopy.put(dataStreamEntry.getKey(), dataStreamEntry.getValue());
                        }
                    }
                    Map<String, DataStreamAlias> dataStreamAliasesToCopy = filterDataStreamAliases(
                        dataStreamsToCopy,
                        existing.dataStreamAliases()
                    );
                    metaBuilder.dataStreams(dataStreamsToCopy, dataStreamAliasesToCopy);
                    return metaBuilder.build();
                }));
            } else {
                metadataListener.onResponse(metadata);
            }
            metadataListener.whenComplete(meta -> {
                final Metadata metaForSnapshot = metadataForSnapshot(entry, meta);

                final Map<String, SnapshotInfo.IndexSnapshotDetails> indexSnapshotDetails = new HashMap<>(finalIndices.size());
                for (Map.Entry<RepositoryShardId, ShardSnapshotStatus> shardEntry : entry.shardsByRepoShardId().entrySet()) {
                    indexSnapshotDetails.compute(shardEntry.getKey().indexName(), (indexName, current) -> {
                        if (current == SnapshotInfo.IndexSnapshotDetails.SKIPPED) {
                            // already found an unsuccessful shard in this index, skip this shard
                            return current;
                        }

                        final ShardSnapshotStatus shardSnapshotStatus = shardEntry.getValue();
                        if (shardSnapshotStatus.state() != ShardState.SUCCESS) {
                            // first unsuccessful shard in this index found, record that this index should be skipped
                            return SnapshotInfo.IndexSnapshotDetails.SKIPPED;
                        }

                        final ShardSnapshotResult result = shardSnapshotStatus.shardSnapshotResult();
                        if (result == null) {
                            // detailed result not recorded, skip this index
                            return SnapshotInfo.IndexSnapshotDetails.SKIPPED;
                        }

                        if (current == null) {
                            return new SnapshotInfo.IndexSnapshotDetails(1, result.getSize(), result.getSegmentCount());
                        } else {
                            return new SnapshotInfo.IndexSnapshotDetails(
                                current.getShardCount() + 1,
                                new ByteSizeValue(current.getSize().getBytes() + result.getSize().getBytes()),
                                Math.max(current.getMaxSegmentsPerShard(), result.getSegmentCount())
                            );
                        }
                    });
                }
                indexSnapshotDetails.entrySet().removeIf(e -> e.getValue().getShardCount() == 0);

                final SnapshotInfo snapshotInfo = new SnapshotInfo(
                    snapshot,
                    finalIndices,
                    entry.dataStreams().stream().filter(metaForSnapshot.dataStreams()::containsKey).collect(Collectors.toList()),
                    entry.partial() ? onlySuccessfulFeatureStates(entry, finalIndices) : entry.featureStates(),
                    failure,
                    threadPool.absoluteTimeInMillis(),
                    entry.partial() ? shardGenerations.totalShards() : entry.shardsByRepoShardId().size(),
                    shardFailures,
                    entry.includeGlobalState(),
                    entry.userMetadata(),
                    entry.startTime(),
                    indexSnapshotDetails
                );
                repo.finalizeSnapshot(
                    new FinalizeSnapshotContext(
                        shardGenerations,
                        repositoryData.getGenId(),
                        metaForSnapshot,
                        snapshotInfo,
                        entry.version(),
                        ActionListener.wrap(result -> {
                            final SnapshotInfo writtenSnapshotInfo = result.v2();
                            completeListenersIgnoringException(endAndGetListenersToResolve(writtenSnapshotInfo.snapshot()), result);
                            logger.info("snapshot [{}] completed with state [{}]", snapshot, writtenSnapshotInfo.state());
                            runNextQueuedOperation(result.v1(), repository, true);
                        }, e -> handleFinalizationFailure(e, snapshot, repositoryData))
                    )
                );
            }, e -> handleFinalizationFailure(e, snapshot, repositoryData));
        } catch (Exception e) {
            assert false : new AssertionError(e);
            handleFinalizationFailure(e, snapshot, repositoryData);
        }
    }

    /**
     * Removes all feature states which have missing or failed shards, as they are no longer safely restorable.
     * @param entry The "in progress" entry with a list of feature states and one or more failed shards.
     * @param finalIndices The final list of indices in the snapshot, after any indices that were concurrently deleted are removed.
     * @return The list of feature states which were completed successfully in the given entry.
     */
    private List<SnapshotFeatureInfo> onlySuccessfulFeatureStates(SnapshotsInProgress.Entry entry, List<String> finalIndices) {
        assert entry.partial() : "should not try to filter feature states from a non-partial entry";

        // Figure out which indices have unsuccessful shards
        Set<String> indicesWithUnsuccessfulShards = new HashSet<>();
        entry.shardsByRepoShardId().iterator().forEachRemaining(shard -> {
            final ShardState shardState = shard.value.state();
            if (shardState.failed() || shardState.completed() == false) {
                indicesWithUnsuccessfulShards.add(shard.key.indexName());
            }
        });

        // Now remove any feature states which contain any of those indices, as the feature state is not intact and not safely restorable
        return entry.featureStates()
            .stream()
            .filter(stateInfo -> finalIndices.containsAll(stateInfo.getIndices()))
            .filter(stateInfo -> stateInfo.getIndices().stream().anyMatch(indicesWithUnsuccessfulShards::contains) == false)
            .collect(Collectors.toList());
    }

    /**
     * Remove a snapshot from {@link #endingSnapshots} set and return its completion listeners that must be resolved.
     */
    private List<ActionListener<Tuple<RepositoryData, SnapshotInfo>>> endAndGetListenersToResolve(Snapshot snapshot) {
        // get listeners before removing from the ending snapshots set to not trip assertion in #assertConsistentWithClusterState that
        // makes sure we don't have listeners for snapshots that aren't tracked in any internal state of this class
        final List<ActionListener<Tuple<RepositoryData, SnapshotInfo>>> listenersToComplete = snapshotCompletionListeners.remove(snapshot);
        endingSnapshots.remove(snapshot);
        return listenersToComplete;
    }

    /**
     * Handles failure to finalize a snapshot. If the exception indicates that this node was unable to publish a cluster state and stopped
     * being the master node, then fail all snapshot create and delete listeners executing on this node by delegating to
     * {@link #failAllListenersOnMasterFailOver}. Otherwise, i.e. as a result of failing to write to the snapshot repository for some
     * reason, remove the snapshot's {@link SnapshotsInProgress.Entry} from the cluster state and move on with other queued snapshot
     * operations if there are any.
     *
     * @param e              exception encountered
     * @param snapshot       snapshot that failed to finalize
     * @param repositoryData current repository data for the snapshot's repository
     */
    private void handleFinalizationFailure(Exception e, Snapshot snapshot, RepositoryData repositoryData) {
        if (ExceptionsHelper.unwrap(e, NotMasterException.class, FailedToCommitClusterStateException.class) != null) {
            // Failure due to not being master any more, don't try to remove snapshot from cluster state the next master
            // will try ending this snapshot again
            logger.debug(() -> new ParameterizedMessage("[{}] failed to update cluster state during snapshot finalization", snapshot), e);
            failSnapshotCompletionListeners(
                snapshot,
                new SnapshotException(snapshot, "Failed to update cluster state during snapshot finalization", e)
            );
            failAllListenersOnMasterFailOver(e);
        } else {
            logger.warn(() -> new ParameterizedMessage("[{}] failed to finalize snapshot", snapshot), e);
            removeFailedSnapshotFromClusterState(snapshot, e, repositoryData);
        }
    }

    /**
     * Run the next queued up repository operation for the given repository name.
     *
     * @param repositoryData current repository data
     * @param repository     repository name
     * @param attemptDelete  whether to try and run delete operations that are ready in the cluster state if no
     *                       snapshot create operations remain to execute
     */
    private void runNextQueuedOperation(RepositoryData repositoryData, String repository, boolean attemptDelete) {
        assert currentlyFinalizing.contains(repository);
        final Tuple<Snapshot, Metadata> nextFinalization = repositoryOperations.pollFinalization(repository);
        if (nextFinalization == null) {
            if (attemptDelete) {
                runReadyDeletions(repositoryData, repository);
            } else {
                leaveRepoLoop(repository);
            }
        } else {
            logger.trace("Moving on to finalizing next snapshot [{}]", nextFinalization);
            finalizeSnapshotEntry(nextFinalization.v1(), nextFinalization.v2(), repositoryData);
        }
    }

    /**
     * Runs a cluster state update that checks whether we have outstanding snapshot deletions that can be executed and executes them.
     *
     * TODO: optimize this to execute in a single CS update together with finalizing the latest snapshot
     */
    private void runReadyDeletions(RepositoryData repositoryData, String repository) {
        clusterService.submitStateUpdateTask("Run ready deletions", new ClusterStateUpdateTask() {

            private SnapshotDeletionsInProgress.Entry deletionToRun;

            @Override
            public ClusterState execute(ClusterState currentState) {
                assert readyDeletions(currentState).v1() == currentState
                    : "Deletes should have been set to ready by finished snapshot deletes and finalizations";
                for (SnapshotDeletionsInProgress.Entry entry : currentState.custom(
                    SnapshotDeletionsInProgress.TYPE,
                    SnapshotDeletionsInProgress.EMPTY
                ).getEntries()) {
                    if (entry.repository().equals(repository) && entry.state() == SnapshotDeletionsInProgress.State.STARTED) {
                        deletionToRun = entry;
                        break;
                    }
                }
                return currentState;
            }

            @Override
            public void onFailure(Exception e) {
                logger.warn("Failed to run ready delete operations", e);
                failAllListenersOnMasterFailOver(e);
            }

            @Override
            public void clusterStateProcessed(ClusterState oldState, ClusterState newState) {
                if (deletionToRun == null) {
                    runNextQueuedOperation(repositoryData, repository, false);
                } else {
                    deleteSnapshotsFromRepository(deletionToRun, repositoryData, newState.nodes().getMinNodeVersion());
                }
            }
        }, ClusterStateTaskExecutor.unbatched());
    }

    /**
     * Finds snapshot delete operations that are ready to execute in the given {@link ClusterState} and computes a new cluster state that
     * has all executable deletes marked as executing. Returns a {@link Tuple} of the updated cluster state and all executable deletes.
     * This can either be {@link SnapshotDeletionsInProgress.Entry} that were already in state
     * {@link SnapshotDeletionsInProgress.State#STARTED} or waiting entries in state {@link SnapshotDeletionsInProgress.State#WAITING}
     * that were moved to {@link SnapshotDeletionsInProgress.State#STARTED} in the returned updated cluster state.
     *
     * @param currentState current cluster state
     * @return tuple of an updated cluster state and currently executable snapshot delete operations
     */
    private static Tuple<ClusterState, List<SnapshotDeletionsInProgress.Entry>> readyDeletions(ClusterState currentState) {
        final SnapshotDeletionsInProgress deletions = currentState.custom(
            SnapshotDeletionsInProgress.TYPE,
            SnapshotDeletionsInProgress.EMPTY
        );
        if (deletions.hasDeletionsInProgress() == false) {
            return Tuple.tuple(currentState, List.of());
        }
        final SnapshotsInProgress snapshotsInProgress = currentState.custom(SnapshotsInProgress.TYPE);
        assert snapshotsInProgress != null;
        final Set<String> repositoriesSeen = new HashSet<>();
        boolean changed = false;
        final ArrayList<SnapshotDeletionsInProgress.Entry> readyDeletions = new ArrayList<>();
        final List<SnapshotDeletionsInProgress.Entry> newDeletes = new ArrayList<>();
        for (SnapshotDeletionsInProgress.Entry entry : deletions.getEntries()) {
            final String repo = entry.repository();
            if (repositoriesSeen.add(entry.repository())
                && entry.state() == SnapshotDeletionsInProgress.State.WAITING
                && snapshotsInProgress.forRepo(repo).stream().noneMatch(SnapshotsService::isWritingToRepository)) {
                changed = true;
                final SnapshotDeletionsInProgress.Entry newEntry = entry.started();
                readyDeletions.add(newEntry);
                newDeletes.add(newEntry);
            } else {
                newDeletes.add(entry);
            }
        }
        return Tuple.tuple(
            changed
                ? ClusterState.builder(currentState)
                    .putCustom(SnapshotDeletionsInProgress.TYPE, SnapshotDeletionsInProgress.of(newDeletes))
                    .build()
                : currentState,
            readyDeletions
        );
    }

    /**
     * Computes the cluster state resulting from removing a given snapshot create operation from the given state. This method will update
     * the shard generations of snapshots that the given snapshot depended on so that finalizing them will not cause rolling back to an
     * outdated shard generation.
     *
     * @param state    current cluster state
     * @param snapshot snapshot for which to remove the snapshot operation
     * @return updated cluster state
     */
    public static ClusterState stateWithoutSnapshot(ClusterState state, Snapshot snapshot) {
        final SnapshotsInProgress snapshots = state.custom(SnapshotsInProgress.TYPE, SnapshotsInProgress.EMPTY);
        ClusterState result = state;
        int indexOfEntry = -1;
        final List<SnapshotsInProgress.Entry> entryList = snapshots.forRepo(snapshot.getRepository());
        for (int i = 0; i < entryList.size(); i++) {
            SnapshotsInProgress.Entry entry = entryList.get(i);
            if (entry.snapshot().equals(snapshot)) {
                indexOfEntry = i;
                break;
            }
        }
        if (indexOfEntry >= 0) {
            final List<SnapshotsInProgress.Entry> entries = new ArrayList<>(entryList.size() - 1);
            final SnapshotsInProgress.Entry removedEntry = entryList.get(indexOfEntry);
            for (int i = 0; i < indexOfEntry; i++) {
                final SnapshotsInProgress.Entry previousEntry = entryList.get(i);
                if (removedEntry.isClone()) {
                    if (previousEntry.isClone()) {
                        ImmutableOpenMap.Builder<RepositoryShardId, ShardSnapshotStatus> updatedShardAssignments = null;
                        for (Map.Entry<RepositoryShardId, ShardSnapshotStatus> finishedShardEntry : removedEntry.shardsByRepoShardId()
                            .entrySet()) {
                            final ShardSnapshotStatus shardState = finishedShardEntry.getValue();
                            if (shardState.state() == ShardState.SUCCESS) {
                                updatedShardAssignments = maybeAddUpdatedAssignment(
                                    updatedShardAssignments,
                                    shardState,
                                    finishedShardEntry.getKey(),
                                    previousEntry.shardsByRepoShardId()
                                );
                            }
                        }
                        addCloneEntry(entries, previousEntry, updatedShardAssignments);
                    } else {
                        ImmutableOpenMap.Builder<ShardId, ShardSnapshotStatus> updatedShardAssignments = null;
                        for (Map.Entry<RepositoryShardId, ShardSnapshotStatus> finishedShardEntry : removedEntry.shardsByRepoShardId()
                            .entrySet()) {
                            final ShardSnapshotStatus shardState = finishedShardEntry.getValue();
                            final RepositoryShardId repositoryShardId = finishedShardEntry.getKey();
                            if (shardState.state() != ShardState.SUCCESS
                                || previousEntry.shardsByRepoShardId().containsKey(repositoryShardId) == false) {
                                continue;
                            }
                            updatedShardAssignments = maybeAddUpdatedAssignment(
                                updatedShardAssignments,
                                shardState,
                                previousEntry.shardId(repositoryShardId),
                                previousEntry.shards()
                            );

                        }
                        addSnapshotEntry(entries, previousEntry, updatedShardAssignments);
                    }
                } else {
                    if (previousEntry.isClone()) {
                        ImmutableOpenMap.Builder<RepositoryShardId, ShardSnapshotStatus> updatedShardAssignments = null;
                        for (Map.Entry<RepositoryShardId, ShardSnapshotStatus> finishedShardEntry : removedEntry.shardsByRepoShardId()
                            .entrySet()) {
                            final ShardSnapshotStatus shardState = finishedShardEntry.getValue();
                            final RepositoryShardId repositoryShardId = finishedShardEntry.getKey();
                            if (shardState.state() != ShardState.SUCCESS
                                || previousEntry.shardsByRepoShardId().containsKey(repositoryShardId) == false) {
                                continue;
                            }
                            updatedShardAssignments = maybeAddUpdatedAssignment(
                                updatedShardAssignments,
                                shardState,
                                repositoryShardId,
                                previousEntry.shardsByRepoShardId()
                            );
                        }
                        addCloneEntry(entries, previousEntry, updatedShardAssignments);
                    } else {
                        ImmutableOpenMap.Builder<ShardId, ShardSnapshotStatus> updatedShardAssignments = null;
                        for (Map.Entry<RepositoryShardId, ShardSnapshotStatus> finishedShardEntry : removedEntry.shardsByRepoShardId()
                            .entrySet()) {
                            final ShardSnapshotStatus shardState = finishedShardEntry.getValue();
                            if (shardState.state() == ShardState.SUCCESS
                                && previousEntry.shardsByRepoShardId().containsKey(finishedShardEntry.getKey())) {
                                updatedShardAssignments = maybeAddUpdatedAssignment(
                                    updatedShardAssignments,
                                    shardState,
                                    previousEntry.shardId(finishedShardEntry.getKey()),
                                    previousEntry.shards()
                                );
                            }
                        }
                        addSnapshotEntry(entries, previousEntry, updatedShardAssignments);
                    }
                }
            }
            for (int i = indexOfEntry + 1; i < entryList.size(); i++) {
                entries.add(entryList.get(i));
            }
            result = ClusterState.builder(state)
                .putCustom(SnapshotsInProgress.TYPE, snapshots.withUpdatedEntriesForRepo(snapshot.getRepository(), entries))
                .build();
        }
        return readyDeletions(result).v1();
    }

    private static void addSnapshotEntry(
        List<SnapshotsInProgress.Entry> entries,
        SnapshotsInProgress.Entry entryToUpdate,
        @Nullable ImmutableOpenMap.Builder<ShardId, ShardSnapshotStatus> updatedShardAssignments
    ) {
        if (updatedShardAssignments == null) {
            entries.add(entryToUpdate);
        } else {
            final ImmutableOpenMap.Builder<ShardId, ShardSnapshotStatus> updatedStatus = ImmutableOpenMap.builder(entryToUpdate.shards());
            updatedStatus.putAll(updatedShardAssignments.build());
            entries.add(entryToUpdate.withShardStates(updatedStatus.build()));
        }
    }

    private static void addCloneEntry(
        List<SnapshotsInProgress.Entry> entries,
        SnapshotsInProgress.Entry entryToUpdate,
        @Nullable ImmutableOpenMap.Builder<RepositoryShardId, ShardSnapshotStatus> updatedShardAssignments
    ) {
        if (updatedShardAssignments == null) {
            entries.add(entryToUpdate);
        } else {
            final ImmutableOpenMap.Builder<RepositoryShardId, ShardSnapshotStatus> updatedStatus = ImmutableOpenMap.builder(
                entryToUpdate.shardsByRepoShardId()
            );
            updatedStatus.putAll(updatedShardAssignments.build());
            entries.add(entryToUpdate.withClones(updatedStatus.build()));
        }
    }

    @Nullable
    private static <T> ImmutableOpenMap.Builder<T, ShardSnapshotStatus> maybeAddUpdatedAssignment(
        @Nullable ImmutableOpenMap.Builder<T, ShardSnapshotStatus> updatedShardAssignments,
        ShardSnapshotStatus finishedShardState,
        T shardId,
        ImmutableOpenMap<T, ShardSnapshotStatus> statesToUpdate
    ) {
        final ShardGeneration newGeneration = finishedShardState.generation();
        final ShardSnapshotStatus stateToUpdate = statesToUpdate.get(shardId);
        if (stateToUpdate != null
            && stateToUpdate.state() == ShardState.SUCCESS
            && Objects.equals(newGeneration, stateToUpdate.generation()) == false) {
            if (updatedShardAssignments == null) {
                updatedShardAssignments = ImmutableOpenMap.builder();
            }
            updatedShardAssignments.put(shardId, stateToUpdate.withUpdatedGeneration(newGeneration));
        }
        return updatedShardAssignments;
    }

    /**
     * Removes record of running snapshot from cluster state and notifies the listener when this action is complete. This method is only
     * used when the snapshot fails for some reason. During normal operation the snapshot repository will remove the
     * {@link SnapshotsInProgress.Entry} from the cluster state once it's done finalizing the snapshot.
     *
     * @param snapshot       snapshot that failed
     * @param failure        exception that failed the snapshot
     * @param repositoryData repository data if the next finalization operation on the repository should be attempted or {@code null} if
     *                       no further actions should be executed
     */
    private void removeFailedSnapshotFromClusterState(Snapshot snapshot, Exception failure, @Nullable RepositoryData repositoryData) {
        assert failure != null : "Failure must be supplied";
        clusterService.submitStateUpdateTask(REMOVE_SNAPSHOT_METADATA_TASK_SOURCE, new ClusterStateUpdateTask() {

            @Override
            public ClusterState execute(ClusterState currentState) {
                final ClusterState updatedState = stateWithoutSnapshot(currentState, snapshot);
                assert updatedState == currentState || endingSnapshots.contains(snapshot)
                    : "did not track [" + snapshot + "] in ending snapshots while removing it from the cluster state";
                // now check if there are any delete operations that refer to the just failed snapshot and remove the snapshot from them
                return updateWithSnapshots(
                    updatedState,
                    null,
                    deletionsWithoutSnapshots(
                        updatedState.custom(SnapshotDeletionsInProgress.TYPE, SnapshotDeletionsInProgress.EMPTY),
                        Collections.singletonList(snapshot.getSnapshotId()),
                        snapshot.getRepository()
                    )
                );
            }

            @Override
            public void onFailure(Exception e) {
                logger.warn(() -> new ParameterizedMessage("[{}] failed to remove snapshot metadata", snapshot), e);
                failSnapshotCompletionListeners(
                    snapshot,
                    new SnapshotException(snapshot, "Failed to remove snapshot from cluster state", e)
                );
                failAllListenersOnMasterFailOver(e);
            }

            @Override
            public void onNoLongerMaster() {
                failure.addSuppressed(new SnapshotException(snapshot, "no longer master"));
                failSnapshotCompletionListeners(snapshot, failure);
                failAllListenersOnMasterFailOver(new NotMasterException(REMOVE_SNAPSHOT_METADATA_TASK_SOURCE));
            }

            @Override
            public void clusterStateProcessed(ClusterState oldState, ClusterState newState) {
                failSnapshotCompletionListeners(snapshot, failure);
                if (repositoryData != null) {
                    runNextQueuedOperation(repositoryData, snapshot.getRepository(), true);
                }
            }
        }, ClusterStateTaskExecutor.unbatched());
    }

    private static final String REMOVE_SNAPSHOT_METADATA_TASK_SOURCE = "remove snapshot metadata";

    /**
     * Remove the given {@link SnapshotId}s for the given {@code repository} from an instance of {@link SnapshotDeletionsInProgress}.
     * If no deletion contained any of the snapshot ids to remove then return {@code null}.
     *
     * @param deletions   snapshot deletions to update
     * @param snapshotIds snapshot ids to remove
     * @param repository  repository that the snapshot ids belong to
     * @return            updated {@link SnapshotDeletionsInProgress} or {@code null} if unchanged
     */
    @Nullable
    private static SnapshotDeletionsInProgress deletionsWithoutSnapshots(
        SnapshotDeletionsInProgress deletions,
        Collection<SnapshotId> snapshotIds,
        String repository
    ) {
        boolean changed = false;
        List<SnapshotDeletionsInProgress.Entry> updatedEntries = new ArrayList<>(deletions.getEntries().size());
        for (SnapshotDeletionsInProgress.Entry entry : deletions.getEntries()) {
            if (entry.repository().equals(repository)) {
                final List<SnapshotId> updatedSnapshotIds = new ArrayList<>(entry.getSnapshots());
                if (updatedSnapshotIds.removeAll(snapshotIds)) {
                    changed = true;
                    updatedEntries.add(entry.withSnapshots(updatedSnapshotIds));
                } else {
                    updatedEntries.add(entry);
                }
            } else {
                updatedEntries.add(entry);
            }
        }
        return changed ? SnapshotDeletionsInProgress.of(updatedEntries) : null;
    }

    private void failSnapshotCompletionListeners(Snapshot snapshot, Exception e) {
        failListenersIgnoringException(endAndGetListenersToResolve(snapshot), e);
        assert repositoryOperations.assertNotQueued(snapshot);
    }

    /**
     * Deletes snapshots from the repository. In-progress snapshots matched by the delete will be aborted before deleting them.
     *
     * @param request         delete snapshot request
     * @param listener        listener
     */
    public void deleteSnapshots(final DeleteSnapshotRequest request, final ActionListener<Void> listener) {
        final String repositoryName = request.repository();
        final String[] snapshotNames = request.snapshots();
        logger.info(
            () -> new ParameterizedMessage(
                "deleting snapshots [{}] from repository [{}]",
                Strings.arrayToCommaDelimitedString(snapshotNames),
                repositoryName
            )
        );

        final Repository repository = repositoriesService.repository(repositoryName);
        repository.executeConsistentStateUpdate(repositoryData -> new ClusterStateUpdateTask(request.masterNodeTimeout()) {

            private SnapshotDeletionsInProgress.Entry newDelete = null;

            private boolean reusedExistingDelete = false;

            // Snapshots that had all of their shard snapshots in queued state and thus were removed from the
            // cluster state right away
            private final Collection<Snapshot> completedNoCleanup = new ArrayList<>();

            // Snapshots that were aborted and that already wrote data to the repository and now have to be deleted
            // from the repository after the cluster state update
            private final Collection<SnapshotsInProgress.Entry> completedWithCleanup = new ArrayList<>();

            @Override
            public ClusterState execute(ClusterState currentState) {
                ensureRepositoryExists(repositoryName, currentState);
                final Set<SnapshotId> snapshotIds = new HashSet<>();

                // find in-progress snapshots to delete in cluster state
                final SnapshotsInProgress snapshotsInProgress = currentState.custom(SnapshotsInProgress.TYPE, SnapshotsInProgress.EMPTY);
                for (SnapshotsInProgress.Entry entry : snapshotsInProgress.forRepo(repositoryName)) {
                    final SnapshotId snapshotId = entry.snapshot().getSnapshotId();
                    if (Regex.simpleMatch(snapshotNames, snapshotId.getName())) {
                        snapshotIds.add(snapshotId);
                    }
                }

                // find snapshots to delete in repository data
                final Map<String, SnapshotId> snapshotsIdsInRepository = repositoryData.getSnapshotIds()
                    .stream()
                    .collect(Collectors.toMap(SnapshotId::getName, Function.identity()));
                for (String snapshotOrPattern : snapshotNames) {
                    if (Regex.isSimpleMatchPattern(snapshotOrPattern)) {
                        for (Map.Entry<String, SnapshotId> entry : snapshotsIdsInRepository.entrySet()) {
                            if (Regex.simpleMatch(snapshotOrPattern, entry.getKey())) {
                                snapshotIds.add(entry.getValue());
                            }
                        }
                    } else {
                        final SnapshotId foundId = snapshotsIdsInRepository.get(snapshotOrPattern);
                        if (foundId == null) {
                            if (snapshotIds.stream().noneMatch(snapshotId -> snapshotId.getName().equals(snapshotOrPattern))) {
                                throw new SnapshotMissingException(repositoryName, snapshotOrPattern);
                            }
                        } else {
                            snapshotIds.add(foundId);
                        }
                    }
                }

                if (snapshotIds.isEmpty()) {
                    return currentState;
                }

                final Set<SnapshotId> activeCloneSources = snapshotsInProgress.asStream()
                    .filter(SnapshotsInProgress.Entry::isClone)
                    .map(SnapshotsInProgress.Entry::source)
                    .collect(Collectors.toSet());
                for (SnapshotId snapshotId : snapshotIds) {
                    if (activeCloneSources.contains(snapshotId)) {
                        throw new ConcurrentSnapshotExecutionException(
                            new Snapshot(repositoryName, snapshotId),
                            "cannot delete snapshot while it is being cloned"
                        );
                    }
                }

                ensureNoCleanupInProgress(
                    currentState,
                    repositoryName,
                    snapshotIds.stream().findFirst().get().getName(),
                    "delete snapshot"
                );

                final SnapshotDeletionsInProgress deletionsInProgress = currentState.custom(
                    SnapshotDeletionsInProgress.TYPE,
                    SnapshotDeletionsInProgress.EMPTY
                );

                final RestoreInProgress restoreInProgress = currentState.custom(RestoreInProgress.TYPE, RestoreInProgress.EMPTY);
                // don't allow snapshot deletions while a restore is taking place,
                // otherwise we could end up deleting a snapshot that is being restored
                // and the files the restore depends on would all be gone

                for (RestoreInProgress.Entry entry : restoreInProgress) {
                    if (repositoryName.equals(entry.snapshot().getRepository()) && snapshotIds.contains(entry.snapshot().getSnapshotId())) {
                        throw new ConcurrentSnapshotExecutionException(
                            new Snapshot(repositoryName, snapshotIds.stream().findFirst().get()),
                            "cannot delete snapshot during a restore in progress in [" + restoreInProgress + "]"
                        );
                    }
                }
                // Snapshot ids that will have to be physically deleted from the repository
                final Set<SnapshotId> snapshotIdsRequiringCleanup = new HashSet<>(snapshotIds);
                final SnapshotsInProgress updatedSnapshots = snapshotsInProgress.withUpdatedEntriesForRepo(
                    repositoryName,
                    snapshotsInProgress.forRepo(repositoryName).stream().map(existing -> {
                        if (existing.state() == State.STARTED
                            && snapshotIdsRequiringCleanup.contains(existing.snapshot().getSnapshotId())) {
                            // snapshot is started - mark every non completed shard as aborted
                            final SnapshotsInProgress.Entry abortedEntry = existing.abort();
                            if (abortedEntry == null) {
                                // No work has been done for this snapshot yet so we remove it from the cluster state directly
                                final Snapshot existingNotYetStartedSnapshot = existing.snapshot();
                                // Adding the snapshot to #endingSnapshots since we still have to resolve its listeners to not trip
                                // any leaked listener assertions
                                if (endingSnapshots.add(existingNotYetStartedSnapshot)) {
                                    completedNoCleanup.add(existingNotYetStartedSnapshot);
                                }
                                snapshotIdsRequiringCleanup.remove(existingNotYetStartedSnapshot.getSnapshotId());
                            } else if (abortedEntry.state().completed()) {
                                completedWithCleanup.add(abortedEntry);
                            }
                            return abortedEntry;
                        }
                        return existing;
                    }).filter(Objects::nonNull).toList()
                );
                if (snapshotIdsRequiringCleanup.isEmpty()) {
                    // We only saw snapshots that could be removed from the cluster state right away, no need to update the deletions
                    return updateWithSnapshots(currentState, updatedSnapshots, null);
                }
                // add the snapshot deletion to the cluster state
                final SnapshotDeletionsInProgress.Entry replacedEntry = deletionsInProgress.getEntries()
                    .stream()
                    .filter(entry -> entry.repository().equals(repositoryName))
                    .filter(entry -> entry.state() == SnapshotDeletionsInProgress.State.WAITING)
                    .findFirst()
                    .orElse(null);
                if (replacedEntry == null) {
                    final Optional<SnapshotDeletionsInProgress.Entry> foundDuplicate = deletionsInProgress.getEntries()
                        .stream()
                        .filter(
                            entry -> entry.repository().equals(repositoryName)
                                && entry.state() == SnapshotDeletionsInProgress.State.STARTED
                                && entry.getSnapshots().containsAll(snapshotIds)
                        )
                        .findFirst();
                    if (foundDuplicate.isPresent()) {
                        newDelete = foundDuplicate.get();
                        reusedExistingDelete = true;
                        return currentState;
                    }
                    newDelete = new SnapshotDeletionsInProgress.Entry(
                        List.copyOf(snapshotIdsRequiringCleanup),
                        repositoryName,
                        threadPool.absoluteTimeInMillis(),
                        repositoryData.getGenId(),
                        updatedSnapshots.forRepo(repositoryName).stream().noneMatch(SnapshotsService::isWritingToRepository)
                            && deletionsInProgress.hasExecutingDeletion(repositoryName) == false
                                ? SnapshotDeletionsInProgress.State.STARTED
                                : SnapshotDeletionsInProgress.State.WAITING
                    );
                } else {
                    newDelete = replacedEntry.withAddedSnapshots(snapshotIdsRequiringCleanup);
                }
                return updateWithSnapshots(
                    currentState,
                    updatedSnapshots,
                    (replacedEntry == null ? deletionsInProgress : deletionsInProgress.withRemovedEntry(replacedEntry.uuid()))
                        .withAddedEntry(newDelete)
                );
            }

            @Override
            public void onFailure(Exception e) {
                endingSnapshots.removeAll(completedNoCleanup);
                listener.onFailure(e);
            }

            @Override
            public void clusterStateProcessed(ClusterState oldState, ClusterState newState) {
                if (completedNoCleanup.isEmpty() == false) {
                    logger.info("snapshots {} aborted", completedNoCleanup);
                }
                for (Snapshot snapshot : completedNoCleanup) {
                    failSnapshotCompletionListeners(snapshot, new SnapshotException(snapshot, SnapshotsInProgress.ABORTED_FAILURE_TEXT));
                }
                if (newDelete == null) {
                    listener.onResponse(null);
                } else {
                    addDeleteListener(newDelete.uuid(), listener);
                    if (reusedExistingDelete) {
                        return;
                    }
                    if (newDelete.state() == SnapshotDeletionsInProgress.State.STARTED) {
                        if (tryEnterRepoLoop(repositoryName)) {
                            deleteSnapshotsFromRepository(newDelete, repositoryData, newState.nodes().getMinNodeVersion());
                        } else {
                            logger.trace("Delete [{}] could not execute directly and was queued", newDelete);
                        }
                    } else {
                        for (SnapshotsInProgress.Entry completedSnapshot : completedWithCleanup) {
                            endSnapshot(completedSnapshot, newState.metadata(), repositoryData);
                        }
                    }
                }
            }
        }, "delete snapshot [" + repository + "]" + Arrays.toString(snapshotNames), listener::onFailure);
    }

    /**
     * Checks if the given {@link SnapshotsInProgress.Entry} is currently writing to the repository.
     *
     * @param entry snapshot entry
     * @return true if entry is currently writing to the repository
     */
    private static boolean isWritingToRepository(SnapshotsInProgress.Entry entry) {
        if (entry.state().completed()) {
            // Entry is writing to the repo because it's finalizing on master
            return true;
        }
        for (ShardSnapshotStatus value : entry.shardsByRepoShardId().values()) {
            if (value.isActive()) {
                // Entry is writing to the repo because it's writing to a shard on a data node or waiting to do so for a concrete shard
                return true;
            }
        }
        return false;
    }

    private void addDeleteListener(String deleteUUID, ActionListener<Void> listener) {
        snapshotDeletionListeners.computeIfAbsent(deleteUUID, k -> new CopyOnWriteArrayList<>()).add(listener);
    }

    /**
     * Determines the minimum {@link Version} that the snapshot repository must be compatible with from the current nodes in the cluster
     * and the contents of the repository. The minimum version is determined as the lowest version found across all snapshots in the
     * repository and all nodes in the cluster.
     *
     * @param minNodeVersion minimum node version in the cluster
     * @param repositoryData current {@link RepositoryData} of that repository
     * @param excluded       snapshot id to ignore when computing the minimum version
     *                       (used to use newer metadata version after a snapshot delete)
     * @return minimum node version that must still be able to read the repository metadata
     */
    public Version minCompatibleVersion(Version minNodeVersion, RepositoryData repositoryData, @Nullable Collection<SnapshotId> excluded) {
        Version minCompatVersion = minNodeVersion;
        final Collection<SnapshotId> snapshotIds = repositoryData.getSnapshotIds();
        for (SnapshotId snapshotId : snapshotIds.stream()
            .filter(excluded == null ? sn -> true : Predicate.not(excluded::contains))
            .collect(Collectors.toList())) {
            final Version known = repositoryData.getVersion(snapshotId);
            // If we don't have the version cached in the repository data yet we load it from the snapshot info blobs
            if (known == null) {
                assert repositoryData.shardGenerations().totalShards() == 0
                    : "Saw shard generations ["
                        + repositoryData.shardGenerations()
                        + "] but did not have versions tracked for snapshot ["
                        + snapshotId
                        + "]";
                return OLD_SNAPSHOT_FORMAT;
            } else {
                minCompatVersion = minCompatVersion.before(known) ? minCompatVersion : known;
            }
        }
        return minCompatVersion;
    }

    /**
     * Checks whether the metadata version supports writing {@link ShardGenerations} to the repository.
     *
     * @param repositoryMetaVersion version to check
     * @return true if version supports {@link ShardGenerations}
     */
    public static boolean useShardGenerations(Version repositoryMetaVersion) {
        return repositoryMetaVersion.onOrAfter(SHARD_GEN_IN_REPO_DATA_VERSION);
    }

    /**
     * Checks whether the metadata version supports writing {@link ShardGenerations} to the repository.
     *
     * @param repositoryMetaVersion version to check
     * @return true if version supports {@link ShardGenerations}
     */
    public static boolean useIndexGenerations(Version repositoryMetaVersion) {
        return repositoryMetaVersion.onOrAfter(INDEX_GEN_IN_REPO_DATA_VERSION);
    }

    /**
     * Checks whether the metadata version supports writing the cluster- and repository-uuid to the repository.
     *
     * @param repositoryMetaVersion version to check
     * @return true if version supports writing cluster- and repository-uuid to the repository
     */
    public static boolean includesUUIDs(Version repositoryMetaVersion) {
        return repositoryMetaVersion.onOrAfter(UUIDS_IN_REPO_DATA_VERSION);
    }

    public static boolean includeFileInfoWriterUUID(Version repositoryMetaVersion) {
        return repositoryMetaVersion.onOrAfter(FILE_INFO_WRITER_UUIDS_IN_SHARD_DATA_VERSION);
    }

    /** Deletes snapshot from repository
     *
     * @param deleteEntry       delete entry in cluster state
     * @param minNodeVersion    minimum node version in the cluster
     */
    private void deleteSnapshotsFromRepository(SnapshotDeletionsInProgress.Entry deleteEntry, Version minNodeVersion) {
        final long expectedRepoGen = deleteEntry.repositoryStateId();
        repositoriesService.getRepositoryData(deleteEntry.repository(), new ActionListener<>() {
            @Override
            public void onResponse(RepositoryData repositoryData) {
                assert repositoryData.getGenId() == expectedRepoGen
                    : "Repository generation should not change as long as a ready delete is found in the cluster state but found ["
                        + expectedRepoGen
                        + "] in cluster state and ["
                        + repositoryData.getGenId()
                        + "] in the repository";
                deleteSnapshotsFromRepository(deleteEntry, repositoryData, minNodeVersion);
            }

            @Override
            public void onFailure(Exception e) {
                clusterService.submitStateUpdateTask(
                    "fail repo tasks for [" + deleteEntry.repository() + "]",
                    new FailPendingRepoTasksTask(deleteEntry.repository(), e),
                    ClusterStateTaskExecutor.unbatched()
                );
            }
        });
    }

    /** Deletes snapshot from repository
     *
     * @param deleteEntry       delete entry in cluster state
     * @param repositoryData    the {@link RepositoryData} of the repository to delete from
     * @param minNodeVersion    minimum node version in the cluster
     */
    private void deleteSnapshotsFromRepository(
        SnapshotDeletionsInProgress.Entry deleteEntry,
        RepositoryData repositoryData,
        Version minNodeVersion
    ) {
        if (repositoryOperations.startDeletion(deleteEntry.uuid())) {
            assert currentlyFinalizing.contains(deleteEntry.repository());
            final List<SnapshotId> snapshotIds = deleteEntry.getSnapshots();
            assert deleteEntry.state() == SnapshotDeletionsInProgress.State.STARTED : "incorrect state for entry [" + deleteEntry + "]";
            if (snapshotIds.isEmpty()) {
                // this deletion overlapped one or more deletions that were successfully processed and there is no remaining snapshot to
                // delete now, we can avoid reaching to the repository and can complete the deletion.
                // TODO we should complete the deletion and resolve the listeners of SnapshotDeletionsInProgress with no snapshot sooner,
                // that would save some cluster state updates.
                removeSnapshotDeletionFromClusterState(deleteEntry, null, repositoryData);
                return;
            }
            repositoriesService.repository(deleteEntry.repository())
                .deleteSnapshots(
                    snapshotIds,
                    repositoryData.getGenId(),
                    minCompatibleVersion(minNodeVersion, repositoryData, snapshotIds),
                    ActionListener.wrap(updatedRepoData -> {
                        logger.info("snapshots {} deleted", snapshotIds);
                        removeSnapshotDeletionFromClusterState(deleteEntry, null, updatedRepoData);
                    }, ex -> removeSnapshotDeletionFromClusterState(deleteEntry, ex, repositoryData))
                );
        }
    }

    /**
     * Removes a {@link SnapshotDeletionsInProgress.Entry} from {@link SnapshotDeletionsInProgress} in the cluster state after it executed
     * on the repository.
     *
     * @param deleteEntry delete entry to remove from the cluster state
     * @param failure     failure encountered while executing the delete on the repository or {@code null} if the delete executed
     *                    successfully
     * @param repositoryData current {@link RepositoryData} for the repository we just ran the delete on.
     */
    private void removeSnapshotDeletionFromClusterState(
        final SnapshotDeletionsInProgress.Entry deleteEntry,
        @Nullable final Exception failure,
        final RepositoryData repositoryData
    ) {
        final ClusterStateUpdateTask clusterStateUpdateTask;
        if (failure == null) {
            // If we didn't have a failure during the snapshot delete we will remove all snapshot ids that the delete successfully removed
            // from the repository from enqueued snapshot delete entries during the cluster state update. After the cluster state update we
            // resolve the delete listeners with the latest repository data from after the delete.
            clusterStateUpdateTask = new RemoveSnapshotDeletionAndContinueTask(deleteEntry, repositoryData) {
                @Override
                protected SnapshotDeletionsInProgress filterDeletions(SnapshotDeletionsInProgress deletions) {
                    final SnapshotDeletionsInProgress updatedDeletions = deletionsWithoutSnapshots(
                        deletions,
                        deleteEntry.getSnapshots(),
                        deleteEntry.repository()
                    );
                    return updatedDeletions == null ? deletions : updatedDeletions;
                }

                @Override
                protected void handleListeners(List<ActionListener<Void>> deleteListeners) {
                    assert repositoryData.getSnapshotIds().stream().noneMatch(deleteEntry.getSnapshots()::contains)
                        : "Repository data contained snapshot ids "
                            + repositoryData.getSnapshotIds()
                            + " that should should been deleted by ["
                            + deleteEntry
                            + "]";
                    completeListenersIgnoringException(deleteListeners, null);
                }
            };
        } else {
            // The delete failed to execute on the repository. We remove it from the cluster state and then fail all listeners associated
            // with it.
            clusterStateUpdateTask = new RemoveSnapshotDeletionAndContinueTask(deleteEntry, repositoryData) {
                @Override
                protected void handleListeners(List<ActionListener<Void>> deleteListeners) {
                    failListenersIgnoringException(deleteListeners, failure);
                }
            };
        }
        clusterService.submitStateUpdateTask(
            "remove snapshot deletion metadata",
            clusterStateUpdateTask,
            ClusterStateTaskExecutor.unbatched()
        );
    }

    /**
     * Handle snapshot or delete failure due to not being master any more so we don't try to do run additional cluster state updates.
     * The next master will try handling the missing operations. All we can do is fail all the listeners on this master node so that
     * transport requests return and we don't leak listeners.
     *
     * @param e exception that caused us to realize we are not master any longer
     */
    private void failAllListenersOnMasterFailOver(Exception e) {
        logger.debug("Failing all snapshot operation listeners because this node is not master any longer", e);
        synchronized (currentlyFinalizing) {
            if (ExceptionsHelper.unwrap(e, NotMasterException.class, FailedToCommitClusterStateException.class) != null) {
                repositoryOperations.clear();
                for (Snapshot snapshot : Set.copyOf(snapshotCompletionListeners.keySet())) {
                    failSnapshotCompletionListeners(snapshot, new SnapshotException(snapshot, "no longer master"));
                }
                final Exception wrapped = new RepositoryException("_all", "Failed to update cluster state during repository operation", e);
                for (Iterator<List<ActionListener<Void>>> iterator = snapshotDeletionListeners.values().iterator(); iterator.hasNext();) {
                    final List<ActionListener<Void>> listeners = iterator.next();
                    iterator.remove();
                    failListenersIgnoringException(listeners, wrapped);
                }
                assert snapshotDeletionListeners.isEmpty() : "No new listeners should have been added but saw " + snapshotDeletionListeners;
            } else {
                assert false
                    : new AssertionError("Modifying snapshot state should only ever fail because we failed to publish new state", e);
                logger.error("Unexpected failure during cluster state update", e);
            }
            currentlyFinalizing.clear();
        }
    }

    /**
     * A cluster state update that will remove a given {@link SnapshotDeletionsInProgress.Entry} from the cluster state
     * and trigger running the next snapshot-delete or -finalization operation available to execute if there is one
     * ready in the cluster state as a result of this state update.
     */
    private abstract class RemoveSnapshotDeletionAndContinueTask extends ClusterStateUpdateTask {

        // Snapshots that can be finalized after the delete operation has been removed from the cluster state
        protected final List<SnapshotsInProgress.Entry> newFinalizations = new ArrayList<>();

        private List<SnapshotDeletionsInProgress.Entry> readyDeletions = Collections.emptyList();

        protected final SnapshotDeletionsInProgress.Entry deleteEntry;

        private final RepositoryData repositoryData;

        RemoveSnapshotDeletionAndContinueTask(SnapshotDeletionsInProgress.Entry deleteEntry, RepositoryData repositoryData) {
            this.deleteEntry = deleteEntry;
            this.repositoryData = repositoryData;
        }

        @Override
        public ClusterState execute(ClusterState currentState) {
            final SnapshotDeletionsInProgress deletions = currentState.custom(SnapshotDeletionsInProgress.TYPE);
            assert deletions != null : "We only run this if there were deletions in the cluster state before";
            final SnapshotDeletionsInProgress updatedDeletions = deletions.withRemovedEntry(deleteEntry.uuid());
            if (updatedDeletions == deletions) {
                return currentState;
            }
            final SnapshotDeletionsInProgress newDeletions = filterDeletions(updatedDeletions);
            final Tuple<ClusterState, List<SnapshotDeletionsInProgress.Entry>> res = readyDeletions(
                updateWithSnapshots(currentState, updatedSnapshotsInProgress(currentState, newDeletions), newDeletions)
            );
            readyDeletions = res.v2();
            return res.v1();
        }

        @Override
        public void onFailure(Exception e) {
            logger.warn(() -> new ParameterizedMessage("{} failed to remove snapshot deletion metadata", deleteEntry), e);
            repositoryOperations.finishDeletion(deleteEntry.uuid());
            failAllListenersOnMasterFailOver(e);
        }

        protected SnapshotDeletionsInProgress filterDeletions(SnapshotDeletionsInProgress deletions) {
            return deletions;
        }

        @Override
        public final void clusterStateProcessed(ClusterState oldState, ClusterState newState) {
            final List<ActionListener<Void>> deleteListeners;
            repositoryOperations.finishDeletion(deleteEntry.uuid());
            deleteListeners = snapshotDeletionListeners.remove(deleteEntry.uuid());
            handleListeners(deleteListeners);
            if (newFinalizations.isEmpty()) {
                if (readyDeletions.isEmpty()) {
                    leaveRepoLoop(deleteEntry.repository());
                } else {
                    for (SnapshotDeletionsInProgress.Entry readyDeletion : readyDeletions) {
                        deleteSnapshotsFromRepository(readyDeletion, repositoryData, newState.nodes().getMinNodeVersion());
                    }
                }
            } else {
                leaveRepoLoop(deleteEntry.repository());
                assert readyDeletions.stream().noneMatch(entry -> entry.repository().equals(deleteEntry.repository()))
                    : "New finalizations " + newFinalizations + " added even though deletes " + readyDeletions + " are ready";
                for (SnapshotsInProgress.Entry entry : newFinalizations) {
                    endSnapshot(entry, newState.metadata(), repositoryData);
                }
            }
            // TODO: be more efficient here, we could collect newly ready shard clones as we compute them and then directly start them
            // instead of looping over all possible clones to execute
            startExecutableClones(newState.custom(SnapshotsInProgress.TYPE, SnapshotsInProgress.EMPTY), null);
        }

        /**
         * Invoke snapshot delete listeners for {@link #deleteEntry}.
         *
         * @param deleteListeners delete snapshot listeners or {@code null} if there weren't any for {@link #deleteEntry}.
         */
        protected abstract void handleListeners(@Nullable List<ActionListener<Void>> deleteListeners);

        /**
         * Computes an updated {@link SnapshotsInProgress} that takes into account an updated version of
         * {@link SnapshotDeletionsInProgress} that has a {@link SnapshotDeletionsInProgress.Entry} removed from it
         * relative to the {@link SnapshotDeletionsInProgress} found in {@code currentState}.
         * The removal of a delete from the cluster state can trigger two possible actions on in-progress snapshots:
         * <ul>
         *     <li>Snapshots that had unfinished shard snapshots in state {@link ShardSnapshotStatus#UNASSIGNED_QUEUED} that
         *     could not be started because the delete was running can have those started.</li>
         *     <li>Snapshots that had all their shards reach a completed state while a delete was running (e.g. as a result of
         *     nodes dropping out of the cluster or another incoming delete aborting them) need not be updated in the cluster
         *     state but need to have their finalization triggered now that it's possible with the removal of the delete
         *     from the state.</li>
         * </ul>
         *
         * @param currentState     current cluster state
         * @param updatedDeletions deletions with removed entry
         * @return updated snapshot in progress instance or {@code null} if there are no changes to it
         */
        @Nullable
        private SnapshotsInProgress updatedSnapshotsInProgress(ClusterState currentState, SnapshotDeletionsInProgress updatedDeletions) {
            final SnapshotsInProgress snapshotsInProgress = currentState.custom(SnapshotsInProgress.TYPE, SnapshotsInProgress.EMPTY);
            final List<SnapshotsInProgress.Entry> snapshotEntries = new ArrayList<>();

            // Keep track of shardIds that we started snapshots for as a result of removing this delete so we don't assign
            // them to multiple snapshots by accident
            final Set<RepositoryShardId> reassignedShardIds = new HashSet<>();

            boolean changed = false;

            final String localNodeId = currentState.nodes().getLocalNodeId();
            final String repoName = deleteEntry.repository();
            InFlightShardSnapshotStates inFlightShardStates = null;
            for (SnapshotsInProgress.Entry entry : snapshotsInProgress.forRepo(repoName)) {
                if (entry.state().completed() == false) {
                    // TODO: dry up redundant computation and code between clone and non-clone case, in particular reuse
                    // `inFlightShardStates` across both clone and standard snapshot code
                    if (entry.isClone()) {
                        // Collect waiting shards from that entry that we can assign now that we are done with the deletion
                        final List<RepositoryShardId> canBeUpdated = new ArrayList<>();
                        for (Map.Entry<RepositoryShardId, ShardSnapshotStatus> value : entry.shardsByRepoShardId().entrySet()) {
                            if (value.getValue().equals(ShardSnapshotStatus.UNASSIGNED_QUEUED)
                                && reassignedShardIds.contains(value.getKey()) == false) {
                                canBeUpdated.add(value.getKey());
                            }
                        }
                        // TODO: the below logic is very similar to that in #startCloning and both could be dried up against each other
                        // also the code for standard snapshots could make use of this breakout as well
                        if (canBeUpdated.isEmpty() || updatedDeletions.hasExecutingDeletion(repoName)) {
                            // No shards can be updated in this snapshot so we just add it as is again
                            snapshotEntries.add(entry);
                        } else {
                            if (inFlightShardStates == null) {
                                inFlightShardStates = InFlightShardSnapshotStates.forEntries(snapshotsInProgress.forRepo(repoName));
                            }
                            final ImmutableOpenMap.Builder<RepositoryShardId, ShardSnapshotStatus> updatedAssignmentsBuilder =
                                ImmutableOpenMap.builder(entry.shardsByRepoShardId());
                            for (RepositoryShardId shardId : canBeUpdated) {
                                if (inFlightShardStates.isActive(shardId.indexName(), shardId.shardId()) == false) {
                                    markShardReassigned(shardId, reassignedShardIds);
                                    updatedAssignmentsBuilder.put(
                                        shardId,
                                        new ShardSnapshotStatus(
                                            localNodeId,
                                            inFlightShardStates.generationForShard(
                                                shardId.index(),
                                                shardId.shardId(),
                                                repositoryData.shardGenerations()
                                            )
                                        )
                                    );
                                }
                            }
                            snapshotEntries.add(entry.withClones(updatedAssignmentsBuilder.build()));
                            changed = true;
                        }
                    } else {
                        // Collect waiting shards that in entry that we can assign now that we are done with the deletion
                        final List<RepositoryShardId> canBeUpdated = new ArrayList<>();
                        for (Map.Entry<RepositoryShardId, ShardSnapshotStatus> value : entry.shardsByRepoShardId().entrySet()) {
                            if (value.getValue().equals(ShardSnapshotStatus.UNASSIGNED_QUEUED)
                                && reassignedShardIds.contains(value.getKey()) == false) {
                                canBeUpdated.add(value.getKey());
                            }
                        }
                        if (canBeUpdated.isEmpty()) {
                            // No shards can be updated in this snapshot so we just add it as is again
                            snapshotEntries.add(entry);
                        } else {
                            final ImmutableOpenMap<ShardId, ShardSnapshotStatus> shardAssignments = shards(
                                snapshotsInProgress,
                                updatedDeletions,
                                currentState,
                                entry.indices().values(),
                                entry.version().onOrAfter(SHARD_GEN_IN_REPO_DATA_VERSION),
                                repositoryData,
                                repoName
                            );
                            final ImmutableOpenMap.Builder<ShardId, ShardSnapshotStatus> updatedAssignmentsBuilder = ImmutableOpenMap
                                .builder(entry.shards());
                            for (RepositoryShardId shardId : canBeUpdated) {
                                final ShardId sid = entry.shardId(shardId);
                                final ShardSnapshotStatus updated = shardAssignments.get(sid);
                                if (updated == null) {
                                    // We don't have a new assignment for this shard because its index was concurrently deleted
                                    assert currentState.routingTable().hasIndex(sid.getIndex()) == false
                                        : "Missing assignment for [" + sid + "]";
                                    updatedAssignmentsBuilder.put(sid, ShardSnapshotStatus.MISSING);
                                } else {
                                    if (updated.isActive()) {
                                        markShardReassigned(shardId, reassignedShardIds);
                                    }
                                    updatedAssignmentsBuilder.put(sid, updated);
                                }
                            }
                            final SnapshotsInProgress.Entry updatedEntry = entry.withShardStates(updatedAssignmentsBuilder.build());
                            snapshotEntries.add(updatedEntry);
                            changed = true;
                            if (updatedEntry.state().completed()) {
                                newFinalizations.add(entry);
                            }
                        }
                    }
                } else {
                    // Entry is already completed so we will finalize it now that the delete doesn't block us after
                    // this CS update finishes
                    newFinalizations.add(entry);
                    snapshotEntries.add(entry);
                }
            }
            return changed ? snapshotsInProgress.withUpdatedEntriesForRepo(repoName, snapshotEntries) : null;
        }

        private void markShardReassigned(RepositoryShardId shardId, Set<RepositoryShardId> reassignments) {
            final boolean added = reassignments.add(shardId);
            assert added : "should only ever reassign each shard once but assigned [" + shardId + "] multiple times";
        }
    }

    /**
     * Shortcut to build new {@link ClusterState} from the current state and updated values of {@link SnapshotsInProgress} and
     * {@link SnapshotDeletionsInProgress}.
     *
     * @param state                       current cluster state
     * @param snapshotsInProgress         new value for {@link SnapshotsInProgress} or {@code null} if it's unchanged
     * @param snapshotDeletionsInProgress new value for {@link SnapshotDeletionsInProgress} or {@code null} if it's unchanged
     * @return updated cluster state
     */
    public static ClusterState updateWithSnapshots(
        ClusterState state,
        @Nullable SnapshotsInProgress snapshotsInProgress,
        @Nullable SnapshotDeletionsInProgress snapshotDeletionsInProgress
    ) {
        if (snapshotsInProgress == null && snapshotDeletionsInProgress == null) {
            return state;
        }
        ClusterState.Builder builder = ClusterState.builder(state);
        if (snapshotsInProgress != null) {
            builder.putCustom(SnapshotsInProgress.TYPE, snapshotsInProgress);
        }
        if (snapshotDeletionsInProgress != null) {
            builder.putCustom(SnapshotDeletionsInProgress.TYPE, snapshotDeletionsInProgress);
        }
        return builder.build();
    }

    private static <T> void failListenersIgnoringException(@Nullable List<ActionListener<T>> listeners, Exception failure) {
        if (listeners != null) {
            try {
                ActionListener.onFailure(listeners, failure);
            } catch (Exception ex) {
                assert false : new AssertionError(ex);
                logger.warn("Failed to notify listeners", ex);
            }
        }
    }

    private static <T> void completeListenersIgnoringException(@Nullable List<ActionListener<T>> listeners, T result) {
        if (listeners != null) {
            try {
                ActionListener.onResponse(listeners, result);
            } catch (Exception ex) {
                assert false : new AssertionError(ex);
                logger.warn("Failed to notify listeners", ex);
            }
        }
    }

    /**
     * Calculates the assignment of shards to data nodes for a new snapshot based on the given cluster state and the
     * indices that should be included in the snapshot.
     *
     * @param indices             Indices to snapshot
     * @param useShardGenerations whether to write {@link ShardGenerations} during the snapshot
     * @return list of shard to be included into current snapshot
     */
    private static ImmutableOpenMap<ShardId, SnapshotsInProgress.ShardSnapshotStatus> shards(
        SnapshotsInProgress snapshotsInProgress,
        SnapshotDeletionsInProgress deletionsInProgress,
        ClusterState currentState,
        Collection<IndexId> indices,
        boolean useShardGenerations,
        RepositoryData repositoryData,
        String repoName
    ) {
        ImmutableOpenMap.Builder<ShardId, SnapshotsInProgress.ShardSnapshotStatus> builder = ImmutableOpenMap.builder();
        final ShardGenerations shardGenerations = repositoryData.shardGenerations();
        final InFlightShardSnapshotStates inFlightShardStates = InFlightShardSnapshotStates.forEntries(
            snapshotsInProgress.forRepo(repoName)
        );
        final boolean readyToExecute = deletionsInProgress.hasExecutingDeletion(repoName) == false;
        for (IndexId index : indices) {
            final String indexName = index.getName();
            final boolean isNewIndex = repositoryData.getIndices().containsKey(indexName) == false;
            IndexMetadata indexMetadata = currentState.metadata().index(indexName);
            if (indexMetadata == null) {
                // The index was deleted before we managed to start the snapshot - mark it as missing.
                builder.put(new ShardId(indexName, IndexMetadata.INDEX_UUID_NA_VALUE, 0), ShardSnapshotStatus.MISSING);
            } else {
                final IndexRoutingTable indexRoutingTable = currentState.routingTable().index(indexName);
                assert indexRoutingTable != null;
                for (int i = 0; i < indexMetadata.getNumberOfShards(); i++) {
                    final ShardId shardId = indexRoutingTable.shard(i).shardId();
                    final ShardGeneration shardRepoGeneration;
                    if (useShardGenerations) {
                        final ShardGeneration inFlightGeneration = inFlightShardStates.generationForShard(
                            index,
                            shardId.id(),
                            shardGenerations
                        );
                        if (inFlightGeneration == null && isNewIndex) {
                            assert shardGenerations.getShardGen(index, shardId.getId()) == null
                                : "Found shard generation for new index [" + index + "]";
                            shardRepoGeneration = ShardGenerations.NEW_SHARD_GEN;
                        } else {
                            shardRepoGeneration = inFlightGeneration;
                        }
                    } else {
                        shardRepoGeneration = null;
                    }
                    final ShardSnapshotStatus shardSnapshotStatus;
                    if (readyToExecute == false || inFlightShardStates.isActive(shardId.getIndexName(), shardId.id())) {
                        shardSnapshotStatus = ShardSnapshotStatus.UNASSIGNED_QUEUED;
                    } else {
                        shardSnapshotStatus = initShardSnapshotStatus(shardRepoGeneration, indexRoutingTable.shard(i).primaryShard());
                    }
                    builder.put(shardId, shardSnapshotStatus);
                }
            }
        }

        return builder.build();
    }

    /**
     * Compute the snapshot status for a given shard based on the current primary routing entry for the shard.
     *
     * @param shardRepoGeneration repository generation of the shard in the repository
     * @param primary             primary routing entry for the shard
     * @return                    shard snapshot status
     */
    private static ShardSnapshotStatus initShardSnapshotStatus(ShardGeneration shardRepoGeneration, ShardRouting primary) {
        ShardSnapshotStatus shardSnapshotStatus;
        if (primary == null || primary.assignedToNode() == false) {
            shardSnapshotStatus = new ShardSnapshotStatus(null, ShardState.MISSING, "primary shard is not allocated", shardRepoGeneration);
        } else if (primary.relocating() || primary.initializing()) {
            shardSnapshotStatus = new ShardSnapshotStatus(primary.currentNodeId(), ShardState.WAITING, shardRepoGeneration);
        } else if (primary.started() == false) {
            shardSnapshotStatus = new ShardSnapshotStatus(
                primary.currentNodeId(),
                ShardState.MISSING,
                "primary shard hasn't been started yet",
                shardRepoGeneration
            );
        } else {
            shardSnapshotStatus = new ShardSnapshotStatus(primary.currentNodeId(), shardRepoGeneration);
        }
        return shardSnapshotStatus;
    }

    /**
     * Returns the data streams that are currently being snapshotted (with partial == false) and that are contained in the
     * indices-to-check set.
     */
    public static Set<String> snapshottingDataStreams(final ClusterState currentState, final Set<String> dataStreamsToCheck) {
        Map<String, DataStream> dataStreams = currentState.metadata().dataStreams();
        return currentState.custom(SnapshotsInProgress.TYPE, SnapshotsInProgress.EMPTY)
            .asStream()
            .filter(e -> e.partial() == false)
            .flatMap(e -> e.dataStreams().stream())
            .filter(ds -> dataStreams.containsKey(ds) && dataStreamsToCheck.contains(ds))
            .collect(Collectors.toSet());
    }

    /**
     * Returns the indices that are currently being snapshotted (with partial == false) and that are contained in the indices-to-check set.
     */
    public static Set<Index> snapshottingIndices(final ClusterState currentState, final Set<Index> indicesToCheck) {
        final Set<Index> indices = new HashSet<>();
        for (List<SnapshotsInProgress.Entry> snapshotsInRepo : currentState.custom(SnapshotsInProgress.TYPE, SnapshotsInProgress.EMPTY)
            .entriesByRepo()) {
            for (final SnapshotsInProgress.Entry entry : snapshotsInRepo) {
                if (entry.partial() == false && entry.isClone() == false) {
                    for (String indexName : entry.indices().keySet()) {
                        IndexMetadata indexMetadata = currentState.metadata().index(indexName);
                        if (indexMetadata != null && indicesToCheck.contains(indexMetadata.getIndex())) {
                            indices.add(indexMetadata.getIndex());
                        }
                    }
                }
            }
        }
        return indices;
    }

    /**
     * Filters out the aliases that refer to data streams to do not exist in the provided data streams.
     * Also rewrites the list of data streams an alias point to to only contain data streams that exist in the provided data streams.
     *
     * The purpose of this method is to capture the relevant data stream aliases based on the data streams
     * that will be included in a snapshot.
     *
     * @param dataStreams       The provided data streams, which will be included in a snapshot.
     * @param dataStreamAliases The data streams aliases that may contain aliases that refer to data streams
     *                          that don't exist in the provided data streams.
     * @return                  The filtered data streams aliases only referring to data streams in the provided data streams.
     */
    static Map<String, DataStreamAlias> filterDataStreamAliases(
        Map<String, DataStream> dataStreams,
        Map<String, DataStreamAlias> dataStreamAliases
    ) {

        return dataStreamAliases.values()
            .stream()
            .filter(alias -> alias.getDataStreams().stream().anyMatch(dataStreams::containsKey))
            .map(alias -> alias.intersect(dataStreams::containsKey))
            .collect(Collectors.toMap(DataStreamAlias::getName, Function.identity()));
    }

    /**
     * Adds snapshot completion listener
     *
     * @param snapshot Snapshot to listen for
     * @param listener listener
     */
    private void addListener(Snapshot snapshot, ActionListener<Tuple<RepositoryData, SnapshotInfo>> listener) {
        snapshotCompletionListeners.computeIfAbsent(snapshot, k -> new CopyOnWriteArrayList<>()).add(listener);
    }

    @Override
    protected void doStart() {
        assert this.updateSnapshotStatusHandler != null;
        assert transportService.getRequestHandler(UPDATE_SNAPSHOT_STATUS_ACTION_NAME) != null;
    }

    @Override
    protected void doStop() {

    }

    @Override
    protected void doClose() {
        clusterService.removeApplier(this);
    }

    /**
     * Assert that no in-memory state for any running snapshot-create or -delete operation exists in this instance.
     */
    public boolean assertAllListenersResolved() {
        final DiscoveryNode localNode = clusterService.localNode();
        assert endingSnapshots.isEmpty() : "Found leaked ending snapshots " + endingSnapshots + " on [" + localNode + "]";
        assert snapshotCompletionListeners.isEmpty()
            : "Found leaked snapshot completion listeners " + snapshotCompletionListeners + " on [" + localNode + "]";
        assert currentlyFinalizing.isEmpty() : "Found leaked finalizations " + currentlyFinalizing + " on [" + localNode + "]";
        assert snapshotDeletionListeners.isEmpty()
            : "Found leaked snapshot delete listeners " + snapshotDeletionListeners + " on [" + localNode + "]";
        assert repositoryOperations.isEmpty() : "Found leaked snapshots to finalize " + repositoryOperations + " on [" + localNode + "]";
        return true;
    }

    /**
     * Executor that applies {@link ShardSnapshotUpdate}s to the current cluster state. The algorithm implemented below works as described
     * below:
     * Every shard snapshot or clone state update can result in multiple snapshots being updated. In order to determine whether or not a
     * shard update has an effect we use an outer loop over all current executing snapshot operations that iterates over them in the order
     * they were started in and an inner loop over the list of shard update tasks.
     *
     * If the inner loop finds that a shard update task applies to a given snapshot and either a shard-snapshot or shard-clone operation in
     * it then it will update the state of the snapshot entry accordingly. If that update was a noop, then the task is removed from the
     * iteration as it was already applied before and likely just arrived on the master node again due to retries upstream.
     * If the update was not a noop, then it means that the shard it applied to is now available for another snapshot or clone operation
     * to be re-assigned if there is another snapshot operation that is waiting for the shard to become available. We therefore record the
     * fact that a task was executed by adding it to a collection of executed tasks. If a subsequent execution of the outer loop finds that
     * a task in the executed tasks collection applied to a shard it was waiting for to become available, then the shard snapshot operation
     * will be started for that snapshot entry and the task removed from the collection of tasks that need to be applied to snapshot
     * entries since it can not have any further effects.
     *
     * Package private to allow for tests.
     */
    static final ClusterStateTaskExecutor<ShardSnapshotUpdate> SHARD_STATE_EXECUTOR = (
        currentState,
        tasks) -> ClusterStateTaskExecutor.ClusterTasksResult.<ShardSnapshotUpdate>builder()
            .successes(tasks)
            .build(new SnapshotShardsUpdateContext(currentState, tasks).computeUpdatedState());

    private static boolean isQueued(@Nullable ShardSnapshotStatus status) {
        return status != null && status.state() == ShardState.QUEUED;
    }

    /**
     * State machine for updating existing {@link SnapshotsInProgress.Entry} by applying a given list of {@link ShardSnapshotUpdate} to
     * them.
     */
    private static final class SnapshotShardsUpdateContext {

        // number of updated shard snapshot states as a result of applying updates to the snapshot entries seen so far
        private int changedCount = 0;

        // number of started tasks as a result of applying updates to the snapshot entries seen so far
        private int startedCount = 0;

        // current cluster state
        private final ClusterState currentState;

        // updates outstanding to be applied to existing snapshot entries
        private final Map<String, List<ShardSnapshotUpdate>> updatesByRepo;

        // updates that were used to update an existing in-progress shard snapshot
        private final Set<ShardSnapshotUpdate> executedUpdates = new HashSet<>();

        SnapshotShardsUpdateContext(ClusterState currentState, List<ShardSnapshotUpdate> updates) {
            this.currentState = currentState;
            updatesByRepo = new HashMap<>();
            for (ShardSnapshotUpdate update : updates) {
                updatesByRepo.computeIfAbsent(update.snapshot.getRepository(), r -> new ArrayList<>()).add(update);
            }
        }

        ClusterState computeUpdatedState() {
            final SnapshotsInProgress existing = currentState.custom(SnapshotsInProgress.TYPE, SnapshotsInProgress.EMPTY);
            SnapshotsInProgress updated = existing;
            for (Map.Entry<String, List<ShardSnapshotUpdate>> updates : updatesByRepo.entrySet()) {
                final String repoName = updates.getKey();
                final List<SnapshotsInProgress.Entry> oldEntries = existing.forRepo(repoName);
                if (oldEntries.isEmpty()) {
                    continue;
                }
                final List<SnapshotsInProgress.Entry> newEntries = new ArrayList<>(oldEntries.size());
                for (SnapshotsInProgress.Entry entry : oldEntries) {
                    newEntries.add(applyToEntry(entry, updates.getValue()));
                }
                updated = updated.withUpdatedEntriesForRepo(repoName, newEntries);
            }

            if (changedCount > 0) {
                logger.trace(
                    "changed cluster state triggered by [{}] snapshot state updates and resulted in starting " + "[{}] shard snapshots",
                    changedCount,
                    startedCount
                );
                return ClusterState.builder(currentState).putCustom(SnapshotsInProgress.TYPE, updated).build();
            }
            return currentState;
        }

        private SnapshotsInProgress.Entry applyToEntry(SnapshotsInProgress.Entry entry, List<ShardSnapshotUpdate> updates) {
            // Completed snapshots do not require any updates so we just add them to the output list and keep going.
            // Also we short circuit if there are no more unconsumed updates to apply.
            if (entry.state().completed() || updates.isEmpty()) {
                return entry;
            }
            return new EntryContext(entry, updates).computeUpdatedEntry();
        }

        // Per snapshot entry state
        private final class EntryContext {

            private final SnapshotsInProgress.Entry entry;

            // iterator containing the updates yet to be applied to #entry
            private final Iterator<ShardSnapshotUpdate> iterator;

            // builder for updated shard snapshot status mappings if any could be computed
            private ImmutableOpenMap.Builder<ShardId, ShardSnapshotStatus> shardsBuilder = null;

            // builder for updated shard clone status mappings if any could be computed
            private ImmutableOpenMap.Builder<RepositoryShardId, ShardSnapshotStatus> clonesBuilder = null;

            EntryContext(SnapshotsInProgress.Entry entry, List<ShardSnapshotUpdate> updates) {
                this.entry = entry;
                this.iterator = updates.iterator();
            }

            SnapshotsInProgress.Entry computeUpdatedEntry() {
                assert shardsBuilder == null && clonesBuilder == null : "update context was already used";

                // loop over all the shard updates that are potentially applicable to the current snapshot entry
                while (iterator.hasNext()) {
                    final ShardSnapshotUpdate update = iterator.next();
                    if (entry.snapshot().getSnapshotId().equals(update.snapshot.getSnapshotId())) {
                        // update a currently running shard level operation
                        if (update.isClone()) {
                            executeShardSnapshotUpdate(entry.shardsByRepoShardId(), this::clonesBuilder, update, update.repoShardId);
                        } else {
                            executeShardSnapshotUpdate(entry.shards(), this::shardsBuilder, update, update.shardId);
                        }
                    } else if (executedUpdates.contains(update)) {
                        // try starting a new shard level operation because one has completed
                        if (update.isClone()) {
                            tryStartNextTaskAfterCloneUpdated(update.repoShardId, update.updatedState);
                        } else {
                            tryStartNextTaskAfterSnapshotUpdated(update.shardId, update.updatedState);
                        }
                    }
                }

                if (shardsBuilder != null) {
                    assert clonesBuilder == null
                        : "Should not have updated clones when updating shard snapshots but saw "
                            + clonesBuilder
                            + " as well as "
                            + shardsBuilder;
                    return entry.withShardStates(shardsBuilder.build());
                } else if (clonesBuilder != null) {
                    return entry.withClones(clonesBuilder.build());
                } else {
                    return entry;
                }
            }

            /**
             * Start shard level operation for given {@code shardId}.
             *
             * @param newStates   builder for updated shard states mapping
             * @param nodeId      node id to execute started operation on
             * @param generation  shard generation to base started operation on
             * @param shardId     shard identifier of shard to start operation for
             * @param <T>         either {@link ShardId} for snapshots or {@link RepositoryShardId} for clones
             */
            private <T> void startShardOperation(
                ImmutableOpenMap.Builder<T, ShardSnapshotStatus> newStates,
                String nodeId,
                ShardGeneration generation,
                T shardId
            ) {
                startShardOperation(newStates, shardId, new ShardSnapshotStatus(nodeId, generation));
            }

            /**
             * Start shard level operation for given {@code shardId}.
             *
             * @param newStates builder for updated shard states mapping
             * @param shardId   shard identifier of shard to start operation for
             * @param newState  new shard task state for operation to start
             * @param <T>       either {@link ShardId} for snapshots or {@link RepositoryShardId} for clones
             */
            private <T> void startShardOperation(
                ImmutableOpenMap.Builder<T, ShardSnapshotStatus> newStates,
                T shardId,
                ShardSnapshotStatus newState
            ) {
                logger.trace(
                    "[{}] Starting [{}] on [{}] with generation [{}]",
                    entry.snapshot(),
                    shardId,
                    newState.nodeId(),
                    newState.generation()
                );
                newStates.put(shardId, newState);
                iterator.remove();
                startedCount++;
            }

            private <T> void executeShardSnapshotUpdate(
                ImmutableOpenMap<T, ShardSnapshotStatus> existingStates,
                Supplier<ImmutableOpenMap.Builder<T, ShardSnapshotStatus>> newStates,
                ShardSnapshotUpdate updateSnapshotState,
                T updatedShard
            ) {
                assert updateSnapshotState.snapshot.equals(entry.snapshot());
                final ShardSnapshotStatus existing = existingStates.get(updatedShard);
                if (existing == null) {
                    logger.warn("Received shard snapshot status update [{}] but this shard is not tracked in [{}]", updatedShard, entry);
                    assert false : "This should never happen, should only receive updates for expected shards";
                    return;
                }

                if (existing.state().completed()) {
                    // No point in doing noop updates that might happen if data nodes resends shard status after a disconnect.
                    iterator.remove();
                    return;
                }

                logger.trace(
                    "[{}] Updating shard [{}] with status [{}]",
                    updateSnapshotState.snapshot,
                    updatedShard,
                    updateSnapshotState.updatedState.state()
                );
                changedCount++;
                newStates.get().put(updatedShard, updateSnapshotState.updatedState);
                executedUpdates.add(updateSnapshotState);
            }

            private void tryStartNextTaskAfterCloneUpdated(RepositoryShardId repoShardId, ShardSnapshotStatus updatedState) {
                // the update was already executed on the clone operation it applied to, now we check if it may be possible to
                // start a shard snapshot or clone operation on the current entry
                if (entry.isClone() == false) {
                    tryStartSnapshotAfterCloneFinish(repoShardId, updatedState.generation());
                } else if (isQueued(entry.shardsByRepoShardId().get(repoShardId))) {
                    final String localNodeId = currentState.nodes().getLocalNodeId();
                    assert updatedState.nodeId().equals(localNodeId)
                        : "Clone updated with node id [" + updatedState.nodeId() + "] but local node id is [" + localNodeId + "]";
                    startShardOperation(clonesBuilder(), localNodeId, updatedState.generation(), repoShardId);
                }
            }

            private void tryStartNextTaskAfterSnapshotUpdated(ShardId shardId, ShardSnapshotStatus updatedState) {
                // We applied the update for a shard snapshot state to its snapshot entry, now check if we can update
                // either a clone or a snapshot
                final IndexId indexId = entry.indices().get(shardId.getIndexName());
                if (indexId != null) {
                    final RepositoryShardId repoShardId = new RepositoryShardId(indexId, shardId.id());
                    if (isQueued(entry.shardsByRepoShardId().get(repoShardId))) {
                        if (entry.isClone()) {
                            // shard snapshot was completed, we check if we can start a clone operation for the same repo shard
                            startShardOperation(
                                clonesBuilder(),
                                currentState.nodes().getLocalNodeId(),
                                updatedState.generation(),
                                repoShardId
                            );
                        } else {
                            startShardOperation(
                                shardsBuilder(),
                                updatedState.nodeId(),
                                updatedState.generation(),
                                entry.shardId(repoShardId)
                            );
                        }
                    }
                }
            }

            private void tryStartSnapshotAfterCloneFinish(RepositoryShardId repoShardId, ShardGeneration generation) {
                assert entry.source() == null;
                // current entry is a snapshot operation so we must translate the repository shard id to a routing shard id
                if (isQueued(entry.shardsByRepoShardId().get(repoShardId))) {
                    final Index index = entry.indexByName(repoShardId.indexName());
                    assert index != null
                        : "index ["
                            + repoShardId.index()
                            + "] must exist in snapshot entry ["
                            + entry
                            + "] because it's a normal snapshot but did not";
                    // A clone was updated, so we must use the correct data node id for the reassignment as actual shard snapshot
                    final IndexRoutingTable indexRouting = currentState.routingTable().index(index);
                    final ShardRouting shardRouting;
                    if (indexRouting == null) {
                        shardRouting = null;
                    } else {
                        shardRouting = indexRouting.shard(repoShardId.shardId()).primaryShard();
                    }
                    final ShardSnapshotStatus shardSnapshotStatus = initShardSnapshotStatus(generation, shardRouting);
                    final ShardId routingShardId = shardRouting != null
                        ? shardRouting.shardId()
                        : new ShardId(index, repoShardId.shardId());
                    if (shardSnapshotStatus.isActive()) {
                        startShardOperation(shardsBuilder(), routingShardId, shardSnapshotStatus);
                    } else {
                        // update to queued snapshot did not result in an actual update execution so we just record it but keep applying
                        // the update to e.g. fail all snapshots for a given shard if the primary for the shard went away
                        shardsBuilder().put(routingShardId, shardSnapshotStatus);
                    }
                }
            }

            private ImmutableOpenMap.Builder<RepositoryShardId, ShardSnapshotStatus> clonesBuilder() {
                assert shardsBuilder == null;
                if (clonesBuilder == null) {
                    clonesBuilder = ImmutableOpenMap.builder(entry.shardsByRepoShardId());
                }
                return clonesBuilder;
            }

            private ImmutableOpenMap.Builder<ShardId, ShardSnapshotStatus> shardsBuilder() {
                assert clonesBuilder == null;
                if (shardsBuilder == null) {
                    shardsBuilder = ImmutableOpenMap.builder(entry.shards());
                }
                return shardsBuilder;
            }
        }
    }

    /**
     * An update to the snapshot state of a shard.
     *
     * Package private for testing
     */
    static final class ShardSnapshotUpdate implements ClusterStateTaskListener {

        private final Snapshot snapshot;
        private final ShardId shardId;
        private final RepositoryShardId repoShardId;
        private final ShardSnapshotStatus updatedState;
        private final ActionListener<ClusterState> listener;

        ShardSnapshotUpdate(
            Snapshot snapshot,
            ShardId shardId,
            RepositoryShardId repoShardId,
            ShardSnapshotStatus updatedState,
            ActionListener<ClusterState> listener
        ) {
            assert shardId != null ^ repoShardId != null;
            this.snapshot = snapshot;
            this.shardId = shardId;
            this.repoShardId = repoShardId;
            this.updatedState = updatedState;
            this.listener = listener;
        }

        public boolean isClone() {
            return repoShardId != null;
        }

        @Override
        public void onFailure(Exception e) {
            listener.onFailure(e);
        }

        @Override
        public void clusterStateProcessed(String source, ClusterState oldState, ClusterState newState) {
            listener.onResponse(newState);
        }

        @Override
        public boolean equals(Object other) {
            if (this == other) {
                return true;
            }
            if ((other instanceof ShardSnapshotUpdate) == false) {
                return false;
            }
            final ShardSnapshotUpdate that = (ShardSnapshotUpdate) other;
            return this.snapshot.equals(that.snapshot)
                && Objects.equals(this.shardId, that.shardId)
                && Objects.equals(this.repoShardId, that.repoShardId)
                && this.updatedState == that.updatedState;
        }

        @Override
        public int hashCode() {
            return Objects.hash(snapshot, shardId, updatedState, repoShardId);
        }

        @Override
        public String toString() {
            return "ShardSnapshotUpdate{"
                + "snapshot="
                + snapshot
                + ", shardId="
                + shardId
                + ", repoShardId="
                + repoShardId
                + ", updatedState="
                + updatedState
                + '}';
        }
    }

    private void innerUpdateSnapshotState(
        Snapshot snapshot,
        ShardId shardId,
        RepositoryShardId repoShardId,
        ShardSnapshotStatus updatedState,
        ActionListener<Void> listener
    ) {
        var update = new ShardSnapshotUpdate(
            snapshot,
            shardId,
            repoShardId,
            updatedState,
            listener.delegateFailure((delegate, newState) -> {
                try {
                    delegate.onResponse(null);
                } finally {
                    // Maybe this state update completed the snapshot. If we are not already ending it because of a concurrent
                    // state update we check if its state is completed and end it if it is.
                    final SnapshotsInProgress snapshotsInProgress = newState.custom(SnapshotsInProgress.TYPE, SnapshotsInProgress.EMPTY);
                    if (endingSnapshots.contains(snapshot) == false) {
                        final SnapshotsInProgress.Entry updatedEntry = snapshotsInProgress.snapshot(snapshot);
                        // If the entry is still in the cluster state and is completed, try finalizing the snapshot in the repo
                        if (updatedEntry != null && updatedEntry.state().completed()) {
                            endSnapshot(updatedEntry, newState.metadata(), null);
                        }
                    }
                    startExecutableClones(snapshotsInProgress, snapshot.getRepository());
                }
            })
        );
        logger.trace("received updated snapshot restore state [{}]", update);
        clusterService.submitStateUpdateTask(
            "update snapshot state",
            update,
            ClusterStateTaskConfig.build(Priority.NORMAL),
            SHARD_STATE_EXECUTOR,
<<<<<<< HEAD
            new ClusterStateTaskListener() {
                @Override
                public void onFailure(Exception e) {
                    listener.onFailure(e);
                }

                @Override
                public void clusterStateProcessed(ClusterState oldState, ClusterState newState) {
                    try {
                        listener.onResponse(null);
                    } finally {
                        // Maybe this state update completed the snapshot. If we are not already ending it because of a concurrent
                        // state update we check if its state is completed and end it if it is.
                        final SnapshotsInProgress snapshotsInProgress = newState.custom(
                            SnapshotsInProgress.TYPE,
                            SnapshotsInProgress.EMPTY
                        );
                        if (endingSnapshots.contains(update.snapshot) == false) {
                            final SnapshotsInProgress.Entry updatedEntry = snapshotsInProgress.snapshot(update.snapshot);
                            // If the entry is still in the cluster state and is completed, try finalizing the snapshot in the repo
                            if (updatedEntry != null && updatedEntry.state().completed()) {
                                endSnapshot(updatedEntry, newState.metadata(), null);
                            }
                        }
                        startExecutableClones(snapshotsInProgress, update.snapshot.getRepository());
                    }
                }
            }
=======
            update
>>>>>>> 62a69d89
        );
    }

    private void startExecutableClones(SnapshotsInProgress snapshotsInProgress, @Nullable String repoName) {
        if (repoName == null) {
            for (List<SnapshotsInProgress.Entry> entries : snapshotsInProgress.entriesByRepo()) {
                startExecutableClones(entries);
            }
        } else {
            startExecutableClones(snapshotsInProgress.forRepo(repoName));
        }
    }

    private void startExecutableClones(List<SnapshotsInProgress.Entry> entries) {
        for (SnapshotsInProgress.Entry entry : entries) {
            if (entry.isClone() && entry.state() == State.STARTED) {
                // this is a clone, see if new work is ready
                for (Map.Entry<RepositoryShardId, ShardSnapshotStatus> clone : entry.shardsByRepoShardId().entrySet()) {
                    if (clone.getValue().state() == ShardState.INIT) {
                        runReadyClone(
                            entry.snapshot(),
                            entry.source(),
                            clone.getValue(),
                            clone.getKey(),
                            repositoriesService.repository(entry.repository())
                        );
                    }
                }
            }
        }
    }

    private class UpdateSnapshotStatusAction extends TransportMasterNodeAction<
        UpdateIndexShardSnapshotStatusRequest,
        ActionResponse.Empty> {
        UpdateSnapshotStatusAction(
            TransportService transportService,
            ClusterService clusterService,
            ThreadPool threadPool,
            ActionFilters actionFilters,
            IndexNameExpressionResolver indexNameExpressionResolver
        ) {
            super(
                UPDATE_SNAPSHOT_STATUS_ACTION_NAME,
                false,
                transportService,
                clusterService,
                threadPool,
                actionFilters,
                UpdateIndexShardSnapshotStatusRequest::new,
                indexNameExpressionResolver,
                in -> ActionResponse.Empty.INSTANCE,
                ThreadPool.Names.SAME
            );
        }

        @Override
        protected void masterOperation(
            Task task,
            UpdateIndexShardSnapshotStatusRequest request,
            ClusterState state,
            ActionListener<ActionResponse.Empty> listener
        ) {
            innerUpdateSnapshotState(
                request.snapshot(),
                request.shardId(),
                null,
                request.status(),
                listener.map(v -> ActionResponse.Empty.INSTANCE)
            );
        }

        @Override
        protected ClusterBlockException checkBlock(UpdateIndexShardSnapshotStatusRequest request, ClusterState state) {
            return null;
        }
    }

    /**
     * Cluster state update task that removes all {@link SnapshotsInProgress.Entry} and {@link SnapshotDeletionsInProgress.Entry} for a
     * given repository from the cluster state and afterwards fails all relevant listeners in {@link #snapshotCompletionListeners} and
     * {@link #snapshotDeletionListeners}.
     */
    private final class FailPendingRepoTasksTask extends ClusterStateUpdateTask {

        // Snapshots to fail after the state update
        private final List<Snapshot> snapshotsToFail = new ArrayList<>();

        // Delete uuids to fail because after the state update
        private final List<String> deletionsToFail = new ArrayList<>();

        // Failure that caused the decision to fail all snapshots and deletes for a repo
        private final Exception failure;

        private final String repository;

        FailPendingRepoTasksTask(String repository, Exception failure) {
            this.repository = repository;
            this.failure = failure;
        }

        @Override
        public ClusterState execute(ClusterState currentState) {
            final SnapshotDeletionsInProgress deletionsInProgress = currentState.custom(
                SnapshotDeletionsInProgress.TYPE,
                SnapshotDeletionsInProgress.EMPTY
            );
            boolean changed = false;
            final List<SnapshotDeletionsInProgress.Entry> remainingEntries = deletionsInProgress.getEntries();
            List<SnapshotDeletionsInProgress.Entry> updatedEntries = new ArrayList<>(remainingEntries.size());
            for (SnapshotDeletionsInProgress.Entry entry : remainingEntries) {
                if (entry.repository().equals(repository)) {
                    changed = true;
                    deletionsToFail.add(entry.uuid());
                } else {
                    updatedEntries.add(entry);
                }
            }
            final SnapshotDeletionsInProgress updatedDeletions = changed ? SnapshotDeletionsInProgress.of(updatedEntries) : null;
            final SnapshotsInProgress snapshotsInProgress = currentState.custom(SnapshotsInProgress.TYPE, SnapshotsInProgress.EMPTY);
            boolean changedSnapshots = false;
            for (SnapshotsInProgress.Entry entry : snapshotsInProgress.forRepo(repository)) {
                // We failed to read repository data for this delete, it is not the job of SnapshotsService to
                // retry these kinds of issues so we fail all the pending snapshots
                snapshotsToFail.add(entry.snapshot());
                changedSnapshots = true;
            }
            final SnapshotsInProgress updatedSnapshotsInProgress = changedSnapshots
                ? snapshotsInProgress.withUpdatedEntriesForRepo(repository, List.of())
                : null;
            return updateWithSnapshots(currentState, updatedSnapshotsInProgress, updatedDeletions);
        }

        @Override
        public void onFailure(Exception e) {
            logger.info(
                () -> new ParameterizedMessage("Failed to remove all snapshot tasks for repo [{}] from cluster state", repository),
                e
            );
            failAllListenersOnMasterFailOver(e);
        }

        @Override
        public void clusterStateProcessed(ClusterState oldState, ClusterState newState) {
            logger.warn(
                () -> new ParameterizedMessage(
                    "Removed all snapshot tasks for repository [{}] from cluster state, now failing listeners",
                    repository
                ),
                failure
            );
            synchronized (currentlyFinalizing) {
                Tuple<Snapshot, Metadata> finalization;
                while ((finalization = repositoryOperations.pollFinalization(repository)) != null) {
                    assert snapshotsToFail.contains(finalization.v1())
                        : "[" + finalization.v1() + "] not found in snapshots to fail " + snapshotsToFail;
                }
                leaveRepoLoop(repository);
                for (Snapshot snapshot : snapshotsToFail) {
                    failSnapshotCompletionListeners(snapshot, failure);
                }
                for (String delete : deletionsToFail) {
                    failListenersIgnoringException(snapshotDeletionListeners.remove(delete), failure);
                    repositoryOperations.finishDeletion(delete);
                }
            }
        }
    }

    private static final class OngoingRepositoryOperations {

        /**
         * Map of repository name to a deque of {@link Snapshot} that need to be finalized for the repository and the
         * {@link Metadata to use when finalizing}.
         */
        private final Map<String, Deque<Snapshot>> snapshotsToFinalize = new HashMap<>();

        /**
         * Set of delete operations currently being executed against the repository. The values in this set are the delete UUIDs returned
         * by {@link SnapshotDeletionsInProgress.Entry#uuid()}.
         */
        private final Set<String> runningDeletions = Collections.synchronizedSet(new HashSet<>());

        @Nullable
        private Metadata latestKnownMetaData;

        @Nullable
        synchronized Tuple<Snapshot, Metadata> pollFinalization(String repository) {
            assertConsistent();
            final Snapshot nextEntry;
            final Deque<Snapshot> queued = snapshotsToFinalize.get(repository);
            if (queued == null) {
                return null;
            }
            nextEntry = queued.pollFirst();
            assert nextEntry != null;
            final Tuple<Snapshot, Metadata> res = Tuple.tuple(nextEntry, latestKnownMetaData);
            if (queued.isEmpty()) {
                snapshotsToFinalize.remove(repository);
            }
            if (snapshotsToFinalize.isEmpty()) {
                latestKnownMetaData = null;
            }
            assert assertConsistent();
            return res;
        }

        boolean startDeletion(String deleteUUID) {
            return runningDeletions.add(deleteUUID);
        }

        void finishDeletion(String deleteUUID) {
            runningDeletions.remove(deleteUUID);
        }

        synchronized void addFinalization(Snapshot snapshot, Metadata metadata) {
            snapshotsToFinalize.computeIfAbsent(snapshot.getRepository(), k -> new LinkedList<>()).add(snapshot);
            this.latestKnownMetaData = metadata;
            assertConsistent();
        }

        /**
         * Clear all state associated with running snapshots. To be used on master-failover if the current node stops
         * being master.
         */
        synchronized void clear() {
            snapshotsToFinalize.clear();
            runningDeletions.clear();
            latestKnownMetaData = null;
        }

        synchronized boolean isEmpty() {
            return snapshotsToFinalize.isEmpty();
        }

        synchronized boolean assertNotQueued(Snapshot snapshot) {
            assert snapshotsToFinalize.getOrDefault(snapshot.getRepository(), new LinkedList<>())
                .stream()
                .noneMatch(entry -> entry.equals(snapshot)) : "Snapshot [" + snapshot + "] is still in finalization queue";
            return true;
        }

        synchronized boolean assertConsistent() {
            assert (latestKnownMetaData == null && snapshotsToFinalize.isEmpty())
                || (latestKnownMetaData != null && snapshotsToFinalize.isEmpty() == false)
                : "Should not hold on to metadata if there are no more queued snapshots";
            assert snapshotsToFinalize.values().stream().noneMatch(Collection::isEmpty) : "Found empty queue in " + snapshotsToFinalize;
            return true;
        }
    }
}<|MERGE_RESOLUTION|>--- conflicted
+++ resolved
@@ -3325,7 +3325,7 @@
         }
 
         @Override
-        public void clusterStateProcessed(String source, ClusterState oldState, ClusterState newState) {
+        public void clusterStateProcessed(ClusterState oldState, ClusterState newState) {
             listener.onResponse(newState);
         }
 
@@ -3400,38 +3400,7 @@
             update,
             ClusterStateTaskConfig.build(Priority.NORMAL),
             SHARD_STATE_EXECUTOR,
-<<<<<<< HEAD
-            new ClusterStateTaskListener() {
-                @Override
-                public void onFailure(Exception e) {
-                    listener.onFailure(e);
-                }
-
-                @Override
-                public void clusterStateProcessed(ClusterState oldState, ClusterState newState) {
-                    try {
-                        listener.onResponse(null);
-                    } finally {
-                        // Maybe this state update completed the snapshot. If we are not already ending it because of a concurrent
-                        // state update we check if its state is completed and end it if it is.
-                        final SnapshotsInProgress snapshotsInProgress = newState.custom(
-                            SnapshotsInProgress.TYPE,
-                            SnapshotsInProgress.EMPTY
-                        );
-                        if (endingSnapshots.contains(update.snapshot) == false) {
-                            final SnapshotsInProgress.Entry updatedEntry = snapshotsInProgress.snapshot(update.snapshot);
-                            // If the entry is still in the cluster state and is completed, try finalizing the snapshot in the repo
-                            if (updatedEntry != null && updatedEntry.state().completed()) {
-                                endSnapshot(updatedEntry, newState.metadata(), null);
-                            }
-                        }
-                        startExecutableClones(snapshotsInProgress, update.snapshot.getRepository());
-                    }
-                }
-            }
-=======
             update
->>>>>>> 62a69d89
         );
     }
 
