/*
 * Copyright Elasticsearch B.V. and/or licensed to Elasticsearch B.V. under one
 * or more contributor license agreements. Licensed under the Elastic License
 * 2.0 and the Server Side Public License, v 1; you may not use this file except
 * in compliance with, at your election, the Elastic License 2.0 or the Server
 * Side Public License, v 1.
 */

package org.elasticsearch.snapshots;

import org.apache.logging.log4j.Level;
import org.apache.logging.log4j.LogManager;
import org.apache.logging.log4j.Logger;
import org.elasticsearch.ExceptionsHelper;
import org.elasticsearch.TransportVersion;
import org.elasticsearch.TransportVersions;
import org.elasticsearch.action.ActionListener;
import org.elasticsearch.action.ActionResponse;
import org.elasticsearch.action.ActionRunnable;
import org.elasticsearch.action.admin.cluster.snapshots.clone.CloneSnapshotRequest;
import org.elasticsearch.action.admin.cluster.snapshots.create.CreateSnapshotRequest;
import org.elasticsearch.action.admin.cluster.snapshots.delete.DeleteSnapshotRequest;
import org.elasticsearch.action.support.ActionFilters;
import org.elasticsearch.action.support.ContextPreservingActionListener;
import org.elasticsearch.action.support.GroupedActionListener;
import org.elasticsearch.action.support.master.TransportMasterNodeAction;
import org.elasticsearch.cluster.ClusterChangedEvent;
import org.elasticsearch.cluster.ClusterState;
import org.elasticsearch.cluster.ClusterStateApplier;
import org.elasticsearch.cluster.ClusterStateTaskExecutor;
import org.elasticsearch.cluster.ClusterStateTaskListener;
import org.elasticsearch.cluster.ClusterStateUpdateTask;
import org.elasticsearch.cluster.NotMasterException;
import org.elasticsearch.cluster.RepositoryCleanupInProgress;
import org.elasticsearch.cluster.RestoreInProgress;
import org.elasticsearch.cluster.SnapshotDeletionsInProgress;
import org.elasticsearch.cluster.SnapshotsInProgress;
import org.elasticsearch.cluster.SnapshotsInProgress.ShardSnapshotStatus;
import org.elasticsearch.cluster.SnapshotsInProgress.ShardState;
import org.elasticsearch.cluster.SnapshotsInProgress.State;
import org.elasticsearch.cluster.block.ClusterBlockException;
import org.elasticsearch.cluster.coordination.FailedToCommitClusterStateException;
import org.elasticsearch.cluster.metadata.DataStream;
import org.elasticsearch.cluster.metadata.DataStreamAlias;
import org.elasticsearch.cluster.metadata.IndexMetadata;
import org.elasticsearch.cluster.metadata.IndexNameExpressionResolver;
import org.elasticsearch.cluster.metadata.Metadata;
import org.elasticsearch.cluster.metadata.RepositoriesMetadata;
import org.elasticsearch.cluster.metadata.RepositoryMetadata;
import org.elasticsearch.cluster.node.DiscoveryNode;
import org.elasticsearch.cluster.node.DiscoveryNodes;
import org.elasticsearch.cluster.routing.IndexRoutingTable;
import org.elasticsearch.cluster.routing.IndexShardRoutingTable;
import org.elasticsearch.cluster.routing.RerouteService;
import org.elasticsearch.cluster.routing.RoutingTable;
import org.elasticsearch.cluster.routing.ShardRouting;
import org.elasticsearch.cluster.service.ClusterService;
import org.elasticsearch.cluster.service.MasterService;
import org.elasticsearch.cluster.service.MasterServiceTaskQueue;
import org.elasticsearch.common.Priority;
import org.elasticsearch.common.Strings;
import org.elasticsearch.common.UUIDs;
import org.elasticsearch.common.collect.ImmutableOpenMap;
import org.elasticsearch.common.component.AbstractLifecycleComponent;
import org.elasticsearch.common.regex.Regex;
import org.elasticsearch.common.settings.Setting;
import org.elasticsearch.common.settings.Settings;
import org.elasticsearch.common.unit.ByteSizeValue;
import org.elasticsearch.common.util.CollectionUtils;
import org.elasticsearch.common.util.Maps;
import org.elasticsearch.common.util.concurrent.EsExecutors;
import org.elasticsearch.common.util.concurrent.ListenableFuture;
import org.elasticsearch.common.util.concurrent.RunOnce;
import org.elasticsearch.core.Nullable;
import org.elasticsearch.core.SuppressForbidden;
import org.elasticsearch.core.Tuple;
import org.elasticsearch.index.Index;
import org.elasticsearch.index.IndexVersion;
import org.elasticsearch.index.IndexVersions;
import org.elasticsearch.index.shard.ShardId;
import org.elasticsearch.indices.SystemDataStreamDescriptor;
import org.elasticsearch.indices.SystemIndices;
import org.elasticsearch.repositories.FinalizeSnapshotContext;
import org.elasticsearch.repositories.IndexId;
import org.elasticsearch.repositories.RepositoriesService;
import org.elasticsearch.repositories.Repository;
import org.elasticsearch.repositories.RepositoryData;
import org.elasticsearch.repositories.RepositoryException;
import org.elasticsearch.repositories.RepositoryMissingException;
import org.elasticsearch.repositories.RepositoryShardId;
import org.elasticsearch.repositories.ShardGeneration;
import org.elasticsearch.repositories.ShardGenerations;
import org.elasticsearch.repositories.ShardSnapshotResult;
import org.elasticsearch.tasks.Task;
import org.elasticsearch.threadpool.ThreadPool;
import org.elasticsearch.transport.TransportService;

import java.util.ArrayList;
import java.util.Arrays;
import java.util.Collection;
import java.util.Collections;
import java.util.Deque;
import java.util.EnumSet;
import java.util.HashMap;
import java.util.HashSet;
import java.util.Iterator;
import java.util.LinkedList;
import java.util.List;
import java.util.Locale;
import java.util.Map;
import java.util.Objects;
import java.util.Optional;
import java.util.Set;
import java.util.concurrent.ConcurrentHashMap;
import java.util.concurrent.CopyOnWriteArrayList;
import java.util.concurrent.Executor;
import java.util.function.Consumer;
import java.util.function.Function;
import java.util.function.Predicate;
import java.util.function.Supplier;
import java.util.stream.Collectors;
import java.util.stream.Stream;

import static java.util.Collections.unmodifiableList;
import static org.elasticsearch.cluster.SnapshotsInProgress.completed;
import static org.elasticsearch.common.Strings.arrayToCommaDelimitedString;
import static org.elasticsearch.core.Strings.format;

/**
 * Service responsible for creating snapshots. This service runs all the steps executed on the master node during snapshot creation and
 * deletion.
 * See package level documentation of {@link org.elasticsearch.snapshots} for details.
 */
public final class SnapshotsService extends AbstractLifecycleComponent implements ClusterStateApplier {

    public static final IndexVersion SHARD_GEN_IN_REPO_DATA_VERSION = IndexVersions.V_7_6_0;

    public static final IndexVersion INDEX_GEN_IN_REPO_DATA_VERSION = IndexVersions.V_7_9_0;

    public static final IndexVersion UUIDS_IN_REPO_DATA_VERSION = IndexVersions.V_7_12_0;
    public static final TransportVersion UUIDS_IN_REPO_DATA_TRANSPORT_VERSION = TransportVersions.V_7_12_0;

    public static final IndexVersion FILE_INFO_WRITER_UUIDS_IN_SHARD_DATA_VERSION = IndexVersions.V_7_16_0;

    public static final IndexVersion OLD_SNAPSHOT_FORMAT = IndexVersions.V_7_5_0;

    public static final String POLICY_ID_METADATA_FIELD = "policy";

    private static final Logger logger = LogManager.getLogger(SnapshotsService.class);

    public static final String UPDATE_SNAPSHOT_STATUS_ACTION_NAME = "internal:cluster/snapshot/update_snapshot_status";

    public static final String NO_FEATURE_STATES_VALUE = "none";

    private final ClusterService clusterService;

    private final RerouteService rerouteService;

    private final IndexNameExpressionResolver indexNameExpressionResolver;

    private final RepositoriesService repositoriesService;

    private final ThreadPool threadPool;

    private final Map<Snapshot, List<ActionListener<SnapshotInfo>>> snapshotCompletionListeners = new ConcurrentHashMap<>();

    /**
     * Listeners for snapshot deletion keyed by delete uuid as returned from {@link SnapshotDeletionsInProgress.Entry#uuid()}
     */
    private final Map<String, List<ActionListener<Void>>> snapshotDeletionListeners = new ConcurrentHashMap<>();

    // Set of repositories currently running either a snapshot finalization or a snapshot delete.
    private final Set<String> currentlyFinalizing = Collections.synchronizedSet(new HashSet<>());

    // Set of snapshots that are currently being ended by this node
    private final Set<Snapshot> endingSnapshots = Collections.synchronizedSet(new HashSet<>());

    // Set of currently initializing clone operations
    private final Set<Snapshot> initializingClones = Collections.synchronizedSet(new HashSet<>());

    private final UpdateSnapshotStatusAction updateSnapshotStatusHandler;

    private final TransportService transportService;

    private final OngoingRepositoryOperations repositoryOperations = new OngoingRepositoryOperations();

    private final SystemIndices systemIndices;

    private final MasterServiceTaskQueue<SnapshotTask> masterServiceTaskQueue;

    /**
     * Setting that specifies the maximum number of allowed concurrent snapshot create and delete operations in the
     * cluster state. The number of concurrent operations in a cluster state is defined as the sum of
     * {@link SnapshotsInProgress#count()} and the size of {@link SnapshotDeletionsInProgress#getEntries()}.
     */
    public static final Setting<Integer> MAX_CONCURRENT_SNAPSHOT_OPERATIONS_SETTING = Setting.intSetting(
        "snapshot.max_concurrent_operations",
        1000,
        1,
        Setting.Property.NodeScope,
        Setting.Property.Dynamic
    );

    private volatile int maxConcurrentOperations;

    public SnapshotsService(
        Settings settings,
        ClusterService clusterService,
        RerouteService rerouteService,
        IndexNameExpressionResolver indexNameExpressionResolver,
        RepositoriesService repositoriesService,
        TransportService transportService,
        ActionFilters actionFilters,
        SystemIndices systemIndices
    ) {
        this.clusterService = clusterService;
        this.rerouteService = rerouteService;
        this.indexNameExpressionResolver = indexNameExpressionResolver;
        this.repositoriesService = repositoriesService;
        this.threadPool = transportService.getThreadPool();
        this.transportService = transportService;

        // The constructor of UpdateSnapshotStatusAction will register itself to the TransportService.
        this.updateSnapshotStatusHandler = new UpdateSnapshotStatusAction(
            transportService,
            clusterService,
            threadPool,
            actionFilters,
            indexNameExpressionResolver
        );
        if (DiscoveryNode.isMasterNode(settings)) {
            // addLowPriorityApplier to make sure that Repository will be created before snapshot
            clusterService.addLowPriorityApplier(this);
            maxConcurrentOperations = MAX_CONCURRENT_SNAPSHOT_OPERATIONS_SETTING.get(settings);
            clusterService.getClusterSettings()
                .addSettingsUpdateConsumer(MAX_CONCURRENT_SNAPSHOT_OPERATIONS_SETTING, i -> maxConcurrentOperations = i);
        }
        this.systemIndices = systemIndices;

        this.masterServiceTaskQueue = clusterService.createTaskQueue("snapshots-service", Priority.NORMAL, new SnapshotTaskExecutor());
        this.updateNodeIdsToRemoveQueue = clusterService.createTaskQueue(
            "snapshots-service-node-ids",
            Priority.NORMAL,
            UpdateNodeIdsToRemoveTask::executeBatch
        );
    }

    /**
     * Same as {@link #createSnapshot(CreateSnapshotRequest, ActionListener)} but invokes its callback on completion of
     * the snapshot.
     *
     * @param request snapshot request
     * @param listener snapshot completion listener
     */
    public void executeSnapshot(final CreateSnapshotRequest request, final ActionListener<SnapshotInfo> listener) {
        createSnapshot(request, listener.delegateFailureAndWrap((l, snapshot) -> addListener(snapshot, l)));
    }

    /**
     * Initializes the snapshotting process.
     * <p>
     * This method is used by clients to start snapshot. It makes sure that there is no snapshots are currently running and
     * creates a snapshot record in cluster state metadata.
     *
     * @param request  snapshot request
     * @param listener snapshot creation listener
     */
    public void createSnapshot(final CreateSnapshotRequest request, final ActionListener<Snapshot> listener) {
        final String repositoryName = request.repository();
        final String snapshotName = IndexNameExpressionResolver.resolveDateMathExpression(request.snapshot());
        validate(repositoryName, snapshotName);
        // TODO: create snapshot UUID in CreateSnapshotRequest and make this operation idempotent to cleanly deal with transport layer
        // retries
        final SnapshotId snapshotId = new SnapshotId(snapshotName, UUIDs.randomBase64UUID()); // new UUID for the snapshot
        Repository repository = repositoriesService.repository(request.repository());
        if (repository.isReadOnly()) {
            listener.onFailure(new RepositoryException(repository.getMetadata().name(), "cannot create snapshot in a readonly repository"));
            return;
        }
        submitCreateSnapshotRequest(request, listener, repository, new Snapshot(repositoryName, snapshotId), repository.getMetadata());
    }

    private void submitCreateSnapshotRequest(
        CreateSnapshotRequest request,
        ActionListener<Snapshot> listener,
        Repository repository,
        Snapshot snapshot,
        RepositoryMetadata initialRepositoryMetadata
    ) {
        repository.getRepositoryData(
            EsExecutors.DIRECT_EXECUTOR_SERVICE, // Listener is lightweight, only submits a cluster state update task, no need to fork
            listener.delegateFailure(
                (l, repositoryData) -> masterServiceTaskQueue.submitTask(
                    "create_snapshot [" + snapshot.getSnapshotId().getName() + ']',
                    new CreateSnapshotTask(repository, repositoryData, l, snapshot, request, initialRepositoryMetadata),
                    request.masterNodeTimeout()
                )
            )
        );
    }

    private static void ensureSnapshotNameNotRunning(SnapshotsInProgress runningSnapshots, String repositoryName, String snapshotName) {
        if (runningSnapshots.forRepo(repositoryName).stream().anyMatch(s -> s.snapshot().getSnapshotId().getName().equals(snapshotName))) {
            throw new SnapshotNameAlreadyInUseException(repositoryName, snapshotName, "snapshot with the same name is already in-progress");
        }
    }

    // TODO: It is worth revisiting the design choice of creating a placeholder entry in snapshots-in-progress here once we have a cache
    // for repository metadata and loading it has predictable performance
    public void cloneSnapshot(CloneSnapshotRequest request, ActionListener<Void> listener) {
        final String repositoryName = request.repository();
        Repository repository = repositoriesService.repository(repositoryName);
        if (repository.isReadOnly()) {
            listener.onFailure(new RepositoryException(repositoryName, "cannot create snapshot in a readonly repository"));
            return;
        }
        final String snapshotName = IndexNameExpressionResolver.resolveDateMathExpression(request.target());
        validate(repositoryName, snapshotName);
        // TODO: create snapshot UUID in CloneSnapshotRequest and make this operation idempotent to cleanly deal with transport layer
        // retries
        final SnapshotId snapshotId = new SnapshotId(snapshotName, UUIDs.randomBase64UUID());
        final Snapshot snapshot = new Snapshot(repositoryName, snapshotId);
        initializingClones.add(snapshot);
        executeConsistentStateUpdate(repository, repositoryData -> new ClusterStateUpdateTask(request.masterNodeTimeout()) {

            private SnapshotsInProgress.Entry newEntry;

            @Override
            public ClusterState execute(ClusterState currentState) {
                ensureRepositoryExists(repositoryName, currentState);
                ensureSnapshotNameAvailableInRepo(repositoryData, snapshotName, repository);
                ensureNoCleanupInProgress(currentState, repositoryName, snapshotName, "clone snapshot");
                final SnapshotsInProgress snapshots = SnapshotsInProgress.get(currentState);
                ensureSnapshotNameNotRunning(snapshots, repositoryName, snapshotName);
                validate(repositoryName, snapshotName, currentState);

                final SnapshotId sourceSnapshotId = repositoryData.getSnapshotIds()
                    .stream()
                    .filter(src -> src.getName().equals(request.source()))
                    .findAny()
                    .orElseThrow(() -> new SnapshotMissingException(repositoryName, request.source()));
                final SnapshotDeletionsInProgress deletionsInProgress = SnapshotDeletionsInProgress.get(currentState);
                if (deletionsInProgress.getEntries().stream().anyMatch(entry -> entry.snapshots().contains(sourceSnapshotId))) {
                    throw new ConcurrentSnapshotExecutionException(
                        repositoryName,
                        sourceSnapshotId.getName(),
                        "cannot clone from snapshot that is being deleted"
                    );
                }
                ensureBelowConcurrencyLimit(repositoryName, snapshotName, snapshots, deletionsInProgress);
                final List<String> indicesForSnapshot = new ArrayList<>();
                for (IndexId indexId : repositoryData.getIndices().values()) {
                    if (repositoryData.getSnapshots(indexId).contains(sourceSnapshotId)) {
                        indicesForSnapshot.add(indexId.getName());
                    }
                }
                final List<String> matchingIndices = SnapshotUtils.filterIndices(
                    indicesForSnapshot,
                    request.indices(),
                    request.indicesOptions()
                );
                if (matchingIndices.isEmpty()) {
                    throw new SnapshotException(
                        new Snapshot(repositoryName, sourceSnapshotId),
                        "No indices in the source snapshot ["
                            + sourceSnapshotId
                            + "] matched requested pattern ["
                            + Strings.arrayToCommaDelimitedString(request.indices())
                            + "]"
                    );
                }
                newEntry = SnapshotsInProgress.startClone(
                    snapshot,
                    sourceSnapshotId,
                    repositoryData.resolveIndices(matchingIndices),
                    threadPool.absoluteTimeInMillis(),
                    repositoryData.getGenId(),
                    minCompatibleVersion(currentState.nodes().getMaxDataNodeCompatibleIndexVersion(), repositoryData, null)
                // NB minCompatibleVersion iterates over all the snapshots in the current repositoryData, which probably should happen on a
                // different thread. Also is the _current_ repositoryData the right thing to consider? The minimum repository format version
                // can only advance during a snapshot delete which today is never concurrent to other writes, but a future version may allow
                // for more concurrency between deletes and writes that breaks some assumptions in this area.
                );
                return ClusterState.builder(currentState).putCustom(SnapshotsInProgress.TYPE, snapshots.withAddedEntry(newEntry)).build();
            }

            @Override
            public void onFailure(Exception e) {
                initializingClones.remove(snapshot);
                logger.warn(() -> format("[%s][%s] failed to clone snapshot", repositoryName, snapshotName), e);
                listener.onFailure(e);
            }

            @Override
            public void clusterStateProcessed(ClusterState oldState, final ClusterState newState) {
                logger.info("snapshot clone [{}] started", snapshot);
                addListener(snapshot, listener.delegateFailureAndWrap((l, r) -> l.onResponse(null)));
                startCloning(repository, newEntry);
            }
        }, "clone_snapshot [" + request.source() + "][" + snapshotName + ']', listener::onFailure);
    }

    private static void ensureNoCleanupInProgress(
        final ClusterState currentState,
        final String repositoryName,
        final String snapshotName,
        final String reason
    ) {
        final RepositoryCleanupInProgress repositoryCleanupInProgress = RepositoryCleanupInProgress.get(currentState);
        if (repositoryCleanupInProgress.hasCleanupInProgress()) {
            throw new ConcurrentSnapshotExecutionException(
                repositoryName,
                snapshotName,
                "cannot "
                    + reason
                    + " while a repository cleanup is in-progress in "
                    + repositoryCleanupInProgress.entries()
                        .stream()
                        .map(RepositoryCleanupInProgress.Entry::repository)
                        .collect(Collectors.toSet())
            );
        }
    }

    private static void ensureSnapshotNameAvailableInRepo(RepositoryData repositoryData, String snapshotName, Repository repository) {
        // check if the snapshot name already exists in the repository
        if (repositoryData.getSnapshotIds().stream().anyMatch(s -> s.getName().equals(snapshotName))) {
            throw new SnapshotNameAlreadyInUseException(
                repository.getMetadata().name(),
                snapshotName,
                "snapshot with the same name already exists"
            );
        }
    }

    /**
     * Determine the number of shards in each index of a clone operation and update the cluster state accordingly.
     *
     * @param repository     repository to run operation on
     * @param cloneEntry     clone operation in the cluster state
     */
    private void startCloning(Repository repository, SnapshotsInProgress.Entry cloneEntry) {
        final Collection<IndexId> indices = cloneEntry.indices().values();
        final SnapshotId sourceSnapshot = cloneEntry.source();
        final Snapshot targetSnapshot = cloneEntry.snapshot();

        final Executor executor = threadPool.executor(ThreadPool.Names.SNAPSHOT);
        // Exception handler for IO exceptions with loading index and repo metadata
        final Consumer<Exception> onFailure = e -> {
            endingSnapshots.add(targetSnapshot);
            initializingClones.remove(targetSnapshot);
            logger.info(() -> "Failed to start snapshot clone [" + cloneEntry + "]", e);
            removeFailedSnapshotFromClusterState(targetSnapshot, e, null);
        };

        // 1. step, load SnapshotInfo to make sure that source snapshot was successful for the indices we want to clone
        // TODO: we could skip this step for snapshots with state SUCCESS
        final ListenableFuture<SnapshotInfo> snapshotInfoListener = new ListenableFuture<>();
        repository.getSnapshotInfo(sourceSnapshot, snapshotInfoListener);

        final ListenableFuture<Collection<Tuple<IndexId, Integer>>> allShardCountsListener = new ListenableFuture<>();
        final GroupedActionListener<Tuple<IndexId, Integer>> shardCountListener = new GroupedActionListener<>(
            indices.size(),
            allShardCountsListener
        );
        snapshotInfoListener.addListener(ActionListener.wrap(snapshotInfo -> {
            for (IndexId indexId : indices) {
                if (RestoreService.failed(snapshotInfo, indexId.getName())) {
                    throw new SnapshotException(
                        targetSnapshot,
                        "Can't clone index [" + indexId + "] because its snapshot was not successful."
                    );
                }
            }
            // 2. step, load the number of shards we have in each index to be cloned from the index metadata.
            repository.getRepositoryData(
                EsExecutors.DIRECT_EXECUTOR_SERVICE, // TODO contemplate threading here, do we need to fork, see #101445?
                ActionListener.wrap(repositoryData -> {
                    for (IndexId index : indices) {
                        executor.execute(ActionRunnable.supply(shardCountListener, () -> {
                            final IndexMetadata metadata = repository.getSnapshotIndexMetaData(repositoryData, sourceSnapshot, index);
                            return Tuple.tuple(index, metadata.getNumberOfShards());
                        }));
                    }
                }, onFailure)
            );
        }, onFailure));

        // 3. step, we have all the shard counts, now update the cluster state to have clone jobs in the snap entry
        allShardCountsListener.addListener(
            ActionListener.wrap(counts -> executeConsistentStateUpdate(repository, repoData -> new ClusterStateUpdateTask() {

                private SnapshotsInProgress.Entry updatedEntry;

                @Override
                public ClusterState execute(ClusterState currentState) {
                    final SnapshotsInProgress snapshotsInProgress = SnapshotsInProgress.get(currentState);
                    final String repoName = cloneEntry.repository();
                    final List<SnapshotsInProgress.Entry> existingEntries = snapshotsInProgress.forRepo(repoName);
                    final List<SnapshotsInProgress.Entry> updatedEntries = new ArrayList<>(existingEntries.size());
                    final String localNodeId = currentState.nodes().getLocalNodeId();
                    final ShardGenerations shardGenerations = repoData.shardGenerations();
                    for (SnapshotsInProgress.Entry existing : existingEntries) {
                        if (cloneEntry.snapshot().getSnapshotId().equals(existing.snapshot().getSnapshotId())) {
                            final ImmutableOpenMap.Builder<RepositoryShardId, ShardSnapshotStatus> clonesBuilder = ImmutableOpenMap
                                .builder();
                            final boolean readyToExecute = SnapshotDeletionsInProgress.get(currentState)
                                .hasExecutingDeletion(repoName) == false;
                            final InFlightShardSnapshotStates inFlightShardStates;
                            if (readyToExecute) {
                                inFlightShardStates = InFlightShardSnapshotStates.forEntries(snapshotsInProgress.forRepo(repoName));
                            } else {
                                // no need to compute these, we'll mark all shards as queued anyway because we wait for the delete
                                inFlightShardStates = null;
                            }
                            for (Tuple<IndexId, Integer> count : counts) {
                                for (int shardId = 0; shardId < count.v2(); shardId++) {
                                    final RepositoryShardId repoShardId = new RepositoryShardId(count.v1(), shardId);
                                    final String indexName = repoShardId.indexName();
                                    if (readyToExecute == false || inFlightShardStates.isActive(indexName, shardId)) {
                                        clonesBuilder.put(repoShardId, ShardSnapshotStatus.UNASSIGNED_QUEUED);
                                    } else {
                                        clonesBuilder.put(
                                            repoShardId,
                                            new ShardSnapshotStatus(
                                                localNodeId,
                                                inFlightShardStates.generationForShard(repoShardId.index(), shardId, shardGenerations)
                                            )
                                        );
                                    }
                                }
                            }
                            updatedEntry = cloneEntry.withClones(clonesBuilder.build());
                        } else {
                            updatedEntries.add(existing);
                        }
                    }
                    if (updatedEntry != null) {
                        // Move the now ready to execute clone operation to the back of the snapshot operations order because its
                        // shard snapshot state was based on all previous existing operations in progress
                        // TODO: If we could eventually drop the snapshot clone init phase we don't need this any longer
                        updatedEntries.add(updatedEntry);
                        return updateWithSnapshots(
                            currentState,
                            snapshotsInProgress.withUpdatedEntriesForRepo(repoName, updatedEntries),
                            null
                        );
                    }
                    return currentState;
                }

                @Override
                public void onFailure(Exception e) {
                    initializingClones.remove(targetSnapshot);
                    logger.info(() -> "Failed to start snapshot clone [" + cloneEntry + "]", e);
                    failAllListenersOnMasterFailOver(e);
                }

                @Override
                public void clusterStateProcessed(ClusterState oldState, ClusterState newState) {
                    initializingClones.remove(targetSnapshot);
                    if (updatedEntry != null) {
                        final Snapshot target = updatedEntry.snapshot();
                        final SnapshotId sourceSnapshot = updatedEntry.source();
                        for (Map.Entry<RepositoryShardId, ShardSnapshotStatus> indexClone : updatedEntry.shardsByRepoShardId().entrySet()) {
                            final ShardSnapshotStatus shardStatusBefore = indexClone.getValue();
                            if (shardStatusBefore.state() != ShardState.INIT) {
                                continue;
                            }
                            final RepositoryShardId repoShardId = indexClone.getKey();
                            runReadyClone(target, sourceSnapshot, shardStatusBefore, repoShardId, repository);
                        }
                    } else {
                        // Extremely unlikely corner case of master failing over between between starting the clone and
                        // starting shard clones.
                        logger.warn("Did not find expected entry [{}] in the cluster state", cloneEntry);
                    }
                }

                @Override
                public String toString() {
                    return Strings.format("start snapshot clone [%s] from [%s]", updatedEntry.snapshot(), updatedEntry.source());
                }
            }, "start snapshot clone", onFailure), onFailure)
        );
    }

    private final Set<RepositoryShardId> currentlyCloning = Collections.synchronizedSet(new HashSet<>());

    private void runReadyClone(
        Snapshot target,
        SnapshotId sourceSnapshot,
        ShardSnapshotStatus shardStatusBefore,
        RepositoryShardId repoShardId,
        Repository repository
    ) {
        final SnapshotId targetSnapshot = target.getSnapshotId();
        final String localNodeId = clusterService.localNode().getId();
        if (currentlyCloning.add(repoShardId)) {
            repository.cloneShardSnapshot(
                sourceSnapshot,
                targetSnapshot,
                repoShardId,
                shardStatusBefore.generation(),
                ActionListener.wrap(
                    shardSnapshotResult -> innerUpdateSnapshotState(
                        target,
                        null,
                        repoShardId,
                        ShardSnapshotStatus.success(localNodeId, shardSnapshotResult),
                        ActionListener.runBefore(
                            ActionListener.wrap(
                                v -> logger.trace(
                                    "Marked [{}] as successfully cloned from [{}] to [{}]",
                                    repoShardId,
                                    sourceSnapshot,
                                    targetSnapshot
                                ),
                                e -> {
                                    logger.warn("Cluster state update after successful shard clone [{}] failed", repoShardId);
                                    failAllListenersOnMasterFailOver(e);
                                }
                            ),
                            () -> currentlyCloning.remove(repoShardId)
                        )
                    ),
                    e -> innerUpdateSnapshotState(
                        target,
                        null,
                        repoShardId,
                        new ShardSnapshotStatus(
                            localNodeId,
                            ShardState.FAILED,
                            shardStatusBefore.generation(),
                            "failed to clone shard snapshot"
                        ),
                        ActionListener.runBefore(
                            ActionListener.wrap(
                                v -> logger.trace(
                                    "Marked [{}] as failed clone from [{}] to [{}]",
                                    repoShardId,
                                    sourceSnapshot,
                                    targetSnapshot
                                ),
                                ex -> {
                                    logger.warn("Cluster state update after failed shard clone [{}] failed", repoShardId);
                                    failAllListenersOnMasterFailOver(ex);
                                }
                            ),
                            () -> currentlyCloning.remove(repoShardId)
                        )
                    )
                )
            );
        }
    }

    private void ensureBelowConcurrencyLimit(
        String repository,
        String name,
        SnapshotsInProgress snapshotsInProgress,
        SnapshotDeletionsInProgress deletionsInProgress
    ) {
        final int inProgressOperations = snapshotsInProgress.count() + deletionsInProgress.getEntries().size();
        final int maxOps = maxConcurrentOperations;
        if (inProgressOperations >= maxOps) {
            throw new ConcurrentSnapshotExecutionException(
                repository,
                name,
                "Cannot start another operation, already running ["
                    + inProgressOperations
                    + "] operations and the current"
                    + " limit for concurrent snapshot operations is set to ["
                    + maxOps
                    + "]"
            );
        }
    }

    /**
     * Throws {@link RepositoryMissingException} if no repository by the given name is found in the given cluster state.
     */
    public static void ensureRepositoryExists(String repoName, ClusterState state) {
        if (RepositoriesMetadata.get(state).repository(repoName) == null) {
            throw new RepositoryMissingException(repoName);
        }
    }

    /**
     * Validates snapshot request
     *
     * @param repositoryName repository name
     * @param snapshotName snapshot name
     * @param state   current cluster state
     */
    private static void validate(String repositoryName, String snapshotName, ClusterState state) {
        if (RepositoriesMetadata.get(state).repository(repositoryName) == null) {
            throw new RepositoryMissingException(repositoryName);
        }
        validate(repositoryName, snapshotName);
    }

    private static void validate(final String repositoryName, final String snapshotName) {
        if (Strings.hasLength(snapshotName) == false) {
            throw new InvalidSnapshotNameException(repositoryName, snapshotName, "cannot be empty");
        }
        if (snapshotName.contains(" ")) {
            throw new InvalidSnapshotNameException(repositoryName, snapshotName, "must not contain whitespace");
        }
        if (snapshotName.contains(",")) {
            throw new InvalidSnapshotNameException(repositoryName, snapshotName, "must not contain ','");
        }
        if (snapshotName.contains("#")) {
            throw new InvalidSnapshotNameException(repositoryName, snapshotName, "must not contain '#'");
        }
        if (snapshotName.charAt(0) == '_') {
            throw new InvalidSnapshotNameException(repositoryName, snapshotName, "must not start with '_'");
        }
        if (snapshotName.toLowerCase(Locale.ROOT).equals(snapshotName) == false) {
            throw new InvalidSnapshotNameException(repositoryName, snapshotName, "must be lowercase");
        }
        if (Strings.validFileName(snapshotName) == false) {
            throw new InvalidSnapshotNameException(
                repositoryName,
                snapshotName,
                "must not contain the following characters " + Strings.INVALID_FILENAME_CHARS
            );
        }
    }

    private static ShardGenerations buildGenerations(SnapshotsInProgress.Entry snapshot, Metadata metadata) {
        ShardGenerations.Builder builder = ShardGenerations.builder();
        if (snapshot.isClone()) {
            snapshot.shardsByRepoShardId().forEach((key, value) -> builder.put(key.index(), key.shardId(), value));
        } else {
            snapshot.shardsByRepoShardId().forEach((key, value) -> {
                final Index index = snapshot.indexByName(key.indexName());
                if (metadata.index(index) == null) {
                    assert snapshot.partial() : "Index [" + index + "] was deleted during a snapshot but snapshot was not partial.";
                    return;
                }
                builder.put(key.index(), key.shardId(), value);
            });
        }
        return builder.build();
    }

    private static Metadata metadataForSnapshot(SnapshotsInProgress.Entry snapshot, Metadata metadata) {
        final Metadata.Builder builder;
        if (snapshot.includeGlobalState() == false) {
            // Remove global state from the cluster state
            builder = Metadata.builder();
            for (IndexId index : snapshot.indices().values()) {
                final IndexMetadata indexMetadata = metadata.index(index.getName());
                if (indexMetadata == null) {
                    assert snapshot.partial() : "Index [" + index + "] was deleted during a snapshot but snapshot was not partial.";
                } else {
                    builder.put(indexMetadata, false);
                }
            }
        } else {
            builder = Metadata.builder(metadata);
        }
        // Only keep those data streams in the metadata that were actually requested by the initial snapshot create operation and that have
        // all their indices contained in the snapshot
        final Map<String, DataStream> dataStreams = new HashMap<>();
        final Set<String> indicesInSnapshot = snapshot.indices().keySet();
        for (String dataStreamName : snapshot.dataStreams()) {
            DataStream dataStream = metadata.dataStreams().get(dataStreamName);
            if (dataStream == null) {
                assert snapshot.partial()
                    : "Data stream [" + dataStreamName + "] was deleted during a snapshot but snapshot was not partial.";
            } else {
                boolean missingIndex = false;
                for (Index index : dataStream.getIndices()) {
                    final String indexName = index.getName();
                    if (builder.get(indexName) == null || indicesInSnapshot.contains(indexName) == false) {
                        missingIndex = true;
                        break;
                    }
                }
                final DataStream reconciled = missingIndex ? dataStream.snapshot(indicesInSnapshot) : dataStream;
                if (reconciled != null) {
                    dataStreams.put(dataStreamName, reconciled);
                }
            }
        }
        return builder.dataStreams(dataStreams, filterDataStreamAliases(dataStreams, metadata.dataStreamAliases())).build();
    }

    /**
     * Returns status of the currently running snapshots
     * <p>
     * This method is executed on master node
     * </p>
     *
     * @param snapshotsInProgress snapshots in progress in the cluster state
     * @param repository          repository id
     * @param snapshots           list of snapshots that will be used as a filter, empty list means no snapshots are filtered
     * @return list of metadata for currently running snapshots
     */
    public static List<SnapshotsInProgress.Entry> currentSnapshots(
        @Nullable SnapshotsInProgress snapshotsInProgress,
        String repository,
        List<String> snapshots
    ) {
        if (snapshotsInProgress == null || snapshotsInProgress.isEmpty()) {
            return Collections.emptyList();
        }
        if ("_all".equals(repository)) {
            return snapshotsInProgress.asStream().toList();
        }
        if (snapshots.isEmpty()) {
            return snapshotsInProgress.forRepo(repository);
        }
        List<SnapshotsInProgress.Entry> builder = new ArrayList<>();
        for (SnapshotsInProgress.Entry entry : snapshotsInProgress.forRepo(repository)) {
            for (String snapshot : snapshots) {
                if (entry.snapshot().getSnapshotId().getName().equals(snapshot)) {
                    builder.add(entry);
                    break;
                }
            }
        }
        return unmodifiableList(builder);
    }

    @Override
    public void applyClusterState(ClusterChangedEvent event) {
        try {
            if (event.localNodeMaster()) {
                // We don't remove old master when master flips anymore. So, we need to check for change in master
                SnapshotsInProgress snapshotsInProgress = SnapshotsInProgress.get(event.state());
                final boolean newMaster = event.previousState().nodes().isLocalNodeElectedMaster() == false;
                processExternalChanges(
                    newMaster || removedNodesCleanupNeeded(snapshotsInProgress, event.nodesDelta().removedNodes()),
                    snapshotsInProgress.nodeIdsForRemovalChanged(SnapshotsInProgress.get(event.previousState()))
                        || (event.routingTableChanged() && waitingShardsStartedOrUnassigned(snapshotsInProgress, event))
                );

                if (newMaster
                    || event.state().metadata().nodeShutdowns().equals(event.previousState().metadata().nodeShutdowns()) == false
                    || supportsNodeRemovalTracking(event.state()) != supportsNodeRemovalTracking(event.previousState())) {
                    updateNodeIdsToRemoveQueue.submitTask("SnapshotsService#updateNodeIdsToRemove", new UpdateNodeIdsToRemoveTask(), null);
                }
            } else {
                final List<Runnable> readyToResolveListeners = new ArrayList<>();
                // line-up mutating concurrent operations which can be in form of clusterApplierService and masterService tasks
                // to completion and deletion listeners, see #failAllListenersOnMasterFailOver
                synchronized (currentlyFinalizing) {
                    // We have snapshot listeners but are not the master anymore. Fail all waiting listeners except for those that
                    // already have their snapshots finalizing (those that are already finalizing will fail on their own from to update
                    // the cluster state).
                    for (final Snapshot snapshot : snapshotCompletionListeners.keySet()) {
                        if (endingSnapshots.add(snapshot)) {
                            failSnapshotCompletionListeners(
                                snapshot,
                                new SnapshotException(snapshot, "no longer master"),
                                readyToResolveListeners::add
                            );
                            assert endingSnapshots.contains(snapshot) == false : snapshot;
                        }
                    }
                    if (snapshotDeletionListeners.isEmpty() == false) {
                        final Exception cause = new NotMasterException("no longer master");
                        for (final Iterator<List<ActionListener<Void>>> it = snapshotDeletionListeners.values().iterator(); it.hasNext();) {
                            final List<ActionListener<Void>> listeners = it.next();
                            readyToResolveListeners.add(() -> failListenersIgnoringException(listeners, cause));
                            it.remove();
                        }
                    }
                }
                // fail snapshot listeners outside mutex
                readyToResolveListeners.forEach(Runnable::run);
            }
        } catch (Exception e) {
            assert false : new AssertionError(e);
            logger.warn("Failed to update snapshot state ", e);
        }
        assert assertConsistentWithClusterState(event.state());
        assert assertNoDanglingSnapshots(event.state());
    }

    private boolean assertConsistentWithClusterState(ClusterState state) {
        final SnapshotsInProgress snapshotsInProgress = SnapshotsInProgress.get(state);
        if (snapshotsInProgress.isEmpty() == false) {
            synchronized (endingSnapshots) {
                final Set<Snapshot> runningSnapshots = Stream.concat(
                    snapshotsInProgress.asStream().map(SnapshotsInProgress.Entry::snapshot),
                    endingSnapshots.stream()
                ).collect(Collectors.toSet());
                final Set<Snapshot> snapshotListenerKeys = snapshotCompletionListeners.keySet();
                assert runningSnapshots.containsAll(snapshotListenerKeys)
                    : "Saw completion listeners for unknown snapshots in "
                        + snapshotListenerKeys
                        + " but running snapshots are "
                        + runningSnapshots;
            }
        }
        final SnapshotDeletionsInProgress snapshotDeletionsInProgress = SnapshotDeletionsInProgress.get(state);
        if (snapshotDeletionsInProgress.hasDeletionsInProgress()) {
            synchronized (repositoryOperations.runningDeletions) {
                final Set<String> runningDeletes = Stream.concat(
                    snapshotDeletionsInProgress.getEntries().stream().map(SnapshotDeletionsInProgress.Entry::uuid),
                    repositoryOperations.runningDeletions.stream()
                ).collect(Collectors.toSet());
                final Set<String> deleteListenerKeys = snapshotDeletionListeners.keySet();
                assert runningDeletes.containsAll(deleteListenerKeys)
                    : "Saw deletions listeners for unknown uuids in " + deleteListenerKeys + " but running deletes are " + runningDeletes;
            }
        }
        return true;
    }

    // Assert that there are no snapshots that have a shard that is waiting to be assigned even though the cluster state would allow for it
    // to be assigned
    private static boolean assertNoDanglingSnapshots(ClusterState state) {
        final SnapshotsInProgress snapshotsInProgress = SnapshotsInProgress.get(state);
        final SnapshotDeletionsInProgress snapshotDeletionsInProgress = SnapshotDeletionsInProgress.get(state);
        final Set<String> reposWithRunningDelete = snapshotDeletionsInProgress.getEntries()
            .stream()
            .filter(entry -> entry.state() == SnapshotDeletionsInProgress.State.STARTED)
            .map(SnapshotDeletionsInProgress.Entry::repository)
            .collect(Collectors.toSet());
        for (List<SnapshotsInProgress.Entry> repoEntry : snapshotsInProgress.entriesByRepo()) {
            final SnapshotsInProgress.Entry entry = repoEntry.get(0);
            for (ShardSnapshotStatus value : entry.shardsByRepoShardId().values()) {
                if (value.equals(ShardSnapshotStatus.UNASSIGNED_QUEUED)) {
                    assert reposWithRunningDelete.contains(entry.repository())
                        : "Found shard snapshot waiting to be assigned in [" + entry + "] but it is not blocked by any running delete";
                } else if (value.isActive()) {
                    assert reposWithRunningDelete.contains(entry.repository()) == false
                        : "Found shard snapshot actively executing in ["
                            + entry
                            + "] when it should be blocked by a running delete ["
                            + Strings.toString(snapshotDeletionsInProgress)
                            + "]";
                }
            }
        }
        return true;
    }

    /**
     * Updates the state of in-progress snapshots in reaction to a change in the configuration of the cluster nodes (master fail-over or
     * disconnect of a data node that was executing a snapshot) or a routing change that started shards whose snapshot state is
     * {@link SnapshotsInProgress.ShardState#WAITING}.
     *
     * @param changedNodes true if either a master fail-over occurred or a data node that was doing snapshot work was removed from the
     *                     cluster
     * @param changedShards  true if any waiting shards changed state in the routing table
     */
    private void processExternalChanges(boolean changedNodes, boolean changedShards) {
        if (changedNodes == false && changedShards == false) {
            // nothing to do, no relevant external change happened
            return;
        }
        final String source = "update snapshot after shards changed ["
            + changedShards
            + "] or node configuration changed ["
            + changedNodes
            + "]";
        submitUnbatchedTask(source, new ClusterStateUpdateTask() {

            private final Collection<SnapshotsInProgress.Entry> finishedSnapshots = new ArrayList<>();

            private final Collection<SnapshotDeletionsInProgress.Entry> deletionsToExecute = new ArrayList<>();

            @Override
            public ClusterState execute(ClusterState currentState) {
                RoutingTable routingTable = currentState.routingTable();
                final SnapshotsInProgress snapshots = SnapshotsInProgress.get(currentState);
                final SnapshotDeletionsInProgress deletes = SnapshotDeletionsInProgress.get(currentState);
                DiscoveryNodes nodes = currentState.nodes();
                final EnumSet<State> statesToUpdate;
                // If we are reacting to a change in the cluster node configuration we have to update the shard states of both started
                // and
                // aborted snapshots to potentially fail shards running on the removed nodes
                if (changedNodes) {
                    statesToUpdate = EnumSet.of(State.STARTED, State.ABORTED);
                } else {
                    // We are reacting to shards that started only so which only affects the individual shard states of started
                    // snapshots
                    statesToUpdate = EnumSet.of(State.STARTED);
                }

                // We keep a cache of shards that failed in this map. If we fail a shardId for a given repository because of
                // a node leaving or shard becoming unassigned for one snapshot, we will also fail it for all subsequent enqueued
                // snapshots for the same repository
                // TODO: the code in this state update duplicates large chunks of the logic in #SHARD_STATE_EXECUTOR.
                // We should refactor it to ideally also go through #SHARD_STATE_EXECUTOR by hand-crafting shard state updates
                // that encapsulate nodes leaving or indices having been deleted and passing them to the executor instead.
                SnapshotsInProgress updated = snapshots;
                for (final List<SnapshotsInProgress.Entry> snapshotsInRepo : snapshots.entriesByRepo()) {
                    boolean changed = false;
                    final List<SnapshotsInProgress.Entry> updatedEntriesForRepo = new ArrayList<>();
                    final Map<RepositoryShardId, ShardSnapshotStatus> knownFailures = new HashMap<>();
                    final String repository = snapshotsInRepo.get(0).repository();
                    for (SnapshotsInProgress.Entry snapshot : snapshotsInRepo) {
                        if (statesToUpdate.contains(snapshot.state())) {
                            if (snapshot.isClone()) {
                                if (snapshot.shardsByRepoShardId().isEmpty()) {
                                    // Currently initializing clone
                                    if (initializingClones.contains(snapshot.snapshot())) {
                                        updatedEntriesForRepo.add(snapshot);
                                    } else {
                                        logger.debug("removing not yet start clone operation [{}]", snapshot);
                                        changed = true;
                                    }
                                } else {
                                    // see if any clones may have had a shard become available for execution because of failures
                                    if (deletes.hasExecutingDeletion(repository)) {
                                        // Currently executing a delete for this repo, no need to try and update any clone operations.
                                        // The logic for finishing the delete will update running clones with the latest changes.
                                        updatedEntriesForRepo.add(snapshot);
                                        continue;
                                    }
                                    ImmutableOpenMap.Builder<RepositoryShardId, ShardSnapshotStatus> clones = null;
                                    InFlightShardSnapshotStates inFlightShardSnapshotStates = null;
                                    for (Map.Entry<RepositoryShardId, ShardSnapshotStatus> failureEntry : knownFailures.entrySet()) {
                                        final RepositoryShardId repositoryShardId = failureEntry.getKey();
                                        final ShardSnapshotStatus existingStatus = snapshot.shardsByRepoShardId().get(repositoryShardId);
                                        if (ShardSnapshotStatus.UNASSIGNED_QUEUED.equals(existingStatus)) {
                                            if (inFlightShardSnapshotStates == null) {
                                                inFlightShardSnapshotStates = InFlightShardSnapshotStates.forEntries(updatedEntriesForRepo);
                                            }
                                            if (inFlightShardSnapshotStates.isActive(
                                                repositoryShardId.indexName(),
                                                repositoryShardId.shardId()
                                            )) {
                                                // we already have this shard assigned to another task
                                                continue;
                                            }
                                            if (clones == null) {
                                                clones = ImmutableOpenMap.builder(snapshot.shardsByRepoShardId());
                                            }
                                            // We can use the generation from the shard failure to start the clone operation here
                                            // because #processWaitingShardsAndRemovedNodes adds generations to failure statuses that
                                            // allow us to start another clone.
                                            // The usual route via InFlightShardSnapshotStates is not viable here because it would
                                            // require a consistent view of the RepositoryData which we don't have here because this
                                            // state update runs over all repositories at once.
                                            clones.put(
                                                repositoryShardId,
                                                new ShardSnapshotStatus(nodes.getLocalNodeId(), failureEntry.getValue().generation())
                                            );
                                        }
                                    }
                                    if (clones != null) {
                                        changed = true;
                                        updatedEntriesForRepo.add(snapshot.withClones(clones.build()));
                                    } else {
                                        updatedEntriesForRepo.add(snapshot);
                                    }
                                }
                            } else {
                                ImmutableOpenMap<ShardId, ShardSnapshotStatus> shards = processWaitingShardsAndRemovedNodes(
                                    snapshot,
                                    routingTable,
                                    nodes,
                                    snapshots::isNodeIdForRemoval,
                                    knownFailures
                                );
                                if (shards != null) {
                                    final SnapshotsInProgress.Entry updatedSnapshot = snapshot.withShardStates(shards);
                                    changed = true;
                                    if (updatedSnapshot.state().completed()) {
                                        finishedSnapshots.add(updatedSnapshot);
                                    }
                                    updatedEntriesForRepo.add(updatedSnapshot);
                                } else {
                                    updatedEntriesForRepo.add(snapshot);
                                }
                            }
                        } else if (snapshot.repositoryStateId() == RepositoryData.UNKNOWN_REPO_GEN) {
                            // BwC path, older versions could create entries with unknown repo GEN in INIT or ABORTED state that did not
                            // yet write anything to the repository physically. This means we can simply remove these from the cluster
                            // state without having to do any additional cleanup.
                            changed = true;
                            logger.debug("[{}] was found in dangling INIT or ABORTED state", snapshot);
                        } else {
                            if (snapshot.state().completed() || completed(snapshot.shardsByRepoShardId().values())) {
                                finishedSnapshots.add(snapshot);
                            }
                            updatedEntriesForRepo.add(snapshot);
                        }
                    }
                    if (changed) {
                        updated = updated.withUpdatedEntriesForRepo(repository, updatedEntriesForRepo);
                    }
                }
                final ClusterState res = readyDeletions(
                    updated != snapshots
                        ? ClusterState.builder(currentState).putCustom(SnapshotsInProgress.TYPE, updated).build()
                        : currentState
                ).v1();
                for (SnapshotDeletionsInProgress.Entry delete : SnapshotDeletionsInProgress.get(res).getEntries()) {
                    if (delete.state() == SnapshotDeletionsInProgress.State.STARTED) {
                        deletionsToExecute.add(delete);
                    }
                }
                return res;
            }

            @Override
            public void onFailure(Exception e) {
                logger.warn(() -> format("failed to update snapshot state after shards started or nodes removed from [%s] ", source), e);
            }

            @Override
            public void clusterStateProcessed(ClusterState oldState, ClusterState newState) {
                final SnapshotDeletionsInProgress snapshotDeletionsInProgress = SnapshotDeletionsInProgress.get(newState);
                if (finishedSnapshots.isEmpty() == false) {
                    // If we found snapshots that should be finalized as a result of the CS update we try to initiate finalization for
                    // them
                    // unless there is an executing snapshot delete already. If there is an executing snapshot delete we don't have to
                    // enqueue the snapshot finalizations here because the ongoing delete will take care of that when removing the
                    // delete
                    // from the cluster state
                    final Set<String> reposWithRunningDeletes = snapshotDeletionsInProgress.getEntries()
                        .stream()
                        .filter(entry -> entry.state() == SnapshotDeletionsInProgress.State.STARTED)
                        .map(SnapshotDeletionsInProgress.Entry::repository)
                        .collect(Collectors.toSet());
                    for (SnapshotsInProgress.Entry entry : finishedSnapshots) {
                        if (reposWithRunningDeletes.contains(entry.repository()) == false) {
                            endSnapshot(entry, newState.metadata(), null);
                        }
                    }
                }
                startExecutableClones(SnapshotsInProgress.get(newState), null);
                // run newly ready deletes
                for (SnapshotDeletionsInProgress.Entry entry : deletionsToExecute) {
                    if (tryEnterRepoLoop(entry.repository())) {
                        deleteSnapshotsFromRepository(entry, newState.nodes().getMaxDataNodeCompatibleIndexVersion());
                    }
                }
            }
        });
    }

    private static ImmutableOpenMap<ShardId, ShardSnapshotStatus> processWaitingShardsAndRemovedNodes(
        SnapshotsInProgress.Entry entry,
        RoutingTable routingTable,
        DiscoveryNodes nodes,
        Predicate<String> nodeIdRemovalPredicate,
        Map<RepositoryShardId, ShardSnapshotStatus> knownFailures
    ) {
        assert entry.isClone() == false : "clones take a different path";
        boolean snapshotChanged = false;
        ImmutableOpenMap.Builder<ShardId, ShardSnapshotStatus> shards = ImmutableOpenMap.builder();
        for (Map.Entry<RepositoryShardId, ShardSnapshotStatus> shardEntry : entry.shardsByRepoShardId().entrySet()) {
            ShardSnapshotStatus shardStatus = shardEntry.getValue();
            ShardId shardId = entry.shardId(shardEntry.getKey());
            if (shardStatus.equals(ShardSnapshotStatus.UNASSIGNED_QUEUED)) {
                // this shard snapshot is waiting for a previous snapshot to finish execution for this shard
                final ShardSnapshotStatus knownFailure = knownFailures.get(shardEntry.getKey());
                if (knownFailure == null) {
                    final IndexRoutingTable indexShardRoutingTable = routingTable.index(shardId.getIndex());
                    if (indexShardRoutingTable == null) {
                        // shard became unassigned while queued after a delete or clone operation so we can fail as missing here
                        assert entry.partial();
                        snapshotChanged = true;
                        logger.debug("failing snapshot of shard [{}] because index got deleted", shardId);
                        shards.put(shardId, ShardSnapshotStatus.MISSING);
                        knownFailures.put(shardEntry.getKey(), ShardSnapshotStatus.MISSING);
                    } else {
                        // if no failure is known for the shard we keep waiting
                        shards.put(shardId, shardStatus);
                    }
                } else {
                    // If a failure is known for an execution we waited on for this shard then we fail with the same exception here
                    // as well
                    snapshotChanged = true;
                    shards.put(shardId, knownFailure);
                }
            } else if (shardStatus.state() == ShardState.WAITING) {
                IndexRoutingTable indexShardRoutingTable = routingTable.index(shardId.getIndex());
                if (indexShardRoutingTable != null) {
                    IndexShardRoutingTable shardRouting = indexShardRoutingTable.shard(shardId.id());
                    if (shardRouting != null && shardRouting.primaryShard() != null) {
                        if (nodeIdRemovalPredicate.test(shardRouting.primaryShard().currentNodeId())) {
                            // Shard that we are waiting for is on a node marked for removal, keep it as WAITING
                            shards.put(shardId, shardStatus);
                            continue;
                        } else if (shardRouting.primaryShard().started()) {
                            // Shard that we were waiting for has started on a node, let's process it
                            snapshotChanged = true;
                            logger.trace("starting shard that we were waiting for [{}] on node [{}]", shardId, shardStatus.nodeId());
                            shards.put(
                                shardId,
                                new ShardSnapshotStatus(shardRouting.primaryShard().currentNodeId(), shardStatus.generation())
                            );
                            continue;
                        } else if (shardRouting.primaryShard().initializing() || shardRouting.primaryShard().relocating()) {
                            // Shard that we were waiting for hasn't started yet or still relocating - will continue to wait
                            shards.put(shardId, shardStatus);
                            continue;
                        }
                    }
                }
                // Shard that we were waiting for went into unassigned state or disappeared - giving up
                snapshotChanged = true;
                logger.warn("failing snapshot of shard [{}] on unassigned shard [{}]", shardId, shardStatus.nodeId());
                final ShardSnapshotStatus failedState = new ShardSnapshotStatus(
                    shardStatus.nodeId(),
                    ShardState.FAILED,
                    shardStatus.generation(),
                    "shard is unassigned"
                );
                shards.put(shardId, failedState);
                knownFailures.put(shardEntry.getKey(), failedState);
            } else if (shardStatus.state().completed() == false && shardStatus.nodeId() != null) {
                if (nodes.nodeExists(shardStatus.nodeId())) {
                    shards.put(shardId, shardStatus);
                } else {
                    // TODO: Restart snapshot on another node?
                    snapshotChanged = true;
                    logger.warn("failing snapshot of shard [{}] on departed node [{}]", shardId, shardStatus.nodeId());
                    final ShardSnapshotStatus failedState = new ShardSnapshotStatus(
                        shardStatus.nodeId(),
                        ShardState.FAILED,
                        shardStatus.generation(),
                        "node left the cluster during snapshot"
                    );
                    shards.put(shardId, failedState);
                    knownFailures.put(shardEntry.getKey(), failedState);
                }
            } else {
                shards.put(shardId, shardStatus);
            }
        }
        if (snapshotChanged) {
            return shards.build();
        } else {
            return null;
        }
    }

    private static boolean waitingShardsStartedOrUnassigned(SnapshotsInProgress snapshotsInProgress, ClusterChangedEvent event) {
        for (List<SnapshotsInProgress.Entry> entries : snapshotsInProgress.entriesByRepo()) {
            for (SnapshotsInProgress.Entry entry : entries) {
                if (entry.state() == State.STARTED && entry.isClone() == false) {
                    for (Map.Entry<RepositoryShardId, ShardSnapshotStatus> shardStatus : entry.shardsByRepoShardId().entrySet()) {
                        final ShardState state = shardStatus.getValue().state();
                        if (state != ShardState.WAITING && state != ShardState.QUEUED) {
                            continue;
                        }
                        final RepositoryShardId shardId = shardStatus.getKey();
                        if (event.indexRoutingTableChanged(shardId.indexName())) {
                            IndexRoutingTable indexShardRoutingTable = event.state()
                                .getRoutingTable()
                                .index(entry.indexByName(shardId.indexName()));
                            if (indexShardRoutingTable == null) {
                                // index got removed concurrently and we have to fail WAITING or QUEUED state shards
                                return true;
                            }
                            ShardRouting shardRouting = indexShardRoutingTable.shard(shardId.shardId()).primaryShard();
                            if (shardRouting != null
                                && (shardRouting.started() && snapshotsInProgress.isNodeIdForRemoval(shardRouting.currentNodeId()) == false
                                    || shardRouting.unassigned())) {
                                return true;
                            }
                        }
                    }
                }
            }
        }
        return false;
    }

    private static boolean removedNodesCleanupNeeded(SnapshotsInProgress snapshotsInProgress, List<DiscoveryNode> removedNodes) {
        if (removedNodes.isEmpty()) {
            // Nothing to do, no nodes removed
            return false;
        }
        final Set<String> removedNodeIds = removedNodes.stream().map(DiscoveryNode::getId).collect(Collectors.toSet());
        return snapshotsInProgress.asStream().anyMatch(snapshot -> {
            if (snapshot.state().completed() || snapshot.isClone()) {
                // nothing to do for already completed snapshots or clones that run on master anyways
                return false;
            }
            for (ShardSnapshotStatus shardSnapshotStatus : snapshot.shardsByRepoShardId().values()) {
                if (shardSnapshotStatus.state().completed() == false && removedNodeIds.contains(shardSnapshotStatus.nodeId())) {
                    // Snapshot had an incomplete shard running on a removed node so we need to adjust that shard's snapshot status
                    return true;
                }
            }
            return false;
        });
    }

    /**
     * Finalizes the snapshot in the repository.
     *
     * @param entry snapshot
     */
    private void endSnapshot(SnapshotsInProgress.Entry entry, Metadata metadata, @Nullable RepositoryData repositoryData) {
        final Snapshot snapshot = entry.snapshot();
        final boolean newFinalization = endingSnapshots.add(snapshot);
        if (entry.isClone() && entry.state() == State.FAILED) {
            logger.debug("Removing failed snapshot clone [{}] from cluster state", entry);
            if (newFinalization) {
                removeFailedSnapshotFromClusterState(snapshot, new SnapshotException(snapshot, entry.failure()), null);
            }
            return;
        }
        final String repoName = snapshot.getRepository();
        if (tryEnterRepoLoop(repoName)) {
            if (repositoryData == null) {
                repositoriesService.repository(repoName)
                    .getRepositoryData(
                        EsExecutors.DIRECT_EXECUTOR_SERVICE, // TODO contemplate threading here, do we need to fork, see #101445?
                        new ActionListener<>() {
                            @Override
                            public void onResponse(RepositoryData repositoryData) {
                                if (newFinalization) {
                                    finalizeSnapshotEntry(snapshot, metadata, repositoryData);
                                } else {
                                    runNextQueuedOperation(repositoryData, repoName, false);
                                }
                            }

                            @Override
                            public void onFailure(Exception e) {
                                submitUnbatchedTask("fail repo tasks for [" + repoName + "]", new FailPendingRepoTasksTask(repoName, e));
                            }
                        }
                    );
            } else {
                if (newFinalization) {
                    finalizeSnapshotEntry(snapshot, metadata, repositoryData);
                } else {
                    runNextQueuedOperation(repositoryData, repoName, false);
                }
            }
        } else {
            if (newFinalization) {
                repositoryOperations.addFinalization(snapshot, metadata);
            }
        }
    }

    /**
     * Try starting to run a snapshot finalization or snapshot delete for the given repository. If this method returns
     * {@code true} then snapshot finalizations and deletions for the repo may be executed. Once no more operations are
     * ready for the repository {@link #leaveRepoLoop(String)} should be invoked so that a subsequent state change that
     * causes another operation to become ready can execute.
     *
     * @return true if a finalization or snapshot delete may be started at this point
     */
    private boolean tryEnterRepoLoop(String repository) {
        return currentlyFinalizing.add(repository);
    }

    /**
     * Stop polling for ready snapshot finalizations or deletes in state {@link SnapshotDeletionsInProgress.State#STARTED} to execute
     * for the given repository.
     */
    private void leaveRepoLoop(String repository) {
        final boolean removed = currentlyFinalizing.remove(repository);
        assert removed;
    }

    private void finalizeSnapshotEntry(Snapshot snapshot, Metadata metadata, RepositoryData repositoryData) {
        assert currentlyFinalizing.contains(snapshot.getRepository());
        assert repositoryOperations.assertNotQueued(snapshot);
        try {
            SnapshotsInProgress.Entry entry = SnapshotsInProgress.get(clusterService.state()).snapshot(snapshot);
            final String failure = entry.failure();
            logger.trace("[{}] finalizing snapshot in repository, state: [{}], failure[{}]", snapshot, entry.state(), failure);
            final ShardGenerations shardGenerations = buildGenerations(entry, metadata);
            final List<String> finalIndices = shardGenerations.indices().stream().map(IndexId::getName).toList();
            final Set<String> indexNames = new HashSet<>(finalIndices);
            ArrayList<SnapshotShardFailure> shardFailures = new ArrayList<>();
            for (Map.Entry<RepositoryShardId, ShardSnapshotStatus> shardStatus : entry.shardsByRepoShardId().entrySet()) {
                RepositoryShardId shardId = shardStatus.getKey();
                if (indexNames.contains(shardId.indexName()) == false) {
                    assert entry.partial() : "only ignoring shard failures for concurrently deleted indices for partial snapshots";
                    continue;
                }
                ShardSnapshotStatus status = shardStatus.getValue();
                final ShardState state = status.state();
                if (state.failed()) {
                    shardFailures.add(new SnapshotShardFailure(status.nodeId(), entry.shardId(shardId), status.reason()));
                } else if (state.completed() == false) {
                    shardFailures.add(new SnapshotShardFailure(status.nodeId(), entry.shardId(shardId), "skipped"));
                } else {
                    assert state == ShardState.SUCCESS;
                }
            }
            final String repository = snapshot.getRepository();
            final ListenableFuture<Metadata> metadataListener = new ListenableFuture<>();
            final Repository repo = repositoriesService.repository(snapshot.getRepository());
            if (entry.isClone()) {
                threadPool.executor(ThreadPool.Names.SNAPSHOT).execute(ActionRunnable.supply(metadataListener, () -> {
                    final Metadata existing = repo.getSnapshotGlobalMetadata(entry.source());
                    final Metadata.Builder metaBuilder = Metadata.builder(existing);
                    final Set<Index> existingIndices = new HashSet<>();
                    for (IndexId index : entry.indices().values()) {
                        final IndexMetadata indexMetadata = repo.getSnapshotIndexMetaData(repositoryData, entry.source(), index);
                        existingIndices.add(indexMetadata.getIndex());
                        metaBuilder.put(indexMetadata, false);
                    }
                    // remove those data streams from metadata for which we are missing indices
                    Map<String, DataStream> dataStreamsToCopy = new HashMap<>();
                    for (Map.Entry<String, DataStream> dataStreamEntry : existing.dataStreams().entrySet()) {
                        if (existingIndices.containsAll(dataStreamEntry.getValue().getIndices())) {
                            dataStreamsToCopy.put(dataStreamEntry.getKey(), dataStreamEntry.getValue());
                        }
                    }
                    Map<String, DataStreamAlias> dataStreamAliasesToCopy = filterDataStreamAliases(
                        dataStreamsToCopy,
                        existing.dataStreamAliases()
                    );
                    metaBuilder.dataStreams(dataStreamsToCopy, dataStreamAliasesToCopy);
                    return metaBuilder.build();
                }));
            } else {
                metadataListener.onResponse(metadata);
            }
            metadataListener.addListener(ActionListener.wrap(meta -> {
                final Metadata metaForSnapshot = metadataForSnapshot(entry, meta);

                final Map<String, SnapshotInfo.IndexSnapshotDetails> indexSnapshotDetails = Maps.newMapWithExpectedSize(
                    finalIndices.size()
                );
                for (Map.Entry<RepositoryShardId, ShardSnapshotStatus> shardEntry : entry.shardsByRepoShardId().entrySet()) {
                    indexSnapshotDetails.compute(shardEntry.getKey().indexName(), (indexName, current) -> {
                        if (current == SnapshotInfo.IndexSnapshotDetails.SKIPPED) {
                            // already found an unsuccessful shard in this index, skip this shard
                            return current;
                        }

                        final ShardSnapshotStatus shardSnapshotStatus = shardEntry.getValue();
                        if (shardSnapshotStatus.state() != ShardState.SUCCESS) {
                            // first unsuccessful shard in this index found, record that this index should be skipped
                            return SnapshotInfo.IndexSnapshotDetails.SKIPPED;
                        }

                        final ShardSnapshotResult result = shardSnapshotStatus.shardSnapshotResult();
                        if (result == null) {
                            // detailed result not recorded, skip this index
                            return SnapshotInfo.IndexSnapshotDetails.SKIPPED;
                        }

                        if (current == null) {
                            return new SnapshotInfo.IndexSnapshotDetails(1, result.getSize(), result.getSegmentCount());
                        } else {
                            return new SnapshotInfo.IndexSnapshotDetails(
                                current.getShardCount() + 1,
                                ByteSizeValue.ofBytes(current.getSize().getBytes() + result.getSize().getBytes()),
                                Math.max(current.getMaxSegmentsPerShard(), result.getSegmentCount())
                            );
                        }
                    });
                }
                indexSnapshotDetails.entrySet().removeIf(e -> e.getValue().getShardCount() == 0);

                final SnapshotInfo snapshotInfo = new SnapshotInfo(
                    snapshot,
                    finalIndices,
                    entry.dataStreams().stream().filter(metaForSnapshot.dataStreams()::containsKey).toList(),
                    entry.partial() ? onlySuccessfulFeatureStates(entry, finalIndices) : entry.featureStates(),
                    failure,
                    threadPool.absoluteTimeInMillis(),
                    entry.partial() ? shardGenerations.totalShards() : entry.shardsByRepoShardId().size(),
                    shardFailures,
                    entry.includeGlobalState(),
                    entry.userMetadata(),
                    entry.startTime(),
                    indexSnapshotDetails
                );
                final ListenableFuture<List<ActionListener<SnapshotInfo>>> snapshotListeners = new ListenableFuture<>();
                repo.finalizeSnapshot(
                    new FinalizeSnapshotContext(
                        shardGenerations,
                        repositoryData.getGenId(),
                        metaForSnapshot,
                        snapshotInfo,
                        entry.version(),
                        ActionListener.wrap(updatedRepositoryData -> {
                            // get a hold of the listeners for this snapshot here and store them in the future so they can be used
                            // by the snapshot info callback below and won't be failed needlessly if #runNextQueuedOperation runs into
                            // a fatal like e.g. this node stopped being the master node
                            snapshotListeners.onResponse(endAndGetListenersToResolve(snapshot));
                            runNextQueuedOperation(updatedRepositoryData, repository, true);
                        }, e -> handleFinalizationFailure(e, snapshot, repositoryData)),
                        snInfo -> snapshotListeners.addListener(new ActionListener<>() {
                            @Override
                            public void onResponse(List<ActionListener<SnapshotInfo>> actionListeners) {
                                completeListenersIgnoringException(actionListeners, snInfo);
                                logger.info("snapshot [{}] completed with state [{}]", snapshot, snInfo.state());
                            }

                            @Override
                            public void onFailure(Exception e) {
                                // never fails
                                assert false : e;
                            }
                        })
                    )
                );
            }, e -> handleFinalizationFailure(e, snapshot, repositoryData)));
        } catch (Exception e) {
            logger.error(Strings.format("unexpected failure finalizing %s", snapshot), e);
            assert false : new AssertionError("unexpected failure finalizing " + snapshot, e);
            handleFinalizationFailure(e, snapshot, repositoryData);
        }
    }

    /**
     * Removes all feature states which have missing or failed shards, as they are no longer safely restorable.
     * @param entry The "in progress" entry with a list of feature states and one or more failed shards.
     * @param finalIndices The final list of indices in the snapshot, after any indices that were concurrently deleted are removed.
     * @return The list of feature states which were completed successfully in the given entry.
     */
    private static List<SnapshotFeatureInfo> onlySuccessfulFeatureStates(SnapshotsInProgress.Entry entry, List<String> finalIndices) {
        assert entry.partial() : "should not try to filter feature states from a non-partial entry";

        // Figure out which indices have unsuccessful shards
        Set<String> indicesWithUnsuccessfulShards = new HashSet<>();
        entry.shardsByRepoShardId().forEach((key, value) -> {
            final ShardState shardState = value.state();
            if (shardState.failed() || shardState.completed() == false) {
                indicesWithUnsuccessfulShards.add(key.indexName());
            }
        });

        // Now remove any feature states which contain any of those indices, as the feature state is not intact and not safely restorable
        return entry.featureStates()
            .stream()
            .filter(stateInfo -> finalIndices.containsAll(stateInfo.getIndices()))
            .filter(stateInfo -> stateInfo.getIndices().stream().anyMatch(indicesWithUnsuccessfulShards::contains) == false)
            .toList();
    }

    /**
     * Remove a snapshot from {@link #endingSnapshots} set and return its completion listeners that must be resolved.
     */
    private List<ActionListener<SnapshotInfo>> endAndGetListenersToResolve(Snapshot snapshot) {
        // get listeners before removing from the ending snapshots set to not trip assertion in #assertConsistentWithClusterState that
        // makes sure we don't have listeners for snapshots that aren't tracked in any internal state of this class
        final List<ActionListener<SnapshotInfo>> listenersToComplete = snapshotCompletionListeners.remove(snapshot);
        endingSnapshots.remove(snapshot);
        return listenersToComplete;
    }

    /**
     * Handles failure to finalize a snapshot. If the exception indicates that this node was unable to publish a cluster state and stopped
     * being the master node, then fail all snapshot create and delete listeners executing on this node by delegating to
     * {@link #failAllListenersOnMasterFailOver}. Otherwise, i.e. as a result of failing to write to the snapshot repository for some
     * reason, remove the snapshot's {@link SnapshotsInProgress.Entry} from the cluster state and move on with other queued snapshot
     * operations if there are any.
     *
     * @param e              exception encountered
     * @param snapshot       snapshot that failed to finalize
     * @param repositoryData current repository data for the snapshot's repository
     */
    private void handleFinalizationFailure(Exception e, Snapshot snapshot, RepositoryData repositoryData) {
        if (ExceptionsHelper.unwrap(e, NotMasterException.class, FailedToCommitClusterStateException.class) != null) {
            // Failure due to not being master any more, don't try to remove snapshot from cluster state the next master
            // will try ending this snapshot again
            logger.debug(() -> "[" + snapshot + "] failed to update cluster state during snapshot finalization", e);
            failSnapshotCompletionListeners(
                snapshot,
                new SnapshotException(snapshot, "Failed to update cluster state during snapshot finalization", e),
                Runnable::run
            );
            failAllListenersOnMasterFailOver(e);
        } else {
            logger.warn(() -> "[" + snapshot + "] failed to finalize snapshot", e);
            removeFailedSnapshotFromClusterState(snapshot, e, repositoryData);
        }
    }

    /**
     * Run the next queued up repository operation for the given repository name.
     *
     * @param repositoryData current repository data
     * @param repository     repository name
     * @param attemptDelete  whether to try and run delete operations that are ready in the cluster state if no
     *                       snapshot create operations remain to execute
     */
    private void runNextQueuedOperation(RepositoryData repositoryData, String repository, boolean attemptDelete) {
        assert currentlyFinalizing.contains(repository);
        final Tuple<Snapshot, Metadata> nextFinalization = repositoryOperations.pollFinalization(repository);
        if (nextFinalization == null) {
            if (attemptDelete) {
                runReadyDeletions(repositoryData, repository);
            } else {
                leaveRepoLoop(repository);
            }
        } else {
            logger.trace("Moving on to finalizing next snapshot [{}]", nextFinalization);
            finalizeSnapshotEntry(nextFinalization.v1(), nextFinalization.v2(), repositoryData);
        }
    }

    /**
     * Runs a cluster state update that checks whether we have outstanding snapshot deletions that can be executed and executes them.
     *
     * TODO: optimize this to execute in a single CS update together with finalizing the latest snapshot
     */
    private void runReadyDeletions(RepositoryData repositoryData, String repository) {
        submitUnbatchedTask("Run ready deletions", new ClusterStateUpdateTask() {

            private SnapshotDeletionsInProgress.Entry deletionToRun;

            @Override
            public ClusterState execute(ClusterState currentState) {
                assert readyDeletions(currentState).v1() == currentState
                    : "Deletes should have been set to ready by finished snapshot deletes and finalizations";
                for (SnapshotDeletionsInProgress.Entry entry : SnapshotDeletionsInProgress.get(currentState).getEntries()) {
                    if (entry.repository().equals(repository) && entry.state() == SnapshotDeletionsInProgress.State.STARTED) {
                        deletionToRun = entry;
                        break;
                    }
                }
                return currentState;
            }

            @Override
            public void onFailure(Exception e) {
                logger.warn("Failed to run ready delete operations", e);
                failAllListenersOnMasterFailOver(e);
            }

            @Override
            public void clusterStateProcessed(ClusterState oldState, ClusterState newState) {
                if (deletionToRun == null) {
                    runNextQueuedOperation(repositoryData, repository, false);
                } else {
                    deleteSnapshotsFromRepository(deletionToRun, repositoryData, newState.nodes().getMaxDataNodeCompatibleIndexVersion());
                }
            }
        });
    }

    /**
     * Finds snapshot delete operations that are ready to execute in the given {@link ClusterState} and computes a new cluster state that
     * has all executable deletes marked as executing. Returns a {@link Tuple} of the updated cluster state and all executable deletes.
     * This can either be {@link SnapshotDeletionsInProgress.Entry} that were already in state
     * {@link SnapshotDeletionsInProgress.State#STARTED} or waiting entries in state {@link SnapshotDeletionsInProgress.State#WAITING}
     * that were moved to {@link SnapshotDeletionsInProgress.State#STARTED} in the returned updated cluster state.
     *
     * @param currentState current cluster state
     * @return tuple of an updated cluster state and currently executable snapshot delete operations
     */
    private static Tuple<ClusterState, List<SnapshotDeletionsInProgress.Entry>> readyDeletions(ClusterState currentState) {
        final SnapshotDeletionsInProgress deletions = SnapshotDeletionsInProgress.get(currentState);
        if (deletions.hasDeletionsInProgress() == false) {
            return Tuple.tuple(currentState, List.of());
        }
        final SnapshotsInProgress snapshotsInProgress = currentState.custom(SnapshotsInProgress.TYPE);
        assert snapshotsInProgress != null;
        final Set<String> repositoriesSeen = new HashSet<>();
        boolean changed = false;
        final ArrayList<SnapshotDeletionsInProgress.Entry> readyDeletions = new ArrayList<>();
        final List<SnapshotDeletionsInProgress.Entry> newDeletes = new ArrayList<>();
        for (SnapshotDeletionsInProgress.Entry entry : deletions.getEntries()) {
            final String repo = entry.repository();
            if (repositoriesSeen.add(entry.repository())
                && entry.state() == SnapshotDeletionsInProgress.State.WAITING
                && snapshotsInProgress.forRepo(repo).stream().noneMatch(SnapshotsService::isWritingToRepository)) {
                changed = true;
                final SnapshotDeletionsInProgress.Entry newEntry = entry.started();
                readyDeletions.add(newEntry);
                newDeletes.add(newEntry);
            } else {
                newDeletes.add(entry);
            }
        }
        return Tuple.tuple(
            changed
                ? ClusterState.builder(currentState)
                    .putCustom(SnapshotDeletionsInProgress.TYPE, SnapshotDeletionsInProgress.of(newDeletes))
                    .build()
                : currentState,
            readyDeletions
        );
    }

    /**
     * Computes the cluster state resulting from removing a given snapshot create operation from the given state. This method will update
     * the shard generations of snapshots that the given snapshot depended on so that finalizing them will not cause rolling back to an
     * outdated shard generation.
     *
     * @param state    current cluster state
     * @param snapshot snapshot for which to remove the snapshot operation
     * @return updated cluster state
     */
    public static ClusterState stateWithoutSnapshot(ClusterState state, Snapshot snapshot) {
        final SnapshotsInProgress snapshots = SnapshotsInProgress.get(state);
        ClusterState result = state;
        int indexOfEntry = -1;
        final List<SnapshotsInProgress.Entry> entryList = snapshots.forRepo(snapshot.getRepository());
        for (int i = 0; i < entryList.size(); i++) {
            SnapshotsInProgress.Entry entry = entryList.get(i);
            if (entry.snapshot().equals(snapshot)) {
                indexOfEntry = i;
                break;
            }
        }
        if (indexOfEntry >= 0) {
            final List<SnapshotsInProgress.Entry> entries = new ArrayList<>(entryList.size() - 1);
            final SnapshotsInProgress.Entry removedEntry = entryList.get(indexOfEntry);
            for (int i = 0; i < indexOfEntry; i++) {
                final SnapshotsInProgress.Entry previousEntry = entryList.get(i);
                if (removedEntry.isClone()) {
                    if (previousEntry.isClone()) {
                        ImmutableOpenMap.Builder<RepositoryShardId, ShardSnapshotStatus> updatedShardAssignments = null;
                        for (Map.Entry<RepositoryShardId, ShardSnapshotStatus> finishedShardEntry : removedEntry.shardsByRepoShardId()
                            .entrySet()) {
                            final ShardSnapshotStatus shardState = finishedShardEntry.getValue();
                            if (shardState.state() == ShardState.SUCCESS) {
                                updatedShardAssignments = maybeAddUpdatedAssignment(
                                    updatedShardAssignments,
                                    shardState,
                                    finishedShardEntry.getKey(),
                                    previousEntry.shardsByRepoShardId()
                                );
                            }
                        }
                        addCloneEntry(entries, previousEntry, updatedShardAssignments);
                    } else {
                        ImmutableOpenMap.Builder<ShardId, ShardSnapshotStatus> updatedShardAssignments = null;
                        for (Map.Entry<RepositoryShardId, ShardSnapshotStatus> finishedShardEntry : removedEntry.shardsByRepoShardId()
                            .entrySet()) {
                            final ShardSnapshotStatus shardState = finishedShardEntry.getValue();
                            final RepositoryShardId repositoryShardId = finishedShardEntry.getKey();
                            if (shardState.state() != ShardState.SUCCESS
                                || previousEntry.shardsByRepoShardId().containsKey(repositoryShardId) == false) {
                                continue;
                            }
                            updatedShardAssignments = maybeAddUpdatedAssignment(
                                updatedShardAssignments,
                                shardState,
                                previousEntry.shardId(repositoryShardId),
                                previousEntry.shards()
                            );

                        }
                        addSnapshotEntry(entries, previousEntry, updatedShardAssignments);
                    }
                } else {
                    if (previousEntry.isClone()) {
                        ImmutableOpenMap.Builder<RepositoryShardId, ShardSnapshotStatus> updatedShardAssignments = null;
                        for (Map.Entry<RepositoryShardId, ShardSnapshotStatus> finishedShardEntry : removedEntry.shardsByRepoShardId()
                            .entrySet()) {
                            final ShardSnapshotStatus shardState = finishedShardEntry.getValue();
                            final RepositoryShardId repositoryShardId = finishedShardEntry.getKey();
                            if (shardState.state() != ShardState.SUCCESS
                                || previousEntry.shardsByRepoShardId().containsKey(repositoryShardId) == false) {
                                continue;
                            }
                            updatedShardAssignments = maybeAddUpdatedAssignment(
                                updatedShardAssignments,
                                shardState,
                                repositoryShardId,
                                previousEntry.shardsByRepoShardId()
                            );
                        }
                        addCloneEntry(entries, previousEntry, updatedShardAssignments);
                    } else {
                        ImmutableOpenMap.Builder<ShardId, ShardSnapshotStatus> updatedShardAssignments = null;
                        for (Map.Entry<RepositoryShardId, ShardSnapshotStatus> finishedShardEntry : removedEntry.shardsByRepoShardId()
                            .entrySet()) {
                            final ShardSnapshotStatus shardState = finishedShardEntry.getValue();
                            if (shardState.state() == ShardState.SUCCESS
                                && previousEntry.shardsByRepoShardId().containsKey(finishedShardEntry.getKey())) {
                                updatedShardAssignments = maybeAddUpdatedAssignment(
                                    updatedShardAssignments,
                                    shardState,
                                    previousEntry.shardId(finishedShardEntry.getKey()),
                                    previousEntry.shards()
                                );
                            }
                        }
                        addSnapshotEntry(entries, previousEntry, updatedShardAssignments);
                    }
                }
            }
            for (int i = indexOfEntry + 1; i < entryList.size(); i++) {
                entries.add(entryList.get(i));
            }
            result = ClusterState.builder(state)
                .putCustom(SnapshotsInProgress.TYPE, snapshots.withUpdatedEntriesForRepo(snapshot.getRepository(), entries))
                .build();
        }
        return readyDeletions(result).v1();
    }

    private static void addSnapshotEntry(
        List<SnapshotsInProgress.Entry> entries,
        SnapshotsInProgress.Entry entryToUpdate,
        @Nullable ImmutableOpenMap.Builder<ShardId, ShardSnapshotStatus> updatedShardAssignments
    ) {
        if (updatedShardAssignments == null) {
            entries.add(entryToUpdate);
        } else {
            final ImmutableOpenMap.Builder<ShardId, ShardSnapshotStatus> updatedStatus = ImmutableOpenMap.builder(entryToUpdate.shards());
            updatedStatus.putAllFromMap(updatedShardAssignments.build());
            entries.add(entryToUpdate.withShardStates(updatedStatus.build()));
        }
    }

    private static void addCloneEntry(
        List<SnapshotsInProgress.Entry> entries,
        SnapshotsInProgress.Entry entryToUpdate,
        @Nullable ImmutableOpenMap.Builder<RepositoryShardId, ShardSnapshotStatus> updatedShardAssignments
    ) {
        if (updatedShardAssignments == null) {
            entries.add(entryToUpdate);
        } else {
            final ImmutableOpenMap.Builder<RepositoryShardId, ShardSnapshotStatus> updatedStatus = ImmutableOpenMap.builder(
                entryToUpdate.shardsByRepoShardId()
            );
            updatedStatus.putAllFromMap(updatedShardAssignments.build());
            entries.add(entryToUpdate.withClones(updatedStatus.build()));
        }
    }

    @Nullable
    private static <T> ImmutableOpenMap.Builder<T, ShardSnapshotStatus> maybeAddUpdatedAssignment(
        @Nullable ImmutableOpenMap.Builder<T, ShardSnapshotStatus> updatedShardAssignments,
        ShardSnapshotStatus finishedShardState,
        T shardId,
        Map<T, ShardSnapshotStatus> statesToUpdate
    ) {
        final ShardGeneration newGeneration = finishedShardState.generation();
        final ShardSnapshotStatus stateToUpdate = statesToUpdate.get(shardId);
        if (stateToUpdate != null
            && stateToUpdate.state() == ShardState.SUCCESS
            && Objects.equals(newGeneration, stateToUpdate.generation()) == false) {
            if (updatedShardAssignments == null) {
                updatedShardAssignments = ImmutableOpenMap.builder();
            }
            updatedShardAssignments.put(shardId, stateToUpdate.withUpdatedGeneration(newGeneration));
        }
        return updatedShardAssignments;
    }

    /**
     * Removes record of running snapshot from cluster state and notifies the listener when this action is complete. This method is only
     * used when the snapshot fails for some reason. During normal operation the snapshot repository will remove the
     * {@link SnapshotsInProgress.Entry} from the cluster state once it's done finalizing the snapshot.
     *
     * @param snapshot       snapshot that failed
     * @param failure        exception that failed the snapshot
     * @param repositoryData repository data if the next finalization operation on the repository should be attempted or {@code null} if
     *                       no further actions should be executed
     */
    private void removeFailedSnapshotFromClusterState(Snapshot snapshot, Exception failure, @Nullable RepositoryData repositoryData) {
        assert failure != null : "Failure must be supplied";
        submitUnbatchedTask(REMOVE_SNAPSHOT_METADATA_TASK_SOURCE, new ClusterStateUpdateTask() {

            @Override
            public ClusterState execute(ClusterState currentState) {
                final ClusterState updatedState = stateWithoutSnapshot(currentState, snapshot);
                assert updatedState == currentState || endingSnapshots.contains(snapshot)
                    : "did not track [" + snapshot + "] in ending snapshots while removing it from the cluster state";
                // now check if there are any delete operations that refer to the just failed snapshot and remove the snapshot from them
                return updateWithSnapshots(
                    updatedState,
                    null,
                    deletionsWithoutSnapshots(
                        SnapshotDeletionsInProgress.get(updatedState),
                        Collections.singletonList(snapshot.getSnapshotId()),
                        snapshot.getRepository()
                    )
                );
            }

            @Override
            public void onFailure(Exception e) {
                if (e instanceof NotMasterException) {
                    failure.addSuppressed(new SnapshotException(snapshot, "no longer master"));
                }
                logger.log(
                    MasterService.isPublishFailureException(e) ? Level.DEBUG : Level.WARN,
                    () -> "[" + snapshot + "] failed to remove snapshot metadata",
                    e
                );
                failSnapshotCompletionListeners(
                    snapshot,
                    new SnapshotException(snapshot, "Failed to remove snapshot from cluster state", e),
                    Runnable::run
                );
                failAllListenersOnMasterFailOver(e);
            }

            @Override
            public void clusterStateProcessed(ClusterState oldState, ClusterState newState) {
                failSnapshotCompletionListeners(snapshot, failure, Runnable::run);
                if (repositoryData != null) {
                    runNextQueuedOperation(repositoryData, snapshot.getRepository(), true);
                }
            }
        });
    }

    private static final String REMOVE_SNAPSHOT_METADATA_TASK_SOURCE = "remove snapshot metadata";

    /**
     * Remove the given {@link SnapshotId}s for the given {@code repository} from an instance of {@link SnapshotDeletionsInProgress}.
     * If no deletion contained any of the snapshot ids to remove then return {@code null}.
     *
     * @param deletions   snapshot deletions to update
     * @param snapshotIds snapshot ids to remove
     * @param repository  repository that the snapshot ids belong to
     * @return            updated {@link SnapshotDeletionsInProgress} or {@code null} if unchanged
     */
    @Nullable
    private static SnapshotDeletionsInProgress deletionsWithoutSnapshots(
        SnapshotDeletionsInProgress deletions,
        Collection<SnapshotId> snapshotIds,
        String repository
    ) {
        boolean changed = false;
        List<SnapshotDeletionsInProgress.Entry> updatedEntries = new ArrayList<>(deletions.getEntries().size());
        for (SnapshotDeletionsInProgress.Entry entry : deletions.getEntries()) {
            if (entry.repository().equals(repository)) {
                final List<SnapshotId> updatedSnapshotIds = new ArrayList<>(entry.snapshots());
                if (updatedSnapshotIds.removeAll(snapshotIds)) {
                    changed = true;
                    updatedEntries.add(entry.withSnapshots(updatedSnapshotIds));
                } else {
                    updatedEntries.add(entry);
                }
            } else {
                updatedEntries.add(entry);
            }
        }
        return changed ? SnapshotDeletionsInProgress.of(updatedEntries) : null;
    }

    private void failSnapshotCompletionListeners(Snapshot snapshot, Exception e, Consumer<Runnable> failingListenersConsumer) {
        final List<ActionListener<SnapshotInfo>> listeners = endAndGetListenersToResolve(snapshot);
        failingListenersConsumer.accept(() -> failListenersIgnoringException(listeners, e));
        assert repositoryOperations.assertNotQueued(snapshot);
    }

    /**
     * Deletes snapshots from the repository. In-progress snapshots matched by the delete will be aborted before deleting them.
     *
     * @param request         delete snapshot request
     * @param listener        listener
     */
    public void deleteSnapshots(final DeleteSnapshotRequest request, final ActionListener<Void> listener) {
        final String repositoryName = request.repository();
        final String[] snapshotNames = request.snapshots();

        final Repository repository = repositoriesService.repository(repositoryName);
        executeConsistentStateUpdate(repository, repositoryData -> new ClusterStateUpdateTask(request.masterNodeTimeout()) {

            private SnapshotDeletionsInProgress.Entry newDelete = null;

            private boolean reusedExistingDelete = false;

            // Snapshots that had all of their shard snapshots in queued state and thus were removed from the
            // cluster state right away
            private final Collection<Snapshot> completedNoCleanup = new ArrayList<>();

            // Snapshots that were aborted and that already wrote data to the repository and now have to be deleted
            // from the repository after the cluster state update
            private final Collection<SnapshotsInProgress.Entry> completedWithCleanup = new ArrayList<>();

            @Override
            public ClusterState execute(ClusterState currentState) {
                ensureRepositoryExists(repositoryName, currentState);
                final Set<SnapshotId> snapshotIds = new HashSet<>();

                // find in-progress snapshots to delete in cluster state
                final SnapshotsInProgress snapshotsInProgress = SnapshotsInProgress.get(currentState);
                for (SnapshotsInProgress.Entry entry : snapshotsInProgress.forRepo(repositoryName)) {
                    final SnapshotId snapshotId = entry.snapshot().getSnapshotId();
                    if (Regex.simpleMatch(snapshotNames, snapshotId.getName())) {
                        snapshotIds.add(snapshotId);
                    }
                }

                // find snapshots to delete in repository data
                final Map<String, SnapshotId> snapshotsIdsInRepository = repositoryData.getSnapshotIds()
                    .stream()
                    .collect(Collectors.toMap(SnapshotId::getName, Function.identity()));
                for (String snapshotOrPattern : snapshotNames) {
                    if (Regex.isSimpleMatchPattern(snapshotOrPattern)) {
                        for (Map.Entry<String, SnapshotId> entry : snapshotsIdsInRepository.entrySet()) {
                            if (Regex.simpleMatch(snapshotOrPattern, entry.getKey())) {
                                snapshotIds.add(entry.getValue());
                            }
                        }
                    } else {
                        final SnapshotId foundId = snapshotsIdsInRepository.get(snapshotOrPattern);
                        if (foundId == null) {
                            if (snapshotIds.stream().noneMatch(snapshotId -> snapshotId.getName().equals(snapshotOrPattern))) {
                                final var snapshotMissingException = new SnapshotMissingException(repositoryName, snapshotOrPattern);
                                logger.debug(snapshotMissingException.getMessage());
                                throw snapshotMissingException;
                            }
                        } else {
                            snapshotIds.add(foundId);
                        }
                    }
                }

                if (snapshotIds.isEmpty()) {
                    return currentState;
                }

                final Set<SnapshotId> activeCloneSources = snapshotsInProgress.asStream()
                    .filter(SnapshotsInProgress.Entry::isClone)
                    .map(SnapshotsInProgress.Entry::source)
                    .collect(Collectors.toSet());
                for (SnapshotId snapshotId : snapshotIds) {
                    if (activeCloneSources.contains(snapshotId)) {
                        throw new ConcurrentSnapshotExecutionException(
                            new Snapshot(repositoryName, snapshotId),
                            "cannot delete snapshot while it is being cloned"
                        );
                    }
                }

                ensureNoCleanupInProgress(
                    currentState,
                    repositoryName,
                    snapshotIds.stream().findFirst().get().getName(),
                    "delete snapshot"
                );

                final SnapshotDeletionsInProgress deletionsInProgress = SnapshotDeletionsInProgress.get(currentState);

                final RestoreInProgress restoreInProgress = RestoreInProgress.get(currentState);
                // don't allow snapshot deletions while a restore is taking place,
                // otherwise we could end up deleting a snapshot that is being restored
                // and the files the restore depends on would all be gone

                for (RestoreInProgress.Entry entry : restoreInProgress) {
                    if (repositoryName.equals(entry.snapshot().getRepository()) && snapshotIds.contains(entry.snapshot().getSnapshotId())) {
                        throw new ConcurrentSnapshotExecutionException(
                            new Snapshot(repositoryName, snapshotIds.stream().findFirst().get()),
                            "cannot delete snapshot during a restore in progress in [" + restoreInProgress + "]"
                        );
                    }
                }
                // Snapshot ids that will have to be physically deleted from the repository
                final Set<SnapshotId> snapshotIdsRequiringCleanup = new HashSet<>(snapshotIds);
                final SnapshotsInProgress updatedSnapshots = snapshotsInProgress.withUpdatedEntriesForRepo(
                    repositoryName,
                    snapshotsInProgress.forRepo(repositoryName).stream().map(existing -> {
                        if (existing.state() == State.STARTED
                            && snapshotIdsRequiringCleanup.contains(existing.snapshot().getSnapshotId())) {
                            // snapshot is started - mark every non completed shard as aborted
                            final SnapshotsInProgress.Entry abortedEntry = existing.abort();
                            if (abortedEntry == null) {
                                // No work has been done for this snapshot yet so we remove it from the cluster state directly
                                final Snapshot existingNotYetStartedSnapshot = existing.snapshot();
                                // Adding the snapshot to #endingSnapshots since we still have to resolve its listeners to not trip
                                // any leaked listener assertions
                                if (endingSnapshots.add(existingNotYetStartedSnapshot)) {
                                    completedNoCleanup.add(existingNotYetStartedSnapshot);
                                }
                                snapshotIdsRequiringCleanup.remove(existingNotYetStartedSnapshot.getSnapshotId());
                            } else if (abortedEntry.state().completed()) {
                                completedWithCleanup.add(abortedEntry);
                            }
                            return abortedEntry;
                        }
                        return existing;
                    }).filter(Objects::nonNull).toList()
                );
                if (snapshotIdsRequiringCleanup.isEmpty()) {
                    // We only saw snapshots that could be removed from the cluster state right away, no need to update the deletions
                    return updateWithSnapshots(currentState, updatedSnapshots, null);
                }
                // add the snapshot deletion to the cluster state
                final SnapshotDeletionsInProgress.Entry replacedEntry = deletionsInProgress.getEntries()
                    .stream()
                    .filter(entry -> entry.repository().equals(repositoryName))
                    .filter(entry -> entry.state() == SnapshotDeletionsInProgress.State.WAITING)
                    .findFirst()
                    .orElse(null);
                if (replacedEntry == null) {
                    final Optional<SnapshotDeletionsInProgress.Entry> foundDuplicate = deletionsInProgress.getEntries()
                        .stream()
                        .filter(
                            entry -> entry.repository().equals(repositoryName)
                                && entry.state() == SnapshotDeletionsInProgress.State.STARTED
                                && entry.snapshots().containsAll(snapshotIds)
                        )
                        .findFirst();
                    if (foundDuplicate.isPresent()) {
                        newDelete = foundDuplicate.get();
                        reusedExistingDelete = true;
                        return currentState;
                    }
                    newDelete = new SnapshotDeletionsInProgress.Entry(
                        repositoryName,
                        List.copyOf(snapshotIdsRequiringCleanup),
                        threadPool.absoluteTimeInMillis(),
                        repositoryData.getGenId(),
                        updatedSnapshots.forRepo(repositoryName).stream().noneMatch(SnapshotsService::isWritingToRepository)
                            && deletionsInProgress.hasExecutingDeletion(repositoryName) == false
                                ? SnapshotDeletionsInProgress.State.STARTED
                                : SnapshotDeletionsInProgress.State.WAITING
                    );
                } else {
                    newDelete = replacedEntry.withAddedSnapshots(snapshotIdsRequiringCleanup);
                }
                return updateWithSnapshots(
                    currentState,
                    updatedSnapshots,
                    (replacedEntry == null ? deletionsInProgress : deletionsInProgress.withRemovedEntry(replacedEntry.uuid()))
                        .withAddedEntry(newDelete)
                );
            }

            @Override
            public void onFailure(Exception e) {
                endingSnapshots.removeAll(completedNoCleanup);
                listener.onFailure(e);
            }

            @Override
            public void clusterStateProcessed(ClusterState oldState, ClusterState newState) {
                logger.info(
                    () -> format("deleting snapshots [%s] from repository [%s]", arrayToCommaDelimitedString(snapshotNames), repositoryName)
                );

                if (completedNoCleanup.isEmpty() == false) {
                    logger.info("snapshots {} aborted", completedNoCleanup);
                }
                for (Snapshot snapshot : completedNoCleanup) {
                    failSnapshotCompletionListeners(
                        snapshot,
                        new SnapshotException(snapshot, SnapshotsInProgress.ABORTED_FAILURE_TEXT),
                        Runnable::run
                    );
                }
                if (newDelete == null) {
                    listener.onResponse(null);
                } else {
                    addDeleteListener(newDelete.uuid(), listener);
                    if (reusedExistingDelete) {
                        return;
                    }
                    if (newDelete.state() == SnapshotDeletionsInProgress.State.STARTED) {
                        if (tryEnterRepoLoop(repositoryName)) {
                            deleteSnapshotsFromRepository(
                                newDelete,
                                repositoryData,
                                newState.nodes().getMaxDataNodeCompatibleIndexVersion()
                            );
                        } else {
                            logger.trace("Delete [{}] could not execute directly and was queued", newDelete);
                        }
                    } else {
                        for (SnapshotsInProgress.Entry completedSnapshot : completedWithCleanup) {
                            endSnapshot(completedSnapshot, newState.metadata(), repositoryData);
                        }
                    }
                }
            }

            @Override
            public String toString() {
                return Strings.format("delete snapshot task [%s]%s", repository, Arrays.toString(snapshotNames));
            }
        }, "delete snapshot [" + repository + "]" + Arrays.toString(snapshotNames), listener::onFailure);
    }

    /**
     * Checks if the given {@link SnapshotsInProgress.Entry} is currently writing to the repository.
     *
     * @param entry snapshot entry
     * @return true if entry is currently writing to the repository
     */
    private static boolean isWritingToRepository(SnapshotsInProgress.Entry entry) {
        if (entry.state().completed()) {
            // Entry is writing to the repo because it's finalizing on master
            return true;
        }
        for (ShardSnapshotStatus value : entry.shardsByRepoShardId().values()) {
            if (value.isActive()) {
                // Entry is writing to the repo because it's writing to a shard on a data node or waiting to do so for a concrete shard
                return true;
            }
        }
        return false;
    }

    private void addDeleteListener(String deleteUUID, ActionListener<Void> listener) {
        snapshotDeletionListeners.computeIfAbsent(deleteUUID, k -> new CopyOnWriteArrayList<>())
            .add(ContextPreservingActionListener.wrapPreservingContext(listener, threadPool.getThreadContext()));
    }

    /**
     * Determines the minimum {@link IndexVersion} that the snapshot repository must be compatible with
     * from the current nodes in the cluster and the contents of the repository.
     * The minimum version is determined as the lowest version found across all snapshots in the
     * repository and all nodes in the cluster.
     *
     * @param minNodeVersion minimum node version in the cluster
     * @param repositoryData current {@link RepositoryData} of that repository
     * @param excluded       snapshot id to ignore when computing the minimum version
     *                       (used to use newer metadata version after a snapshot delete)
     * @return minimum node version that must still be able to read the repository metadata
     */
    public static IndexVersion minCompatibleVersion(
        IndexVersion minNodeVersion,
        RepositoryData repositoryData,
        @Nullable Collection<SnapshotId> excluded
    ) {
        IndexVersion minCompatVersion = minNodeVersion;
        final Collection<SnapshotId> snapshotIds = repositoryData.getSnapshotIds();
        for (SnapshotId snapshotId : snapshotIds.stream()
            .filter(excluded == null ? sn -> true : Predicate.not(excluded::contains))
            .toList()) {
            final IndexVersion known = repositoryData.getVersion(snapshotId);
            // If we don't have the version cached in the repository data yet we load it from the snapshot info blobs
            if (known == null) {
                assert repositoryData.shardGenerations().totalShards() == 0
                    : "Saw shard generations ["
                        + repositoryData.shardGenerations()
                        + "] but did not have versions tracked for snapshot ["
                        + snapshotId
                        + "]";
                return OLD_SNAPSHOT_FORMAT;
            } else {
                minCompatVersion = IndexVersion.min(minCompatVersion, known);
            }
        }
        return minCompatVersion;
    }

    /**
     * Checks whether the metadata version supports writing {@link ShardGenerations} to the repository.
     *
     * @param repositoryMetaVersion version to check
     * @return true if version supports {@link ShardGenerations}
     */
    public static boolean useShardGenerations(IndexVersion repositoryMetaVersion) {
        return repositoryMetaVersion.onOrAfter(SHARD_GEN_IN_REPO_DATA_VERSION);
    }

    /**
     * Checks whether the metadata version supports writing {@link ShardGenerations} to the repository.
     *
     * @param repositoryMetaVersion version to check
     * @return true if version supports {@link ShardGenerations}
     */
    public static boolean useIndexGenerations(IndexVersion repositoryMetaVersion) {
        return repositoryMetaVersion.onOrAfter(INDEX_GEN_IN_REPO_DATA_VERSION);
    }

    /**
     * Checks whether the metadata version supports writing the cluster- and repository-uuid to the repository.
     *
     * @param repositoryMetaVersion version to check
     * @return true if version supports writing cluster- and repository-uuid to the repository
     */
    public static boolean includesUUIDs(IndexVersion repositoryMetaVersion) {
        return repositoryMetaVersion.onOrAfter(UUIDS_IN_REPO_DATA_VERSION);
    }

    public static boolean includeFileInfoWriterUUID(IndexVersion repositoryMetaVersion) {
        return repositoryMetaVersion.onOrAfter(FILE_INFO_WRITER_UUIDS_IN_SHARD_DATA_VERSION);
    }

    /** Deletes snapshot from repository
     *
     * @param deleteEntry       delete entry in cluster state
     * @param minNodeVersion    minimum node version in the cluster
     */
    private void deleteSnapshotsFromRepository(SnapshotDeletionsInProgress.Entry deleteEntry, IndexVersion minNodeVersion) {
        final long expectedRepoGen = deleteEntry.repositoryStateId();
        repositoriesService.getRepositoryData(deleteEntry.repository(), new ActionListener<>() {
            @Override
            public void onResponse(RepositoryData repositoryData) {
                assert repositoryData.getGenId() == expectedRepoGen
                    : "Repository generation should not change as long as a ready delete is found in the cluster state but found ["
                        + expectedRepoGen
                        + "] in cluster state and ["
                        + repositoryData.getGenId()
                        + "] in the repository";
                deleteSnapshotsFromRepository(deleteEntry, repositoryData, minNodeVersion);
            }

            @Override
            public void onFailure(Exception e) {
                submitUnbatchedTask(
                    "fail repo tasks for [" + deleteEntry.repository() + "]",
                    new FailPendingRepoTasksTask(deleteEntry.repository(), e)
                );
            }
        });
    }

    @SuppressForbidden(reason = "legacy usage of unbatched task") // TODO add support for batching here
    private void submitUnbatchedTask(@SuppressWarnings("SameParameterValue") String source, ClusterStateUpdateTask task) {
        clusterService.submitUnbatchedStateUpdateTask(source, task);
    }

    /**
     * Execute a cluster state update with a consistent view of the current {@link RepositoryData}. The {@link ClusterState} passed to the
     * task generated through {@code createUpdateTask} is guaranteed to point at the same state for this repository as the did the state
     * at the time the {@code RepositoryData} was loaded.
     * This allows for operations on the repository that need a consistent view of both the cluster state and the repository contents at
     * one point in time like for example, checking if a snapshot is in the repository before adding the delete operation for it to the
     * cluster state.
     *
     * @param repository       repository to execute update for
     * @param createUpdateTask function to supply cluster state update task
     * @param source           the source of the cluster state update task
     * @param onFailure        error handler invoked on failure to get a consistent view of the current {@link RepositoryData}
     */
    private void executeConsistentStateUpdate(
        Repository repository,
        Function<RepositoryData, ClusterStateUpdateTask> createUpdateTask,
        String source,
        Consumer<Exception> onFailure
    ) {
        final RepositoryMetadata repositoryMetadataStart = repository.getMetadata();
        repository.getRepositoryData(
            // Listener is lightweight, only submits a cluster state update task, no need to fork
            EsExecutors.DIRECT_EXECUTOR_SERVICE,
            ActionListener.wrap(repositoryData -> {
                final ClusterStateUpdateTask updateTask = createUpdateTask.apply(repositoryData);
                submitUnbatchedTask(source, new ClusterStateUpdateTask(updateTask.priority(), updateTask.timeout()) {

                    private boolean executedTask = false;

                    @Override
                    public ClusterState execute(ClusterState currentState) throws Exception {
                        // Comparing the full metadata here on purpose instead of simply comparing the safe generation.
                        // If the safe generation has changed, then we have to reload repository data and start over.
                        // If the pending generation has changed we are in the midst of a write operation and might pick up the
                        // updated repository data and state on the retry. We don't want to wait for the write to finish though
                        // because it could fail for any number of reasons so we just retry instead of waiting on the cluster state
                        // to change in any form.
                        if (repositoryMetadataStart.equals(
                            RepositoriesMetadata.get(currentState).repository(repository.getMetadata().name())
                        )) {
                            executedTask = true;
                            return updateTask.execute(currentState);
                        }
                        return currentState;
                    }

                    @Override
                    public void onFailure(Exception e) {
                        if (executedTask) {
                            updateTask.onFailure(e);
                        } else {
                            onFailure.accept(e);
                        }
                    }

                    @Override
                    public void clusterStateProcessed(ClusterState oldState, ClusterState newState) {
                        if (executedTask) {
                            updateTask.clusterStateProcessed(oldState, newState);
                        } else {
                            executeConsistentStateUpdate(repository, createUpdateTask, source, onFailure);
                        }
                    }
                });
            }, onFailure)
        );
    }

    /** Deletes snapshot from repository
     *
     * @param deleteEntry       delete entry in cluster state
     * @param repositoryData    the {@link RepositoryData} of the repository to delete from
     * @param minNodeVersion    minimum node version in the cluster
     */
    private void deleteSnapshotsFromRepository(
        SnapshotDeletionsInProgress.Entry deleteEntry,
        RepositoryData repositoryData,
        IndexVersion minNodeVersion
    ) {
        if (repositoryOperations.startDeletion(deleteEntry.uuid())) {
            assert currentlyFinalizing.contains(deleteEntry.repository());
            final List<SnapshotId> snapshotIds = deleteEntry.snapshots();
            assert deleteEntry.state() == SnapshotDeletionsInProgress.State.STARTED : "incorrect state for entry [" + deleteEntry + "]";
            if (snapshotIds.isEmpty()) {
                // this deletion overlapped one or more deletions that were successfully processed and there is no remaining snapshot to
                // delete now, we can avoid reaching to the repository and can complete the deletion.
                // TODO we should complete the deletion and resolve the listeners of SnapshotDeletionsInProgress with no snapshot sooner,
                // that would save some cluster state updates.
                removeSnapshotDeletionFromClusterState(
                    deleteEntry,
                    repositoryData,
                    listeners -> completeListenersIgnoringException(listeners, null)
                );
                return;
            }
            repositoriesService.repository(deleteEntry.repository())
                .deleteSnapshots(snapshotIds, repositoryData.getGenId(), minNodeVersion, new SnapshotDeleteListener() {

                    private final ListenableFuture<Void> doneFuture = new ListenableFuture<>();

                    @Override
                    public void onDone() {
                        logger.info("snapshots {} deleted", snapshotIds);
                        doneFuture.onResponse(null);
                    }

                    @Override
                    public void onRepositoryDataWritten(RepositoryData updatedRepoData) {
                        removeSnapshotDeletionFromClusterState(
                            deleteEntry,
                            updatedRepoData,
                            listeners -> doneFuture.addListener(new ActionListener<>() {
                                @Override
                                public void onResponse(Void unused) {
                                    completeListenersIgnoringException(listeners, null);
                                }

                                @Override
                                public void onFailure(Exception e) {
                                    // this should never be called, once updated repository metadata has been written to the
                                    // repository and the delete been removed from the cluster state, we ignore any further failures
                                    // and always complete the delete successfully
                                    assert false : e;
                                }
                            })
                        );
                    }

                    @Override
                    public void onFailure(Exception e) {
                        logger.warn(() -> {
                            final StringBuilder sb = new StringBuilder("failed to complete snapshot deletion for [");
                            Strings.collectionToDelimitedStringWithLimit(
                                deleteEntry.snapshots().stream().map(SnapshotId::getName).toList(),
                                ",",
                                "",
                                "",
                                1024,
                                sb
                            );
                            sb.append("] from repository [").append(deleteEntry.repository()).append("]");
                            return sb;
                        }, e);
                        submitUnbatchedTask(
                            "remove snapshot deletion metadata after failed delete",
                            new RemoveSnapshotDeletionAndContinueTask(deleteEntry, repositoryData) {
                                @Override
                                protected void handleListeners(List<ActionListener<Void>> deleteListeners) {
                                    failListenersIgnoringException(deleteListeners, e);
                                }
                            }
                        );
                    }
                });
        }
    }

    /**
     * Removes a {@link SnapshotDeletionsInProgress.Entry} from {@link SnapshotDeletionsInProgress} in the cluster state after it executed
     * on the repository.
     *
     * @param deleteEntry    delete entry to remove from the cluster state
     * @param repositoryData current {@link RepositoryData} for the repository we just ran the delete on.
     * @param listenersHandler consumer that gets passed a list of all listeners that had their delete entry successfully removed from the
     *                         cluster state
     */
    private void removeSnapshotDeletionFromClusterState(
        final SnapshotDeletionsInProgress.Entry deleteEntry,
        final RepositoryData repositoryData,
        final Consumer<List<ActionListener<Void>>> listenersHandler
    ) {
        // We remove all snapshot ids that the delete successfully removed from the repository from enqueued snapshot delete entries during
        // the cluster state update. After the cluster state update we pass the list of listeners that had their entry removed from the
        // cluster state to the given handler
        submitUnbatchedTask("remove snapshot deletion metadata", new RemoveSnapshotDeletionAndContinueTask(deleteEntry, repositoryData) {
            @Override
            protected SnapshotDeletionsInProgress filterDeletions(SnapshotDeletionsInProgress deletions) {
                final SnapshotDeletionsInProgress updatedDeletions = deletionsWithoutSnapshots(
                    deletions,
                    deleteEntry.snapshots(),
                    deleteEntry.repository()
                );
                return updatedDeletions == null ? deletions : updatedDeletions;
            }

            @Override
            protected void handleListeners(List<ActionListener<Void>> deleteListeners) {
                assert repositoryData.getSnapshotIds().stream().noneMatch(deleteEntry.snapshots()::contains)
                    : "Repository data contained snapshot ids "
                        + repositoryData.getSnapshotIds()
                        + " that should should been deleted by ["
                        + deleteEntry
                        + "]";
                listenersHandler.accept(deleteListeners);
            }
        });
    }

    /**
     * Handle snapshot or delete failure due to not being master any more so we don't try to do run additional cluster state updates.
     * The next master will try handling the missing operations. All we can do is fail all the listeners on this master node so that
     * transport requests return and we don't leak listeners.
     *
     * @param e exception that caused us to realize we are not master any longer
     */
    private void failAllListenersOnMasterFailOver(Exception e) {
        logger.debug("Failing all snapshot operation listeners because this node is not master any longer", e);
        final List<Runnable> readyToResolveListeners = new ArrayList<>();
        synchronized (currentlyFinalizing) {
            if (ExceptionsHelper.unwrap(e, NotMasterException.class, FailedToCommitClusterStateException.class) != null) {
                repositoryOperations.clear();
                for (final Snapshot snapshot : snapshotCompletionListeners.keySet()) {
                    failSnapshotCompletionListeners(
                        snapshot,
                        new SnapshotException(snapshot, "no longer master"),
                        readyToResolveListeners::add
                    );
                }
                final Exception wrapped = new RepositoryException("_all", "Failed to update cluster state during repository operation", e);
                for (final Iterator<List<ActionListener<Void>>> it = snapshotDeletionListeners.values().iterator(); it.hasNext();) {
                    final List<ActionListener<Void>> listeners = it.next();
                    readyToResolveListeners.add(() -> failListenersIgnoringException(listeners, wrapped));
                    it.remove();
                }
                assert snapshotDeletionListeners.isEmpty() : "No new listeners should have been added but saw " + snapshotDeletionListeners;
            } else {
                assert false
                    : new AssertionError("Modifying snapshot state should only ever fail because we failed to publish new state", e);
                logger.error("Unexpected failure during cluster state update", e);
            }
            currentlyFinalizing.clear();
        }
        // fail snapshot listeners outside mutex
        readyToResolveListeners.forEach(Runnable::run);
    }

    /**
     * A cluster state update that will remove a given {@link SnapshotDeletionsInProgress.Entry} from the cluster state
     * and trigger running the next snapshot-delete or -finalization operation available to execute if there is one
     * ready in the cluster state as a result of this state update.
     */
    private abstract class RemoveSnapshotDeletionAndContinueTask extends ClusterStateUpdateTask {

        // Snapshots that can be finalized after the delete operation has been removed from the cluster state
        protected final List<SnapshotsInProgress.Entry> newFinalizations = new ArrayList<>();

        private List<SnapshotDeletionsInProgress.Entry> readyDeletions = Collections.emptyList();

        protected final SnapshotDeletionsInProgress.Entry deleteEntry;

        private final RepositoryData repositoryData;

        RemoveSnapshotDeletionAndContinueTask(SnapshotDeletionsInProgress.Entry deleteEntry, RepositoryData repositoryData) {
            this.deleteEntry = deleteEntry;
            this.repositoryData = repositoryData;
        }

        @Override
        public ClusterState execute(ClusterState currentState) {
            final SnapshotDeletionsInProgress deletions = currentState.custom(SnapshotDeletionsInProgress.TYPE);
            assert deletions != null : "We only run this if there were deletions in the cluster state before";
            final SnapshotDeletionsInProgress updatedDeletions = deletions.withRemovedEntry(deleteEntry.uuid());
            if (updatedDeletions == deletions) {
                return currentState;
            }
            final SnapshotDeletionsInProgress newDeletions = filterDeletions(updatedDeletions);
            final Tuple<ClusterState, List<SnapshotDeletionsInProgress.Entry>> res = readyDeletions(
                updateWithSnapshots(currentState, updatedSnapshotsInProgress(currentState, newDeletions), newDeletions)
            );
            readyDeletions = res.v2();
            return res.v1();
        }

        @Override
        public void onFailure(Exception e) {
            logger.warn(() -> format("%s failed to remove snapshot deletion metadata", deleteEntry), e);
            repositoryOperations.finishDeletion(deleteEntry.uuid());
            failAllListenersOnMasterFailOver(e);
        }

        protected SnapshotDeletionsInProgress filterDeletions(SnapshotDeletionsInProgress deletions) {
            return deletions;
        }

        @Override
        public final void clusterStateProcessed(ClusterState oldState, ClusterState newState) {
            repositoryOperations.finishDeletion(deleteEntry.uuid());
            final List<Runnable> readyToResolveListeners = new ArrayList<>();
            synchronized (currentlyFinalizing) {
                final List<ActionListener<Void>> deleteListeners = snapshotDeletionListeners.remove(deleteEntry.uuid());
                readyToResolveListeners.add(() -> handleListeners(deleteListeners));
            }
            // resolve listeners outside mutex
            readyToResolveListeners.forEach(Runnable::run);
            if (newFinalizations.isEmpty()) {
                if (readyDeletions.isEmpty()) {
                    leaveRepoLoop(deleteEntry.repository());
                } else {
                    for (SnapshotDeletionsInProgress.Entry readyDeletion : readyDeletions) {
                        deleteSnapshotsFromRepository(
                            readyDeletion,
                            repositoryData,
                            newState.nodes().getMaxDataNodeCompatibleIndexVersion()
                        );
                    }
                }
            } else {
                leaveRepoLoop(deleteEntry.repository());
                assert readyDeletions.stream().noneMatch(entry -> entry.repository().equals(deleteEntry.repository()))
                    : "New finalizations " + newFinalizations + " added even though deletes " + readyDeletions + " are ready";
                for (SnapshotsInProgress.Entry entry : newFinalizations) {
                    endSnapshot(entry, newState.metadata(), repositoryData);
                }
            }
            // TODO: be more efficient here, we could collect newly ready shard clones as we compute them and then directly start them
            // instead of looping over all possible clones to execute
            startExecutableClones(SnapshotsInProgress.get(newState), null);
        }

        /**
         * Invoke snapshot delete listeners for {@link #deleteEntry}.
         *
         * @param deleteListeners delete snapshot listeners or {@code null} if there weren't any for {@link #deleteEntry}.
         */
        protected abstract void handleListeners(@Nullable List<ActionListener<Void>> deleteListeners);

        /**
         * Computes an updated {@link SnapshotsInProgress} that takes into account an updated version of
         * {@link SnapshotDeletionsInProgress} that has a {@link SnapshotDeletionsInProgress.Entry} removed from it
         * relative to the {@link SnapshotDeletionsInProgress} found in {@code initialState}.
         * The removal of a delete from the cluster state can trigger two possible actions on in-progress snapshots:
         * <ul>
         *     <li>Snapshots that had unfinished shard snapshots in state {@link ShardSnapshotStatus#UNASSIGNED_QUEUED} that
         *     could not be started because the delete was running can have those started.</li>
         *     <li>Snapshots that had all their shards reach a completed state while a delete was running (e.g. as a result of
         *     nodes dropping out of the cluster or another incoming delete aborting them) need not be updated in the cluster
         *     state but need to have their finalization triggered now that it's possible with the removal of the delete
         *     from the state.</li>
         * </ul>
         *
         * @param currentState     current cluster state
         * @param updatedDeletions deletions with removed entry
         * @return updated snapshot in progress instance or {@code null} if there are no changes to it
         */
        @Nullable
        private SnapshotsInProgress updatedSnapshotsInProgress(ClusterState currentState, SnapshotDeletionsInProgress updatedDeletions) {
            final SnapshotsInProgress snapshotsInProgress = SnapshotsInProgress.get(currentState);
            final List<SnapshotsInProgress.Entry> snapshotEntries = new ArrayList<>();

            // Keep track of shardIds that we started snapshots for as a result of removing this delete so we don't assign
            // them to multiple snapshots by accident
            final Set<RepositoryShardId> reassignedShardIds = new HashSet<>();

            boolean changed = false;

            final String localNodeId = currentState.nodes().getLocalNodeId();
            final String repoName = deleteEntry.repository();
            InFlightShardSnapshotStates inFlightShardStates = null;
            // Keep track of IndexId values that may have gone unreferenced due to the delete entry just executed.
            // See org.elasticsearch.cluster.SnapshotsInProgress.Entry#withUpdatedIndexIds for details.
            final Set<IndexId> newIndexIdsToRefresh = new HashSet<>();
            for (SnapshotsInProgress.Entry entry : snapshotsInProgress.forRepo(repoName)) {
                if (entry.state().completed() == false) {
                    // TODO: dry up redundant computation and code between clone and non-clone case, in particular reuse
                    // `inFlightShardStates` across both clone and standard snapshot code
                    if (entry.isClone()) {
                        // Collect waiting shards from that entry that we can assign now that we are done with the deletion
                        final List<RepositoryShardId> canBeUpdated = new ArrayList<>();
                        for (Map.Entry<RepositoryShardId, ShardSnapshotStatus> value : entry.shardsByRepoShardId().entrySet()) {
                            if (value.getValue().equals(ShardSnapshotStatus.UNASSIGNED_QUEUED)
                                && reassignedShardIds.contains(value.getKey()) == false) {
                                canBeUpdated.add(value.getKey());
                            }
                        }
                        // TODO: the below logic is very similar to that in #startCloning and both could be dried up against each other
                        // also the code for standard snapshots could make use of this breakout as well
                        if (canBeUpdated.isEmpty() || updatedDeletions.hasExecutingDeletion(repoName)) {
                            // No shards can be updated in this snapshot so we just add it as is again
                            snapshotEntries.add(entry);
                        } else {
                            if (inFlightShardStates == null) {
                                inFlightShardStates = InFlightShardSnapshotStates.forEntries(snapshotsInProgress.forRepo(repoName));
                            }
                            final ImmutableOpenMap.Builder<RepositoryShardId, ShardSnapshotStatus> updatedAssignmentsBuilder =
                                ImmutableOpenMap.builder(entry.shardsByRepoShardId());
                            for (RepositoryShardId shardId : canBeUpdated) {
                                if (inFlightShardStates.isActive(shardId.indexName(), shardId.shardId()) == false) {
                                    markShardReassigned(shardId, reassignedShardIds);
                                    updatedAssignmentsBuilder.put(
                                        shardId,
                                        new ShardSnapshotStatus(
                                            localNodeId,
                                            inFlightShardStates.generationForShard(
                                                shardId.index(),
                                                shardId.shardId(),
                                                repositoryData.shardGenerations()
                                            )
                                        )
                                    );
                                }
                            }
                            snapshotEntries.add(entry.withClones(updatedAssignmentsBuilder.build()));
                            changed = true;
                        }
                    } else {
                        // Collect waiting shards that in entry that we can assign now that we are done with the deletion
                        final List<RepositoryShardId> canBeUpdated = new ArrayList<>();
                        for (Map.Entry<RepositoryShardId, ShardSnapshotStatus> value : entry.shardsByRepoShardId().entrySet()) {
                            final RepositoryShardId repositoryShardId = value.getKey();
                            if (value.getValue().equals(ShardSnapshotStatus.UNASSIGNED_QUEUED)
                                && reassignedShardIds.contains(repositoryShardId) == false) {
                                canBeUpdated.add(repositoryShardId);
                                if (repositoryData.hasIndex(repositoryShardId.indexName()) == false) {
                                    newIndexIdsToRefresh.add(repositoryShardId.index());
                                }
                            }
                        }
                        if (canBeUpdated.isEmpty()) {
                            // No shards can be updated in this snapshot so we just add it as is again
                            snapshotEntries.add(entry);
                        } else {
                            final ImmutableOpenMap<ShardId, ShardSnapshotStatus> shardAssignments = shards(
                                snapshotsInProgress,
                                updatedDeletions,
                                currentState,
                                entry.indices().values(),
                                entry.version().onOrAfter(SHARD_GEN_IN_REPO_DATA_VERSION),
                                repositoryData,
                                repoName
                            );
                            final ImmutableOpenMap.Builder<ShardId, ShardSnapshotStatus> updatedAssignmentsBuilder = ImmutableOpenMap
                                .builder(entry.shards());
                            for (RepositoryShardId shardId : canBeUpdated) {
                                final ShardId sid = entry.shardId(shardId);
                                final ShardSnapshotStatus updated = shardAssignments.get(sid);
                                if (updated == null) {
                                    // We don't have a new assignment for this shard because its index was concurrently deleted
                                    assert currentState.routingTable().hasIndex(sid.getIndex()) == false
                                        : "Missing assignment for [" + sid + "]";
                                    updatedAssignmentsBuilder.put(sid, ShardSnapshotStatus.MISSING);
                                } else {
                                    if (updated.isActive()) {
                                        markShardReassigned(shardId, reassignedShardIds);
                                    }
                                    updatedAssignmentsBuilder.put(sid, updated);
                                }
                            }
                            final SnapshotsInProgress.Entry updatedEntry = entry.withShardStates(updatedAssignmentsBuilder.build());
                            snapshotEntries.add(updatedEntry);
                            changed = true;
                            if (updatedEntry.state().completed()) {
                                newFinalizations.add(entry);
                            }
                        }
                    }
                } else {
                    // Entry is already completed so we will finalize it now that the delete doesn't block us after
                    // this CS update finishes
                    newFinalizations.add(entry);
                    snapshotEntries.add(entry);
                }
            }
            if (changed && newIndexIdsToRefresh.isEmpty() == false) {
                final Map<IndexId, IndexId> updatedIndexIds = Maps.newMapWithExpectedSize(newIndexIdsToRefresh.size());
                for (IndexId indexIdToRefresh : newIndexIdsToRefresh) {
                    updatedIndexIds.put(indexIdToRefresh, new IndexId(indexIdToRefresh.getName(), UUIDs.randomBase64UUID()));
                }
                snapshotEntries.replaceAll(entry -> entry.withUpdatedIndexIds(updatedIndexIds));
            }
            return changed ? snapshotsInProgress.withUpdatedEntriesForRepo(repoName, snapshotEntries) : null;
        }

        private static void markShardReassigned(RepositoryShardId shardId, Set<RepositoryShardId> reassignments) {
            final boolean added = reassignments.add(shardId);
            assert added : "should only ever reassign each shard once but assigned [" + shardId + "] multiple times";
        }

        @Override
        public String toString() {
            return "RemoveSnapshotDeletionAndContinueTask[" + deleteEntry + "]";
        }
    }

    /**
     * Shortcut to build new {@link ClusterState} from the current state and updated values of {@link SnapshotsInProgress} and
     * {@link SnapshotDeletionsInProgress}.
     *
     * @param state                       current cluster state
     * @param snapshotsInProgress         new value for {@link SnapshotsInProgress} or {@code null} if it's unchanged
     * @param snapshotDeletionsInProgress new value for {@link SnapshotDeletionsInProgress} or {@code null} if it's unchanged
     * @return updated cluster state
     */
    public static ClusterState updateWithSnapshots(
        ClusterState state,
        @Nullable SnapshotsInProgress snapshotsInProgress,
        @Nullable SnapshotDeletionsInProgress snapshotDeletionsInProgress
    ) {
        if (snapshotsInProgress == null && snapshotDeletionsInProgress == null) {
            return state;
        }
        ClusterState.Builder builder = ClusterState.builder(state);
        if (snapshotsInProgress != null) {
            builder.putCustom(SnapshotsInProgress.TYPE, snapshotsInProgress);
        }
        if (snapshotDeletionsInProgress != null) {
            builder.putCustom(SnapshotDeletionsInProgress.TYPE, snapshotDeletionsInProgress);
        }
        return builder.build();
    }

    private static <T> void failListenersIgnoringException(@Nullable List<ActionListener<T>> listeners, Exception failure) {
        if (listeners != null) {
            try {
                ActionListener.onFailure(listeners, failure);
            } catch (Exception ex) {
                assert false : new AssertionError(ex);
                logger.warn("Failed to notify listeners", ex);
            }
        }
    }

    private static <T> void completeListenersIgnoringException(@Nullable List<ActionListener<T>> listeners, T result) {
        if (listeners != null) {
            try {
                ActionListener.onResponse(listeners, result);
            } catch (Exception ex) {
                assert false : new AssertionError(ex);
                logger.warn("Failed to notify listeners", ex);
            }
        }
    }

    /**
     * Calculates the assignment of shards to data nodes for a new snapshot based on the given cluster state and the
     * indices that should be included in the snapshot.
     *
     * @param indices             Indices to snapshot
     * @param useShardGenerations whether to write {@link ShardGenerations} during the snapshot
     * @return map of shard-id to snapshot-status of all shards included into current snapshot
     */
    private static ImmutableOpenMap<ShardId, SnapshotsInProgress.ShardSnapshotStatus> shards(
        SnapshotsInProgress snapshotsInProgress,
        SnapshotDeletionsInProgress deletionsInProgress,
        ClusterState currentState,
        Collection<IndexId> indices,
        boolean useShardGenerations,
        RepositoryData repositoryData,
        String repoName
    ) {
        ImmutableOpenMap.Builder<ShardId, SnapshotsInProgress.ShardSnapshotStatus> builder = ImmutableOpenMap.builder();
        final ShardGenerations shardGenerations = repositoryData.shardGenerations();
        final InFlightShardSnapshotStates inFlightShardStates = InFlightShardSnapshotStates.forEntries(
            snapshotsInProgress.forRepo(repoName)
        );
        final boolean readyToExecute = deletionsInProgress.hasExecutingDeletion(repoName) == false;
        for (IndexId index : indices) {
            final String indexName = index.getName();
            final boolean isNewIndex = repositoryData.getIndices().containsKey(indexName) == false;
            IndexMetadata indexMetadata = currentState.metadata().index(indexName);
            if (indexMetadata == null) {
                // The index was deleted before we managed to start the snapshot - mark it as missing.
                builder.put(new ShardId(indexName, IndexMetadata.INDEX_UUID_NA_VALUE, 0), ShardSnapshotStatus.MISSING);
            } else {
                final IndexRoutingTable indexRoutingTable = currentState.routingTable().index(indexName);
                assert indexRoutingTable != null;
                for (int i = 0; i < indexMetadata.getNumberOfShards(); i++) {
                    final ShardId shardId = indexRoutingTable.shard(i).shardId();
                    final ShardGeneration shardRepoGeneration;
                    if (useShardGenerations) {
                        final ShardGeneration inFlightGeneration = inFlightShardStates.generationForShard(
                            index,
                            shardId.id(),
                            shardGenerations
                        );
                        if (inFlightGeneration == null && isNewIndex) {
                            assert shardGenerations.getShardGen(index, shardId.getId()) == null
                                : "Found shard generation for new index [" + index + "]";
                            shardRepoGeneration = ShardGenerations.NEW_SHARD_GEN;
                        } else {
                            shardRepoGeneration = inFlightGeneration;
                        }
                    } else {
                        shardRepoGeneration = null;
                    }
                    final ShardSnapshotStatus shardSnapshotStatus;
                    if (readyToExecute == false || inFlightShardStates.isActive(shardId.getIndexName(), shardId.id())) {
                        shardSnapshotStatus = ShardSnapshotStatus.UNASSIGNED_QUEUED;
                    } else {
                        shardSnapshotStatus = initShardSnapshotStatus(
                            shardRepoGeneration,
                            indexRoutingTable.shard(i).primaryShard(),
                            snapshotsInProgress::isNodeIdForRemoval
                        );
                    }
                    builder.put(shardId, shardSnapshotStatus);
                }
            }
        }

        return builder.build();
    }

    /**
     * Compute the snapshot status for a given shard based on the current primary routing entry for the shard.
     *
     * @param shardRepoGeneration    repository generation of the shard in the repository
     * @param primary                primary routing entry for the shard
     * @param nodeIdRemovalPredicate tests whether a node ID is currently marked for removal from the cluster
     * @return                       shard snapshot status
     */
    private static ShardSnapshotStatus initShardSnapshotStatus(
        ShardGeneration shardRepoGeneration,
        ShardRouting primary,
        Predicate<String> nodeIdRemovalPredicate
    ) {
        ShardSnapshotStatus shardSnapshotStatus;
        if (primary == null || primary.assignedToNode() == false) {
<<<<<<< HEAD
            shardSnapshotStatus = new ShardSnapshotStatus(null, ShardState.MISSING, "primary shard is not allocated", shardRepoGeneration);
        } else if (nodeIdRemovalPredicate.test(primary.currentNodeId()) || primary.relocating() || primary.initializing()) {
=======
            shardSnapshotStatus = new ShardSnapshotStatus(null, ShardState.MISSING, shardRepoGeneration, "primary shard is not allocated");
        } else if (primary.relocating() || primary.initializing()) {
>>>>>>> e1835c97
            shardSnapshotStatus = new ShardSnapshotStatus(primary.currentNodeId(), ShardState.WAITING, shardRepoGeneration);
        } else if (primary.started() == false) {
            shardSnapshotStatus = new ShardSnapshotStatus(
                primary.currentNodeId(),
                ShardState.MISSING,
                shardRepoGeneration,
                "primary shard hasn't been started yet"
            );
        } else {
            shardSnapshotStatus = new ShardSnapshotStatus(primary.currentNodeId(), shardRepoGeneration);
        }
        return shardSnapshotStatus;
    }

    /**
     * Returns the data streams that are currently being snapshotted (with partial == false) and that are contained in the
     * indices-to-check set.
     */
    public static Set<String> snapshottingDataStreams(final ClusterState currentState, final Set<String> dataStreamsToCheck) {
        Map<String, DataStream> dataStreams = currentState.metadata().dataStreams();
        return SnapshotsInProgress.get(currentState)
            .asStream()
            .filter(e -> e.partial() == false)
            .flatMap(e -> e.dataStreams().stream())
            .filter(ds -> dataStreams.containsKey(ds) && dataStreamsToCheck.contains(ds))
            .collect(Collectors.toSet());
    }

    /**
     * Returns the indices that are currently being snapshotted (with partial == false) and that are contained in the indices-to-check set.
     */
    public static Set<Index> snapshottingIndices(final ClusterState currentState, final Set<Index> indicesToCheck) {
        final Set<Index> indices = new HashSet<>();
        for (List<SnapshotsInProgress.Entry> snapshotsInRepo : SnapshotsInProgress.get(currentState).entriesByRepo()) {
            for (final SnapshotsInProgress.Entry entry : snapshotsInRepo) {
                if (entry.partial() == false && entry.isClone() == false) {
                    for (String indexName : entry.indices().keySet()) {
                        IndexMetadata indexMetadata = currentState.metadata().index(indexName);
                        if (indexMetadata != null && indicesToCheck.contains(indexMetadata.getIndex())) {
                            indices.add(indexMetadata.getIndex());
                        }
                    }
                }
            }
        }
        return indices;
    }

    /**
     * Filters out the aliases that refer to data streams to do not exist in the provided data streams.
     * Also rewrites the list of data streams an alias point to to only contain data streams that exist in the provided data streams.
     *
     * The purpose of this method is to capture the relevant data stream aliases based on the data streams
     * that will be included in a snapshot.
     *
     * @param dataStreams       The provided data streams, which will be included in a snapshot.
     * @param dataStreamAliases The data streams aliases that may contain aliases that refer to data streams
     *                          that don't exist in the provided data streams.
     * @return                  The filtered data streams aliases only referring to data streams in the provided data streams.
     */
    static Map<String, DataStreamAlias> filterDataStreamAliases(
        Map<String, DataStream> dataStreams,
        Map<String, DataStreamAlias> dataStreamAliases
    ) {

        return dataStreamAliases.values()
            .stream()
            .filter(alias -> alias.getDataStreams().stream().anyMatch(dataStreams::containsKey))
            .map(alias -> alias.intersect(dataStreams::containsKey))
            .collect(Collectors.toMap(DataStreamAlias::getName, Function.identity()));
    }

    /**
     * Adds snapshot completion listener
     *
     * @param snapshot Snapshot to listen for
     * @param listener listener
     */
    private void addListener(Snapshot snapshot, ActionListener<SnapshotInfo> listener) {
        snapshotCompletionListeners.computeIfAbsent(snapshot, k -> new CopyOnWriteArrayList<>())
            .add(ContextPreservingActionListener.wrapPreservingContext(listener, threadPool.getThreadContext()));
    }

    @Override
    protected void doStart() {
        assert this.updateSnapshotStatusHandler != null;
        assert transportService.getRequestHandler(UPDATE_SNAPSHOT_STATUS_ACTION_NAME) != null;
    }

    @Override
    protected void doStop() {

    }

    @Override
    protected void doClose() {
        clusterService.removeApplier(this);
    }

    /**
     * Assert that no in-memory state for any running snapshot-create or -delete operation exists in this instance.
     */
    public boolean assertAllListenersResolved() {
        final DiscoveryNode localNode = clusterService.localNode();
        assert endingSnapshots.isEmpty() : "Found leaked ending snapshots " + endingSnapshots + " on [" + localNode + "]";
        assert snapshotCompletionListeners.isEmpty()
            : "Found leaked snapshot completion listeners " + snapshotCompletionListeners + " on [" + localNode + "]";
        assert currentlyFinalizing.isEmpty() : "Found leaked finalizations " + currentlyFinalizing + " on [" + localNode + "]";
        assert snapshotDeletionListeners.isEmpty()
            : "Found leaked snapshot delete listeners " + snapshotDeletionListeners + " on [" + localNode + "]";
        assert repositoryOperations.isEmpty() : "Found leaked snapshots to finalize " + repositoryOperations + " on [" + localNode + "]";
        return true;
    }

    private static boolean isQueued(@Nullable ShardSnapshotStatus status) {
        return status != null && status.state() == ShardState.QUEUED;
    }

    /**
     * State machine for updating existing {@link SnapshotsInProgress.Entry} by applying a given list of {@link ShardSnapshotUpdate} to
     * them. The algorithm implemented below works as described
     * below:
     * Every shard snapshot or clone state update can result in multiple snapshots being updated. In order to determine whether or not a
     * shard update has an effect we use an outer loop over all current executing snapshot operations that iterates over them in the order
     * they were started in and an inner loop over the list of shard update tasks.
     *
     * If the inner loop finds that a shard update task applies to a given snapshot and either a shard-snapshot or shard-clone operation in
     * it then it will update the state of the snapshot entry accordingly. If that update was a noop, then the task is removed from the
     * iteration as it was already applied before and likely just arrived on the master node again due to retries upstream.
     * If the update was not a noop, then it means that the shard it applied to is now available for another snapshot or clone operation
     * to be re-assigned if there is another snapshot operation that is waiting for the shard to become available. We therefore record the
     * fact that a task was executed by adding it to a collection of executed tasks. If a subsequent execution of the outer loop finds that
     * a task in the executed tasks collection applied to a shard it was waiting for to become available, then the shard snapshot operation
     * will be started for that snapshot entry and the task removed from the collection of tasks that need to be applied to snapshot
     * entries since it can not have any further effects.
     *
     * Package private for testing.
     */
    static final class SnapshotShardsUpdateContext {

        // number of updated shard snapshot states as a result of applying updates to the snapshot entries seen so far
        private int changedCount = 0;

        // number of started tasks as a result of applying updates to the snapshot entries seen so far
        private int startedCount = 0;

        // batch execution context
        private final ClusterStateTaskExecutor.BatchExecutionContext<SnapshotTask> batchExecutionContext;

        // initial cluster state for update computation
        private final ClusterState initialState;

        // tests whether node IDs are currently marked for removal
        private final Predicate<String> nodeIdRemovalPredicate;

        // updates outstanding to be applied to existing snapshot entries
        private final Map<String, List<ShardSnapshotUpdate>> updatesByRepo;

        // updates that were used to update an existing in-progress shard snapshot
        private final Set<ShardSnapshotUpdate> executedUpdates = new HashSet<>();

        // enqueues a reroute because some shard snapshots finished
        private final Runnable rerouteRunnable;

        SnapshotShardsUpdateContext(
            ClusterStateTaskExecutor.BatchExecutionContext<SnapshotTask> batchExecutionContext,
            Runnable rerouteRunnable
        ) {
            this.batchExecutionContext = batchExecutionContext;
            this.initialState = batchExecutionContext.initialState();
            this.nodeIdRemovalPredicate = SnapshotsInProgress.get(initialState)::isNodeIdForRemoval;
            this.rerouteRunnable = new RunOnce(rerouteRunnable); // RunOnce to avoid enqueueing O(#shards) listeners
            this.updatesByRepo = new HashMap<>();
            for (final var taskContext : batchExecutionContext.taskContexts()) {
                if (taskContext.getTask() instanceof ShardSnapshotUpdate task) {
                    updatesByRepo.computeIfAbsent(task.snapshot.getRepository(), r -> new ArrayList<>()).add(task);
                }
            }
        }

        SnapshotsInProgress computeUpdatedState() {
            final SnapshotsInProgress existing = SnapshotsInProgress.get(initialState);
            SnapshotsInProgress updated = existing;
            for (Map.Entry<String, List<ShardSnapshotUpdate>> updates : updatesByRepo.entrySet()) {
                final String repoName = updates.getKey();
                final List<SnapshotsInProgress.Entry> oldEntries = existing.forRepo(repoName);
                if (oldEntries.isEmpty()) {
                    continue;
                }
                final List<SnapshotsInProgress.Entry> newEntries = new ArrayList<>(oldEntries.size());
                for (SnapshotsInProgress.Entry entry : oldEntries) {
                    newEntries.add(applyToEntry(entry, updates.getValue()));
                }
                updated = updated.withUpdatedEntriesForRepo(repoName, newEntries);
            }

            if (changedCount > 0) {
                logger.trace(
                    "changed cluster state triggered by [{}] snapshot state updates and resulted in starting " + "[{}] shard snapshots",
                    changedCount,
                    startedCount
                );
                return updated.withUpdatedNodeIdsForRemoval(initialState);
            }
            return existing;
        }

        void completeWithUpdatedState(SnapshotsInProgress snapshotsInProgress) {
            if (updatesByRepo.isEmpty() == false) {
                final var result = new ShardSnapshotUpdateResult(initialState.metadata(), snapshotsInProgress);
                for (final var taskContext : batchExecutionContext.taskContexts()) {
                    if (taskContext.getTask() instanceof ShardSnapshotUpdate task) {
                        taskContext.success(() -> {
                            rerouteRunnable.run();
                            task.listener.onResponse(result);
                        });
                    }
                }
            }
        }

        private SnapshotsInProgress.Entry applyToEntry(SnapshotsInProgress.Entry entry, List<ShardSnapshotUpdate> updates) {
            // Completed snapshots do not require any updates so we just add them to the output list and keep going.
            // Also we short circuit if there are no more unconsumed updates to apply.
            if (entry.state().completed() || updates.isEmpty()) {
                return entry;
            }
            return new EntryContext(entry, updates).computeUpdatedEntry();
        }

        // Per snapshot entry state
        private final class EntryContext {

            private final SnapshotsInProgress.Entry entry;

            // iterator containing the updates yet to be applied to #entry
            private final Iterator<ShardSnapshotUpdate> iterator;

            // builder for updated shard snapshot status mappings if any could be computed
            private ImmutableOpenMap.Builder<ShardId, ShardSnapshotStatus> shardsBuilder = null;

            // builder for updated shard clone status mappings if any could be computed
            private ImmutableOpenMap.Builder<RepositoryShardId, ShardSnapshotStatus> clonesBuilder = null;

            EntryContext(SnapshotsInProgress.Entry entry, List<ShardSnapshotUpdate> updates) {
                this.entry = entry;
                this.iterator = updates.iterator();
            }

            SnapshotsInProgress.Entry computeUpdatedEntry() {
                assert shardsBuilder == null && clonesBuilder == null : "update context was already used";

                // loop over all the shard updates that are potentially applicable to the current snapshot entry
                while (iterator.hasNext()) {
                    final ShardSnapshotUpdate update = iterator.next();
                    if (entry.snapshot().getSnapshotId().equals(update.snapshot.getSnapshotId())) {
                        // update a currently running shard level operation
                        if (update.isClone()) {
                            executeShardSnapshotUpdate(entry.shardsByRepoShardId(), this::clonesBuilder, update, update.repoShardId);
                        } else {
                            executeShardSnapshotUpdate(entry.shards(), this::shardsBuilder, update, update.shardId);
                        }
                    } else if (executedUpdates.contains(update)) {
                        // try starting a new shard level operation because one has completed
                        if (update.isClone()) {
                            tryStartNextTaskAfterCloneUpdated(update.repoShardId, update.updatedState);
                        } else {
                            tryStartNextTaskAfterSnapshotUpdated(update.shardId, update.updatedState);
                        }
                    }
                }

                if (shardsBuilder != null) {
                    assert clonesBuilder == null
                        : "Should not have updated clones when updating shard snapshots but saw "
                            + clonesBuilder
                            + " as well as "
                            + shardsBuilder;
                    return entry.withShardStates(shardsBuilder.build());
                } else if (clonesBuilder != null) {
                    return entry.withClones(clonesBuilder.build());
                } else {
                    return entry;
                }
            }

            /**
             * Start shard level operation for given {@code shardId}.
             *
             * @param newStates   builder for updated shard states mapping
             * @param nodeId      node id to execute started operation on
             * @param generation  shard generation to base started operation on
             * @param shardId     shard identifier of shard to start operation for
             * @param <T>         either {@link ShardId} for snapshots or {@link RepositoryShardId} for clones
             */
            private <T> void startShardOperation(
                ImmutableOpenMap.Builder<T, ShardSnapshotStatus> newStates,
                String nodeId,
                ShardGeneration generation,
                T shardId
            ) {
                startShardOperation(newStates, shardId, new ShardSnapshotStatus(nodeId, generation));
            }

            /**
             * Start shard level operation for given {@code shardId}.
             *
             * @param newStates builder for updated shard states mapping
             * @param shardId   shard identifier of shard to start operation for
             * @param newState  new shard task state for operation to start
             * @param <T>       either {@link ShardId} for snapshots or {@link RepositoryShardId} for clones
             */
            private <T> void startShardOperation(
                ImmutableOpenMap.Builder<T, ShardSnapshotStatus> newStates,
                T shardId,
                ShardSnapshotStatus newState
            ) {
                logger.trace(
                    "[{}] Starting [{}] on [{}] with generation [{}]",
                    entry.snapshot(),
                    shardId,
                    newState.nodeId(),
                    newState.generation()
                );
                newStates.put(shardId, newState);
                iterator.remove();
                startedCount++;
            }

            private <T> void executeShardSnapshotUpdate(
                Map<T, ShardSnapshotStatus> existingStates,
                Supplier<ImmutableOpenMap.Builder<T, ShardSnapshotStatus>> newStates,
                ShardSnapshotUpdate updateSnapshotState,
                T updatedShard
            ) {
                assert updateSnapshotState.snapshot.equals(entry.snapshot());
                final ShardSnapshotStatus existing = existingStates.get(updatedShard);
                if (existing == null) {
                    logger.warn("Received shard snapshot status update [{}] but this shard is not tracked in [{}]", updatedShard, entry);
                    assert false : "This should never happen, should only receive updates for expected shards";
                    return;
                }

                if (existing.state().completed()) {
                    // No point in doing noop updates that might happen if data nodes resends shard status after a disconnect.
                    iterator.remove();
                    return;
                }

                final ShardSnapshotStatus updatedState;
                if (existing.state() == ShardState.ABORTED && updateSnapshotState.updatedState.state() == ShardState.WAITING) {
                    // concurrently pausing the shard snapshot due to node shutdown and aborting the snapshot - this shard is no longer
                    // actively snapshotting but we don't want it to resume, so mark it as FAILED since it didn't complete
                    updatedState = new ShardSnapshotStatus(
                        updateSnapshotState.updatedState.nodeId(),
                        ShardState.FAILED,
                        "snapshot aborted",
                        updateSnapshotState.updatedState.generation()
                    );
                } else {
                    updatedState = updateSnapshotState.updatedState;
                }

                logger.trace("[{}] Updating shard [{}] with status [{}]", updateSnapshotState.snapshot, updatedShard, updatedState.state());
                changedCount++;
                newStates.get().put(updatedShard, updatedState);
                executedUpdates.add(updateSnapshotState);
            }

            private void tryStartNextTaskAfterCloneUpdated(RepositoryShardId repoShardId, ShardSnapshotStatus updatedState) {
                // the update was already executed on the clone operation it applied to, now we check if it may be possible to
                // start a shard snapshot or clone operation on the current entry
                if (entry.isClone() == false) {
                    tryStartSnapshotAfterCloneFinish(repoShardId, updatedState.generation());
                } else if (isQueued(entry.shardsByRepoShardId().get(repoShardId))) {
                    final String localNodeId = initialState.nodes().getLocalNodeId();
                    assert updatedState.nodeId().equals(localNodeId)
                        : "Clone updated with node id [" + updatedState.nodeId() + "] but local node id is [" + localNodeId + "]";
                    startShardOperation(clonesBuilder(), localNodeId, updatedState.generation(), repoShardId);
                }
            }

            private void tryStartNextTaskAfterSnapshotUpdated(ShardId shardId, ShardSnapshotStatus updatedState) {
                // We applied the update for a shard snapshot state to its snapshot entry, now check if we can update
                // either a clone or a snapshot
                final IndexId indexId = entry.indices().get(shardId.getIndexName());
                if (indexId != null) {
                    final RepositoryShardId repoShardId = new RepositoryShardId(indexId, shardId.id());
                    if (isQueued(entry.shardsByRepoShardId().get(repoShardId))) {
                        if (entry.isClone()) {
                            // shard snapshot was completed, we check if we can start a clone operation for the same repo shard
                            startShardOperation(
                                clonesBuilder(),
                                initialState.nodes().getLocalNodeId(),
                                updatedState.generation(),
                                repoShardId
                            );
                        } else {
                            startShardSnapshot(repoShardId, updatedState.generation());
                        }
                    }
                }
            }

            private void tryStartSnapshotAfterCloneFinish(RepositoryShardId repoShardId, ShardGeneration generation) {
                assert entry.source() == null;
                // current entry is a snapshot operation so we must translate the repository shard id to a routing shard id
                if (isQueued(entry.shardsByRepoShardId().get(repoShardId))) {
                    startShardSnapshot(repoShardId, generation);
                }
            }

            private void startShardSnapshot(RepositoryShardId repoShardId, ShardGeneration generation) {
                final Index index = entry.indexByName(repoShardId.indexName());
                assert index != null
                    : "index ["
                        + repoShardId.index()
                        + "] must exist in snapshot entry ["
                        + entry
                        + "] because it's a normal snapshot but did not";
                // work out the node to run the snapshot task on as it might have changed from the previous operation if it was a clone
                // or there was a primary failover
                final IndexRoutingTable indexRouting = initialState.routingTable().index(index);
                final ShardRouting shardRouting;
                if (indexRouting == null) {
                    shardRouting = null;
                } else {
                    shardRouting = indexRouting.shard(repoShardId.shardId()).primaryShard();
                }
                final ShardSnapshotStatus shardSnapshotStatus = initShardSnapshotStatus(generation, shardRouting, nodeIdRemovalPredicate);
                final ShardId routingShardId = shardRouting != null ? shardRouting.shardId() : new ShardId(index, repoShardId.shardId());
                if (shardSnapshotStatus.isActive()) {
                    startShardOperation(shardsBuilder(), routingShardId, shardSnapshotStatus);
                } else {
                    // update to queued snapshot did not result in an actual update execution so we just record it but keep applying
                    // the update to e.g. fail all snapshots for a given shard if the primary for the shard went away
                    shardsBuilder().put(routingShardId, shardSnapshotStatus);
                }
            }

            private ImmutableOpenMap.Builder<RepositoryShardId, ShardSnapshotStatus> clonesBuilder() {
                assert shardsBuilder == null;
                if (clonesBuilder == null) {
                    clonesBuilder = ImmutableOpenMap.builder(entry.shardsByRepoShardId());
                }
                return clonesBuilder;
            }

            private ImmutableOpenMap.Builder<ShardId, ShardSnapshotStatus> shardsBuilder() {
                assert clonesBuilder == null;
                if (shardsBuilder == null) {
                    shardsBuilder = ImmutableOpenMap.builder(entry.shards());
                }
                return shardsBuilder;
            }
        }
    }

    /**
     * The result of a {@link ShardSnapshotUpdate}, capturing the info needed to finalize the relevant snapshot if appropriate.
     */
    record ShardSnapshotUpdateResult(Metadata metadata, SnapshotsInProgress snapshotsInProgress) {}

    /**
     * An update to the snapshot state of a shard.
     *
     * Package private for testing
     */
    static final class ShardSnapshotUpdate implements SnapshotTask {

        private final Snapshot snapshot;
        private final ShardId shardId;
        private final RepositoryShardId repoShardId;
        private final ShardSnapshotStatus updatedState;
        private final ActionListener<ShardSnapshotUpdateResult> listener;

        ShardSnapshotUpdate(
            Snapshot snapshot,
            ShardId shardId,
            RepositoryShardId repoShardId,
            ShardSnapshotStatus updatedState,
            ActionListener<ShardSnapshotUpdateResult> listener
        ) {
            assert shardId != null ^ repoShardId != null;
            this.snapshot = snapshot;
            this.shardId = shardId;
            this.repoShardId = repoShardId;
            this.updatedState = updatedState;
            this.listener = listener;
        }

        public boolean isClone() {
            return repoShardId != null;
        }

        @Override
        public void onFailure(Exception e) {
            listener.onFailure(e);
        }

        @Override
        public boolean equals(Object other) {
            if (this == other) {
                return true;
            }
            if ((other instanceof ShardSnapshotUpdate) == false) {
                return false;
            }
            final ShardSnapshotUpdate that = (ShardSnapshotUpdate) other;
            return this.snapshot.equals(that.snapshot)
                && Objects.equals(this.shardId, that.shardId)
                && Objects.equals(this.repoShardId, that.repoShardId)
                && this.updatedState == that.updatedState;
        }

        @Override
        public int hashCode() {
            return Objects.hash(snapshot, shardId, updatedState, repoShardId);
        }

        @Override
        public String toString() {
            return "ShardSnapshotUpdate{"
                + "snapshot="
                + snapshot
                + ", shardId="
                + shardId
                + ", repoShardId="
                + repoShardId
                + ", updatedState="
                + updatedState
                + '}';
        }
    }

    private void innerUpdateSnapshotState(
        Snapshot snapshot,
        ShardId shardId,
        RepositoryShardId repoShardId,
        ShardSnapshotStatus updatedState,
        ActionListener<Void> listener
    ) {
        var update = new ShardSnapshotUpdate(snapshot, shardId, repoShardId, updatedState, listener.delegateFailure((delegate, result) -> {
            try {
                delegate.onResponse(null);
            } finally {
                // Maybe this state update completed the snapshot. If we are not already ending it because of a concurrent
                // state update we check if its state is completed and end it if it is.
                final SnapshotsInProgress snapshotsInProgress = result.snapshotsInProgress();
                if (endingSnapshots.contains(snapshot) == false) {
                    final SnapshotsInProgress.Entry updatedEntry = snapshotsInProgress.snapshot(snapshot);
                    // If the entry is still in the cluster state and is completed, try finalizing the snapshot in the repo
                    if (updatedEntry != null && updatedEntry.state().completed()) {
                        endSnapshot(updatedEntry, result.metadata(), null);
                    }
                }
                startExecutableClones(snapshotsInProgress, snapshot.getRepository());
            }
        }));
        logger.trace("received updated snapshot restore state [{}]", update);
        masterServiceTaskQueue.submitTask("update snapshot state", update, null);
    }

    private void startExecutableClones(SnapshotsInProgress snapshotsInProgress, @Nullable String repoName) {
        if (repoName == null) {
            for (List<SnapshotsInProgress.Entry> entries : snapshotsInProgress.entriesByRepo()) {
                startExecutableClones(entries);
            }
        } else {
            startExecutableClones(snapshotsInProgress.forRepo(repoName));
        }
    }

    private void startExecutableClones(List<SnapshotsInProgress.Entry> entries) {
        for (SnapshotsInProgress.Entry entry : entries) {
            if (entry.isClone() && entry.state() == State.STARTED) {
                // this is a clone, see if new work is ready
                for (Map.Entry<RepositoryShardId, ShardSnapshotStatus> clone : entry.shardsByRepoShardId().entrySet()) {
                    if (clone.getValue().state() == ShardState.INIT) {
                        runReadyClone(
                            entry.snapshot(),
                            entry.source(),
                            clone.getValue(),
                            clone.getKey(),
                            repositoriesService.repository(entry.repository())
                        );
                    }
                }
            }
        }
    }

    private class UpdateSnapshotStatusAction extends TransportMasterNodeAction<
        UpdateIndexShardSnapshotStatusRequest,
        ActionResponse.Empty> {
        UpdateSnapshotStatusAction(
            TransportService transportService,
            ClusterService clusterService,
            ThreadPool threadPool,
            ActionFilters actionFilters,
            IndexNameExpressionResolver indexNameExpressionResolver
        ) {
            super(
                UPDATE_SNAPSHOT_STATUS_ACTION_NAME,
                false,
                transportService,
                clusterService,
                threadPool,
                actionFilters,
                UpdateIndexShardSnapshotStatusRequest::new,
                indexNameExpressionResolver,
                in -> ActionResponse.Empty.INSTANCE,
                EsExecutors.DIRECT_EXECUTOR_SERVICE
            );
        }

        @Override
        protected void masterOperation(
            Task task,
            UpdateIndexShardSnapshotStatusRequest request,
            ClusterState state,
            ActionListener<ActionResponse.Empty> listener
        ) {
            innerUpdateSnapshotState(
                request.snapshot(),
                request.shardId(),
                null,
                request.status(),
                listener.map(v -> ActionResponse.Empty.INSTANCE)
            );
        }

        @Override
        protected ClusterBlockException checkBlock(UpdateIndexShardSnapshotStatusRequest request, ClusterState state) {
            return null;
        }
    }

    /**
     * Cluster state update task that removes all {@link SnapshotsInProgress.Entry} and {@link SnapshotDeletionsInProgress.Entry} for a
     * given repository from the cluster state and afterwards fails all relevant listeners in {@link #snapshotCompletionListeners} and
     * {@link #snapshotDeletionListeners}.
     */
    private final class FailPendingRepoTasksTask extends ClusterStateUpdateTask {

        // Snapshots to fail after the state update
        private final List<Snapshot> snapshotsToFail = new ArrayList<>();

        // Delete uuids to fail because after the state update
        private final List<String> deletionsToFail = new ArrayList<>();

        // Failure that caused the decision to fail all snapshots and deletes for a repo
        private final Exception failure;

        private final String repository;

        FailPendingRepoTasksTask(String repository, Exception failure) {
            this.repository = repository;
            this.failure = failure;
        }

        @Override
        public ClusterState execute(ClusterState currentState) {
            final SnapshotDeletionsInProgress deletionsInProgress = SnapshotDeletionsInProgress.get(currentState);
            boolean changed = false;
            final List<SnapshotDeletionsInProgress.Entry> remainingEntries = deletionsInProgress.getEntries();
            List<SnapshotDeletionsInProgress.Entry> updatedEntries = new ArrayList<>(remainingEntries.size());
            for (SnapshotDeletionsInProgress.Entry entry : remainingEntries) {
                if (entry.repository().equals(repository)) {
                    changed = true;
                    deletionsToFail.add(entry.uuid());
                } else {
                    updatedEntries.add(entry);
                }
            }
            final SnapshotDeletionsInProgress updatedDeletions = changed ? SnapshotDeletionsInProgress.of(updatedEntries) : null;
            final SnapshotsInProgress snapshotsInProgress = SnapshotsInProgress.get(currentState);
            boolean changedSnapshots = false;
            for (SnapshotsInProgress.Entry entry : snapshotsInProgress.forRepo(repository)) {
                // We failed to read repository data for this delete, it is not the job of SnapshotsService to
                // retry these kinds of issues so we fail all the pending snapshots
                snapshotsToFail.add(entry.snapshot());
                changedSnapshots = true;
            }
            final SnapshotsInProgress updatedSnapshotsInProgress = changedSnapshots
                ? snapshotsInProgress.withUpdatedEntriesForRepo(repository, List.of())
                : null;
            return updateWithSnapshots(currentState, updatedSnapshotsInProgress, updatedDeletions);
        }

        @Override
        public void onFailure(Exception e) {
            logger.info(() -> "Failed to remove all snapshot tasks for repo [" + repository + "] from cluster state", e);
            failAllListenersOnMasterFailOver(e);
        }

        @Override
        public void clusterStateProcessed(ClusterState oldState, ClusterState newState) {
            logger.warn(
                () -> format("Removed all snapshot tasks for repository [%s] from cluster state, now failing listeners", repository),
                failure
            );
            final List<Runnable> readyToResolveListeners = new ArrayList<>();
            synchronized (currentlyFinalizing) {
                Tuple<Snapshot, Metadata> finalization;
                while ((finalization = repositoryOperations.pollFinalization(repository)) != null) {
                    assert snapshotsToFail.contains(finalization.v1())
                        : "[" + finalization.v1() + "] not found in snapshots to fail " + snapshotsToFail;
                }
                leaveRepoLoop(repository);
                for (Snapshot snapshot : snapshotsToFail) {
                    failSnapshotCompletionListeners(snapshot, failure, readyToResolveListeners::add);
                }
                for (String delete : deletionsToFail) {
                    final List<ActionListener<Void>> listeners = snapshotDeletionListeners.remove(delete);
                    readyToResolveListeners.add(() -> failListenersIgnoringException(listeners, failure));
                    repositoryOperations.finishDeletion(delete);
                }
            }
            // fail snapshot listeners outside mutex
            readyToResolveListeners.forEach(Runnable::run);
        }
    }

    private static final class OngoingRepositoryOperations {

        /**
         * Map of repository name to a deque of {@link Snapshot} that need to be finalized for the repository and the
         * {@link Metadata to use when finalizing}.
         */
        private final Map<String, Deque<Snapshot>> snapshotsToFinalize = new HashMap<>();

        /**
         * Set of delete operations currently being executed against the repository. The values in this set are the delete UUIDs returned
         * by {@link SnapshotDeletionsInProgress.Entry#uuid()}.
         */
        private final Set<String> runningDeletions = Collections.synchronizedSet(new HashSet<>());

        @Nullable
        private Metadata latestKnownMetaData;

        @Nullable
        synchronized Tuple<Snapshot, Metadata> pollFinalization(String repository) {
            assertConsistent();
            final Snapshot nextEntry;
            final Deque<Snapshot> queued = snapshotsToFinalize.get(repository);
            if (queued == null) {
                return null;
            }
            nextEntry = queued.pollFirst();
            assert nextEntry != null;
            final Tuple<Snapshot, Metadata> res = Tuple.tuple(nextEntry, latestKnownMetaData);
            if (queued.isEmpty()) {
                snapshotsToFinalize.remove(repository);
            }
            if (snapshotsToFinalize.isEmpty()) {
                latestKnownMetaData = null;
            }
            assert assertConsistent();
            return res;
        }

        boolean startDeletion(String deleteUUID) {
            return runningDeletions.add(deleteUUID);
        }

        void finishDeletion(String deleteUUID) {
            runningDeletions.remove(deleteUUID);
        }

        synchronized void addFinalization(Snapshot snapshot, Metadata metadata) {
            snapshotsToFinalize.computeIfAbsent(snapshot.getRepository(), k -> new LinkedList<>()).add(snapshot);
            this.latestKnownMetaData = metadata;
            assertConsistent();
        }

        /**
         * Clear all state associated with running snapshots. To be used on master-failover if the current node stops
         * being master.
         */
        synchronized void clear() {
            snapshotsToFinalize.clear();
            runningDeletions.clear();
            latestKnownMetaData = null;
        }

        synchronized boolean isEmpty() {
            return snapshotsToFinalize.isEmpty();
        }

        synchronized boolean assertNotQueued(Snapshot snapshot) {
            if (snapshotsToFinalize.getOrDefault(snapshot.getRepository(), new LinkedList<>())
                .stream()
                .anyMatch(entry -> entry.equals(snapshot))) {

                final var assertionError = new AssertionError("[" + snapshot + "] should not be in " + snapshotsToFinalize);
                logger.error("assertNotQueued failure", assertionError);
                throw assertionError;
            }
            return true;
        }

        synchronized boolean assertConsistent() {
            assert (latestKnownMetaData == null && snapshotsToFinalize.isEmpty())
                || (latestKnownMetaData != null && snapshotsToFinalize.isEmpty() == false)
                : "Should not hold on to metadata if there are no more queued snapshots";
            assert snapshotsToFinalize.values().stream().noneMatch(Collection::isEmpty) : "Found empty queue in " + snapshotsToFinalize;
            return true;
        }
    }

    interface SnapshotTask extends ClusterStateTaskListener {}

    private record CreateSnapshotTask(
        Repository repository,
        RepositoryData repositoryData,
        ActionListener<Snapshot> listener,
        Snapshot snapshot,
        CreateSnapshotRequest createSnapshotRequest,
        RepositoryMetadata initialRepositoryMetadata
    ) implements SnapshotTask {

        @Override
        public void onFailure(Exception e) {
            logger.warn(
                () -> format("[%s][%s] failed to create snapshot", snapshot.getRepository(), snapshot.getSnapshotId().getName()),
                e
            );
            listener.onFailure(e);
        }
    }

    private class SnapshotTaskExecutor implements ClusterStateTaskExecutor<SnapshotTask> {
        @Override
        public ClusterState execute(BatchExecutionContext<SnapshotTask> batchExecutionContext) throws Exception {
            final ClusterState state = batchExecutionContext.initialState();
            final SnapshotShardsUpdateContext shardsUpdateContext = new SnapshotShardsUpdateContext(
                batchExecutionContext,
                () -> rerouteService.reroute("after shards snapshot update", Priority.NORMAL, ActionListener.noop())
            );
            final SnapshotsInProgress initialSnapshots = SnapshotsInProgress.get(state);
            SnapshotsInProgress snapshotsInProgress = shardsUpdateContext.computeUpdatedState();
            for (final var taskContext : batchExecutionContext.taskContexts()) {
                if (taskContext.getTask() instanceof CreateSnapshotTask task) {
                    try {
                        final var repoMeta = RepositoriesMetadata.get(state).repository(task.snapshot.getRepository());
                        if (Objects.equals(task.initialRepositoryMetadata, repoMeta)) {
                            snapshotsInProgress = createSnapshot(task, taskContext, state, snapshotsInProgress);
                        } else {
                            // repository data changed in between starting the task and executing this cluster state update so try again
                            taskContext.success(
                                () -> submitCreateSnapshotRequest(
                                    task.createSnapshotRequest,
                                    task.listener,
                                    task.repository,
                                    task.snapshot,
                                    repoMeta
                                )
                            );
                        }
                    } catch (Exception e) {
                        taskContext.onFailure(e);
                    }
                }
            }
            shardsUpdateContext.completeWithUpdatedState(snapshotsInProgress);
            if (snapshotsInProgress == initialSnapshots) {
                return state;
            }
            return ClusterState.builder(state).putCustom(SnapshotsInProgress.TYPE, snapshotsInProgress).build();
        }

        private SnapshotsInProgress createSnapshot(
            CreateSnapshotTask createSnapshotTask,
            TaskContext<SnapshotTask> taskContext,
            ClusterState currentState,
            SnapshotsInProgress snapshotsInProgress
        ) {
            final RepositoryData repositoryData = createSnapshotTask.repositoryData;
            final Snapshot snapshot = createSnapshotTask.snapshot;
            final String repositoryName = snapshot.getRepository();
            final String snapshotName = snapshot.getSnapshotId().getName();
            ensureRepositoryExists(repositoryName, currentState);
            final Repository repository = createSnapshotTask.repository;
            ensureSnapshotNameAvailableInRepo(repositoryData, snapshotName, repository);
            ensureSnapshotNameNotRunning(snapshotsInProgress, repositoryName, snapshotName);
            validate(repositoryName, snapshotName, currentState);
            final SnapshotDeletionsInProgress deletionsInProgress = SnapshotDeletionsInProgress.get(currentState);
            ensureNoCleanupInProgress(currentState, repositoryName, snapshotName, "create snapshot");
            ensureBelowConcurrencyLimit(repositoryName, snapshotName, snapshotsInProgress, deletionsInProgress);

            final CreateSnapshotRequest request = createSnapshotTask.createSnapshotRequest;
            // Store newSnapshot here to be processed in clusterStateProcessed
            Map<Boolean, List<String>> requestedIndices = Arrays.stream(
                indexNameExpressionResolver.concreteIndexNames(currentState, request)
            ).collect(Collectors.partitioningBy(systemIndices::isSystemIndex));

            List<String> requestedSystemIndices = requestedIndices.get(true);
            if (requestedSystemIndices.isEmpty() == false) {
                Set<String> explicitlyRequestedSystemIndices = new HashSet<>(requestedSystemIndices);
                explicitlyRequestedSystemIndices.retainAll(Arrays.asList(request.indices()));
                if (explicitlyRequestedSystemIndices.isEmpty() == false) {
                    throw new IllegalArgumentException(
                        format(
                            "the [indices] parameter includes system indices %s; to include or exclude system indices from a "
                                + "snapshot, use the [include_global_state] or [feature_states] parameters",
                            explicitlyRequestedSystemIndices
                        )
                    );
                }
            }

            List<String> indices = requestedIndices.get(false);

            // We should only use the feature states logic if we're sure we'll be able to finish the snapshot without a lower-version
            // node taking over and causing problems. Therefore, if we're in a mixed cluster with versions that don't know how to handle
            // feature states, skip all feature states logic, and if `feature_states` is explicitly configured, throw an exception.
            final List<String> requestedStates = Arrays.asList(request.featureStates());
            final Set<String> featureStatesSet;
            if (request.includeGlobalState() || requestedStates.isEmpty() == false) {
                if (request.includeGlobalState() && requestedStates.isEmpty()) {
                    // If we're including global state and feature states aren't specified, include all of them
                    featureStatesSet = systemIndices.getFeatureNames();
                } else if (requestedStates.size() == 1 && NO_FEATURE_STATES_VALUE.equalsIgnoreCase(requestedStates.get(0))) {
                    // If there's exactly one value and it's "none", include no states
                    featureStatesSet = Collections.emptySet();
                } else {
                    // Otherwise, check for "none" then use the list of requested states
                    if (requestedStates.contains(NO_FEATURE_STATES_VALUE)) {
                        throw new IllegalArgumentException(
                            "the feature_states value ["
                                + SnapshotsService.NO_FEATURE_STATES_VALUE
                                + "] indicates that no feature states should be snapshotted, "
                                + "but other feature states were requested: "
                                + requestedStates
                        );
                    }
                    featureStatesSet = new HashSet<>(requestedStates);
                    featureStatesSet.retainAll(systemIndices.getFeatureNames());
                }
            } else {
                featureStatesSet = Collections.emptySet();
            }

            final Set<SnapshotFeatureInfo> featureStates = new HashSet<>();
            final Set<String> systemDataStreamNames = new HashSet<>();
            // if we have any feature states in the snapshot, we add their required indices to the snapshot indices if they haven't
            // been requested by the request directly
            final Set<String> indexNames = new HashSet<>(indices);
            for (String featureName : featureStatesSet) {
                SystemIndices.Feature feature = systemIndices.getFeature(featureName);

                Set<String> featureSystemIndices = feature.getIndexDescriptors()
                    .stream()
                    .flatMap(descriptor -> descriptor.getMatchingIndices(currentState.metadata()).stream())
                    .collect(Collectors.toSet());
                Set<String> featureAssociatedIndices = feature.getAssociatedIndexDescriptors()
                    .stream()
                    .flatMap(descriptor -> descriptor.getMatchingIndices(currentState.metadata()).stream())
                    .collect(Collectors.toSet());

                Set<String> featureSystemDataStreams = new HashSet<>();
                Set<String> featureDataStreamBackingIndices = new HashSet<>();
                for (SystemDataStreamDescriptor sdd : feature.getDataStreamDescriptors()) {
                    List<String> backingIndexNames = sdd.getBackingIndexNames(currentState.metadata());
                    if (backingIndexNames.size() > 0) {
                        featureDataStreamBackingIndices.addAll(backingIndexNames);
                        featureSystemDataStreams.add(sdd.getDataStreamName());
                    }
                }

                if (featureSystemIndices.size() > 0 || featureAssociatedIndices.size() > 0 || featureDataStreamBackingIndices.size() > 0) {

                    featureStates.add(new SnapshotFeatureInfo(featureName, List.copyOf(featureSystemIndices)));
                    indexNames.addAll(featureSystemIndices);
                    indexNames.addAll(featureAssociatedIndices);
                    indexNames.addAll(featureDataStreamBackingIndices);
                    systemDataStreamNames.addAll(featureSystemDataStreams);
                }
                indices = List.copyOf(indexNames);
            }

            logger.trace("[{}][{}] creating snapshot for indices [{}]", repositoryName, snapshotName, indices);

            final Map<String, IndexId> allIndices = new HashMap<>();
            for (SnapshotsInProgress.Entry runningSnapshot : snapshotsInProgress.forRepo(repositoryName)) {
                allIndices.putAll(runningSnapshot.indices());
            }
            final Map<String, IndexId> indexIds = repositoryData.resolveNewIndices(indices, allIndices);
            final IndexVersion version = minCompatibleVersion(
                // NB minCompatibleVersion iterates over all the snapshots in the current repositoryData, which probably should happen on a
                // different thread. Also is the _current_ repositoryData the right thing to consider? The minimum repository format version
                // can only advance during a snapshot delete which today is never concurrent to other writes, but a future version may allow
                // for more concurrency between deletes and writes that breaks some assumptions in this area.
                currentState.nodes().getMaxDataNodeCompatibleIndexVersion(),
                repositoryData,
                null
            );
            ImmutableOpenMap<ShardId, ShardSnapshotStatus> shards = shards(
                snapshotsInProgress,
                deletionsInProgress,
                currentState,
                indexIds.values(),
                useShardGenerations(version),
                repositoryData,
                repositoryName
            );
            if (request.partial() == false) {
                Set<String> missing = new HashSet<>();
                for (Map.Entry<ShardId, ShardSnapshotStatus> entry : shards.entrySet()) {
                    if (entry.getValue().state() == ShardState.MISSING) {
                        missing.add(entry.getKey().getIndex().getName());
                    }
                }
                if (missing.isEmpty() == false) {
                    throw new SnapshotException(snapshot, "Indices don't have primary shards " + missing);
                }
            }
            final var newEntry = SnapshotsInProgress.startedEntry(
                snapshot,
                request.includeGlobalState(),
                request.partial(),
                indexIds,
                CollectionUtils.concatLists(
                    indexNameExpressionResolver.dataStreamNames(currentState, request.indicesOptions(), request.indices()),
                    systemDataStreamNames
                ),
                threadPool.absoluteTimeInMillis(),
                repositoryData.getGenId(),
                shards,
                request.userMetadata(),
                version,
                List.copyOf(featureStates)
            );
            final var res = snapshotsInProgress.withAddedEntry(newEntry);
            taskContext.success(() -> {
                logger.info("snapshot [{}] started", snapshot);
                createSnapshotTask.listener.onResponse(snapshot);
                if (newEntry.state().completed()) {
                    endSnapshot(newEntry, currentState.metadata(), createSnapshotTask.repositoryData);
                }
            });
            return res;
        }
    }

    private record UpdateNodeIdsToRemoveTask() implements ClusterStateTaskListener {
        @Override
        public void onFailure(Exception e) {
            // must be a master failover, and the new master will retry so nbd
            assert MasterService.isPublishFailureException(e) : e;
        }

        static ClusterState executeBatch(ClusterStateTaskExecutor.BatchExecutionContext<UpdateNodeIdsToRemoveTask> batchExecutionContext) {
            for (ClusterStateTaskExecutor.TaskContext<UpdateNodeIdsToRemoveTask> taskContext : batchExecutionContext.taskContexts()) {
                taskContext.success(() -> {});
            }

            final var clusterState = batchExecutionContext.initialState();
            if (supportsNodeRemovalTracking(clusterState)) {
                final var snapshotsInProgress = SnapshotsInProgress.get(clusterState);
                final var newSnapshotsInProgress = snapshotsInProgress.withUpdatedNodeIdsForRemoval(clusterState);
                if (newSnapshotsInProgress != snapshotsInProgress) {
                    return ClusterState.builder(clusterState).putCustom(SnapshotsInProgress.TYPE, newSnapshotsInProgress).build();
                }
            }
            return clusterState;
        }
    }

    private static boolean supportsNodeRemovalTracking(ClusterState clusterState) {
        return clusterState.getMinTransportVersion().onOrAfter(TransportVersions.SNAPSHOTS_IN_PROGRESS_TRACKING_REMOVING_NODES_ADDED);
    }

    private final MasterServiceTaskQueue<UpdateNodeIdsToRemoveTask> updateNodeIdsToRemoveQueue;
}<|MERGE_RESOLUTION|>--- conflicted
+++ resolved
@@ -2919,13 +2919,8 @@
     ) {
         ShardSnapshotStatus shardSnapshotStatus;
         if (primary == null || primary.assignedToNode() == false) {
-<<<<<<< HEAD
-            shardSnapshotStatus = new ShardSnapshotStatus(null, ShardState.MISSING, "primary shard is not allocated", shardRepoGeneration);
+            shardSnapshotStatus = new ShardSnapshotStatus(null, ShardState.MISSING, shardRepoGeneration, "primary shard is not allocated");
         } else if (nodeIdRemovalPredicate.test(primary.currentNodeId()) || primary.relocating() || primary.initializing()) {
-=======
-            shardSnapshotStatus = new ShardSnapshotStatus(null, ShardState.MISSING, shardRepoGeneration, "primary shard is not allocated");
-        } else if (primary.relocating() || primary.initializing()) {
->>>>>>> e1835c97
             shardSnapshotStatus = new ShardSnapshotStatus(primary.currentNodeId(), ShardState.WAITING, shardRepoGeneration);
         } else if (primary.started() == false) {
             shardSnapshotStatus = new ShardSnapshotStatus(
@@ -3282,8 +3277,8 @@
                     updatedState = new ShardSnapshotStatus(
                         updateSnapshotState.updatedState.nodeId(),
                         ShardState.FAILED,
-                        "snapshot aborted",
-                        updateSnapshotState.updatedState.generation()
+                        updateSnapshotState.updatedState.generation(),
+                        "snapshot aborted"
                     );
                 } else {
                     updatedState = updateSnapshotState.updatedState;
