--- conflicted
+++ resolved
@@ -66,7 +66,6 @@
             throw new IllegalArgumentException("Cannot move to non-empty destination [" + path + "]");
         }
         return overwrite(path);
-<<<<<<< HEAD
     }
 
     /**
@@ -105,14 +104,17 @@
     }
 
     /**
-     * Move this path to another path in the map, overwriting the destination path if it exists
+     * Move this path to another path in the map, overwriting the destination path if it exists.
+     *
+     * If this Field has no value, the value at {@param path} is removed.
      */
     public WriteField overwrite(String path) {
         Object value = get(MISSING);
         remove();
         setPath(path);
         if (value == MISSING) {
-            // remove existing mapping if it exists
+            // The source has a missing value, remove the value, if it exists, at the destination
+            // to match the missing value at the source.
             remove();
         } else {
             setLeaf();
@@ -124,6 +126,8 @@
     /**
      * Move this path to the path represented by another {@code WriteField}, using that {@code WriteField}s root,
      * which may be a {@link NestedDocument}.  Overwrites the destination path if it exists.
+     *
+     * If this Field has no value, the value at {@param path} is removed.
      */
     public WriteField overwrite(WriteField path) {
         Object value = get(MISSING);
@@ -131,7 +135,8 @@
         setPath(path.path);
         this.rootSupplier = path.rootSupplier;
         if (value == MISSING) {
-            // remove existing mapping if it exists
+            // The source has a missing value, remove the value, if it exists, at the destination
+            // to match the missing value at the source.
             remove();
         } else {
             setLeaf();
@@ -160,28 +165,6 @@
                 + ((path != null) ? path.getClass().getName() : "null")
                 + "]"
         );
-=======
-    }
-
-    /**
-     * Move this path to another path in the map, overwriting the destination path if it exists.
-     *
-     * If this Field has no value, the value at {@param path} is removed.
-     */
-    public WriteField overwrite(String path) {
-        Object value = get(MISSING);
-        remove();
-        setPath(path);
-        if (value == MISSING) {
-            // The source has a missing value, remove the value, if it exists, at the destination
-            // to match the missing value at the source.
-            remove();
-        } else {
-            setLeaf();
-            set(value);
-        }
-        return this;
->>>>>>> a4d648ae
     }
 
     // Path Delete
@@ -440,7 +423,6 @@
     }
 
     /**
-<<<<<<< HEAD
      * Removes the value at {@param index} if it is the same object as {@param exactValue} using reference equality.
      *
      * If {@param exactValue} is not at {@param index}, remove the first instance of {@param exactValue} in this {@code WriteField}.
@@ -568,8 +550,6 @@
     }
 
     /**
-=======
->>>>>>> a4d648ae
      * Change the path and clear the existing resolution by setting {@link #leaf} and {@link #container} to null.
      * Caller needs to re-resolve after this call.
      */
