/*
 * Copyright Elasticsearch B.V. and/or licensed to Elasticsearch B.V. under one
 * or more contributor license agreements. Licensed under the Elastic License
 * 2.0 and the Server Side Public License, v 1; you may not use this file except
 * in compliance with, at your election, the Elastic License 2.0 or the Server
 * Side Public License, v 1.
 */

package org.elasticsearch.script.field.vectors;

import org.apache.lucene.index.BinaryDocValues;
import org.apache.lucene.util.BytesRef;
import org.elasticsearch.index.IndexVersion;
import org.elasticsearch.index.mapper.vectors.DenseVectorFieldMapper.ElementType;
import org.elasticsearch.index.mapper.vectors.DenseVectorScriptDocValues;
import org.elasticsearch.index.mapper.vectors.VectorEncoderDecoder;

import java.io.IOException;

public class BinaryDenseVectorDocValuesField extends DenseVectorDocValuesField {

<<<<<<< HEAD
    protected final BinaryDocValues input;
    protected final IndexVersion indexVersion;
    protected final int dims;
    protected BytesRef value;
=======
    private final BinaryDocValues input;
    private final float[] vectorValue;
    private final Version indexVersion;
    private boolean decoded;
    private final int dims;
    private BytesRef value;
>>>>>>> beb47ea8

    public BinaryDenseVectorDocValuesField(
        BinaryDocValues input,
        String name,
        ElementType elementType,
        int dims,
        IndexVersion indexVersion
    ) {
        super(name, elementType);
        this.input = input;
        this.indexVersion = indexVersion;
        this.dims = dims;
        this.vectorValue = new float[dims];
    }

    @Override
    public void setNextDocId(int docId) throws IOException {
        decoded = false;
        if (input.advanceExact(docId)) {
            value = input.binaryValue();
        } else {
            value = null;
        }
    }

    @Override
    public DenseVectorScriptDocValues toScriptDocValues() {
        return new DenseVectorScriptDocValues(this, dims);
    }

    @Override
    public boolean isEmpty() {
        return value == null;
    }

    @Override
    public DenseVector get() {
        if (isEmpty()) {
            return DenseVector.EMPTY;
        }
        decodeVectorIfNecessary();
        return new BinaryDenseVector(vectorValue, value, dims, indexVersion);
    }

    @Override
    public DenseVector get(DenseVector defaultValue) {
        if (isEmpty()) {
            return defaultValue;
        }
        decodeVectorIfNecessary();
        return new BinaryDenseVector(vectorValue, value, dims, indexVersion);
    }

    @Override
    public DenseVector getInternal() {
        return get(null);
    }

    private void decodeVectorIfNecessary() {
        if (decoded == false && value != null) {
            VectorEncoderDecoder.decodeDenseVector(indexVersion, value, vectorValue);
            decoded = true;
        }
    }
}<|MERGE_RESOLUTION|>--- conflicted
+++ resolved
@@ -19,19 +19,12 @@
 
 public class BinaryDenseVectorDocValuesField extends DenseVectorDocValuesField {
 
-<<<<<<< HEAD
-    protected final BinaryDocValues input;
-    protected final IndexVersion indexVersion;
-    protected final int dims;
-    protected BytesRef value;
-=======
     private final BinaryDocValues input;
     private final float[] vectorValue;
-    private final Version indexVersion;
+    private final IndexVersion indexVersion;
     private boolean decoded;
     private final int dims;
     private BytesRef value;
->>>>>>> beb47ea8
 
     public BinaryDenseVectorDocValuesField(
         BinaryDocValues input,
