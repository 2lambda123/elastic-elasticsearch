--- conflicted
+++ resolved
@@ -36,15 +36,9 @@
         TYPE,
         StringField.withNullable(),
         OP,
-<<<<<<< HEAD
         StringField.withWritable().withNullable(),
-        TIMESTAMP,
+        NOW,
         LongField
-=======
-        new FieldProperty<>(String.class, true, true, null),
-        NOW,
-        SET_ONCE_LONG
->>>>>>> f4e617e8
     );
 
     protected final Set<String> validOps;
