--- conflicted
+++ resolved
@@ -75,11 +75,6 @@
     public static final ParseField TEMPLATE_PARSE_FIELD = new ParseField("template");
 
     /**
-     * Standard {@link ParseField} for query on the inner field.
-     */
-    public static final ParseField TEMPLATE_NO_WRAPPER_PARSE_FIELD = new ParseField("query");
-
-    /**
      * Standard {@link ParseField} for lang on the inner level.
      */
     public static final ParseField LANG_PARSE_FIELD = new ParseField("lang");
@@ -194,19 +189,6 @@
         PARSER.declareField(Builder::setOptions, XContentParser::mapStrings, OPTIONS_PARSE_FIELD, ValueType.OBJECT);
     }
 
-    private static StoredScriptSource parseRemaining(Token token, XContentParser parser) throws IOException {
-        try (XContentBuilder builder = XContentFactory.jsonBuilder()) {
-            if (token != Token.START_OBJECT) {
-                builder.startObject();
-                builder.copyCurrentStructure(parser);
-                builder.endObject();
-            } else {
-                builder.copyCurrentStructure(parser);
-            }
-            return new StoredScriptSource(Script.DEFAULT_TEMPLATE_LANG, Strings.toString(builder), Collections.emptyMap());
-        }
-    }
-
     /**
      * This will parse XContent into a {@link StoredScriptSource}.  The following formats can be parsed:
      *
@@ -322,15 +304,6 @@
                 } else {
                     throw new ParsingException(parser.getTokenLocation(), "unexpected token [" + token + "], expected [{, <source>]");
                 }
-<<<<<<< HEAD
-            } else if (TEMPLATE_PARSE_FIELD.getPreferredName().equals(name)) {
-
-                token = parser.nextToken();
-                if (token == Token.VALUE_STRING) {
-                    return new StoredScriptSource(Script.DEFAULT_TEMPLATE_LANG, parser.text(), Collections.emptyMap());
-                } else {
-                    return parseRemaining(token, parser);
-=======
             } else {
                 if (TEMPLATE_PARSE_FIELD.getPreferredName().equals(name)) {
                     token = parser.nextToken();
@@ -362,18 +335,7 @@
                     }
 
                     return new StoredScriptSource(Script.DEFAULT_TEMPLATE_LANG, source, Collections.emptyMap());
->>>>>>> d120fb22
                 }
-            } else if (TEMPLATE_NO_WRAPPER_PARSE_FIELD.getPreferredName().equals(name)) {
-                return parseRemaining(token, parser);
-            } else {
-                throw new ParsingException(
-                    parser.getTokenLocation(),
-                    "unexpected token [" + name + "], expected [{}, {}, {}]",
-                    SCRIPT_PARSE_FIELD.getPreferredName(),
-                    TEMPLATE_PARSE_FIELD.getPreferredName(),
-                    TEMPLATE_NO_WRAPPER_PARSE_FIELD.getPreferredName()
-                );
             }
         } catch (IOException ioe) {
             throw new UncheckedIOException(ioe);
