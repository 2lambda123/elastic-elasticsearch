/*
 * Licensed to Elasticsearch under one or more contributor
 * license agreements. See the NOTICE file distributed with
 * this work for additional information regarding copyright
 * ownership. Elasticsearch licenses this file to you under
 * the Apache License, Version 2.0 (the "License"); you may
 * not use this file except in compliance with the License.
 * You may obtain a copy of the License at
 *
 *    http://www.apache.org/licenses/LICENSE-2.0
 *
 * Unless required by applicable law or agreed to in writing,
 * software distributed under the License is distributed on an
 * "AS IS" BASIS, WITHOUT WARRANTIES OR CONDITIONS OF ANY
 * KIND, either express or implied.  See the License for the
 * specific language governing permissions and limitations
 * under the License.
 */
package org.elasticsearch.persistent;

import org.elasticsearch.ResourceAlreadyExistsException;
import org.elasticsearch.ResourceNotFoundException;
import org.elasticsearch.Version;
import org.elasticsearch.cluster.AbstractNamedDiffable;
import org.elasticsearch.cluster.ClusterState;
import org.elasticsearch.cluster.NamedDiff;
import org.elasticsearch.cluster.metadata.MetaData;
import org.elasticsearch.common.Nullable;
import org.elasticsearch.common.ParseField;
import org.elasticsearch.common.Strings;
import org.elasticsearch.common.io.stream.StreamInput;
import org.elasticsearch.common.io.stream.StreamOutput;
import org.elasticsearch.common.io.stream.Writeable;
import org.elasticsearch.common.xcontent.ConstructingObjectParser;
import org.elasticsearch.common.xcontent.ObjectParser;
import org.elasticsearch.common.xcontent.ObjectParser.NamedObjectParser;
import org.elasticsearch.common.xcontent.ToXContent;
import org.elasticsearch.common.xcontent.ToXContentObject;
import org.elasticsearch.common.xcontent.XContentBuilder;
import org.elasticsearch.common.xcontent.XContentParser;

import java.io.IOException;
import java.util.Collection;
import java.util.Collections;
import java.util.EnumSet;
import java.util.HashMap;
import java.util.List;
import java.util.Map;
import java.util.Objects;
import java.util.Set;
import java.util.function.Function;
import java.util.function.Predicate;
import java.util.stream.Collectors;

import static org.elasticsearch.cluster.metadata.MetaData.ALL_CONTEXTS;
import static org.elasticsearch.common.xcontent.ConstructingObjectParser.constructorArg;

/**
 * A cluster state record that contains a list of all running persistent tasks
 */
public final class PersistentTasksCustomMetaData extends AbstractNamedDiffable<MetaData.Custom> implements MetaData.Custom {

    public static final String TYPE = "persistent_tasks";
    private static final String API_CONTEXT = MetaData.XContentContext.API.toString();

    // TODO: Implement custom Diff for tasks
    private final Map<String, PersistentTask<?>> tasks;
    private final long lastAllocationId;

    public PersistentTasksCustomMetaData(long lastAllocationId, Map<String, PersistentTask<?>> tasks) {
        this.lastAllocationId = lastAllocationId;
        this.tasks = tasks;
    }

    private static final ObjectParser<Builder, Void> PERSISTENT_TASKS_PARSER = new ObjectParser<>(TYPE, Builder::new);

    private static final ObjectParser<TaskBuilder<PersistentTaskParams>, Void> PERSISTENT_TASK_PARSER =
            new ObjectParser<>("tasks", TaskBuilder::new);

    public static final ConstructingObjectParser<Assignment, Void> ASSIGNMENT_PARSER =
            new ConstructingObjectParser<>("assignment", objects -> new Assignment((String) objects[0], (String) objects[1]));

    private static final NamedObjectParser<TaskDescriptionBuilder<PersistentTaskParams>, Void> TASK_DESCRIPTION_PARSER;

    static {
        // Tasks parser initialization
        PERSISTENT_TASKS_PARSER.declareLong(Builder::setLastAllocationId, new ParseField("last_allocation_id"));
        PERSISTENT_TASKS_PARSER.declareObjectArray(Builder::setTasks, PERSISTENT_TASK_PARSER, new ParseField("tasks"));

        // Task description parser initialization
        ObjectParser<TaskDescriptionBuilder<PersistentTaskParams>, String> parser = new ObjectParser<>("named");
        parser.declareObject(TaskDescriptionBuilder::setParams,
                (p, c) -> p.namedObject(PersistentTaskParams.class, c, null), new ParseField("params"));
        parser.declareObject(TaskDescriptionBuilder::setState,
                (p, c) -> p.namedObject(PersistentTaskState.class, c, null), new ParseField("state", "status"));
        TASK_DESCRIPTION_PARSER = (XContentParser p, Void c, String name) -> parser.parse(p, new TaskDescriptionBuilder<>(name), name);

        // Assignment parser
        ASSIGNMENT_PARSER.declareStringOrNull(constructorArg(), new ParseField("executor_node"));
        ASSIGNMENT_PARSER.declareStringOrNull(constructorArg(), new ParseField("explanation"));

        // Task parser initialization
        PERSISTENT_TASK_PARSER.declareString(TaskBuilder::setId, new ParseField("id"));
        PERSISTENT_TASK_PARSER.declareString(TaskBuilder::setTaskName, new ParseField("name"));
        PERSISTENT_TASK_PARSER.declareLong(TaskBuilder::setAllocationId, new ParseField("allocation_id"));

        PERSISTENT_TASK_PARSER.declareNamedObjects(
                (TaskBuilder<PersistentTaskParams> taskBuilder, List<TaskDescriptionBuilder<PersistentTaskParams>> objects) -> {
                    if (objects.size() != 1) {
                        throw new IllegalArgumentException("only one task description per task is allowed");
                    }
                    TaskDescriptionBuilder<PersistentTaskParams> builder = objects.get(0);
                    taskBuilder.setTaskName(builder.taskName);
                    taskBuilder.setParams(builder.params);
                    taskBuilder.setState(builder.state);
                }, TASK_DESCRIPTION_PARSER, new ParseField("task"));
        PERSISTENT_TASK_PARSER.declareObject(TaskBuilder::setAssignment, ASSIGNMENT_PARSER, new ParseField("assignment"));
        PERSISTENT_TASK_PARSER.declareLong(TaskBuilder::setAllocationIdOnLastStatusUpdate,
                new ParseField("allocation_id_on_last_status_update"));
    }

    /**
     * Private builder used in XContent parser to build task-specific portion (params and state)
     */
    private static class TaskDescriptionBuilder<Params extends PersistentTaskParams> {

        private final String taskName;
        private Params params;
        private PersistentTaskState state;

        private TaskDescriptionBuilder(String taskName) {
            this.taskName = taskName;
        }

        private TaskDescriptionBuilder setParams(Params params) {
            this.params = params;
            return this;
        }

        private TaskDescriptionBuilder setState(PersistentTaskState state) {
            this.state = state;
            return this;
        }
    }

    public Collection<PersistentTask<?>> tasks() {
        return this.tasks.values();
    }

    public Map<String, PersistentTask<?>> taskMap() {
        return this.tasks;
    }

    public PersistentTask<?> getTask(String id) {
        return this.tasks.get(id);
    }

    public Collection<PersistentTask<?>> findTasks(String taskName, Predicate<PersistentTask<?>> predicate) {
        return this.tasks().stream()
                .filter(p -> taskName.equals(p.getTaskName()))
                .filter(predicate)
                .collect(Collectors.toList());
    }

    @Override
    public boolean equals(Object o) {
        if (this == o) return true;
        if (o == null || getClass() != o.getClass()) return false;
        PersistentTasksCustomMetaData that = (PersistentTasksCustomMetaData) o;
        return lastAllocationId == that.lastAllocationId &&
                Objects.equals(tasks, that.tasks);
    }

    @Override
    public int hashCode() {
        return Objects.hash(tasks, lastAllocationId);
    }

    @Override
    public String toString() {
        return Strings.toString(this);
    }

    public long getNumberOfTasksOnNode(String nodeId, String taskName) {
        return tasks.values().stream().filter(
                task -> taskName.equals(task.taskName) && nodeId.equals(task.assignment.executorNode)).count();
    }

    @Override
    public Version getMinimalSupportedVersion() {
        return Version.V_5_4_0;
    }

    @Override
    public EnumSet<MetaData.XContentContext> context() {
        return ALL_CONTEXTS;
    }

    public static PersistentTasksCustomMetaData fromXContent(XContentParser parser) {
        return PERSISTENT_TASKS_PARSER.apply(parser, null).build();
    }

    @SuppressWarnings("unchecked")
    public static <Params extends PersistentTaskParams> PersistentTask<Params> getTaskWithId(ClusterState clusterState, String taskId) {
        PersistentTasksCustomMetaData tasks = clusterState.metaData().custom(PersistentTasksCustomMetaData.TYPE);
        if (tasks != null) {
            return (PersistentTask<Params>) tasks.getTask(taskId);
        }
        return null;
    }

    public static class Assignment {
        @Nullable
        private final String executorNode;
        private final String explanation;

        public Assignment(String executorNode, String explanation) {
            this.executorNode = executorNode;
            assert explanation != null;
            this.explanation = explanation;
        }

        @Nullable
        public String getExecutorNode() {
            return executorNode;
        }

        public String getExplanation() {
            return explanation;
        }

        @Override
        public boolean equals(Object o) {
            if (this == o) return true;
            if (o == null || getClass() != o.getClass()) return false;
            Assignment that = (Assignment) o;
            return Objects.equals(executorNode, that.executorNode) &&
                    Objects.equals(explanation, that.explanation);
        }

        @Override
        public int hashCode() {
            return Objects.hash(executorNode, explanation);
        }

        public boolean isAssigned() {
            return executorNode != null;
        }

        @Override
        public String toString() {
            return "node: [" + executorNode + "], explanation: [" + explanation + "]";
        }
    }

    public static final Assignment INITIAL_ASSIGNMENT = new Assignment(null, "waiting for initial assignment");

    /**
     * A record that represents a single running persistent task
     */
    public static class PersistentTask<P extends PersistentTaskParams> implements Writeable, ToXContentObject {

        private final String id;
        private final long allocationId;
        private final String taskName;
        private final P params;
        private final @Nullable PersistentTaskState state;
        private final Assignment assignment;
        private final @Nullable Long allocationIdOnLastStatusUpdate;

<<<<<<< HEAD
        public PersistentTask(String id, String taskName, P params, long allocationId, Assignment assignment) {
            this(id, allocationId, taskName, params, null, assignment, null);
=======
        public PersistentTask(final String id, final String name, final P params, final long allocationId, final Assignment assignment) {
            this(id, allocationId, name, params, null, assignment, null);
>>>>>>> 0c7f6570
        }

        public PersistentTask(final PersistentTask<P> task, final long allocationId, final Assignment assignment) {
            this(task.id, allocationId, task.taskName, task.params, task.state, assignment, task.allocationId);
        }

        public PersistentTask(final PersistentTask<P> task, final PersistentTaskState state) {
            this(task.id, task.allocationId, task.taskName, task.params, state, task.assignment, task.allocationId);
        }

        private PersistentTask(final String id, final long allocationId, final String name, final P params,
                               final PersistentTaskState state, final Assignment assignment, final Long allocationIdOnLastStatusUpdate) {
            this.id = id;
            this.allocationId = allocationId;
            this.taskName = name;
            this.params = params;
            this.state = state;
            this.assignment = assignment;
            this.allocationIdOnLastStatusUpdate = allocationIdOnLastStatusUpdate;
            if (params != null) {
                if (params.getWriteableName().equals(taskName) == false) {
                    throw new IllegalArgumentException("params have to have the same writeable name as task. params: " +
                            params.getWriteableName() + " task: " + taskName);
                }
            }
            if (state != null) {
                if (state.getWriteableName().equals(taskName) == false) {
                    throw new IllegalArgumentException("status has to have the same writeable name as task. status: " +
                            state.getWriteableName() + " task: " + taskName);
                }
            }
        }

        @SuppressWarnings("unchecked")
        public PersistentTask(StreamInput in) throws IOException {
            id = in.readString();
            allocationId = in.readLong();
            taskName = in.readString();
            if (in.getVersion().onOrAfter(Version.V_6_3_0)) {
                params = (P) in.readNamedWriteable(PersistentTaskParams.class);
            } else {
                params = (P) in.readOptionalNamedWriteable(PersistentTaskParams.class);
            }
            state = in.readOptionalNamedWriteable(PersistentTaskState.class);
            assignment = new Assignment(in.readOptionalString(), in.readString());
            allocationIdOnLastStatusUpdate = in.readOptionalLong();
        }

        @Override
        public void writeTo(StreamOutput out) throws IOException {
            out.writeString(id);
            out.writeLong(allocationId);
            out.writeString(taskName);
            if (out.getVersion().onOrAfter(Version.V_6_3_0)) {
                out.writeNamedWriteable(params);
            } else {
                out.writeOptionalNamedWriteable(params);
            }
            out.writeOptionalNamedWriteable(state);
            out.writeOptionalString(assignment.executorNode);
            out.writeString(assignment.explanation);
            out.writeOptionalLong(allocationIdOnLastStatusUpdate);
        }

        @Override
        public boolean equals(Object o) {
            if (this == o) return true;
            if (o == null || getClass() != o.getClass()) return false;
            PersistentTask<?> that = (PersistentTask<?>) o;
            return Objects.equals(id, that.id) &&
                    allocationId == that.allocationId &&
                    Objects.equals(taskName, that.taskName) &&
                    Objects.equals(params, that.params) &&
                    Objects.equals(state, that.state) &&
                    Objects.equals(assignment, that.assignment) &&
                    Objects.equals(allocationIdOnLastStatusUpdate, that.allocationIdOnLastStatusUpdate);
        }

        @Override
        public int hashCode() {
            return Objects.hash(id, allocationId, taskName, params, state, assignment, allocationIdOnLastStatusUpdate);
        }

        @Override
        public String toString() {
            return Strings.toString(this);
        }

        public String getId() {
            return id;
        }

        public long getAllocationId() {
            return allocationId;
        }

        public String getTaskName() {
            return taskName;
        }

        @Nullable
        public P getParams() {
            return params;
        }

        @Nullable
        public String getExecutorNode() {
            return assignment.executorNode;
        }

        public Assignment getAssignment() {
            return assignment;
        }

        public boolean isAssigned() {
            return assignment.isAssigned();
        }

        @Nullable
        public PersistentTaskState getState() {
            return state;
        }

        @Override
        public XContentBuilder toXContent(XContentBuilder builder, ToXContent.Params xParams) throws IOException {
            builder.startObject();
            {
                builder.field("id", id);
                builder.startObject("task");
                {
                    builder.startObject(taskName);
                    {
                        if (params != null) {
                            builder.field("params", params, xParams);
                        }
                        if (state != null) {
                            builder.field("state", state, xParams);
                        }
                    }
                    builder.endObject();
                }
                builder.endObject();

                if (API_CONTEXT.equals(xParams.param(MetaData.CONTEXT_MODE_PARAM, API_CONTEXT))) {
                    // These are transient values that shouldn't be persisted to gateway cluster state or snapshot
                    builder.field("allocation_id", allocationId);
                    builder.startObject("assignment");
                    {
                        builder.field("executor_node", assignment.executorNode);
                        builder.field("explanation", assignment.explanation);
                    }
                    builder.endObject();
                    if (allocationIdOnLastStatusUpdate != null) {
                        builder.field("allocation_id_on_last_status_update", allocationIdOnLastStatusUpdate);
                    }
                }
            }
            builder.endObject();
            return builder;
        }

        @Override
        public boolean isFragment() {
            return false;
        }
    }

    private static class TaskBuilder<Params extends PersistentTaskParams> {
        private String id;
        private long allocationId;
        private String taskName;
        private Params params;
        private PersistentTaskState state;
        private Assignment assignment = INITIAL_ASSIGNMENT;
        private Long allocationIdOnLastStatusUpdate;

        public TaskBuilder<Params> setId(String id) {
            this.id = id;
            return this;
        }

        public TaskBuilder<Params> setAllocationId(long allocationId) {
            this.allocationId = allocationId;
            return this;
        }

        public TaskBuilder<Params> setTaskName(String taskName) {
            this.taskName = taskName;
            return this;
        }

        public TaskBuilder<Params> setParams(Params params) {
            this.params = params;
            return this;
        }

        public TaskBuilder<Params> setState(PersistentTaskState state) {
            this.state = state;
            return this;
        }


        public TaskBuilder<Params> setAssignment(Assignment assignment) {
            this.assignment = assignment;
            return this;
        }

        public TaskBuilder<Params> setAllocationIdOnLastStatusUpdate(Long allocationIdOnLastStatusUpdate) {
            this.allocationIdOnLastStatusUpdate = allocationIdOnLastStatusUpdate;
            return this;
        }

        public PersistentTask<Params> build() {
            return new PersistentTask<>(id, allocationId, taskName, params, state, assignment, allocationIdOnLastStatusUpdate);
        }
    }

    @Override
    public String getWriteableName() {
        return TYPE;
    }

    public PersistentTasksCustomMetaData(StreamInput in) throws IOException {
        lastAllocationId = in.readLong();
        tasks = in.readMap(StreamInput::readString, PersistentTask::new);
    }

    @Override
    public void writeTo(StreamOutput out) throws IOException {
        out.writeLong(lastAllocationId);
        Map<String, PersistentTask<?>> filteredTasks = tasks.values().stream()
            .filter(t -> ClusterState.FeatureAware.shouldSerialize(out, t.getParams()))
            .collect(Collectors.toMap(PersistentTask::getId, Function.identity()));
        out.writeMap(filteredTasks, StreamOutput::writeString, (stream, value) -> value.writeTo(stream));
    }

    public static NamedDiff<MetaData.Custom> readDiffFrom(StreamInput in) throws IOException {
        return readDiffFrom(MetaData.Custom.class, TYPE, in);
    }

    @Override
    public XContentBuilder toXContent(XContentBuilder builder, Params params) throws IOException {
        builder.field("last_allocation_id", lastAllocationId);
        builder.startArray("tasks");
        {
            for (PersistentTask<?> entry : tasks.values()) {
                entry.toXContent(builder, params);
            }
        }
        builder.endArray();
        return builder;
    }

    public static Builder builder() {
        return new Builder();
    }

    public static Builder builder(PersistentTasksCustomMetaData tasks) {
        return new Builder(tasks);
    }

    public static class Builder {
        private final Map<String, PersistentTask<?>> tasks = new HashMap<>();
        private long lastAllocationId;
        private boolean changed;

        private Builder() {
        }

        private Builder(PersistentTasksCustomMetaData tasksInProgress) {
            if (tasksInProgress != null) {
                tasks.putAll(tasksInProgress.tasks);
                lastAllocationId = tasksInProgress.lastAllocationId;
            } else {
                lastAllocationId = 0;
            }
        }

        public long getLastAllocationId() {
            return lastAllocationId;
        }

        private Builder setLastAllocationId(long currentId) {
            this.lastAllocationId = currentId;
            return this;
        }

        private <Params extends PersistentTaskParams> Builder setTasks(List<TaskBuilder<Params>> tasks) {
            for (TaskBuilder builder : tasks) {
                PersistentTask<?> task = builder.build();
                this.tasks.put(task.getId(), task);
            }
            return this;
        }

        private long getNextAllocationId() {
            lastAllocationId++;
            return lastAllocationId;
        }

        /**
         * Adds a new task to the builder
         * <p>
         * After the task is added its id can be found by calling {{@link #getLastAllocationId()}} method.
         */
        public <Params extends PersistentTaskParams> Builder addTask(String taskId, String taskName, Params params,
                                                                     Assignment assignment) {
            changed = true;
            PersistentTask<?> previousTask = tasks.put(taskId, new PersistentTask<>(taskId, taskName, params,
                    getNextAllocationId(), assignment));
            if (previousTask != null) {
                throw new ResourceAlreadyExistsException("Trying to override task with id {" + taskId + "}");
            }
            return this;
        }

        /**
         * Reassigns the task to another node
         */
        public Builder reassignTask(String taskId, Assignment assignment) {
            PersistentTask<?> taskInProgress = tasks.get(taskId);
            if (taskInProgress != null) {
                changed = true;
                tasks.put(taskId, new PersistentTask<>(taskInProgress, getNextAllocationId(), assignment));
            } else {
                throw new ResourceNotFoundException("cannot reassign task with id {" + taskId + "}, the task no longer exists");
            }
            return this;
        }

        /**
         * Updates the task state
         */
        public Builder updateTaskState(final String taskId, final PersistentTaskState taskState) {
            PersistentTask<?> taskInProgress = tasks.get(taskId);
            if (taskInProgress != null) {
                changed = true;
                tasks.put(taskId, new PersistentTask<>(taskInProgress, taskState));
            } else {
                throw new ResourceNotFoundException("cannot update task with id {" + taskId + "}, the task no longer exists");
            }
            return this;
        }

        /**
         * Removes the task
         */
        public Builder removeTask(String taskId) {
            if (tasks.remove(taskId) != null) {
                changed = true;
            } else {
                throw new ResourceNotFoundException("cannot remove task with id {" + taskId + "}, the task no longer exists");
            }
            return this;
        }

        /**
         * Checks if the task is currently present in the list
         */
        public boolean hasTask(String taskId) {
            return tasks.containsKey(taskId);
        }

        /**
         * Checks if the task is currently present in the list and has the right allocation id
         */
        public boolean hasTask(String taskId, long allocationId) {
            PersistentTask<?> taskInProgress = tasks.get(taskId);
            if (taskInProgress != null) {
                return taskInProgress.getAllocationId() == allocationId;
            }
            return false;
        }

        Set<String> getCurrentTaskIds() {
            return tasks.keySet();
        }

        /**
         * Returns true if any the task list was changed since the builder was created
         */
        public boolean isChanged() {
            return changed;
        }

        public PersistentTasksCustomMetaData build() {
            return new PersistentTasksCustomMetaData(lastAllocationId, Collections.unmodifiableMap(tasks));
        }
    }
}<|MERGE_RESOLUTION|>--- conflicted
+++ resolved
@@ -268,13 +268,8 @@
         private final Assignment assignment;
         private final @Nullable Long allocationIdOnLastStatusUpdate;
 
-<<<<<<< HEAD
-        public PersistentTask(String id, String taskName, P params, long allocationId, Assignment assignment) {
-            this(id, allocationId, taskName, params, null, assignment, null);
-=======
         public PersistentTask(final String id, final String name, final P params, final long allocationId, final Assignment assignment) {
             this(id, allocationId, name, params, null, assignment, null);
->>>>>>> 0c7f6570
         }
 
         public PersistentTask(final PersistentTask<P> task, final long allocationId, final Assignment assignment) {
