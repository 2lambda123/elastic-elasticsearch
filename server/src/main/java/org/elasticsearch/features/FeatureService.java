--- conflicted
+++ resolved
@@ -38,52 +38,9 @@
 
     public FeatureService(List<? extends FeatureSpecification> specs) {
 
-<<<<<<< HEAD
         var featureData = FeatureData.createFromSpecifications(specs);
         nodeFeatures = featureData.getNodeFeatures();
         historicalFeatures = featureData.getHistoricalFeatures();
-=======
-        NavigableMap<Version, Set<String>> historicalFeatures = new TreeMap<>();
-        Map<String, NodeFeature> nodeFeatures = new HashMap<>();
-        for (FeatureSpecification spec : specs) {
-            for (var hfe : spec.getHistoricalFeatures().entrySet()) {
-                FeatureSpecification existing = allFeatures.putIfAbsent(hfe.getKey().id(), spec);
-                // the same SPI class can be loaded multiple times if it's in the base classloader
-                if (existing != null && existing.getClass() != spec.getClass()) {
-                    throw new IllegalArgumentException(
-                        Strings.format("Duplicate feature - [%s] is declared by both [%s] and [%s]", hfe.getKey().id(), existing, spec)
-                    );
-                }
-
-                if (hfe.getValue().after(CLUSTER_FEATURES_ADDED_VERSION)) {
-                    throw new IllegalArgumentException(
-                        Strings.format(
-                            "Historical feature [%s] declared by [%s] for version [%s] is not a historical version",
-                            hfe.getKey().id(),
-                            spec,
-                            hfe.getValue()
-                        )
-                    );
-                }
-
-                historicalFeatures.computeIfAbsent(hfe.getValue(), k -> new HashSet<>()).add(hfe.getKey().id());
-            }
-
-            for (NodeFeature f : spec.getFeatures()) {
-                FeatureSpecification existing = allFeatures.putIfAbsent(f.id(), spec);
-                if (existing != null && existing.getClass() != spec.getClass()) {
-                    throw new IllegalArgumentException(
-                        Strings.format("Duplicate feature - [%s] is declared by both [%s] and [%s]", f.id(), existing, spec)
-                    );
-                }
-
-                nodeFeatures.put(f.id(), f);
-            }
-        }
-
-        this.historicalFeatures = consolidateHistoricalFeatures(historicalFeatures);
-        this.nodeFeatures = Map.copyOf(nodeFeatures);
->>>>>>> 55165790
 
         logger.info("Registered local node features {}", nodeFeatures.keySet().stream().sorted().toList());
     }
@@ -103,6 +60,7 @@
         if (state.clusterFeatures().clusterHasFeature(feature)) {
             return true;
         }
+
         var features = historicalFeatures.floorEntry(state.getNodes().getMinNodeVersion());
         return features != null && features.getValue().contains(feature.id());
     }
