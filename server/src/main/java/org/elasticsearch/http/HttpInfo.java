--- conflicted
+++ resolved
@@ -79,9 +79,6 @@
     public XContentBuilder toXContent(XContentBuilder builder, Params params) throws IOException {
         builder.startObject(Fields.HTTP);
         builder.array(Fields.BOUND_ADDRESS, (Object[]) address.boundAddresses());
-<<<<<<< HEAD
-        builder.field(Fields.PUBLISH_ADDRESS, address.publishAddress().toString());
-=======
         TransportAddress publishAddress = address.publishAddress();
         String publishAddressString = publishAddress.toString();
         String hostString = publishAddress.address().getHostString();
@@ -97,7 +94,6 @@
             }
         }
         builder.field(Fields.PUBLISH_ADDRESS, publishAddressString);
->>>>>>> 0c7f6570
         builder.humanReadableField(Fields.MAX_CONTENT_LENGTH_IN_BYTES, Fields.MAX_CONTENT_LENGTH, maxContentLength());
         builder.endObject();
         return builder;
