--- conflicted
+++ resolved
@@ -11,12 +11,7 @@
 import org.elasticsearch.client.internal.node.NodeClient;
 import org.elasticsearch.rest.BaseRestHandler;
 import org.elasticsearch.rest.RestRequest;
-<<<<<<< HEAD
-import org.elasticsearch.rest.action.RestCancellableNodeClient;
 import org.elasticsearch.rest.action.RestToXContentListener;
-=======
-import org.elasticsearch.rest.action.RestChunkedToXContentListener;
->>>>>>> ebd336f5
 
 import java.io.IOException;
 import java.util.List;
@@ -43,14 +38,10 @@
         String indicatorName = request.param("indicator");
         boolean verbose = request.paramAsBoolean(VERBOSE_PARAM, true);
         GetHealthAction.Request getHealthRequest = new GetHealthAction.Request(indicatorName, verbose);
-<<<<<<< HEAD
         return channel -> new RestCancellableNodeClient(client, request.getHttpChannel()).execute(
             GetHealthAction.INSTANCE,
             getHealthRequest,
-            new RestToXContentListener<>(channel)
+            new RestChunkedToXContentListener<>(channel)
         );
-=======
-        return channel -> client.execute(GetHealthAction.INSTANCE, getHealthRequest, new RestChunkedToXContentListener<>(channel));
->>>>>>> ebd336f5
     }
 }