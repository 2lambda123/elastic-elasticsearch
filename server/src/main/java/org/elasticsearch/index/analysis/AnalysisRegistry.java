--- conflicted
+++ resolved
@@ -203,7 +203,19 @@
     public AnalysisProvider<TokenizerFactory> getTokenizerProvider(String tokenizer, IndexSettings indexSettings) {
         return getProvider(Component.TOKENIZER, tokenizer, indexSettings, "index.analysis.tokenizer", tokenizers,
                 this::getTokenizerProvider);
-<<<<<<< HEAD
+    }
+
+    /**
+     * Returns a registered {@link TokenFilterFactory} provider by {@link IndexSettings}
+     *  or a registered {@link TokenFilterFactory} provider by predefined name
+     *  or <code>null</code> if the tokenFilter was not registered
+     * @param tokenFilter global or defined tokenFilter name
+     * @param indexSettings an index settings
+     * @return {@link TokenFilterFactory} provider or <code>null</code>
+     */
+    public AnalysisProvider<TokenFilterFactory> getTokenFilterProvider(String tokenFilter, IndexSettings indexSettings) {
+        return getProvider(Component.FILTER, tokenFilter, indexSettings, "index.analysis.filter", tokenFilters,
+                this::getTokenFilterProvider);
     }
 
     /**
@@ -217,39 +229,8 @@
     public AnalysisProvider<CharFilterFactory> getCharFilterProvider(String charFilter, IndexSettings indexSettings) {
         return getProvider(Component.CHAR_FILTER, charFilter, indexSettings, "index.analysis.char_filter", charFilters,
                 this::getCharFilterProvider);
-=======
->>>>>>> 0db0e133
-    }
-
-    /**
-     * Returns a registered {@link TokenFilterFactory} provider by {@link IndexSettings}
-     *  or a registered {@link TokenFilterFactory} provider by predefined name
-     *  or <code>null</code> if the tokenFilter was not registered
-     * @param tokenFilter global or defined tokenFilter name
-     * @param indexSettings an index settings
-     * @return {@link TokenFilterFactory} provider or <code>null</code>
-     */
-    public AnalysisProvider<TokenFilterFactory> getTokenFilterProvider(String tokenFilter, IndexSettings indexSettings) {
-        return getProvider(Component.FILTER, tokenFilter, indexSettings, "index.analysis.filter", tokenFilters,
-                this::getTokenFilterProvider);
-    }
-
-<<<<<<< HEAD
-=======
-    /**
-     * Returns a registered {@link CharFilterFactory} provider by {@link IndexSettings}
-     *  or a registered {@link CharFilterFactory} provider by predefined name
-     *  or <code>null</code> if the charFilter was not registered
-     * @param charFilter global or defined charFilter name
-     * @param indexSettings an index settings
-     * @return {@link CharFilterFactory} provider or <code>null</code>
-     */
-    public AnalysisProvider<CharFilterFactory> getCharFilterProvider(String charFilter, IndexSettings indexSettings) {
-        return getProvider(Component.CHAR_FILTER, charFilter, indexSettings, "index.analysis.char_filter", charFilters,
-                this::getCharFilterProvider);
-    }
-
->>>>>>> 0db0e133
+    }
+
     private <T> AnalysisProvider<T> getProvider(Component componentType, String componentName, IndexSettings indexSettings,
             String componentSettings, Map<String, AnalysisProvider<T>> providers, Function<String, AnalysisProvider<T>> providerFunction) {
         final Map<String, Settings> subSettings = indexSettings.getSettings().getGroups(componentSettings);
@@ -359,11 +340,7 @@
 
         for (Map.Entry<String, ? extends AnalysisProvider<T>> entry : defaultInstance.entrySet()) {
             final String name = entry.getKey();
-<<<<<<< HEAD
-            final AnalysisModule.AnalysisProvider<T> provider = entry.getValue();
-=======
             final AnalysisProvider<T> provider = entry.getValue();
->>>>>>> 0db0e133
             factories.putIfAbsent(name, provider.get(settings, environment, name, defaultSettings));
         }
         return factories;
@@ -437,10 +414,6 @@
                                 Map<String, TokenizerFactory> tokenizerFactoryFactories,
                                 Map<String, CharFilterFactory> charFilterFactoryFactories,
                                 Map<String, TokenFilterFactory> tokenFilterFactoryFactories) {
-<<<<<<< HEAD
-=======
-
->>>>>>> 0db0e133
         Map<String, NamedAnalyzer> analyzers = new HashMap<>();
         Map<String, NamedAnalyzer> normalizers = new HashMap<>();
         Map<String, NamedAnalyzer> whitespaceNormalizers = new HashMap<>();
