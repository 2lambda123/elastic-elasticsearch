--- conflicted
+++ resolved
@@ -459,14 +459,9 @@
                 throw new IllegalArgumentException("analyzer name must not start with '_'. got \"" + analyzer.getKey() + "\"");
             }
         }
-<<<<<<< HEAD
         IndexAnalysisProviders analysisProviders = new IndexAnalysisProviders(tokenizerFactoryFactories, charFilterFactoryFactories,
                 tokenFilterFactoryFactories);
-        return new IndexAnalyzers(indexSettings, defaultAnalyzer, defaultSearchAnalyzer, defaultSearchQuoteAnalyzer, analyzers, normalizers,
-                whitespaceNormalizers, analysisProviders);
-=======
-        return new IndexAnalyzers(indexSettings, analyzers, normalizers, whitespaceNormalizers);
->>>>>>> 49bd667c
+        return new IndexAnalyzers(indexSettings, analyzers, normalizers, whitespaceNormalizers, analysisProviders);
     }
 
     private static NamedAnalyzer produceAnalyzer(String name,
@@ -568,10 +563,6 @@
         // char filters and tokenizers are not updateable, so we can use the old ones
         Map<String, CharFilterFactory> currentCharFilterFactories = indexAnalyzers.getCharFilterFactoryFactories();
         Map<String, TokenizerFactory> currentTokenizerFactories = indexAnalyzers.getTokenizerFactoryFactories();
-        NamedAnalyzer newDefaultSearchAnalyzer = rebuildIfNecessary(indexAnalyzers.getDefaultSearchAnalyzer(), indexSettings,
-                currentCharFilterFactories, currentTokenizerFactories, newTokenFilterFactories);
-        NamedAnalyzer newDefaultSearchQuoteAnalyzer = rebuildIfNecessary(indexAnalyzers.getDefaultSearchQuoteAnalyzer(), indexSettings,
-                currentCharFilterFactories, currentTokenizerFactories, newTokenFilterFactories);
         Map<String, NamedAnalyzer> newAnalyzers = new HashMap<>();
         for (String analyzerName : oldAnalyzers.keySet()) {
             NamedAnalyzer analyzer = rebuildIfNecessary(oldAnalyzers.get(analyzerName), indexSettings, currentCharFilterFactories,
@@ -581,7 +572,7 @@
 
         IndexAnalysisProviders analysisProviders = new IndexAnalysisProviders(currentTokenizerFactories, currentCharFilterFactories,
                 newTokenFilterFactories);
-        return new IndexAnalyzers(indexAnalyzers, newDefaultSearchAnalyzer, newDefaultSearchQuoteAnalyzer, newAnalyzers, analysisProviders);
+        return new IndexAnalyzers(indexAnalyzers, newAnalyzers, analysisProviders);
     }
 
     static Set<String> filtersThatNeedReloading(List<NamedAnalyzer> analyzers) {
