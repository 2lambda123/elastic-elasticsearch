--- conflicted
+++ resolved
@@ -53,7 +53,6 @@
         path = newPath;
     }
 
-<<<<<<< HEAD
     private void expandDottedFieldName() {
         String[] newDottedFieldName = new String[dottedFieldName.length + 10];
         System.arraycopy(dottedFieldName, 0, newDottedFieldName, 0, dottedFieldName.length);
@@ -68,10 +67,6 @@
 
     public void removeDottedFieldName() {
         dottedFieldName[--dottedFieldNameIndex] = null;
-=======
-    public void remove() {
-        path[--index] = null;
->>>>>>> 333b0f6c
     }
 
     public void setWithinLeafObject(boolean withinLeafObject) {
