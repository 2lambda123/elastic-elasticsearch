--- conflicted
+++ resolved
@@ -850,16 +850,8 @@
             }
 
             if (similarity == VectorSimilarity.DOT_PRODUCT || similarity == VectorSimilarity.COSINE) {
-<<<<<<< HEAD
-                float squaredMagnitude = 0.0f;
-                for (byte b : queryVector) {
-                    squaredMagnitude += b * b;
-                }
+                float squaredMagnitude = VectorUtil.dotProduct(queryVector, queryVector);
                 elementType.checkVectorMagnitude(similarity, ElementType.errorByteElementsAppender(queryVector), squaredMagnitude);
-=======
-                float squaredMagnitude = VectorUtil.dotProduct(queryVector, queryVector);
-                elementType.checkVectorMagnitude(similarity, elementType.errorByteElementsAppender(queryVector), squaredMagnitude);
->>>>>>> 0ef4da2b
             }
             Query knnQuery = parentFilter != null
                 ? new DiversifyingChildrenByteKnnVectorQuery(name(), queryVector, filter, numCands, parentFilter)
@@ -895,16 +887,8 @@
             elementType.checkVectorBounds(queryVector);
 
             if (similarity == VectorSimilarity.DOT_PRODUCT || similarity == VectorSimilarity.COSINE) {
-<<<<<<< HEAD
-                float squaredMagnitude = 0.0f;
-                for (float e : queryVector) {
-                    squaredMagnitude += e * e;
-                }
+                float squaredMagnitude = VectorUtil.dotProduct(queryVector, queryVector);
                 elementType.checkVectorMagnitude(similarity, ElementType.errorFloatElementsAppender(queryVector), squaredMagnitude);
-=======
-                float squaredMagnitude = VectorUtil.dotProduct(queryVector, queryVector);
-                elementType.checkVectorMagnitude(similarity, elementType.errorFloatElementsAppender(queryVector), squaredMagnitude);
->>>>>>> 0ef4da2b
             }
             Query knnQuery = switch (elementType) {
                 case BYTE -> {
