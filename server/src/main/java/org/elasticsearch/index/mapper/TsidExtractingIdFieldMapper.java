/*
 * Copyright Elasticsearch B.V. and/or licensed to Elasticsearch B.V. under one
 * or more contributor license agreements. Licensed under the Elastic License
 * 2.0 and the Server Side Public License, v 1; you may not use this file except
 * in compliance with, at your election, the Elastic License 2.0 or the Server
 * Side Public License, v 1.
 */

package org.elasticsearch.index.mapper;

import org.apache.lucene.document.Field;
import org.apache.lucene.document.StringField;
import org.apache.lucene.index.IndexableField;
import org.apache.lucene.search.MatchAllDocsQuery;
import org.apache.lucene.search.Query;
import org.apache.lucene.search.TermInSetQuery;
import org.apache.lucene.util.BytesRef;
import org.elasticsearch.cluster.routing.IndexRouting;
import org.elasticsearch.common.util.ByteUtils;
import org.elasticsearch.index.fielddata.FieldDataContext;
import org.elasticsearch.index.fielddata.IndexFieldData;
import org.elasticsearch.index.query.SearchExecutionContext;

import java.util.Arrays;
import java.util.Collection;
import java.util.Collections;
import java.util.List;
import java.util.Locale;

/**
 * A mapper for the {@code _id} field that builds the {@code _id} from the
 * {@code _tsid} and {@code @timestamp}.
 */
public class TsidExtractingIdFieldMapper extends IdFieldMapper {
    /**
     * Maximum length of the {@code _tsid} in the {@link #documentDescription}.
     */
    static final int DESCRIPTION_TSID_LIMIT = 1000;

    public static final TsidExtractingIdFieldMapper INSTANCE = new TsidExtractingIdFieldMapper();

    public static final TypeParser PARSER = new FixedTypeParser(MappingParserContext::idFieldMapper);

    static final class IdFieldType extends TermBasedFieldType {
        IdFieldType() {
            super(NAME, true, true, false, TextSearchInfo.SIMPLE_MATCH_ONLY, Collections.emptyMap());
        }

        @Override
        public String typeName() {
            return CONTENT_TYPE;
        }

        @Override
        public boolean isSearchable() {
            // The _id field is always searchable.
            return true;
        }

        @Override
        public ValueFetcher valueFetcher(SearchExecutionContext context, String format) {
            return new StoredValueFetcher(context.lookup(), NAME);
        }

        @Override
        public Query termQuery(Object value, SearchExecutionContext context) {
            return termsQuery(Arrays.asList(value), context);
        }

        @Override
        public Query existsQuery(SearchExecutionContext context) {
            return new MatchAllDocsQuery();
        }

        @Override
        public Query termsQuery(Collection<?> values, SearchExecutionContext context) {
            failIfNotIndexed();
            BytesRef[] bytesRefs = values.stream().map(v -> {
                Object idObject = v;
                if (idObject instanceof BytesRef) {
                    idObject = ((BytesRef) idObject).utf8ToString();
                }
                return Uid.encodeId(idObject.toString());
            }).toArray(BytesRef[]::new);
            return new TermInSetQuery(name(), bytesRefs);
        }

        @Override
        public BlockLoader blockLoader(BlockLoaderContext blContext) {
            return new BlockStoredFieldsReader.IdBlockLoader();
        }

        @Override
        public IndexFieldData.Builder fielddataBuilder(FieldDataContext fieldDataContext) {
            throw new IllegalArgumentException("Fielddata is not supported on [_id] field in [time_series] indices");
        }
    }

    private TsidExtractingIdFieldMapper() {
        super(new IdFieldType());
    }

    private static final long SEED = 0;

    public static void createField(DocumentParserContext context, IndexRouting.ExtractFromSource.Builder routingBuilder, BytesRef tsid) {
        List<IndexableField> timestampFields = context.rootDoc().getFields(DataStreamTimestampFieldMapper.DEFAULT_PATH);
        if (timestampFields.isEmpty()) {
            throw new IllegalArgumentException(
                "data stream timestamp field [" + DataStreamTimestampFieldMapper.DEFAULT_PATH + "] is missing"
            );
        }
        long timestamp = timestampFields.get(0).numericValue().longValue();
<<<<<<< HEAD
        byte[] suffix = new byte[8 + tsid.length];
        String id = createId(context.getDynamicMappers().isEmpty(), routingBuilder, tsid, timestamp, suffix);
=======
        byte[] suffix = new byte[16];
        String id = createId(context.hasDynamicMappers() == false, routingBuilder, tsid, timestamp, suffix);
>>>>>>> 03c9f89b
        /*
         * Make sure that _id from extracting the tsid matches that _id
         * from extracting the _source. This should be true for all valid
         * documents with valid mappings. *But* some invalid mappings
         * will not parse the field but be rejected later by the dynamic
         * mappings machinery. So if there are any dynamic mappings
         * at all we just skip the assertion because we can't be sure
         * it always must pass.
         */
        IndexRouting.ExtractFromSource indexRouting = (IndexRouting.ExtractFromSource) context.indexSettings().getIndexRouting();
        assert context.getDynamicMappers().isEmpty() == false
            || context.getDynamicRuntimeFields().isEmpty() == false
            || id.equals(indexRouting.createId(TimeSeriesIdFieldMapper.decodeTsid(tsid), suffix));
        assert context.getDynamicMappers().isEmpty() == false
            || context.getDynamicRuntimeFields().isEmpty() == false
            || id.equals(indexRouting.createId(context.sourceToParse().getXContentType(), context.sourceToParse().source(), suffix));

        if (context.sourceToParse().id() != null && false == context.sourceToParse().id().equals(id)) {
            throw new IllegalArgumentException(
                String.format(
                    Locale.ROOT,
                    "_id must be unset or set to [%s] but was [%s] because [%s] is in time_series mode",
                    id,
                    context.sourceToParse().id(),
                    context.indexSettings().getIndexMetadata().getIndex().getName()
                )
            );
        }
        context.id(id);

        BytesRef uidEncoded = Uid.encodeId(context.id());
        context.doc().add(new StringField(NAME, uidEncoded, Field.Store.YES));
    }

    public static String createId(
        boolean dynamicMappersExists,
        IndexRouting.ExtractFromSource.Builder routingBuilder,
        BytesRef tsid,
        long timestamp
    ) {
        byte[] suffix = new byte[8 + tsid.length];
        return createId(dynamicMappersExists, routingBuilder, tsid, timestamp, suffix);
    }

    public static String createId(
        boolean dynamicMappersExists,
        IndexRouting.ExtractFromSource.Builder routingBuilder,
        BytesRef tsid,
        long timestamp,
        byte[] suffix
    ) {
        ByteUtils.writeLongBE(timestamp, suffix, 0);   // Big Ending shrinks the inverted index by ~37%
        System.arraycopy(tsid.bytes, tsid.offset, suffix, 8, tsid.length);

        String id = routingBuilder.createId(suffix, () -> {
            if (dynamicMappersExists == false) {
                throw new IllegalStateException(
                    "Didn't find any fields to include in the routing which would be fine if there are"
                        + " dynamic mapping waiting but we couldn't find any of those either!"
                );
            }
            return 0;
        });
        assert Uid.isURLBase64WithoutPadding(id); // Make sure we get to use Uid's nice optimizations
        return id;
    }

    @Override
    public String documentDescription(DocumentParserContext context) {
        /*
         * We don't yet have an _id because it'd be generated by the document
         * parsing process. But we *might* have something more useful - the
         * time series dimensions and the timestamp! If we have those, then
         * include them in the description. If not, all we know is
         * "a time series document".
         */
        StringBuilder description = new StringBuilder("a time series document");
        IndexableField tsidField = context.doc().getField(TimeSeriesIdFieldMapper.NAME);
        if (tsidField != null) {
            description.append(" with dimensions ").append(tsidDescription(tsidField));
        }
        IndexableField timestampField = context.doc().getField(DataStreamTimestampFieldMapper.DEFAULT_PATH);
        if (timestampField != null) {
            String timestamp = DateFieldMapper.DEFAULT_DATE_TIME_FORMATTER.formatMillis(timestampField.numericValue().longValue());
            description.append(" at [").append(timestamp).append(']');
        }
        return description.toString();
    }

    @Override
    public String documentDescription(ParsedDocument parsedDocument) {
        IndexableField tsidField = parsedDocument.rootDoc().getField(TimeSeriesIdFieldMapper.NAME);
        long timestamp = parsedDocument.rootDoc().getField(DataStreamTimestampFieldMapper.DEFAULT_PATH).numericValue().longValue();
        String timestampStr = DateFieldMapper.DEFAULT_DATE_TIME_FORMATTER.formatMillis(timestamp);
        return "[" + parsedDocument.id() + "][" + tsidDescription(tsidField) + "@" + timestampStr + "]";
    }

    private static String tsidDescription(IndexableField tsidField) {
        String tsid = TimeSeriesIdFieldMapper.decodeTsid(tsidField.binaryValue()).toString();
        if (tsid.length() <= DESCRIPTION_TSID_LIMIT) {
            return tsid;
        }
        return tsid.substring(0, DESCRIPTION_TSID_LIMIT) + "...}";
    }

    @Override
    public String reindexId(String id) {
        // null the _id so we recalculate it on write
        return null;
    }
}<|MERGE_RESOLUTION|>--- conflicted
+++ resolved
@@ -16,6 +16,8 @@
 import org.apache.lucene.search.TermInSetQuery;
 import org.apache.lucene.util.BytesRef;
 import org.elasticsearch.cluster.routing.IndexRouting;
+import org.elasticsearch.common.hash.MurmurHash3;
+import org.elasticsearch.common.hash.MurmurHash3.Hash128;
 import org.elasticsearch.common.util.ByteUtils;
 import org.elasticsearch.index.fielddata.FieldDataContext;
 import org.elasticsearch.index.fielddata.IndexFieldData;
@@ -110,13 +112,8 @@
             );
         }
         long timestamp = timestampFields.get(0).numericValue().longValue();
-<<<<<<< HEAD
         byte[] suffix = new byte[8 + tsid.length];
-        String id = createId(context.getDynamicMappers().isEmpty(), routingBuilder, tsid, timestamp, suffix);
-=======
-        byte[] suffix = new byte[16];
         String id = createId(context.hasDynamicMappers() == false, routingBuilder, tsid, timestamp, suffix);
->>>>>>> 03c9f89b
         /*
          * Make sure that _id from extracting the tsid matches that _id
          * from extracting the _source. This should be true for all valid
@@ -155,16 +152,6 @@
         boolean dynamicMappersExists,
         IndexRouting.ExtractFromSource.Builder routingBuilder,
         BytesRef tsid,
-        long timestamp
-    ) {
-        byte[] suffix = new byte[8 + tsid.length];
-        return createId(dynamicMappersExists, routingBuilder, tsid, timestamp, suffix);
-    }
-
-    public static String createId(
-        boolean dynamicMappersExists,
-        IndexRouting.ExtractFromSource.Builder routingBuilder,
-        BytesRef tsid,
         long timestamp,
         byte[] suffix
     ) {
