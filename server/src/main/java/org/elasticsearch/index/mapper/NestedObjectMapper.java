--- conflicted
+++ resolved
@@ -121,13 +121,8 @@
 
         final boolean parentIncludedInRoot;
 
-<<<<<<< HEAD
         NestedMapperBuilderContext(String path, boolean parentIncludedInRoot, Dynamic dynamic) {
-            super(path, false, false, dynamic);
-=======
-        NestedMapperBuilderContext(String path, boolean parentIncludedInRoot) {
-            super(path);
->>>>>>> 510c8515
+            super(path, false, false, false, dynamic);
             this.parentIncludedInRoot = parentIncludedInRoot;
         }
 
@@ -288,15 +283,12 @@
         if (mapperBuilderContext instanceof NestedMapperBuilderContext == false) {
             parentIncludedInRoot |= this.includeInParent.value();
         }
-<<<<<<< HEAD
-        return new NestedMapperBuilderContext(
-            mapperBuilderContext.buildFullName(name),
-            parentIncludedInRoot,
-            mapperBuilderContext.getDynamic(dynamic)
-=======
         return mapperMergeContext.createChildContext(
-            new NestedMapperBuilderContext(mapperBuilderContext.buildFullName(name), parentIncludedInRoot)
->>>>>>> 510c8515
+            new NestedMapperBuilderContext(
+                mapperBuilderContext.buildFullName(name),
+                parentIncludedInRoot,
+                mapperBuilderContext.getDynamic(dynamic)
+            )
         );
     }
 
