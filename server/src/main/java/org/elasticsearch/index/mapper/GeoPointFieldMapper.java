/*
 * Copyright Elasticsearch B.V. and/or licensed to Elasticsearch B.V. under one
 * or more contributor license agreements. Licensed under the Elastic License
 * 2.0 and the Server Side Public License, v 1; you may not use this file except
 * in compliance with, at your election, the Elastic License 2.0 or the Server
 * Side Public License, v 1.
 */
package org.elasticsearch.index.mapper;

import org.apache.lucene.document.LatLonDocValuesField;
import org.apache.lucene.document.LatLonPoint;
import org.apache.lucene.document.StoredField;
import org.apache.lucene.geo.LatLonGeometry;
import org.apache.lucene.index.LeafReaderContext;
import org.apache.lucene.search.IndexOrDocValuesQuery;
import org.apache.lucene.search.MatchNoDocsQuery;
import org.apache.lucene.search.Query;
import org.elasticsearch.ElasticsearchParseException;
import org.elasticsearch.common.CheckedBiFunction;
import org.elasticsearch.common.Explicit;
import org.elasticsearch.common.geo.GeoFormatsFactory;
import org.elasticsearch.common.geo.GeoJsonGeometryFormat;
import org.elasticsearch.common.geo.GeoPoint;
import org.elasticsearch.common.geo.GeoShapeUtils;
import org.elasticsearch.common.geo.GeoUtils;
import org.elasticsearch.common.geo.GeometryFormat;
import org.elasticsearch.common.geo.GeometryParser;
import org.elasticsearch.common.geo.ShapeRelation;
import org.elasticsearch.common.unit.DistanceUnit;
import org.elasticsearch.common.xcontent.XContentParser;
import org.elasticsearch.common.xcontent.support.MapXContentParser;
import org.elasticsearch.geometry.Geometry;
import org.elasticsearch.geometry.Point;
import org.elasticsearch.index.fielddata.IndexFieldData;
import org.elasticsearch.index.fielddata.plain.AbstractLatLonPointIndexFieldData;
import org.elasticsearch.index.query.SearchExecutionContext;
import org.elasticsearch.script.GeoPointFieldScript;
import org.elasticsearch.script.Script;
import org.elasticsearch.script.ScriptCompiler;
import org.elasticsearch.search.aggregations.support.CoreValuesSourceType;
import org.elasticsearch.search.lookup.FieldValues;
import org.elasticsearch.search.lookup.SearchLookup;

import java.io.IOException;
import java.io.UncheckedIOException;
import java.util.Arrays;
import java.util.Collections;
import java.util.List;
import java.util.Map;
import java.util.Objects;
import java.util.function.Function;
import java.util.function.Supplier;

/**
 * Field Mapper for geo_point types.
 *
 * Uses lucene 6 LatLonPoint encoding
 */
public class GeoPointFieldMapper extends AbstractPointGeometryFieldMapper<GeoPoint> {

    public static final String CONTENT_TYPE = "geo_point";

    private static Builder builder(FieldMapper in) {
        return ((GeoPointFieldMapper)in).builder;
    }

    public static class Builder extends FieldMapper.Builder {

        final Parameter<Explicit<Boolean>> ignoreMalformed;
        final Parameter<Explicit<Boolean>> ignoreZValue = ignoreZValueParam(m -> builder(m).ignoreZValue.get());
        final Parameter<GeoPoint> nullValue;
        final Parameter<Boolean> indexed = Parameter.indexParam(m -> builder(m).indexed.get(), true);
        final Parameter<Boolean> hasDocValues = Parameter.docValuesParam(m -> builder(m).hasDocValues.get(), true);
        final Parameter<Boolean> stored = Parameter.storeParam(m -> builder(m).stored.get(), false);
        private final Parameter<Script> script = Parameter.scriptParam(m -> builder(m).script.get());
        private final Parameter<String> onScriptError = Parameter.onScriptErrorParam(m -> builder(m).onScriptError.get(), script);
        final Parameter<Map<String, String>> meta = Parameter.metaParam();

        private final ScriptCompiler scriptCompiler;

        public Builder(String name, ScriptCompiler scriptCompiler, boolean ignoreMalformedByDefault) {
            super(name);
            this.ignoreMalformed = ignoreMalformedParam(m -> builder(m).ignoreMalformed.get(), ignoreMalformedByDefault);
            this.nullValue = nullValueParam(
                m -> builder(m).nullValue.get(),
                (n, c, o) -> parseNullValue(o, ignoreZValue.get().value(), ignoreMalformed.get().value()),
                () -> null).acceptsNull();
            this.scriptCompiler = Objects.requireNonNull(scriptCompiler);
            this.script.precludesParameters(nullValue, ignoreMalformed, ignoreZValue);
            addScriptValidation(script, indexed, hasDocValues);
        }

        @Override
        protected List<Parameter<?>> getParameters() {
            return Arrays.asList(hasDocValues, indexed, stored, ignoreMalformed, ignoreZValue, nullValue, script, onScriptError, meta);
        }

        public Builder docValues(boolean hasDocValues) {
            this.hasDocValues.setValue(hasDocValues);
            return this;
        }

        private static GeoPoint parseNullValue(Object nullValue, boolean ignoreZValue, boolean ignoreMalformed) {
            if (nullValue == null) {
                return null;
            }
            GeoPoint point = new GeoPoint();
            GeoUtils.parseGeoPoint(nullValue, point, ignoreZValue);
            if (ignoreMalformed == false) {
                if (point.lat() > 90.0 || point.lat() < -90.0) {
                    throw new IllegalArgumentException("illegal latitude value [" + point.lat() + "]");
                }
                if (point.lon() > 180.0 || point.lon() < -180) {
                    throw new IllegalArgumentException("illegal longitude value [" + point.lon() + "]");
                }
            } else {
                GeoUtils.normalizePoint(point);
            }
            return point;
        }

        private FieldValues<GeoPoint> scriptValues() {
            if (this.script.get() == null) {
                return null;
            }
            GeoPointFieldScript.Factory factory = scriptCompiler.compile(this.script.get(), GeoPointFieldScript.CONTEXT);
            return factory == null ? null : (lookup, ctx, doc, consumer) -> factory
                .newFactory(name, script.get().getParams(), lookup)
                .newInstance(ctx)
                .runGeoPointForDoc(doc, consumer);
        }

        @Override
        public FieldMapper build(ContentPath contentPath) {
            Parser<GeoPoint> geoParser = new GeoPointParser(
                name,
                GeoPoint::new,
                (parser, point) -> {
                    GeoUtils.parseGeoPoint(parser, point, ignoreZValue.get().value());
                    return point;
                },
                nullValue.get(),
                ignoreZValue.get().value(),
                ignoreMalformed.get().value());
            GeoPointFieldType ft = new GeoPointFieldType(
                buildFullName(contentPath),
                indexed.get(),
                stored.get(),
                hasDocValues.get(),
                geoParser,
                scriptValues(),
                meta.get());
            if (this.script.get() == null) {
                return new GeoPointFieldMapper(name, ft, multiFieldsBuilder.build(this, contentPath),
                    copyTo.build(), geoParser, this);
            }
            return new GeoPointFieldMapper(name, ft, geoParser, this);
        }

    }

    public static TypeParser PARSER
        = new TypeParser((n, c) -> new Builder(n, c.scriptCompiler(), IGNORE_MALFORMED_SETTING.get(c.getSettings())));

    private final Builder builder;
    private final FieldValues<GeoPoint> scriptValues;

    public GeoPointFieldMapper(String simpleName, MappedFieldType mappedFieldType,
                               MultiFields multiFields, CopyTo copyTo,
                               Parser<GeoPoint> parser,
                               Builder builder) {
        super(simpleName, mappedFieldType, multiFields,
            builder.ignoreMalformed.get(), builder.ignoreZValue.get(), builder.nullValue.get(),
            copyTo, parser);
        this.builder = builder;
        this.scriptValues = null;
    }

    public GeoPointFieldMapper(String simpleName, MappedFieldType mappedFieldType,
                               Parser<GeoPoint> parser, Builder builder) {
        super(simpleName, mappedFieldType, MultiFields.empty(), CopyTo.empty(), parser, builder.onScriptError.get());
        this.builder = builder;
        this.scriptValues = builder.scriptValues();
    }

    @Override
    public FieldMapper.Builder getMergeBuilder() {
        return new Builder(simpleName(), builder.scriptCompiler, builder.ignoreMalformed.getDefaultValue().value()).init(this);
    }

    @Override
    protected void index(ParseContext context, GeoPoint geometry) throws IOException {
        if (fieldType().isSearchable()) {
            context.doc().add(new LatLonPoint(fieldType().name(), geometry.lat(), geometry.lon()));
        }
        if (fieldType().hasDocValues()) {
            context.doc().add(new LatLonDocValuesField(fieldType().name(), geometry.lat(), geometry.lon()));
        } else if (fieldType().isStored() || fieldType().isSearchable()) {
            context.addToFieldNames(fieldType().name());
        }
        if (fieldType().isStored()) {
            context.doc().add(new StoredField(fieldType().name(), geometry.toString()));
        }
        // TODO phase out geohash (which is currently used in the CompletionSuggester)
        multiFields.parse(this, context.switchParser(MapXContentParser.wrapObject(geometry.geohash())));
    }

    @Override
    protected void indexScriptValues(SearchLookup searchLookup, LeafReaderContext readerContext, int doc, ParseContext parseContext) {
        this.scriptValues.valuesForDoc(searchLookup, readerContext, doc, point -> {
            try {
                index(parseContext, point);
            } catch (IOException e) {
                throw new UncheckedIOException(e);  // only thrown by MultiFields which is always null
            }
        });
    }

    @Override
    protected String contentType() {
        return CONTENT_TYPE;
    }

    public static class GeoPointFieldType extends AbstractGeometryFieldType<GeoPoint> implements GeoShapeQueryable {

        private static final GeometryParser PARSER = new GeometryParser(true, true, true);
        private final FieldValues<GeoPoint> scriptValues;

        private GeoPointFieldType(String name, boolean indexed, boolean stored, boolean hasDocValues,
                                  Parser<GeoPoint> parser, FieldValues<GeoPoint> scriptValues, Map<String, String> meta) {
            super(name, indexed, stored, hasDocValues, true, parser, meta);
            this.scriptValues = scriptValues;
        }

        public GeoPointFieldType(String name) {
            this(name, true, false, true, null, null, Collections.emptyMap());
        }

        @Override
        public String typeName() {
            return CONTENT_TYPE;
        }

        @Override
        protected Function<GeoPoint, Object> getFormatter(String format) {
            Function<Geometry, Object> formatter = GeoFormatsFactory.getFormat(format);
            return (point) -> formatter.apply(new Point(point.lon(), point.lat()));
        }

        @Override
        public ValueFetcher valueFetcher(SearchExecutionContext context, String format) {
            if (scriptValues == null) {
                return super.valueFetcher(context, format);
            }
            String geoFormat = format != null ? format : GeoJsonGeometryFormat.NAME;
            GeometryFormat<Geometry> geometryFormat = PARSER.geometryFormat(geoFormat);
            return FieldValues.valueFetcher(scriptValues, v -> {
                GeoPoint p = (GeoPoint) v;
                return geometryFormat.toXContentAsObject(new Point(p.lon(), p.lat()));
            }, context);
        }

        @Override
        public Query geoShapeQuery(Geometry shape, String fieldName, ShapeRelation relation, SearchExecutionContext context) {
            final LatLonGeometry[] luceneGeometries = GeoShapeUtils.toLuceneGeometry(fieldName, context, shape, relation);
            if (luceneGeometries.length == 0) {
                return new MatchNoDocsQuery();
            }
            Query query = LatLonPoint.newGeometryQuery(fieldName, relation.getLuceneRelation(), luceneGeometries);
            if (hasDocValues()) {
                Query dvQuery = LatLonDocValuesField.newSlowGeometryQuery(fieldName, relation.getLuceneRelation(), luceneGeometries);
                query = new IndexOrDocValuesQuery(query, dvQuery);
            }
            return query;
        }

        @Override
        public IndexFieldData.Builder fielddataBuilder(String fullyQualifiedIndexName, Supplier<SearchLookup> searchLookup) {
            failIfNoDocValues();
            return new AbstractLatLonPointIndexFieldData.Builder(name(), CoreValuesSourceType.GEOPOINT);
        }

        @Override
        public Query distanceFeatureQuery(Object origin, String pivot, SearchExecutionContext context) {
            GeoPoint originGeoPoint;
            if (origin instanceof GeoPoint) {
                originGeoPoint = (GeoPoint) origin;
            } else if (origin instanceof String) {
                originGeoPoint = GeoUtils.parseFromString((String) origin);
            } else {
                throw new IllegalArgumentException("Illegal type ["+ origin.getClass() + "] for [origin]! " +
                    "Must be of type [geo_point] or [string] for geo_point fields!");
            }
            double pivotDouble = DistanceUnit.DEFAULT.parse(pivot, DistanceUnit.DEFAULT);
            // As we already apply boost in AbstractQueryBuilder::toQuery, we always passing a boost of 1.0 to distanceFeatureQuery
            return LatLonPoint.newDistanceFeatureQuery(name(), 1.0f, originGeoPoint.lat(), originGeoPoint.lon(), pivotDouble);
        }
    }

    /** GeoPoint parser implementation */
    private static class GeoPointParser extends PointParser<GeoPoint> {
<<<<<<< HEAD
=======
         // Note that this parser is only used for formatting values.
        private final GeometryParser geometryParser;
>>>>>>> 094f193e

        GeoPointParser(String field,
                           Supplier<GeoPoint> pointSupplier,
                           CheckedBiFunction<XContentParser, GeoPoint, GeoPoint, IOException> objectParser,
                           GeoPoint nullValue,
                           boolean ignoreZValue,
                           boolean ignoreMalformed) {
            super(field, pointSupplier, objectParser, nullValue, ignoreZValue, ignoreMalformed);
<<<<<<< HEAD
=======
            this.geometryParser = new GeometryParser(true, true, true);
>>>>>>> 094f193e
        }

        protected GeoPoint validate(GeoPoint in) {
            if (ignoreMalformed == false) {
                if (in.lat() > 90.0 || in.lat() < -90.0) {
                    throw new IllegalArgumentException("illegal latitude value [" + in.lat() + "] for " + field);
                }
                if (in.lon() > 180.0 || in.lon() < -180) {
                    throw new IllegalArgumentException("illegal longitude value [" + in.lon() + "] for " + field);
                }
            } else {
                if (isNormalizable(in.lat()) && isNormalizable(in.lon())) {
                    GeoUtils.normalizePoint(in);
                } else {
                    throw new ElasticsearchParseException("cannot normalize the point - not a number");
                }
            }
            return in;
        }

        private boolean isNormalizable(double coord) {
            return Double.isNaN(coord) == false && Double.isInfinite(coord) == false;
        }

        @Override
        protected void reset(GeoPoint in, double x, double y) {
            in.reset(y, x);
<<<<<<< HEAD
=======
        }

        @Override
        public Object format(GeoPoint point, String format) {
            GeometryFormat<Geometry> geometryFormat = geometryParser.geometryFormat(format);
            return geometryFormat.toXContentAsObject(new Point(point.lon(), point.lat()));
>>>>>>> 094f193e
        }
    }

}<|MERGE_RESOLUTION|>--- conflicted
+++ resolved
@@ -299,23 +299,14 @@
 
     /** GeoPoint parser implementation */
     private static class GeoPointParser extends PointParser<GeoPoint> {
-<<<<<<< HEAD
-=======
-         // Note that this parser is only used for formatting values.
-        private final GeometryParser geometryParser;
->>>>>>> 094f193e
 
         GeoPointParser(String field,
-                           Supplier<GeoPoint> pointSupplier,
-                           CheckedBiFunction<XContentParser, GeoPoint, GeoPoint, IOException> objectParser,
-                           GeoPoint nullValue,
-                           boolean ignoreZValue,
-                           boolean ignoreMalformed) {
+                       Supplier<GeoPoint> pointSupplier,
+                       CheckedBiFunction<XContentParser, GeoPoint, GeoPoint, IOException> objectParser,
+                       GeoPoint nullValue,
+                       boolean ignoreZValue,
+                       boolean ignoreMalformed) {
             super(field, pointSupplier, objectParser, nullValue, ignoreZValue, ignoreMalformed);
-<<<<<<< HEAD
-=======
-            this.geometryParser = new GeometryParser(true, true, true);
->>>>>>> 094f193e
         }
 
         protected GeoPoint validate(GeoPoint in) {
@@ -343,16 +334,6 @@
         @Override
         protected void reset(GeoPoint in, double x, double y) {
             in.reset(y, x);
-<<<<<<< HEAD
-=======
-        }
-
-        @Override
-        public Object format(GeoPoint point, String format) {
-            GeometryFormat<Geometry> geometryFormat = geometryParser.geometryFormat(format);
-            return geometryFormat.toXContentAsObject(new Point(point.lon(), point.lat()));
->>>>>>> 094f193e
-        }
-    }
-
+        }
+    }
 }