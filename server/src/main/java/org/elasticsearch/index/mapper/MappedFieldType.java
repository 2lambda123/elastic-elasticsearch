/*
 * Copyright Elasticsearch B.V. and/or licensed to Elasticsearch B.V. under one
 * or more contributor license agreements. Licensed under the Elastic License
 * 2.0 and the Server Side Public License, v 1; you may not use this file except
 * in compliance with, at your election, the Elastic License 2.0 or the Server
 * Side Public License, v 1.
 */

package org.elasticsearch.index.mapper;

import org.apache.lucene.analysis.TokenStream;
import org.apache.lucene.index.IndexReader;
import org.apache.lucene.index.PrefixCodedTerms;
import org.apache.lucene.index.PrefixCodedTerms.TermIterator;
import org.apache.lucene.index.Term;
import org.apache.lucene.queries.intervals.IntervalsSource;
import org.apache.lucene.search.BooleanClause.Occur;
import org.apache.lucene.search.BooleanQuery;
import org.apache.lucene.search.BoostQuery;
import org.apache.lucene.search.ConstantScoreQuery;
import org.apache.lucene.search.DocValuesFieldExistsQuery;
import org.apache.lucene.search.MultiTermQuery;
import org.apache.lucene.search.NormsFieldExistsQuery;
import org.apache.lucene.search.Query;
import org.apache.lucene.search.TermInSetQuery;
import org.apache.lucene.search.TermQuery;
import org.apache.lucene.search.spans.SpanMultiTermQueryWrapper;
import org.apache.lucene.search.spans.SpanQuery;
import org.apache.lucene.util.BytesRef;
import org.elasticsearch.ElasticsearchParseException;
import org.elasticsearch.common.Nullable;
import org.elasticsearch.common.geo.ShapeRelation;
import org.elasticsearch.common.time.DateMathParser;
import org.elasticsearch.common.unit.Fuzziness;
import org.elasticsearch.index.fielddata.IndexFieldData;
import org.elasticsearch.index.query.DistanceFeatureQueryBuilder;
import org.elasticsearch.index.query.QueryRewriteContext;
import org.elasticsearch.index.query.SearchExecutionContext;
import org.elasticsearch.index.query.QueryShardException;
import org.elasticsearch.search.DocValueFormat;
import org.elasticsearch.search.fetch.subphase.FetchFieldsPhase;
import org.elasticsearch.search.lookup.SearchLookup;

import java.io.IOException;
import java.time.ZoneId;
import java.util.Collection;
import java.util.Map;
import java.util.Objects;
import java.util.function.Function;
import java.util.function.Supplier;

/**
 * This defines the core properties and functions to operate on a field.
 */
public abstract class MappedFieldType {

    private final String name;
    private final boolean docValues;
    private final boolean isIndexed;
    private final boolean isStored;
    private final TextSearchInfo textSearchInfo;
    private final Map<String, String> meta;

    public MappedFieldType(String name, boolean isIndexed, boolean isStored,
                           boolean hasDocValues, TextSearchInfo textSearchInfo, Map<String, String> meta) {
        this.name = Objects.requireNonNull(name);
        this.isIndexed = isIndexed;
        this.isStored = isStored;
        this.docValues = hasDocValues;
        this.textSearchInfo = Objects.requireNonNull(textSearchInfo);
        this.meta = Objects.requireNonNull(meta);
    }

    /**
     * Return a fielddata builder for this field
     *
     * @param fullyQualifiedIndexName the name of the index this field-data is build for
     * @param searchLookup a {@link SearchLookup} supplier to allow for accessing other fields values in the context of runtime fields
     * @throws IllegalArgumentException if the fielddata is not supported on this type.
     * An IllegalArgumentException is needed in order to return an http error 400
     * when this error occurs in a request. see: {@link org.elasticsearch.ExceptionsHelper#status}
     */
    public IndexFieldData.Builder fielddataBuilder(String fullyQualifiedIndexName, Supplier<SearchLookup> searchLookup) {
        throw new IllegalArgumentException("Fielddata is not supported on field [" + name() + "] of type [" + typeName() + "]");
    }

    /**
     * Create a helper class to fetch field values during the {@link FetchFieldsPhase}.
     *
     * New field types must implement this method in order to support the search 'fields' option. Except
     * for metadata fields, field types should not throw {@link UnsupportedOperationException} since this
     * could cause a search retrieving multiple fields (like "fields": ["*"]) to fail.
     */
    public abstract ValueFetcher valueFetcher(SearchExecutionContext context, @Nullable String format);

    /** Returns the name of this type, as would be specified in mapping properties */
    public abstract String typeName();

    /** Returns the field family type, as used in field capabilities */
    public String familyTypeName() {
        return typeName();
    }

    public String name() {
        return name;
    }

    public boolean hasDocValues() {
        return docValues;
    }

    /**
     * Returns the collapse type of the field
     * CollapseType.NONE means the field can'be used for collapsing.
     * @return collapse type of the field
     */
    public CollapseType collapseType() {
        return CollapseType.NONE;
    }

    /** Given a value that comes from the stored fields API, convert it to the
     *  expected type. For instance a date field would store dates as longs and
     *  format it back to a string in this method. */
    public Object valueForDisplay(Object value) {
        return value;
    }

    /**
     * Returns true if the field is searchable.
     */
    public boolean isSearchable() {
        return isIndexed;
    }

    /**
     * Returns true if the field is stored separately.
     */
    public boolean isStored() {
        return isStored;
    }

    /**
     * If the field supports using the indexed data to speed up operations related to ordering of data, such as sorting or aggs, return
     * a function for doing that.  If it is unsupported for this field type, there is no need to override this method.
     *
     * @return null if the optimization cannot be applied, otherwise a function to use for the optimization
     */
    @Nullable
    public Function<byte[], Number> pointReaderIfPossible() {
        return null;
    }

    /** Returns true if the field is aggregatable.
     *
     */
    public boolean isAggregatable() {
        try {
            fielddataBuilder("", () -> {
                throw new UnsupportedOperationException("SearchLookup not available");
            });
            return true;
        } catch (IllegalArgumentException e) {
            return false;
        }
    }

    /** Generates a query that will only match documents that contain the given value.
     *  The default implementation returns a {@link TermQuery} over the value bytes
     *  @throws IllegalArgumentException if {@code value} cannot be converted to the expected data type or if the field is not searchable
     *      due to the way it is configured (eg. not indexed)
     *  @throws ElasticsearchParseException if {@code value} cannot be converted to the expected data type
     *  @throws UnsupportedOperationException if the field is not searchable regardless of options
     *  @throws QueryShardException if the field is not searchable regardless of options
     */
    // TODO: Standardize exception types
    public abstract Query termQuery(Object value, @Nullable SearchExecutionContext context);


    // Case insensitive form of term query (not supported by all fields so must be overridden to enable)
    public Query termQueryCaseInsensitive(Object value, @Nullable SearchExecutionContext context) {
        throw new QueryShardException(context, "[" + name + "] field which is of type [" + typeName() +
            "], does not support case insensitive term queries");
    }

    /** Build a constant-scoring query that matches all values. The default implementation uses a
     * {@link ConstantScoreQuery} around a {@link BooleanQuery} whose {@link Occur#SHOULD} clauses
     * are generated with {@link #termQuery}. */
    public Query termsQuery(Collection<?> values, @Nullable SearchExecutionContext context) {
        BooleanQuery.Builder builder = new BooleanQuery.Builder();
        for (Object value : values) {
            builder.add(termQuery(value, context), Occur.SHOULD);
        }
        return new ConstantScoreQuery(builder.build());
    }

    /**
     * Factory method for range queries.
     * @param relation the relation, nulls should be interpreted like INTERSECTS
     */
    public Query rangeQuery(
        Object lowerTerm, Object upperTerm,
        boolean includeLower, boolean includeUpper,
        ShapeRelation relation, ZoneId timeZone, DateMathParser parser,
        SearchExecutionContext context) {
        throw new IllegalArgumentException("Field [" + name + "] of type [" + typeName() + "] does not support range queries");
    }

    public Query fuzzyQuery(Object value, Fuzziness fuzziness, int prefixLength, int maxExpansions, boolean transpositions,
                            SearchExecutionContext context) {
        throw new IllegalArgumentException("Can only use fuzzy queries on keyword and text fields - not on [" + name
            + "] which is of type [" + typeName() + "]");
    }

    // Case sensitive form of prefix query
    public final Query prefixQuery(String value, @Nullable MultiTermQuery.RewriteMethod method, SearchExecutionContext context) {
        return prefixQuery(value, method, false, context);
    }

    public Query prefixQuery(String value, @Nullable MultiTermQuery.RewriteMethod method, boolean caseInsensitve,
        SearchExecutionContext context) {
        throw new QueryShardException(context, "Can only use prefix queries on keyword, text and wildcard fields - not on [" + name
            + "] which is of type [" + typeName() + "]");
    }

    // Case sensitive form of wildcard query
    public final Query wildcardQuery(String value,
        @Nullable MultiTermQuery.RewriteMethod method, SearchExecutionContext context
    ) {
        return wildcardQuery(value, method, false, context);
    }

    public Query wildcardQuery(String value,
                               @Nullable MultiTermQuery.RewriteMethod method,
                               boolean caseInsensitve, SearchExecutionContext context) {
        throw new QueryShardException(context, "Can only use wildcard queries on keyword, text and wildcard fields - not on [" + name
            + "] which is of type [" + typeName() + "]");
    }

    public Query regexpQuery(String value, int syntaxFlags, int matchFlags, int maxDeterminizedStates,
        @Nullable MultiTermQuery.RewriteMethod method, SearchExecutionContext context) {
        throw new QueryShardException(context, "Can only use regexp queries on keyword and text fields - not on [" + name
            + "] which is of type [" + typeName() + "]");
    }

    public Query existsQuery(SearchExecutionContext context) {
        if (hasDocValues()) {
            return new DocValuesFieldExistsQuery(name());
        } else if (getTextSearchInfo().hasNorms()) {
            return new NormsFieldExistsQuery(name());
        } else {
            return new TermQuery(new Term(FieldNamesFieldMapper.NAME, name()));
        }
    }

    public Query phraseQuery(TokenStream stream, int slop, boolean enablePositionIncrements,
            SearchExecutionContext context) throws IOException {
        throw new IllegalArgumentException("Can only use phrase queries on text fields - not on [" + name
            + "] which is of type [" + typeName() + "]");
    }

    public Query multiPhraseQuery(TokenStream stream, int slop, boolean enablePositionIncrements,
        SearchExecutionContext context) throws IOException {
        throw new IllegalArgumentException("Can only use phrase queries on text fields - not on [" + name
            + "] which is of type [" + typeName() + "]");
    }

    public Query phrasePrefixQuery(TokenStream stream, int slop, int maxExpansions, SearchExecutionContext context) throws IOException {
        throw new IllegalArgumentException("Can only use phrase prefix queries on text fields - not on [" + name
            + "] which is of type [" + typeName() + "]");
    }

    public SpanQuery spanPrefixQuery(String value, SpanMultiTermQueryWrapper.SpanRewriteMethod method, SearchExecutionContext context) {
        throw new IllegalArgumentException("Can only use span prefix queries on text fields - not on [" + name
            + "] which is of type [" + typeName() + "]");
    }

    public Query distanceFeatureQuery(Object origin, String pivot, SearchExecutionContext context) {
        throw new IllegalArgumentException("Illegal data type of [" + typeName() + "]!"+
            "[" + DistanceFeatureQueryBuilder.NAME + "] query can only be run on a date, date_nanos or geo_point field type!");
    }

    /**
     * Create an {@link IntervalsSource} for the given term.
     */
<<<<<<< HEAD
    public IntervalsSource intervals(String query, int max_gaps, boolean ordered,
                                     NamedAnalyzer analyzer, boolean prefix, SearchExecutionContext context) throws IOException {
=======
    public IntervalsSource termIntervals(BytesRef term, SearchExecutionContext context) {
        throw new IllegalArgumentException("Can only use interval queries on text fields - not on [" + name
            + "] which is of type [" + typeName() + "]");
    }

    /**
     * Create an {@link IntervalsSource} for the given prefix.
     */
    public IntervalsSource prefixIntervals(BytesRef prefix, SearchExecutionContext context) {
        throw new IllegalArgumentException("Can only use interval queries on text fields - not on [" + name
            + "] which is of type [" + typeName() + "]");
    }

    /**
     * Create a fuzzy {@link IntervalsSource} for the given term.
     */
    public IntervalsSource fuzzyIntervals(String term, int maxDistance, int prefixLength,
            boolean transpositions, SearchExecutionContext context) {
        throw new IllegalArgumentException("Can only use interval queries on text fields - not on [" + name
            + "] which is of type [" + typeName() + "]");
    }

    /**
     * Create a wildcard {@link IntervalsSource} for the given pattern.
     */
    public IntervalsSource wildcardIntervals(BytesRef pattern, SearchExecutionContext context) {
>>>>>>> 25750a36
        throw new IllegalArgumentException("Can only use interval queries on text fields - not on [" + name
            + "] which is of type [" + typeName() + "]");
    }

    /**
     * An enum used to describe the relation between the range of terms in a
     * shard when compared with a query range
     */
    public enum Relation {
        WITHIN,
        INTERSECTS,
        DISJOINT
    }

    /** Return whether all values of the given {@link IndexReader} are within the range,
     *  outside the range or cross the range. The default implementation returns
     *  {@link Relation#INTERSECTS}, which is always fine to return when there is
     *  no way to check whether values are actually within bounds. */
    public Relation isFieldWithinQuery(
            IndexReader reader,
            Object from, Object to,
            boolean includeLower, boolean includeUpper,
            ZoneId timeZone, DateMathParser dateMathParser, QueryRewriteContext context) throws IOException {
        return Relation.INTERSECTS;
    }

    /** @throws IllegalArgumentException if the fielddata is not supported on this type.
     *  An IllegalArgumentException is needed in order to return an http error 400
     *  when this error occurs in a request. see: {@link org.elasticsearch.ExceptionsHelper#status}
     **/
    protected final void failIfNoDocValues() {
        if (hasDocValues() == false) {
            throw new IllegalArgumentException("Can't load fielddata on [" + name()
                + "] because fielddata is unsupported on fields of type ["
                + typeName() + "]. Use doc values instead.");
        }
    }

    protected final void failIfNotIndexed() {
        if (isIndexed == false) {
            // we throw an IAE rather than an ISE so that it translates to a 4xx code rather than 5xx code on the http layer
            throw new IllegalArgumentException("Cannot search on field [" + name() + "] since it is not indexed.");
        }
    }

    /**
     * @return if this field type should load global ordinals eagerly
     */
    public boolean eagerGlobalOrdinals() {
        return false;
    }

    /** Return a {@link DocValueFormat} that can be used to display and parse
     *  values as returned by the fielddata API.
     *  The default implementation returns a {@link DocValueFormat#RAW}. */
    public DocValueFormat docValueFormat(@Nullable String format, ZoneId timeZone) {
        if (format != null) {
            throw new IllegalArgumentException("Field [" + name() + "] of type [" + typeName() + "] does not support custom formats");
        }
        if (timeZone != null) {
            throw new IllegalArgumentException("Field [" + name() + "] of type [" + typeName() + "] does not support custom time zones");
        }
        return DocValueFormat.RAW;
    }

    /**
     * Extract a {@link Term} from a query created with {@link #termQuery} by
     * recursively removing {@link BoostQuery} wrappers.
     * @throws IllegalArgumentException if the wrapped query is not a {@link TermQuery}
     */
    public static Term extractTerm(Query termQuery) {
        while (termQuery instanceof BoostQuery) {
            termQuery = ((BoostQuery) termQuery).getQuery();
        }
        if (termQuery instanceof TermInSetQuery) {
            TermInSetQuery tisQuery = (TermInSetQuery) termQuery;
            PrefixCodedTerms terms = tisQuery.getTermData();
            if (terms.size() == 1) {
                TermIterator it = terms.iterator();
                BytesRef term = it.next();
                return new Term(it.field(), term);
            }
        }
        if (termQuery instanceof TermQuery == false) {
            throw new IllegalArgumentException("Cannot extract a term from a query of type "
                    + termQuery.getClass() + ": " + termQuery);
        }
        return ((TermQuery) termQuery).getTerm();
    }

    /**
     * Get the metadata associated with this field.
     */
    public Map<String, String> meta() {
        return meta;
    }

    /**
     * Returns information on how any text in this field is indexed
     *
     * Fields that do not support any text-based queries should return
     * {@link TextSearchInfo#NONE}.  Some fields (eg keyword) may support
     * only simple match queries, and can return
     * {@link TextSearchInfo#SIMPLE_MATCH_ONLY}; other fields may support
     * simple match queries without using the terms index, and can return
     * {@link TextSearchInfo#SIMPLE_MATCH_WITHOUT_TERMS}
     */
    public TextSearchInfo getTextSearchInfo() {
        return textSearchInfo;
    }

    public enum CollapseType {
        NONE, // this field is not collapsable
        KEYWORD,
        NUMERIC
    }
}<|MERGE_RESOLUTION|>--- conflicted
+++ resolved
@@ -282,10 +282,6 @@
     /**
      * Create an {@link IntervalsSource} for the given term.
      */
-<<<<<<< HEAD
-    public IntervalsSource intervals(String query, int max_gaps, boolean ordered,
-                                     NamedAnalyzer analyzer, boolean prefix, SearchExecutionContext context) throws IOException {
-=======
     public IntervalsSource termIntervals(BytesRef term, SearchExecutionContext context) {
         throw new IllegalArgumentException("Can only use interval queries on text fields - not on [" + name
             + "] which is of type [" + typeName() + "]");
@@ -312,7 +308,6 @@
      * Create a wildcard {@link IntervalsSource} for the given pattern.
      */
     public IntervalsSource wildcardIntervals(BytesRef pattern, SearchExecutionContext context) {
->>>>>>> 25750a36
         throw new IllegalArgumentException("Can only use interval queries on text fields - not on [" + name
             + "] which is of type [" + typeName() + "]");
     }
