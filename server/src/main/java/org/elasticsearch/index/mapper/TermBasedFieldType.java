--- conflicted
+++ resolved
@@ -50,15 +50,7 @@
     @Override
     public Query termQueryCaseInsensitive(Object value, QueryShardContext context) {
         failIfNotIndexed();
-<<<<<<< HEAD
         return AutomatonQueries.caseInsensitiveTermQuery(new Term(name(), indexedValueForSearch(value)));
-=======
-        Query query = AutomatonQueries.caseInsensitiveTermQuery(new Term(name(), indexedValueForSearch(value)));
-        if (boost() != 1f) {
-            query = new BoostQuery(query, boost());
-        }
-        return query;
->>>>>>> c622bd61
     }
 
     @Override
