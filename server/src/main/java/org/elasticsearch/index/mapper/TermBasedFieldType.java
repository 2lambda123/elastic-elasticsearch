/*
 * Licensed to Elasticsearch under one or more contributor
 * license agreements. See the NOTICE file distributed with
 * this work for additional information regarding copyright
 * ownership. Elasticsearch licenses this file to you under
 * the Apache License, Version 2.0 (the "License"); you may
 * not use this file except in compliance with the License.
 * You may obtain a copy of the License at
 *
 *    http://www.apache.org/licenses/LICENSE-2.0
 *
 * Unless required by applicable law or agreed to in writing,
 * software distributed under the License is distributed on an
 * "AS IS" BASIS, WITHOUT WARRANTIES OR CONDITIONS OF ANY
 * KIND, either express or implied.  See the License for the
 * specific language governing permissions and limitations
 * under the License.
 */

package org.elasticsearch.index.mapper;

import org.apache.lucene.index.Term;
import org.apache.lucene.search.BoostQuery;
import org.apache.lucene.search.Query;
import org.apache.lucene.search.TermInSetQuery;
import org.apache.lucene.search.TermQuery;
import org.apache.lucene.util.BytesRef;
import org.elasticsearch.common.lucene.BytesRefs;
import org.elasticsearch.common.lucene.search.AutomatonQueries;
import org.elasticsearch.index.query.QueryShardContext;

import java.util.List;
import java.util.Map;

/** Base {@link MappedFieldType} implementation for a field that is indexed
 *  with the inverted index. */
public abstract class TermBasedFieldType extends SimpleMappedFieldType {

<<<<<<< HEAD
    TermBasedFieldType(String name, boolean isSearchable, boolean isStored, boolean hasDocValues,
                       TextSearchInfo textSearchInfo, Map<String, String> meta) {
        super(name, isSearchable, isStored, hasDocValues, textSearchInfo, meta);
=======
    public TermBasedFieldType(String name, boolean isSearchable, boolean hasDocValues, TextSearchInfo textSearchInfo,
        Map<String, String> meta) {
        super(name, isSearchable, hasDocValues, textSearchInfo, meta);
>>>>>>> e48eab95
    }

    /** Returns the indexed value used to construct search "values".
     *  This method is used for the default implementations of most
     *  query factory methods such as {@link #termQuery}. */
    protected BytesRef indexedValueForSearch(Object value) {
        return BytesRefs.toBytesRef(value);
    }

    @Override
    public Query termQueryCaseInsensitive(Object value, QueryShardContext context) {
        failIfNotIndexed();
        Query query = AutomatonQueries.caseInsensitiveTermQuery(new Term(name(), indexedValueForSearch(value)));
        if (boost() != 1f) {
            query = new BoostQuery(query, boost());
        }
        return query;
    }

    @Override
    public Query termQuery(Object value, QueryShardContext context) {
        failIfNotIndexed();
        Query query = new TermQuery(new Term(name(), indexedValueForSearch(value)));
        if (boost() != 1f) {
            query = new BoostQuery(query, boost());
        }
        return query;
    }

    @Override
    public Query termsQuery(List<?> values, QueryShardContext context) {
        failIfNotIndexed();
        BytesRef[] bytesRefs = new BytesRef[values.size()];
        for (int i = 0; i < bytesRefs.length; i++) {
            bytesRefs[i] = indexedValueForSearch(values.get(i));
        }
        return new TermInSetQuery(name(), bytesRefs);
    }

}<|MERGE_RESOLUTION|>--- conflicted
+++ resolved
@@ -36,15 +36,9 @@
  *  with the inverted index. */
 public abstract class TermBasedFieldType extends SimpleMappedFieldType {
 
-<<<<<<< HEAD
-    TermBasedFieldType(String name, boolean isSearchable, boolean isStored, boolean hasDocValues,
+    public TermBasedFieldType(String name, boolean isSearchable, boolean isStored, boolean hasDocValues,
                        TextSearchInfo textSearchInfo, Map<String, String> meta) {
         super(name, isSearchable, isStored, hasDocValues, textSearchInfo, meta);
-=======
-    public TermBasedFieldType(String name, boolean isSearchable, boolean hasDocValues, TextSearchInfo textSearchInfo,
-        Map<String, String> meta) {
-        super(name, isSearchable, hasDocValues, textSearchInfo, meta);
->>>>>>> e48eab95
     }
 
     /** Returns the indexed value used to construct search "values".
