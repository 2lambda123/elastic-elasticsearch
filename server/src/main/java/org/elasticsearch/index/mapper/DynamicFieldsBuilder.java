/*
 * Copyright Elasticsearch B.V. and/or licensed to Elasticsearch B.V. under one
 * or more contributor license agreements. Licensed under the Elastic License
 * 2.0 and the Server Side Public License, v 1; you may not use this file except
 * in compliance with, at your election, the Elastic License 2.0 or the Server
 * Side Public License, v 1.
 */

package org.elasticsearch.index.mapper;

import org.elasticsearch.ElasticsearchParseException;
import org.elasticsearch.common.CheckedBiConsumer;
import org.elasticsearch.common.settings.Settings;
import org.elasticsearch.common.time.DateFormatter;
import org.elasticsearch.core.CheckedRunnable;
import org.elasticsearch.index.mapper.ObjectMapper.Dynamic;
import org.elasticsearch.script.ScriptCompiler;
import org.elasticsearch.xcontent.XContentParser;

import java.io.IOException;
import java.time.DateTimeException;
import java.util.Map;

/**
 * Encapsulates the logic for dynamically creating fields as part of document parsing.
 * Fields can be mapped under properties, as concrete fields that get indexed,
 * or as runtime fields that are evaluated at search-time and have no indexing overhead.
 * Objects get dynamically mapped only under dynamic:true.
 */
final class DynamicFieldsBuilder {
    private static final Concrete CONCRETE = new Concrete(DocumentParser::parseObjectOrField);
    static final DynamicFieldsBuilder DYNAMIC_TRUE = new DynamicFieldsBuilder(CONCRETE);
    static final DynamicFieldsBuilder DYNAMIC_RUNTIME = new DynamicFieldsBuilder(new Runtime());

    private final Strategy strategy;

    private DynamicFieldsBuilder(Strategy strategy) {
        this.strategy = strategy;
    }

    /**
     * Creates a dynamic field based on the value of the current token being parsed from an incoming document.
     * Makes decisions based on the type of the field being found, looks at matching dynamic templates and
     * delegates to the appropriate strategy which depends on the current dynamic mode.
     * The strategy defines if fields are going to be mapped as ordinary or runtime fields.
     */
    void createDynamicFieldFromValue(final DocumentParserContext context, String name) throws IOException {
        XContentParser.Token token = context.parser().currentToken();
        if (token == XContentParser.Token.VALUE_STRING) {
            String text = context.parser().text();

            boolean parseableAsLong = false;
            try {
                Long.parseLong(text);
                parseableAsLong = true;
            } catch (NumberFormatException e) {
                // not a long number
            }

            boolean parseableAsDouble = false;
            try {
                Double.parseDouble(text);
                parseableAsDouble = true;
            } catch (NumberFormatException e) {
                // not a double number
            }

            if (parseableAsLong && context.root().numericDetection()) {
                createDynamicField(
                    context,
                    name,
                    DynamicTemplate.XContentFieldType.LONG,
                    () -> strategy.newDynamicLongField(context, name)
                );
            } else if (parseableAsDouble && context.root().numericDetection()) {
                createDynamicField(
                    context,
                    name,
                    DynamicTemplate.XContentFieldType.DOUBLE,
                    () -> strategy.newDynamicDoubleField(context, name)
                );
            } else if (parseableAsLong == false && parseableAsDouble == false && context.root().dateDetection()) {
                // We refuse to match pure numbers, which are too likely to be
                // false positives with date formats that include eg.
                // `epoch_millis` or `YYYY`
                for (DateFormatter dateTimeFormatter : context.root().dynamicDateTimeFormatters()) {
                    try {
                        dateTimeFormatter.parseMillis(text);
                    } catch (DateTimeException | ElasticsearchParseException | IllegalArgumentException e) {
                        // failure to parse this, continue
                        continue;
                    }
                    createDynamicDateField(
                        context,
                        name,
                        dateTimeFormatter,
                        () -> strategy.newDynamicDateField(context, name, dateTimeFormatter)
                    );
                    return;
                }
                createDynamicField(
                    context,
                    name,
                    DynamicTemplate.XContentFieldType.STRING,
                    () -> strategy.newDynamicStringField(context, name)
                );
            } else {
                createDynamicField(
                    context,
                    name,
                    DynamicTemplate.XContentFieldType.STRING,
                    () -> strategy.newDynamicStringField(context, name)
                );
            }
        } else if (token == XContentParser.Token.VALUE_NUMBER) {
            XContentParser.NumberType numberType = context.parser().numberType();
            if (numberType == XContentParser.NumberType.INT
                || numberType == XContentParser.NumberType.LONG
                || numberType == XContentParser.NumberType.BIG_INTEGER) {
                createDynamicField(
                    context,
                    name,
                    DynamicTemplate.XContentFieldType.LONG,
                    () -> strategy.newDynamicLongField(context, name)
                );
            } else if (numberType == XContentParser.NumberType.FLOAT
                || numberType == XContentParser.NumberType.DOUBLE
                || numberType == XContentParser.NumberType.BIG_DECIMAL) {
                    createDynamicField(
                        context,
                        name,
                        DynamicTemplate.XContentFieldType.DOUBLE,
                        () -> strategy.newDynamicDoubleField(context, name)
                    );
                } else {
                    throw new IllegalStateException("Unable to parse number of type [" + numberType + "]");
                }
        } else if (token == XContentParser.Token.VALUE_BOOLEAN) {
            createDynamicField(
                context,
                name,
                DynamicTemplate.XContentFieldType.BOOLEAN,
                () -> strategy.newDynamicBooleanField(context, name)
            );
        } else if (token == XContentParser.Token.VALUE_EMBEDDED_OBJECT) {
            // runtime binary fields are not supported, hence binary objects always get created as concrete fields
            createDynamicField(
                context,
                name,
                DynamicTemplate.XContentFieldType.BINARY,
                () -> CONCRETE.newDynamicBinaryField(context, name)
            );
        } else {
            createDynamicStringFieldFromTemplate(context, name);
        }
    }

    /**
     * Returns a dynamically created object mapper, eventually based on a matching dynamic template.
     */
    static Mapper createDynamicObjectMapper(DocumentParserContext context, String name) {
        Mapper mapper = createObjectMapperFromTemplate(context, name);
        return mapper != null
            ? mapper
            : new ObjectMapper.Builder(name, ObjectMapper.Defaults.SUBOBJECTS).enabled(ObjectMapper.Defaults.ENABLED)
                .build(context.createDynamicMapperBuilderContext());
    }

    /**
     * Returns a dynamically created object mapper, based exclusively on a matching dynamic template, null otherwise.
     */
    static Mapper createObjectMapperFromTemplate(DocumentParserContext context, String name) {
        Mapper.Builder templateBuilder = findTemplateBuilderForObject(context, name);
        return templateBuilder == null ? null : templateBuilder.build(context.createDynamicMapperBuilderContext());
    }

    /**
     * Creates a dynamic string field based on a matching dynamic template.
     * No field is created in case there is no matching dynamic template.
     */
    static void createDynamicStringFieldFromTemplate(DocumentParserContext context, String name) throws IOException {
        createDynamicField(context, name, DynamicTemplate.XContentFieldType.STRING, () -> {});
    }

    private static void createDynamicDateField(
        DocumentParserContext context,
        String name,
        DateFormatter dateFormatter,
        CheckedRunnable<IOException> createDynamicField
    ) throws IOException {
        createDynamicField(context, name, DynamicTemplate.XContentFieldType.DATE, dateFormatter, createDynamicField);
    }

    private static void createDynamicField(
        DocumentParserContext context,
        String name,
        DynamicTemplate.XContentFieldType matchType,
        CheckedRunnable<IOException> dynamicFieldStrategy
    ) throws IOException {
        assert matchType != DynamicTemplate.XContentFieldType.DATE;
        createDynamicField(context, name, matchType, null, dynamicFieldStrategy);
    }

    private static void createDynamicField(
        DocumentParserContext context,
        String name,
        DynamicTemplate.XContentFieldType matchType,
        DateFormatter dateFormatter,
        CheckedRunnable<IOException> dynamicFieldStrategy
    ) throws IOException {
        if (applyMatchingTemplate(context, name, matchType, dateFormatter)) {
            context.markFieldAsAppliedFromTemplate(name);
        } else {
            dynamicFieldStrategy.run();
        }
    }

    /**
     * Find and apply a matching dynamic template. Returns {@code true} if a template could be found, {@code false} otherwise.
     * @param context        the parse context for this document
     * @param name           the current field name
     * @param matchType      the type of the field in the json document or null if unknown
     * @param dateFormatter  a date formatter to use if the type is a date, null if not a date or is using the default format
     * @return true if a template was found and applied, false otherwise
     */
    private static boolean applyMatchingTemplate(
        DocumentParserContext context,
        String name,
        DynamicTemplate.XContentFieldType matchType,
        DateFormatter dateFormatter
    ) throws IOException {
        DynamicTemplate dynamicTemplate = context.findDynamicTemplate(name, matchType);
        if (dynamicTemplate == null) {
            return false;
        }
        String dynamicType = dynamicTemplate.isRuntimeMapping() ? matchType.defaultRuntimeMappingType() : matchType.defaultMappingType();

        String mappingType = dynamicTemplate.mappingType(dynamicType);
        Map<String, Object> mapping = dynamicTemplate.mappingForName(name, dynamicType);
        if (dynamicTemplate.isRuntimeMapping()) {
            MappingParserContext parserContext = context.dynamicTemplateParserContext(dateFormatter);
            RuntimeField.Parser parser = parserContext.runtimeFieldParser(mappingType);
            String fullName = context.path().pathAsText(name);
            if (parser == null) {
                throw new MapperParsingException("failed to find type parsed [" + mappingType + "] for [" + fullName + "]");
            }
            RuntimeField.Builder builder = parser.parse(fullName, mapping, parserContext);
            Runtime.createDynamicField(builder.createRuntimeField(parserContext), context);
        } else {
            Mapper.Builder builder = parseDynamicTemplateMapping(name, mappingType, mapping, dateFormatter, context);
            CONCRETE.createDynamicField(builder, context);
        }
        return true;
    }

    private static Mapper.Builder findTemplateBuilderForObject(DocumentParserContext context, String name) {
        DynamicTemplate.XContentFieldType matchType = DynamicTemplate.XContentFieldType.OBJECT;
        DynamicTemplate dynamicTemplate = context.findDynamicTemplate(name, matchType);
        if (dynamicTemplate == null) {
            return null;
        }
        String dynamicType = matchType.defaultMappingType();
        String mappingType = dynamicTemplate.mappingType(dynamicType);
        Map<String, Object> mapping = dynamicTemplate.mappingForName(name, dynamicType);
        return parseDynamicTemplateMapping(name, mappingType, mapping, null, context);
    }

    private static Mapper.Builder parseDynamicTemplateMapping(
        String name,
        String mappingType,
        Map<String, Object> mapping,
        DateFormatter dateFormatter,
        DocumentParserContext context
    ) {
        MappingParserContext parserContext = context.dynamicTemplateParserContext(dateFormatter);
        Mapper.TypeParser typeParser = parserContext.typeParser(mappingType);
        if (typeParser == null) {
            throw new MapperParsingException("failed to find type parsed [" + mappingType + "] for [" + name + "]");
        }
        return typeParser.parse(name, mapping, parserContext);
    }

    /**
     * Defines how leaf fields of type string, long, double, boolean and date are dynamically mapped
     */
    private interface Strategy {
        void newDynamicStringField(DocumentParserContext context, String name) throws IOException;

        void newDynamicLongField(DocumentParserContext context, String name) throws IOException;

        void newDynamicDoubleField(DocumentParserContext context, String name) throws IOException;

        void newDynamicBooleanField(DocumentParserContext context, String name) throws IOException;

        void newDynamicDateField(DocumentParserContext context, String name, DateFormatter dateFormatter) throws IOException;
    }

    /**
     * Dynamically creates concrete fields, as part of the properties section.
     * Use for leaf fields, when their parent object is mapped as dynamic:true
     * @see Dynamic
     */
    private static final class Concrete implements Strategy {
        private final CheckedBiConsumer<DocumentParserContext, Mapper, IOException> parseField;

        Concrete(CheckedBiConsumer<DocumentParserContext, Mapper, IOException> parseField) {
            this.parseField = parseField;
        }

        void createDynamicField(Mapper.Builder builder, DocumentParserContext context) throws IOException {
<<<<<<< HEAD
            createDynamicField(builder, context, context.createDynamicMapperBuilderContext());
        }

        void createDynamicField(Mapper.Builder builder, DocumentParserContext context, MapperBuilderContext mapperBuilderContext)
            throws IOException {
            Mapper mapper = builder.build(mapperBuilderContext);
            context.addDynamicMapper(mapper.name(), builder);
=======
            Mapper mapper = builder.build(context.createDynamicMapperBuilderContext());
            context.addDynamicMapper(mapper);
>>>>>>> 8500d338
            parseField.accept(context, mapper);
        }

        @Override
        public void newDynamicStringField(DocumentParserContext context, String name) throws IOException {
            MapperBuilderContext mapperBuilderContext = context.createDynamicMapperBuilderContext();
            if (mapperBuilderContext.contaisDimensions()) {
                createDynamicField(
                    new KeywordFieldMapper.Builder(name, context.indexSettings().getIndexVersionCreated()),
                    context,
                    mapperBuilderContext
                );
            } else {
                createDynamicField(
                    new TextFieldMapper.Builder(name, context.indexAnalyzers()).addMultiField(
                        new KeywordFieldMapper.Builder("keyword", context.indexSettings().getIndexVersionCreated()).ignoreAbove(256)
                    ),
                    context
                );
            }
        }

        @Override
        public void newDynamicLongField(DocumentParserContext context, String name) throws IOException {
            createDynamicField(
                new NumberFieldMapper.Builder(
                    name,
                    NumberFieldMapper.NumberType.LONG,
                    ScriptCompiler.NONE,
                    context.indexSettings().getSettings(),
                    context.indexSettings().getIndexVersionCreated(),
                    context.indexSettings().getMode()
                ),
                context
            );
        }

        @Override
        public void newDynamicDoubleField(DocumentParserContext context, String name) throws IOException {
            // no templates are defined, we use float by default instead of double
            // since this is much more space-efficient and should be enough most of
            // the time
            createDynamicField(
                new NumberFieldMapper.Builder(
                    name,
                    NumberFieldMapper.NumberType.FLOAT,
                    ScriptCompiler.NONE,
                    context.indexSettings().getSettings(),
                    context.indexSettings().getIndexVersionCreated(),
                    context.indexSettings().getMode()
                ),
                context
            );
        }

        @Override
        public void newDynamicBooleanField(DocumentParserContext context, String name) throws IOException {
            Settings settings = context.indexSettings().getSettings();
            boolean ignoreMalformed = FieldMapper.IGNORE_MALFORMED_SETTING.get(settings);
            createDynamicField(
                new BooleanFieldMapper.Builder(
                    name,
                    ScriptCompiler.NONE,
                    ignoreMalformed,
                    context.indexSettings().getIndexVersionCreated()
                ),
                context
            );
        }

        @Override
        public void newDynamicDateField(DocumentParserContext context, String name, DateFormatter dateTimeFormatter) throws IOException {
            Settings settings = context.indexSettings().getSettings();
            boolean ignoreMalformed = FieldMapper.IGNORE_MALFORMED_SETTING.get(settings);
            createDynamicField(
                new DateFieldMapper.Builder(
                    name,
                    DateFieldMapper.Resolution.MILLISECONDS,
                    dateTimeFormatter,
                    ScriptCompiler.NONE,
                    ignoreMalformed,
                    context.indexSettings().getIndexVersionCreated()
                ),
                context
            );
        }

        void newDynamicBinaryField(DocumentParserContext context, String name) throws IOException {
            createDynamicField(new BinaryFieldMapper.Builder(name), context);
        }
    }

    /**
     * Dynamically creates runtime fields, in the runtime section.
     * Used for sub-fields of objects that are mapped as dynamic:runtime.
     * @see Dynamic
     */
    private static final class Runtime implements Strategy {
        static void createDynamicField(RuntimeField runtimeField, DocumentParserContext context) {
            context.addDynamicRuntimeField(runtimeField);
        }

        @Override
        public void newDynamicStringField(DocumentParserContext context, String name) {
            String fullName = context.path().pathAsText(name);
            createDynamicField(KeywordScriptFieldType.sourceOnly(fullName), context);
        }

        @Override
        public void newDynamicLongField(DocumentParserContext context, String name) {
            String fullName = context.path().pathAsText(name);
            createDynamicField(LongScriptFieldType.sourceOnly(fullName), context);
        }

        @Override
        public void newDynamicDoubleField(DocumentParserContext context, String name) {
            String fullName = context.path().pathAsText(name);
            createDynamicField(DoubleScriptFieldType.sourceOnly(fullName), context);
        }

        @Override
        public void newDynamicBooleanField(DocumentParserContext context, String name) {
            String fullName = context.path().pathAsText(name);
            createDynamicField(BooleanScriptFieldType.sourceOnly(fullName), context);
        }

        @Override
        public void newDynamicDateField(DocumentParserContext context, String name, DateFormatter dateFormatter) {
            String fullName = context.path().pathAsText(name);
            MappingParserContext parserContext = context.dynamicTemplateParserContext(dateFormatter);

            createDynamicField(DateScriptFieldType.sourceOnly(fullName, dateFormatter, parserContext.indexVersionCreated()), context);
        }
    }
}<|MERGE_RESOLUTION|>--- conflicted
+++ resolved
@@ -308,18 +308,8 @@
         }
 
         void createDynamicField(Mapper.Builder builder, DocumentParserContext context) throws IOException {
-<<<<<<< HEAD
-            createDynamicField(builder, context, context.createDynamicMapperBuilderContext());
-        }
-
-        void createDynamicField(Mapper.Builder builder, DocumentParserContext context, MapperBuilderContext mapperBuilderContext)
-            throws IOException {
-            Mapper mapper = builder.build(mapperBuilderContext);
+            Mapper mapper = builder.build(context.createDynamicMapperBuilderContext());
             context.addDynamicMapper(mapper.name(), builder);
-=======
-            Mapper mapper = builder.build(context.createDynamicMapperBuilderContext());
-            context.addDynamicMapper(mapper);
->>>>>>> 8500d338
             parseField.accept(context, mapper);
         }
 
