/*
 * Licensed to Elasticsearch under one or more contributor
 * license agreements. See the NOTICE file distributed with
 * this work for additional information regarding copyright
 * ownership. Elasticsearch licenses this file to you under
 * the Apache License, Version 2.0 (the "License"); you may
 * not use this file except in compliance with the License.
 * You may obtain a copy of the License at
 *
 *    http://www.apache.org/licenses/LICENSE-2.0
 *
 * Unless required by applicable law or agreed to in writing,
 * software distributed under the License is distributed on an
 * "AS IS" BASIS, WITHOUT WARRANTIES OR CONDITIONS OF ANYDa
 * KIND, either express or implied.  See the License for the
 * specific language governing permissions and limitations
 * under the License.
 */

package org.elasticsearch.index.mapper;

import org.apache.lucene.document.FieldType;
import org.apache.lucene.index.IndexOptions;
import org.apache.lucene.index.Term;
import org.apache.lucene.search.BoostQuery;
import org.apache.lucene.search.DocValuesFieldExistsQuery;
import org.apache.lucene.search.Query;
import org.apache.lucene.search.TermQuery;
import org.apache.lucene.util.BytesRef;
import org.elasticsearch.ElasticsearchException;
import org.elasticsearch.common.Explicit;
import org.elasticsearch.common.collect.Tuple;
import org.elasticsearch.common.geo.ShapeRelation;
import org.elasticsearch.common.lucene.Lucene;
import org.elasticsearch.common.network.InetAddresses;
import org.elasticsearch.common.settings.Setting;
import org.elasticsearch.common.time.DateFormatter;
import org.elasticsearch.common.time.DateMathParser;
import org.elasticsearch.common.util.LocaleUtils;
import org.elasticsearch.common.xcontent.XContentBuilder;
import org.elasticsearch.common.xcontent.XContentParser;
import org.elasticsearch.common.xcontent.support.XContentMapValues;
import org.elasticsearch.index.fielddata.IndexFieldData;
import org.elasticsearch.index.fielddata.plain.BinaryIndexFieldData;
import org.elasticsearch.index.query.QueryShardContext;
import org.elasticsearch.search.DocValueFormat;
import org.elasticsearch.search.aggregations.support.CoreValuesSourceType;

import java.io.IOException;
import java.net.InetAddress;
import java.net.UnknownHostException;
import java.time.ZoneId;
import java.time.ZoneOffset;
import java.util.Collections;
import java.util.HashSet;
import java.util.Iterator;
import java.util.List;
import java.util.Locale;
import java.util.Map;
import java.util.Objects;
import java.util.Set;

import static org.elasticsearch.index.query.RangeQueryBuilder.GTE_FIELD;
import static org.elasticsearch.index.query.RangeQueryBuilder.GT_FIELD;
import static org.elasticsearch.index.query.RangeQueryBuilder.LTE_FIELD;
import static org.elasticsearch.index.query.RangeQueryBuilder.LT_FIELD;

/** A {@link FieldMapper} for indexing numeric and date ranges, and creating queries */
public class RangeFieldMapper extends FieldMapper {
    public static final boolean DEFAULT_INCLUDE_UPPER = true;
    public static final boolean DEFAULT_INCLUDE_LOWER = true;

    public static class Defaults {
        public static final Explicit<Boolean> COERCE = new Explicit<>(true, false);
        public static final FieldType FIELD_TYPE = new FieldType();
        static {
            FIELD_TYPE.setStored(false);
            FIELD_TYPE.setIndexOptions(IndexOptions.DOCS);
            FIELD_TYPE.freeze();
        }
        public static final DateFormatter DATE_FORMATTER = DateFieldMapper.DEFAULT_DATE_TIME_FORMATTER;
    }

    // this is private since it has a different default
    static final Setting<Boolean> COERCE_SETTING =
        Setting.boolSetting("index.mapping.coerce", true, Setting.Property.IndexScope);

    public static class Builder extends FieldMapper.Builder<Builder> {
        private Boolean coerce;
        private Locale locale = Locale.ROOT;
        private String pattern;
        private final RangeType type;

        public Builder(String name, RangeType type) {
            super(name, Defaults.FIELD_TYPE);
            this.type = type;
            builder = this;
        }

        public Builder coerce(boolean coerce) {
            this.coerce = coerce;
            return builder;
        }

        protected Explicit<Boolean> coerce(BuilderContext context) {
            if (coerce != null) {
                return new Explicit<>(coerce, true);
            }
            if (context.indexSettings() != null) {
                return new Explicit<>(COERCE_SETTING.get(context.indexSettings()), false);
            }
            return Defaults.COERCE;
        }

        public Builder format(String format) {
            this.pattern = format;
            return this;
        }

        public void locale(Locale locale) {
            this.locale = locale;
        }

        protected RangeFieldType setupFieldType(BuilderContext context) {
            if (pattern != null) {
                if (type != BasicRangeType.DATE) {
                    throw new IllegalArgumentException("field [" + name() + "] of type [range]"
                        + " should not define a dateTimeFormatter unless it is a " + BasicRangeType.DATE + " type");
                }
                return new RangeFieldType(buildFullName(context), indexed, hasDocValues,
                    DateFormatter.forPattern(pattern).withLocale(locale), meta);
            }
            if (type == BasicRangeType.DATE) {
                return new RangeFieldType(buildFullName(context), indexed, hasDocValues, Defaults.DATE_FORMATTER, meta);
            }
            return new RangeFieldType(buildFullName(context), type, indexed, hasDocValues, meta);
        }

        @Override
        public RangeFieldMapper build(BuilderContext context) {
            setupFieldType(context);
            return new RangeFieldMapper(name, fieldType, setupFieldType(context), coerce(context),
                multiFieldsBuilder.build(this, context), copyTo);
        }
    }

    public static class TypeParser implements Mapper.TypeParser {
        final RangeType type;

        public TypeParser(RangeType type) {
            this.type = type;
        }

        @Override
        public Mapper.Builder<?> parse(String name, Map<String, Object> node,
                                         ParserContext parserContext) throws MapperParsingException {
            Builder builder = new Builder(name, type);
            TypeParsers.parseField(builder, name, node, parserContext);
            for (Iterator<Map.Entry<String, Object>> iterator = node.entrySet().iterator(); iterator.hasNext();) {
                Map.Entry<String, Object> entry = iterator.next();
                String propName = entry.getKey();
                Object propNode = entry.getValue();
                if (propName.equals("null_value")) {
                    throw new MapperParsingException("Property [null_value] is not supported for [" + this.type.getName()
                            + "] field types.");
                } else if (propName.equals("coerce")) {
                    builder.coerce(XContentMapValues.nodeBooleanValue(propNode, name + ".coerce"));
                    iterator.remove();
                } else if (propName.equals("locale")) {
                    builder.locale(LocaleUtils.parse(propNode.toString()));
                    iterator.remove();
                } else if (propName.equals("format")) {
                    builder.format(propNode.toString());
                    iterator.remove();
                } else if (TypeParsers.parseMultiField(builder::addMultiField, name, parserContext, propName, propNode)) {
                    iterator.remove();
                }
            }
            return builder;
        }
    }

    public static final class RangeFieldType extends MappedFieldType {
        protected final RangeType rangeType;
        protected final DateFormatter dateTimeFormatter;
        protected final DateMathParser dateMathParser;

        public RangeFieldType(String name, RangeType type, boolean indexed, boolean hasDocValues, Map<String, String> meta) {
            super(name, indexed, hasDocValues, TextSearchInfo.SIMPLE_MATCH_ONLY, meta);
            assert type != BasicRangeType.DATE;
            this.rangeType = Objects.requireNonNull(type);
            dateTimeFormatter = null;
            dateMathParser = null;
            setIndexAnalyzer(Lucene.KEYWORD_ANALYZER);
        }

        public RangeFieldType(String name, BasicRangeType type) {
            this(name, type, true, true, Collections.emptyMap());
        }

        public RangeFieldType(String name, boolean indexed, boolean hasDocValues, DateFormatter formatter, Map<String, String> meta) {
            super(name, indexed, hasDocValues, TextSearchInfo.SIMPLE_MATCH_ONLY, meta);
            this.rangeType = BasicRangeType.DATE;
            this.dateTimeFormatter = Objects.requireNonNull(formatter);
            this.dateMathParser = dateTimeFormatter.toDateMathParser();
            setIndexAnalyzer(Lucene.KEYWORD_ANALYZER);
        }

        public RangeFieldType(String name, DateFormatter formatter) {
            this(name, true, true, formatter, Collections.emptyMap());
        }

        public RangeType rangeType() { return rangeType; }

        @Override
<<<<<<< HEAD
        public RangeFieldType clone() {
            return new RangeFieldType(this);
        }

        @Override
        public boolean equals(Object o) {
            if (!super.equals(o)) return false;
            RangeFieldType that = (RangeFieldType) o;
            return Objects.equals(rangeType, that.rangeType) &&
            (rangeType == BasicRangeType.DATE) ?
                Objects.equals(dateTimeFormatter, that.dateTimeFormatter)
                : dateTimeFormatter == null && that.dateTimeFormatter == null;
        }

        @Override
        public int hashCode() {
            return Objects.hash(super.hashCode(), rangeType, dateTimeFormatter);
        }

        @Override
=======
>>>>>>> 7833c3ec
        public IndexFieldData.Builder fielddataBuilder(String fullyQualifiedIndexName) {
            failIfNoDocValues();
            return new BinaryIndexFieldData.Builder(CoreValuesSourceType.RANGE);
        }

        @Override
        public String typeName() {
            return rangeType.getName();
        }

        public DateFormatter dateTimeFormatter() {
            return dateTimeFormatter;
        }

        protected DateMathParser dateMathParser() {
            return dateMathParser;
        }

        @Override
        public Query existsQuery(QueryShardContext context) {
            if (hasDocValues()) {
                return new DocValuesFieldExistsQuery(name());
            } else {
                return new TermQuery(new Term(FieldNamesFieldMapper.NAME, name()));
            }
        }

        @Override
        public DocValueFormat docValueFormat(String format, ZoneId timeZone) {
            if (rangeType == BasicRangeType.DATE) {
                DateFormatter dateTimeFormatter = this.dateTimeFormatter;
                if (format != null) {
                    dateTimeFormatter = DateFormatter.forPattern(format).withLocale(dateTimeFormatter.locale());
                }
                if (timeZone == null) {
                    timeZone = ZoneOffset.UTC;
                }
                // the resolution here is always set to milliseconds, as aggregations use this formatter mainly and those are always in
                // milliseconds. The only special case here is docvalue fields, which are handled somewhere else
                return new DocValueFormat.DateTime(dateTimeFormatter, timeZone, DateFieldMapper.Resolution.MILLISECONDS);
            }
            return super.docValueFormat(format, timeZone);
        }

        @Override
        public Query termQuery(Object value, QueryShardContext context) {
            Query query = rangeQuery(value, value, true, true, ShapeRelation.INTERSECTS, null, null, context);
            if (boost() != 1f) {
                query = new BoostQuery(query, boost());
            }
            return query;
        }

        @Override
        public Query rangeQuery(Object lowerTerm, Object upperTerm, boolean includeLower, boolean includeUpper,
                                ShapeRelation relation, ZoneId timeZone, DateMathParser parser, QueryShardContext context) {
            failIfNotIndexed();
            if (parser == null) {
                parser = dateMathParser();
            }
            return rangeType.rangeQuery(name(), hasDocValues(), lowerTerm, upperTerm, includeLower, includeUpper, relation,
                timeZone, parser, context);
        }
    }

    private Explicit<Boolean> coerce;

    private RangeFieldMapper(
        String simpleName,
        FieldType fieldType,
        MappedFieldType mappedFieldType,
        Explicit<Boolean> coerce,
        MultiFields multiFields,
        CopyTo copyTo) {
        super(simpleName, fieldType, mappedFieldType, multiFields, copyTo);
        this.coerce = coerce;
    }

    @Override
    public RangeFieldType fieldType() {
        return (RangeFieldType) super.fieldType();
    }

    @Override
    protected String contentType() {
        return fieldType().typeName();
    }

    @Override
    protected RangeFieldMapper clone() {
        return (RangeFieldMapper) super.clone();
    }

    @Override
    protected void parseCreateField(ParseContext context) throws IOException {
        Range range;
        if (context.externalValueSet()) {
            range = context.parseExternalValue(Range.class);
        } else {
            XContentParser parser = context.parser();
            final XContentParser.Token start = parser.currentToken();
            if (start == XContentParser.Token.VALUE_NULL) {
                return;
            } else if (start == XContentParser.Token.START_OBJECT) {
                RangeFieldType fieldType = fieldType();
                RangeType rangeType = fieldType.rangeType;
                String fieldName = null;
                Object from = rangeType.minValue();
                Object to = rangeType.maxValue();
                boolean includeFrom = DEFAULT_INCLUDE_LOWER;
                boolean includeTo = DEFAULT_INCLUDE_UPPER;
                XContentParser.Token token;
                while ((token = parser.nextToken()) != XContentParser.Token.END_OBJECT) {
                    if (token == XContentParser.Token.FIELD_NAME) {
                        fieldName = parser.currentName();
                    } else {
                        if (fieldName.equals(GT_FIELD.getPreferredName())) {
                            includeFrom = false;
                            if (parser.currentToken() != XContentParser.Token.VALUE_NULL) {
                                from = rangeType.parseFrom(fieldType, parser, coerce.value(), includeFrom);
                            }
                        } else if (fieldName.equals(GTE_FIELD.getPreferredName())) {
                            includeFrom = true;
                            if (parser.currentToken() != XContentParser.Token.VALUE_NULL) {
                                from = rangeType.parseFrom(fieldType, parser, coerce.value(), includeFrom);
                            }
                        } else if (fieldName.equals(LT_FIELD.getPreferredName())) {
                            includeTo = false;
                            if (parser.currentToken() != XContentParser.Token.VALUE_NULL) {
                                to = rangeType.parseTo(fieldType, parser, coerce.value(), includeTo);
                            }
                        } else if (fieldName.equals(LTE_FIELD.getPreferredName())) {
                            includeTo = true;
                            if (parser.currentToken() != XContentParser.Token.VALUE_NULL) {
                                to = rangeType.parseTo(fieldType, parser, coerce.value(), includeTo);
                            }
                        } else {
                            throw new MapperParsingException("error parsing field [" +
                                name() + "], with unknown parameter [" + fieldName + "]");
                        }
                    }
                }
                range = new Range(rangeType, from, to, includeFrom, includeTo);
            } else if (fieldType().rangeType == BasicRangeType.IP && start == XContentParser.Token.VALUE_STRING) {
                range = parseIpRangeFromCidr(parser);
            } else {
                throw new MapperParsingException("error parsing field ["
                    + name() + "], expected an object but got " + parser.currentName());
            }
        }
        boolean docValued = fieldType().hasDocValues();
        boolean indexed = fieldType().isSearchable();
        boolean stored = fieldType.stored();
        context.doc().addAll(fieldType().rangeType.createFields(context, name(), range, indexed, docValued, stored));

        if (docValued == false && (indexed || stored)) {
            createFieldNamesField(context);
        }
    }

    @Override
    protected void mergeOptions(FieldMapper other, List<String> conflicts) {
        RangeFieldMapper mergeWith = (RangeFieldMapper) other;
        if (mergeWith.coerce.explicit()) {
            this.coerce = mergeWith.coerce;
        }
    }

    @Override
    protected void doXContentBody(XContentBuilder builder, boolean includeDefaults, Params params) throws IOException {
        super.doXContentBody(builder, includeDefaults, params);

        if (fieldType().rangeType == BasicRangeType.DATE
                && (includeDefaults || (fieldType().dateTimeFormatter() != null
                && fieldType().dateTimeFormatter().pattern().equals(DateFieldMapper.DEFAULT_DATE_TIME_FORMATTER.pattern()) == false))) {
            builder.field("format", fieldType().dateTimeFormatter().pattern());
        }
        if (fieldType().rangeType == BasicRangeType.DATE
                && (includeDefaults || (fieldType().dateTimeFormatter() != null
                && fieldType().dateTimeFormatter().locale() != Locale.ROOT))) {
            builder.field("locale", fieldType().dateTimeFormatter().locale());
        }
        if (includeDefaults || coerce.explicit()) {
            builder.field("coerce", coerce.value());
        }
    }

    private static Range parseIpRangeFromCidr(final XContentParser parser) throws IOException {
        final Tuple<InetAddress, Integer> cidr = InetAddresses.parseCidr(parser.text());
        // create the lower value by zeroing out the host portion, upper value by filling it with all ones.
        byte[] lower = cidr.v1().getAddress();
        byte[] upper = lower.clone();
        for (int i = cidr.v2(); i < 8 * lower.length; i++) {
            int m = 1 << 7 - (i & 7);
            lower[i >> 3] &= ~m;
            upper[i >> 3] |= m;
        }
        try {
            return new Range(BasicRangeType.IP, InetAddress.getByAddress(lower), InetAddress.getByAddress(upper), true, true);
        } catch (UnknownHostException bogus) {
            throw new AssertionError(bogus);
        }
    }

    /** Class defining a range */
    public static class Range {
        RangeType type;
        Object from;
        Object to;
        private boolean includeFrom;
        private boolean includeTo;

        public Range(RangeType type, Object from, Object to, boolean includeFrom, boolean includeTo) {
            this.type = type;
            this.from = from;
            this.to = to;
            this.includeFrom = includeFrom;
            this.includeTo = includeTo;
        }

        @Override
        public boolean equals(Object o) {
            if (this == o) {
                return true;
            }
            if (o == null || getClass() != o.getClass()) {
                return false;
            }
            Range range = (Range) o;
            return includeFrom == range.includeFrom &&
                includeTo == range.includeTo &&
                type == range.type &&
                from.equals(range.from) &&
                to.equals(range.to);
        }

        @Override
        public int hashCode() {
            return Objects.hash(type, from, to, includeFrom, includeTo);
        }

        @Override
        public String toString() {
            StringBuilder sb = new StringBuilder();
            sb.append(includeFrom ? '[' : '(');
            Object f = includeFrom || from.equals(type.minValue()) ? from : type.nextDown(from);
            Object t = includeTo || to.equals(type.maxValue()) ? to : type.nextUp(to);
            // TODO also handle new VERSION range type, maybe move "toString" to RangeType?
            sb.append(type == BasicRangeType.IP ? InetAddresses.toAddrString((InetAddress)f) : f.toString());
            sb.append(" : ");
            sb.append(type == BasicRangeType.IP ? InetAddresses.toAddrString((InetAddress)t) : t.toString());
            sb.append(includeTo ? ']' : ')');
            return sb.toString();
        }

        public Object getFrom() {
            return from;
        }

        public Object getTo() {
            return to;
        }
    }

    public static class BinaryRangesDocValuesField extends CustomDocValuesField {

        private final Set<Range> ranges;
        private final RangeType rangeType;

        public BinaryRangesDocValuesField(String name, Range range, RangeType rangeType) {
            super(name);
            this.rangeType = rangeType;
            ranges = new HashSet<>();
            add(range);
        }

        void add(Range range) {
            ranges.add(range);
        }

        @Override
        public BytesRef binaryValue() {
            try {
                return rangeType.encodeRanges(ranges);
            } catch (IOException e) {
                throw new ElasticsearchException("failed to encode ranges", e);
            }
        }
    }
}<|MERGE_RESOLUTION|>--- conflicted
+++ resolved
@@ -213,29 +213,6 @@
         public RangeType rangeType() { return rangeType; }
 
         @Override
-<<<<<<< HEAD
-        public RangeFieldType clone() {
-            return new RangeFieldType(this);
-        }
-
-        @Override
-        public boolean equals(Object o) {
-            if (!super.equals(o)) return false;
-            RangeFieldType that = (RangeFieldType) o;
-            return Objects.equals(rangeType, that.rangeType) &&
-            (rangeType == BasicRangeType.DATE) ?
-                Objects.equals(dateTimeFormatter, that.dateTimeFormatter)
-                : dateTimeFormatter == null && that.dateTimeFormatter == null;
-        }
-
-        @Override
-        public int hashCode() {
-            return Objects.hash(super.hashCode(), rangeType, dateTimeFormatter);
-        }
-
-        @Override
-=======
->>>>>>> 7833c3ec
         public IndexFieldData.Builder fielddataBuilder(String fullyQualifiedIndexName) {
             failIfNoDocValues();
             return new BinaryIndexFieldData.Builder(CoreValuesSourceType.RANGE);
