--- conflicted
+++ resolved
@@ -187,12 +187,7 @@
                     builder.coerce(XContentMapValues.nodeBooleanValue(propNode, name + ".coerce"));
                     iterator.remove();
                 } else if (propName.equals("locale")) {
-<<<<<<< HEAD
-                    Locale locale = LocaleUtils.parse(propNode.toString());
-                    builder.locale(locale);
-=======
                     builder.locale(LocaleUtils.parse(propNode.toString()));
->>>>>>> aeac6828
                     iterator.remove();
                 } else if (propName.equals("format")) {
                     builder.dateTimeFormatter(parseDateTimeFormatter(propNode));
