--- conflicted
+++ resolved
@@ -8,11 +8,7 @@
 
 package org.elasticsearch.index.mapper;
 
-<<<<<<< HEAD
-=======
-import org.apache.lucene.index.LeafReaderContext;
 import org.elasticsearch.common.Nullable;
->>>>>>> 2d44cce3
 import org.elasticsearch.search.fetch.subphase.FetchFieldsPhase;
 import org.elasticsearch.search.lookup.ValuesLookup;
 
@@ -26,21 +22,6 @@
  */
 public interface ValueFetcher {
     /**
-<<<<<<< HEAD
-     * Given access to a document's _source, return this field's values.
-     *
-     * In addition to pulling out the values, they will be parsed into a standard form.
-     * For example numeric field mappers make sure to parse the source value into a number
-     * of the right type.
-     *
-     * Note that for array values, the order in which values are returned is undefined and
-     * should not be relied on.
-     *
-     * @param lookup a lookup structure over the document's source.
-     * @return a list a standardized field values.
-     */
-    List<Object> fetchValues(ValuesLookup lookup) throws IOException;
-=======
     * Given access to a document's _source, return this field's values.
     *
     * In addition to pulling out the values, they will be parsed into a standard form.
@@ -50,15 +31,10 @@
     * Note that for array values, the order in which values are returned is undefined and
     * should not be relied on.
     *
-    * @param lookup a lookup structure over the document's source.
+    * @param lookup a lookup structure over the document's values.
     * @param ignoredFields the fields in _ignored that have been ignored for this document because they were malformed
     * @return a list a standardized field values.
     */
-    List<Object> fetchValues(SourceLookup lookup, @Nullable Set<String> ignoredFields) throws IOException;
+    List<Object> fetchValues(ValuesLookup lookup, @Nullable Set<String> ignoredFields) throws IOException;
 
-    /**
-     * Update the leaf reader used to fetch values.
-     */
-    default void setNextReader(LeafReaderContext context) {}
->>>>>>> 2d44cce3
 }