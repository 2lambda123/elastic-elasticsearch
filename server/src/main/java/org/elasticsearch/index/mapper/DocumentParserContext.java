--- conflicted
+++ resolved
@@ -85,17 +85,10 @@
     private final MappingParserContext mappingParserContext;
     private final SourceToParse sourceToParse;
     private final Set<String> ignoredFields;
-<<<<<<< HEAD
-    private final Map<String, List<Mapper.Builder>> dynamicMappers;
+    private final Map<String, List<Mapper>> dynamicMappers;
     private final AtomicInteger dynamicMappersSize;
-    private final Map<String, ObjectMapper.Builder> dynamicObjectMappers;
+    private final Map<String, ObjectMapper> dynamicObjectMappers;
     private final Map<String, List<RuntimeField>> dynamicRuntimeFields;
-=======
-    private final Map<String, List<Mapper>> dynamicMappers;
-    private final Set<String> newFieldsSeen;
-    private final Map<String, ObjectMapper> dynamicObjectMappers;
-    private final List<RuntimeField> dynamicRuntimeFields;
->>>>>>> 47a4b554
     private final DocumentDimensions dimensions;
     private final ObjectMapper parent;
     private final ObjectMapper.Dynamic dynamic;
@@ -110,16 +103,9 @@
         MappingParserContext mappingParserContext,
         SourceToParse sourceToParse,
         Set<String> ignoreFields,
-<<<<<<< HEAD
-        Map<String, List<Mapper.Builder>> dynamicMappers,
-        Map<String, ObjectMapper.Builder> dynamicObjectMappers,
+        Map<String, List<Mapper>> dynamicMappers,
+        Map<String, ObjectMapper> dynamicObjectMappers,
         Map<String, List<RuntimeField>> dynamicRuntimeFields,
-=======
-        Map<String, List<Mapper>> dynamicMappers,
-        Set<String> newFieldsSeen,
-        Map<String, ObjectMapper> dynamicObjectMappers,
-        List<RuntimeField> dynamicRuntimeFields,
->>>>>>> 47a4b554
         String id,
         Field version,
         SeqNoFieldMapper.SequenceIDFields seqID,
@@ -181,16 +167,9 @@
             mappingParserContext,
             source,
             new HashSet<>(),
-<<<<<<< HEAD
-            new LinkedHashMap<>(),
-            new LinkedHashMap<>(),
-            new LinkedHashMap<>(),
-=======
             new HashMap<>(),
-            new HashSet<>(),
             new HashMap<>(),
-            new ArrayList<>(),
->>>>>>> 47a4b554
+            new HashMap<>(),
             null,
             null,
             null,
@@ -331,11 +310,7 @@
      * @throws IllegalArgumentException if the field limit has been exceeded.
      * This can happen when dynamic is set to {@link ObjectMapper.Dynamic#TRUE} or {@link ObjectMapper.Dynamic#RUNTIME}.
      */
-<<<<<<< HEAD
-    public final boolean addDynamicMapper(String fullName, Mapper.Builder builder) {
-=======
-    public final void addDynamicMapper(Mapper mapper) {
->>>>>>> 47a4b554
+    public final boolean addDynamicMapper(Mapper mapper) {
         // eagerly check object depth limit here to avoid stack overflow errors
         if (mapper instanceof ObjectMapper) {
             MappingLookup.checkObjectDepthLimit(indexSettings().getMappingDepthLimit(), mapper.name());
@@ -344,27 +319,20 @@
         // eagerly check field name limit here to avoid OOM errors
         // only check fields that are not already mapped or tracked in order to avoid hitting field limit too early via double-counting
         // note that existing fields can also receive dynamic mapping updates (e.g. constant_keyword to fix the value)
-<<<<<<< HEAD
-        if (mappingLookup.getMapper(fullName) == null
-            && mappingLookup.objectMappers().containsKey(fullName) == false
-            && dynamicMappers.containsKey(fullName) == false) {
-            int builderMapperSize = builder.mapperSize();
-            int additionalFieldsToAdd = getNewFieldsSize() + builderMapperSize;
+        if (mappingLookup.getMapper(mapper.name()) == null
+            && mappingLookup.objectMappers().containsKey(mapper.name()) == false
+            && dynamicMappers.containsKey(mapper.name()) == false) {
+            int mapperSize = mapper.mapperSize();
+            int additionalFieldsToAdd = getNewFieldsSize() + mapperSize;
             if (indexSettings().isIgnoreDynamicFieldsBeyondLimit()) {
                 if (mappingLookup.exceedsLimit(indexSettings().getMappingTotalFieldsLimit(), additionalFieldsToAdd)) {
-                    addIgnoredField(fullName);
+                    addIgnoredField(mapper.name());
                     return false;
                 }
             } else {
                 mappingLookup.checkFieldLimit(indexSettings().getMappingTotalFieldsLimit(), additionalFieldsToAdd);
             }
-            dynamicMappersSize.addAndGet(builderMapperSize);
-=======
-        if (mappingLookup.getMapper(mapper.name()) == null
-            && mappingLookup.objectMappers().containsKey(mapper.name()) == false
-            && newFieldsSeen.add(mapper.name())) {
-            mappingLookup.checkFieldLimit(indexSettings().getMappingTotalFieldsLimit(), newFieldsSeen.size());
->>>>>>> 47a4b554
+            dynamicMappersSize.addAndGet(mapperSize);
         }
         if (mapper instanceof ObjectMapper objectMapper) {
             dynamicObjectMappers.put(objectMapper.name(), objectMapper);
@@ -384,8 +352,7 @@
         // dynamically mapped objects when the incoming document defines no sub-fields in them:
         // 1) by default, they would be empty containers in the mappings, is it then important to map them?
         // 2) they can be the result of applying a dynamic template which may define sub-fields or set dynamic, enabled or subobjects.
-<<<<<<< HEAD
-        dynamicMappers.computeIfAbsent(fullName, k -> new ArrayList<>()).add(builder);
+        dynamicMappers.computeIfAbsent(mapper.name(), k -> new ArrayList<>()).add(mapper);
         return true;
     }
 
@@ -405,9 +372,6 @@
      */
     int getNewFieldsSize() {
         return dynamicMappersSize.get() + dynamicRuntimeFields.size();
-=======
-        dynamicMappers.computeIfAbsent(mapper.name(), k -> new ArrayList<>()).add(mapper);
->>>>>>> 47a4b554
     }
 
     /**
