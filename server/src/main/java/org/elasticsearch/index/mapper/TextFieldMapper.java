/*
 * Licensed to Elasticsearch under one or more contributor
 * license agreements. See the NOTICE file distributed with
 * this work for additional information regarding copyright
 * ownership. Elasticsearch licenses this file to you under
 * the Apache License, Version 2.0 (the "License"); you may
 * not use this file except in compliance with the License.
 * You may obtain a copy of the License at
 *
 *    http://www.apache.org/licenses/LICENSE-2.0
 *
 * Unless required by applicable law or agreed to in writing,
 * software distributed under the License is distributed on an
 * "AS IS" BASIS, WITHOUT WARRANTIES OR CONDITIONS OF ANY
 * KIND, either express or implied.  See the License for the
 * specific language governing permissions and limitations
 * under the License.
 */

package org.elasticsearch.index.mapper;

import org.apache.lucene.analysis.Analyzer;
import org.apache.lucene.analysis.AnalyzerWrapper;
import org.apache.lucene.analysis.CachingTokenFilter;
import org.apache.lucene.analysis.TokenFilter;
import org.apache.lucene.analysis.TokenStream;
import org.apache.lucene.analysis.ngram.EdgeNGramTokenFilter;
import org.apache.lucene.analysis.shingle.FixedShingleFilter;
import org.apache.lucene.analysis.tokenattributes.BytesTermAttribute;
import org.apache.lucene.analysis.tokenattributes.PositionIncrementAttribute;
import org.apache.lucene.analysis.tokenattributes.TermToBytesRefAttribute;
import org.apache.lucene.document.Field;
import org.apache.lucene.document.FieldType;
import org.apache.lucene.index.IndexOptions;
import org.apache.lucene.index.Term;
import org.apache.lucene.queries.intervals.Intervals;
import org.apache.lucene.queries.intervals.IntervalsSource;
import org.apache.lucene.search.AutomatonQuery;
import org.apache.lucene.search.BooleanClause;
import org.apache.lucene.search.BooleanQuery;
import org.apache.lucene.search.ConstantScoreQuery;
import org.apache.lucene.search.MultiPhraseQuery;
import org.apache.lucene.search.MultiTermQuery;
import org.apache.lucene.search.NormsFieldExistsQuery;
import org.apache.lucene.search.PhraseQuery;
import org.apache.lucene.search.PrefixQuery;
import org.apache.lucene.search.Query;
import org.apache.lucene.search.SynonymQuery;
import org.apache.lucene.search.TermQuery;
import org.apache.lucene.search.spans.FieldMaskingSpanQuery;
import org.apache.lucene.search.spans.SpanMultiTermQueryWrapper;
import org.apache.lucene.search.spans.SpanNearQuery;
import org.apache.lucene.search.spans.SpanOrQuery;
import org.apache.lucene.search.spans.SpanQuery;
import org.apache.lucene.search.spans.SpanTermQuery;
import org.apache.lucene.util.BytesRef;
import org.apache.lucene.util.automaton.Automata;
import org.apache.lucene.util.automaton.Automaton;
import org.apache.lucene.util.automaton.Operations;
import org.elasticsearch.Version;
import org.elasticsearch.common.collect.Iterators;
import org.elasticsearch.common.lucene.search.MultiPhrasePrefixQuery;
import org.elasticsearch.common.xcontent.XContentBuilder;
import org.elasticsearch.common.xcontent.support.XContentMapValues;
import org.elasticsearch.index.analysis.AnalyzerScope;
import org.elasticsearch.index.analysis.NamedAnalyzer;
import org.elasticsearch.index.fielddata.IndexFieldData;
import org.elasticsearch.index.fielddata.plain.PagedBytesIndexFieldData;
import org.elasticsearch.index.query.IntervalBuilder;
import org.elasticsearch.index.query.QueryShardContext;
import org.elasticsearch.search.aggregations.support.CoreValuesSourceType;

import java.io.IOException;
import java.util.ArrayList;
import java.util.Arrays;
import java.util.Collections;
import java.util.Iterator;
import java.util.List;
import java.util.Map;
import java.util.Objects;
import java.util.function.IntPredicate;

import static org.elasticsearch.index.mapper.TypeParsers.parseTextField;

/** A {@link FieldMapper} for full-text fields. */
public class TextFieldMapper extends FieldMapper {

    public static final String CONTENT_TYPE = "text";
    private static final int POSITION_INCREMENT_GAP_USE_ANALYZER = -1;

    public static final String FAST_PHRASE_SUFFIX = "._index_phrase";

    public static class Defaults {
        public static final double FIELDDATA_MIN_FREQUENCY = 0;
        public static final double FIELDDATA_MAX_FREQUENCY = Integer.MAX_VALUE;
        public static final int FIELDDATA_MIN_SEGMENT_SIZE = 0;
        public static final int INDEX_PREFIX_MIN_CHARS = 2;
        public static final int INDEX_PREFIX_MAX_CHARS = 5;

        public static final FieldType FIELD_TYPE = new FieldType();

        static {
            FIELD_TYPE.setTokenized(true);
            FIELD_TYPE.setStored(false);
            FIELD_TYPE.setStoreTermVectors(false);
            FIELD_TYPE.setOmitNorms(false);
            FIELD_TYPE.setIndexOptions(IndexOptions.DOCS_AND_FREQS_AND_POSITIONS);
            FIELD_TYPE.freeze();
        }

        /**
         * The default position_increment_gap is set to 100 so that phrase
         * queries of reasonably high slop will not match across field values.
         */
        public static final int POSITION_INCREMENT_GAP = 100;
    }

    public static class Builder extends FieldMapper.Builder<Builder> {

        private int positionIncrementGap = POSITION_INCREMENT_GAP_USE_ANALYZER;
        private int minPrefixChars = -1;
        private int maxPrefixChars = -1;
        private boolean fielddata = false;
        private boolean indexPhrases = false;
        private boolean eagerGlobalOrdinals = false;
        private double fielddataMinFreq = Defaults.FIELDDATA_MIN_FREQUENCY;
        private double fielddataMaxFreq = Defaults.FIELDDATA_MAX_FREQUENCY;
        private int fielddataMinSegSize = Defaults.FIELDDATA_MIN_SEGMENT_SIZE;

        public Builder(String name) {
            super(name, Defaults.FIELD_TYPE);
            builder = this;
        }

        public Builder positionIncrementGap(int positionIncrementGap) {
            if (positionIncrementGap < 0) {
                throw new MapperParsingException("[positions_increment_gap] must be positive, got " + positionIncrementGap);
            }
            this.positionIncrementGap = positionIncrementGap;
            return this;
        }

        public Builder fielddata(boolean fielddata) {
            this.fielddata = fielddata;
            return builder;
        }

        public Builder indexPhrases(boolean indexPhrases) {
            this.indexPhrases = indexPhrases;
            return builder;
        }

        @Override
        public Builder docValues(boolean docValues) {
            if (docValues) {
                throw new IllegalArgumentException("[text] fields do not support doc values");
            }
            return super.docValues(docValues);
        }

        public Builder eagerGlobalOrdinals(boolean eagerGlobalOrdinals) {
            this.eagerGlobalOrdinals = eagerGlobalOrdinals;
            return builder;
        }

        public Builder fielddataFrequencyFilter(double minFreq, double maxFreq, int minSegmentSize) {
            this.fielddataMinFreq = minFreq;
            this.fielddataMaxFreq = maxFreq;
            this.fielddataMinSegSize = minSegmentSize;
            return builder;
        }

        public Builder indexPrefixes(int minChars, int maxChars) {

            if (minChars > maxChars) {
                throw new IllegalArgumentException("min_chars [" + minChars + "] must be less than max_chars [" + maxChars + "]");
            }
            if (minChars < 1) {
                throw new IllegalArgumentException("min_chars [" + minChars + "] must be greater than zero");
            }
            if (maxChars >= 20) {
                throw new IllegalArgumentException("max_chars [" + maxChars + "] must be less than 20");
            }
            this.minPrefixChars = minChars;
            this.maxPrefixChars = maxChars;
            return this;
        }

        private TextFieldType buildFieldType(BuilderContext context) {
            TextFieldType ft = new TextFieldType(buildFullName(context), fieldType, meta);
            ft.setIndexAnalyzer(indexAnalyzer);
            ft.setSearchAnalyzer(searchAnalyzer);
            ft.setSearchQuoteAnalyzer(searchQuoteAnalyzer);
            ft.setEagerGlobalOrdinals(eagerGlobalOrdinals);
            ft.setSimilarity(similarity);
            if (fielddata) {
                ft.setFielddata(true);
                ft.setFielddataMinFrequency(fielddataMinFreq);
                ft.setFielddataMaxFrequency(fielddataMaxFreq);
                ft.setFielddataMinSegmentSize(fielddataMinSegSize);
            }
            return ft;
        }

        private PrefixFieldMapper buildPrefixMapper(BuilderContext context, TextFieldType tft) {
            if (minPrefixChars == -1) {
                return null;
            }
            if (indexed == false) {
                throw new IllegalArgumentException("Cannot set index_prefixes on unindexed field [" + name() + "]");
            }
            /*
             * Mappings before v7.2.1 use {@link Builder#name} instead of {@link Builder#fullName}
             * to build prefix field names so we preserve the name that was used at creation time
             * even if it is different from the expected one (in case the field is nested under an object
             * or a multi-field). This way search will continue to work on old indices and new indices
             * will use the expected full name.
             */
            String fullName = context.indexCreatedVersion().before(Version.V_7_2_1) ? name() : buildFullName(context);
            // Copy the index options of the main field to allow phrase queries on
            // the prefix field.
            FieldType pft = new FieldType(fieldType);
            pft.setOmitNorms(true);
            if (fieldType.indexOptions() == IndexOptions.DOCS_AND_FREQS) {
                // frequencies are not needed because prefix queries always use a constant score
                pft.setIndexOptions(IndexOptions.DOCS);
            } else {
                pft.setIndexOptions(fieldType.indexOptions());
            }
            if (fieldType.storeTermVectorOffsets()) {
                pft.setStoreTermVectorOffsets(true);
            }
            PrefixFieldType prefixFieldType = new PrefixFieldType(tft, fullName + "._index_prefix",
                minPrefixChars, maxPrefixChars, pft.indexOptions().compareTo(IndexOptions.DOCS_AND_FREQS_AND_POSITIONS) >= 0);
            prefixFieldType.setAnalyzer(indexAnalyzer);
            return new PrefixFieldMapper(pft, prefixFieldType);
        }

        private PhraseFieldMapper buildPhraseMapper(BuilderContext context, TextFieldType parent) {
            if (indexPhrases == false) {
                return null;
            }
            if (indexed == false) {
                throw new IllegalArgumentException("Cannot set index_phrases on unindexed field [" + name() + "]");
            }
            if (fieldType.indexOptions().compareTo(IndexOptions.DOCS_AND_FREQS_AND_POSITIONS) < 0) {
                throw new IllegalArgumentException("Cannot set index_phrases on field [" + name() + "] if positions are not enabled");
            }
            FieldType phraseFieldType = new FieldType(fieldType);
            return new PhraseFieldMapper(phraseFieldType, new PhraseFieldType(parent));
        }

        @Override
        public TextFieldMapper build(BuilderContext context) {
            if (positionIncrementGap != POSITION_INCREMENT_GAP_USE_ANALYZER) {
                if (fieldType.indexOptions().compareTo(IndexOptions.DOCS_AND_FREQS_AND_POSITIONS) < 0) {
                    throw new IllegalArgumentException("Cannot set position_increment_gap on field ["
                        + name + "] without positions enabled");
                }
                indexAnalyzer = new NamedAnalyzer(indexAnalyzer, positionIncrementGap);
                searchAnalyzer = new NamedAnalyzer(searchAnalyzer, positionIncrementGap);
                searchQuoteAnalyzer = new NamedAnalyzer(searchQuoteAnalyzer, positionIncrementGap);
            }
            TextFieldType tft = buildFieldType(context);
            return new TextFieldMapper(name,
<<<<<<< HEAD
                    fieldType, tft, positionIncrementGap, buildPrefixMapper(context, tft), buildPhraseMapper(context, tft),
                    context.indexSettings(), multiFieldsBuilder.build(this, context), copyTo);
=======
                    fieldType, tft, positionIncrementGap, buildPrefixMapper(context), buildPhraseMapper(context, tft),
                    multiFieldsBuilder.build(this, context), copyTo);
>>>>>>> 09ff747f
        }
    }

    public static class TypeParser implements Mapper.TypeParser {
        @Override
        public Mapper.Builder parse(String fieldName, Map<String, Object> node, ParserContext parserContext) throws MapperParsingException {
            TextFieldMapper.Builder builder = new TextFieldMapper.Builder(fieldName);
            builder.indexAnalyzer(parserContext.getIndexAnalyzers().getDefaultIndexAnalyzer());
            builder.searchAnalyzer(parserContext.getIndexAnalyzers().getDefaultSearchAnalyzer());
            builder.searchQuoteAnalyzer(parserContext.getIndexAnalyzers().getDefaultSearchQuoteAnalyzer());
            parseTextField(builder, fieldName, node, parserContext);
            for (Iterator<Map.Entry<String, Object>> iterator = node.entrySet().iterator(); iterator.hasNext();) {
                Map.Entry<String, Object> entry = iterator.next();
                String propName = entry.getKey();
                Object propNode = entry.getValue();
                if (propName.equals("position_increment_gap")) {
                    int newPositionIncrementGap = XContentMapValues.nodeIntegerValue(propNode, -1);
                    builder.positionIncrementGap(newPositionIncrementGap);
                    iterator.remove();
                } else if (propName.equals("fielddata")) {
                    builder.fielddata(XContentMapValues.nodeBooleanValue(propNode, "fielddata"));
                    iterator.remove();
                } else if (propName.equals("eager_global_ordinals")) {
                    builder.eagerGlobalOrdinals(XContentMapValues.nodeBooleanValue(propNode, "eager_global_ordinals"));
                    iterator.remove();
                } else if (propName.equals("fielddata_frequency_filter")) {
                    Map<?,?> frequencyFilter = (Map<?, ?>) propNode;
                    double minFrequency = XContentMapValues.nodeDoubleValue(frequencyFilter.remove("min"), 0);
                    double maxFrequency = XContentMapValues.nodeDoubleValue(frequencyFilter.remove("max"), Integer.MAX_VALUE);
                    int minSegmentSize = XContentMapValues.nodeIntegerValue(frequencyFilter.remove("min_segment_size"), 0);
                    builder.fielddataFrequencyFilter(minFrequency, maxFrequency, minSegmentSize);
                    DocumentMapperParser.checkNoRemainingFields(propName, frequencyFilter, parserContext.indexVersionCreated());
                    iterator.remove();
                } else if (propName.equals("index_prefixes")) {
                    Map<?, ?> indexPrefix = (Map<?, ?>) propNode;
                    int minChars = XContentMapValues.nodeIntegerValue(indexPrefix.remove("min_chars"),
                        Defaults.INDEX_PREFIX_MIN_CHARS);
                    int maxChars = XContentMapValues.nodeIntegerValue(indexPrefix.remove("max_chars"),
                        Defaults.INDEX_PREFIX_MAX_CHARS);
                    builder.indexPrefixes(minChars, maxChars);
                    DocumentMapperParser.checkNoRemainingFields(propName, indexPrefix, parserContext.indexVersionCreated());
                    iterator.remove();
                } else if (propName.equals("index_phrases")) {
                    builder.indexPhrases(XContentMapValues.nodeBooleanValue(propNode, "index_phrases"));
                    iterator.remove();
                }
            }
            return builder;
        }
    }

    private static class PhraseWrappedAnalyzer extends AnalyzerWrapper {

        private final Analyzer delegate;

        PhraseWrappedAnalyzer(Analyzer delegate) {
            super(delegate.getReuseStrategy());
            this.delegate = delegate;
        }

        @Override
        protected Analyzer getWrappedAnalyzer(String fieldName) {
            return delegate;
        }

        @Override
        protected TokenStreamComponents wrapComponents(String fieldName, TokenStreamComponents components) {
            return new TokenStreamComponents(components.getSource(), new FixedShingleFilter(components.getTokenStream(), 2));
        }
    }

    private static class PrefixWrappedAnalyzer extends AnalyzerWrapper {

        private final int minChars;
        private final int maxChars;
        private final Analyzer delegate;

        PrefixWrappedAnalyzer(Analyzer delegate, int minChars, int maxChars) {
            super(delegate.getReuseStrategy());
            this.delegate = delegate;
            this.minChars = minChars;
            this.maxChars = maxChars;
        }

        @Override
        protected Analyzer getWrappedAnalyzer(String fieldName) {
            return delegate;
        }

        @Override
        protected TokenStreamComponents wrapComponents(String fieldName, TokenStreamComponents components) {
            TokenFilter filter = new EdgeNGramTokenFilter(components.getTokenStream(), minChars, maxChars, false);
            return new TokenStreamComponents(components.getSource(), filter);
        }
    }

    private static final class PhraseFieldType extends StringFieldType {

        final TextFieldType parent;

        PhraseFieldType(TextFieldType parent) {
            super(parent.name() + FAST_PHRASE_SUFFIX, true, false, parent.getTextSearchInfo(), Collections.emptyMap());
            setAnalyzer(parent.indexAnalyzer().name(), parent.indexAnalyzer().analyzer());
            this.parent = parent;
        }

        void setAnalyzer(String name, Analyzer delegate) {
            setIndexAnalyzer(new NamedAnalyzer(name, AnalyzerScope.INDEX, new PhraseWrappedAnalyzer(delegate)));
        }

        @Override
        public MappedFieldType clone() {
            return new PhraseFieldType(parent);
        }

        @Override
        public String typeName() {
            return "phrase";
        }

        @Override
        public Query existsQuery(QueryShardContext context) {
            throw new UnsupportedOperationException();
        }
    }

    static final class PrefixFieldType extends StringFieldType {

        final int minChars;
        final int maxChars;
        final TextFieldType parentField;
        final boolean hasPositions;

        PrefixFieldType(TextFieldType parentField, String name, int minChars, int maxChars, boolean hasPositions) {
            super(name, true, false, parentField.getTextSearchInfo(), Collections.emptyMap());
            this.minChars = minChars;
            this.maxChars = maxChars;
            this.parentField = parentField;
            this.hasPositions = hasPositions;
        }

        void setAnalyzer(NamedAnalyzer delegate) {
            setIndexAnalyzer(new NamedAnalyzer(delegate.name(), AnalyzerScope.INDEX,
                new PrefixWrappedAnalyzer(delegate.analyzer(), minChars, maxChars)));
        }

        boolean accept(int length) {
            return length >= minChars - 1 && length <= maxChars;
        }

        void doXContent(XContentBuilder builder) throws IOException {
            builder.startObject("index_prefixes");
            builder.field("min_chars", minChars);
            builder.field("max_chars", maxChars);
            builder.endObject();
        }

        @Override
        public Query prefixQuery(String value, MultiTermQuery.RewriteMethod method, QueryShardContext context) {
            if (value.length() >= minChars) {
                return super.termQuery(value, context);
            }
            List<Automaton> automata = new ArrayList<>();
            automata.add(Automata.makeString(value));
            for (int i = value.length(); i < minChars; i++) {
                automata.add(Automata.makeAnyChar());
            }
            Automaton automaton = Operations.concatenate(automata);
            AutomatonQuery query = new AutomatonQuery(new Term(name(), value + "*"), automaton);
            query.setRewriteMethod(method);
            return new BooleanQuery.Builder()
                .add(query, BooleanClause.Occur.SHOULD)
                .add(new TermQuery(new Term(parentField.name(), value)), BooleanClause.Occur.SHOULD)
                .build();
        }

        public IntervalsSource intervals(BytesRef term) {
            if (hasPositions == false) {
                throw new IllegalArgumentException("Cannot create intervals over a field [" + name() + "] without indexed positions");
            }
            if (term.length > maxChars) {
                return Intervals.prefix(term);
            }
            if (term.length >= minChars) {
                return Intervals.fixField(name(), Intervals.term(term));
            }
            String wildcardTerm = term.utf8ToString() + "?".repeat(Math.max(0, minChars - term.length));
            return Intervals.or(Intervals.fixField(name(), Intervals.wildcard(new BytesRef(wildcardTerm))), Intervals.term(term));
        }

        @Override
        public PrefixFieldType clone() {
            return new PrefixFieldType(parentField, name(), minChars, maxChars, hasPositions);
        }

        @Override
        public String typeName() {
            return "prefix";
        }

        @Override
        public String toString() {
            return super.toString() + ",prefixChars=" + minChars + ":" + maxChars;
        }

        @Override
        public Query existsQuery(QueryShardContext context) {
            throw new UnsupportedOperationException();
        }

        @Override
        public boolean equals(Object o) {
            if (this == o) return true;
            if (o == null || getClass() != o.getClass()) return false;
            if (!super.equals(o)) return false;
            PrefixFieldType that = (PrefixFieldType) o;
            return minChars == that.minChars &&
                maxChars == that.maxChars;
        }

        @Override
        public int hashCode() {
            return Objects.hash(super.hashCode(), minChars, maxChars);
        }
    }

    private static final class PhraseFieldMapper extends FieldMapper {

        PhraseFieldMapper(FieldType fieldType, PhraseFieldType mappedFieldType) {
            super(mappedFieldType.name(), fieldType, mappedFieldType, MultiFields.empty(), CopyTo.empty());
        }

        @Override
        protected void parseCreateField(ParseContext context) throws IOException {
            throw new UnsupportedOperationException();
        }

        @Override
        protected void mergeOptions(FieldMapper other, List<String> conflicts) {

        }

        @Override
        protected String contentType() {
            return "phrase";
        }
    }

    private static final class PrefixFieldMapper extends FieldMapper {

        protected PrefixFieldMapper(FieldType fieldType, PrefixFieldType mappedFieldType) {
            super(mappedFieldType.name(), fieldType, mappedFieldType, MultiFields.empty(), CopyTo.empty());
        }

        void addField(ParseContext context, String value) {
            context.doc().add(new Field(fieldType().name(), value, fieldType));
        }

        @Override
        protected void parseCreateField(ParseContext context) {
            throw new UnsupportedOperationException();
        }

        @Override
        protected void mergeOptions(FieldMapper other, List<String> conflicts) {

        }

        @Override
        protected String contentType() {
            return "prefix";
        }

        @Override
        public String toString() {
            return fieldType().toString();
        }
    }

    public static class TextFieldType extends StringFieldType {

        private boolean fielddata;
        private double fielddataMinFrequency;
        private double fielddataMaxFrequency;
        private int fielddataMinSegmentSize;
        private PrefixFieldType prefixFieldType;
        private boolean indexPhrases = false;
        private final FieldType indexedFieldType;

        public TextFieldType(String name, FieldType indexedFieldType, Map<String, String> meta) {
            super(name, indexedFieldType.indexOptions() != IndexOptions.NONE, false,
                TextSearchInfo.fromFieldType(indexedFieldType), meta);
            this.indexedFieldType = indexedFieldType;
            fielddata = false;
            fielddataMinFrequency = Defaults.FIELDDATA_MIN_FREQUENCY;
            fielddataMaxFrequency = Defaults.FIELDDATA_MAX_FREQUENCY;
            fielddataMinSegmentSize = Defaults.FIELDDATA_MIN_SEGMENT_SIZE;
        }

        public TextFieldType(String name, boolean indexed, Map<String, String> meta) {
            super(name, indexed, false, TextSearchInfo.fromFieldType(Defaults.FIELD_TYPE), meta);
            this.indexedFieldType = Defaults.FIELD_TYPE;
            fielddata = false;
        }

        public TextFieldType(String name) {
            this(name, Defaults.FIELD_TYPE, Collections.emptyMap());
        }

        protected TextFieldType(TextFieldType ref) {
            super(ref);
            this.fielddata = ref.fielddata;
            this.fielddataMinFrequency = ref.fielddataMinFrequency;
            this.fielddataMaxFrequency = ref.fielddataMaxFrequency;
            this.fielddataMinSegmentSize = ref.fielddataMinSegmentSize;
            this.indexPhrases = ref.indexPhrases;
            if (ref.prefixFieldType != null) {
                this.prefixFieldType = ref.prefixFieldType.clone();
            }
            this.indexedFieldType = ref.indexedFieldType;
        }

        @Override
        public TextFieldType clone() {
            return new TextFieldType(this);
        }

        @Override
        public boolean equals(Object o) {
            if (super.equals(o) == false) {
                return false;
            }
            TextFieldType that = (TextFieldType) o;
            return fielddata == that.fielddata
                    && indexPhrases == that.indexPhrases
                    && Objects.equals(prefixFieldType, that.prefixFieldType)
                    && fielddataMinFrequency == that.fielddataMinFrequency
                    && fielddataMaxFrequency == that.fielddataMaxFrequency
                    && fielddataMinSegmentSize == that.fielddataMinSegmentSize;
        }

        @Override
        public int hashCode() {
            return Objects.hash(super.hashCode(), fielddata, indexPhrases, prefixFieldType,
                    fielddataMinFrequency, fielddataMaxFrequency, fielddataMinSegmentSize);
        }

        public boolean fielddata() {
            return fielddata;
        }

        public void setFielddata(boolean fielddata) {
            this.fielddata = fielddata;
        }

        public double fielddataMinFrequency() {
            return fielddataMinFrequency;
        }

        public void setFielddataMinFrequency(double fielddataMinFrequency) {
            this.fielddataMinFrequency = fielddataMinFrequency;
        }

        public double fielddataMaxFrequency() {
            return fielddataMaxFrequency;
        }

        public void setFielddataMaxFrequency(double fielddataMaxFrequency) {
            this.fielddataMaxFrequency = fielddataMaxFrequency;
        }

        public int fielddataMinSegmentSize() {
            return fielddataMinSegmentSize;
        }

        public void setFielddataMinSegmentSize(int fielddataMinSegmentSize) {
            this.fielddataMinSegmentSize = fielddataMinSegmentSize;
        }

        void setPrefixFieldType(PrefixFieldType prefixFieldType) {
            this.prefixFieldType = prefixFieldType;
        }

        void setIndexPhrases(boolean indexPhrases) {
            this.indexPhrases = indexPhrases;
        }

        public PrefixFieldType getPrefixFieldType() {
            return this.prefixFieldType;
        }

        @Override
        public String typeName() {
            return CONTENT_TYPE;
        }

        @Override
        public Query prefixQuery(String value, MultiTermQuery.RewriteMethod method, QueryShardContext context) {
            if (prefixFieldType == null || prefixFieldType.accept(value.length()) == false) {
                return super.prefixQuery(value, method, context);
            }
            Query tq = prefixFieldType.prefixQuery(value, method, context);
            if (method == null || method == MultiTermQuery.CONSTANT_SCORE_REWRITE
                || method == MultiTermQuery.CONSTANT_SCORE_BOOLEAN_REWRITE) {
                return new ConstantScoreQuery(tq);
            }
            return tq;
        }

        @Override
        public SpanQuery spanPrefixQuery(String value, SpanMultiTermQueryWrapper.SpanRewriteMethod method, QueryShardContext context) {
            failIfNotIndexed();
            if (prefixFieldType != null
                    && value.length() >= prefixFieldType.minChars
                    && value.length() <= prefixFieldType.maxChars
                    && prefixFieldType.getTextSearchInfo().hasPositions()) {

                return new FieldMaskingSpanQuery(new SpanTermQuery(new Term(prefixFieldType.name(), indexedValueForSearch(value))), name());
            } else {
                SpanMultiTermQueryWrapper<?> spanMulti =
                    new SpanMultiTermQueryWrapper<>(new PrefixQuery(new Term(name(), indexedValueForSearch(value))));
                spanMulti.setRewriteMethod(method);
                return spanMulti;
            }
        }

        @Override
        public Query existsQuery(QueryShardContext context) {
            if (indexedFieldType.omitNorms()) {
                return new TermQuery(new Term(FieldNamesFieldMapper.NAME, name()));
            } else {
                return new NormsFieldExistsQuery(name());
            }
        }

        @Override
        public IntervalsSource intervals(String text, int maxGaps, boolean ordered,
                                         NamedAnalyzer analyzer, boolean prefix) throws IOException {
            if (getTextSearchInfo().hasPositions() == false) {
                throw new IllegalArgumentException("Cannot create intervals over field [" + name() + "] with no positions indexed");
            }
            if (analyzer == null) {
                analyzer = searchAnalyzer();
            }
            if (prefix) {
                BytesRef normalizedTerm = analyzer.normalize(name(), text);
                if (prefixFieldType != null) {
                    return prefixFieldType.intervals(normalizedTerm);
                }
                return Intervals.prefix(normalizedTerm);
            }
            IntervalBuilder builder = new IntervalBuilder(name(), analyzer == null ? searchAnalyzer() : analyzer);
            return builder.analyzeText(text, maxGaps, ordered);
        }

        @Override
        public Query phraseQuery(TokenStream stream, int slop, boolean enablePosIncrements) throws IOException {
            String field = name();
            // we can't use the index_phrases shortcut with slop, if there are gaps in the stream,
            // or if the incoming token stream is the output of a token graph due to
            // https://issues.apache.org/jira/browse/LUCENE-8916
            if (indexPhrases && slop == 0 && hasGaps(stream) == false && stream.hasAttribute(BytesTermAttribute.class) == false) {
                stream = new FixedShingleFilter(stream, 2);
                field = field + FAST_PHRASE_SUFFIX;
            }
            PhraseQuery.Builder builder = new PhraseQuery.Builder();
            builder.setSlop(slop);

            TermToBytesRefAttribute termAtt = stream.getAttribute(TermToBytesRefAttribute.class);
            PositionIncrementAttribute posIncrAtt = stream.getAttribute(PositionIncrementAttribute.class);
            int position = -1;

            stream.reset();
            while (stream.incrementToken()) {
                if (termAtt.getBytesRef() == null) {
                    throw new IllegalStateException("Null term while building phrase query");
                }
                if (enablePosIncrements) {
                    position += posIncrAtt.getPositionIncrement();
                }
                else {
                    position += 1;
                }
                builder.add(new Term(field, termAtt.getBytesRef()), position);
            }

            return builder.build();
        }

        @Override
        public Query multiPhraseQuery(TokenStream stream, int slop, boolean enablePositionIncrements) throws IOException {
            String field = name();
            if (indexPhrases && slop == 0 && hasGaps(stream) == false) {
                stream = new FixedShingleFilter(stream, 2);
                field = field + FAST_PHRASE_SUFFIX;
            }
            return createPhraseQuery(stream, field, slop, enablePositionIncrements);
        }

        @Override
        public Query phrasePrefixQuery(TokenStream stream, int slop, int maxExpansions) throws IOException {
            return analyzePhrasePrefix(stream, slop, maxExpansions);
        }

        private Query analyzePhrasePrefix(TokenStream stream, int slop, int maxExpansions) throws IOException {
            String prefixField = prefixFieldType == null || slop > 0 ? null : prefixFieldType.name();
            IntPredicate usePrefix = (len) -> len >= prefixFieldType.minChars && len <= prefixFieldType.maxChars;
            return createPhrasePrefixQuery(stream, name(), slop, maxExpansions, prefixField, usePrefix);
        }

        public static boolean hasGaps(TokenStream stream) throws IOException {
            assert stream instanceof CachingTokenFilter;
            PositionIncrementAttribute posIncAtt = stream.getAttribute(PositionIncrementAttribute.class);
            stream.reset();
            while (stream.incrementToken()) {
                if (posIncAtt.getPositionIncrement() > 1) {
                    return true;
                }
            }
            return false;
        }

        @Override
        public IndexFieldData.Builder fielddataBuilder(String fullyQualifiedIndexName) {
            if (fielddata == false) {
                throw new IllegalArgumentException("Text fields are not optimised for operations that require per-document "
                    + "field data like aggregations and sorting, so these operations are disabled by default. Please use a "
                    + "keyword field instead. Alternatively, set fielddata=true on [" + name() + "] in order to load "
                    + "field data by uninverting the inverted index. Note that this can use significant memory.");
            }
            return new PagedBytesIndexFieldData.Builder(
                fielddataMinFrequency,
                fielddataMaxFrequency,
                fielddataMinSegmentSize,
                CoreValuesSourceType.BYTES
            );
        }

    }

    private final int positionIncrementGap;
    private PrefixFieldMapper prefixFieldMapper;
    private PhraseFieldMapper phraseFieldMapper;

    protected TextFieldMapper(String simpleName, FieldType fieldType, TextFieldType mappedFieldType,
                                int positionIncrementGap, PrefixFieldMapper prefixFieldMapper,
                                PhraseFieldMapper phraseFieldMapper,
                                MultiFields multiFields, CopyTo copyTo) {
        super(simpleName, fieldType, mappedFieldType, multiFields, copyTo);
        assert fieldType.tokenized();
        assert mappedFieldType.hasDocValues() == false;
        if (fieldType.indexOptions() == IndexOptions.NONE && fieldType().fielddata()) {
            throw new IllegalArgumentException("Cannot enable fielddata on a [text] field that is not indexed: [" + name() + "]");
        }
        this.positionIncrementGap = positionIncrementGap;
        this.prefixFieldMapper = prefixFieldMapper;
        this.phraseFieldMapper = phraseFieldMapper;
        if (prefixFieldMapper != null) {
            mappedFieldType.setPrefixFieldType((PrefixFieldType)prefixFieldMapper.mappedFieldType);
        }
        mappedFieldType.setIndexPhrases(phraseFieldMapper != null);
    }

    @Override
    protected TextFieldMapper clone() {
        return (TextFieldMapper) super.clone();
    }

    public int getPositionIncrementGap() {
        return this.positionIncrementGap;
    }

    @Override
    protected void parseCreateField(ParseContext context) throws IOException {
        final String value;
        if (context.externalValueSet()) {
            value = context.externalValue().toString();
        } else {
            value = context.parser().textOrNull();
        }

        if (value == null) {
            return;
        }

        if (fieldType.indexOptions() != IndexOptions.NONE || fieldType.stored()) {
            Field field = new Field(fieldType().name(), value, fieldType);
            context.doc().add(field);
            if (fieldType.omitNorms()) {
                createFieldNamesField(context);
            }
            if (prefixFieldMapper != null) {
                prefixFieldMapper.addField(context, value);
            }
            if (phraseFieldMapper != null) {
                context.doc().add(new Field(phraseFieldMapper.fieldType().name(), value, phraseFieldMapper.fieldType));
            }
        }
    }

    @Override
    public Iterator<Mapper> iterator() {
        List<Mapper> subIterators = new ArrayList<>();
        if (prefixFieldMapper != null) {
            subIterators.add(prefixFieldMapper);
        }
        if (phraseFieldMapper != null) {
            subIterators.add(phraseFieldMapper);
        }
        if (subIterators.size() == 0) {
            return super.iterator();
        }
        return Iterators.concat(super.iterator(), subIterators.iterator());
    }

    @Override
    protected String contentType() {
        return CONTENT_TYPE;
    }

    @Override
    protected void mergeOptions(FieldMapper other, List<String> conflicts) {
        TextFieldMapper mw = (TextFieldMapper) other;
        if (Objects.equals(mw.fieldType().similarity(), this.fieldType().similarity()) == false) {
            conflicts.add("mapper [" + name() + "] has different [similarity] settings");
        }
        if (mw.fieldType().indexPhrases != this.fieldType().indexPhrases) {
            conflicts.add("mapper [" + name() + "] has different [index_phrases] settings");
        }
        if (Objects.equals(mw.fieldType().prefixFieldType, this.fieldType().prefixFieldType) == false) {
            conflicts.add("mapper [" + name() + "] has different [index_prefixes] settings");
        }
        if (this.prefixFieldMapper != null && mw.prefixFieldMapper != null) {
            this.prefixFieldMapper = (PrefixFieldMapper) this.prefixFieldMapper.merge(mw.prefixFieldMapper);
        }
        if (this.phraseFieldMapper != null && mw.phraseFieldMapper != null) {
            this.phraseFieldMapper = (PhraseFieldMapper) this.phraseFieldMapper.merge(mw.phraseFieldMapper);
        }
        this.fieldType().setSearchAnalyzer(mw.fieldType().searchAnalyzer());
        this.fieldType().setSearchQuoteAnalyzer(mw.fieldType().searchQuoteAnalyzer());
    }

    @Override
    public TextFieldType fieldType() {
        return (TextFieldType) super.fieldType();
    }

    @Override
    protected boolean docValuesByDefault() {
        return false;
    }

    @Override
    protected void doXContentBody(XContentBuilder builder, boolean includeDefaults, Params params) throws IOException {
        super.doXContentBody(builder, includeDefaults, params);
        if (includeDefaults || (mappedFieldType.isSearchable() && fieldType.indexOptions() != Defaults.FIELD_TYPE.indexOptions())) {
            builder.field("index_options", indexOptionToString(fieldType.indexOptions()));
        }
        if (includeDefaults || fieldType.storeTermVectors() != Defaults.FIELD_TYPE.storeTermVectors()) {
            builder.field("term_vector", termVectorOptionsToString(fieldType));
        }
        if (includeDefaults || fieldType.omitNorms()) {
            builder.field("norms", fieldType.omitNorms() == false);
        }
        doXContentAnalyzers(builder, includeDefaults);

        if (includeDefaults || fieldType().eagerGlobalOrdinals()) {
            builder.field("eager_global_ordinals", fieldType().eagerGlobalOrdinals());
        }
        if (positionIncrementGap != POSITION_INCREMENT_GAP_USE_ANALYZER) {
            builder.field("position_increment_gap", positionIncrementGap);
        }

        if (includeDefaults || fieldType().fielddata() != false) {
            builder.field("fielddata", fieldType().fielddata());
        }
        if (fieldType().fielddata()) {
            if (includeDefaults
                    || fieldType().fielddataMinFrequency() != Defaults.FIELDDATA_MIN_FREQUENCY
                    || fieldType().fielddataMaxFrequency() != Defaults.FIELDDATA_MAX_FREQUENCY
                    || fieldType().fielddataMinSegmentSize() != Defaults.FIELDDATA_MIN_SEGMENT_SIZE) {
                builder.startObject("fielddata_frequency_filter");
                if (includeDefaults || fieldType().fielddataMinFrequency() != Defaults.FIELDDATA_MIN_FREQUENCY) {
                    builder.field("min", fieldType().fielddataMinFrequency());
                }
                if (includeDefaults || fieldType().fielddataMaxFrequency() != Defaults.FIELDDATA_MAX_FREQUENCY) {
                    builder.field("max", fieldType().fielddataMaxFrequency());
                }
                if (includeDefaults || fieldType().fielddataMinSegmentSize() != Defaults.FIELDDATA_MIN_SEGMENT_SIZE) {
                    builder.field("min_segment_size", fieldType().fielddataMinSegmentSize());
                }
                builder.endObject();
            }
        }
        if (fieldType().prefixFieldType != null) {
            fieldType().prefixFieldType.doXContent(builder);
        }
        if (fieldType().indexPhrases) {
            builder.field("index_phrases", fieldType().indexPhrases);
        }
    }

    public static Query createPhraseQuery(TokenStream stream, String field, int slop, boolean enablePositionIncrements) throws IOException {
        MultiPhraseQuery.Builder mpqb = new MultiPhraseQuery.Builder();
        mpqb.setSlop(slop);

        TermToBytesRefAttribute termAtt = stream.getAttribute(TermToBytesRefAttribute.class);

        PositionIncrementAttribute posIncrAtt = stream.getAttribute(PositionIncrementAttribute.class);
        int position = -1;

        List<Term> multiTerms = new ArrayList<>();
        stream.reset();
        while (stream.incrementToken()) {
            int positionIncrement = posIncrAtt.getPositionIncrement();

            if (positionIncrement > 0 && multiTerms.size() > 0) {
                if (enablePositionIncrements) {
                    mpqb.add(multiTerms.toArray(new Term[0]), position);
                } else {
                    mpqb.add(multiTerms.toArray(new Term[0]));
                }
                multiTerms.clear();
            }
            position += positionIncrement;
            multiTerms.add(new Term(field, termAtt.getBytesRef()));
        }

        if (enablePositionIncrements) {
            mpqb.add(multiTerms.toArray(new Term[0]), position);
        } else {
            mpqb.add(multiTerms.toArray(new Term[0]));
        }
        return mpqb.build();
    }

    public static Query createPhrasePrefixQuery(TokenStream stream, String field, int slop, int maxExpansions,
                                                String prefixField, IntPredicate usePrefixField) throws IOException {
        MultiPhrasePrefixQuery builder = new MultiPhrasePrefixQuery(field);
        builder.setSlop(slop);
        builder.setMaxExpansions(maxExpansions);

        List<Term> currentTerms = new ArrayList<>();

        TermToBytesRefAttribute termAtt = stream.getAttribute(TermToBytesRefAttribute.class);
        PositionIncrementAttribute posIncrAtt = stream.getAttribute(PositionIncrementAttribute.class);

        stream.reset();
        int position = -1;
        while (stream.incrementToken()) {
            if (posIncrAtt.getPositionIncrement() != 0) {
                if (currentTerms.isEmpty() == false) {
                    builder.add(currentTerms.toArray(new Term[0]), position);
                }
                position += posIncrAtt.getPositionIncrement();
                currentTerms.clear();
            }
            currentTerms.add(new Term(field, termAtt.getBytesRef()));
        }
        builder.add(currentTerms.toArray(new Term[0]), position);
        if (prefixField == null) {
            return builder;
        }

        int lastPos = builder.getTerms().length - 1;
        final Term[][] terms = builder.getTerms();
        final int[] positions = builder.getPositions();
        for (Term term : terms[lastPos]) {
            String value = term.text();
            if (usePrefixField.test(value.length()) == false) {
                return builder;
            }
        }

        if (terms.length == 1) {
            Term[] newTerms = Arrays.stream(terms[0])
                .map(term -> new Term(prefixField, term.bytes()))
                .toArray(Term[]::new);
            return new SynonymQuery(newTerms);
        }

        SpanNearQuery.Builder spanQuery = new SpanNearQuery.Builder(field, true);
        spanQuery.setSlop(slop);
        int previousPos = -1;
        for (int i = 0; i < terms.length; i++) {
            Term[] posTerms = terms[i];
            int posInc = positions[i] - previousPos;
            previousPos = positions[i];
            if (posInc > 1) {
                spanQuery.addGap(posInc - 1);
            }
            if (i == lastPos) {
                if (posTerms.length == 1) {
                    FieldMaskingSpanQuery fieldMask =
                        new FieldMaskingSpanQuery(new SpanTermQuery(new Term(prefixField, posTerms[0].bytes())), field);
                    spanQuery.addClause(fieldMask);
                } else {
                    SpanQuery[] queries = Arrays.stream(posTerms)
                        .map(term -> new FieldMaskingSpanQuery(
                            new SpanTermQuery(new Term(prefixField, term.bytes())), field)
                        )
                        .toArray(SpanQuery[]::new);
                    spanQuery.addClause(new SpanOrQuery(queries));
                }
            } else {
                if (posTerms.length == 1) {
                    spanQuery.addClause(new SpanTermQuery(posTerms[0]));
                } else {
                    SpanTermQuery[] queries = Arrays.stream(posTerms)
                        .map(SpanTermQuery::new)
                        .toArray(SpanTermQuery[]::new);
                    spanQuery.addClause(new SpanOrQuery(queries));
                }
            }
        }
        return spanQuery.build();
    }
}<|MERGE_RESOLUTION|>--- conflicted
+++ resolved
@@ -263,13 +263,8 @@
             }
             TextFieldType tft = buildFieldType(context);
             return new TextFieldMapper(name,
-<<<<<<< HEAD
                     fieldType, tft, positionIncrementGap, buildPrefixMapper(context, tft), buildPhraseMapper(context, tft),
-                    context.indexSettings(), multiFieldsBuilder.build(this, context), copyTo);
-=======
-                    fieldType, tft, positionIncrementGap, buildPrefixMapper(context), buildPhraseMapper(context, tft),
                     multiFieldsBuilder.build(this, context), copyTo);
->>>>>>> 09ff747f
         }
     }
 
