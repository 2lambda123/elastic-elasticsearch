/*
 * Copyright Elasticsearch B.V. and/or licensed to Elasticsearch B.V. under one
 * or more contributor license agreements. Licensed under the Elastic License
 * 2.0 and the Server Side Public License, v 1; you may not use this file except
 * in compliance with, at your election, the Elastic License 2.0 or the Server
 * Side Public License, v 1.
 */

package org.elasticsearch.index.mapper;

import org.apache.lucene.document.InetAddressPoint;
import org.apache.lucene.search.BooleanClause.Occur;
import org.apache.lucene.search.BooleanQuery;
import org.apache.lucene.search.Query;
import org.apache.lucene.util.BytesRef;
import org.elasticsearch.common.lucene.BytesRefs;
import org.elasticsearch.common.network.InetAddresses;
import org.elasticsearch.common.time.DateMathParser;
import org.elasticsearch.common.util.BigArrays;
import org.elasticsearch.common.util.BytesRefHash;
import org.elasticsearch.core.Tuple;
import org.elasticsearch.index.fielddata.FieldDataContext;
import org.elasticsearch.index.fielddata.IpScriptFieldData;
import org.elasticsearch.index.query.SearchExecutionContext;
import org.elasticsearch.script.CompositeFieldScript;
import org.elasticsearch.script.IpFieldScript;
import org.elasticsearch.script.Script;
import org.elasticsearch.script.field.IpDocValuesField;
import org.elasticsearch.search.DocValueFormat;
import org.elasticsearch.search.lookup.SearchLookup;
import org.elasticsearch.search.runtime.IpScriptFieldExistsQuery;
import org.elasticsearch.search.runtime.IpScriptFieldRangeQuery;
import org.elasticsearch.search.runtime.IpScriptFieldTermQuery;
import org.elasticsearch.search.runtime.IpScriptFieldTermsQuery;

import java.net.InetAddress;
import java.time.ZoneId;
import java.util.ArrayList;
import java.util.Collection;
import java.util.List;
import java.util.Map;
import java.util.function.Function;

public final class IpScriptFieldType extends AbstractScriptFieldType<IpFieldScript.LeafFactory> {

    public static final RuntimeField.Parser PARSER = new RuntimeField.Parser(name -> new Builder<>(name, IpFieldScript.CONTEXT) {
        @Override
        AbstractScriptFieldType<?> createFieldType(String name, IpFieldScript.Factory factory, Script script, Map<String, String> meta) {
            return new IpScriptFieldType(name, factory, getScript(), meta());
        }

        @Override
        IpFieldScript.Factory getParseFromSourceFactory() {
            return IpFieldScript.PARSE_FROM_SOURCE;
        }

        @Override
        IpFieldScript.Factory getCompositeLeafFactory(Function<SearchLookup, CompositeFieldScript.LeafFactory> parentScriptFactory) {
            return IpFieldScript.leafAdapter(parentScriptFactory);
        }
    });

    IpScriptFieldType(String name, IpFieldScript.Factory scriptFactory, Script script, Map<String, String> meta) {
        super(
            name,
            searchLookup -> scriptFactory.newFactory(name, script.getParams(), searchLookup),
            script,
            scriptFactory.isResultDeterministic(),
            meta
        );
    }

    @Override
    public String typeName() {
        return IpFieldMapper.CONTENT_TYPE;
    }

    @Override
    public Object valueForDisplay(Object value) {
        if (value == null) {
            return null;
        }
        return DocValueFormat.IP.format((BytesRef) value);
    }

    @Override
    public DocValueFormat docValueFormat(String format, ZoneId timeZone) {
        checkNoFormat(format);
        checkNoTimeZone(timeZone);
        return DocValueFormat.IP;
    }

    @Override
<<<<<<< HEAD
    public IpScriptFieldData.Builder fielddataBuilder(
        String fullyQualifiedIndexName,
        Supplier<SearchLookup> searchLookup,
        FielddataOperation operation
    ) {
        return new IpScriptFieldData.Builder(name(), leafFactory(searchLookup.get()), IpDocValuesField::new);
=======
    public IpScriptFieldData.Builder fielddataBuilder(FieldDataContext fieldDataContext) {
        return new IpScriptFieldData.Builder(name(), leafFactory(fieldDataContext.lookupSupplier().get()), IpDocValuesField::new);
>>>>>>> 9b5cd671
    }

    @Override
    public Query existsQuery(SearchExecutionContext context) {
        applyScriptContext(context);
        return new IpScriptFieldExistsQuery(script, leafFactory(context), name());
    }

    @Override
    public Query rangeQuery(
        Object lowerTerm,
        Object upperTerm,
        boolean includeLower,
        boolean includeUpper,
        ZoneId timeZone,
        DateMathParser parser,
        SearchExecutionContext context
    ) {
        applyScriptContext(context);
        return IpFieldMapper.IpFieldType.rangeQuery(
            lowerTerm,
            upperTerm,
            includeLower,
            includeUpper,
            (lower, upper) -> new IpScriptFieldRangeQuery(
                script,
                leafFactory(context),
                name(),
                new BytesRef(InetAddressPoint.encode(lower)),
                new BytesRef(InetAddressPoint.encode(upper))
            )
        );
    }

    @Override
    public Query termQuery(Object value, SearchExecutionContext context) {
        applyScriptContext(context);
        if (value instanceof InetAddress) {
            return inetAddressQuery((InetAddress) value, context);
        }
        String term = BytesRefs.toString(value);
        if (term.contains("/")) {
            return cidrQuery(term, context);
        }
        InetAddress address = InetAddresses.forString(term);
        return inetAddressQuery(address, context);
    }

    private Query inetAddressQuery(InetAddress address, SearchExecutionContext context) {
        return new IpScriptFieldTermQuery(script, leafFactory(context), name(), new BytesRef(InetAddressPoint.encode(address)));
    }

    @Override
    public Query termsQuery(Collection<?> values, SearchExecutionContext context) {
        applyScriptContext(context);
        BytesRefHash terms = new BytesRefHash(values.size(), BigArrays.NON_RECYCLING_INSTANCE);
        List<Query> cidrQueries = null;
        for (Object value : values) {
            if (value instanceof InetAddress) {
                terms.add(new BytesRef(InetAddressPoint.encode((InetAddress) value)));
                continue;
            }
            String term = BytesRefs.toString(value);
            if (false == term.contains("/")) {
                terms.add(new BytesRef(InetAddressPoint.encode(InetAddresses.forString(term))));
                continue;
            }
            if (cidrQueries == null) {
                cidrQueries = new ArrayList<>();
            }
            cidrQueries.add(cidrQuery(term, context));
        }
        Query termsQuery = new IpScriptFieldTermsQuery(script, leafFactory(context), name(), terms);
        if (cidrQueries == null) {
            return termsQuery;
        }
        BooleanQuery.Builder bool = new BooleanQuery.Builder();
        bool.add(termsQuery, Occur.SHOULD);
        for (Query cidrQuery : cidrQueries) {
            bool.add(cidrQuery, Occur.SHOULD);
        }
        return bool.build();
    }

    private Query cidrQuery(String term, SearchExecutionContext context) {
        Tuple<InetAddress, Integer> cidr = InetAddresses.parseCidr(term);
        InetAddress addr = cidr.v1();
        int prefixLength = cidr.v2();
        // create the lower value by zeroing out the host portion, upper value by filling it with all ones.
        byte lower[] = addr.getAddress();
        byte upper[] = addr.getAddress();
        for (int i = prefixLength; i < 8 * lower.length; i++) {
            int m = 1 << (7 - (i & 7));
            lower[i >> 3] &= ~m;
            upper[i >> 3] |= m;
        }
        // Force the terms into IPv6
        BytesRef lowerBytes = new BytesRef(InetAddressPoint.encode(InetAddressPoint.decode(lower)));
        BytesRef upperBytes = new BytesRef(InetAddressPoint.encode(InetAddressPoint.decode(upper)));
        return new IpScriptFieldRangeQuery(script, leafFactory(context), name(), lowerBytes, upperBytes);
    }
}<|MERGE_RESOLUTION|>--- conflicted
+++ resolved
@@ -91,17 +91,8 @@
     }
 
     @Override
-<<<<<<< HEAD
-    public IpScriptFieldData.Builder fielddataBuilder(
-        String fullyQualifiedIndexName,
-        Supplier<SearchLookup> searchLookup,
-        FielddataOperation operation
-    ) {
-        return new IpScriptFieldData.Builder(name(), leafFactory(searchLookup.get()), IpDocValuesField::new);
-=======
     public IpScriptFieldData.Builder fielddataBuilder(FieldDataContext fieldDataContext) {
         return new IpScriptFieldData.Builder(name(), leafFactory(fieldDataContext.lookupSupplier().get()), IpDocValuesField::new);
->>>>>>> 9b5cd671
     }
 
     @Override
