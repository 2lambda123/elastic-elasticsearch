--- conflicted
+++ resolved
@@ -136,15 +136,7 @@
         }
 
         @Override
-<<<<<<< HEAD
-        public IndexFieldData.Builder fielddataBuilder(
-            String fullyQualifiedIndexName,
-            Supplier<SearchLookup> searchLookup,
-            FielddataOperation operation
-        ) {
-=======
         public IndexFieldData.Builder fielddataBuilder(FieldDataContext fieldDataContext) {
->>>>>>> 9b5cd671
             if (fieldDataEnabled.getAsBoolean() == false) {
                 throw new IllegalArgumentException(
                     "Fielddata access on the _id field is disallowed, "
