/*
 * Copyright Elasticsearch B.V. and/or licensed to Elasticsearch B.V. under one
 * or more contributor license agreements. Licensed under the Elastic License
 * 2.0 and the Server Side Public License, v 1; you may not use this file except
 * in compliance with, at your election, the Elastic License 2.0 or the Server
 * Side Public License, v 1.
 */

package org.elasticsearch.index.mapper;

import org.apache.lucene.document.Field;
import org.apache.lucene.document.InetAddressPoint;
import org.apache.lucene.document.SortedSetDocValuesField;
import org.apache.lucene.document.StoredField;
import org.apache.lucene.index.IndexReader;
import org.apache.lucene.index.LeafReaderContext;
import org.apache.lucene.index.Terms;
import org.apache.lucene.index.TermsEnum;
import org.apache.lucene.search.IndexOrDocValuesQuery;
import org.apache.lucene.search.MatchNoDocsQuery;
import org.apache.lucene.search.PointRangeQuery;
import org.apache.lucene.search.Query;
import org.apache.lucene.util.BytesRef;
import org.apache.lucene.util.automaton.CompiledAutomaton;
import org.elasticsearch.common.logging.DeprecationCategory;
import org.elasticsearch.common.logging.DeprecationLogger;
import org.elasticsearch.common.network.InetAddresses;
import org.elasticsearch.common.network.NetworkAddress;
import org.elasticsearch.core.Nullable;
import org.elasticsearch.core.Tuple;
import org.elasticsearch.index.IndexVersion;
import org.elasticsearch.index.IndexVersions;
import org.elasticsearch.index.fielddata.FieldDataContext;
import org.elasticsearch.index.fielddata.IndexFieldData;
import org.elasticsearch.index.fielddata.plain.SortedSetOrdinalsIndexFieldData;
import org.elasticsearch.index.query.SearchExecutionContext;
import org.elasticsearch.script.IpFieldScript;
import org.elasticsearch.script.Script;
import org.elasticsearch.script.ScriptCompiler;
import org.elasticsearch.script.field.IpDocValuesField;
import org.elasticsearch.search.DocValueFormat;
import org.elasticsearch.search.aggregations.support.CoreValuesSourceType;
import org.elasticsearch.search.lookup.FieldValues;
import org.elasticsearch.search.lookup.SearchLookup;
import org.elasticsearch.xcontent.XContentParser;

import java.io.IOException;
import java.net.InetAddress;
import java.time.ZoneId;
import java.util.Arrays;
import java.util.Collection;
import java.util.Collections;
import java.util.Map;
import java.util.Objects;
import java.util.function.BiFunction;

import static org.elasticsearch.index.mapper.IpPrefixAutomatonUtil.buildIpPrefixAutomaton;

/**
 * A {@link FieldMapper} for ip addresses.
 */
public class IpFieldMapper extends FieldMapper {

    private static final DeprecationLogger DEPRECATION_LOGGER = DeprecationLogger.getLogger(IpFieldMapper.class);

    public static final String CONTENT_TYPE = "ip";

    private static IpFieldMapper toType(FieldMapper in) {
        return (IpFieldMapper) in;
    }

    public static final class Builder extends FieldMapper.Builder {

        private final Parameter<Boolean> indexed = Parameter.indexParam(m -> toType(m).indexed, true);
        private final Parameter<Boolean> hasDocValues = Parameter.docValuesParam(m -> toType(m).hasDocValues, true);
        private final Parameter<Boolean> stored = Parameter.storeParam(m -> toType(m).stored, false);

        private final Parameter<Boolean> ignoreMalformed;
        private final Parameter<String> nullValue = Parameter.stringParam("null_value", false, m -> toType(m).nullValueAsString, null)
            .acceptsNull();

        private final Parameter<Script> script = Parameter.scriptParam(m -> toType(m).script);
        private final Parameter<OnScriptError> onScriptError = Parameter.onScriptErrorParam(m -> toType(m).onScriptError, script);

        private final Parameter<Map<String, String>> meta = Parameter.metaParam();
        private final Parameter<Boolean> dimension;

        private final boolean ignoreMalformedByDefault;
        private final IndexVersion indexCreatedVersion;
        private final ScriptCompiler scriptCompiler;

        public Builder(String name, ScriptCompiler scriptCompiler, boolean ignoreMalformedByDefault, IndexVersion indexCreatedVersion) {
            super(name);
            this.scriptCompiler = Objects.requireNonNull(scriptCompiler);
            this.ignoreMalformedByDefault = ignoreMalformedByDefault;
            this.indexCreatedVersion = indexCreatedVersion;
            this.ignoreMalformed = Parameter.boolParam("ignore_malformed", true, m -> toType(m).ignoreMalformed, ignoreMalformedByDefault);
            this.script.precludesParameters(nullValue, ignoreMalformed);
            addScriptValidation(script, indexed, hasDocValues);
            this.dimension = TimeSeriesParams.dimensionParam(m -> toType(m).dimension).addValidator(v -> {
                if (v && (indexed.getValue() == false || hasDocValues.getValue() == false)) {
                    throw new IllegalArgumentException(
                        "Field ["
                            + TimeSeriesParams.TIME_SERIES_DIMENSION_PARAM
                            + "] requires that ["
                            + indexed.name
                            + "] and ["
                            + hasDocValues.name
                            + "] are true"
                    );
                }
            });
        }

        Builder nullValue(String nullValue) {
            this.nullValue.setValue(nullValue);
            return this;
        }

        public Builder dimension(boolean dimension) {
            this.dimension.setValue(dimension);
            return this;
        }

        private InetAddress parseNullValue() {
            String nullValueAsString = nullValue.getValue();
            if (nullValueAsString == null) {
                return null;
            }
            try {
                return InetAddresses.forString(nullValueAsString);
            } catch (Exception e) {
                if (indexCreatedVersion.onOrAfter(IndexVersions.V_8_0_0)) {
                    throw new MapperParsingException("Error parsing [null_value] on field [" + name() + "]: " + e.getMessage(), e);
                } else {
                    DEPRECATION_LOGGER.warn(
                        DeprecationCategory.MAPPINGS,
                        "ip_mapper_null_field",
                        "Error parsing ["
                            + nullValue.getValue()
                            + "] as IP in [null_value] on field ["
                            + name()
                            + "]); [null_value] will be ignored"
                    );
                    return null;
                }
            }
        }

        private FieldValues<InetAddress> scriptValues() {
            if (this.script.get() == null) {
                return null;
            }
            IpFieldScript.Factory factory = scriptCompiler.compile(this.script.get(), IpFieldScript.CONTEXT);
            return factory == null
                ? null
                : (lookup, ctx, doc, consumer) -> factory.newFactory(name, script.get().getParams(), lookup, OnScriptError.FAIL)
                    .newInstance(ctx)
                    .runForDoc(doc, consumer);
        }

        @Override
        protected Parameter<?>[] getParameters() {
            return new Parameter<?>[] { indexed, hasDocValues, stored, ignoreMalformed, nullValue, script, onScriptError, meta, dimension };
        }

        @Override
        public IpFieldMapper build(MapperBuilderContext context) {
            if (context.parentObjectContainsDimensions()) {
                dimension.setValue(true);
            }
            return new IpFieldMapper(
                name,
                new IpFieldType(
                    context.buildFullName(name),
                    indexed.getValue() && indexCreatedVersion.isLegacyIndexVersion() == false,
                    stored.getValue(),
                    hasDocValues.getValue(),
                    parseNullValue(),
                    scriptValues(),
                    meta.getValue(),
                    dimension.getValue()
                ),
                multiFieldsBuilder.build(this, context),
                copyTo,
                context.isSourceSynthetic(),
                this
            );
        }

    }

    private static final IndexVersion MINIMUM_COMPATIBILITY_VERSION = IndexVersion.fromId(5000099);

    public static final TypeParser PARSER = new TypeParser((n, c) -> {
        boolean ignoreMalformedByDefault = IGNORE_MALFORMED_SETTING.get(c.getSettings());
        return new Builder(n, c.scriptCompiler(), ignoreMalformedByDefault, c.indexVersionCreated());
    }, MINIMUM_COMPATIBILITY_VERSION);

    public static final class IpFieldType extends SimpleMappedFieldType {

        private final InetAddress nullValue;
        private final FieldValues<InetAddress> scriptValues;
        private final boolean isDimension;

        public IpFieldType(
            String name,
            boolean indexed,
            boolean stored,
            boolean hasDocValues,
            InetAddress nullValue,
            FieldValues<InetAddress> scriptValues,
            Map<String, String> meta,
            boolean isDimension
        ) {
            super(name, indexed, stored, hasDocValues, TextSearchInfo.SIMPLE_MATCH_WITHOUT_TERMS, meta);
            this.nullValue = nullValue;
            this.scriptValues = scriptValues;
            this.isDimension = isDimension;
        }

        public IpFieldType(String name) {
            this(name, true, true);
        }

        public IpFieldType(String name, boolean isIndexed) {
            this(name, isIndexed, true);
        }

        public IpFieldType(String name, boolean isIndexed, boolean hasDocValues) {
            this(name, isIndexed, false, hasDocValues, null, null, Collections.emptyMap(), false);
        }

        @Override
        public String typeName() {
            return CONTENT_TYPE;
        }

        @Override
        public boolean isSearchable() {
            return isIndexed() || hasDocValues();
        }

        @Override
        public boolean mayExistInIndex(SearchExecutionContext context) {
            return context.fieldExistsInIndex(concreteFieldName());
        }

        private static InetAddress parse(Object value) {
            if (value instanceof InetAddress) {
                return (InetAddress) value;
            } else {
                if (value instanceof BytesRef) {
                    value = ((BytesRef) value).utf8ToString();
                }
                return InetAddresses.forString(value.toString());
            }
        }

        @Override
        public ValueFetcher valueFetcher(SearchExecutionContext context, String format) {
            if (format != null) {
                throw new IllegalArgumentException("Field [" + name() + "] of type [" + typeName() + "] doesn't support formats.");
            }
            if (scriptValues != null) {
                return FieldValues.valueFetcher(scriptValues, v -> InetAddresses.toAddrString((InetAddress) v), context);
            }
            return new SourceValueFetcher(name(), context, nullValue) {
                @Override
                protected Object parseSourceValue(Object value) {
                    InetAddress address;
                    if (value instanceof InetAddress) {
                        address = (InetAddress) value;
                    } else {
                        address = InetAddresses.forString(value.toString());
                    }
                    return InetAddresses.toAddrString(address);
                }
            };
        }

        @Override
        public Query termQuery(Object value, @Nullable SearchExecutionContext context) {
            failIfNotIndexedNorDocValuesFallback(context);
            Query query;
            if (value instanceof InetAddress) {
                query = InetAddressPoint.newExactQuery(concreteFieldName(), (InetAddress) value);
            } else {
                if (value instanceof BytesRef) {
                    value = ((BytesRef) value).utf8ToString();
                }
                String term = value.toString();
                if (term.contains("/")) {
                    final Tuple<InetAddress, Integer> cidr = InetAddresses.parseCidr(term);
                    query = InetAddressPoint.newPrefixQuery(concreteFieldName(), cidr.v1(), cidr.v2());
                } else {
                    InetAddress address = InetAddresses.forString(term);
                    query = InetAddressPoint.newExactQuery(concreteFieldName(), address);
                }
            }
            if (isIndexed()) {
                return query;
            } else {
                return convertToDocValuesQuery(query);
            }
        }

        static Query convertToDocValuesQuery(Query query) {
            assert query instanceof PointRangeQuery;
            PointRangeQuery pointRangeQuery = (PointRangeQuery) query;
            return SortedSetDocValuesField.newSlowRangeQuery(
                pointRangeQuery.getField(),
                new BytesRef(pointRangeQuery.getLowerPoint()),
                new BytesRef(pointRangeQuery.getUpperPoint()),
                true,
                true
            );
        }

        @Override
        public Query termsQuery(Collection<?> values, SearchExecutionContext context) {
            failIfNotIndexedNorDocValuesFallback(context);
            if (isIndexed() == false) {
                return super.termsQuery(values, context);
            }
            InetAddress[] addresses = new InetAddress[values.size()];
            int i = 0;
            for (Object value : values) {
                InetAddress address;
                if (value instanceof InetAddress) {
                    address = (InetAddress) value;
                } else {
                    if (value instanceof BytesRef) {
                        value = ((BytesRef) value).utf8ToString();
                    }
                    if (value.toString().contains("/")) {
                        // the `terms` query contains some prefix queries, so we cannot create a set query
                        // and need to fall back to a disjunction of `term` queries
                        return super.termsQuery(values, context);
                    }
                    address = InetAddresses.forString(value.toString());
                }
                addresses[i++] = address;
            }
            return InetAddressPoint.newSetQuery(concreteFieldName(), addresses);
        }

        @Override
        public Query rangeQuery(
            Object lowerTerm,
            Object upperTerm,
            boolean includeLower,
            boolean includeUpper,
            SearchExecutionContext context
        ) {
            failIfNotIndexedNorDocValuesFallback(context);
            return rangeQuery(lowerTerm, upperTerm, includeLower, includeUpper, (lower, upper) -> {
                Query query = InetAddressPoint.newRangeQuery(concreteFieldName(), lower, upper);
                if (isIndexed()) {
                    if (hasDocValues()) {
                        return new IndexOrDocValuesQuery(query, convertToDocValuesQuery(query));
                    } else {
                        return query;
                    }
                } else {
                    return convertToDocValuesQuery(query);
                }
            });
        }

        /**
         * Processes query bounds into {@code long}s and delegates the
         * provided {@code builder} to build a range query.
         */
        public static Query rangeQuery(
            Object lowerTerm,
            Object upperTerm,
            boolean includeLower,
            boolean includeUpper,
            BiFunction<InetAddress, InetAddress, Query> builder
        ) {
            InetAddress lower;
            if (lowerTerm == null) {
                lower = InetAddressPoint.MIN_VALUE;
            } else {
                lower = parse(lowerTerm);
                if (includeLower == false) {
                    if (lower.equals(InetAddressPoint.MAX_VALUE)) {
                        return new MatchNoDocsQuery();
                    }
                    lower = InetAddressPoint.nextUp(lower);
                }
            }

            InetAddress upper;
            if (upperTerm == null) {
                upper = InetAddressPoint.MAX_VALUE;
            } else {
                upper = parse(upperTerm);
                if (includeUpper == false) {
                    if (upper.equals(InetAddressPoint.MIN_VALUE)) {
                        return new MatchNoDocsQuery();
                    }
                    upper = InetAddressPoint.nextDown(upper);
                }
            }

            return builder.apply(lower, upper);
        }

        @Override
        public BlockLoader blockLoader(BlockLoaderContext blContext) {
            if (hasDocValues()) {
                return new BlockDocValuesReader.BytesRefsFromOrdsBlockLoader(concreteFieldName());
            }
            return null;
        }

        @Override
        public IndexFieldData.Builder fielddataBuilder(FieldDataContext fieldDataContext) {
            failIfNoDocValues();
            return new SortedSetOrdinalsIndexFieldData.Builder(concreteFieldName(), CoreValuesSourceType.IP, IpDocValuesField::new);
        }

        @Override
        public Object valueForDisplay(Object value) {
            if (value == null) {
                return null;
            }
            return DocValueFormat.IP.format((BytesRef) value);
        }

        @Override
        public DocValueFormat docValueFormat(@Nullable String format, ZoneId timeZone) {
            checkNoFormat(format);
            checkNoTimeZone(timeZone);
            return DocValueFormat.IP;
        }

        @Override
        public TermsEnum getTerms(IndexReader reader, String prefix, boolean caseInsensitive, String searchAfter) throws IOException {

            Terms terms = null;
            // terms_enum for ip only works if doc values are enabled
            if (hasDocValues()) {
                terms = SortedSetDocValuesTerms.getTerms(reader, concreteFieldName());
            }
            if (terms == null) {
                // Field does not exist on this shard.
                return null;
            }
            BytesRef searchBytes = searchAfter == null ? null : new BytesRef(InetAddressPoint.encode(InetAddress.getByName(searchAfter)));
            CompiledAutomaton prefixAutomaton = buildIpPrefixAutomaton(prefix);

            if (prefixAutomaton.type == CompiledAutomaton.AUTOMATON_TYPE.ALL) {
                TermsEnum result = terms.iterator();
                if (searchAfter != null) {
                    result = new SearchAfterTermsEnum(result, searchBytes);
                }
                return result;
            }
            return terms.intersect(prefixAutomaton, searchBytes);
        }

        /**
         * @return true if field has been marked as a dimension field
         */
        public boolean isDimension() {
            return isDimension;
        }
    }

    private final boolean indexed;
    private final boolean hasDocValues;
    private final boolean stored;
    private final boolean ignoreMalformed;
    private final boolean storeIgnored;
    private final boolean dimension;

    private final InetAddress nullValue;
    private final String nullValueAsString;

    private final boolean ignoreMalformedByDefault;
    private final IndexVersion indexCreatedVersion;

    private final Script script;
    private final FieldValues<InetAddress> scriptValues;
    private final ScriptCompiler scriptCompiler;

    private IpFieldMapper(
        String simpleName,
        MappedFieldType mappedFieldType,
        MultiFields multiFields,
        CopyTo copyTo,
        boolean storeIgnored,
        Builder builder
    ) {
        super(simpleName, mappedFieldType, multiFields, copyTo, builder.script.get() != null, builder.onScriptError.get());
        this.ignoreMalformedByDefault = builder.ignoreMalformedByDefault;
        this.indexed = builder.indexed.getValue();
        this.hasDocValues = builder.hasDocValues.getValue();
        this.stored = builder.stored.getValue();
        this.ignoreMalformed = builder.ignoreMalformed.getValue();
        this.nullValue = builder.parseNullValue();
        this.nullValueAsString = builder.nullValue.getValue();
        this.indexCreatedVersion = builder.indexCreatedVersion;
        this.script = builder.script.get();
        this.scriptValues = builder.scriptValues();
        this.scriptCompiler = builder.scriptCompiler;
        this.dimension = builder.dimension.getValue();
        this.storeIgnored = storeIgnored;
    }

    @Override
    public boolean ignoreMalformed() {
        return ignoreMalformed;
    }

    @Override
    public IpFieldType fieldType() {
        return (IpFieldType) super.fieldType();
    }

    @Override
    protected String contentType() {
        return fieldType().typeName();
    }

    @Override
    protected void parseCreateField(DocumentParserContext context) throws IOException {
        InetAddress address;
        try {
            address = value(context.parser(), nullValue);
        } catch (IllegalArgumentException e) {
            if (ignoreMalformed) {
                context.addIgnoredField(fieldType().concreteFieldName());
                if (storeIgnored) {
                    // Save a copy of the field so synthetic source can load it
                    context.doc().add(IgnoreMalformedStoredValues.storedField(fieldType().concreteFieldName(), context.parser()));
                }
                return;
            } else {
                throw e;
            }
        }
        if (address != null) {
            indexValue(context, address);
        }
    }

    private static InetAddress value(XContentParser parser, InetAddress nullValue) throws IOException {
        String value = parser.textOrNull();
        if (value == null) {
            return nullValue;
        }
        return InetAddresses.forString(value);
    }

    private void indexValue(DocumentParserContext context, InetAddress address) {
        if (dimension) {
<<<<<<< HEAD
            context.getDimensions().addIp(fieldType().concreteFieldName(), address);
=======
            context.getDimensions().addIp(fieldType().name(), address).validate(context.indexSettings());
>>>>>>> 7ce8d765
        }
        if (indexed) {
            Field field = new InetAddressPoint(fieldType().concreteFieldName(), address);
            context.doc().add(field);
        }
        if (hasDocValues) {
            context.doc().add(new SortedSetDocValuesField(fieldType().concreteFieldName(), new BytesRef(InetAddressPoint.encode(address))));
        } else if (stored || indexed) {
            context.addToFieldNames(fieldType().concreteFieldName());
        }
        if (stored) {
            context.doc().add(new StoredField(fieldType().concreteFieldName(), new BytesRef(InetAddressPoint.encode(address))));
        }
    }

    @Override
    protected void indexScriptValues(
        SearchLookup searchLookup,
        LeafReaderContext readerContext,
        int doc,
        DocumentParserContext documentParserContext
    ) {
        this.scriptValues.valuesForDoc(searchLookup, readerContext, doc, value -> indexValue(documentParserContext, value));
    }

    @Override
    public FieldMapper.Builder getMergeBuilder() {
        return new Builder(simpleName(), scriptCompiler, ignoreMalformedByDefault, indexCreatedVersion).dimension(dimension).init(this);
    }

    @Override
    public void doValidate(MappingLookup lookup) {
        if (dimension && null != lookup.nestedLookup().getNestedParent(fieldType().concreteFieldName())) {
            throw new IllegalArgumentException(
                TimeSeriesParams.TIME_SERIES_DIMENSION_PARAM + " can't be configured in nested field [" + name() + "]"
            );
        }
    }

    @Override
    public SourceLoader.SyntheticFieldLoader syntheticFieldLoader() {
        if (hasScript()) {
            return SourceLoader.SyntheticFieldLoader.NOTHING;
        }
        if (hasDocValues == false) {
            throw new IllegalArgumentException(
                "field [" + name() + "] of type [" + typeName() + "] doesn't support synthetic source because it doesn't have doc values"
            );
        }
        if (copyTo.copyToFields().isEmpty() != true) {
            throw new IllegalArgumentException(
                "field [" + name() + "] of type [" + typeName() + "] doesn't support synthetic source because it declares copy_to"
            );
        }
        return new SortedSetDocValuesSyntheticFieldLoader(fieldType().concreteFieldName(), simpleName(), null, ignoreMalformed) {
            @Override
            protected BytesRef convert(BytesRef value) {
                byte[] bytes = Arrays.copyOfRange(value.bytes, value.offset, value.offset + value.length);
                return new BytesRef(NetworkAddress.format(InetAddressPoint.decode(bytes)));
            }

            @Override
            protected BytesRef preserve(BytesRef value) {
                // No need to copy because convert has made a deep copy
                return value;
            }
        };
    }
}<|MERGE_RESOLUTION|>--- conflicted
+++ resolved
@@ -557,12 +557,8 @@
     }
 
     private void indexValue(DocumentParserContext context, InetAddress address) {
-        if (dimension) {
-<<<<<<< HEAD
-            context.getDimensions().addIp(fieldType().concreteFieldName(), address);
-=======
-            context.getDimensions().addIp(fieldType().name(), address).validate(context.indexSettings());
->>>>>>> 7ce8d765
+        if (dimension) 
+            context.getDimensions().addIp(fieldType().concreteFieldName(), address).validate(context.indexSettings());
         }
         if (indexed) {
             Field field = new InetAddressPoint(fieldType().concreteFieldName(), address);
