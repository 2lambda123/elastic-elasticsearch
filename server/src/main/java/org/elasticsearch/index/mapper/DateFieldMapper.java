/*
 * Licensed to Elasticsearch under one or more contributor
 * license agreements. See the NOTICE file distributed with
 * this work for additional information regarding copyright
 * ownership. Elasticsearch licenses this file to you under
 * the Apache License, Version 2.0 (the "License"); you may
 * not use this file except in compliance with the License.
 * You may obtain a copy of the License at
 *
 *    http://www.apache.org/licenses/LICENSE-2.0
 *
 * Unless required by applicable law or agreed to in writing,
 * software distributed under the License is distributed on an
 * "AS IS" BASIS, WITHOUT WARRANTIES OR CONDITIONS OF ANY
 * KIND, either express or implied.  See the License for the
 * specific language governing permissions and limitations
 * under the License.
 */

package org.elasticsearch.index.mapper;

import org.apache.lucene.document.FieldType;
import org.apache.lucene.document.LongPoint;
import org.apache.lucene.document.SortedNumericDocValuesField;
import org.apache.lucene.document.StoredField;
import org.apache.lucene.index.IndexOptions;
import org.apache.lucene.index.IndexReader;
import org.apache.lucene.index.PointValues;
import org.apache.lucene.index.Term;
import org.apache.lucene.search.BoostQuery;
import org.apache.lucene.search.DocValuesFieldExistsQuery;
import org.apache.lucene.search.IndexOrDocValuesQuery;
import org.apache.lucene.search.IndexSortSortedNumericDocValuesRangeQuery;
import org.apache.lucene.search.Query;
import org.apache.lucene.search.TermQuery;
import org.apache.lucene.util.BytesRef;
import org.elasticsearch.ElasticsearchParseException;
import org.elasticsearch.common.Explicit;
import org.elasticsearch.common.Nullable;
import org.elasticsearch.common.geo.ShapeRelation;
import org.elasticsearch.common.lucene.Lucene;
import org.elasticsearch.common.time.DateFormatter;
import org.elasticsearch.common.time.DateFormatters;
import org.elasticsearch.common.time.DateMathParser;
import org.elasticsearch.common.time.DateUtils;
import org.elasticsearch.common.util.LocaleUtils;
import org.elasticsearch.common.xcontent.XContentBuilder;
import org.elasticsearch.common.xcontent.support.XContentMapValues;
import org.elasticsearch.index.fielddata.IndexFieldData;
import org.elasticsearch.index.fielddata.IndexNumericFieldData.NumericType;
import org.elasticsearch.index.fielddata.plain.SortedNumericIndexFieldData;
import org.elasticsearch.index.query.DateRangeIncludingNowQuery;
import org.elasticsearch.index.query.QueryRewriteContext;
import org.elasticsearch.index.query.QueryShardContext;
import org.elasticsearch.search.DocValueFormat;

import java.io.IOException;
import java.time.DateTimeException;
import java.time.Instant;
import java.time.ZoneId;
import java.time.ZoneOffset;
import java.util.Collections;
import java.util.Iterator;
import java.util.List;
import java.util.Locale;
import java.util.Map;
import java.util.Objects;
import java.util.function.LongSupplier;

import static org.elasticsearch.common.time.DateUtils.toLong;

/** A {@link FieldMapper} for dates. */
public final class DateFieldMapper extends FieldMapper {

    public static final String CONTENT_TYPE = "date";
    public static final String DATE_NANOS_CONTENT_TYPE = "date_nanos";
    public static final DateFormatter DEFAULT_DATE_TIME_FORMATTER = DateFormatter.forPattern("strict_date_optional_time||epoch_millis");

    public static class Defaults {
        public static final Explicit<Boolean> IGNORE_MALFORMED = new Explicit<>(false, false);
        public static final FieldType FIELD_TYPE = new FieldType();
        static {
            FIELD_TYPE.setTokenized(true);
            FIELD_TYPE.setStored(false);
            FIELD_TYPE.setStoreTermVectors(false);
            FIELD_TYPE.setOmitNorms(false);
            FIELD_TYPE.setIndexOptions(IndexOptions.DOCS_AND_FREQS_AND_POSITIONS);
        }
    }

    public enum Resolution {
        MILLISECONDS(CONTENT_TYPE, NumericType.DATE) {
            @Override
            public long convert(Instant instant) {
                return instant.toEpochMilli();
            }

            @Override
            public Instant toInstant(long value) {
                return Instant.ofEpochMilli(value);
            }

            @Override
            public Instant clampToValidRange(Instant instant) {
                return instant;
            }

            @Override
            public long parsePointAsMillis(byte[] value) {
                return LongPoint.decodeDimension(value, 0);
            }
        },
        NANOSECONDS(DATE_NANOS_CONTENT_TYPE, NumericType.DATE_NANOSECONDS) {
            @Override
            public long convert(Instant instant) {
                return toLong(instant);
            }

            @Override
            public Instant toInstant(long value) {
                return DateUtils.toInstant(value);
            }

            @Override
            public Instant clampToValidRange(Instant instant) {
                return DateUtils.clampToNanosRange(instant);
            }

            @Override
            public long parsePointAsMillis(byte[] value) {
                return DateUtils.toMilliSeconds(LongPoint.decodeDimension(value, 0));
            }
        };

        private final String type;
        private final NumericType numericType;

        Resolution(String type, NumericType numericType) {
            this.type = type;
            this.numericType = numericType;
        }

        public String type() {
            return type;
        }

        NumericType numericType() {
            return numericType;
        }

        /**
         * Convert an {@linkplain Instant} into a long value in this resolution.
         */
        public abstract long convert(Instant instant);

        /**
         * Convert a long value in this resolution into an instant.
         */
        public abstract Instant toInstant(long value);

        /**
         * Return the instant that this range can represent that is closest to
         * the provided instant.
         */
        public abstract Instant clampToValidRange(Instant instant);

        /**
         * Decode the points representation of this field as milliseconds.
         */
        public abstract long parsePointAsMillis(byte[] value);

        public static Resolution ofOrdinal(int ord) {
            for (Resolution resolution : values()) {
                if (ord == resolution.ordinal()) {
                    return resolution;
                }
            }
            throw new IllegalArgumentException("unknown resolution ordinal [" + ord + "]");
        }
    }

    public static class Builder extends FieldMapper.Builder<Builder> {

        private Boolean ignoreMalformed;
        private Explicit<String> format = new Explicit<>(DEFAULT_DATE_TIME_FORMATTER.pattern(), false);
        private Locale locale;
        private Resolution resolution = Resolution.MILLISECONDS;
        String nullValue;
        private boolean singletonDataStreamTimestamp;

        public Builder(String name) {
            super(name, Defaults.FIELD_TYPE);
            builder = this;
            locale = Locale.ROOT;
        }

        public Builder ignoreMalformed(boolean ignoreMalformed) {
            this.ignoreMalformed = ignoreMalformed;
            return builder;
        }

        protected Explicit<Boolean> ignoreMalformed(BuilderContext context) {
            if (ignoreMalformed != null) {
                return new Explicit<>(ignoreMalformed, true);
            }
            if (context.indexSettings() != null) {
                return new Explicit<>(IGNORE_MALFORMED_SETTING.get(context.indexSettings()), false);
            }
            return Defaults.IGNORE_MALFORMED;
        }

        public Builder locale(Locale locale) {
            this.locale = locale;
            return this;
        }

        public Builder nullValue(String nullValue) {
            this.nullValue = nullValue;
            return this;
        }

        public Locale locale() {
            return locale;
        }

        public String format() {
            return format.value();
        }

        public Builder format(String format) {
            this.format = new Explicit<>(format, true);
            return this;
        }

        public Builder withResolution(Resolution resolution) {
            this.resolution = resolution;
            return this;
        }

        public boolean isFormatterSet() {
            return format.explicit();
        }

        public void setSingletonDataStreamTimestamp(boolean singletonDataStreamTimestamp) {
            this.singletonDataStreamTimestamp = singletonDataStreamTimestamp;
        }

        protected DateFieldType setupFieldType(BuilderContext context) {
            String pattern = this.format.value();
            DateFormatter dateTimeFormatter = DateFormatter.forPattern(pattern).withLocale(locale);
            return new DateFieldType(buildFullName(context), indexed, hasDocValues, dateTimeFormatter, resolution, meta);
        }

        @Override
        public DateFieldMapper build(BuilderContext context) {
            DateFieldType ft = setupFieldType(context);
            Long nullTimestamp = nullValue == null ? null : ft.dateTimeFormatter.parseMillis(nullValue);
            return new DateFieldMapper(name, fieldType, ft, ignoreMalformed(context), nullTimestamp, nullValue,
<<<<<<< HEAD
                context.indexSettings(), multiFieldsBuilder.build(this, context), copyTo, singletonDataStreamTimestamp);
=======
                multiFieldsBuilder.build(this, context), copyTo);
>>>>>>> 281517bf
        }
    }

    public static class TypeParser implements Mapper.TypeParser {

        private final Resolution resolution;

        public TypeParser(Resolution resolution) {
            this.resolution = resolution;
        }

        @Override
        public Mapper.Builder<?> parse(String name, Map<String, Object> node, ParserContext parserContext) throws MapperParsingException {
            Builder builder = new Builder(name);
            builder.withResolution(resolution);
            TypeParsers.parseField(builder, name, node, parserContext);
            for (Iterator<Map.Entry<String, Object>> iterator = node.entrySet().iterator(); iterator.hasNext();) {
                Map.Entry<String, Object> entry = iterator.next();
                String propName = entry.getKey();
                Object propNode = entry.getValue();
                if (propName.equals("null_value")) {
                    if (propNode == null) {
                        throw new MapperParsingException("Property [null_value] cannot be null.");
                    }
                    builder.nullValue(propNode.toString());
                    iterator.remove();
                } else if (propName.equals("ignore_malformed")) {
                    builder.ignoreMalformed(XContentMapValues.nodeBooleanValue(propNode, name + ".ignore_malformed"));
                    iterator.remove();
                } else if (propName.equals("locale")) {
                    builder.locale(LocaleUtils.parse(propNode.toString()));
                    iterator.remove();
                } else if (propName.equals("format")) {
                    builder.format(propNode.toString());
                    iterator.remove();
                } else if (TypeParsers.parseMultiField(builder, name, parserContext, propName, propNode)) {
                    iterator.remove();
                }
            }
            if (name.equals(parserContext.getDataStreamTimestampField())) {
                builder.setSingletonDataStreamTimestamp(true);
            }
            return builder;
        }
    }

    public static final class DateFieldType extends MappedFieldType {
        protected final DateFormatter dateTimeFormatter;
        protected final DateMathParser dateMathParser;
        protected final Resolution resolution;

        public DateFieldType(String name, boolean isSearchable, boolean hasDocValues,
                             DateFormatter dateTimeFormatter, Resolution resolution, Map<String, String> meta) {
            super(name, isSearchable, hasDocValues, meta);
            this.dateTimeFormatter = dateTimeFormatter;
            this.dateMathParser = dateTimeFormatter.toDateMathParser();
            this.resolution = resolution;
            setSearchAnalyzer(Lucene.KEYWORD_ANALYZER); // allows match queries on date fields
        }

        public DateFieldType(String name) {
            this(name, true, true, DEFAULT_DATE_TIME_FORMATTER, Resolution.MILLISECONDS, Collections.emptyMap());
        }

        DateFieldType(DateFieldType other) {
            super(other);
            this.dateTimeFormatter = other.dateTimeFormatter;
            this.dateMathParser = other.dateMathParser;
            this.resolution = other.resolution;
        }

        @Override
        public MappedFieldType clone() {
            return new DateFieldType(this);
        }

        @Override
        public boolean equals(Object o) {
            if (!super.equals(o)) {
                return false;
            }
            DateFieldType that = (DateFieldType) o;
            return Objects.equals(dateTimeFormatter, that.dateTimeFormatter) && Objects.equals(resolution, that.resolution);
        }

        @Override
        public int hashCode() {
            return Objects.hash(super.hashCode(), dateTimeFormatter, resolution);
        }

        @Override
        public String typeName() {
            return resolution.type();
        }

        public DateFormatter dateTimeFormatter() {
            return dateTimeFormatter;
        }

        public Resolution resolution() {
            return resolution;
        }

        protected DateMathParser dateMathParser() {
            return dateMathParser;
        }

        public long parse(String value) {
            return resolution.convert(DateFormatters.from(dateTimeFormatter().parse(value)).toInstant());
        }

        @Override
        public Query existsQuery(QueryShardContext context) {
            if (hasDocValues()) {
                return new DocValuesFieldExistsQuery(name());
            } else {
                return new TermQuery(new Term(FieldNamesFieldMapper.NAME, name()));
            }
        }

        @Override
        public Query termQuery(Object value, @Nullable QueryShardContext context) {
            Query query = rangeQuery(value, value, true, true, ShapeRelation.INTERSECTS, null, null, context);
            if (boost() != 1f) {
                query = new BoostQuery(query, boost());
            }
            return query;
        }

        @Override
        public Query rangeQuery(Object lowerTerm, Object upperTerm, boolean includeLower, boolean includeUpper, ShapeRelation relation,
                                @Nullable ZoneId timeZone, @Nullable DateMathParser forcedDateParser, QueryShardContext context) {
            failIfNotIndexed();
            if (relation == ShapeRelation.DISJOINT) {
                throw new IllegalArgumentException("Field [" + name() + "] of type [" + typeName() +
                        "] does not support DISJOINT ranges");
            }
            DateMathParser parser = forcedDateParser == null
                    ? dateMathParser
                    : forcedDateParser;
            boolean[] nowUsed = new boolean[1];
            LongSupplier nowSupplier = () -> {
                nowUsed[0] = true;
                return context.nowInMillis();
            };
            long l, u;
            if (lowerTerm == null) {
                l = Long.MIN_VALUE;
            } else {
                l = parseToLong(lowerTerm, !includeLower, timeZone, parser, nowSupplier);
                if (includeLower == false) {
                    ++l;
                }
            }
            if (upperTerm == null) {
                u = Long.MAX_VALUE;
            } else {
                u = parseToLong(upperTerm, includeUpper, timeZone, parser, nowSupplier);
                if (includeUpper == false) {
                    --u;
                }
            }

            Query query = LongPoint.newRangeQuery(name(), l, u);
            if (hasDocValues()) {
                Query dvQuery = SortedNumericDocValuesField.newSlowRangeQuery(name(), l, u);
                query = new IndexOrDocValuesQuery(query, dvQuery);

                if (context.indexSortedOnField(name())) {
                    query = new IndexSortSortedNumericDocValuesRangeQuery(name(), l, u, query);
                }
            }

            if (nowUsed[0]) {
                query = new DateRangeIncludingNowQuery(query);
            }
            return query;
        }

        public long parseToLong(Object value, boolean roundUp,
                                @Nullable ZoneId zone, @Nullable DateMathParser forcedDateParser, LongSupplier now) {
            DateMathParser dateParser = dateMathParser();
            if (forcedDateParser != null) {
                dateParser = forcedDateParser;
            }

            String strValue;
            if (value instanceof BytesRef) {
                strValue = ((BytesRef) value).utf8ToString();
            } else {
                strValue = value.toString();
            }
            Instant instant = dateParser.parse(strValue, now, roundUp, zone);
            return resolution.convert(instant);
        }

        @Override
        public Relation isFieldWithinQuery(IndexReader reader,
                                           Object from, Object to, boolean includeLower, boolean includeUpper,
                                           ZoneId timeZone, DateMathParser dateParser, QueryRewriteContext context) throws IOException {
            if (dateParser == null) {
                dateParser = this.dateMathParser;
            }

            long fromInclusive = Long.MIN_VALUE;
            if (from != null) {
                fromInclusive = parseToLong(from, !includeLower, timeZone, dateParser, context::nowInMillis);
                if (includeLower == false) {
                    if (fromInclusive == Long.MAX_VALUE) {
                        return Relation.DISJOINT;
                    }
                    ++fromInclusive;
                }
            }

            long toInclusive = Long.MAX_VALUE;
            if (to != null) {
                toInclusive = parseToLong(to, includeUpper, timeZone, dateParser, context::nowInMillis);
                if (includeUpper == false) {
                    if (toInclusive == Long.MIN_VALUE) {
                        return Relation.DISJOINT;
                    }
                    --toInclusive;
                }
            }

            return isFieldWithinRange(reader, fromInclusive, toInclusive);
        }

        /**
         * Return whether all values of the given {@link IndexReader} are within the range,
         * outside the range or cross the range. Unlike {@link #isFieldWithinQuery} this
         * accepts values that are out of the range of the {@link #resolution} of this field.
         * @param fromInclusive start date, inclusive
         * @param toInclusive end date, inclusive
         */
        public Relation isFieldWithinRange(IndexReader reader, Instant fromInclusive, Instant toInclusive)
                throws IOException {
            return isFieldWithinRange(reader,
                    resolution.convert(resolution.clampToValidRange(fromInclusive)),
                    resolution.convert(resolution.clampToValidRange(toInclusive)));
        }

        /**
         * Return whether all values of the given {@link IndexReader} are within the range,
         * outside the range or cross the range.
         * @param fromInclusive start date, inclusive, {@link Resolution#convert(Instant) converted} to the appropriate scale
         * @param toInclusive end date, inclusive, {@link Resolution#convert(Instant) converted} to the appropriate scale
         */
        private Relation isFieldWithinRange(IndexReader reader, long fromInclusive, long toInclusive) throws IOException {
            if (PointValues.size(reader, name()) == 0) {
                // no points, so nothing matches
                return Relation.DISJOINT;
            }

            long minValue = LongPoint.decodeDimension(PointValues.getMinPackedValue(reader, name()), 0);
            long maxValue = LongPoint.decodeDimension(PointValues.getMaxPackedValue(reader, name()), 0);

            if (minValue >= fromInclusive && maxValue <= toInclusive) {
                return Relation.WITHIN;
            } else if (maxValue < fromInclusive || minValue > toInclusive) {
                return Relation.DISJOINT;
            } else {
                return Relation.INTERSECTS;
            }
        }

        @Override
        public IndexFieldData.Builder fielddataBuilder(String fullyQualifiedIndexName) {
            failIfNoDocValues();
            return new SortedNumericIndexFieldData.Builder(resolution.numericType());
        }

        @Override
        public Object valueForDisplay(Object value) {
            Long val = (Long) value;
            if (val == null) {
                return null;
            }
            return dateTimeFormatter().format(resolution.toInstant(val).atZone(ZoneOffset.UTC));
        }

        @Override
        public DocValueFormat docValueFormat(@Nullable String format, ZoneId timeZone) {
            DateFormatter dateTimeFormatter = this.dateTimeFormatter;
            if (format != null) {
                dateTimeFormatter = DateFormatter.forPattern(format).withLocale(dateTimeFormatter.locale());
            }
            if (timeZone == null) {
                timeZone = ZoneOffset.UTC;
            }
            // the resolution here is always set to milliseconds, as aggregations use this formatter mainly and those are always in
            // milliseconds. The only special case here is docvalue fields, which are handled somewhere else
            return new DocValueFormat.DateTime(dateTimeFormatter, timeZone, Resolution.MILLISECONDS);
        }
    }

    private Explicit<Boolean> ignoreMalformed;
    private final Long nullValue;
    private final String nullValueAsString;

    /**
     * If this is set to true then that means this field mapper is used by a data stream's
     * timestamp field. In this case the expectation is that exactly one date value is provided.
     * No or more date values will result that indexing a document fails.
     */
    private final boolean singletonDataStreamTimestamp;

    private DateFieldMapper(
            String simpleName,
            FieldType fieldType,
            MappedFieldType mappedFieldType,
            Explicit<Boolean> ignoreMalformed,
            Long nullValue, String nullValueAsString,
            MultiFields multiFields,
<<<<<<< HEAD
            CopyTo copyTo,
            boolean singletonDataStreamTimestamp) {
        super(simpleName, fieldType, mappedFieldType, indexSettings, multiFields, copyTo);
=======
            CopyTo copyTo) {
        super(simpleName, fieldType, mappedFieldType, multiFields, copyTo);
>>>>>>> 281517bf
        this.ignoreMalformed = ignoreMalformed;
        this.nullValue = nullValue;
        this.nullValueAsString = nullValueAsString;
        this.singletonDataStreamTimestamp = singletonDataStreamTimestamp;
    }

    @Override
    public DateFieldType fieldType() {
        return (DateFieldType) super.fieldType();
    }

    @Override
    protected String contentType() {
        return fieldType().resolution.type();
    }

    @Override
    protected DateFieldMapper clone() {
        return (DateFieldMapper) super.clone();
    }

    @Override
    protected void parseCreateField(ParseContext context) throws IOException {
        if (singletonDataStreamTimestamp) {
            if (context.isDataStreamTimestampParsed()) {
                throw new IllegalArgumentException("timestamp field has multiple values, only a single value is allowed");
            }
            context.setDataStreamTimestampParsed(true);
        }

        String dateAsString;
        if (context.externalValueSet()) {
            Object dateAsObject = context.externalValue();
            if (dateAsObject == null) {
                dateAsString = null;
            } else {
                dateAsString = dateAsObject.toString();
            }
        } else {
            dateAsString = context.parser().textOrNull();
        }

        long timestamp;
        if (dateAsString == null) {
            if (nullValue == null) {
                return;
            }
            timestamp = nullValue;
        } else {
            try {
                timestamp = fieldType().parse(dateAsString);
            } catch (IllegalArgumentException | ElasticsearchParseException | DateTimeException e) {
                if (ignoreMalformed.value()) {
                    context.addIgnoredField(mappedFieldType.name());
                    return;
                } else {
                    throw e;
                }
            }
        }

        if (mappedFieldType.isSearchable()) {
            context.doc().add(new LongPoint(fieldType().name(), timestamp));
        }
        if (fieldType().hasDocValues()) {
            context.doc().add(new SortedNumericDocValuesField(fieldType().name(), timestamp));
        } else if (fieldType.stored() || mappedFieldType.isSearchable()) {
            createFieldNamesField(context);
        }
        if (fieldType.stored()) {
            context.doc().add(new StoredField(fieldType().name(), timestamp));
        }
    }

    @Override
    protected void mergeOptions(FieldMapper other, List<String> conflicts) {
        final DateFieldMapper d = (DateFieldMapper) other;
        if (Objects.equals(fieldType().dateTimeFormatter.pattern(), d.fieldType().dateTimeFormatter.pattern()) == false) {
            conflicts.add("mapper [" + name() + "] has different [format] values");
        }
        if (Objects.equals(fieldType().dateTimeFormatter.locale(), d.fieldType().dateTimeFormatter.locale()) == false) {
            conflicts.add("mapper [" + name() + "] has different [locale] values");
        }
        if (Objects.equals(fieldType().resolution.type(), d.fieldType().resolution.type()) == false) {
            conflicts.add("mapper [" + name() + "] cannot change between milliseconds and nanoseconds");
        }
        if (d.ignoreMalformed.explicit()) {
            this.ignoreMalformed = d.ignoreMalformed;
        }
    }

    @Override
    protected void doXContentBody(XContentBuilder builder, boolean includeDefaults, Params params) throws IOException {
        super.doXContentBody(builder, includeDefaults, params);

        if (includeDefaults || ignoreMalformed.explicit()) {
            builder.field("ignore_malformed", ignoreMalformed.value());
        }

        if (nullValue != null) {
            builder.field("null_value", nullValueAsString);
        }

        if (includeDefaults
                || fieldType().dateTimeFormatter().pattern().equals(DEFAULT_DATE_TIME_FORMATTER.pattern()) == false) {
            builder.field("format", fieldType().dateTimeFormatter().pattern());
        }

        if (includeDefaults
            || fieldType().dateTimeFormatter().locale().equals(DEFAULT_DATE_TIME_FORMATTER.locale()) == false) {
            builder.field("locale", fieldType().dateTimeFormatter().locale());
        }
    }
}<|MERGE_RESOLUTION|>--- conflicted
+++ resolved
@@ -256,11 +256,7 @@
             DateFieldType ft = setupFieldType(context);
             Long nullTimestamp = nullValue == null ? null : ft.dateTimeFormatter.parseMillis(nullValue);
             return new DateFieldMapper(name, fieldType, ft, ignoreMalformed(context), nullTimestamp, nullValue,
-<<<<<<< HEAD
-                context.indexSettings(), multiFieldsBuilder.build(this, context), copyTo, singletonDataStreamTimestamp);
-=======
-                multiFieldsBuilder.build(this, context), copyTo);
->>>>>>> 281517bf
+                multiFieldsBuilder.build(this, context), copyTo, singletonDataStreamTimestamp);
         }
     }
 
@@ -576,14 +572,9 @@
             Explicit<Boolean> ignoreMalformed,
             Long nullValue, String nullValueAsString,
             MultiFields multiFields,
-<<<<<<< HEAD
             CopyTo copyTo,
             boolean singletonDataStreamTimestamp) {
-        super(simpleName, fieldType, mappedFieldType, indexSettings, multiFields, copyTo);
-=======
-            CopyTo copyTo) {
         super(simpleName, fieldType, mappedFieldType, multiFields, copyTo);
->>>>>>> 281517bf
         this.ignoreMalformed = ignoreMalformed;
         this.nullValue = nullValue;
         this.nullValueAsString = nullValueAsString;
