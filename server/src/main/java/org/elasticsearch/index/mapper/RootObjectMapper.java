--- conflicted
+++ resolved
@@ -67,17 +67,9 @@
         protected Explicit<DynamicTemplate[]> dynamicTemplates = Defaults.DYNAMIC_TEMPLATES;
         protected Explicit<DateFormatter[]> dynamicDateTimeFormatters = Defaults.DYNAMIC_DATE_TIME_FORMATTERS;
 
-<<<<<<< HEAD
-        protected Explicit<DynamicTemplate[]> dynamicTemplates = new Explicit<>(new DynamicTemplate[0], false);
-        protected Explicit<DateFormatter[]> dynamicDateTimeFormatters = new Explicit<>(Defaults.DYNAMIC_DATE_TIME_FORMATTERS, false);
-        protected Explicit<Boolean> dateDetection = new Explicit<>(Defaults.DATE_DETECTION, false);
-        protected Explicit<Boolean> numericDetection = new Explicit<>(Defaults.NUMERIC_DETECTION, false);
         protected final Map<String, RuntimeField> runtimeFields = new HashMap<>();
-=======
         protected Explicit<Boolean> dateDetection = Defaults.DATE_DETECTION;
         protected Explicit<Boolean> numericDetection = Defaults.NUMERIC_DETECTION;
-        protected Map<String, RuntimeField> runtimeFields;
->>>>>>> c583002b
 
         public Builder(String name) {
             super(name);
@@ -284,26 +276,11 @@
     }
 
     @Override
-<<<<<<< HEAD
     public RootObjectMapper.Builder newBuilder() {
         RootObjectMapper.Builder builder = new RootObjectMapper.Builder(name());
         builder.enabled = enabled;
         builder.dynamic = dynamic;
         return builder;
-=======
-    RootObjectMapper copyAndReset() {
-        RootObjectMapper copy = (RootObjectMapper) super.copyAndReset();
-        // for dynamic updates, no need to carry root-specific options, we just
-        // set everything to their implicit default value so that they are not
-        // applied at merge time
-        copy.dynamicTemplates = Defaults.DYNAMIC_TEMPLATES;
-        copy.dynamicDateTimeFormatters = Defaults.DYNAMIC_DATE_TIME_FORMATTERS;
-        copy.dateDetection = Defaults.DATE_DETECTION;
-        copy.numericDetection = Defaults.NUMERIC_DETECTION;
-        // also no need to carry the already defined runtime fields, only new ones need to be added
-        copy.runtimeFields.clear();
-        return copy;
->>>>>>> c583002b
     }
 
     /**
