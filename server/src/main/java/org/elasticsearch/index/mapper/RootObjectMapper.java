/*
 * Copyright Elasticsearch B.V. and/or licensed to Elasticsearch B.V. under one
 * or more contributor license agreements. Licensed under the Elastic License
 * 2.0 and the Server Side Public License, v 1; you may not use this file except
 * in compliance with, at your election, the Elastic License 2.0 or the Server
 * Side Public License, v 1.
 */

package org.elasticsearch.index.mapper;

import org.elasticsearch.ElasticsearchParseException;
import org.elasticsearch.common.Explicit;
import org.elasticsearch.common.Strings;
import org.elasticsearch.common.logging.DeprecationCategory;
import org.elasticsearch.common.logging.DeprecationLogger;
import org.elasticsearch.common.time.DateFormatter;
import org.elasticsearch.index.IndexVersion;
import org.elasticsearch.index.IndexVersions;
import org.elasticsearch.index.mapper.DynamicTemplate.XContentFieldType;
import org.elasticsearch.index.mapper.MapperService.MergeReason;
import org.elasticsearch.logging.LogManager;
import org.elasticsearch.logging.Logger;
import org.elasticsearch.xcontent.ToXContent;
import org.elasticsearch.xcontent.XContentBuilder;

import java.io.IOException;
import java.util.ArrayList;
import java.util.Arrays;
import java.util.Collection;
import java.util.Collections;
import java.util.Comparator;
import java.util.HashMap;
import java.util.Iterator;
import java.util.LinkedHashMap;
import java.util.List;
import java.util.Locale;
import java.util.Map;
import java.util.Objects;
import java.util.function.BiConsumer;

import static org.elasticsearch.common.xcontent.support.XContentMapValues.nodeBooleanValue;
import static org.elasticsearch.index.mapper.ObjectMapper.TypeParser.parseObjectOrDocumentTypeProperties;
import static org.elasticsearch.index.mapper.ObjectMapper.TypeParser.parseSubobjects;
import static org.elasticsearch.index.mapper.TypeParsers.parseDateTimeFormatter;

public class RootObjectMapper extends ObjectMapper {
    private static final DeprecationLogger DEPRECATION_LOGGER = DeprecationLogger.getLogger(RootObjectMapper.class);
    private static final int MAX_NESTING_LEVEL_FOR_PASS_THROUGH_OBJECTS = 20;

    /**
     * Parameter used when serializing {@link RootObjectMapper} and request that the runtime section is skipped.
     * This is only needed internally when we compare different versions of mappings and assert that they are the same.
     * Runtime fields break these assertions as they can be removed: the master node sends the merged mappings without the runtime fields
     * that needed to be removed. Then each local node as part of its assertions merges the incoming mapping with the current mapping,
     *  and the previously removed runtime fields appear again, which is not desirable. The expectation is that those two versions of the
     *  mappings are the same, besides runtime fields.
     */
    static final String TOXCONTENT_SKIP_RUNTIME = "skip_runtime";

    public static class Defaults {
        public static final Explicit<DateFormatter[]> DYNAMIC_DATE_TIME_FORMATTERS = new Explicit<>(
            new DateFormatter[] {
                DateFieldMapper.DEFAULT_DATE_TIME_FORMATTER,
                DateFormatter.forPattern("yyyy/MM/dd HH:mm:ss||yyyy/MM/dd||epoch_millis") },
            false
        );
        public static final Explicit<Boolean> DATE_DETECTION = Explicit.IMPLICIT_TRUE;
        public static final Explicit<Boolean> NUMERIC_DETECTION = Explicit.IMPLICIT_FALSE;
        private static final Explicit<DynamicTemplate[]> DYNAMIC_TEMPLATES = new Explicit<>(new DynamicTemplate[0], false);
    }

    public static class Builder extends ObjectMapper.Builder {
        protected Explicit<DynamicTemplate[]> dynamicTemplates = Defaults.DYNAMIC_TEMPLATES;
        protected Explicit<DateFormatter[]> dynamicDateTimeFormatters = Defaults.DYNAMIC_DATE_TIME_FORMATTERS;

        protected final Map<String, RuntimeField> runtimeFields = new HashMap<>();
        protected Explicit<Boolean> dateDetection = Defaults.DATE_DETECTION;
        protected Explicit<Boolean> numericDetection = Defaults.NUMERIC_DETECTION;

        private static final Logger logger = LogManager.getLogger(RootObjectMapper.Builder.class);

        public Builder(String name, Explicit<Boolean> subobjects) {
            super(name, subobjects);
        }

        public Builder dynamicDateTimeFormatter(Collection<DateFormatter> dateTimeFormatters) {
            this.dynamicDateTimeFormatters = new Explicit<>(dateTimeFormatters.toArray(new DateFormatter[0]), true);
            return this;
        }

        public Builder dynamicTemplates(Collection<DynamicTemplate> templates) {
            this.dynamicTemplates = new Explicit<>(templates.toArray(new DynamicTemplate[0]), true);
            return this;
        }

        @Override
        public RootObjectMapper.Builder add(Mapper.Builder builder) {
            super.add(builder);
            return this;
        }

        public RootObjectMapper.Builder addRuntimeField(RuntimeField runtimeField) {
            this.runtimeFields.put(runtimeField.name(), runtimeField);
            return this;
        }

        public RootObjectMapper.Builder addRuntimeFields(Map<String, RuntimeField> runtimeFields) {
            this.runtimeFields.putAll(runtimeFields);
            return this;
        }

        @Override
        public RootObjectMapper build(MapperBuilderContext context) {
            Map<String, Mapper> mappers = buildMappers(context);
            mappers.putAll(getAliasMappers(mappers, context));
            return new RootObjectMapper(
                name,
                enabled,
                subobjects,
                dynamic,
<<<<<<< HEAD
                buildMappers(context.createChildContext(null, dynamic)),
=======
                mappers,
>>>>>>> 510c8515
                new HashMap<>(runtimeFields),
                dynamicDateTimeFormatters,
                dynamicTemplates,
                dateDetection,
                numericDetection
            );
        }

        Map<String, Mapper> getAliasMappers(Map<String, Mapper> mappers, MapperBuilderContext context) {
            Map<String, Mapper> aliasMappers = new HashMap<>();
            Map<String, ObjectMapper.Builder> objectIntermediates = new HashMap<>(1);
            getAliasMappers(mappers, aliasMappers, objectIntermediates, context, 0);
            for (var entry : objectIntermediates.entrySet()) {
                aliasMappers.put(entry.getKey(), entry.getValue().build(context));
            }
            return aliasMappers;
        }

        void getAliasMappers(
            Map<String, Mapper> mappers,
            Map<String, Mapper> aliasMappers,
            Map<String, ObjectMapper.Builder> objectIntermediates,
            MapperBuilderContext context,
            int level
        ) {
            if (level >= MAX_NESTING_LEVEL_FOR_PASS_THROUGH_OBJECTS) {
                logger.warn("Exceeded maximum nesting level for searching for pass-through object fields within object fields.");
                return;
            }
            for (Mapper mapper : mappers.values()) {
                // Create aliases for all fields in child passthrough mappers and place them under the root object.
                if (mapper instanceof PassThroughObjectMapper passthroughMapper) {
                    for (Mapper internalMapper : passthroughMapper.mappers.values()) {
                        if (internalMapper instanceof FieldMapper fieldMapper) {
                            // If there's a conflicting alias with the same name at the root level, we don't want to throw an error
                            // to avoid indexing disruption.
                            // TODO: record an error without affecting document indexing, so that it can be investigated later.
                            Mapper conflict = mappers.get(fieldMapper.simpleName());
                            if (conflict != null) {
                                if (conflict.typeName().equals(FieldAliasMapper.CONTENT_TYPE) == false
                                    || ((FieldAliasMapper) conflict).path().equals(fieldMapper.mappedFieldType.name()) == false) {
                                    logger.warn(
                                        "Root alias for field "
                                            + fieldMapper.name()
                                            + " conflicts with existing field or alias, skipping alias creation."
                                    );
                                }
                            } else {
                                // Check if the field name contains dots, as aliases require nesting within objects in this case.
                                String[] fieldNameParts = fieldMapper.simpleName().split("\\.");
                                if (fieldNameParts.length == 0) {
                                    throw new IllegalArgumentException("field name cannot contain only dots");
                                }
                                if (fieldNameParts.length == 1) {
                                    // No nesting required, add the alias directly to the root.
                                    FieldAliasMapper aliasMapper = new FieldAliasMapper.Builder(fieldMapper.simpleName()).path(
                                        fieldMapper.mappedFieldType.name()
                                    ).build(context);
                                    aliasMappers.put(aliasMapper.simpleName(), aliasMapper);
                                } else {
                                    // Nest the alias within object(s).
                                    String realFieldName = fieldNameParts[fieldNameParts.length - 1];
                                    Mapper.Builder fieldBuilder = new FieldAliasMapper.Builder(realFieldName).path(
                                        fieldMapper.mappedFieldType.name()
                                    );
                                    for (int i = fieldNameParts.length - 2; i >= 0; --i) {
                                        String intermediateObjectName = fieldNameParts[i];
                                        ObjectMapper.Builder intermediate = objectIntermediates.computeIfAbsent(
                                            intermediateObjectName,
                                            s -> new ObjectMapper.Builder(intermediateObjectName, ObjectMapper.Defaults.SUBOBJECTS)
                                        );
                                        intermediate.add(fieldBuilder);
                                        fieldBuilder = intermediate;
                                    }
                                }
                            }
                        }
                    }
                } else if (mapper instanceof ObjectMapper objectMapper) {
                    // Call recursively to check child fields. The level guards against long recursive call sequences.
                    getAliasMappers(objectMapper.mappers, aliasMappers, objectIntermediates, context, level + 1);
                }
            }
        }
    }

    private final Explicit<DateFormatter[]> dynamicDateTimeFormatters;
    private final Explicit<Boolean> dateDetection;
    private final Explicit<Boolean> numericDetection;
    private final Explicit<DynamicTemplate[]> dynamicTemplates;
    private final Map<String, RuntimeField> runtimeFields;

    RootObjectMapper(
        String name,
        Explicit<Boolean> enabled,
        Explicit<Boolean> subobjects,
        Dynamic dynamic,
        Map<String, Mapper> mappers,
        Map<String, RuntimeField> runtimeFields,
        Explicit<DateFormatter[]> dynamicDateTimeFormatters,
        Explicit<DynamicTemplate[]> dynamicTemplates,
        Explicit<Boolean> dateDetection,
        Explicit<Boolean> numericDetection
    ) {
        super(name, name, enabled, subobjects, dynamic, mappers);
        this.runtimeFields = runtimeFields;
        this.dynamicTemplates = dynamicTemplates;
        this.dynamicDateTimeFormatters = dynamicDateTimeFormatters;
        this.dateDetection = dateDetection;
        this.numericDetection = numericDetection;
    }

    @Override
    public RootObjectMapper.Builder newBuilder(IndexVersion indexVersionCreated) {
        RootObjectMapper.Builder builder = new RootObjectMapper.Builder(name(), subobjects);
        builder.enabled = enabled;
        builder.dynamic = dynamic;
        return builder;
    }

    @Override
    RootObjectMapper withoutMappers() {
        return new RootObjectMapper(
            simpleName(),
            enabled,
            subobjects,
            dynamic,
            Map.of(),
            Map.of(),
            dynamicDateTimeFormatters,
            dynamicTemplates,
            dateDetection,
            numericDetection
        );
    }

    /**
     * Public API
     */
    public boolean dateDetection() {
        return this.dateDetection.value();
    }

    /**
     * Public API
     */
    public boolean numericDetection() {
        return this.numericDetection.value();
    }

    /**
     * Public API
     */
    public DateFormatter[] dynamicDateTimeFormatters() {
        return dynamicDateTimeFormatters.value();
    }

    /**
     * Public API
     */
    public DynamicTemplate[] dynamicTemplates() {
        return dynamicTemplates.value();
    }

    Collection<RuntimeField> runtimeFields() {
        return runtimeFields.values();
    }

    RuntimeField getRuntimeField(String name) {
        return runtimeFields.get(name);
    }

    @Override
<<<<<<< HEAD
    protected MapperBuilderContext createChildContext(MapperBuilderContext mapperBuilderContext, String name) {
        assert Objects.equals(mapperBuilderContext.buildFullName("foo"), "foo");
        return mapperBuilderContext.createChildContext(null, dynamic);
=======
    protected MapperMergeContext createChildContext(MapperMergeContext mapperMergeContext, String name) {
        assert Objects.equals(mapperMergeContext.getMapperBuilderContext().buildFullName("foo"), "foo");
        return mapperMergeContext;
>>>>>>> 510c8515
    }

    @Override
    public RootObjectMapper merge(Mapper mergeWith, MergeReason reason, MapperMergeContext parentMergeContext) {
        if (mergeWith instanceof RootObjectMapper == false) {
            MapperErrors.throwObjectMappingConflictError(mergeWith.name());
        }
        return merge((RootObjectMapper) mergeWith, reason, parentMergeContext);
    }

    RootObjectMapper merge(RootObjectMapper mergeWithObject, MergeReason reason, MapperMergeContext parentMergeContext) {
        final var mergeResult = MergeResult.build(this, mergeWithObject, reason, parentMergeContext);
        final Explicit<Boolean> numericDetection;
        if (mergeWithObject.numericDetection.explicit()) {
            numericDetection = mergeWithObject.numericDetection;
        } else {
            numericDetection = this.numericDetection;
        }

        final Explicit<Boolean> dateDetection;
        if (mergeWithObject.dateDetection.explicit()) {
            dateDetection = mergeWithObject.dateDetection;
        } else {
            dateDetection = this.dateDetection;
        }

        final Explicit<DateFormatter[]> dynamicDateTimeFormatters;
        if (mergeWithObject.dynamicDateTimeFormatters.explicit()) {
            dynamicDateTimeFormatters = mergeWithObject.dynamicDateTimeFormatters;
        } else {
            dynamicDateTimeFormatters = this.dynamicDateTimeFormatters;
        }

        final Explicit<DynamicTemplate[]> dynamicTemplates;
        if (mergeWithObject.dynamicTemplates.explicit()) {
            if (reason == MergeReason.INDEX_TEMPLATE) {
                Map<String, DynamicTemplate> templatesByKey = new LinkedHashMap<>();
                for (DynamicTemplate template : this.dynamicTemplates.value()) {
                    templatesByKey.put(template.name(), template);
                }
                for (DynamicTemplate template : mergeWithObject.dynamicTemplates.value()) {
                    templatesByKey.put(template.name(), template);
                }

                DynamicTemplate[] mergedTemplates = templatesByKey.values().toArray(new DynamicTemplate[0]);
                dynamicTemplates = new Explicit<>(mergedTemplates, true);
            } else {
                dynamicTemplates = mergeWithObject.dynamicTemplates;
            }
        } else {
            dynamicTemplates = this.dynamicTemplates;
        }
        final Map<String, RuntimeField> runtimeFields = new HashMap<>(this.runtimeFields);
        for (Map.Entry<String, RuntimeField> runtimeField : mergeWithObject.runtimeFields.entrySet()) {
            if (runtimeField.getValue() == null) {
                runtimeFields.remove(runtimeField.getKey());
            } else if (runtimeFields.containsKey(runtimeField.getKey())) {
                runtimeFields.put(runtimeField.getKey(), runtimeField.getValue());
            } else if (parentMergeContext.decrementFieldBudgetIfPossible(1)) {
                runtimeFields.put(runtimeField.getValue().name(), runtimeField.getValue());
            }
        }

        return new RootObjectMapper(
            simpleName(),
            mergeResult.enabled(),
            mergeResult.subObjects(),
            mergeResult.dynamic(),
            mergeResult.mappers(),
            Map.copyOf(runtimeFields),
            dynamicDateTimeFormatters,
            dynamicTemplates,
            dateDetection,
            numericDetection
        );
    }

    @Override
    protected void doXContent(XContentBuilder builder, ToXContent.Params params) throws IOException {
        final boolean includeDefaults = params.paramAsBoolean("include_defaults", false);

        if (dynamicDateTimeFormatters.explicit() || includeDefaults) {
            builder.startArray("dynamic_date_formats");
            for (DateFormatter dateTimeFormatter : dynamicDateTimeFormatters.value()) {
                builder.value(dateTimeFormatter.pattern());
            }
            builder.endArray();
        }

        if (dynamicTemplates.explicit() || includeDefaults) {
            builder.startArray("dynamic_templates");
            for (DynamicTemplate dynamicTemplate : dynamicTemplates.value()) {
                builder.startObject();
                builder.field(dynamicTemplate.name(), dynamicTemplate);
                builder.endObject();
            }
            builder.endArray();
        }

        if (dateDetection.explicit() || includeDefaults) {
            builder.field("date_detection", dateDetection.value());
        }
        if (numericDetection.explicit() || includeDefaults) {
            builder.field("numeric_detection", numericDetection.value());
        }

        if (runtimeFields.size() > 0 && params.paramAsBoolean(TOXCONTENT_SKIP_RUNTIME, false) == false) {
            builder.startObject("runtime");
            List<RuntimeField> sortedRuntimeFields = runtimeFields.values()
                .stream()
                .sorted(Comparator.comparing(RuntimeField::name))
                .toList();
            for (RuntimeField fieldType : sortedRuntimeFields) {
                fieldType.toXContent(builder, params);
            }
            builder.endObject();
        }
    }

    private static void validateDynamicTemplate(MappingParserContext parserContext, DynamicTemplate template) {

        if (containsSnippet(template.getMapping(), "{name}")) {
            // Can't validate template, because field names can't be guessed up front.
            return;
        }

        final XContentFieldType[] types = template.getXContentFieldTypes();

        Exception lastError = null;

        for (XContentFieldType fieldType : types) {
            String dynamicType = template.isRuntimeMapping() ? fieldType.defaultRuntimeMappingType() : fieldType.defaultMappingType();
            String mappingType = template.mappingType(dynamicType);
            try {
                if (template.isRuntimeMapping()) {
                    RuntimeField.Parser parser = parserContext.runtimeFieldParser(mappingType);
                    if (parser == null) {
                        throw new IllegalArgumentException("No runtime field found for type [" + mappingType + "]");
                    }
                    validate(template, dynamicType, (name, mapping) -> parser.parse(name, mapping, parserContext));
                } else {
                    Mapper.TypeParser typeParser = parserContext.typeParser(mappingType);
                    if (typeParser == null) {
                        throw new IllegalArgumentException("No mapper found for type [" + mappingType + "]");
                    }
                    validate(
                        template,
                        dynamicType,
                        (name, mapping) -> typeParser.parse(name, mapping, parserContext).build(MapperBuilderContext.root(false, false))
                    );
                }
                lastError = null; // ok, the template is valid for at least one type
                break;
            } catch (Exception e) {
                lastError = e;
            }
        }
        if (lastError != null) {
            String format = "dynamic template [%s] has invalid content [%s], "
                + "attempted to validate it with the following match_mapping_type: %s";
            String message = String.format(Locale.ROOT, format, template.getName(), Strings.toString(template), Arrays.toString(types));
            final boolean failInvalidDynamicTemplates = parserContext.indexVersionCreated().onOrAfter(IndexVersions.V_8_0_0);
            if (failInvalidDynamicTemplates) {
                throw new IllegalArgumentException(message, lastError);
            } else {
                DEPRECATION_LOGGER.warn(
                    DeprecationCategory.TEMPLATES,
                    "invalid_dynamic_template",
                    "{}, last error: [{}]",
                    message,
                    lastError.getMessage()
                );
            }
        }
    }

    private static void validate(DynamicTemplate template, String dynamicType, BiConsumer<String, Map<String, Object>> mappingConsumer) {
        String templateName = "__dynamic__" + template.name();
        Map<String, Object> fieldTypeConfig = template.mappingForName(templateName, dynamicType);
        mappingConsumer.accept(templateName, fieldTypeConfig);
        fieldTypeConfig.remove("type");
        if (fieldTypeConfig.isEmpty() == false) {
            throw new IllegalArgumentException("Unknown mapping attributes [" + fieldTypeConfig + "]");
        }
    }

    private static boolean containsSnippet(Map<?, ?> map, String snippet) {
        for (Map.Entry<?, ?> entry : map.entrySet()) {
            String key = entry.getKey().toString();
            if (key.contains(snippet)) {
                return true;
            }
            Object value = entry.getValue();
            if (containsSnippet(value, snippet)) {
                return true;
            }
        }

        return false;
    }

    private static boolean containsSnippet(List<?> list, String snippet) {
        for (Object value : list) {
            if (containsSnippet(value, snippet)) {
                return true;
            }
        }
        return false;
    }

    private static boolean containsSnippet(Object value, String snippet) {
        if (value instanceof Map) {
            return containsSnippet((Map<?, ?>) value, snippet);
        } else if (value instanceof List) {
            return containsSnippet((List<?>) value, snippet);
        } else if (value instanceof String) {
            return ((String) value).contains(snippet);
        }
        return false;
    }

    @Override
    protected void startSyntheticField(XContentBuilder b) throws IOException {
        b.startObject();
    }

    public static RootObjectMapper.Builder parse(String name, Map<String, Object> node, MappingParserContext parserContext)
        throws MapperParsingException {
        Explicit<Boolean> subobjects = parseSubobjects(node);
        RootObjectMapper.Builder builder = new Builder(name, subobjects);
        Iterator<Map.Entry<String, Object>> iterator = node.entrySet().iterator();
        while (iterator.hasNext()) {
            Map.Entry<String, Object> entry = iterator.next();
            String fieldName = entry.getKey();
            Object fieldNode = entry.getValue();
            if (parseObjectOrDocumentTypeProperties(fieldName, fieldNode, parserContext, builder)
                || processField(builder, fieldName, fieldNode, parserContext)) {
                iterator.remove();
            }
        }
        return builder;
    }

    @SuppressWarnings("unchecked")
    private static boolean processField(
        RootObjectMapper.Builder builder,
        String fieldName,
        Object fieldNode,
        MappingParserContext parserContext
    ) {
        if (fieldName.equals("date_formats") || fieldName.equals("dynamic_date_formats")) {
            if (fieldNode instanceof List) {
                List<DateFormatter> formatters = new ArrayList<>();
                for (Object formatter : (List<?>) fieldNode) {
                    if (formatter.toString().startsWith("epoch_")) {
                        throw new MapperParsingException("Epoch [" + formatter + "] is not supported as dynamic date format");
                    }
                    formatters.add(parseDateTimeFormatter(formatter));
                }
                builder.dynamicDateTimeFormatter(formatters);
            } else if ("none".equals(fieldNode.toString())) {
                builder.dynamicDateTimeFormatter(Collections.emptyList());
            } else {
                builder.dynamicDateTimeFormatter(Collections.singleton(parseDateTimeFormatter(fieldNode)));
            }
            return true;
        } else if (fieldName.equals("dynamic_templates")) {
            /*
              "dynamic_templates" : [
                  {
                      "template_1" : {
                          "match" : "*_test",
                          "match_mapping_type" : "string",
                          "mapping" : { "type" : "keyword", "store" : "yes" }
                      }
                  }
              ]
            */
            if ((fieldNode instanceof List) == false) {
                throw new MapperParsingException("Dynamic template syntax error. An array of named objects is expected.");
            }
            List<?> tmplNodes = (List<?>) fieldNode;
            List<DynamicTemplate> templates = new ArrayList<>();
            for (Object tmplNode : tmplNodes) {
                Map<String, Object> tmpl = (Map<String, Object>) tmplNode;
                if (tmpl.size() != 1) {
                    throw new MapperParsingException("A dynamic template must be defined with a name");
                }
                Map.Entry<String, Object> entry = tmpl.entrySet().iterator().next();
                String templateName = entry.getKey();
                Map<String, Object> templateParams = (Map<String, Object>) entry.getValue();
                DynamicTemplate template = DynamicTemplate.parse(templateName, templateParams);
                validateDynamicTemplate(parserContext, template);
                templates.add(template);
            }
            builder.dynamicTemplates(templates);
            return true;
        } else if (fieldName.equals("date_detection")) {
            builder.dateDetection = Explicit.explicitBoolean(nodeBooleanValue(fieldNode, "date_detection"));
            return true;
        } else if (fieldName.equals("numeric_detection")) {
            builder.numericDetection = Explicit.explicitBoolean(nodeBooleanValue(fieldNode, "numeric_detection"));
            return true;
        } else if (fieldName.equals("runtime")) {
            if (fieldNode instanceof Map) {
                Map<String, RuntimeField> fields = RuntimeField.parseRuntimeFields((Map<String, Object>) fieldNode, parserContext, true);
                builder.addRuntimeFields(fields);
                return true;
            } else {
                throw new ElasticsearchParseException("runtime must be a map type");
            }
        }
        return false;
    }

    @Override
    public int getTotalFieldsCount() {
        return mappers.values().stream().mapToInt(Mapper::getTotalFieldsCount).sum() + runtimeFields.size();
    }
}<|MERGE_RESOLUTION|>--- conflicted
+++ resolved
@@ -111,18 +111,14 @@
 
         @Override
         public RootObjectMapper build(MapperBuilderContext context) {
-            Map<String, Mapper> mappers = buildMappers(context);
+            Map<String, Mapper> mappers = buildMappers(context.createChildContext(null, dynamic));
             mappers.putAll(getAliasMappers(mappers, context));
             return new RootObjectMapper(
                 name,
                 enabled,
                 subobjects,
                 dynamic,
-<<<<<<< HEAD
-                buildMappers(context.createChildContext(null, dynamic)),
-=======
                 mappers,
->>>>>>> 510c8515
                 new HashMap<>(runtimeFields),
                 dynamicDateTimeFormatters,
                 dynamicTemplates,
@@ -296,15 +292,9 @@
     }
 
     @Override
-<<<<<<< HEAD
-    protected MapperBuilderContext createChildContext(MapperBuilderContext mapperBuilderContext, String name) {
-        assert Objects.equals(mapperBuilderContext.buildFullName("foo"), "foo");
-        return mapperBuilderContext.createChildContext(null, dynamic);
-=======
     protected MapperMergeContext createChildContext(MapperMergeContext mapperMergeContext, String name) {
         assert Objects.equals(mapperMergeContext.getMapperBuilderContext().buildFullName("foo"), "foo");
-        return mapperMergeContext;
->>>>>>> 510c8515
+        return mapperMergeContext.createChildContext(null, dynamic);
     }
 
     @Override
