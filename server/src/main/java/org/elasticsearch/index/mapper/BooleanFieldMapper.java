--- conflicted
+++ resolved
@@ -267,10 +267,7 @@
         }
     }
 
-<<<<<<< HEAD
-=======
-    @Override
->>>>>>> d23e138d
+    @Override
     public FieldMapper.Builder getMergeBuilder() {
         return new Builder(simpleName()).init(this);
     }
