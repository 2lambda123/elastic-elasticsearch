/*
 * Licensed to Elasticsearch under one or more contributor
 * license agreements. See the NOTICE file distributed with
 * this work for additional information regarding copyright
 * ownership. Elasticsearch licenses this file to you under
 * the Apache License, Version 2.0 (the "License"); you may
 * not use this file except in compliance with the License.
 * You may obtain a copy of the License at
 *
 *    http://www.apache.org/licenses/LICENSE-2.0
 *
 * Unless required by applicable law or agreed to in writing,
 * software distributed under the License is distributed on an
 * "AS IS" BASIS, WITHOUT WARRANTIES OR CONDITIONS OF ANY
 * KIND, either express or implied.  See the License for the
 * specific language governing permissions and limitations
 * under the License.
 */

package org.elasticsearch.index.mapper;

import org.apache.lucene.document.Field;
import org.apache.lucene.document.FieldType;
import org.apache.lucene.document.SortedNumericDocValuesField;
import org.apache.lucene.document.StoredField;
import org.apache.lucene.index.IndexOptions;
import org.apache.lucene.search.Query;
import org.apache.lucene.search.TermRangeQuery;
import org.apache.lucene.util.BytesRef;
import org.elasticsearch.common.Booleans;
import org.elasticsearch.common.Nullable;
import org.elasticsearch.common.lucene.Lucene;
import org.elasticsearch.common.xcontent.XContentParser;
import org.elasticsearch.common.xcontent.support.XContentMapValues;
import org.elasticsearch.index.analysis.NamedAnalyzer;
import org.elasticsearch.index.fielddata.IndexFieldData;
import org.elasticsearch.index.fielddata.IndexNumericFieldData.NumericType;
import org.elasticsearch.index.fielddata.plain.SortedNumericIndexFieldData;
import org.elasticsearch.index.query.QueryShardContext;
import org.elasticsearch.search.DocValueFormat;
import org.elasticsearch.search.lookup.SearchLookup;

import java.io.IOException;
import java.time.ZoneId;
import java.util.Collections;
import java.util.List;
import java.util.Map;
import java.util.function.Supplier;

/**
 * A field mapper for boolean fields.
 */
public class BooleanFieldMapper extends FieldMapper {

    public static final String CONTENT_TYPE = "boolean";

    public static class Defaults {
        public static final FieldType FIELD_TYPE = new FieldType();

        static {
            FIELD_TYPE.setOmitNorms(true);
            FIELD_TYPE.setIndexOptions(IndexOptions.DOCS);
            FIELD_TYPE.setTokenized(false);
            FIELD_TYPE.freeze();
        }
    }

    public static class Values {
        public static final BytesRef TRUE = new BytesRef("T");
        public static final BytesRef FALSE = new BytesRef("F");
    }

    private static BooleanFieldMapper toType(FieldMapper in) {
        return (BooleanFieldMapper) in;
    }

    public static class Builder extends FieldMapper.Builder {

        private final Parameter<Boolean> docValues = Parameter.docValuesParam(m -> toType(m).hasDocValues,  true);
        private final Parameter<Boolean> indexed = Parameter.indexParam(m -> toType(m).indexed, true);
        private final Parameter<Boolean> stored = Parameter.storeParam(m -> toType(m).stored, false);

        private final Parameter<Boolean> nullValue = new Parameter<>("null_value", false, () -> null,
            (n, c, o) -> o == null ? null : XContentMapValues.nodeBooleanValue(o), m -> toType(m).nullValue)
            .acceptsNull();

        private final Parameter<Map<String, String>> meta = Parameter.metaParam();

        public Builder(String name) {
            super(name);
        }

        @Override
        protected List<Parameter<?>> getParameters() {
            return List.of(meta, docValues, indexed, nullValue, stored);
        }

        @Override
        public BooleanFieldMapper build(BuilderContext context) {
            MappedFieldType ft = new BooleanFieldType(buildFullName(context), indexed.getValue(), stored.getValue(),
                docValues.getValue(), nullValue.getValue(), meta.getValue());
            return new BooleanFieldMapper(name, ft, multiFieldsBuilder.build(this, context), copyTo.build(), this);
        }
    }

    public static final TypeParser PARSER = new TypeParser((n, c) -> new Builder(n));

    public static final class BooleanFieldType extends TermBasedFieldType {

        private final Boolean nullValue;

        public BooleanFieldType(String name, boolean isSearchable, boolean isStored, boolean hasDocValues,
                                Boolean nullValue, Map<String, String> meta) {
            super(name, isSearchable, isStored, hasDocValues, TextSearchInfo.SIMPLE_MATCH_ONLY, meta);
            this.nullValue = nullValue;
        }

        public BooleanFieldType(String name) {
            this(name, true, false, true, false, Collections.emptyMap());
        }

        public BooleanFieldType(String name, boolean searchable) {
            this(name, searchable, false, true, false, Collections.emptyMap());
        }

        @Override
        public String typeName() {
            return CONTENT_TYPE;
        }

        @Override
        public ValueFetcher valueFetcher(MapperService mapperService, SearchLookup searchLookup, String format) {
            if (format != null) {
                throw new IllegalArgumentException("Field [" + name() + "] of type [" + typeName() + "] doesn't support formats.");
            }

            return new SourceValueFetcher(name(), mapperService, nullValue) {
                @Override
                protected Boolean parseSourceValue(Object value) {
                    if (value instanceof Boolean) {
                        return (Boolean) value;
                    } else {
                        String textValue = value.toString();
                        return Booleans.parseBoolean(textValue.toCharArray(), 0, textValue.length(), false);
                    }
                }
            };
        }

        @Override
        public BytesRef indexedValueForSearch(Object value) {
            if (value == null) {
                return Values.FALSE;
            }
            if (value instanceof Boolean) {
                return ((Boolean) value) ? Values.TRUE : Values.FALSE;
            }
            String sValue;
            if (value instanceof BytesRef) {
                sValue = ((BytesRef) value).utf8ToString();
            } else {
                sValue = value.toString();
            }
            switch (sValue) {
                case "true":
                    return Values.TRUE;
                case "false":
                    return Values.FALSE;
                default:
                    throw new IllegalArgumentException("Can't parse boolean value [" +
                                    sValue + "], expected [true] or [false]");
            }
        }

        @Override
        public Boolean valueForDisplay(Object value) {
            if (value == null) {
                return null;
            }
            switch(value.toString()) {
            case "F":
                return false;
            case "T":
                return true;
            default:
                throw new IllegalArgumentException("Expected [T] or [F] but got [" + value + "]");
            }
        }

        @Override
        public IndexFieldData.Builder fielddataBuilder(String fullyQualifiedIndexName, Supplier<SearchLookup> searchLookup) {
            failIfNoDocValues();
            return new SortedNumericIndexFieldData.Builder(name(), NumericType.BOOLEAN);
        }

        @Override
        public DocValueFormat docValueFormat(@Nullable String format, ZoneId timeZone) {
            if (format != null) {
                throw new IllegalArgumentException("Field [" + name() + "] of type [" + typeName() + "] does not support custom formats");
            }
            if (timeZone != null) {
                throw new IllegalArgumentException("Field [" + name() + "] of type [" + typeName()
                    + "] does not support custom time zones");
            }
            return DocValueFormat.BOOLEAN;
        }

        @Override
        public Query rangeQuery(Object lowerTerm, Object upperTerm, boolean includeLower, boolean includeUpper, QueryShardContext context) {
            failIfNotIndexed();
            return new TermRangeQuery(name(),
                lowerTerm == null ? null : indexedValueForSearch(lowerTerm),
                upperTerm == null ? null : indexedValueForSearch(upperTerm),
                includeLower, includeUpper);
        }
    }

    private final Boolean nullValue;
    private final boolean indexed;
    private final boolean hasDocValues;
    private final boolean stored;

    protected BooleanFieldMapper(String simpleName, MappedFieldType mappedFieldType,
                                 MultiFields multiFields, CopyTo copyTo, Builder builder) {
        super(simpleName, mappedFieldType, multiFields, copyTo);
        this.nullValue = builder.nullValue.getValue();
        this.stored = builder.stored.getValue();
        this.indexed = builder.indexed.getValue();
        this.hasDocValues = builder.docValues.getValue();
    }

    @Override
    public BooleanFieldType fieldType() {
        return (BooleanFieldType) super.fieldType();
    }

    @Override
    protected void parseCreateField(ParseContext context) throws IOException {
        if (indexed == false && stored == false && hasDocValues == false) {
            return;
        }

        Boolean value = context.parseExternalValue(Boolean.class);
        if (value == null) {
            XContentParser.Token token = context.parser().currentToken();
            if (token == XContentParser.Token.VALUE_NULL) {
                if (nullValue != null) {
                    value = nullValue;
                }
            } else {
                value = context.parser().booleanValue();
            }
        }

        if (value == null) {
            return;
        }
        if (indexed) {
            context.doc().add(new Field(fieldType().name(), value ? "T" : "F", Defaults.FIELD_TYPE));
        }
        if (stored) {
            context.doc().add(new StoredField(fieldType().name(), value ? "T" : "F"));
        }
        if (hasDocValues) {
            context.doc().add(new SortedNumericDocValuesField(fieldType().name(), value ? 1 : 0));
        } else {
            createFieldNamesField(context);
        }
    }

    @Override
<<<<<<< HEAD
    public Map<String, NamedAnalyzer> indexAnalyzers() {
        return Collections.singletonMap(name(), Lucene.KEYWORD_ANALYZER);
    }

    @Override
    public ParametrizedFieldMapper.Builder getMergeBuilder() {
=======
    public FieldMapper.Builder getMergeBuilder() {
>>>>>>> 639126e0
        return new Builder(simpleName()).init(this);
    }

    @Override
    protected String contentType() {
        return CONTENT_TYPE;
    }

}<|MERGE_RESOLUTION|>--- conflicted
+++ resolved
@@ -269,16 +269,11 @@
     }
 
     @Override
-<<<<<<< HEAD
     public Map<String, NamedAnalyzer> indexAnalyzers() {
         return Collections.singletonMap(name(), Lucene.KEYWORD_ANALYZER);
     }
 
-    @Override
-    public ParametrizedFieldMapper.Builder getMergeBuilder() {
-=======
     public FieldMapper.Builder getMergeBuilder() {
->>>>>>> 639126e0
         return new Builder(simpleName()).init(this);
     }
 
