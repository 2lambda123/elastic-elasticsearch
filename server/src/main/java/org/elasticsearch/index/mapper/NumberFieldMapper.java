/*
 * Copyright Elasticsearch B.V. and/or licensed to Elasticsearch B.V. under one
 * or more contributor license agreements. Licensed under the Elastic License
 * 2.0 and the Server Side Public License, v 1; you may not use this file except
 * in compliance with, at your election, the Elastic License 2.0 or the Server
 * Side Public License, v 1.
 */

package org.elasticsearch.index.mapper;

import org.apache.lucene.document.DoubleField;
import org.apache.lucene.document.DoublePoint;
import org.apache.lucene.document.FloatField;
import org.apache.lucene.document.FloatPoint;
import org.apache.lucene.document.IntField;
import org.apache.lucene.document.IntPoint;
import org.apache.lucene.document.LongField;
import org.apache.lucene.document.LongPoint;
import org.apache.lucene.document.SortedNumericDocValuesField;
import org.apache.lucene.document.StoredField;
import org.apache.lucene.index.IndexableField;
import org.apache.lucene.index.LeafReaderContext;
import org.apache.lucene.sandbox.document.HalfFloatPoint;
import org.apache.lucene.search.IndexOrDocValuesQuery;
import org.apache.lucene.search.IndexSortSortedNumericDocValuesRangeQuery;
import org.apache.lucene.search.MatchNoDocsQuery;
import org.apache.lucene.search.Query;
import org.apache.lucene.util.BytesRef;
import org.apache.lucene.util.NumericUtils;
import org.elasticsearch.common.Explicit;
import org.elasticsearch.common.Numbers;
import org.elasticsearch.common.lucene.search.Queries;
import org.elasticsearch.common.settings.Setting;
import org.elasticsearch.common.settings.Setting.Property;
import org.elasticsearch.common.settings.Settings;
import org.elasticsearch.index.IndexMode;
import org.elasticsearch.index.IndexVersion;
import org.elasticsearch.index.fielddata.FieldDataContext;
import org.elasticsearch.index.fielddata.IndexFieldData;
import org.elasticsearch.index.fielddata.IndexNumericFieldData.NumericType;
import org.elasticsearch.index.fielddata.SourceValueFetcherSortedDoubleIndexFieldData;
import org.elasticsearch.index.fielddata.SourceValueFetcherSortedNumericIndexFieldData;
import org.elasticsearch.index.fielddata.plain.SortedDoublesIndexFieldData;
import org.elasticsearch.index.fielddata.plain.SortedNumericIndexFieldData;
import org.elasticsearch.index.mapper.TimeSeriesParams.MetricType;
import org.elasticsearch.index.query.SearchExecutionContext;
import org.elasticsearch.script.DoubleFieldScript;
import org.elasticsearch.script.LongFieldScript;
import org.elasticsearch.script.Script;
import org.elasticsearch.script.ScriptCompiler;
import org.elasticsearch.script.field.ByteDocValuesField;
import org.elasticsearch.script.field.DoubleDocValuesField;
import org.elasticsearch.script.field.FloatDocValuesField;
import org.elasticsearch.script.field.HalfFloatDocValuesField;
import org.elasticsearch.script.field.IntegerDocValuesField;
import org.elasticsearch.script.field.LongDocValuesField;
import org.elasticsearch.script.field.ShortDocValuesField;
import org.elasticsearch.search.DocValueFormat;
import org.elasticsearch.search.aggregations.support.TimeSeriesValuesSourceType;
import org.elasticsearch.search.aggregations.support.ValuesSourceType;
import org.elasticsearch.search.lookup.FieldValues;
import org.elasticsearch.search.lookup.SearchLookup;
import org.elasticsearch.search.lookup.SourceProvider;
import org.elasticsearch.xcontent.XContentBuilder;
import org.elasticsearch.xcontent.XContentParser;
import org.elasticsearch.xcontent.XContentParser.Token;

import java.io.IOException;
import java.time.ZoneId;
import java.util.Arrays;
import java.util.Collection;
import java.util.Collections;
import java.util.EnumSet;
import java.util.List;
import java.util.Map;
import java.util.Objects;
import java.util.Set;
import java.util.function.BiFunction;
import java.util.function.Function;

/** A {@link FieldMapper} for numeric types: byte, short, int, long, float and double. */
public class NumberFieldMapper extends FieldMapper {

    public static final Setting<Boolean> COERCE_SETTING = Setting.boolSetting("index.mapping.coerce", true, Property.IndexScope);

    private static NumberFieldMapper toType(FieldMapper in) {
        return (NumberFieldMapper) in;
    }

    private static final IndexVersion MINIMUM_COMPATIBILITY_VERSION = IndexVersion.fromId(5000099);

    public static final class Builder extends FieldMapper.Builder {

        private final Parameter<Boolean> indexed;
        private final Parameter<Boolean> hasDocValues = Parameter.docValuesParam(m -> toType(m).hasDocValues, true);
        private final Parameter<Boolean> stored = Parameter.storeParam(m -> toType(m).stored, false);

        private final Parameter<Explicit<Boolean>> ignoreMalformed;
        private final Parameter<Explicit<Boolean>> coerce;

        private final Parameter<Number> nullValue;

        private final Parameter<Script> script = Parameter.scriptParam(m -> toType(m).script);
        private final Parameter<OnScriptError> onScriptError = Parameter.onScriptErrorParam(m -> toType(m).onScriptError, script);

        /**
         * Parameter that marks this field as a time series dimension.
         */
        private final Parameter<Boolean> dimension;

        /**
         * Parameter that marks this field as a time series metric defining its time series metric type.
         * For the numeric fields gauge and counter metric types are
         * supported
         */
        private final Parameter<MetricType> metric;

        private final Parameter<Map<String, String>> meta = Parameter.metaParam();

        private final ScriptCompiler scriptCompiler;
        private final NumberType type;

        private boolean allowMultipleValues = true;
        private final IndexVersion indexCreatedVersion;

        private final IndexMode indexMode;

        public Builder(
            String name,
            NumberType type,
            ScriptCompiler compiler,
            Settings settings,
            IndexVersion indexCreatedVersion,
            IndexMode mode
        ) {
            this(name, type, compiler, IGNORE_MALFORMED_SETTING.get(settings), COERCE_SETTING.get(settings), indexCreatedVersion, mode);
        }

        public static Builder docValuesOnly(String name, NumberType type, IndexVersion indexCreatedVersion) {
            Builder builder = new Builder(name, type, ScriptCompiler.NONE, false, false, indexCreatedVersion, null);
            builder.indexed.setValue(false);
            builder.dimension.setValue(false);
            return builder;
        }

        public Builder(
            String name,
            NumberType type,
            ScriptCompiler compiler,
            boolean ignoreMalformedByDefault,
            boolean coerceByDefault,
            IndexVersion indexCreatedVersion,
            IndexMode mode
        ) {
            super(name);
            this.type = type;
            this.scriptCompiler = Objects.requireNonNull(compiler);
            this.indexCreatedVersion = Objects.requireNonNull(indexCreatedVersion);

            this.ignoreMalformed = Parameter.explicitBoolParam(
                "ignore_malformed",
                true,
                m -> toType(m).ignoreMalformed,
                ignoreMalformedByDefault
            );
            this.coerce = Parameter.explicitBoolParam("coerce", true, m -> toType(m).coerce, coerceByDefault);
            this.nullValue = new Parameter<>(
                "null_value",
                false,
                () -> null,
                (n, c, o) -> o == null ? null : type.parse(o, false),
                m -> toType(m).nullValue,
                XContentBuilder::field,
                Objects::toString
            ).acceptsNull();
            this.indexMode = mode;
            this.indexed = Parameter.indexParam(m -> toType(m).indexed, () -> {
                if (indexMode == IndexMode.TIME_SERIES) {
                    var metricType = getMetric().getValue();
                    return metricType != MetricType.COUNTER && metricType != MetricType.GAUGE;
                } else {
                    return true;
                }
            });
            this.dimension = TimeSeriesParams.dimensionParam(m -> toType(m).dimension).addValidator(v -> {
                if (v && EnumSet.of(NumberType.INTEGER, NumberType.LONG, NumberType.BYTE, NumberType.SHORT).contains(type) == false) {
                    throw new IllegalArgumentException(
                        "Parameter [" + TimeSeriesParams.TIME_SERIES_DIMENSION_PARAM + "] cannot be set to numeric type [" + type.name + "]"
                    );
                }
                if (v && (indexed.getValue() == false || hasDocValues.getValue() == false)) {
                    throw new IllegalArgumentException(
                        "Field ["
                            + TimeSeriesParams.TIME_SERIES_DIMENSION_PARAM
                            + "] requires that ["
                            + indexed.name
                            + "] and ["
                            + hasDocValues.name
                            + "] are true"
                    );
                }
            });

            this.metric = TimeSeriesParams.metricParam(m -> toType(m).metricType, MetricType.GAUGE, MetricType.COUNTER).addValidator(v -> {
                if (v != null && hasDocValues.getValue() == false) {
                    throw new IllegalArgumentException(
                        "Field [" + TimeSeriesParams.TIME_SERIES_METRIC_PARAM + "] requires that [" + hasDocValues.name + "] is true"
                    );
                }
            }).precludesParameters(dimension);

            this.script.precludesParameters(ignoreMalformed, coerce, nullValue);
            addScriptValidation(script, indexed, hasDocValues);
        }

        Builder nullValue(Number number) {
            this.nullValue.setValue(number);
            return this;
        }

        public Builder docValues(boolean hasDocValues) {
            this.hasDocValues.setValue(hasDocValues);
            return this;
        }

        private FieldValues<Number> scriptValues() {
            if (this.script.get() == null) {
                return null;
            }
            return type.compile(name, script.get(), scriptCompiler);
        }

        public Builder dimension(boolean dimension) {
            this.dimension.setValue(dimension);
            return this;
        }

        public Builder metric(MetricType metric) {
            this.metric.setValue(metric);
            return this;
        }

        private Parameter<MetricType> getMetric() {
            return metric;
        }

        public Builder allowMultipleValues(boolean allowMultipleValues) {
            this.allowMultipleValues = allowMultipleValues;
            return this;
        }

        @Override
        protected Parameter<?>[] getParameters() {
            return new Parameter<?>[] {
                indexed,
                hasDocValues,
                stored,
                ignoreMalformed,
                coerce,
                nullValue,
                script,
                onScriptError,
                meta,
                dimension,
                metric };
        }

        @Override
        public NumberFieldMapper build(MapperBuilderContext context) {
            if (context.parentObjectContainsDimensions()) {
                dimension.setValue(true);
            }

            MappedFieldType ft = new NumberFieldType(context.buildFullName(name), this);
            return new NumberFieldMapper(name, ft, multiFieldsBuilder.build(this, context), copyTo, context.isSourceSynthetic(), this);
        }
    }

    public enum NumberType {
        HALF_FLOAT("half_float", NumericType.HALF_FLOAT) {
            @Override
            public Float parse(Object value, boolean coerce) {
                final float result = parseToFloat(value);
                // Reduce the precision to what we actually index
                return HalfFloatPoint.sortableShortToHalfFloat(HalfFloatPoint.halfFloatToSortableShort(result));
            }

            @Override
            public double reduceToStoredPrecision(double value) {
                return parse(value, false).doubleValue();
            }

            /**
             * Parse a query parameter or {@code _source} value to a float,
             * keeping float precision. Used by queries which need more
             * precise control over their rounding behavior that
             * {@link #parse(Object, boolean)} provides.
             */
            private static float parseToFloat(Object value) {
                final float result;

                if (value instanceof Number) {
                    result = ((Number) value).floatValue();
                } else {
                    if (value instanceof BytesRef) {
                        value = ((BytesRef) value).utf8ToString();
                    }
                    result = Float.parseFloat(value.toString());
                }
                validateParsed(result);
                return result;
            }

            @Override
            public Number parsePoint(byte[] value) {
                return HalfFloatPoint.decodeDimension(value, 0);
            }

            @Override
            public Float parse(XContentParser parser, boolean coerce) throws IOException {
                float parsed = parser.floatValue(coerce);
                validateParsed(parsed);
                return parsed;
            }

            @Override
            public Query termQuery(String field, Object value, boolean isIndexed) {
                float v = parseToFloat(value);
                if (isIndexed) {
                    return HalfFloatPoint.newExactQuery(field, v);
                } else {
                    return SortedNumericDocValuesField.newSlowExactQuery(field, HalfFloatPoint.halfFloatToSortableShort(v));
                }
            }

            @Override
            public Query termsQuery(String field, Collection<?> values) {
                float[] v = new float[values.size()];
                int pos = 0;
                for (Object value : values) {
                    v[pos++] = parseToFloat(value);
                }
                return HalfFloatPoint.newSetQuery(field, v);
            }

            @Override
            public Query rangeQuery(
                String field,
                Object lowerTerm,
                Object upperTerm,
                boolean includeLower,
                boolean includeUpper,
                boolean hasDocValues,
                SearchExecutionContext context,
                boolean isIndexed
            ) {
                float l = Float.NEGATIVE_INFINITY;
                float u = Float.POSITIVE_INFINITY;
                if (lowerTerm != null) {
                    l = parseToFloat(lowerTerm);
                    if (includeLower) {
                        l = HalfFloatPoint.nextDown(l);
                    }
                    l = HalfFloatPoint.nextUp(l);
                }
                if (upperTerm != null) {
                    u = parseToFloat(upperTerm);
                    if (includeUpper) {
                        u = HalfFloatPoint.nextUp(u);
                    }
                    u = HalfFloatPoint.nextDown(u);
                }
                Query query;
                if (isIndexed) {
                    query = HalfFloatPoint.newRangeQuery(field, l, u);
                    if (hasDocValues) {
                        Query dvQuery = SortedNumericDocValuesField.newSlowRangeQuery(
                            field,
                            HalfFloatPoint.halfFloatToSortableShort(l),
                            HalfFloatPoint.halfFloatToSortableShort(u)
                        );
                        query = new IndexOrDocValuesQuery(query, dvQuery);
                    }
                } else {
                    query = SortedNumericDocValuesField.newSlowRangeQuery(
                        field,
                        HalfFloatPoint.halfFloatToSortableShort(l),
                        HalfFloatPoint.halfFloatToSortableShort(u)
                    );
                }
                return query;
            }

            @Override
            public void addFields(LuceneDocument document, String name, Number value, boolean indexed, boolean docValued, boolean stored) {
                final float f = value.floatValue();
                if (indexed) {
                    document.add(new HalfFloatPoint(name, f));
                }
                if (docValued) {
                    document.add(new SortedNumericDocValuesField(name, HalfFloatPoint.halfFloatToSortableShort(f)));
                }
                if (stored) {
                    document.add(new StoredField(name, f));
                }
            }

            @Override
            public IndexFieldData.Builder getFieldDataBuilder(String name, ValuesSourceType valuesSourceType) {
                return new SortedDoublesIndexFieldData.Builder(name, numericType(), valuesSourceType, HalfFloatDocValuesField::new);
            }

            @Override
            public IndexFieldData.Builder getValueFetcherFieldDataBuilder(
                String name,
                ValuesSourceType valuesSourceType,
                SourceProvider sourceProvider,
                ValueFetcher valueFetcher
            ) {
                return new SourceValueFetcherSortedDoubleIndexFieldData.Builder(
                    name,
                    valuesSourceType,
                    valueFetcher,
                    sourceProvider,
                    HalfFloatDocValuesField::new
                );
            }

            private static void validateParsed(float value) {
                if (Float.isFinite(HalfFloatPoint.sortableShortToHalfFloat(HalfFloatPoint.halfFloatToSortableShort(value))) == false) {
                    throw new IllegalArgumentException("[half_float] supports only finite values, but got [" + value + "]");
                }
            }

            @Override
            SourceLoader.SyntheticFieldLoader syntheticFieldLoader(String fieldName, String fieldSimpleName, boolean ignoreMalformed) {
                return new SortedNumericDocValuesSyntheticFieldLoader(fieldName, fieldSimpleName, ignoreMalformed) {
                    @Override
                    protected void writeValue(XContentBuilder b, long value) throws IOException {
                        b.value(HalfFloatPoint.sortableShortToHalfFloat((short) value));
                    }
                };
            }

            @Override
            BlockLoader blockLoaderFromDocValues(String fieldName) {
                return new BlockDocValuesReader.DoublesBlockLoader(fieldName, l -> HalfFloatPoint.sortableShortToHalfFloat((short) l));
            }

            @Override
            BlockLoader blockLoaderFromSource(SourceValueFetcher sourceValueFetcher, BlockSourceReader.LeafIteratorLookup lookup) {
                return new BlockSourceReader.DoublesBlockLoader(sourceValueFetcher, lookup);
            }
        },
        FLOAT("float", NumericType.FLOAT) {
            @Override
            public Float parse(Object value, boolean coerce) {
                final float result;

                if (value instanceof Number) {
                    result = ((Number) value).floatValue();
                } else {
                    if (value instanceof BytesRef) {
                        value = ((BytesRef) value).utf8ToString();
                    }
                    result = Float.parseFloat(value.toString());
                }
                validateParsed(result);
                return result;
            }

            @Override
            public double reduceToStoredPrecision(double value) {
                return parse(value, false).doubleValue();
            }

            @Override
            public Number parsePoint(byte[] value) {
                return FloatPoint.decodeDimension(value, 0);
            }

            @Override
            public Float parse(XContentParser parser, boolean coerce) throws IOException {
                float parsed = parser.floatValue(coerce);
                validateParsed(parsed);
                return parsed;
            }

            @Override
            public Query termQuery(String field, Object value, boolean isIndexed) {
                float v = parse(value, false);
                if (isIndexed) {
                    return FloatPoint.newExactQuery(field, v);
                } else {
                    return SortedNumericDocValuesField.newSlowExactQuery(field, NumericUtils.floatToSortableInt(v));
                }
            }

            @Override
            public Query termsQuery(String field, Collection<?> values) {
                float[] v = new float[values.size()];
                int pos = 0;
                for (Object value : values) {
                    v[pos++] = parse(value, false);
                }
                return FloatPoint.newSetQuery(field, v);
            }

            @Override
            public Query rangeQuery(
                String field,
                Object lowerTerm,
                Object upperTerm,
                boolean includeLower,
                boolean includeUpper,
                boolean hasDocValues,
                SearchExecutionContext context,
                boolean isIndexed
            ) {
                float l = Float.NEGATIVE_INFINITY;
                float u = Float.POSITIVE_INFINITY;
                if (lowerTerm != null) {
                    l = parse(lowerTerm, false);
                    if (includeLower == false) {
                        l = FloatPoint.nextUp(l);
                    }
                }
                if (upperTerm != null) {
                    u = parse(upperTerm, false);
                    if (includeUpper == false) {
                        u = FloatPoint.nextDown(u);
                    }
                }
                Query query;
                if (isIndexed) {
                    query = FloatPoint.newRangeQuery(field, l, u);
                    if (hasDocValues) {
                        Query dvQuery = SortedNumericDocValuesField.newSlowRangeQuery(
                            field,
                            NumericUtils.floatToSortableInt(l),
                            NumericUtils.floatToSortableInt(u)
                        );
                        query = new IndexOrDocValuesQuery(query, dvQuery);
                    }
                } else {
                    query = SortedNumericDocValuesField.newSlowRangeQuery(
                        field,
                        NumericUtils.floatToSortableInt(l),
                        NumericUtils.floatToSortableInt(u)
                    );
                }
                return query;
            }

            @Override
            public void addFields(LuceneDocument document, String name, Number value, boolean indexed, boolean docValued, boolean stored) {
                final float f = value.floatValue();
                if (indexed && docValued) {
                    document.add(new FloatField(name, f));
                } else if (docValued) {
                    document.add(new SortedNumericDocValuesField(name, NumericUtils.floatToSortableInt(f)));
                } else if (indexed) {
                    document.add(new FloatPoint(name, f));
                }
                if (stored) {
                    document.add(new StoredField(name, f));
                }
            }

            @Override
            public IndexFieldData.Builder getFieldDataBuilder(String name, ValuesSourceType valuesSourceType) {
                return new SortedDoublesIndexFieldData.Builder(name, numericType(), valuesSourceType, FloatDocValuesField::new);
            }

            @Override
            public IndexFieldData.Builder getValueFetcherFieldDataBuilder(
                String name,
                ValuesSourceType valuesSourceType,
                SourceProvider sourceProvider,
                ValueFetcher valueFetcher
            ) {
                return new SourceValueFetcherSortedDoubleIndexFieldData.Builder(
                    name,
                    valuesSourceType,
                    valueFetcher,
                    sourceProvider,
                    FloatDocValuesField::new
                );
            }

            private static void validateParsed(float value) {
                if (Float.isFinite(value) == false) {
                    throw new IllegalArgumentException("[float] supports only finite values, but got [" + value + "]");
                }
            }

            @Override
            SourceLoader.SyntheticFieldLoader syntheticFieldLoader(String fieldName, String fieldSimpleName, boolean ignoreMalformed) {
                return new SortedNumericDocValuesSyntheticFieldLoader(fieldName, fieldSimpleName, ignoreMalformed) {
                    @Override
                    protected void writeValue(XContentBuilder b, long value) throws IOException {
                        b.value(NumericUtils.sortableIntToFloat((int) value));
                    }
                };
            }

            @Override
            BlockLoader blockLoaderFromDocValues(String fieldName) {
                return new BlockDocValuesReader.DoublesBlockLoader(fieldName, l -> NumericUtils.sortableIntToFloat((int) l));
            }

            @Override
            BlockLoader blockLoaderFromSource(SourceValueFetcher sourceValueFetcher, BlockSourceReader.LeafIteratorLookup lookup) {
                return new BlockSourceReader.DoublesBlockLoader(sourceValueFetcher, lookup);
            }
        },
        DOUBLE("double", NumericType.DOUBLE) {
            @Override
            public Double parse(Object value, boolean coerce) {
                double parsed = objectToDouble(value);
                validateParsed(parsed);
                return parsed;
            }

            @Override
            public Number parsePoint(byte[] value) {
                return DoublePoint.decodeDimension(value, 0);
            }

            @Override
            public Double parse(XContentParser parser, boolean coerce) throws IOException {
                double parsed = parser.doubleValue(coerce);
                validateParsed(parsed);
                return parsed;
            }

            @Override
            public FieldValues<Number> compile(String fieldName, Script script, ScriptCompiler compiler) {
                DoubleFieldScript.Factory scriptFactory = compiler.compile(script, DoubleFieldScript.CONTEXT);
                return (lookup, ctx, doc, consumer) -> scriptFactory.newFactory(fieldName, script.getParams(), lookup, OnScriptError.FAIL)
                    .newInstance(ctx)
                    .runForDoc(doc, consumer::accept);
            }

            @Override
            public Query termQuery(String field, Object value, boolean isIndexed) {
                double v = parse(value, false);
                if (isIndexed) {
                    return DoublePoint.newExactQuery(field, v);
                } else {
                    return SortedNumericDocValuesField.newSlowExactQuery(field, NumericUtils.doubleToSortableLong(v));
                }
            }

            @Override
            public Query termsQuery(String field, Collection<?> values) {
                double[] v = values.stream().mapToDouble(value -> parse(value, false)).toArray();
                return DoublePoint.newSetQuery(field, v);
            }

            @Override
            public Query rangeQuery(
                String field,
                Object lowerTerm,
                Object upperTerm,
                boolean includeLower,
                boolean includeUpper,
                boolean hasDocValues,
                SearchExecutionContext context,
                boolean isIndexed
            ) {
                return doubleRangeQuery(lowerTerm, upperTerm, includeLower, includeUpper, (l, u) -> {
                    Query query;
                    if (isIndexed) {
                        query = DoublePoint.newRangeQuery(field, l, u);
                        if (hasDocValues) {
                            Query dvQuery = SortedNumericDocValuesField.newSlowRangeQuery(
                                field,
                                NumericUtils.doubleToSortableLong(l),
                                NumericUtils.doubleToSortableLong(u)
                            );
                            query = new IndexOrDocValuesQuery(query, dvQuery);
                        }
                    } else {
                        query = SortedNumericDocValuesField.newSlowRangeQuery(
                            field,
                            NumericUtils.doubleToSortableLong(l),
                            NumericUtils.doubleToSortableLong(u)
                        );
                    }
                    return query;
                });
            }

            @Override
            public void addFields(LuceneDocument document, String name, Number value, boolean indexed, boolean docValued, boolean stored) {
                final double d = value.doubleValue();
                if (indexed && docValued) {
                    document.add(new DoubleField(name, d));
                } else if (docValued) {
                    document.add(new SortedNumericDocValuesField(name, NumericUtils.doubleToSortableLong(d)));
                } else if (indexed) {
                    document.add(new DoublePoint(name, d));
                }
                if (stored) {
                    document.add(new StoredField(name, d));
                }
            }

            @Override
            public IndexFieldData.Builder getFieldDataBuilder(String name, ValuesSourceType valuesSourceType) {
                return new SortedDoublesIndexFieldData.Builder(name, numericType(), valuesSourceType, DoubleDocValuesField::new);
            }

            @Override
            public IndexFieldData.Builder getValueFetcherFieldDataBuilder(
                String name,
                ValuesSourceType valuesSourceType,
                SourceProvider sourceProvider,
                ValueFetcher valueFetcher
            ) {
                return new SourceValueFetcherSortedDoubleIndexFieldData.Builder(
                    name,
                    valuesSourceType,
                    valueFetcher,
                    sourceProvider,
                    DoubleDocValuesField::new
                );
            }

            private static void validateParsed(double value) {
                if (Double.isFinite(value) == false) {
                    throw new IllegalArgumentException("[double] supports only finite values, but got [" + value + "]");
                }
            }

            @Override
            SourceLoader.SyntheticFieldLoader syntheticFieldLoader(String fieldName, String fieldSimpleName, boolean ignoreMalformed) {
                return new SortedNumericDocValuesSyntheticFieldLoader(fieldName, fieldSimpleName, ignoreMalformed) {
                    @Override
                    protected void writeValue(XContentBuilder b, long value) throws IOException {
                        b.value(NumericUtils.sortableLongToDouble(value));
                    }
                };
            }

            @Override
            BlockLoader blockLoaderFromDocValues(String fieldName) {
                return new BlockDocValuesReader.DoublesBlockLoader(fieldName, NumericUtils::sortableLongToDouble);
            }

            @Override
            BlockLoader blockLoaderFromSource(SourceValueFetcher sourceValueFetcher, BlockSourceReader.LeafIteratorLookup lookup) {
                return new BlockSourceReader.DoublesBlockLoader(sourceValueFetcher, lookup);
            }
        },
        BYTE("byte", NumericType.BYTE) {
            @Override
            public Byte parse(Object value, boolean coerce) {
                double doubleValue = objectToDouble(value);

                if (doubleValue < Byte.MIN_VALUE || doubleValue > Byte.MAX_VALUE) {
                    throw new IllegalArgumentException("Value [" + value + "] is out of range for a byte");
                }
                if (coerce == false && doubleValue % 1 != 0) {
                    throw new IllegalArgumentException("Value [" + value + "] has a decimal part");
                }

                if (value instanceof Number) {
                    return ((Number) value).byteValue();
                }

                return (byte) doubleValue;
            }

            @Override
            public Number parsePoint(byte[] value) {
                return INTEGER.parsePoint(value).byteValue();
            }

            @Override
            public Short parse(XContentParser parser, boolean coerce) throws IOException {
                int value = parser.intValue(coerce);
                if (value < Byte.MIN_VALUE || value > Byte.MAX_VALUE) {
                    throw new IllegalArgumentException("Value [" + value + "] is out of range for a byte");
                }
                return (short) value;
            }

            @Override
            public Query termQuery(String field, Object value, boolean isIndexed) {
                return INTEGER.termQuery(field, value, isIndexed);
            }

            @Override
            public Query termsQuery(String field, Collection<?> values) {
                return INTEGER.termsQuery(field, values);
            }

            @Override
            public Query rangeQuery(
                String field,
                Object lowerTerm,
                Object upperTerm,
                boolean includeLower,
                boolean includeUpper,
                boolean hasDocValues,
                SearchExecutionContext context,
                boolean isIndexed
            ) {
                return INTEGER.rangeQuery(field, lowerTerm, upperTerm, includeLower, includeUpper, hasDocValues, context, isIndexed);
            }

            @Override
            public void addFields(LuceneDocument document, String name, Number value, boolean indexed, boolean docValued, boolean stored) {
                INTEGER.addFields(document, name, value, indexed, docValued, stored);
            }

            @Override
            Number valueForSearch(Number value) {
                return value.byteValue();
            }

            @Override
            public IndexFieldData.Builder getFieldDataBuilder(String name, ValuesSourceType valuesSourceType) {
                return new SortedNumericIndexFieldData.Builder(name, numericType(), valuesSourceType, ByteDocValuesField::new);
            }

            @Override
            public IndexFieldData.Builder getValueFetcherFieldDataBuilder(
                String name,
                ValuesSourceType valuesSourceType,
                SourceProvider sourceProvider,
                ValueFetcher valueFetcher
            ) {
                return new SourceValueFetcherSortedNumericIndexFieldData.Builder(
                    name,
                    valuesSourceType,
                    valueFetcher,
                    sourceProvider,
                    ByteDocValuesField::new
                );
            }

            @Override
            SourceLoader.SyntheticFieldLoader syntheticFieldLoader(String fieldName, String fieldSimpleName, boolean ignoreMalformed) {
                return NumberType.syntheticLongFieldLoader(fieldName, fieldSimpleName, ignoreMalformed);
            }

            @Override
            BlockLoader blockLoaderFromDocValues(String fieldName) {
                return new BlockDocValuesReader.IntsBlockLoader(fieldName);
            }

            @Override
            BlockLoader blockLoaderFromSource(SourceValueFetcher sourceValueFetcher, BlockSourceReader.LeafIteratorLookup lookup) {
                return new BlockSourceReader.IntsBlockLoader(sourceValueFetcher, lookup);
            }
        },
        SHORT("short", NumericType.SHORT) {
            @Override
            public Short parse(Object value, boolean coerce) {
                double doubleValue = objectToDouble(value);

                if (doubleValue < Short.MIN_VALUE || doubleValue > Short.MAX_VALUE) {
                    throw new IllegalArgumentException("Value [" + value + "] is out of range for a short");
                }
                if (coerce == false && doubleValue % 1 != 0) {
                    throw new IllegalArgumentException("Value [" + value + "] has a decimal part");
                }

                if (value instanceof Number) {
                    return ((Number) value).shortValue();
                }

                return (short) doubleValue;
            }

            @Override
            public Number parsePoint(byte[] value) {
                return INTEGER.parsePoint(value).shortValue();
            }

            @Override
            public Short parse(XContentParser parser, boolean coerce) throws IOException {
                return parser.shortValue(coerce);
            }

            @Override
            public Query termQuery(String field, Object value, boolean isIndexed) {
                return INTEGER.termQuery(field, value, isIndexed);
            }

            @Override
            public Query termsQuery(String field, Collection<?> values) {
                return INTEGER.termsQuery(field, values);
            }

            @Override
            public Query rangeQuery(
                String field,
                Object lowerTerm,
                Object upperTerm,
                boolean includeLower,
                boolean includeUpper,
                boolean hasDocValues,
                SearchExecutionContext context,
                boolean isIndexed
            ) {
                return INTEGER.rangeQuery(field, lowerTerm, upperTerm, includeLower, includeUpper, hasDocValues, context, isIndexed);
            }

            @Override
            public void addFields(LuceneDocument document, String name, Number value, boolean indexed, boolean docValued, boolean stored) {
                INTEGER.addFields(document, name, value, indexed, docValued, stored);
            }

            @Override
            Number valueForSearch(Number value) {
                return value.shortValue();
            }

            @Override
            public IndexFieldData.Builder getFieldDataBuilder(String name, ValuesSourceType valuesSourceType) {
                return new SortedNumericIndexFieldData.Builder(name, numericType(), valuesSourceType, ShortDocValuesField::new);
            }

            @Override
            public IndexFieldData.Builder getValueFetcherFieldDataBuilder(
                String name,
                ValuesSourceType valuesSourceType,
                SourceProvider sourceProvider,
                ValueFetcher valueFetcher
            ) {
                return new SourceValueFetcherSortedNumericIndexFieldData.Builder(
                    name,
                    valuesSourceType,
                    valueFetcher,
                    sourceProvider,
                    ShortDocValuesField::new
                );
            }

            @Override
            SourceLoader.SyntheticFieldLoader syntheticFieldLoader(String fieldName, String fieldSimpleName, boolean ignoreMalformed) {
                return NumberType.syntheticLongFieldLoader(fieldName, fieldSimpleName, ignoreMalformed);
            }

            @Override
            BlockLoader blockLoaderFromDocValues(String fieldName) {
                return new BlockDocValuesReader.IntsBlockLoader(fieldName);
            }

            @Override
            BlockLoader blockLoaderFromSource(SourceValueFetcher sourceValueFetcher, BlockSourceReader.LeafIteratorLookup lookup) {
                return new BlockSourceReader.IntsBlockLoader(sourceValueFetcher, lookup);
            }
        },
        INTEGER("integer", NumericType.INT) {
            @Override
            public Integer parse(Object value, boolean coerce) {
                double doubleValue = objectToDouble(value);

                if (doubleValue < Integer.MIN_VALUE || doubleValue > Integer.MAX_VALUE) {
                    throw new IllegalArgumentException("Value [" + value + "] is out of range for an integer");
                }
                if (coerce == false && doubleValue % 1 != 0) {
                    throw new IllegalArgumentException("Value [" + value + "] has a decimal part");
                }

                if (value instanceof Number) {
                    return ((Number) value).intValue();
                }

                return (int) doubleValue;
            }

            @Override
            public Number parsePoint(byte[] value) {
                return IntPoint.decodeDimension(value, 0);
            }

            @Override
            public Integer parse(XContentParser parser, boolean coerce) throws IOException {
                return parser.intValue(coerce);
            }

            @Override
            public Query termQuery(String field, Object value, boolean isIndexed) {
                if (hasDecimalPart(value)) {
                    return Queries.newMatchNoDocsQuery("Value [" + value + "] has a decimal part");
                }
                int v = parse(value, true);
                if (isIndexed) {
                    return IntPoint.newExactQuery(field, v);
                } else {
                    return SortedNumericDocValuesField.newSlowExactQuery(field, v);
                }
            }

            @Override
            public Query termsQuery(String field, Collection<?> values) {
                int[] v = new int[values.size()];
                int upTo = 0;

                for (Object value : values) {
                    if (hasDecimalPart(value) == false) {
                        v[upTo++] = parse(value, true);
                    }
                }

                if (upTo == 0) {
                    return Queries.newMatchNoDocsQuery("All values have a decimal part");
                }
                if (upTo != v.length) {
                    v = Arrays.copyOf(v, upTo);
                }
                return IntPoint.newSetQuery(field, v);
            }

            @Override
            public Query rangeQuery(
                String field,
                Object lowerTerm,
                Object upperTerm,
                boolean includeLower,
                boolean includeUpper,
                boolean hasDocValues,
                SearchExecutionContext context,
                boolean isIndexed
            ) {
                int l = Integer.MIN_VALUE;
                int u = Integer.MAX_VALUE;
                if (lowerTerm != null) {
                    l = parse(lowerTerm, true);
                    // if the lower bound is decimal:
                    // - if the bound is positive then we increment it:
                    // if lowerTerm=1.5 then the (inclusive) bound becomes 2
                    // - if the bound is negative then we leave it as is:
                    // if lowerTerm=-1.5 then the (inclusive) bound becomes -1 due to the call to longValue
                    boolean lowerTermHasDecimalPart = hasDecimalPart(lowerTerm);
                    if ((lowerTermHasDecimalPart == false && includeLower == false) || (lowerTermHasDecimalPart && signum(lowerTerm) > 0)) {
                        if (l == Integer.MAX_VALUE) {
                            return new MatchNoDocsQuery();
                        }
                        ++l;
                    }
                }
                if (upperTerm != null) {
                    u = parse(upperTerm, true);
                    boolean upperTermHasDecimalPart = hasDecimalPart(upperTerm);
                    if ((upperTermHasDecimalPart == false && includeUpper == false) || (upperTermHasDecimalPart && signum(upperTerm) < 0)) {
                        if (u == Integer.MIN_VALUE) {
                            return new MatchNoDocsQuery();
                        }
                        --u;
                    }
                }
                Query query;
                if (isIndexed) {
                    query = IntPoint.newRangeQuery(field, l, u);
                    if (hasDocValues) {
                        Query dvQuery = SortedNumericDocValuesField.newSlowRangeQuery(field, l, u);
                        query = new IndexOrDocValuesQuery(query, dvQuery);
                    }
                } else {
                    query = SortedNumericDocValuesField.newSlowRangeQuery(field, l, u);
                }
                if (hasDocValues && context.indexSortedOnField(field)) {
                    query = new IndexSortSortedNumericDocValuesRangeQuery(field, l, u, query);
                }
                return query;
            }

            @Override
            public void addFields(LuceneDocument document, String name, Number value, boolean indexed, boolean docValued, boolean stored) {
                final int i = value.intValue();
                if (indexed && docValued) {
                    document.add(new IntField(name, i));
                } else if (docValued) {
                    document.add(new SortedNumericDocValuesField(name, i));
                } else if (indexed) {
                    document.add(new IntPoint(name, i));
                }
                if (stored) {
                    document.add(new StoredField(name, i));
                }
            }

            @Override
            public IndexFieldData.Builder getFieldDataBuilder(String name, ValuesSourceType valuesSourceType) {
                return new SortedNumericIndexFieldData.Builder(name, numericType(), valuesSourceType, IntegerDocValuesField::new);
            }

            @Override
            public IndexFieldData.Builder getValueFetcherFieldDataBuilder(
                String name,
                ValuesSourceType valuesSourceType,
                SourceProvider sourceProvider,
                ValueFetcher valueFetcher
            ) {
                return new SourceValueFetcherSortedNumericIndexFieldData.Builder(
                    name,
                    valuesSourceType,
                    valueFetcher,
                    sourceProvider,
                    IntegerDocValuesField::new
                );
            }

            @Override
            SourceLoader.SyntheticFieldLoader syntheticFieldLoader(String fieldName, String fieldSimpleName, boolean ignoreMalformed) {
                return NumberType.syntheticLongFieldLoader(fieldName, fieldSimpleName, ignoreMalformed);
            }

            @Override
            BlockLoader blockLoaderFromDocValues(String fieldName) {
                return new BlockDocValuesReader.IntsBlockLoader(fieldName);
            }

            @Override
            BlockLoader blockLoaderFromSource(SourceValueFetcher sourceValueFetcher, BlockSourceReader.LeafIteratorLookup lookup) {
                return new BlockSourceReader.IntsBlockLoader(sourceValueFetcher, lookup);
            }
        },
        LONG("long", NumericType.LONG) {
            @Override
            public Long parse(Object value, boolean coerce) {
                return objectToLong(value, coerce);
            }

            @Override
            public Number parsePoint(byte[] value) {
                return LongPoint.decodeDimension(value, 0);
            }

            @Override
            public Long parse(XContentParser parser, boolean coerce) throws IOException {
                return parser.longValue(coerce);
            }

            @Override
            public FieldValues<Number> compile(String fieldName, Script script, ScriptCompiler compiler) {
                final LongFieldScript.Factory scriptFactory = compiler.compile(script, LongFieldScript.CONTEXT);
                return (lookup, ctx, doc, consumer) -> scriptFactory.newFactory(fieldName, script.getParams(), lookup, OnScriptError.FAIL)
                    .newInstance(ctx)
                    .runForDoc(doc, consumer::accept);
            }

            @Override
            public Query termQuery(String field, Object value, boolean isIndexed) {
                if (hasDecimalPart(value)) {
                    return Queries.newMatchNoDocsQuery("Value [" + value + "] has a decimal part");
                }
                long v = parse(value, true);
                if (isIndexed) {
                    return LongPoint.newExactQuery(field, v);
                } else {
                    return SortedNumericDocValuesField.newSlowExactQuery(field, v);
                }
            }

            @Override
            public Query termsQuery(String field, Collection<?> values) {
                long[] v = new long[values.size()];
                int upTo = 0;

                for (Object value : values) {
                    if (hasDecimalPart(value) == false) {
                        v[upTo++] = parse(value, true);
                    }
                }

                if (upTo == 0) {
                    return Queries.newMatchNoDocsQuery("All values have a decimal part");
                }
                if (upTo != v.length) {
                    v = Arrays.copyOf(v, upTo);
                }
                return LongPoint.newSetQuery(field, v);
            }

            @Override
            public Query rangeQuery(
                String field,
                Object lowerTerm,
                Object upperTerm,
                boolean includeLower,
                boolean includeUpper,
                boolean hasDocValues,
                SearchExecutionContext context,
                boolean isIndexed
            ) {
                return longRangeQuery(lowerTerm, upperTerm, includeLower, includeUpper, (l, u) -> {
                    Query query;
                    if (isIndexed) {
                        query = LongPoint.newRangeQuery(field, l, u);
                        if (hasDocValues) {
                            Query dvQuery = SortedNumericDocValuesField.newSlowRangeQuery(field, l, u);
                            query = new IndexOrDocValuesQuery(query, dvQuery);
                        }
                    } else {
                        query = SortedNumericDocValuesField.newSlowRangeQuery(field, l, u);
                    }
                    if (hasDocValues && context.indexSortedOnField(field)) {
                        query = new IndexSortSortedNumericDocValuesRangeQuery(field, l, u, query);
                    }
                    return query;
                });
            }

            @Override
            public void addFields(LuceneDocument document, String name, Number value, boolean indexed, boolean docValued, boolean stored) {
                final long l = value.longValue();
                if (indexed && docValued) {
                    document.add(new LongField(name, l));
                } else if (docValued) {
                    document.add(new SortedNumericDocValuesField(name, l));
                } else if (indexed) {
                    document.add(new LongPoint(name, l));
                }
                if (stored) {
                    document.add(new StoredField(name, l));
                }
            }

            @Override
            public IndexFieldData.Builder getFieldDataBuilder(String name, ValuesSourceType valuesSourceType) {
                return new SortedNumericIndexFieldData.Builder(name, numericType(), valuesSourceType, LongDocValuesField::new);
            }

            @Override
            public IndexFieldData.Builder getValueFetcherFieldDataBuilder(
                String name,
                ValuesSourceType valuesSourceType,
                SourceProvider sourceProvider,
                ValueFetcher valueFetcher
            ) {
                return new SourceValueFetcherSortedNumericIndexFieldData.Builder(
                    name,
                    valuesSourceType,
                    valueFetcher,
                    sourceProvider,
                    LongDocValuesField::new
                );
            }

            @Override
            SourceLoader.SyntheticFieldLoader syntheticFieldLoader(String fieldName, String fieldSimpleName, boolean ignoreMalformed) {
                return syntheticLongFieldLoader(fieldName, fieldSimpleName, ignoreMalformed);
            }

            @Override
            BlockLoader blockLoaderFromDocValues(String fieldName) {
                return new BlockDocValuesReader.LongsBlockLoader(fieldName);
            }

            @Override
            BlockLoader blockLoaderFromSource(SourceValueFetcher sourceValueFetcher, BlockSourceReader.LeafIteratorLookup lookup) {
                return new BlockSourceReader.LongsBlockLoader(sourceValueFetcher, lookup);
            }
        };

        private final String name;
        private final NumericType numericType;
        private final TypeParser parser;

        NumberType(String name, NumericType numericType) {
            this.name = name;
            this.numericType = numericType;
            this.parser = new TypeParser(
                (n, c) -> new Builder(
                    n,
                    this,
                    c.scriptCompiler(),
                    c.getSettings(),
                    c.indexVersionCreated(),
                    c.getIndexSettings().getMode()
                ),
                MINIMUM_COMPATIBILITY_VERSION
            );
        }

        /** Get the associated type name. */
        public final String typeName() {
            return name;
        }

        /** Get the associated numeric type */
        public final NumericType numericType() {
            return numericType;
        }

        public final TypeParser parser() {
            return parser;
        }

        public abstract Query termQuery(String field, Object value, boolean isIndexed);

        public abstract Query termsQuery(String field, Collection<?> values);

        public abstract Query rangeQuery(
            String field,
            Object lowerTerm,
            Object upperTerm,
            boolean includeLower,
            boolean includeUpper,
            boolean hasDocValues,
            SearchExecutionContext context,
            boolean isIndexed
        );

        public abstract Number parse(XContentParser parser, boolean coerce) throws IOException;

        public abstract Number parse(Object value, boolean coerce);

        public abstract Number parsePoint(byte[] value);

        /**
         * Maps the given {@code value} to one or more Lucene field values ands them to the given {@code document} under the given
         * {@code name}.
         *
         * @param document document to add fields to
         * @param name field name
         * @param value value to map
         * @param indexed whether or not the field is indexed
         * @param docValued whether or not doc values should be added
         * @param stored whether or not the field is stored
         */
        public abstract void addFields(
            LuceneDocument document,
            String name,
            Number value,
            boolean indexed,
            boolean docValued,
            boolean stored
        );

        public FieldValues<Number> compile(String fieldName, Script script, ScriptCompiler compiler) {
            // only implemented for long and double fields
            throw new IllegalArgumentException("Unknown parameter [script] for mapper [" + fieldName + "]");
        }

        Number valueForSearch(Number value) {
            return value;
        }

        /**
         * Returns true if the object is a number and has a decimal part
         */
        public static boolean hasDecimalPart(Object number) {
            if (number instanceof Byte || number instanceof Short || number instanceof Integer || number instanceof Long) {
                return false;
            }
            if (number instanceof Number) {
                double doubleValue = ((Number) number).doubleValue();
                return doubleValue % 1 != 0;
            }
            if (number instanceof BytesRef) {
                number = ((BytesRef) number).utf8ToString();
            }
            if (number instanceof String) {
                return Double.parseDouble((String) number) % 1 != 0;
            }
            return false;
        }

        /**
         * Returns -1, 0, or 1 if the value is lower than, equal to, or greater than 0
         */
        static double signum(Object value) {
            if (value instanceof Number) {
                double doubleValue = ((Number) value).doubleValue();
                return Math.signum(doubleValue);
            }
            if (value instanceof BytesRef) {
                value = ((BytesRef) value).utf8ToString();
            }
            return Math.signum(Double.parseDouble(value.toString()));
        }

        /**
         * Converts an Object to a double by checking it against known types first
         */
        public static double objectToDouble(Object value) {
            double doubleValue;

            if (value instanceof Number) {
                doubleValue = ((Number) value).doubleValue();
            } else if (value instanceof BytesRef) {
                doubleValue = Double.parseDouble(((BytesRef) value).utf8ToString());
            } else {
                doubleValue = Double.parseDouble(value.toString());
            }

            return doubleValue;
        }

        /**
         * Converts an Object to a {@code long} by checking it against known
         * types and checking its range.
         */
        public static long objectToLong(Object value, boolean coerce) {
            if (value instanceof Long) {
                return (Long) value;
            }

            double doubleValue = objectToDouble(value);
            // this check does not guarantee that value is inside MIN_VALUE/MAX_VALUE because values up to 9223372036854776832 will
            // be equal to Long.MAX_VALUE after conversion to double. More checks ahead.
            if (doubleValue < Long.MIN_VALUE || doubleValue > Long.MAX_VALUE) {
                throw new IllegalArgumentException("Value [" + value + "] is out of range for a long");
            }
            if (coerce == false && doubleValue % 1 != 0) {
                throw new IllegalArgumentException("Value [" + value + "] has a decimal part");
            }

            // longs need special handling so we don't lose precision while parsing
            String stringValue = (value instanceof BytesRef) ? ((BytesRef) value).utf8ToString() : value.toString();
            return Numbers.toLong(stringValue, coerce);
        }

        public static Query doubleRangeQuery(
            Object lowerTerm,
            Object upperTerm,
            boolean includeLower,
            boolean includeUpper,
            BiFunction<Double, Double, Query> builder
        ) {
            double l = Double.NEGATIVE_INFINITY;
            double u = Double.POSITIVE_INFINITY;
            if (lowerTerm != null) {
                l = objectToDouble(lowerTerm);
                if (includeLower == false) {
                    l = DoublePoint.nextUp(l);
                }
            }
            if (upperTerm != null) {
                u = objectToDouble(upperTerm);
                if (includeUpper == false) {
                    u = DoublePoint.nextDown(u);
                }
            }
            return builder.apply(l, u);
        }

        /**
         * Processes query bounds into {@code long}s and delegates the
         * provided {@code builder} to build a range query.
         */
        public static Query longRangeQuery(
            Object lowerTerm,
            Object upperTerm,
            boolean includeLower,
            boolean includeUpper,
            BiFunction<Long, Long, Query> builder
        ) {
            long l = Long.MIN_VALUE;
            long u = Long.MAX_VALUE;
            if (lowerTerm != null) {
                l = objectToLong(lowerTerm, true);
                // if the lower bound is decimal:
                // - if the bound is positive then we increment it:
                // if lowerTerm=1.5 then the (inclusive) bound becomes 2
                // - if the bound is negative then we leave it as is:
                // if lowerTerm=-1.5 then the (inclusive) bound becomes -1 due to the call to longValue
                boolean lowerTermHasDecimalPart = hasDecimalPart(lowerTerm);
                if ((lowerTermHasDecimalPart == false && includeLower == false) || (lowerTermHasDecimalPart && signum(lowerTerm) > 0)) {
                    if (l == Long.MAX_VALUE) {
                        return new MatchNoDocsQuery();
                    }
                    ++l;
                }
            }
            if (upperTerm != null) {
                u = objectToLong(upperTerm, true);
                boolean upperTermHasDecimalPart = hasDecimalPart(upperTerm);
                if ((upperTermHasDecimalPart == false && includeUpper == false) || (upperTermHasDecimalPart && signum(upperTerm) < 0)) {
                    if (u == Long.MIN_VALUE) {
                        return new MatchNoDocsQuery();
                    }
                    --u;
                }
            }
            return builder.apply(l, u);
        }

        public abstract IndexFieldData.Builder getFieldDataBuilder(String name, ValuesSourceType valuesSourceType);

        public IndexFieldData.Builder getValueFetcherFieldDataBuilder(
            String name,
            ValuesSourceType valuesSourceType,
            SourceProvider sourceProvider,
            ValueFetcher valueFetcher
        ) {
            throw new UnsupportedOperationException("not supported for source fallback");
        }

        /**
         * Adjusts a value to the value it would have been had it been parsed by that mapper
         * and then cast up to a double. This is meant to be an entry point to manipulate values
         * before the actual value is parsed.
         *
         * @param value the value to reduce to the field stored value
         * @return the double value
         */
        public double reduceToStoredPrecision(double value) {
            return ((Number) value).doubleValue();
        }

        abstract SourceLoader.SyntheticFieldLoader syntheticFieldLoader(String fieldName, String fieldSimpleName, boolean ignoreMalformed);

        private static SourceLoader.SyntheticFieldLoader syntheticLongFieldLoader(
            String fieldName,
            String fieldSimpleName,
            boolean ignoreMalformed
        ) {
            return new SortedNumericDocValuesSyntheticFieldLoader(fieldName, fieldSimpleName, ignoreMalformed) {
                @Override
                protected void writeValue(XContentBuilder b, long value) throws IOException {
                    b.value(value);
                }
            };
        }

        abstract BlockLoader blockLoaderFromDocValues(String fieldName);

        abstract BlockLoader blockLoaderFromSource(SourceValueFetcher sourceValueFetcher, BlockSourceReader.LeafIteratorLookup lookup);
    }

    public static class NumberFieldType extends SimpleMappedFieldType {

        private final NumberType type;
        private final boolean coerce;
        private final Number nullValue;
        private final FieldValues<Number> scriptValues;
        private final boolean isDimension;
        private final MetricType metricType;
        private final IndexMode indexMode;

        public NumberFieldType(
            String name,
            NumberType type,
            boolean isIndexed,
            boolean isStored,
            boolean hasDocValues,
            boolean coerce,
            Number nullValue,
            Map<String, String> meta,
            FieldValues<Number> script,
            boolean isDimension,
            MetricType metricType,
            IndexMode indexMode
        ) {
            super(name, isIndexed, isStored, hasDocValues, TextSearchInfo.SIMPLE_MATCH_WITHOUT_TERMS, meta);
            this.type = Objects.requireNonNull(type);
            this.coerce = coerce;
            this.nullValue = nullValue;
            this.scriptValues = script;
            this.isDimension = isDimension;
            this.metricType = metricType;
            this.indexMode = indexMode;
        }

        NumberFieldType(String name, Builder builder) {
            this(
                name,
                builder.type,
                builder.indexed.getValue() && builder.indexCreatedVersion.isLegacyIndexVersion() == false,
                builder.stored.getValue(),
                builder.hasDocValues.getValue(),
                builder.coerce.getValue().value(),
                builder.nullValue.getValue(),
                builder.meta.getValue(),
                builder.scriptValues(),
                builder.dimension.getValue(),
                builder.metric.getValue(),
                builder.indexMode
            );
        }

        public NumberFieldType(String name, NumberType type) {
            this(name, type, true);
        }

        public NumberFieldType(String name, NumberType type, boolean isIndexed) {
            this(name, type, isIndexed, false, true, true, null, Collections.emptyMap(), null, false, null, null);
        }

        @Override
        public String typeName() {
            return type.name;
        }

        /**
         * This method reinterprets a double precision value based on the maximum precision of the stored number field.  Mostly this
         * corrects for unrepresentable values which have different approximations when cast from floats than when parsed as doubles.
         * It may seem strange to convert a double to a double, and it is.  This function's goal is to reduce the precision
         * on the double in the case that the backing number type would have parsed the value differently.  This is to address
         * the problem where (e.g.) 0.04F &lt; 0.04D, which causes problems for range aggregations.
         */
        public double reduceToStoredPrecision(double value) {
            if (Double.isInfinite(value)) {
                // Trying to parse infinite values into ints/longs throws. Understandably.
                return value;
            }
            return type.reduceToStoredPrecision(value);
        }

        public NumericType numericType() {
            return type.numericType();
        }

        @Override
        public boolean mayExistInIndex(SearchExecutionContext context) {
            return context.fieldExistsInIndex(this.concreteFieldName());
        }

        public boolean isSearchable() {
            return isIndexed() || hasDocValues();
        }

        @Override
        public Query termQuery(Object value, SearchExecutionContext context) {
            failIfNotIndexedNorDocValuesFallback(context);
            return type.termQuery(concreteFieldName(), value, isIndexed());
        }

        @Override
        public Query termsQuery(Collection<?> values, SearchExecutionContext context) {
            failIfNotIndexedNorDocValuesFallback(context);
            if (isIndexed()) {
                return type.termsQuery(concreteFieldName(), values);
            } else {
                return super.termsQuery(values, context);
            }
        }

        @Override
        public Query rangeQuery(
            Object lowerTerm,
            Object upperTerm,
            boolean includeLower,
            boolean includeUpper,
            SearchExecutionContext context
        ) {
            failIfNotIndexedNorDocValuesFallback(context);
            return type.rangeQuery(
                concreteFieldName(),
                lowerTerm,
                upperTerm,
                includeLower,
                includeUpper,
                hasDocValues(),
                context,
                isIndexed()
            );
        }

        @Override
        public Function<byte[], Number> pointReaderIfPossible() {
            if (isIndexed()) {
                return this::parsePoint;
            }
            return null;
        }

        @Override
        public BlockLoader blockLoader(BlockLoaderContext blContext) {
            if (indexMode == IndexMode.TIME_SERIES && metricType == TimeSeriesParams.MetricType.COUNTER) {
                // Counters are not supported by ESQL so we load them in null
                return BlockLoader.CONSTANT_NULLS;
            }
            if (hasDocValues()) {
                return type.blockLoaderFromDocValues(concreteFieldName());
            }
            BlockSourceReader.LeafIteratorLookup lookup = isStored() || isIndexed()
                ? BlockSourceReader.lookupFromFieldNames(blContext.fieldNames(), name())
                : BlockSourceReader.lookupMatchingAll();
            return type.blockLoaderFromSource(sourceValueFetcher(blContext.sourcePaths(name())), lookup);
        }

        @Override
        public IndexFieldData.Builder fielddataBuilder(FieldDataContext fieldDataContext) {
            FielddataOperation operation = fieldDataContext.fielddataOperation();

            if (fieldDataContext.fielddataOperation() == FielddataOperation.SEARCH) {
                failIfNoDocValues();
            }

            ValuesSourceType valuesSourceType = indexMode == IndexMode.TIME_SERIES && metricType == TimeSeriesParams.MetricType.COUNTER
                ? TimeSeriesValuesSourceType.COUNTER
                : type.numericType.getValuesSourceType();

            if ((operation == FielddataOperation.SEARCH || operation == FielddataOperation.SCRIPT) && hasDocValues()) {
                return type.getFieldDataBuilder(concreteFieldName(), valuesSourceType);
            }

            if (operation == FielddataOperation.SCRIPT) {
                SearchLookup searchLookup = fieldDataContext.lookupSupplier().get();
                Set<String> sourcePaths = fieldDataContext.sourcePathsLookup().apply(concreteFieldName());
                return type.getValueFetcherFieldDataBuilder(name(), valuesSourceType, searchLookup, sourceValueFetcher(sourcePaths));
            }

            throw new IllegalStateException("unknown field data type [" + operation.name() + "]");
        }

        @Override
        public Object valueForDisplay(Object value) {
            if (value == null) {
                return null;
            }
            return type.valueForSearch((Number) value);
        }

        @Override
        public ValueFetcher valueFetcher(SearchExecutionContext context, String format) {
            if (format != null) {
                throw new IllegalArgumentException("Field [" + name() + "] of type [" + typeName() + "] doesn't support formats.");
            }
            if (this.scriptValues != null) {
                return FieldValues.valueFetcher(this.scriptValues, context);
            }
            return sourceValueFetcher(context.isSourceEnabled() ? context.sourcePath(name()) : Collections.emptySet());
        }

        private SourceValueFetcher sourceValueFetcher(Set<String> sourcePaths) {
            return new SourceValueFetcher(sourcePaths, nullValue) {
                @Override
                protected Object parseSourceValue(Object value) {
                    if (value.equals("")) {
                        return nullValue;
                    }
                    return type.parse(value, coerce);
                }
            };
        }

        @Override
        public DocValueFormat docValueFormat(String format, ZoneId timeZone) {
            checkNoTimeZone(timeZone);
            if (format == null) {
                return DocValueFormat.RAW;
            }
            return new DocValueFormat.Decimal(format);
        }

        public Number parsePoint(byte[] value) {
            return type.parsePoint(value);
        }

        @Override
        public CollapseType collapseType() {
            return CollapseType.NUMERIC;
        }

        /**
         * @return true if field has been marked as a dimension field
         */
        public boolean isDimension() {
            return isDimension;
        }

        /**
         * If field is a time series metric field, returns its metric type
         * @return the metric type or null
         */
        public MetricType getMetricType() {
            return metricType;
        }
    }

    private final NumberType type;
    private final boolean indexed;
    private final boolean hasDocValues;
    private final boolean stored;
    private final Explicit<Boolean> ignoreMalformed;
    private final Explicit<Boolean> coerce;
    private final Number nullValue;
    private final FieldValues<Number> scriptValues;
    private final boolean ignoreMalformedByDefault;
    private final boolean coerceByDefault;
    private final boolean dimension;
    private final ScriptCompiler scriptCompiler;
    private final Script script;
    private final MetricType metricType;
    private boolean allowMultipleValues;
    private final IndexVersion indexCreatedVersion;
    private final boolean storeMalformedFields;

    private final IndexMode indexMode;

    private NumberFieldMapper(
        String simpleName,
        MappedFieldType mappedFieldType,
        MultiFields multiFields,
        CopyTo copyTo,
        boolean storeMalformedFields,
        Builder builder
    ) {
        super(simpleName, mappedFieldType, multiFields, copyTo, builder.script.get() != null, builder.onScriptError.getValue());
        this.type = builder.type;
        this.indexed = builder.indexed.getValue();
        this.hasDocValues = builder.hasDocValues.getValue();
        this.stored = builder.stored.getValue();
        this.ignoreMalformed = builder.ignoreMalformed.getValue();
        this.coerce = builder.coerce.getValue();
        this.nullValue = builder.nullValue.getValue();
        this.ignoreMalformedByDefault = builder.ignoreMalformed.getDefaultValue().value();
        this.coerceByDefault = builder.coerce.getDefaultValue().value();
        this.scriptValues = builder.scriptValues();
        this.dimension = builder.dimension.getValue();
        this.scriptCompiler = builder.scriptCompiler;
        this.script = builder.script.getValue();
        this.metricType = builder.metric.getValue();
        this.allowMultipleValues = builder.allowMultipleValues;
        this.indexCreatedVersion = builder.indexCreatedVersion;
        this.storeMalformedFields = storeMalformedFields;
        this.indexMode = builder.indexMode;
    }

    boolean coerce() {
        return coerce.value();
    }

    @Override
    public boolean ignoreMalformed() {
        return ignoreMalformed.value();
    }

    @Override
    public NumberFieldType fieldType() {
        return (NumberFieldType) super.fieldType();
    }

    public NumberType type() {
        return type;
    }

    @Override
    protected String contentType() {
        return fieldType().type.typeName();
    }

    @Override
    protected void parseCreateField(DocumentParserContext context) throws IOException {
        Number value;
        try {
            value = value(context.parser());
        } catch (IllegalArgumentException e) {
            if (ignoreMalformed.value() && context.parser().currentToken().isValue()) {
                context.addIgnoredField(mappedFieldType.concreteFieldName());
                if (storeMalformedFields) {
                    // Save a copy of the field so synthetic source can load it
                    context.doc().add(IgnoreMalformedStoredValues.storedField(fieldType().concreteFieldName(), context.parser()));
                }
                return;
            } else {
                throw e;
            }
        }
        if (value != null) {
            indexValue(context, value);
        }
    }

    /**
     * Read the value at the current position of the parser. For numeric fields
     * this is called by {@link #parseCreateField} but it is public so it can
     * be used by other fields that want to share the behavior of numeric fields.
     * @throws IllegalArgumentException if there was an error parsing the value from the json
     * @throws IOException if there was any other IO error
     */
    public Number value(XContentParser parser) throws IllegalArgumentException, IOException {
        final Token currentToken = parser.currentToken();
        if (currentToken == Token.VALUE_NULL) {
            return nullValue;
        }
        if (coerce() && currentToken == Token.VALUE_STRING && parser.textLength() == 0) {
            return nullValue;
        }
        if (currentToken == Token.START_OBJECT) {
            throw new IllegalArgumentException("Cannot parse object as number");
        }
        return type.parse(parser, coerce());
    }

    /**
     * Index a value for this field. For numeric fields this is called by
     * {@link #parseCreateField} but it is public so it can be used by other
     * fields that want to share the behavior of numeric fields.
     */
    public void indexValue(DocumentParserContext context, Number numericValue) {
        if (dimension && numericValue != null) {
<<<<<<< HEAD
            context.getDimensions().addLong(fieldType().concreteFieldName(), numericValue.longValue());
=======
            context.getDimensions().addLong(fieldType().name(), numericValue.longValue()).validate(context.indexSettings());
>>>>>>> 7ce8d765
        }
        fieldType().type.addFields(context.doc(), fieldType().concreteFieldName(), numericValue, indexed, hasDocValues, stored);

        if (false == allowMultipleValues && (indexed || hasDocValues || stored)) {
            // the last field is the current field, Add to the key map, so that we can validate if it has been added
            List<IndexableField> fields = context.doc().getFields();
            IndexableField last = fields.get(fields.size() - 1);
            assert last.name().equals(fieldType().concreteFieldName())
                : "last field name [" + last.name() + "] mis match field name [" + fieldType().name() + "]";
            context.doc().onlyAddKey(fieldType().concreteFieldName(), fields.get(fields.size() - 1));
        }

        if (hasDocValues == false && (stored || indexed)) {
            context.addToFieldNames(fieldType().concreteFieldName());
        }
    }

    @Override
    protected void indexScriptValues(
        SearchLookup searchLookup,
        LeafReaderContext readerContext,
        int doc,
        DocumentParserContext documentParserContext
    ) {
        this.scriptValues.valuesForDoc(searchLookup, readerContext, doc, value -> indexValue(documentParserContext, value));
    }

    @Override
    public FieldMapper.Builder getMergeBuilder() {
        return new Builder(simpleName(), type, scriptCompiler, ignoreMalformedByDefault, coerceByDefault, indexCreatedVersion, indexMode)
            .dimension(dimension)
            .metric(metricType)
            .allowMultipleValues(allowMultipleValues)
            .init(this);
    }

    @Override
    public void doValidate(MappingLookup lookup) {
        if (dimension && null != lookup.nestedLookup().getNestedParent(fieldType().concreteFieldName())) {
            throw new IllegalArgumentException(
                TimeSeriesParams.TIME_SERIES_DIMENSION_PARAM + " can't be configured in nested field [" + name() + "]"
            );
        }
    }

    @Override
    public SourceLoader.SyntheticFieldLoader syntheticFieldLoader() {
        if (hasScript()) {
            return SourceLoader.SyntheticFieldLoader.NOTHING;
        }
        if (hasDocValues == false) {
            throw new IllegalArgumentException(
                "field [" + name() + "] of type [" + typeName() + "] doesn't support synthetic source because it doesn't have doc values"
            );
        }
        if (copyTo.copyToFields().isEmpty() != true) {
            throw new IllegalArgumentException(
                "field [" + name() + "] of type [" + typeName() + "] doesn't support synthetic source because it declares copy_to"
            );
        }
        return type.syntheticFieldLoader(fieldType().concreteFieldName(), simpleName(), ignoreMalformed.value());
    }

    // For testing only:
    void setAllowMultipleValues(boolean allowMultipleValues) {
        this.allowMultipleValues = allowMultipleValues;
    }
}<|MERGE_RESOLUTION|>--- conflicted
+++ resolved
@@ -1892,11 +1892,7 @@
      */
     public void indexValue(DocumentParserContext context, Number numericValue) {
         if (dimension && numericValue != null) {
-<<<<<<< HEAD
-            context.getDimensions().addLong(fieldType().concreteFieldName(), numericValue.longValue());
-=======
-            context.getDimensions().addLong(fieldType().name(), numericValue.longValue()).validate(context.indexSettings());
->>>>>>> 7ce8d765
+            context.getDimensions().addLong(fieldType().concreteFieldName(), numericValue.longValue()).validate(context.indexSettings());
         }
         fieldType().type.addFields(context.doc(), fieldType().concreteFieldName(), numericValue, indexed, hasDocValues, stored);
 
