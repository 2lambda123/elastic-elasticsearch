--- conflicted
+++ resolved
@@ -318,15 +318,11 @@
 
     protected abstract String contentType();
 
-<<<<<<< HEAD
-    public static class MultiFields implements Iterable<FieldMapper>, ToXContent {
-=======
     public final Map<String, NamedAnalyzer> indexAnalyzers() {
         return indexAnalyzers;
     }
 
-    public static class MultiFields implements Iterable<Mapper> {
->>>>>>> f010269a
+    public static class MultiFields implements Iterable<FieldMapper>, ToXContent {
 
         public static MultiFields empty() {
             return new MultiFields(Collections.emptyMap());
