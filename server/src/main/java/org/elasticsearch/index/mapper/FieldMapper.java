--- conflicted
+++ resolved
@@ -20,16 +20,11 @@
 package org.elasticsearch.index.mapper;
 
 import org.apache.lucene.document.Field;
-<<<<<<< HEAD
 import org.apache.lucene.document.FieldType;
-import org.apache.lucene.index.IndexOptions;
-=======
 import org.elasticsearch.Version;
 import org.elasticsearch.common.Explicit;
 import org.elasticsearch.common.TriFunction;
-import org.elasticsearch.common.collect.ImmutableOpenMap;
 import org.elasticsearch.common.logging.DeprecationLogger;
->>>>>>> d23e138d
 import org.elasticsearch.common.settings.Setting;
 import org.elasticsearch.common.settings.Setting.Property;
 import org.elasticsearch.common.settings.Settings;
@@ -43,6 +38,7 @@
 
 import java.io.IOException;
 import java.util.ArrayList;
+import java.util.Arrays;
 import java.util.Collections;
 import java.util.Comparator;
 import java.util.HashMap;
@@ -51,17 +47,12 @@
 import java.util.List;
 import java.util.Map;
 import java.util.Objects;
-<<<<<<< HEAD
-import java.util.TreeMap;
-import java.util.stream.Collectors;
-=======
 import java.util.Set;
 import java.util.function.BiFunction;
 import java.util.function.Consumer;
 import java.util.function.Function;
 import java.util.function.Supplier;
-import java.util.stream.StreamSupport;
->>>>>>> d23e138d
+import java.util.stream.Collectors;
 
 public abstract class FieldMapper extends Mapper implements Cloneable {
     public static final Setting<Boolean> IGNORE_MALFORMED_SETTING =
@@ -71,63 +62,6 @@
 
     private static final DeprecationLogger deprecationLogger = DeprecationLogger.getLogger(FieldMapper.class);
 
-<<<<<<< HEAD
-        public T omitNorms(boolean omitNorms) {
-            this.fieldType.setOmitNorms(omitNorms);
-            this.omitNormsSet = true;
-            return builder;
-        }
-
-        public T indexOptions(IndexOptions indexOptions) {
-            this.fieldType.setIndexOptions(indexOptions);
-            this.indexOptionsSet = true;
-            return builder;
-        }
-
-        public T indexAnalyzer(NamedAnalyzer indexAnalyzer) {
-            this.indexAnalyzer = indexAnalyzer;
-            return builder;
-        }
-
-        public T searchAnalyzer(NamedAnalyzer searchAnalyzer) {
-            this.searchAnalyzer = searchAnalyzer;
-            return builder;
-        }
-
-        public T searchQuoteAnalyzer(NamedAnalyzer searchQuoteAnalyzer) {
-            this.searchQuoteAnalyzer = searchQuoteAnalyzer;
-            return builder;
-        }
-
-        public T setEagerGlobalOrdinals(boolean eagerGlobalOrdinals) {
-            this.eagerGlobalOrdinals = eagerGlobalOrdinals;
-            return builder;
-        }
-
-        public T addMultiField(FieldMapper.Builder<?> mapperBuilder) {
-            multiFieldsBuilder.add(mapperBuilder);
-            return builder;
-        }
-
-        public T copyTo(CopyTo copyTo) {
-            this.copyTo = copyTo;
-            return builder;
-        }
-
-        protected String buildFullName(BuilderContext context) {
-            return context.path().pathAsText(name);
-        }
-
-        /** Set metadata on this field. */
-        public T meta(Map<String, String> meta) {
-            this.meta = meta;
-            return (T) this;
-        }
-    }
-
-    protected FieldType fieldType;
-=======
->>>>>>> d23e138d
     protected MappedFieldType mappedFieldType;
     protected MultiFields multiFields;
     protected CopyTo copyTo;
@@ -367,20 +301,15 @@
 
         public static class Builder {
 
-            private final Map<String, FieldMapper.Builder<?>> mapperBuilders = new HashMap<>();
-
-            public Builder add(FieldMapper.Builder<?> builder) {
-                mapperBuilders.put(builder.name(), builder);
+            private final Map<String, Function<BuilderContext, FieldMapper>> mapperBuilders = new HashMap<>();
+
+            public Builder add(FieldMapper.Builder builder) {
+                mapperBuilders.put(builder.name(), builder::build);
                 return this;
             }
 
             public Builder add(FieldMapper mapper) {
-                mapperBuilders.put(mapper.simpleName(), new FieldMapper.Builder(mapper.simpleName(), new FieldType()) {
-                    @Override
-                    public Mapper build(BuilderContext context) {
-                        return mapper;
-                    }
-                });
+                mapperBuilders.put(mapper.simpleName(), context -> mapper);
                 return this;
             }
 
@@ -388,25 +317,22 @@
                 if (mapperBuilders.containsKey(toMerge.simpleName()) == false) {
                     add(toMerge);
                 } else {
-                    Mapper.Builder<?> builder = mapperBuilders.get(toMerge.simpleName());
-                    Mapper existing = builder.build(new BuilderContext(Settings.EMPTY, contentPath));
+                    Mapper existing = mapperBuilders.get(toMerge.simpleName()).apply(new BuilderContext(Settings.EMPTY, contentPath));
                     add((FieldMapper)existing.merge(toMerge));
                 }
                 return this;
             }
 
-            public MultiFields build(Mapper.Builder<?> mainFieldBuilder, BuilderContext context) {
+            public MultiFields build(Mapper.Builder mainFieldBuilder, BuilderContext context) {
                 if (mapperBuilders.isEmpty()) {
                     return empty();
                 } else {
                     Map<String, FieldMapper> mappers = new HashMap<>();
                     context.path().add(mainFieldBuilder.name());
-                    for (Map.Entry<String, FieldMapper.Builder<?>> entry : this.mapperBuilders.entrySet()) {
+                    for (Map.Entry<String, Function<BuilderContext, FieldMapper>> entry : this.mapperBuilders.entrySet()) {
                         String key = entry.getKey();
-                        Mapper.Builder<?> value = entry.getValue();
-                        Mapper mapper = value.build(context);
-                        assert mapper instanceof FieldMapper;
-                        mappers.put(key, (FieldMapper) mapper);
+                        FieldMapper mapper = entry.getValue().apply(context);
+                        mappers.put(key, mapper);
                     }
                     context.path().remove();
                     return new MultiFields(mappers);
@@ -936,7 +862,7 @@
             for (Parameter<?> param : getParameters()) {
                 param.init(initializer);
             }
-            for (Mapper subField : initializer.multiFields) {
+            for (FieldMapper subField : initializer.multiFields) {
                 multiFieldsBuilder.add(subField);
             }
             return this;
@@ -946,7 +872,7 @@
             for (Parameter<?> param : getParameters()) {
                 param.merge(in, conflicts);
             }
-            for (Mapper newSubField : in.multiFields) {
+            for (FieldMapper newSubField : in.multiFields) {
                 multiFieldsBuilder.update(newSubField, parentPath(newSubField.name()));
             }
             this.copyTo.reset(in.copyTo);
