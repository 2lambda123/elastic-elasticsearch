/*
 * Licensed to Elasticsearch under one or more contributor
 * license agreements. See the NOTICE file distributed with
 * this work for additional information regarding copyright
 * ownership. Elasticsearch licenses this file to you under
 * the Apache License, Version 2.0 (the "License"); you may
 * not use this file except in compliance with the License.
 * You may obtain a copy of the License at
 *
 *    http://www.apache.org/licenses/LICENSE-2.0
 *
 * Unless required by applicable law or agreed to in writing,
 * software distributed under the License is distributed on an
 * "AS IS" BASIS, WITHOUT WARRANTIES OR CONDITIONS OF ANY
 * KIND, either express or implied.  See the License for the
 * specific language governing permissions and limitations
 * under the License.
 */

package org.elasticsearch.index.mapper;

import com.carrotsearch.hppc.cursors.ObjectCursor;
import com.carrotsearch.hppc.cursors.ObjectObjectCursor;
import org.apache.lucene.document.Field;
import org.elasticsearch.Version;
import org.elasticsearch.common.Explicit;
import org.elasticsearch.common.TriFunction;
import org.elasticsearch.common.collect.ImmutableOpenMap;
import org.elasticsearch.common.logging.DeprecationLogger;
import org.elasticsearch.common.settings.Setting;
import org.elasticsearch.common.settings.Setting.Property;
import org.elasticsearch.common.settings.Settings;
import org.elasticsearch.common.xcontent.XContentBuilder;
import org.elasticsearch.common.xcontent.XContentParser;
import org.elasticsearch.common.xcontent.support.AbstractXContentParser;
import org.elasticsearch.common.xcontent.support.XContentMapValues;
import org.elasticsearch.index.analysis.NamedAnalyzer;
import org.elasticsearch.index.mapper.FieldNamesFieldMapper.FieldNamesFieldType;
import org.elasticsearch.index.mapper.Mapper.TypeParser.ParserContext;

import java.io.IOException;
import java.util.ArrayList;
import java.util.Arrays;
import java.util.Collections;
import java.util.Comparator;
import java.util.HashMap;
import java.util.Iterator;
import java.util.LinkedHashSet;
import java.util.List;
import java.util.Map;
import java.util.Objects;
import java.util.Set;
import java.util.function.BiFunction;
import java.util.function.Consumer;
import java.util.function.Function;
import java.util.function.Supplier;
import java.util.stream.StreamSupport;

public abstract class FieldMapper extends Mapper implements Cloneable {
    public static final Setting<Boolean> IGNORE_MALFORMED_SETTING =
        Setting.boolSetting("index.mapping.ignore_malformed", false, Property.IndexScope);
    public static final Setting<Boolean> COERCE_SETTING =
        Setting.boolSetting("index.mapping.coerce", false, Property.IndexScope);

    private static final DeprecationLogger deprecationLogger = DeprecationLogger.getLogger(FieldMapper.class);

    protected MappedFieldType mappedFieldType;
    protected MultiFields multiFields;
    protected CopyTo copyTo;

    protected FieldMapper(String simpleName, MappedFieldType mappedFieldType,
                          MultiFields multiFields, CopyTo copyTo) {
        super(simpleName);
        if (mappedFieldType.name().isEmpty()) {
            throw new IllegalArgumentException("name cannot be empty string");
        }
        this.mappedFieldType = mappedFieldType;
        this.multiFields = multiFields;
        this.copyTo = Objects.requireNonNull(copyTo);
    }

    @Override
    public String name() {
        return fieldType().name();
    }

    @Override
    public String typeName() {
        return mappedFieldType.typeName();
    }

    public MappedFieldType fieldType() {
        return mappedFieldType;
    }

    /**
     * List of fields where this field should be copied to
     */
    public CopyTo copyTo() {
        return copyTo;
    }

    public MultiFields multiFields() {
        return multiFields;
    }

    /**
     * Whether this mapper can handle an array value during document parsing. If true,
     * when an array is encountered during parsing, the document parser will pass the
     * whole array to the mapper. If false, the array is split into individual values
     * and each value is passed to the mapper for parsing.
     */
    public boolean parsesArrayValue() {
        return false;
    }

    /**
     * Parse the field value using the provided {@link ParseContext}.
     */
    public void parse(ParseContext context) throws IOException {
        try {
            parseCreateField(context);
        } catch (Exception e) {
            String valuePreview = "";
            try {
                XContentParser parser = context.parser();
                Object complexValue = AbstractXContentParser.readValue(parser, HashMap::new);
                if (complexValue == null) {
                    valuePreview = "null";
                } else {
                    valuePreview = complexValue.toString();
                }
            } catch (Exception innerException) {
                throw new MapperParsingException("failed to parse field [{}] of type [{}] in document with id '{}'. " +
                    "Could not parse field value preview,",
                    e, fieldType().name(), fieldType().typeName(), context.sourceToParse().id());
            }

            throw new MapperParsingException("failed to parse field [{}] of type [{}] in document with id '{}'. " +
                "Preview of field's value: '{}'", e, fieldType().name(), fieldType().typeName(),
                context.sourceToParse().id(), valuePreview);
        }
        multiFields.parse(this, context);
    }

    /**
     * Parse the field value and populate the fields on {@link ParseContext#doc()}.
     *
     * Implementations of this method should ensure that on failing to parse parser.currentToken() must be the
     * current failing token
     */
    protected abstract void parseCreateField(ParseContext context) throws IOException;

    protected final void createFieldNamesField(ParseContext context) {
        assert fieldType().hasDocValues() == false : "_field_names should only be used when doc_values are turned off";
        FieldNamesFieldType fieldNamesFieldType = context.docMapper().metadataMapper(FieldNamesFieldMapper.class).fieldType();
        if (fieldNamesFieldType != null && fieldNamesFieldType.isEnabled()) {
            for (String fieldName : FieldNamesFieldMapper.extractFieldNames(fieldType().name())) {
                context.doc().add(new Field(FieldNamesFieldMapper.NAME, fieldName, FieldNamesFieldMapper.Defaults.FIELD_TYPE));
            }
        }
    }

    @Override
    public Iterator<Mapper> iterator() {
        return multiFields.iterator();
    }

    @Override
    public final void validate(MappingLookup mappers) {
        if (this.copyTo() != null && this.copyTo().copyToFields().isEmpty() == false) {
            if (mappers.isMultiField(this.name())) {
                throw new IllegalArgumentException("[copy_to] may not be used to copy from a multi-field: [" + this.name() + "]");
            }

            final String sourceScope = mappers.getNestedScope(this.name());
            for (String copyTo : this.copyTo().copyToFields()) {
                if (mappers.isMultiField(copyTo)) {
                    throw new IllegalArgumentException("[copy_to] may not be used to copy to a multi-field: [" + copyTo + "]");
                }
                if (mappers.isObjectField(copyTo)) {
                    throw new IllegalArgumentException("Cannot copy to field [" + copyTo + "] since it is mapped as an object");
                }

                final String targetScope = mappers.getNestedScope(copyTo);
                checkNestedScopeCompatibility(sourceScope, targetScope);
            }
        }
        for (Mapper multiField : multiFields()) {
            multiField.validate(mappers);
        }
        doValidate(mappers);
    }

    protected void doValidate(MappingLookup mappers) { }

    private static void checkNestedScopeCompatibility(String source, String target) {
        boolean targetIsParentOfSource;
        if (source == null || target == null) {
            targetIsParentOfSource = target == null;
        } else {
            targetIsParentOfSource = source.equals(target) || source.startsWith(target + ".");
        }
        if (targetIsParentOfSource == false) {
            throw new IllegalArgumentException(
                "Illegal combination of [copy_to] and [nested] mappings: [copy_to] may only copy data to the current nested " +
                    "document or any of its parents, however one [copy_to] directive is trying to copy data from nested object [" +
                    source + "] to [" + target + "]");
        }
    }

    /**
     * Returns a {@link Builder} to be used for merging and serialization
     *
     * Implement as follows:
     * {@code return new MyBuilder(simpleName()).init(this); }
     */
    public abstract Builder getMergeBuilder();

    @Override
    public final FieldMapper merge(Mapper mergeWith) {

        if (mergeWith instanceof FieldMapper == false) {
            throw new IllegalArgumentException("mapper [" + name() + "] cannot be changed from type ["
                + contentType() + "] to [" + mergeWith.getClass().getSimpleName() + "]");
        }
        checkIncomingMergeType((FieldMapper)mergeWith);

        Builder builder = getMergeBuilder();
        if (builder == null) {
            return (FieldMapper) mergeWith;
        }
<<<<<<< HEAD
=======
        Conflicts conflicts = new Conflicts(name());
        builder.merge((FieldMapper) mergeWith, conflicts);
        conflicts.check();
        return builder.build(new BuilderContext(Settings.EMPTY, parentPath(name())));
    }

    private static ContentPath parentPath(String name) {
        int endPos = name.lastIndexOf(".");
        if (endPos == -1) {
            return new ContentPath(0);
        }
        return new ContentPath(name.substring(0, endPos));
>>>>>>> 639126e0
    }

    protected void checkIncomingMergeType(FieldMapper mergeWith) {
        if (Objects.equals(this.getClass(), mergeWith.getClass()) == false) {
            throw new IllegalArgumentException("mapper [" + name() + "] cannot be changed from type ["
                + contentType() + "] to [" + mergeWith.contentType() + "]");
        }
        if (Objects.equals(contentType(), mergeWith.contentType()) == false) {
            throw new IllegalArgumentException("mapper [" + name() + "] cannot be changed from type ["
                + contentType() + "] to [" + mergeWith.contentType() + "]");
        }
    }

    @Override
    public XContentBuilder toXContent(XContentBuilder builder, Params params) throws IOException {
        builder.startObject(simpleName());
        boolean includeDefaults = params.paramAsBoolean("include_defaults", false);
        doXContentBody(builder, includeDefaults, params);
        return builder.endObject();
    }

    protected boolean indexedByDefault() {
        return true;
    }

    protected boolean docValuesByDefault() {
        return true;
    }

    protected boolean storedByDefault() {
        return false;
    }

    protected void doXContentBody(XContentBuilder builder, boolean includeDefaults, Params params) throws IOException {
        builder.field("type", contentType());
        getMergeBuilder().toXContent(builder, includeDefaults);
        multiFields.toXContent(builder, params);
        copyTo.toXContent(builder, params);
<<<<<<< HEAD

        if (includeDefaults || fieldType().meta().isEmpty() == false) {
            builder.field("meta", new TreeMap<>(fieldType().meta())); // ensure consistent order
        }
    }

    protected static String indexOptionToString(IndexOptions indexOption) {
        switch (indexOption) {
            case DOCS_AND_FREQS_AND_POSITIONS_AND_OFFSETS:
                return TypeParsers.INDEX_OPTIONS_OFFSETS;
            case DOCS_AND_FREQS:
                return TypeParsers.INDEX_OPTIONS_FREQS;
            case DOCS_AND_FREQS_AND_POSITIONS:
                return TypeParsers.INDEX_OPTIONS_POSITIONS;
            case DOCS:
                return TypeParsers.INDEX_OPTIONS_DOCS;
            default:
                throw new IllegalArgumentException("Unknown IndexOptions [" + indexOption + "]");
        }
=======
>>>>>>> 639126e0
    }

    protected abstract String contentType();

    public Map<String, NamedAnalyzer> indexAnalyzers() {
        return Collections.emptyMap();
    }

    public static class MultiFields implements Iterable<Mapper> {

        public static MultiFields empty() {
            return new MultiFields(ImmutableOpenMap.<String, FieldMapper>of());
        }

        public static class Builder {

            private final ImmutableOpenMap.Builder<String, Mapper.Builder> mapperBuilders = ImmutableOpenMap.builder();

            public Builder add(Mapper.Builder builder) {
                mapperBuilders.put(builder.name(), builder);
                return this;
            }

            public Builder add(Mapper mapper) {
                mapperBuilders.put(mapper.simpleName(), new Mapper.Builder(mapper.simpleName()) {
                    @Override
                    public Mapper build(BuilderContext context) {
                        return mapper;
                    }
                });
                return this;
            }

            public Builder update(Mapper toMerge, ContentPath contentPath) {
                if (mapperBuilders.containsKey(toMerge.simpleName()) == false) {
                    add(toMerge);
                } else {
                    Mapper.Builder builder = mapperBuilders.get(toMerge.simpleName());
                    Mapper existing = builder.build(new BuilderContext(Settings.EMPTY, contentPath));
                    add(existing.merge(toMerge));
                }
                return this;
            }

            @SuppressWarnings("unchecked")
            public MultiFields build(Mapper.Builder mainFieldBuilder, BuilderContext context) {
                if (mapperBuilders.isEmpty()) {
                    return empty();
                } else {
                    context.path().add(mainFieldBuilder.name());
                    ImmutableOpenMap.Builder mapperBuilders = this.mapperBuilders;
                    for (ObjectObjectCursor<String, Mapper.Builder> cursor : this.mapperBuilders) {
                        String key = cursor.key;
                        Mapper.Builder value = cursor.value;
                        Mapper mapper = value.build(context);
                        assert mapper instanceof FieldMapper;
                        mapperBuilders.put(key, mapper);
                    }
                    context.path().remove();
                    ImmutableOpenMap.Builder<String, FieldMapper> mappers = mapperBuilders.cast();
                    return new MultiFields(mappers.build());
                }
            }
        }

        private final ImmutableOpenMap<String, FieldMapper> mappers;

        private MultiFields(ImmutableOpenMap<String, FieldMapper> mappers) {
            ImmutableOpenMap.Builder<String, FieldMapper> builder = new ImmutableOpenMap.Builder<>();
            // we disable the all in multi-field mappers
            for (ObjectObjectCursor<String, FieldMapper> cursor : mappers) {
                builder.put(cursor.key, cursor.value);
            }
            this.mappers = builder.build();
        }

        public void parse(FieldMapper mainField, ParseContext context) throws IOException {
            // TODO: multi fields are really just copy fields, we just need to expose "sub fields" or something that can be part
            // of the mappings
            if (mappers.isEmpty()) {
                return;
            }

            context = context.createMultiFieldContext();

            context.path().add(mainField.simpleName());
            for (ObjectCursor<FieldMapper> cursor : mappers.values()) {
                cursor.value.parse(context);
            }
            context.path().remove();
        }

        public MultiFields merge(MultiFields mergeWith) {
            ImmutableOpenMap.Builder<String, FieldMapper> newMappersBuilder = ImmutableOpenMap.builder(mappers);

            for (ObjectCursor<FieldMapper> cursor : mergeWith.mappers.values()) {
                FieldMapper mergeWithMapper = cursor.value;
                FieldMapper mergeIntoMapper = mappers.get(mergeWithMapper.simpleName());
                if (mergeIntoMapper == null) {
                    newMappersBuilder.put(mergeWithMapper.simpleName(), mergeWithMapper);
                } else {
                    FieldMapper merged = mergeIntoMapper.merge(mergeWithMapper);
                    newMappersBuilder.put(merged.simpleName(), merged); // override previous definition
                }
            }

            ImmutableOpenMap<String, FieldMapper> mappers = newMappersBuilder.build();
            return new MultiFields(mappers);
        }

        @Override
        public Iterator<Mapper> iterator() {
            return StreamSupport.stream(mappers.values().spliterator(), false).map((p) -> (Mapper)p.value).iterator();
        }

        public XContentBuilder toXContent(XContentBuilder builder, Params params) throws IOException {
            if (!mappers.isEmpty()) {
                // sort the mappers so we get consistent serialization format
                Mapper[] sortedMappers = mappers.values().toArray(Mapper.class);
                Arrays.sort(sortedMappers, new Comparator<Mapper>() {
                    @Override
                    public int compare(Mapper o1, Mapper o2) {
                        return o1.name().compareTo(o2.name());
                    }
                });
                builder.startObject("fields");
                for (Mapper mapper : sortedMappers) {
                    mapper.toXContent(builder, params);
                }
                builder.endObject();
            }
            return builder;
        }
    }

    /**
     * Represents a list of fields with optional boost factor where the current field should be copied to
     */
    public static class CopyTo {

        private static final CopyTo EMPTY = new CopyTo(Collections.emptyList());

        public static CopyTo empty() {
            return EMPTY;
        }

        private final List<String> copyToFields;

        private CopyTo(List<String> copyToFields) {
            this.copyToFields = copyToFields;
        }

        public XContentBuilder toXContent(XContentBuilder builder, Params params) throws IOException {
            if (!copyToFields.isEmpty()) {
                builder.startArray("copy_to");
                for (String field : copyToFields) {
                    builder.value(field);
                }
                builder.endArray();
            }
            return builder;
        }

        public static class Builder {
            private final List<String> copyToBuilders = new ArrayList<>();

            public Builder add(String field) {
                copyToBuilders.add(field);
                return this;
            }

            public CopyTo build() {
                if (copyToBuilders.isEmpty()) {
                    return EMPTY;
                }
                return new CopyTo(Collections.unmodifiableList(copyToBuilders));
            }

            public void reset(CopyTo copyTo) {
                copyToBuilders.clear();
                copyToBuilders.addAll(copyTo.copyToFields);
            }
        }

        public List<String> copyToFields() {
            return copyToFields;
        }
    }

    /**
     * Serializes a parameter
     */
    protected interface Serializer<T> {
        void serialize(XContentBuilder builder, String name, T value) throws IOException;
    }

    protected interface MergeValidator<T> {
        boolean canMerge(T previous, T current, Conflicts conflicts);
    }

    /**
     * Check on whether or not a parameter should be serialized
     */
    protected interface SerializerCheck<T> {
        /**
         * Check on whether or not a parameter should be serialized
         * @param includeDefaults   if defaults have been requested
         * @param isConfigured      if the parameter has a different value to the default
         * @param value             the parameter value
         * @return {@code true} if the value should be serialized
         */
        boolean check(boolean includeDefaults, boolean isConfigured, T value);
    }

    /**
     * A configurable parameter for a field mapper
     * @param <T> the type of the value the parameter holds
     */
    public static final class Parameter<T> implements Supplier<T> {

        public final String name;
        private final List<String> deprecatedNames = new ArrayList<>();
        private final Supplier<T> defaultValue;
        private final TriFunction<String, ParserContext, Object, T> parser;
        private final Function<FieldMapper, T> initializer;
        private boolean acceptsNull = false;
        private Consumer<T> validator = null;
        private Serializer<T> serializer = XContentBuilder::field;
        private SerializerCheck<T> serializerCheck = (includeDefaults, isConfigured, value) -> includeDefaults || isConfigured;
        private Function<T, String> conflictSerializer = Objects::toString;
        private boolean deprecated;
        private MergeValidator<T> mergeValidator;
        private T value;
        private boolean isSet;

        /**
         * Creates a new Parameter
         * @param name          the parameter name, used in parsing and serialization
         * @param updateable    whether the parameter can be updated with a new value during a mapping update
         * @param defaultValue  the default value for the parameter, used if unspecified in mappings
         * @param parser        a function that converts an object to a parameter value
         * @param initializer   a function that reads a parameter value from an existing mapper
         */
        public Parameter(String name, boolean updateable, Supplier<T> defaultValue,
                         TriFunction<String, ParserContext, Object, T> parser, Function<FieldMapper, T> initializer) {
            this.name = name;
            this.defaultValue = Objects.requireNonNull(defaultValue);
            this.value = null;
            this.parser = parser;
            this.initializer = initializer;
            this.mergeValidator = (previous, toMerge, conflicts) -> updateable || Objects.equals(previous, toMerge);
        }

        /**
         * Returns the current value of the parameter
         */
        public T getValue() {
            return isSet ? value : defaultValue.get();
        }

        @Override
        public T get() {
            return getValue();
        }

        /**
         * Returns the default value of the parameter
         */
        public T getDefaultValue() {
            return defaultValue.get();
        }

        /**
         * Sets the current value of the parameter
         */
        public void setValue(T value) {
            this.isSet = true;
            this.value = value;
        }

        public boolean isConfigured() {
            return isSet && Objects.equals(value, defaultValue.get()) == false;
        }

        /**
         * Allows the parameter to accept a {@code null} value
         */
        public Parameter<T> acceptsNull() {
            this.acceptsNull = true;
            return this;
        }

        /**
         * Adds a deprecated parameter name.
         *
         * If this parameter name is encountered during parsing, a deprecation warning will
         * be emitted.  The parameter will be serialized with its main name.
         */
        public Parameter<T> addDeprecatedName(String deprecatedName) {
            this.deprecatedNames.add(deprecatedName);
            return this;
        }

        /**
         * Deprecates the entire parameter.
         *
         * If this parameter is encountered during parsing, a deprecation warning will
         * be emitted.
         */
        public Parameter<T> deprecated() {
            this.deprecated = true;
            return this;
        }

        /**
         * Adds validation to a parameter, called after parsing and merging
         */
        public Parameter<T> setValidator(Consumer<T> validator) {
            this.validator = validator;
            return this;
        }

        /**
         * Configure a custom serializer for this parameter
         */
        public Parameter<T> setSerializer(Serializer<T> serializer, Function<T, String> conflictSerializer) {
            this.serializer = serializer;
            this.conflictSerializer = conflictSerializer;
            return this;
        }

        /**
         * Configure a custom serialization check for this parameter
         */
        public Parameter<T> setSerializerCheck(SerializerCheck<T> check) {
            this.serializerCheck = check;
            return this;
        }

        /**
         * Always serialize this parameter, no matter its value
         */
        public Parameter<T> alwaysSerialize() {
            this.serializerCheck = (id, ic, v) -> true;
            return this;
        }

        /**
         * Never serialize this parameter, no matter its value
         */
        public Parameter<T> neverSerialize() {
            this.serializerCheck = (id, ic, v) -> false;
            return this;
        }

        /**
         * Sets a custom merge validator.  By default, merges are accepted if the
         * parameter is updateable, or if the previous and new values are equal
         */
        public Parameter<T> setMergeValidator(MergeValidator<T> mergeValidator) {
            this.mergeValidator = mergeValidator;
            return this;
        }

        private void validate() {
            if (validator != null) {
                validator.accept(getValue());
            }
        }

        private void init(FieldMapper toInit) {
            setValue(initializer.apply(toInit));
        }

        private void parse(String field, ParserContext context, Object in) {
            setValue(parser.apply(field, context, in));
        }

        private void merge(FieldMapper toMerge, Conflicts conflicts) {
            T value = initializer.apply(toMerge);
            T current = getValue();
            if (mergeValidator.canMerge(current, value, conflicts)) {
                setValue(value);
            } else {
                conflicts.addConflict(name, conflictSerializer.apply(current), conflictSerializer.apply(value));
            }
        }

        protected void toXContent(XContentBuilder builder, boolean includeDefaults) throws IOException {
            if (serializerCheck.check(includeDefaults, isConfigured(), get())) {
                serializer.serialize(builder, name, getValue());
            }
        }

        /**
         * Defines a parameter that takes the values {@code true} or {@code false}
         * @param name          the parameter name
         * @param updateable    whether the parameter can be changed by a mapping update
         * @param initializer   a function that reads the parameter value from an existing mapper
         * @param defaultValue  the default value, to be used if the parameter is undefined in a mapping
         */
        public static Parameter<Boolean> boolParam(String name, boolean updateable,
                                                   Function<FieldMapper, Boolean> initializer, boolean defaultValue) {
            return new Parameter<>(name, updateable, () -> defaultValue, (n, c, o) -> XContentMapValues.nodeBooleanValue(o), initializer);
        }

        /**
         * Defines a parameter that takes the values {@code true} or {@code false}, and will always serialize
         * its value if configured.
         * @param name          the parameter name
         * @param updateable    whether the parameter can be changed by a mapping update
         * @param initializer   a function that reads the parameter value from an existing mapper
         * @param defaultValue  the default value, to be used if the parameter is undefined in a mapping
         */
        public static Parameter<Explicit<Boolean>> explicitBoolParam(String name, boolean updateable,
                                                                     Function<FieldMapper, Explicit<Boolean>> initializer,
                                                                     boolean defaultValue) {
            Explicit<Boolean> defaultExplicit = new Explicit<>(defaultValue, false);
            return new Parameter<>(name, updateable, () -> defaultExplicit,
                (n, c, o) -> new Explicit<>(XContentMapValues.nodeBooleanValue(o), true), initializer)
                .setSerializer((b, n, v) -> b.field(n, v.value()), v -> Boolean.toString(v.value()));
        }

        /**
         * Defines a parameter that takes a double value
         * @param name          the parameter name
         * @param updateable    whether the parameter can be changed by a mapping update
         * @param initializer   a function that reads the parameter value from an existing mapper
         * @param defaultValue  the default value, to be used if the parameter is undefined in a mapping
         */
        public static Parameter<Double> doubleParam(String name, boolean updateable,
                                                    Function<FieldMapper, Double> initializer, double defaultValue) {
            return new Parameter<>(name, updateable, () -> defaultValue, (n, c, o) -> XContentMapValues.nodeDoubleValue(o), initializer);
        }

        /**
         * Defines a parameter that takes a float value
         * @param name          the parameter name
         * @param updateable    whether the parameter can be changed by a mapping update
         * @param initializer   a function that reads the parameter value from an existing mapper
         * @param defaultValue  the default value, to be used if the parameter is undefined in a mapping
         */
        public static Parameter<Float> floatParam(String name, boolean updateable,
                                                  Function<FieldMapper, Float> initializer, float defaultValue) {
            return new Parameter<>(name, updateable, () -> defaultValue, (n, c, o) -> XContentMapValues.nodeFloatValue(o), initializer);
        }

        /**
         * Defines a parameter that takes an integer value
         * @param name          the parameter name
         * @param updateable    whether the parameter can be changed by a mapping update
         * @param initializer   a function that reads the parameter value from an existing mapper
         * @param defaultValue  the default value, to be used if the parameter is undefined in a mapping
         */
        public static Parameter<Integer> intParam(String name, boolean updateable,
                                                  Function<FieldMapper, Integer> initializer, int defaultValue) {
            return new Parameter<>(name, updateable, () -> defaultValue, (n, c, o) -> XContentMapValues.nodeIntegerValue(o), initializer);
        }

        /**
         * Defines a parameter that takes a string value
         * @param name          the parameter name
         * @param updateable    whether the parameter can be changed by a mapping update
         * @param initializer   a function that reads the parameter value from an existing mapper
         * @param defaultValue  the default value, to be used if the parameter is undefined in a mapping
         */
        public static Parameter<String> stringParam(String name, boolean updateable,
                                                    Function<FieldMapper, String> initializer, String defaultValue) {
            return new Parameter<>(name, updateable, () -> defaultValue,
                (n, c, o) -> XContentMapValues.nodeStringValue(o), initializer);
        }

        @SuppressWarnings("unchecked")
        public static Parameter<List<String>> stringArrayParam(String name, boolean updateable,
                                                               Function<FieldMapper, List<String>> initializer, List<String> defaultValue) {
            return new Parameter<>(name, updateable, () -> defaultValue,
                (n, c, o) -> {
                    List<Object> values = (List<Object>) o;
                    List<String> strValues = new ArrayList<>();
                    for (Object item : values) {
                        strValues.add(item.toString());
                    }
                    return strValues;
                }, initializer);
        }

        /**
         * Defines a parameter that takes one of a restricted set of string values
         * @param name          the parameter name
         * @param updateable    whether the parameter can be changed by a mapping update
         * @param initializer   a function that reads the parameter value from an existing mapper
         * @param values        the set of values that the parameter can take.  The first value in the list
         *                      is the default value, to be used if the parameter is undefined in a mapping
         */
        public static Parameter<String> restrictedStringParam(String name, boolean updateable,
                                                              Function<FieldMapper, String> initializer, String... values) {
            assert values.length > 0;
            Set<String> acceptedValues = new LinkedHashSet<>(Arrays.asList(values));
            return stringParam(name, updateable, initializer, values[0])
                .setValidator(v -> {
                    if (acceptedValues.contains(v)) {
                        return;
                    }
                    throw new MapperParsingException("Unknown value [" + v + "] for field [" + name +
                        "] - accepted values are " + acceptedValues.toString());
                });
        }

        /**
         * Defines a parameter that takes an analyzer name
         * @param name              the parameter name
         * @param updateable        whether the parameter can be changed by a mapping update
         * @param initializer       a function that reads the parameter value from an existing mapper
         * @param defaultAnalyzer   the default value, to be used if the parameter is undefined in a mapping
         */
        public static Parameter<NamedAnalyzer> analyzerParam(String name, boolean updateable,
                                                             Function<FieldMapper, NamedAnalyzer> initializer,
                                                             Supplier<NamedAnalyzer> defaultAnalyzer) {
            return new Parameter<>(name, updateable, defaultAnalyzer, (n, c, o) -> {
                String analyzerName = o.toString();
                NamedAnalyzer a = c.getIndexAnalyzers().get(analyzerName);
                if (a == null) {
                    throw new IllegalArgumentException("analyzer [" + analyzerName + "] has not been configured in mappings");
                }
                return a;
            }, initializer).setSerializer((b, n, v) -> b.field(n, v.name()), NamedAnalyzer::name);
        }

        /**
         * Declares a metadata parameter
         */
        public static Parameter<Map<String, String>> metaParam() {
            return new Parameter<>("meta", true, Collections::emptyMap,
                (n, c, o) -> TypeParsers.parseMeta(n, o), m -> m.fieldType().meta());
        }

        public static Parameter<Boolean> indexParam(Function<FieldMapper, Boolean> initializer, boolean defaultValue) {
            return Parameter.boolParam("index", false, initializer, defaultValue);
        }

        public static Parameter<Boolean> storeParam(Function<FieldMapper, Boolean> initializer, boolean defaultValue) {
            return Parameter.boolParam("store", false, initializer, defaultValue);
        }

        public static Parameter<Boolean> docValuesParam(Function<FieldMapper, Boolean> initializer, boolean defaultValue) {
            return Parameter.boolParam("doc_values", false, initializer, defaultValue);
        }

    }

    public static final class Conflicts {

        private final String mapperName;
        private final List<String> conflicts = new ArrayList<>();

        Conflicts(String mapperName) {
            this.mapperName = mapperName;
        }

        public void addConflict(String parameter, String conflict) {
            conflicts.add("Conflict in parameter [" + parameter + "]: " + conflict);
        }

        void addConflict(String parameter, String existing, String toMerge) {
            conflicts.add("Cannot update parameter [" + parameter + "] from [" + existing + "] to [" + toMerge + "]");
        }

        void check() {
            if (conflicts.isEmpty()) {
                return;
            }
            String message = "Mapper for [" + mapperName + "] conflicts with existing mapper:\n\t"
                + String.join("\n\t", conflicts);
            throw new IllegalArgumentException(message);
        }

    }

    /**
     * A Builder for a ParametrizedFieldMapper
     */
    public abstract static class Builder extends Mapper.Builder {

        protected final MultiFields.Builder multiFieldsBuilder = new MultiFields.Builder();
        protected final CopyTo.Builder copyTo = new CopyTo.Builder();

        /**
         * Creates a new Builder with a field name
         */
        protected Builder(String name) {
            super(name);
        }

        /**
         * Initialises all parameters from an existing mapper
         */
        public Builder init(FieldMapper initializer) {
            for (Parameter<?> param : getParameters()) {
                param.init(initializer);
            }
            for (Mapper subField : initializer.multiFields) {
                multiFieldsBuilder.add(subField);
            }
            return this;
        }

        private void merge(FieldMapper in, Conflicts conflicts) {
            for (Parameter<?> param : getParameters()) {
                param.merge(in, conflicts);
            }
            for (Mapper newSubField : in.multiFields) {
                multiFieldsBuilder.update(newSubField, parentPath(newSubField.name()));
            }
            this.copyTo.reset(in.copyTo);
            validate();
        }

        private void validate() {
            for (Parameter<?> param : getParameters()) {
                param.validate();
            }
        }

        /**
         * @return the list of parameters defined for this mapper
         */
        protected abstract List<Parameter<?>> getParameters();

        @Override
        public abstract FieldMapper build(BuilderContext context);

        /**
         * Builds the full name of the field, taking into account parent objects
         */
        protected String buildFullName(BuilderContext context) {
            return context.path().pathAsText(name);
        }

        /**
         * Writes the current builder parameter values as XContent
         */
        protected final void toXContent(XContentBuilder builder, boolean includeDefaults) throws IOException {
            for (Parameter<?> parameter : getParameters()) {
                parameter.toXContent(builder, includeDefaults);
            }
        }

        /**
         * Parse mapping parameters from a map of mappings
         * @param name              the field mapper name
         * @param parserContext     the parser context
         * @param fieldNode         the root node of the map of mappings for this field
         */
        public final void parse(String name, ParserContext parserContext, Map<String, Object> fieldNode) {
            Map<String, Parameter<?>> paramsMap = new HashMap<>();
            Map<String, Parameter<?>> deprecatedParamsMap = new HashMap<>();
            for (Parameter<?> param : getParameters()) {
                paramsMap.put(param.name, param);
                for (String deprecatedName : param.deprecatedNames) {
                    deprecatedParamsMap.put(deprecatedName, param);
                }
            }
            String type = (String) fieldNode.remove("type");
            for (Iterator<Map.Entry<String, Object>> iterator = fieldNode.entrySet().iterator(); iterator.hasNext();) {
                Map.Entry<String, Object> entry = iterator.next();
                final String propName = entry.getKey();
                final Object propNode = entry.getValue();
                if (Objects.equals("fields", propName)) {
                    TypeParsers.parseMultiField(multiFieldsBuilder::add, name, parserContext, propName, propNode);
                    iterator.remove();
                    continue;
                }
                if (Objects.equals("copy_to", propName)) {
                    TypeParsers.parseCopyFields(propNode).forEach(copyTo::add);
                    iterator.remove();
                    continue;
                }
                if (Objects.equals("boost", propName)) {
                    if (parserContext.indexVersionCreated().before(Version.V_8_0_0)) {
                        deprecationLogger.deprecate(
                            "boost",
                            "Parameter [boost] on field [{}] is deprecated and has no effect",
                            name);
                        iterator.remove();
                        continue;
                    } else {
                        throw new MapperParsingException("Unknown parameter [boost] on mapper [" + name + "]");
                    }
                }
                Parameter<?> parameter = deprecatedParamsMap.get(propName);
                if (parameter != null) {
                    deprecationLogger.deprecate(propName, "Parameter [{}] on mapper [{}] is deprecated, use [{}]",
                        propName, name, parameter.name);
                } else {
                    parameter = paramsMap.get(propName);
                }
                if (parameter == null) {
                    if (isDeprecatedParameter(propName, parserContext.indexVersionCreated())) {
                        deprecationLogger.deprecate(propName,
                            "Parameter [{}] has no effect on type [{}] and will be removed in future", propName, type);
                        iterator.remove();
                        continue;
                    }
                    throw new MapperParsingException("unknown parameter [" + propName
                        + "] on mapper [" + name + "] of type [" + type + "]");
                }
                if (parameter.deprecated) {
                    deprecationLogger.deprecate(propName,
                        "Parameter [{}] is deprecated and will be removed in a future version",
                        propName);
                }
                if (propNode == null && parameter.acceptsNull == false) {
                    throw new MapperParsingException("[" + propName + "] on mapper [" + name
                        + "] of type [" + type + "] must not have a [null] value");
                }
                parameter.parse(name, parserContext, propNode);
                iterator.remove();
            }
            validate();
        }

        // These parameters were previously *always* parsed by TypeParsers#parseField(), even if they
        // made no sense; if we've got here, that means that they're not declared on a current mapper,
        // and so we emit a deprecation warning rather than failing a previously working mapping.
        private static final Set<String> DEPRECATED_PARAMS
            = Set.of("store", "meta", "index", "doc_values", "index_options", "similarity");

        private static boolean isDeprecatedParameter(String propName, Version indexCreatedVersion) {
            if (indexCreatedVersion.onOrAfter(Version.V_8_0_0)) {
                return false;
            }
            return DEPRECATED_PARAMS.contains(propName);
        }
    }

    /**
     * TypeParser implementation that automatically handles parsing
     */
    public static final class TypeParser implements Mapper.TypeParser {

        private final BiFunction<String, ParserContext, Builder> builderFunction;

        /**
         * Creates a new TypeParser
         * @param builderFunction a function that produces a Builder from a name and parsercontext
         */
        public TypeParser(BiFunction<String, ParserContext, Builder> builderFunction) {
            this.builderFunction = builderFunction;
        }

        @Override
        public Builder parse(String name, Map<String, Object> node, ParserContext parserContext) throws MapperParsingException {
            Builder builder = builderFunction.apply(name, parserContext);
            builder.parse(name, parserContext, node);
            return builder;
        }
    }

}<|MERGE_RESOLUTION|>--- conflicted
+++ resolved
@@ -230,8 +230,6 @@
         if (builder == null) {
             return (FieldMapper) mergeWith;
         }
-<<<<<<< HEAD
-=======
         Conflicts conflicts = new Conflicts(name());
         builder.merge((FieldMapper) mergeWith, conflicts);
         conflicts.check();
@@ -244,7 +242,6 @@
             return new ContentPath(0);
         }
         return new ContentPath(name.substring(0, endPos));
->>>>>>> 639126e0
     }
 
     protected void checkIncomingMergeType(FieldMapper mergeWith) {
@@ -283,28 +280,6 @@
         getMergeBuilder().toXContent(builder, includeDefaults);
         multiFields.toXContent(builder, params);
         copyTo.toXContent(builder, params);
-<<<<<<< HEAD
-
-        if (includeDefaults || fieldType().meta().isEmpty() == false) {
-            builder.field("meta", new TreeMap<>(fieldType().meta())); // ensure consistent order
-        }
-    }
-
-    protected static String indexOptionToString(IndexOptions indexOption) {
-        switch (indexOption) {
-            case DOCS_AND_FREQS_AND_POSITIONS_AND_OFFSETS:
-                return TypeParsers.INDEX_OPTIONS_OFFSETS;
-            case DOCS_AND_FREQS:
-                return TypeParsers.INDEX_OPTIONS_FREQS;
-            case DOCS_AND_FREQS_AND_POSITIONS:
-                return TypeParsers.INDEX_OPTIONS_POSITIONS;
-            case DOCS:
-                return TypeParsers.INDEX_OPTIONS_DOCS;
-            default:
-                throw new IllegalArgumentException("Unknown IndexOptions [" + indexOption + "]");
-        }
-=======
->>>>>>> 639126e0
     }
 
     protected abstract String contentType();
