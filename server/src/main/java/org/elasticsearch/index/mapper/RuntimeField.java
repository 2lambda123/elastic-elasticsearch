/*
 * Copyright Elasticsearch B.V. and/or licensed to Elasticsearch B.V. under one
 * or more contributor license agreements. Licensed under the Elastic License
 * 2.0 and the Server Side Public License, v 1; you may not use this file except
 * in compliance with, at your election, the Elastic License 2.0 or the Server
 * Side Public License, v 1.
 */

package org.elasticsearch.index.mapper;

import org.elasticsearch.common.xcontent.ToXContentFragment;
import org.elasticsearch.index.mapper.FieldMapper.Parameter;
import org.elasticsearch.script.ObjectFieldScript;
import org.elasticsearch.search.lookup.SearchLookup;

import java.util.Collection;
import java.util.Collections;
import java.util.HashMap;
import java.util.Iterator;
import java.util.List;
import java.util.Map;
import java.util.function.Function;
import java.util.stream.Collectors;

/**
 * Definition of a runtime field that can be defined as part of the runtime section of the index mappings
 */
public interface RuntimeField extends ToXContentFragment {

    /**
     * Exposes the name of the runtime field
     * @return name of the field
     */
    String name();

    /**
     * Exposes the {@link MappedFieldType}s backing this runtime field, used to execute queries, run aggs etc.
     * @return the {@link MappedFieldType}s backing this runtime field
     */
    Collection<MappedFieldType> asMappedFieldTypes();

    abstract class Builder {
        final String name;
        final Parameter<Map<String, String>> meta = Parameter.metaParam();

        protected Builder(String name) {
            this.name = name;
        }

        public Map<String, String> meta() {
            return meta.getValue();
        }

        protected List<Parameter<?>> getParameters() {
            return Collections.singletonList(meta);
        }

<<<<<<< HEAD
        @Override
        public final XContentBuilder toXContent(XContentBuilder builder, Params params) throws IOException {
            boolean includeDefaults = params.paramAsBoolean("include_defaults", false);
            for (Parameter<?> parameter : getParameters()) {
                parameter.toXContent(builder, includeDefaults);
            }
            return builder;
        }

        protected abstract RuntimeField createRuntimeField(MappingParserContext parserContext,
                                                           Function<SearchLookup, ObjectFieldScript.LeafFactory> parentScriptFactory);
=======
        protected abstract RuntimeField createRuntimeField(MappingParserContext parserContext);
>>>>>>> 623044ed

        public final void parse(String name, MappingParserContext parserContext, Map<String, Object> fieldNode) {
            Map<String, Parameter<?>> paramsMap = new HashMap<>();
            for (Parameter<?> param : getParameters()) {
                paramsMap.put(param.name, param);
            }
            String type = (String) fieldNode.remove("type");
            for (Iterator<Map.Entry<String, Object>> iterator = fieldNode.entrySet().iterator(); iterator.hasNext();) {
                Map.Entry<String, Object> entry = iterator.next();
                final String propName = entry.getKey();
                final Object propNode = entry.getValue();
                Parameter<?> parameter = paramsMap.get(propName);
                if (parameter == null) {
                    throw new MapperParsingException(
                        "unknown parameter [" + propName + "] on runtime field [" + name + "] of type [" + type + "]"
                    );
                }
                if (propNode == null && parameter.canAcceptNull() == false) {
                    throw new MapperParsingException("[" + propName + "] on runtime field [" + name
                        + "] of type [" + type + "] must not have a [null] value");
                }
                parameter.parse(name, parserContext, propNode);
                iterator.remove();
            }
        }
    }

    /**
     * Parser for a runtime field. Creates the appropriate {@link RuntimeField} for a runtime field,
     * as defined in the runtime section of the index mappings.
     */
    final class Parser {
        private final Function<String, Builder> builderFunction;

        public Parser(Function<String, RuntimeField.Builder> builderFunction) {
            this.builderFunction = builderFunction;
        }

        RuntimeField parse(String name,
                           Map<String, Object> node,
                           MappingParserContext parserContext,
                           Function<SearchLookup, ObjectFieldScript.LeafFactory> parentScriptFactory)
            throws MapperParsingException {

            RuntimeField.Builder builder = builderFunction.apply(name);
            builder.parse(name, parserContext, node);
            return builder.createRuntimeField(parserContext, parentScriptFactory);
        }
    }

    /**
     * Parse runtime fields from the provided map, using the provided parser context.
     * @param node the map that holds the runtime fields configuration
     * @param parserContext the parser context that holds info needed when parsing mappings
     * @param parentScriptFactory script factory of the parent field that the field being parsed is part of, if any
     * @param supportsRemoval whether a null value for a runtime field should be properly parsed and
     *                        translated to the removal of such runtime field
     * @return the parsed runtime fields
     */
    static Map<String, RuntimeField> parseRuntimeFields(Map<String, Object> node,
                                                        MappingParserContext parserContext,
                                                        Function<SearchLookup, ObjectFieldScript.LeafFactory> parentScriptFactory,
                                                        boolean supportsRemoval) {
        Map<String, RuntimeField> runtimeFields = new HashMap<>();
        Iterator<Map.Entry<String, Object>> iterator = node.entrySet().iterator();
        while (iterator.hasNext()) {
            Map.Entry<String, Object> entry = iterator.next();
            String fieldName = entry.getKey();
            if (entry.getValue() == null) {
                if (supportsRemoval) {
                    runtimeFields.put(fieldName, null);
                } else {
                    throw new MapperParsingException("Runtime field [" + fieldName + "] was set to null but its removal is not supported " +
                        "in this context");
                }
            } else if (entry.getValue() instanceof Map) {
                @SuppressWarnings("unchecked")
                Map<String, Object> propNode = new HashMap<>(((Map<String, Object>) entry.getValue()));
                Object typeNode = propNode.get("type");
                String type;
                if (typeNode == null) {
                    throw new MapperParsingException("No type specified for runtime field [" + fieldName + "]");
                } else {
                    type = typeNode.toString();
                }
                Parser typeParser = parserContext.runtimeFieldParser(type);
                if (typeParser == null) {
                    throw new MapperParsingException("No handler for type [" + type +
                        "] declared on runtime field [" + fieldName + "]");
                }
                runtimeFields.put(fieldName, typeParser.parse(fieldName, propNode, parserContext, parentScriptFactory));
                propNode.remove("type");
                MappingParser.checkNoRemainingFields(fieldName, propNode);
                iterator.remove();
            } else {
                throw new MapperParsingException("Expected map for runtime field [" + fieldName + "] definition but got a "
                    + entry.getValue().getClass().getName());
            }
        }
        return Collections.unmodifiableMap(runtimeFields);
    }

    /**
     * Collect and return all {@link MappedFieldType} exposed by the provided {@link RuntimeField}s.
     * Note that validation is performed to make sure that there are no name clashes among the collected runtime fields.
     * This is because runtime fields with the same name are not accepted as part of the same section.
     * @param runtimeFields the runtime to extract the mapped field types from
     * @return the collected mapped field types
     */
    static Map<String, MappedFieldType> collectFieldTypes(Collection<RuntimeField> runtimeFields) {
        return runtimeFields.stream()
            .flatMap(runtimeField -> {
                List<String> names = runtimeField.asMappedFieldTypes().stream().map(MappedFieldType::name)
                    .filter(name -> name.equals(runtimeField.name()) == false
                        && (name.startsWith(runtimeField.name() + ".") == false
                        || name.length() > runtimeField.name().length() + 1 == false))
                    .collect(Collectors.toList());
                if (names.isEmpty() == false) {
                    throw new IllegalStateException("Found sub-fields with name not belonging to the parent field they are part of "
                        + names);
                }
                return runtimeField.asMappedFieldTypes().stream();
            })
            .collect(Collectors.toUnmodifiableMap(MappedFieldType::name, mappedFieldType -> mappedFieldType,
                (t, t2) -> {
                    throw new IllegalArgumentException("Found two runtime fields with same name [" + t.name() + "]");
                }));
    }
}<|MERGE_RESOLUTION|>--- conflicted
+++ resolved
@@ -55,21 +55,8 @@
             return Collections.singletonList(meta);
         }
 
-<<<<<<< HEAD
-        @Override
-        public final XContentBuilder toXContent(XContentBuilder builder, Params params) throws IOException {
-            boolean includeDefaults = params.paramAsBoolean("include_defaults", false);
-            for (Parameter<?> parameter : getParameters()) {
-                parameter.toXContent(builder, includeDefaults);
-            }
-            return builder;
-        }
-
         protected abstract RuntimeField createRuntimeField(MappingParserContext parserContext,
                                                            Function<SearchLookup, ObjectFieldScript.LeafFactory> parentScriptFactory);
-=======
-        protected abstract RuntimeField createRuntimeField(MappingParserContext parserContext);
->>>>>>> 623044ed
 
         public final void parse(String name, MappingParserContext parserContext, Map<String, Object> fieldNode) {
             Map<String, Parameter<?>> paramsMap = new HashMap<>();
