/*
 * Licensed to Elasticsearch under one or more contributor
 * license agreements. See the NOTICE file distributed with
 * this work for additional information regarding copyright
 * ownership. Elasticsearch licenses this file to you under
 * the Apache License, Version 2.0 (the "License"); you may
 * not use this file except in compliance with the License.
 * You may obtain a copy of the License at
 *
 *    http://www.apache.org/licenses/LICENSE-2.0
 *
 * Unless required by applicable law or agreed to in writing,
 * software distributed under the License is distributed on an
 * "AS IS" BASIS, WITHOUT WARRANTIES OR CONDITIONS OF ANY
 * KIND, either express or implied.  See the License for the
 * specific language governing permissions and limitations
 * under the License.
 */
package org.elasticsearch.index.engine;

import org.apache.lucene.index.DirectoryReader;
import org.apache.lucene.index.IndexCommit;
import org.apache.lucene.index.IndexWriter;
import org.apache.lucene.index.SegmentInfos;
import org.apache.lucene.index.SoftDeletesDirectoryReaderWrapper;
import org.apache.lucene.search.IndexSearcher;
import org.apache.lucene.search.ReferenceManager;
import org.apache.lucene.search.SearcherManager;
import org.apache.lucene.store.Directory;
import org.apache.lucene.store.Lock;
import org.elasticsearch.common.lucene.Lucene;
import org.elasticsearch.common.lucene.index.ElasticsearchDirectoryReader;
import org.elasticsearch.core.internal.io.IOUtils;
import org.elasticsearch.index.mapper.MapperService;
import org.elasticsearch.index.seqno.SeqNoStats;
import org.elasticsearch.index.seqno.SequenceNumbers;
import org.elasticsearch.index.shard.DocsStats;
import org.elasticsearch.index.store.Store;
import org.elasticsearch.index.translog.Translog;
import org.elasticsearch.index.translog.TranslogStats;

import java.io.Closeable;
import java.io.IOException;
import java.io.UncheckedIOException;
import java.util.Arrays;
import java.util.List;
import java.util.concurrent.CountDownLatch;
import java.util.function.BiFunction;
import java.util.function.Function;
import java.util.stream.Stream;

/**
 * A basic read-only engine that allows switching a shard to be true read-only temporarily or permanently.
 * Note: this engine can be opened side-by-side with a read-write engine but will not reflect any changes made to the read-write
 * engine.
 *
 * @see #ReadOnlyEngine(EngineConfig, SeqNoStats, TranslogStats, boolean, Function)
 */
public final class ReadOnlyEngine extends Engine {

    private final SegmentInfos lastCommittedSegmentInfos;
    private final SeqNoStats seqNoStats;
    private final TranslogStats translogStats;
    private final SearcherManager searcherManager;
    private final IndexCommit indexCommit;
    private final Lock indexWriterLock;
    private final DocsStats docsStats;

    /**
     * Creates a new ReadOnlyEngine. This ctor can also be used to open a read-only engine on top of an already opened
     * read-write engine. It allows to optionally obtain the writer locks for the shard which would time-out if another
     * engine is still open.
     *
     * @param config the engine configuration
     * @param seqNoStats sequence number statistics for this engine or null if not provided
     * @param translogStats translog stats for this engine or null if not provided
     * @param obtainLock if <code>true</code> this engine will try to obtain the {@link IndexWriter#WRITE_LOCK_NAME} lock. Otherwise
     *                   the lock won't be obtained
     * @param readerWrapperFunction allows to wrap the index-reader for this engine.
     */
    public ReadOnlyEngine(EngineConfig config, SeqNoStats seqNoStats, TranslogStats translogStats, boolean obtainLock,
                   Function<DirectoryReader, DirectoryReader> readerWrapperFunction) {
        super(config);
        try {
            Store store = config.getStore();
            store.incRef();
            DirectoryReader reader = null;
            Directory directory = store.directory();
            Lock indexWriterLock = null;
            boolean success = false;
            try {
                // we obtain the IW lock even though we never modify the index.
                // yet this makes sure nobody else does. including some testing tools that try to be messy
                indexWriterLock = obtainLock ? directory.obtainLock(IndexWriter.WRITE_LOCK_NAME) : null;
                this.lastCommittedSegmentInfos = Lucene.readSegmentInfos(directory);
                this.translogStats = translogStats == null ? new TranslogStats(0, 0, 0, 0, 0) : translogStats;
                this.seqNoStats = seqNoStats == null ? buildSeqNoStats(lastCommittedSegmentInfos) : seqNoStats;
                reader = ElasticsearchDirectoryReader.wrap(DirectoryReader.open(directory), config.getShardId());
                if (config.getIndexSettings().isSoftDeleteEnabled()) {
                    reader = new SoftDeletesDirectoryReaderWrapper(reader, Lucene.SOFT_DELETES_FIELD);
                }
                reader = readerWrapperFunction.apply(reader);
                this.indexCommit = reader.getIndexCommit();
                this.searcherManager = new SearcherManager(reader,
                    new RamAccountingSearcherFactory(engineConfig.getCircuitBreakerService()));
                this.docsStats = docsStats(reader);
                this.indexWriterLock = indexWriterLock;
                success = true;
            } finally {
                if (success == false) {
                    IOUtils.close(reader, indexWriterLock, store::decRef);
                }
            }
        } catch (IOException e) {
            throw new UncheckedIOException(e); // this is stupid
        }
    }

    @Override
    protected void closeNoLock(String reason, CountDownLatch closedLatch) {
        if (isClosed.compareAndSet(false, true)) {
            try {
                IOUtils.close(searcherManager, indexWriterLock, store::decRef);
            } catch (Exception ex) {
                logger.warn("failed to close searcher", ex);
            } finally {
                closedLatch.countDown();
            }
        }
    }

    public static SeqNoStats buildSeqNoStats(SegmentInfos infos) {
        final SequenceNumbers.CommitInfo seqNoStats =
            SequenceNumbers.loadSeqNoInfoFromLuceneCommit(infos.userData.entrySet());
        long maxSeqNo = seqNoStats.maxSeqNo;
        long localCheckpoint = seqNoStats.localCheckpoint;
        return new SeqNoStats(maxSeqNo, localCheckpoint, localCheckpoint);
    }

    @Override
    public GetResult get(Get get, BiFunction<String, SearcherScope, Searcher> searcherFactory) throws EngineException {
        return getFromSearcher(get, searcherFactory, SearcherScope.EXTERNAL);
    }

    @Override
    protected ReferenceManager<IndexSearcher> getReferenceManager(SearcherScope scope) {
        return searcherManager;
    }

    @Override
    protected SegmentInfos getLastCommittedSegmentInfos() {
        return lastCommittedSegmentInfos;
    }

    @Override
    public String getHistoryUUID() {
        return lastCommittedSegmentInfos.userData.get(Engine.HISTORY_UUID_KEY);
    }

    @Override
    public long getWritingBytes() {
        return 0;
    }

    @Override
    public long getIndexThrottleTimeInMillis() {
        return 0;
    }

    @Override
    public boolean isThrottled() {
        return false;
    }

    @Override
    public IndexResult index(Index index) {
        assert false : "this should not be called";
        throw new UnsupportedOperationException("indexing is not supported on a read-only engine");
    }

    @Override
    public DeleteResult delete(Delete delete) {
        assert false : "this should not be called";
        throw new UnsupportedOperationException("deletes are not supported on a read-only engine");
    }

    @Override
    public NoOpResult noOp(NoOp noOp) {
        assert false : "this should not be called";
        throw new UnsupportedOperationException("no-ops are not supported on a read-only engine");
    }

    @Override
    public boolean isTranslogSyncNeeded() {
        return false;
    }

    @Override
    public boolean ensureTranslogSynced(Stream<Translog.Location> locations) {
        return false;
    }

    @Override
    public void syncTranslog() {
    }

    @Override
    public Closeable acquireRetentionLockForPeerRecovery() {
        return () -> {};
    }

    @Override
    public Translog.Snapshot newChangesSnapshot(String source, MapperService mapperService, long fromSeqNo, long toSeqNo,
                                                boolean requiredFullRange) throws IOException {
        return readHistoryOperations(source, mapperService, fromSeqNo);
    }

    @Override
    public Translog.Snapshot readHistoryOperations(String source, MapperService mapperService, long startingSeqNo) throws IOException {
        return new Translog.Snapshot() {
            @Override
            public void close() { }
            @Override
            public int totalOperations() {
                return 0;
            }
            @Override
            public Translog.Operation next() {
                return null;
            }
        };
    }

    @Override
    public int estimateNumberOfHistoryOperations(String source, MapperService mapperService, long startingSeqNo) throws IOException {
        return 0;
    }

    @Override
    public boolean hasCompleteOperationHistory(String source, MapperService mapperService, long startingSeqNo) throws IOException {
        return false;
    }

    @Override
    public TranslogStats getTranslogStats() {
        return translogStats;
    }

    @Override
    public Translog.Location getTranslogLastWriteLocation() {
        return new Translog.Location(0,0,0);
    }

    @Override
    public long getLocalCheckpoint() {
        return seqNoStats.getLocalCheckpoint();
    }

    @Override
    public void waitForOpsToComplete(long seqNo) {
    }

    @Override
    public SeqNoStats getSeqNoStats(long globalCheckpoint) {
        return new SeqNoStats(seqNoStats.getMaxSeqNo(), seqNoStats.getLocalCheckpoint(), globalCheckpoint);
    }

    @Override
    public long getLastSyncedGlobalCheckpoint() {
        return seqNoStats.getGlobalCheckpoint();
    }

    @Override
    public long getIndexBufferRAMBytesUsed() {
        return 0;
    }

    @Override
    public List<Segment> segments(boolean verbose) {
        return Arrays.asList(getSegmentInfo(lastCommittedSegmentInfos, verbose));
    }

    @Override
    public void refresh(String source) {
        // we could allow refreshes if we want down the road the searcher manager will then reflect changes to a rw-engine
        // opened side-by-side
    }

    @Override
    public void writeIndexingBuffer() throws EngineException {
    }

    @Override
    public boolean shouldPeriodicallyFlush() {
        return false;
    }

    @Override
    public SyncedFlushResult syncFlush(String syncId, CommitId expectedCommitId) {
        // we can't do synced flushes this would require an indexWriter which we don't have
        throw new UnsupportedOperationException("syncedFlush is not supported on a read-only engine");
    }

    @Override
    public CommitId flush(boolean force, boolean waitIfOngoing) throws EngineException {
        return new CommitId(lastCommittedSegmentInfos.getId());
    }

    @Override
    public void forceMerge(boolean flush, int maxNumSegments, boolean onlyExpungeDeletes,
                           boolean upgrade, boolean upgradeOnlyAncientSegments) {
    }

    @Override
    public IndexCommitRef acquireLastIndexCommit(boolean flushFirst) {
        store.incRef();
        return new IndexCommitRef(indexCommit, store::decRef);
    }

    @Override
    public IndexCommitRef acquireSafeIndexCommit() {
        return acquireLastIndexCommit(false);
    }

    @Override
    public void activateThrottling() {
    }

    @Override
    public void deactivateThrottling() {
    }

    @Override
    public void trimUnreferencedTranslogFiles() {
    }

    @Override
    public boolean shouldRollTranslogGeneration() {
        return false;
    }

    @Override
    public void rollTranslogGeneration() {
    }

    @Override
    public void restoreLocalCheckpointFromTranslog() {
    }

    @Override
    public int fillSeqNoGaps(long primaryTerm) {
        return 0;
    }

    @Override
    public Engine recoverFromTranslog(TranslogRecoveryRunner translogRecoveryRunner, long recoverUpToSeqNo) {
        return this;
    }

    @Override
    public void skipTranslogRecovery() {
    }

    @Override
    public void trimOperationsFromTranslog(long belowTerm, long aboveSeqNo) {
    }

    @Override
    public void maybePruneDeletes() {
    }

    @Override
<<<<<<< HEAD
    public void forceUpdateMaxUnsafeAutoIdTimestamp(long newTimestamp) {

=======
    public DocsStats docStats() {
        return docsStats;
>>>>>>> d78966c4
    }
}<|MERGE_RESOLUTION|>--- conflicted
+++ resolved
@@ -370,12 +370,12 @@
     }
 
     @Override
-<<<<<<< HEAD
-    public void forceUpdateMaxUnsafeAutoIdTimestamp(long newTimestamp) {
-
-=======
     public DocsStats docStats() {
         return docsStats;
->>>>>>> d78966c4
+    }
+
+    @Override
+    public void forceUpdateMaxUnsafeAutoIdTimestamp(long newTimestamp) {
+
     }
 }