/*
 * Licensed to Elasticsearch under one or more contributor
 * license agreements. See the NOTICE file distributed with
 * this work for additional information regarding copyright
 * ownership. Elasticsearch licenses this file to you under
 * the Apache License, Version 2.0 (the "License"); you may
 * not use this file except in compliance with the License.
 * You may obtain a copy of the License at
 *
 *    http://www.apache.org/licenses/LICENSE-2.0
 *
 * Unless required by applicable law or agreed to in writing,
 * software distributed under the License is distributed on an
 * "AS IS" BASIS, WITHOUT WARRANTIES OR CONDITIONS OF ANY
 * KIND, either express or implied.  See the License for the
 * specific language governing permissions and limitations
 * under the License.
 */

package org.elasticsearch.index.engine;

import org.apache.lucene.document.LongPoint;
import org.apache.lucene.search.Query;
import org.elasticsearch.common.collect.Tuple;
import org.elasticsearch.common.lease.Releasable;
import org.elasticsearch.index.mapper.SeqNoFieldMapper;
import org.elasticsearch.index.seqno.RetentionLease;
import org.elasticsearch.index.seqno.RetentionLeases;
import org.elasticsearch.index.seqno.SequenceNumbers;
import org.elasticsearch.index.translog.Translog;

import java.util.Objects;
import java.util.concurrent.atomic.AtomicBoolean;
import java.util.function.LongSupplier;
import java.util.function.Supplier;

/**
 * A policy that controls how many soft-deleted documents should be retained for peer-recovery and querying history changes purpose.
 */
final class SoftDeletesPolicy {
    private final LongSupplier globalCheckpointSupplier;
    private long localCheckpointOfSafeCommit;
    // This lock count is used to prevent `minRetainedSeqNo` from advancing.
    private int retentionLockCount;
    // The extra number of operations before the global checkpoint are retained
    private long retentionOperations;
    // The min seq_no value that is retained - ops after this seq# should exist in the Lucene index.
    private long minRetainedSeqNo;
<<<<<<< HEAD
    private RetentionLeases retentionLeases;
=======
>>>>>>> 28b5c7ce
    // provides the retention leases used to calculate the minimum sequence number to retain
    private final Supplier<RetentionLeases> retentionLeasesSupplier;

    SoftDeletesPolicy(
            final LongSupplier globalCheckpointSupplier,
            final long minRetainedSeqNo,
            final long retentionOperations,
            final Supplier<RetentionLeases> retentionLeasesSupplier) {
        this.globalCheckpointSupplier = globalCheckpointSupplier;
        this.retentionOperations = retentionOperations;
        this.minRetainedSeqNo = minRetainedSeqNo;
        this.retentionLeasesSupplier = Objects.requireNonNull(retentionLeasesSupplier);
        this.localCheckpointOfSafeCommit = SequenceNumbers.NO_OPS_PERFORMED;
        this.retentionLockCount = 0;
    }

    /**
     * Updates the number of soft-deleted documents prior to the global checkpoint to be retained
     * See {@link org.elasticsearch.index.IndexSettings#INDEX_SOFT_DELETES_RETENTION_OPERATIONS_SETTING}
     */
    synchronized void setRetentionOperations(long retentionOperations) {
        this.retentionOperations = retentionOperations;
    }

    /**
     * Sets the local checkpoint of the current safe commit
     */
    synchronized void setLocalCheckpointOfSafeCommit(long newCheckpoint) {
        if (newCheckpoint < this.localCheckpointOfSafeCommit) {
            throw new IllegalArgumentException("Local checkpoint can't go backwards; " +
                "new checkpoint [" + newCheckpoint + "]," + "current checkpoint [" + localCheckpointOfSafeCommit + "]");
        }
        this.localCheckpointOfSafeCommit = newCheckpoint;
    }

    /**
     * Acquires a lock on soft-deleted documents to prevent them from cleaning up in merge processes. This is necessary to
     * make sure that all operations that are being retained will be retained until the lock is released.
     * This is a analogy to the translog's retention lock; see {@link Translog#acquireRetentionLock()}
     */
    synchronized Releasable acquireRetentionLock() {
        assert retentionLockCount >= 0 : "Invalid number of retention locks [" + retentionLockCount + "]";
        retentionLockCount++;
        final AtomicBoolean released = new AtomicBoolean();
        return () -> {
            if (released.compareAndSet(false, true)) {
                releaseRetentionLock();
            }
        };
    }

    private synchronized void releaseRetentionLock() {
        assert retentionLockCount > 0 : "Invalid number of retention locks [" + retentionLockCount + "]";
        retentionLockCount--;
    }

    /**
     * Returns the min seqno that is retained in the Lucene index.
     * Operations whose seq# is least this value should exist in the Lucene index.
     */
    synchronized long getMinRetainedSeqNo() {
        return getRetentionPolicy().v1();
    }

<<<<<<< HEAD
    public synchronized Tuple<Long, RetentionLeases> getRetentionPolicy() {
=======
    public synchronized Tuple<Long, Collection<RetentionLease>> getRetentionPolicy() {
        /*
         * When an engine is flushed, we need to provide it the latest collection of retention leases even when the soft deletes policy is
         * locked for peer recovery.
         */
        final Collection<RetentionLease> retentionLeases = retentionLeasesSupplier.get();
>>>>>>> 28b5c7ce
        // do not advance if the retention lock is held
        if (retentionLockCount == 0) {
            /*
             * This policy retains operations for two purposes: peer-recovery and querying changes history.
             *  - Peer-recovery is driven by the local checkpoint of the safe commit. In peer-recovery, the primary transfers a safe commit,
             *    then sends operations after the local checkpoint of that commit. This requires keeping all ops after
             *    localCheckpointOfSafeCommit.
             *  - Changes APIs are driven by a combination of the global checkpoint, retention operations, and retention leases. Here we
             *    prefer using the global checkpoint instead of the maximum sequence number because only operations up to the global
             *    checkpoint are exposed in the the changes APIs.
             */

            // calculate the minimum sequence number to retain based on retention leases
            final long minimumRetainingSequenceNumber = retentionLeases
                    .leases()
                    .stream()
                    .mapToLong(RetentionLease::retainingSequenceNumber)
                    .min()
                    .orElse(Long.MAX_VALUE);
            /*
             * The minimum sequence number to retain is the minimum of the minimum based on retention leases, and the number of operations
             * below the global checkpoint to retain (index.soft_deletes.retention.operations).
             */
            final long minSeqNoForQueryingChanges =
                    Math.min(globalCheckpointSupplier.getAsLong() - retentionOperations, minimumRetainingSequenceNumber);
            final long minSeqNoToRetain = Math.min(minSeqNoForQueryingChanges, localCheckpointOfSafeCommit) + 1;

            /*
             * We take the maximum as minSeqNoToRetain can go backward as the retention operations value can be changed in settings, or from
             * the addition of leases with a retaining sequence number lower than previous retaining sequence numbers.
             */
            minRetainedSeqNo = Math.max(minRetainedSeqNo, minSeqNoToRetain);
        }
        return Tuple.tuple(minRetainedSeqNo, retentionLeases);
    }

    /**
     * Returns a soft-deletes retention query that will be used in {@link org.apache.lucene.index.SoftDeletesRetentionMergePolicy}
     * Documents including tombstones are soft-deleted and matched this query will be retained and won't cleaned up by merges.
     */
    Query getRetentionQuery() {
        return LongPoint.newRangeQuery(SeqNoFieldMapper.NAME, getMinRetainedSeqNo(), Long.MAX_VALUE);
    }

}<|MERGE_RESOLUTION|>--- conflicted
+++ resolved
@@ -29,6 +29,7 @@
 import org.elasticsearch.index.seqno.SequenceNumbers;
 import org.elasticsearch.index.translog.Translog;
 
+import java.util.Collection;
 import java.util.Objects;
 import java.util.concurrent.atomic.AtomicBoolean;
 import java.util.function.LongSupplier;
@@ -46,10 +47,6 @@
     private long retentionOperations;
     // The min seq_no value that is retained - ops after this seq# should exist in the Lucene index.
     private long minRetainedSeqNo;
-<<<<<<< HEAD
-    private RetentionLeases retentionLeases;
-=======
->>>>>>> 28b5c7ce
     // provides the retention leases used to calculate the minimum sequence number to retain
     private final Supplier<RetentionLeases> retentionLeasesSupplier;
 
@@ -114,16 +111,12 @@
         return getRetentionPolicy().v1();
     }
 
-<<<<<<< HEAD
     public synchronized Tuple<Long, RetentionLeases> getRetentionPolicy() {
-=======
-    public synchronized Tuple<Long, Collection<RetentionLease>> getRetentionPolicy() {
         /*
          * When an engine is flushed, we need to provide it the latest collection of retention leases even when the soft deletes policy is
          * locked for peer recovery.
          */
-        final Collection<RetentionLease> retentionLeases = retentionLeasesSupplier.get();
->>>>>>> 28b5c7ce
+        final RetentionLeases retentionLeases = retentionLeasesSupplier.get();
         // do not advance if the retention lock is held
         if (retentionLockCount == 0) {
             /*
