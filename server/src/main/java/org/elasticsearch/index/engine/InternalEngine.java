/*
 * Licensed to Elasticsearch under one or more contributor
 * license agreements. See the NOTICE file distributed with
 * this work for additional information regarding copyright
 * ownership. Elasticsearch licenses this file to you under
 * the Apache License, Version 2.0 (the "License"); you may
 * not use this file except in compliance with the License.
 * You may obtain a copy of the License at
 *
 *    http://www.apache.org/licenses/LICENSE-2.0
 *
 * Unless required by applicable law or agreed to in writing,
 * software distributed under the License is distributed on an
 * "AS IS" BASIS, WITHOUT WARRANTIES OR CONDITIONS OF ANY
 * KIND, either express or implied.  See the License for the
 * specific language governing permissions and limitations
 * under the License.
 */

package org.elasticsearch.index.engine;

import org.apache.logging.log4j.Logger;
import org.apache.lucene.document.Field;
import org.apache.lucene.document.NumericDocValuesField;
import org.apache.lucene.index.DirectoryReader;
import org.apache.lucene.index.IndexCommit;
import org.apache.lucene.index.IndexReader;
import org.apache.lucene.index.IndexWriter;
import org.apache.lucene.index.IndexWriterConfig;
import org.apache.lucene.index.IndexableField;
import org.apache.lucene.index.LeafReader;
import org.apache.lucene.index.LiveIndexWriterConfig;
import org.apache.lucene.index.MergePolicy;
import org.apache.lucene.index.SegmentCommitInfo;
import org.apache.lucene.index.SegmentInfos;
import org.apache.lucene.index.SoftDeletesRetentionMergePolicy;
import org.apache.lucene.index.Term;
import org.apache.lucene.search.IndexSearcher;
import org.apache.lucene.search.ReferenceManager;
import org.apache.lucene.search.SearcherFactory;
import org.apache.lucene.search.SearcherManager;
import org.apache.lucene.search.TermQuery;
import org.apache.lucene.store.AlreadyClosedException;
import org.apache.lucene.store.Directory;
import org.apache.lucene.store.LockObtainFailedException;
import org.apache.lucene.util.BytesRef;
import org.apache.lucene.util.InfoStream;
import org.elasticsearch.Assertions;
import org.elasticsearch.ExceptionsHelper;
import org.elasticsearch.Version;
import org.elasticsearch.action.index.IndexRequest;
import org.elasticsearch.common.Nullable;
import org.elasticsearch.common.SuppressForbidden;
import org.elasticsearch.common.lease.Releasable;
import org.elasticsearch.common.lucene.LoggerInfoStream;
import org.elasticsearch.common.lucene.Lucene;
import org.elasticsearch.common.lucene.index.ElasticsearchDirectoryReader;
import org.elasticsearch.common.lucene.uid.Versions;
import org.elasticsearch.common.lucene.uid.VersionsAndSeqNoResolver;
import org.elasticsearch.common.lucene.uid.VersionsAndSeqNoResolver.DocIdAndSeqNo;
import org.elasticsearch.common.metrics.CounterMetric;
import org.elasticsearch.common.util.concurrent.AbstractRunnable;
import org.elasticsearch.common.util.concurrent.KeyedLock;
import org.elasticsearch.common.util.concurrent.ReleasableLock;
import org.elasticsearch.core.internal.io.IOUtils;
import org.elasticsearch.index.IndexSettings;
import org.elasticsearch.index.VersionType;
import org.elasticsearch.index.mapper.IdFieldMapper;
import org.elasticsearch.index.mapper.MapperService;
import org.elasticsearch.index.mapper.ParseContext;
import org.elasticsearch.index.mapper.ParsedDocument;
import org.elasticsearch.index.mapper.SeqNoFieldMapper;
import org.elasticsearch.index.mapper.SourceFieldMapper;
import org.elasticsearch.index.merge.MergeStats;
import org.elasticsearch.index.merge.OnGoingMerge;
import org.elasticsearch.index.seqno.LocalCheckpointTracker;
import org.elasticsearch.index.seqno.SeqNoStats;
import org.elasticsearch.index.seqno.SequenceNumbers;
import org.elasticsearch.index.shard.ElasticsearchMergePolicy;
import org.elasticsearch.index.shard.ShardId;
import org.elasticsearch.index.translog.Translog;
import org.elasticsearch.index.translog.TranslogConfig;
import org.elasticsearch.index.translog.TranslogCorruptedException;
import org.elasticsearch.index.translog.TranslogDeletionPolicy;
import org.elasticsearch.index.translog.TranslogStats;
import org.elasticsearch.threadpool.ThreadPool;

import java.io.Closeable;
import java.io.IOException;
import java.util.Arrays;
import java.util.Collection;
import java.util.HashMap;
import java.util.List;
import java.util.Map;
import java.util.Objects;
import java.util.Optional;
import java.util.Set;
import java.util.concurrent.CountDownLatch;
import java.util.concurrent.atomic.AtomicBoolean;
import java.util.concurrent.atomic.AtomicInteger;
import java.util.concurrent.atomic.AtomicLong;
import java.util.concurrent.locks.Lock;
import java.util.concurrent.locks.ReentrantLock;
import java.util.function.BiFunction;
import java.util.function.LongSupplier;
import java.util.function.Supplier;
import java.util.stream.Stream;

public class InternalEngine extends Engine {

    /**
     * When we last pruned expired tombstones from versionMap.deletes:
     */
    private volatile long lastDeleteVersionPruneTimeMSec;

    private final Translog translog;
    private final ElasticsearchConcurrentMergeScheduler mergeScheduler;

    private final IndexWriter indexWriter;

    private final ExternalSearcherManager externalSearcherManager;
    private final SearcherManager internalSearcherManager;

    private final Lock flushLock = new ReentrantLock();
    private final ReentrantLock optimizeLock = new ReentrantLock();

    // A uid (in the form of BytesRef) to the version map
    // we use the hashed variant since we iterate over it and check removal and additions on existing keys
    private final LiveVersionMap versionMap = new LiveVersionMap();

    private volatile SegmentInfos lastCommittedSegmentInfos;

    private final IndexThrottle throttle;

    private final LocalCheckpointTracker localCheckpointTracker;

    private final CombinedDeletionPolicy combinedDeletionPolicy;

    // How many callers are currently requesting index throttling.  Currently there are only two situations where we do this: when merges
    // are falling behind and when writing indexing buffer to disk is too slow.  When this is 0, there is no throttling, else we throttling
    // incoming indexing ops to a single thread:
    private final AtomicInteger throttleRequestCount = new AtomicInteger();
    private final AtomicBoolean pendingTranslogRecovery = new AtomicBoolean(false);
    private final AtomicLong maxUnsafeAutoIdTimestamp = new AtomicLong(-1);
    private final AtomicLong maxSeenAutoIdTimestamp = new AtomicLong(-1);
    private final AtomicLong maxSeqNoOfNonAppendOnlyOperations = new AtomicLong(SequenceNumbers.NO_OPS_PERFORMED);
    private final CounterMetric numVersionLookups = new CounterMetric();
    private final CounterMetric numIndexVersionsLookups = new CounterMetric();
    // Lucene operations since this engine was opened - not include operations from existing segments.
    private final CounterMetric numDocDeletes = new CounterMetric();
    private final CounterMetric numDocAppends = new CounterMetric();
    private final CounterMetric numDocUpdates = new CounterMetric();
    private final NumericDocValuesField softDeletesField = Lucene.newSoftDeletesField();
    private final boolean softDeleteEnabled;
    private final SoftDeletesPolicy softDeletesPolicy;
    private final LastRefreshedCheckpointListener lastRefreshedCheckpointListener;

    private final AtomicBoolean trackTranslogLocation = new AtomicBoolean(false);
    private final KeyedLock<Long> noOpKeyedLock = new KeyedLock<>();

    @Nullable
    private final String historyUUID;

    public InternalEngine(EngineConfig engineConfig) {
        this(engineConfig, LocalCheckpointTracker::new);
    }

    InternalEngine(
            final EngineConfig engineConfig,
            final BiFunction<Long, Long, LocalCheckpointTracker> localCheckpointTrackerSupplier) {
        super(engineConfig);
        if (engineConfig.isAutoGeneratedIDsOptimizationEnabled() == false) {
            updateAutoIdTimestamp(Long.MAX_VALUE, true);
        }
        final TranslogDeletionPolicy translogDeletionPolicy = new TranslogDeletionPolicy(
                engineConfig.getIndexSettings().getTranslogRetentionSize().getBytes(),
                engineConfig.getIndexSettings().getTranslogRetentionAge().getMillis()
        );
        store.incRef();
        IndexWriter writer = null;
        Translog translog = null;
        ExternalSearcherManager externalSearcherManager = null;
        SearcherManager internalSearcherManager = null;
        EngineMergeScheduler scheduler = null;
        boolean success = false;
        try {
            this.lastDeleteVersionPruneTimeMSec = engineConfig.getThreadPool().relativeTimeInMillis();

            mergeScheduler = scheduler = new EngineMergeScheduler(engineConfig.getShardId(), engineConfig.getIndexSettings());
            throttle = new IndexThrottle();
            try {
                translog = openTranslog(engineConfig, translogDeletionPolicy, engineConfig.getGlobalCheckpointSupplier());
                assert translog.getGeneration() != null;
                this.translog = translog;
                this.softDeleteEnabled = engineConfig.getIndexSettings().isSoftDeleteEnabled();
                this.softDeletesPolicy = newSoftDeletesPolicy();
                this.combinedDeletionPolicy =
                    new CombinedDeletionPolicy(logger, translogDeletionPolicy, softDeletesPolicy, translog::getLastSyncedGlobalCheckpoint);
                writer = createWriter();
                bootstrapAppendOnlyInfoFromWriter(writer);
                historyUUID = loadHistoryUUID(writer);
                indexWriter = writer;
            } catch (IOException | TranslogCorruptedException e) {
                throw new EngineCreationFailureException(shardId, "failed to create engine", e);
            } catch (AssertionError e) {
                // IndexWriter throws AssertionError on init, if asserts are enabled, if any files don't exist, but tests that
                // randomly throw FNFE/NSFE can also hit this:
                if (ExceptionsHelper.stackTrace(e).contains("org.apache.lucene.index.IndexWriter.filesExist")) {
                    throw new EngineCreationFailureException(shardId, "failed to create engine", e);
                } else {
                    throw e;
                }
            }
            externalSearcherManager = createSearcherManager(new SearchFactory(logger, isClosed, engineConfig));
            internalSearcherManager = externalSearcherManager.internalSearcherManager;
            this.internalSearcherManager = internalSearcherManager;
            this.externalSearcherManager = externalSearcherManager;
            internalSearcherManager.addListener(versionMap);
            assert pendingTranslogRecovery.get() == false : "translog recovery can't be pending before we set it";
            // don't allow commits until we are done with recovering
            pendingTranslogRecovery.set(true);
            for (ReferenceManager.RefreshListener listener: engineConfig.getExternalRefreshListener()) {
                this.externalSearcherManager.addListener(listener);
            }
            for (ReferenceManager.RefreshListener listener: engineConfig.getInternalRefreshListener()) {
                this.internalSearcherManager.addListener(listener);
            }
            this.localCheckpointTracker = createLocalCheckpointTracker(engineConfig, lastCommittedSegmentInfos, logger,
                () -> acquireSearcher("create_local_checkpoint_tracker", SearcherScope.INTERNAL), localCheckpointTrackerSupplier);
            this.lastRefreshedCheckpointListener = new LastRefreshedCheckpointListener(localCheckpointTracker.getCheckpoint());
            this.internalSearcherManager.addListener(lastRefreshedCheckpointListener);
            success = true;
        } finally {
            if (success == false) {
                IOUtils.closeWhileHandlingException(writer, translog, internalSearcherManager, externalSearcherManager, scheduler);
                if (isClosed.get() == false) {
                    // failure we need to dec the store reference
                    store.decRef();
                }
            }
        }
        logger.trace("created new InternalEngine");
    }

    private static LocalCheckpointTracker createLocalCheckpointTracker(EngineConfig engineConfig, SegmentInfos lastCommittedSegmentInfos,
        Logger logger, Supplier<Searcher> searcherSupplier, BiFunction<Long, Long, LocalCheckpointTracker> localCheckpointTrackerSupplier) {
        try {
            final SequenceNumbers.CommitInfo seqNoStats =
                SequenceNumbers.loadSeqNoInfoFromLuceneCommit(lastCommittedSegmentInfos.userData.entrySet());
            final long maxSeqNo = seqNoStats.maxSeqNo;
            final long localCheckpoint = seqNoStats.localCheckpoint;
            logger.trace("recovered maximum sequence number [{}] and local checkpoint [{}]", maxSeqNo, localCheckpoint);
            final LocalCheckpointTracker tracker = localCheckpointTrackerSupplier.apply(maxSeqNo, localCheckpoint);
            // Operations that are optimized using max_seq_no_of_updates optimization must not be processed twice; otherwise, they will
            // create duplicates in Lucene. To avoid this we check the LocalCheckpointTracker to see if an operation was already processed.
            // Thus, we need to restore the LocalCheckpointTracker bit by bit to ensure the consistency between LocalCheckpointTracker and
            // Lucene index. This is not the only solution since we can bootstrap max_seq_no_of_updates with max_seq_no of the commit to
            // disable the MSU optimization during recovery. Here we prefer to maintain the consistency of LocalCheckpointTracker.
            if (localCheckpoint < maxSeqNo && engineConfig.getIndexSettings().isSoftDeleteEnabled()) {
                try (Searcher searcher = searcherSupplier.get()) {
                    Lucene.scanSeqNosInReader(searcher.getDirectoryReader(), localCheckpoint + 1, maxSeqNo,
                        tracker::markSeqNoAsCompleted);
                }
            }
            return tracker;
        } catch (IOException ex) {
            throw new EngineCreationFailureException(engineConfig.getShardId(), "failed to create local checkpoint tracker", ex);
        }
    }

    private SoftDeletesPolicy newSoftDeletesPolicy() throws IOException {
        final Map<String, String> commitUserData = store.readLastCommittedSegmentsInfo().userData;
        final long lastMinRetainedSeqNo;
        if (commitUserData.containsKey(Engine.MIN_RETAINED_SEQNO)) {
            lastMinRetainedSeqNo = Long.parseLong(commitUserData.get(Engine.MIN_RETAINED_SEQNO));
        } else {
            lastMinRetainedSeqNo = Long.parseLong(commitUserData.get(SequenceNumbers.MAX_SEQ_NO)) + 1;
        }
        return new SoftDeletesPolicy(translog::getLastSyncedGlobalCheckpoint, lastMinRetainedSeqNo,
            engineConfig.getIndexSettings().getSoftDeleteRetentionOperations());
    }

    /**
     * This reference manager delegates all it's refresh calls to another (internal) SearcherManager
     * The main purpose for this is that if we have external refreshes happening we don't issue extra
     * refreshes to clear version map memory etc. this can cause excessive segment creation if heavy indexing
     * is happening and the refresh interval is low (ie. 1 sec)
     *
     * This also prevents segment starvation where an internal reader holds on to old segments literally forever
     * since no indexing is happening and refreshes are only happening to the external reader manager, while with
     * this specialized implementation an external refresh will immediately be reflected on the internal reader
     * and old segments can be released in the same way previous version did this (as a side-effect of _refresh)
     */
    @SuppressForbidden(reason = "reference counting is required here")
    private static final class ExternalSearcherManager extends ReferenceManager<IndexSearcher> {
        private final SearcherFactory searcherFactory;
        private final SearcherManager internalSearcherManager;

        ExternalSearcherManager(SearcherManager internalSearcherManager, SearcherFactory searcherFactory) throws IOException {
            IndexSearcher acquire = internalSearcherManager.acquire();
            try {
                IndexReader indexReader = acquire.getIndexReader();
                assert indexReader instanceof ElasticsearchDirectoryReader:
                    "searcher's IndexReader should be an ElasticsearchDirectoryReader, but got " + indexReader;
                indexReader.incRef(); // steal the reader - getSearcher will decrement if it fails
                current = SearcherManager.getSearcher(searcherFactory, indexReader, null);
            } finally {
                internalSearcherManager.release(acquire);
            }
            this.searcherFactory = searcherFactory;
            this.internalSearcherManager = internalSearcherManager;
        }

        @Override
        protected IndexSearcher refreshIfNeeded(IndexSearcher referenceToRefresh) throws IOException {
            // we simply run a blocking refresh on the internal reference manager and then steal it's reader
            // it's a save operation since we acquire the reader which incs it's reference but then down the road
            // steal it by calling incRef on the "stolen" reader
            internalSearcherManager.maybeRefreshBlocking();
            IndexSearcher acquire = internalSearcherManager.acquire();
            try {
                final IndexReader previousReader = referenceToRefresh.getIndexReader();
                assert previousReader instanceof ElasticsearchDirectoryReader:
                    "searcher's IndexReader should be an ElasticsearchDirectoryReader, but got " + previousReader;

                final IndexReader newReader = acquire.getIndexReader();
                if (newReader == previousReader) {
                    // nothing has changed - both ref managers share the same instance so we can use reference equality
                    return null;
                } else {
                    newReader.incRef(); // steal the reader - getSearcher will decrement if it fails
                    return SearcherManager.getSearcher(searcherFactory, newReader, previousReader);
                }
            } finally {
                internalSearcherManager.release(acquire);
            }
        }

        @Override
        protected boolean tryIncRef(IndexSearcher reference) {
            return reference.getIndexReader().tryIncRef();
        }

        @Override
        protected int getRefCount(IndexSearcher reference) {
            return reference.getIndexReader().getRefCount();
        }

        @Override
        protected void decRef(IndexSearcher reference) throws IOException { reference.getIndexReader().decRef(); }
    }

    @Override
    public int restoreLocalHistoryFromTranslog(TranslogRecoveryRunner translogRecoveryRunner) throws IOException {
        try (ReleasableLock ignored = readLock.acquire()) {
            ensureOpen();
            final long localCheckpoint = localCheckpointTracker.getCheckpoint();
            try (Translog.Snapshot snapshot = getTranslog().newSnapshotFromMinSeqNo(localCheckpoint + 1)) {
                return translogRecoveryRunner.run(this, snapshot);
            }
        }
    }

    @Override
    public int fillSeqNoGaps(long primaryTerm) throws IOException {
        try (ReleasableLock ignored = writeLock.acquire()) {
            ensureOpen();
            final long localCheckpoint = localCheckpointTracker.getCheckpoint();
            final long maxSeqNo = localCheckpointTracker.getMaxSeqNo();
            int numNoOpsAdded = 0;
            for (
                    long seqNo = localCheckpoint + 1;
                    seqNo <= maxSeqNo;
                    seqNo = localCheckpointTracker.getCheckpoint() + 1 /* the local checkpoint might have advanced so we leap-frog */) {
                innerNoOp(new NoOp(seqNo, primaryTerm, Operation.Origin.PRIMARY, System.nanoTime(), "filling gaps"));
                numNoOpsAdded++;
                assert seqNo <= localCheckpointTracker.getCheckpoint()
                        : "local checkpoint did not advance; was [" + seqNo + "], now [" + localCheckpointTracker.getCheckpoint() + "]";

            }
            return numNoOpsAdded;
        }
    }

    private void bootstrapAppendOnlyInfoFromWriter(IndexWriter writer) {
        for (Map.Entry<String, String> entry : writer.getLiveCommitData()) {
            final String key = entry.getKey();
            if (key.equals(MAX_UNSAFE_AUTO_ID_TIMESTAMP_COMMIT_ID)) {
                assert maxUnsafeAutoIdTimestamp.get() == -1 :
                    "max unsafe timestamp was assigned already [" + maxUnsafeAutoIdTimestamp.get() + "]";
                updateAutoIdTimestamp(Long.parseLong(entry.getValue()), true);
            }
            if (key.equals(SequenceNumbers.MAX_SEQ_NO)) {
                assert maxSeqNoOfNonAppendOnlyOperations.get() == -1 :
                    "max unsafe append-only seq# was assigned already [" + maxSeqNoOfNonAppendOnlyOperations.get() + "]";
                maxSeqNoOfNonAppendOnlyOperations.set(Long.parseLong(entry.getValue()));
            }
        }
    }

    @Override
    public InternalEngine recoverFromTranslog(TranslogRecoveryRunner translogRecoveryRunner, long recoverUpToSeqNo) throws IOException {
        flushLock.lock();
        try (ReleasableLock lock = readLock.acquire()) {
            ensureOpen();
            assert getMaxSeqNoOfUpdatesOrDeletes() != SequenceNumbers.UNASSIGNED_SEQ_NO : "max_seq_no_of_updates is uninitialized";
            if (pendingTranslogRecovery.get() == false) {
                throw new IllegalStateException("Engine has already been recovered");
            }
            try {
                recoverFromTranslogInternal(translogRecoveryRunner, recoverUpToSeqNo);
            } catch (Exception e) {
                try {
                    pendingTranslogRecovery.set(true); // just play safe and never allow commits on this see #ensureCanFlush
                    failEngine("failed to recover from translog", e);
                } catch (Exception inner) {
                    e.addSuppressed(inner);
                }
                throw e;
            }
        } finally {
            flushLock.unlock();
        }
        return this;
    }

    @Override
    public void skipTranslogRecovery() {
        assert pendingTranslogRecovery.get() : "translogRecovery is not pending but should be";
        pendingTranslogRecovery.set(false); // we are good - now we can commit
    }

    private void recoverFromTranslogInternal(TranslogRecoveryRunner translogRecoveryRunner, long recoverUpToSeqNo) throws IOException {
        Translog.TranslogGeneration translogGeneration = translog.getGeneration();
        final int opsRecovered;
        final long translogFileGen = Long.parseLong(lastCommittedSegmentInfos.getUserData().get(Translog.TRANSLOG_GENERATION_KEY));
        try (Translog.Snapshot snapshot = translog.newSnapshotFromGen(
            new Translog.TranslogGeneration(translog.getTranslogUUID(), translogFileGen), recoverUpToSeqNo)) {
            opsRecovered = translogRecoveryRunner.run(this, snapshot);
        } catch (Exception e) {
            throw new EngineException(shardId, "failed to recover from translog", e);
        }
        // flush if we recovered something or if we have references to older translogs
        // note: if opsRecovered == 0 and we have older translogs it means they are corrupted or 0 length.
        assert pendingTranslogRecovery.get() : "translogRecovery is not pending but should be";
        pendingTranslogRecovery.set(false); // we are good - now we can commit
        if (opsRecovered > 0) {
            logger.trace("flushing post recovery from translog. ops recovered [{}]. committed translog id [{}]. current id [{}]",
                opsRecovered, translogGeneration == null ? null :
                    translogGeneration.translogFileGeneration, translog.currentFileGeneration());
            commitIndexWriter(indexWriter, translog, null);
            refreshLastCommittedSegmentInfos();
            refresh("translog_recovery");
        }
        translog.trimUnreferencedReaders();
    }

    private Translog openTranslog(EngineConfig engineConfig, TranslogDeletionPolicy translogDeletionPolicy,
                                        LongSupplier globalCheckpointSupplier) throws IOException {

        final TranslogConfig translogConfig = engineConfig.getTranslogConfig();
        final String translogUUID = loadTranslogUUIDFromLastCommit();
        // We expect that this shard already exists, so it must already have an existing translog else something is badly wrong!
        return new Translog(translogConfig, translogUUID, translogDeletionPolicy, globalCheckpointSupplier,
            engineConfig.getPrimaryTermSupplier());
    }

    // Package private for testing purposes only
    Translog getTranslog() {
        ensureOpen();
        return translog;
    }

    @Override
    public boolean isTranslogSyncNeeded() {
        return getTranslog().syncNeeded();
    }

    @Override
    public boolean ensureTranslogSynced(Stream<Translog.Location> locations) throws IOException {
        final boolean synced = translog.ensureSynced(locations);
        if (synced) {
            revisitIndexDeletionPolicyOnTranslogSynced();
        }
        return synced;
    }

    @Override
    public void syncTranslog() throws IOException {
        translog.sync();
        revisitIndexDeletionPolicyOnTranslogSynced();
    }

    /**
     * Creates a new history snapshot for reading operations since the provided seqno.
     * The returned snapshot can be retrieved from either Lucene index or translog files.
     */
    @Override
    public Translog.Snapshot readHistoryOperations(String source, MapperService mapperService, long startingSeqNo) throws IOException {
        if (engineConfig.getIndexSettings().isSoftDeleteEnabled()) {
            return newChangesSnapshot(source, mapperService, Math.max(0, startingSeqNo), Long.MAX_VALUE, false);
        } else {
            return getTranslog().newSnapshotFromMinSeqNo(startingSeqNo);
        }
    }

    /**
     * Returns the estimated number of history operations whose seq# at least the provided seq# in this engine.
     */
    @Override
    public int estimateNumberOfHistoryOperations(String source, MapperService mapperService, long startingSeqNo) throws IOException {
        if (engineConfig.getIndexSettings().isSoftDeleteEnabled()) {
            try (Translog.Snapshot snapshot = newChangesSnapshot(source, mapperService, Math.max(0, startingSeqNo),
                Long.MAX_VALUE, false)) {
                return snapshot.totalOperations();
            }
        } else {
            return getTranslog().estimateTotalOperationsFromMinSeq(startingSeqNo);
        }
    }

    @Override
    public TranslogStats getTranslogStats() {
        return getTranslog().stats();
    }

    @Override
    public Translog.Location getTranslogLastWriteLocation() {
        return getTranslog().getLastWriteLocation();
    }

    private void revisitIndexDeletionPolicyOnTranslogSynced() throws IOException {
        if (combinedDeletionPolicy.hasUnreferencedCommits()) {
            indexWriter.deleteUnusedFiles();
            translog.trimUnreferencedReaders();
        }
    }

    @Override
    public String getHistoryUUID() {
        return historyUUID;
    }

    /** Returns how many bytes we are currently moving from indexing buffer to segments on disk */
    @Override
    public long getWritingBytes() {
        return indexWriter.getFlushingBytes() + versionMap.getRefreshingBytes();
    }

    /**
     * Reads the current stored translog ID from the last commit data.
     */
    @Nullable
    private String loadTranslogUUIDFromLastCommit() throws IOException {
        final Map<String, String> commitUserData = store.readLastCommittedSegmentsInfo().getUserData();
        if (commitUserData.containsKey(Translog.TRANSLOG_GENERATION_KEY) == false) {
            throw new IllegalStateException("commit doesn't contain translog generation id");
        }
        return commitUserData.get(Translog.TRANSLOG_UUID_KEY);
    }

    /**
     * Reads the current stored history ID from the IW commit data.
     */
    private String loadHistoryUUID(final IndexWriter writer) throws IOException {
        final String uuid = commitDataAsMap(writer).get(HISTORY_UUID_KEY);
        if (uuid == null) {
            throw new IllegalStateException("commit doesn't contain history uuid");
        }
        return uuid;
    }

    private ExternalSearcherManager createSearcherManager(SearchFactory externalSearcherFactory) throws EngineException {
        boolean success = false;
        SearcherManager internalSearcherManager = null;
        try {
            try {
                final DirectoryReader directoryReader = ElasticsearchDirectoryReader.wrap(DirectoryReader.open(indexWriter), shardId);
                internalSearcherManager = new SearcherManager(directoryReader,
                        new RamAccountingSearcherFactory(engineConfig.getCircuitBreakerService()));
                lastCommittedSegmentInfos = store.readLastCommittedSegmentsInfo();
                ExternalSearcherManager externalSearcherManager = new ExternalSearcherManager(internalSearcherManager,
                    externalSearcherFactory);
                success = true;
                return externalSearcherManager;
            } catch (IOException e) {
                maybeFailEngine("start", e);
                try {
                    indexWriter.rollback();
                } catch (IOException inner) { // iw is closed below
                    e.addSuppressed(inner);
                }
                throw new EngineCreationFailureException(shardId, "failed to open reader on writer", e);
            }
        } finally {
            if (success == false) { // release everything we created on a failure
                IOUtils.closeWhileHandlingException(internalSearcherManager, indexWriter);
            }
        }
    }

    @Override
    public GetResult get(Get get, BiFunction<String, SearcherScope, Searcher> searcherFactory) throws EngineException {
        assert Objects.equals(get.uid().field(), IdFieldMapper.NAME) : get.uid().field();
        try (ReleasableLock ignored = readLock.acquire()) {
            ensureOpen();
            SearcherScope scope;
            if (get.realtime()) {
                VersionValue versionValue = null;
                try (Releasable ignore = versionMap.acquireLock(get.uid().bytes())) {
                    // we need to lock here to access the version map to do this truly in RT
                    versionValue = getVersionFromMap(get.uid().bytes());
                }
                if (versionValue != null) {
                    if (versionValue.isDelete()) {
                        return GetResult.NOT_EXISTS;
                    }
                    if (get.versionType().isVersionConflictForReads(versionValue.version, get.version())) {
                        throw new VersionConflictEngineException(shardId, get.type(), get.id(),
                            get.versionType().explainConflictForReads(versionValue.version, get.version()));
                    }
                    if (get.isReadFromTranslog()) {
                        // this is only used for updates - API _GET calls will always read form a reader for consistency
                        // the update call doesn't need the consistency since it's source only + _parent but parent can go away in 7.0
                        if (versionValue.getLocation() != null) {
                            try {
                                Translog.Operation operation = translog.readOperation(versionValue.getLocation());
                                if (operation != null) {
                                    // in the case of a already pruned translog generation we might get null here - yet very unlikely
                                    final Translog.Index index = (Translog.Index) operation;
                                    TranslogLeafReader reader = new TranslogLeafReader(index, engineConfig
                                        .getIndexSettings().getIndexVersionCreated());
                                    return new GetResult(new Searcher("realtime_get", new IndexSearcher(reader), reader::close),
                                        new VersionsAndSeqNoResolver.DocIdAndVersion(0, index.version(), index.seqNo(), index.primaryTerm(),
                                            reader, 0));
                                }
                            } catch (IOException e) {
                                maybeFailEngine("realtime_get", e); // lets check if the translog has failed with a tragic event
                                throw new EngineException(shardId, "failed to read operation from translog", e);
                            }
                        } else {
                            trackTranslogLocation.set(true);
                        }
                    }
                    refresh("realtime_get", SearcherScope.INTERNAL);
                }
                scope = SearcherScope.INTERNAL;
            } else {
                // we expose what has been externally expose in a point in time snapshot via an explicit refresh
                scope = SearcherScope.EXTERNAL;
            }

            // no version, get the version from the index, we know that we refresh on flush
            return getFromSearcher(get, searcherFactory, scope);
        }
    }

    /**
     * the status of the current doc version in lucene, compared to the version in an incoming
     * operation
     */
    enum OpVsLuceneDocStatus {
        /** the op is more recent than the one that last modified the doc found in lucene*/
        OP_NEWER,
        /** the op is older or the same as the one that last modified the doc found in lucene*/
        OP_STALE_OR_EQUAL,
        /** no doc was found in lucene */
        LUCENE_DOC_NOT_FOUND
    }

    private OpVsLuceneDocStatus compareOpToLuceneDocBasedOnSeqNo(final Operation op) throws IOException {
        assert op.seqNo() != SequenceNumbers.UNASSIGNED_SEQ_NO : "resolving ops based on seq# but no seqNo is found";
        final OpVsLuceneDocStatus status;
        VersionValue versionValue = getVersionFromMap(op.uid().bytes());
        assert incrementVersionLookup();
        if (versionValue != null) {
            if (op.seqNo() > versionValue.seqNo) {
                status = OpVsLuceneDocStatus.OP_NEWER;
            } else if (op.seqNo() == versionValue.seqNo) {
                assert versionValue.term == op.primaryTerm() : "primary term not matched; id=" + op.id() + " seq_no=" + op.seqNo()
                    + " op_term=" + op.primaryTerm() + " existing_term=" + versionValue.term;
                status = OpVsLuceneDocStatus.OP_STALE_OR_EQUAL;
            } else {
                status = OpVsLuceneDocStatus.OP_STALE_OR_EQUAL;
            }
        } else {
            // load from index
            assert incrementIndexVersionLookup();
            try (Searcher searcher = acquireSearcher("load_seq_no", SearcherScope.INTERNAL)) {
                final DocIdAndSeqNo docAndSeqNo = VersionsAndSeqNoResolver.loadDocIdAndSeqNo(searcher.reader(), op.uid());
                if (docAndSeqNo == null) {
                    status = OpVsLuceneDocStatus.LUCENE_DOC_NOT_FOUND;
                } else if (op.seqNo() > docAndSeqNo.seqNo) {
                    if (docAndSeqNo.isLive) {
                        status = OpVsLuceneDocStatus.OP_NEWER;
                    } else {
                        status = OpVsLuceneDocStatus.LUCENE_DOC_NOT_FOUND;
                    }
                } else if (op.seqNo() == docAndSeqNo.seqNo) {
                    assert localCheckpointTracker.contains(op.seqNo()) || softDeleteEnabled == false :
                        "local checkpoint tracker is not updated seq_no=" + op.seqNo() + " id=" + op.id();
                    status = OpVsLuceneDocStatus.OP_STALE_OR_EQUAL;
                } else {
                    status = OpVsLuceneDocStatus.OP_STALE_OR_EQUAL;
                }
            }
        }
        return status;
    }

    /** resolves the current version of the document, returning null if not found */
    private VersionValue resolveDocVersion(final Operation op, boolean loadSeqNo) throws IOException {
        assert incrementVersionLookup(); // used for asserting in tests
        VersionValue versionValue = getVersionFromMap(op.uid().bytes());
        if (versionValue == null) {
            assert incrementIndexVersionLookup(); // used for asserting in tests
            final VersionsAndSeqNoResolver.DocIdAndVersion docIdAndVersion;
            try (Searcher searcher = acquireSearcher("load_version", SearcherScope.INTERNAL)) {
                 docIdAndVersion = VersionsAndSeqNoResolver.loadDocIdAndVersion(searcher.reader(), op.uid(), loadSeqNo);
            }
            if (docIdAndVersion != null) {
                versionValue = new IndexVersionValue(null, docIdAndVersion.version, docIdAndVersion.seqNo, docIdAndVersion.primaryTerm);
            }
        } else if (engineConfig.isEnableGcDeletes() && versionValue.isDelete() &&
            (engineConfig.getThreadPool().relativeTimeInMillis() - ((DeleteVersionValue)versionValue).time) > getGcDeletesInMillis()) {
            versionValue = null;
        }
        return versionValue;
    }

    private VersionValue getVersionFromMap(BytesRef id) {
        if (versionMap.isUnsafe()) {
            synchronized (versionMap) {
                // we are switching from an unsafe map to a safe map. This might happen concurrently
                // but we only need to do this once since the last operation per ID is to add to the version
                // map so once we pass this point we can safely lookup from the version map.
                if (versionMap.isUnsafe()) {
                    refresh("unsafe_version_map", SearcherScope.INTERNAL);
                }
                versionMap.enforceSafeAccess();
            }
        }
        return versionMap.getUnderLock(id);
    }

    private boolean canOptimizeAddDocument(Index index) {
        if (index.getAutoGeneratedIdTimestamp() != IndexRequest.UNSET_AUTO_GENERATED_TIMESTAMP) {
            assert index.getAutoGeneratedIdTimestamp() >= 0 : "autoGeneratedIdTimestamp must be positive but was: "
                + index.getAutoGeneratedIdTimestamp();
            switch (index.origin()) {
                case PRIMARY:
                    assertPrimaryCanOptimizeAddDocument(index);
                    return true;
                case PEER_RECOVERY:
                case REPLICA:
                    assert index.version() == 1 && index.versionType() == null
                        : "version: " + index.version() + " type: " + index.versionType();
                    return true;
                case LOCAL_TRANSLOG_RECOVERY:
                case LOCAL_RESET:
                    assert index.isRetry();
                    return true; // allow to optimize in order to update the max safe time stamp
                default:
                    throw new IllegalArgumentException("unknown origin " + index.origin());
            }
        }
        return false;
    }

    protected boolean assertPrimaryCanOptimizeAddDocument(final Index index) {
        assert (index.version() == Versions.MATCH_ANY && index.versionType() == VersionType.INTERNAL)
            : "version: " + index.version() + " type: " + index.versionType();
        return true;
    }

    private boolean assertIncomingSequenceNumber(final Engine.Operation.Origin origin, final long seqNo) {
        if (origin == Operation.Origin.PRIMARY) {
            assertPrimaryIncomingSequenceNumber(origin, seqNo);
        } else {
            // sequence number should be set when operation origin is not primary
            assert seqNo >= 0 : "recovery or replica ops should have an assigned seq no.; origin: " + origin;
        }
        return true;
    }

    protected boolean assertPrimaryIncomingSequenceNumber(final Engine.Operation.Origin origin, final long seqNo) {
        // sequence number should not be set when operation origin is primary
        assert seqNo == SequenceNumbers.UNASSIGNED_SEQ_NO
                : "primary operations must never have an assigned sequence number but was [" + seqNo + "]";
        return true;
    }

    private long generateSeqNoForOperation(final Operation operation) {
        assert operation.origin() == Operation.Origin.PRIMARY;
        return doGenerateSeqNoForOperation(operation);
    }

    /**
     * Generate the sequence number for the specified operation.
     *
     * @param operation the operation
     * @return the sequence number
     */
    long doGenerateSeqNoForOperation(final Operation operation) {
        return localCheckpointTracker.generateSeqNo();
    }

    private long getPrimaryTerm() {
        return engineConfig.getPrimaryTermSupplier().getAsLong();
    }

    @Override
    public IndexResult index(Index index) throws IOException {
        assert Objects.equals(index.uid().field(), IdFieldMapper.NAME) : index.uid().field();
        final boolean doThrottle = index.origin().isRecovery() == false;
        try (ReleasableLock releasableLock = readLock.acquire()) {
            ensureOpen();
            assert assertIncomingSequenceNumber(index.origin(), index.seqNo());
            try (Releasable ignored = versionMap.acquireLock(index.uid().bytes());
                Releasable indexThrottle = doThrottle ? () -> {} : throttle.acquireThrottle()) {
                lastWriteNanos = index.startTime();
                /* A NOTE ABOUT APPEND ONLY OPTIMIZATIONS:
                 * if we have an autoGeneratedID that comes into the engine we can potentially optimize
                 * and just use addDocument instead of updateDocument and skip the entire version and index lookupVersion across the board.
                 * Yet, we have to deal with multiple document delivery, for this we use a property of the document that is added
                 * to detect if it has potentially been added before. We use the documents timestamp for this since it's something
                 * that:
                 *  - doesn't change per document
                 *  - is preserved in the transaction log
                 *  - and is assigned before we start to index / replicate
                 * NOTE: it's not important for this timestamp to be consistent across nodes etc. it's just a number that is in the common
                 * case increasing and can be used in the failure case when we retry and resent documents to establish a happens before
                 * relationship. For instance:
                 *  - doc A has autoGeneratedIdTimestamp = 10, isRetry = false
                 *  - doc B has autoGeneratedIdTimestamp = 9, isRetry = false
                 *
                 *  while both docs are in in flight, we disconnect on one node, reconnect and send doc A again
                 *  - now doc A' has autoGeneratedIdTimestamp = 10, isRetry = true
                 *
                 *  if A' arrives on the shard first we update maxUnsafeAutoIdTimestamp to 10 and use update document. All subsequent
                 *  documents that arrive (A and B) will also use updateDocument since their timestamps are less than
                 *  maxUnsafeAutoIdTimestamp. While this is not strictly needed for doc B it is just much simpler to implement since it
                 *  will just de-optimize some doc in the worst case.
                 *
                 *  if A arrives on the shard first we use addDocument since maxUnsafeAutoIdTimestamp is < 10. A` will then just be skipped
                 *  or calls updateDocument.
                 */
                final IndexingStrategy plan = indexingStrategyForOperation(index);

                final IndexResult indexResult;
                if (plan.earlyResultOnPreFlightError.isPresent()) {
                    indexResult = plan.earlyResultOnPreFlightError.get();
                    assert indexResult.getResultType() == Result.Type.FAILURE : indexResult.getResultType();
                } else if (plan.indexIntoLucene || plan.addStaleOpToLucene) {
                    indexResult = indexIntoLucene(index, plan);
                } else {
                    indexResult = new IndexResult(
                            plan.versionForIndexing, getPrimaryTerm(), plan.seqNoForIndexing, plan.currentNotFoundOrDeleted);
                }
                if (index.origin().isFromTranslog() == false) {
                    final Translog.Location location;
                    if (indexResult.getResultType() == Result.Type.SUCCESS) {
                        location = translog.add(new Translog.Index(index, indexResult));
                    } else if (indexResult.getSeqNo() != SequenceNumbers.UNASSIGNED_SEQ_NO) {
                        // if we have document failure, record it as a no-op in the translog and Lucene with the generated seq_no
                        final NoOp noOp = new NoOp(indexResult.getSeqNo(), index.primaryTerm(), index.origin(),
                            index.startTime(), indexResult.getFailure().toString());
                        location = innerNoOp(noOp).getTranslogLocation();
                    } else {
                        location = null;
                    }
                    indexResult.setTranslogLocation(location);
                }
                if (plan.indexIntoLucene && indexResult.getResultType() == Result.Type.SUCCESS) {
                    final Translog.Location translogLocation = trackTranslogLocation.get() ? indexResult.getTranslogLocation() : null;
                    versionMap.maybePutIndexUnderLock(index.uid().bytes(),
                        new IndexVersionValue(translogLocation, plan.versionForIndexing, plan.seqNoForIndexing, index.primaryTerm()));
                }
                if (indexResult.getSeqNo() != SequenceNumbers.UNASSIGNED_SEQ_NO) {
                    localCheckpointTracker.markSeqNoAsCompleted(indexResult.getSeqNo());
                }
                indexResult.setTook(System.nanoTime() - index.startTime());
                indexResult.freeze();
                return indexResult;
            }
        } catch (RuntimeException | IOException e) {
            try {
                maybeFailEngine("index", e);
            } catch (Exception inner) {
                e.addSuppressed(inner);
            }
            throw e;
        }
    }

    protected final IndexingStrategy planIndexingAsNonPrimary(Index index) throws IOException {
        assertNonPrimaryOrigin(index);
        final IndexingStrategy plan;
        final boolean appendOnlyRequest = canOptimizeAddDocument(index);
        if (appendOnlyRequest && mayHaveBeenIndexedBefore(index) == false && index.seqNo() > maxSeqNoOfNonAppendOnlyOperations.get()) {
            /*
             * As soon as an append-only request was indexed into the primary, it can be exposed to a search then users can issue
             * a follow-up operation on it. In rare cases, the follow up operation can be arrived and processed on a replica before
             * the original append-only. In this case we can't simply proceed with the append only without consulting the version map.
             * If a replica has seen a non-append-only operation with a higher seqno than the seqno of an append-only, it may have seen
             * the document of that append-only request. However if the seqno of an append-only is higher than seqno of any non-append-only
             * requests, we can assert the replica have not seen the document of that append-only request, thus we can apply optimization.
             */
            assert index.version() == 1L : "can optimize on replicas but incoming version is [" + index.version() + "]";
            plan = IndexingStrategy.optimizedAppendOnly(index.seqNo(), 1L);
        } else {
            if (appendOnlyRequest == false) {
                maxSeqNoOfNonAppendOnlyOperations.updateAndGet(curr -> Math.max(index.seqNo(), curr));
                assert maxSeqNoOfNonAppendOnlyOperations.get() >= index.seqNo() : "max_seqno of non-append-only was not updated;" +
                    "max_seqno non-append-only [" + maxSeqNoOfNonAppendOnlyOperations.get() + "], seqno of index [" + index.seqNo() + "]";
            }
            versionMap.enforceSafeAccess();
            // unlike the primary, replicas don't really care to about creation status of documents
            // this allows to ignore the case where a document was found in the live version maps in
            // a delete state and return false for the created flag in favor of code simplicity
            if (index.seqNo() <= localCheckpointTracker.getCheckpoint()){
                // the operation seq# is lower then the current local checkpoint and thus was already put into lucene
                // this can happen during recovery where older operations are sent from the translog that are already
                // part of the lucene commit (either from a peer recovery or a local translog)
                // or due to concurrent indexing & recovery. For the former it is important to skip lucene as the operation in
                // question may have been deleted in an out of order op that is not replayed.
                // See testRecoverFromStoreWithOutOfOrderDelete for an example of local recovery
                // See testRecoveryWithOutOfOrderDelete for an example of peer recovery
                plan = IndexingStrategy.processButSkipLucene(false, index.seqNo(), index.version());
            } else {
                final OpVsLuceneDocStatus opVsLucene = compareOpToLuceneDocBasedOnSeqNo(index);
                if (opVsLucene == OpVsLuceneDocStatus.OP_STALE_OR_EQUAL) {
                    plan = IndexingStrategy.processAsStaleOp(softDeleteEnabled, index.seqNo(), index.version());
                } else {
                    plan = IndexingStrategy.processNormally(opVsLucene == OpVsLuceneDocStatus.LUCENE_DOC_NOT_FOUND,
                        index.seqNo(), index.version());
                }
            }
        }
        return plan;
    }

    protected IndexingStrategy indexingStrategyForOperation(final Index index) throws IOException {
        if (index.origin() == Operation.Origin.PRIMARY) {
            return planIndexingAsPrimary(index);
        } else {
            // non-primary mode (i.e., replica or recovery)
            return planIndexingAsNonPrimary(index);
        }
    }

    protected final IndexingStrategy planIndexingAsPrimary(Index index) throws IOException {
        assert index.origin() == Operation.Origin.PRIMARY : "planing as primary but origin isn't. got " + index.origin();
        assert getMaxSeqNoOfUpdatesOrDeletes() != SequenceNumbers.UNASSIGNED_SEQ_NO : "max_seq_no_of_updates is not initialized";
        final IndexingStrategy plan;
        // resolve an external operation into an internal one which is safe to replay
        if (canOptimizeAddDocument(index)) {
            if (mayHaveBeenIndexedBefore(index)) {
                plan = IndexingStrategy.overrideExistingAsIfNotThere(generateSeqNoForOperation(index), 1L);
                versionMap.enforceSafeAccess();
            } else {
                plan = IndexingStrategy.optimizedAppendOnly(generateSeqNoForOperation(index), 1L);
            }
        } else {
            versionMap.enforceSafeAccess();
            // resolves incoming version
            final VersionValue versionValue =
<<<<<<< HEAD
                resolveDocVersion(index, index.getCasSeqNo() != SequenceNumbers.UNASSIGNED_SEQ_NO);
=======
                resolveDocVersion(index, index.getIfSeqNoMatch() != SequenceNumbers.UNASSIGNED_SEQ_NO);
>>>>>>> 692cff83
            final long currentVersion;
            final boolean currentNotFoundOrDeleted;
            if (versionValue == null) {
                currentVersion = Versions.NOT_FOUND;
                currentNotFoundOrDeleted = true;
            } else {
                currentVersion = versionValue.version;
                currentNotFoundOrDeleted = versionValue.isDelete();
            }
<<<<<<< HEAD
            if (index.getCasSeqNo() != SequenceNumbers.UNASSIGNED_SEQ_NO && versionValue == null) {
                final VersionConflictEngineException e = new VersionConflictEngineException(shardId, index.type(), index.id(),
                    index.getCasSeqNo(), index.getCasPrimaryTerm(), SequenceNumbers.UNASSIGNED_SEQ_NO, 0);
                plan = IndexingStrategy.skipDueToVersionConflict(e, currentNotFoundOrDeleted, currentVersion, getPrimaryTerm());
            } else if (index.getCasSeqNo() != SequenceNumbers.UNASSIGNED_SEQ_NO && (
                versionValue.seqNo != index.getCasSeqNo() || versionValue.term != index.getCasPrimaryTerm()
            )) {
                final VersionConflictEngineException e = new VersionConflictEngineException(shardId, index.type(), index.id(),
                    index.getCasSeqNo(), index.getCasPrimaryTerm(), versionValue.seqNo, versionValue.term);
=======
            if (index.getIfSeqNoMatch() != SequenceNumbers.UNASSIGNED_SEQ_NO && versionValue == null) {
                final VersionConflictEngineException e = new VersionConflictEngineException(shardId, index.type(), index.id(),
                    index.getIfSeqNoMatch(), index.getIfPrimaryTermMatch(), SequenceNumbers.UNASSIGNED_SEQ_NO, 0);
                plan = IndexingStrategy.skipDueToVersionConflict(e, currentNotFoundOrDeleted, currentVersion, getPrimaryTerm());
            } else if (index.getIfSeqNoMatch() != SequenceNumbers.UNASSIGNED_SEQ_NO && (
                versionValue.seqNo != index.getIfSeqNoMatch() || versionValue.term != index.getIfPrimaryTermMatch()
            )) {
                final VersionConflictEngineException e = new VersionConflictEngineException(shardId, index.type(), index.id(),
                    index.getIfSeqNoMatch(), index.getIfPrimaryTermMatch(), versionValue.seqNo, versionValue.term);
>>>>>>> 692cff83
                plan = IndexingStrategy.skipDueToVersionConflict(e, currentNotFoundOrDeleted, currentVersion, getPrimaryTerm());
            } else if (index.versionType().isVersionConflictForWrites(
                currentVersion, index.version(), currentNotFoundOrDeleted)) {
                final VersionConflictEngineException e =
                        new VersionConflictEngineException(shardId, index, currentVersion, currentNotFoundOrDeleted);
                plan = IndexingStrategy.skipDueToVersionConflict(e, currentNotFoundOrDeleted, currentVersion, getPrimaryTerm());
            } else {
                plan = IndexingStrategy.processNormally(currentNotFoundOrDeleted,
                    generateSeqNoForOperation(index),
                    index.versionType().updateVersion(currentVersion, index.version())
                );
            }
        }
        final boolean toAppend = plan.indexIntoLucene && plan.useLuceneUpdateDocument == false;
        if (toAppend == false) {
            advanceMaxSeqNoOfUpdatesOrDeletes(plan.seqNoForIndexing);
        }
        return plan;
    }

    private IndexResult indexIntoLucene(Index index, IndexingStrategy plan)
        throws IOException {
        assert plan.seqNoForIndexing >= 0 : "ops should have an assigned seq no.; origin: " + index.origin();
        assert plan.versionForIndexing >= 0 : "version must be set. got " + plan.versionForIndexing;
        assert plan.indexIntoLucene || plan.addStaleOpToLucene;
        /* Update the document's sequence number and primary term; the sequence number here is derived here from either the sequence
         * number service if this is on the primary, or the existing document's sequence number if this is on the replica. The
         * primary term here has already been set, see IndexShard#prepareIndex where the Engine$Index operation is created.
         */
        index.parsedDoc().updateSeqID(plan.seqNoForIndexing, index.primaryTerm());
        index.parsedDoc().version().setLongValue(plan.versionForIndexing);
        try {
            if (plan.addStaleOpToLucene) {
                addStaleDocs(index.docs(), indexWriter);
            } else if (plan.useLuceneUpdateDocument) {
                assert assertMaxSeqNoOfUpdatesIsAdvanced(index.uid(), plan.seqNoForIndexing, true, true);
                updateDocs(index.uid(), index.docs(), indexWriter);
            } else {
                // document does not exists, we can optimize for create, but double check if assertions are running
                assert assertDocDoesNotExist(index, canOptimizeAddDocument(index) == false);
                addDocs(index.docs(), indexWriter);
            }
            return new IndexResult(plan.versionForIndexing, index.primaryTerm(), plan.seqNoForIndexing, plan.currentNotFoundOrDeleted);
        } catch (Exception ex) {
            if (indexWriter.getTragicException() == null) {
                /* There is no tragic event recorded so this must be a document failure.
                 *
                 * The handling inside IW doesn't guarantee that an tragic / aborting exception
                 * will be used as THE tragicEventException since if there are multiple exceptions causing an abort in IW
                 * only one wins. Yet, only the one that wins will also close the IW and in turn fail the engine such that
                 * we can potentially handle the exception before the engine is failed.
                 * Bottom line is that we can only rely on the fact that if it's a document failure then
                 * `indexWriter.getTragicException()` will be null otherwise we have to rethrow and treat it as fatal or rather
                 * non-document failure
                 *
                 * we return a `MATCH_ANY` version to indicate no document was index. The value is
                 * not used anyway
                 */
                return new IndexResult(ex, Versions.MATCH_ANY, index.primaryTerm(), plan.seqNoForIndexing);
            } else {
                throw ex;
            }
        }
    }

    /**
     * returns true if the indexing operation may have already be processed by this engine.
     * Note that it is OK to rarely return true even if this is not the case. However a `false`
     * return value must always be correct.
     *
     */
    private boolean mayHaveBeenIndexedBefore(Index index) {
        assert canOptimizeAddDocument(index);
        final boolean mayHaveBeenIndexBefore;
        if (index.isRetry()) {
            mayHaveBeenIndexBefore = true;
            updateAutoIdTimestamp(index.getAutoGeneratedIdTimestamp(), true);
            assert maxUnsafeAutoIdTimestamp.get() >= index.getAutoGeneratedIdTimestamp();
        } else {
            // in this case we force
            mayHaveBeenIndexBefore = maxUnsafeAutoIdTimestamp.get() >= index.getAutoGeneratedIdTimestamp();
            updateAutoIdTimestamp(index.getAutoGeneratedIdTimestamp(), false);
        }
        return mayHaveBeenIndexBefore;
    }

    // for testing
    long getMaxSeqNoOfNonAppendOnlyOperations() {
        return maxSeqNoOfNonAppendOnlyOperations.get();
    }

    private void addDocs(final List<ParseContext.Document> docs, final IndexWriter indexWriter) throws IOException {
        if (docs.size() > 1) {
            indexWriter.addDocuments(docs);
        } else {
            indexWriter.addDocument(docs.get(0));
        }
        numDocAppends.inc(docs.size());
    }

    private void addStaleDocs(final List<ParseContext.Document> docs, final IndexWriter indexWriter) throws IOException {
        assert softDeleteEnabled : "Add history documents but soft-deletes is disabled";
        for (ParseContext.Document doc : docs) {
            doc.add(softDeletesField); // soft-deleted every document before adding to Lucene
        }
        if (docs.size() > 1) {
            indexWriter.addDocuments(docs);
        } else {
            indexWriter.addDocument(docs.get(0));
        }
    }

    protected static final class IndexingStrategy {
        final boolean currentNotFoundOrDeleted;
        final boolean useLuceneUpdateDocument;
        final long seqNoForIndexing;
        final long versionForIndexing;
        final boolean indexIntoLucene;
        final boolean addStaleOpToLucene;
        final Optional<IndexResult> earlyResultOnPreFlightError;

        private IndexingStrategy(boolean currentNotFoundOrDeleted, boolean useLuceneUpdateDocument,
                                 boolean indexIntoLucene, boolean addStaleOpToLucene, long seqNoForIndexing,
                                 long versionForIndexing, IndexResult earlyResultOnPreFlightError) {
            assert useLuceneUpdateDocument == false || indexIntoLucene :
                "use lucene update is set to true, but we're not indexing into lucene";
            assert (indexIntoLucene && earlyResultOnPreFlightError != null) == false :
                "can only index into lucene or have a preflight result but not both." +
                    "indexIntoLucene: " + indexIntoLucene
                    + "  earlyResultOnPreFlightError:" + earlyResultOnPreFlightError;
            this.currentNotFoundOrDeleted = currentNotFoundOrDeleted;
            this.useLuceneUpdateDocument = useLuceneUpdateDocument;
            this.seqNoForIndexing = seqNoForIndexing;
            this.versionForIndexing = versionForIndexing;
            this.indexIntoLucene = indexIntoLucene;
            this.addStaleOpToLucene = addStaleOpToLucene;
            this.earlyResultOnPreFlightError =
                earlyResultOnPreFlightError == null ? Optional.empty() :
                    Optional.of(earlyResultOnPreFlightError);
        }

        public static IndexingStrategy optimizedAppendOnly(long seqNoForIndexing, long versionForIndexing) {
            return new IndexingStrategy(true, false, true,
                false, seqNoForIndexing, versionForIndexing, null);
        }

        public static IndexingStrategy skipDueToVersionConflict(
                VersionConflictEngineException e, boolean currentNotFoundOrDeleted, long currentVersion, long term) {
            final IndexResult result = new IndexResult(e, currentVersion, term);
            return new IndexingStrategy(
                    currentNotFoundOrDeleted, false, false, false,
                SequenceNumbers.UNASSIGNED_SEQ_NO, Versions.NOT_FOUND, result);
        }

        static IndexingStrategy processNormally(boolean currentNotFoundOrDeleted,
                                                long seqNoForIndexing, long versionForIndexing) {
            return new IndexingStrategy(currentNotFoundOrDeleted, currentNotFoundOrDeleted == false,
                true, false, seqNoForIndexing, versionForIndexing, null);
        }

        static IndexingStrategy overrideExistingAsIfNotThere(
            long seqNoForIndexing, long versionForIndexing) {
            return new IndexingStrategy(true, true, true,
                false, seqNoForIndexing, versionForIndexing, null);
        }

        public static IndexingStrategy processButSkipLucene(boolean currentNotFoundOrDeleted, long seqNoForIndexing,
                                                            long versionForIndexing) {
            return new IndexingStrategy(currentNotFoundOrDeleted, false, false,
                false, seqNoForIndexing, versionForIndexing, null);
        }

        static IndexingStrategy processAsStaleOp(boolean addStaleOpToLucene, long seqNoForIndexing, long versionForIndexing) {
            return new IndexingStrategy(false, false, false,
                addStaleOpToLucene, seqNoForIndexing, versionForIndexing, null);
        }
    }

    /**
     * Asserts that the doc in the index operation really doesn't exist
     */
    private boolean assertDocDoesNotExist(final Index index, final boolean allowDeleted) throws IOException {
        // NOTE this uses direct access to the version map since we are in the assertion code where we maintain a secondary
        // map in the version map such that we don't need to refresh if we are unsafe;
        final VersionValue versionValue = versionMap.getVersionForAssert(index.uid().bytes());
        if (versionValue != null) {
            if (versionValue.isDelete() == false || allowDeleted == false) {
                throw new AssertionError("doc [" + index.type() + "][" + index.id() + "] exists in version map (version " +
                    versionValue + ")");
            }
        } else {
            try (Searcher searcher = acquireSearcher("assert doc doesn't exist", SearcherScope.INTERNAL)) {
                final long docsWithId = searcher.searcher().count(new TermQuery(index.uid()));
                if (docsWithId > 0) {
                    throw new AssertionError("doc [" + index.type() + "][" + index.id() + "] exists [" + docsWithId +
                        "] times in index");
                }
            }
        }
        return true;
    }

    private void updateDocs(final Term uid, final List<ParseContext.Document> docs, final IndexWriter indexWriter) throws IOException {
        if (softDeleteEnabled) {
            if (docs.size() > 1) {
                indexWriter.softUpdateDocuments(uid, docs, softDeletesField);
            } else {
                indexWriter.softUpdateDocument(uid, docs.get(0), softDeletesField);
            }
        } else {
            if (docs.size() > 1) {
                indexWriter.updateDocuments(uid, docs);
            } else {
                indexWriter.updateDocument(uid, docs.get(0));
            }
        }
        numDocUpdates.inc(docs.size());
    }

    @Override
    public DeleteResult delete(Delete delete) throws IOException {
        versionMap.enforceSafeAccess();
        assert Objects.equals(delete.uid().field(), IdFieldMapper.NAME) : delete.uid().field();
        assert assertIncomingSequenceNumber(delete.origin(), delete.seqNo());
        final DeleteResult deleteResult;
        // NOTE: we don't throttle this when merges fall behind because delete-by-id does not create new segments:
        try (ReleasableLock ignored = readLock.acquire(); Releasable ignored2 = versionMap.acquireLock(delete.uid().bytes())) {
            ensureOpen();
            lastWriteNanos = delete.startTime();
            final DeletionStrategy plan = deletionStrategyForOperation(delete);

            if (plan.earlyResultOnPreflightError.isPresent()) {
                deleteResult = plan.earlyResultOnPreflightError.get();
            } else if (plan.deleteFromLucene || plan.addStaleOpToLucene) {
                deleteResult = deleteInLucene(delete, plan);
            } else {
                deleteResult = new DeleteResult(
                        plan.versionOfDeletion, getPrimaryTerm(), plan.seqNoOfDeletion, plan.currentlyDeleted == false);
            }
            if (delete.origin().isFromTranslog() == false) {
                final Translog.Location location;
                if (deleteResult.getResultType() == Result.Type.SUCCESS) {
                    location = translog.add(new Translog.Delete(delete, deleteResult));
                } else if (deleteResult.getSeqNo() != SequenceNumbers.UNASSIGNED_SEQ_NO) {
                    // if we have document failure, record it as a no-op in the translog and Lucene with the generated seq_no
                    final NoOp noOp = new NoOp(deleteResult.getSeqNo(), delete.primaryTerm(), delete.origin(),
                        delete.startTime(), deleteResult.getFailure().toString());
                    location = innerNoOp(noOp).getTranslogLocation();
                } else {
                    location = null;
                }
                deleteResult.setTranslogLocation(location);
            }
            if (deleteResult.getSeqNo() != SequenceNumbers.UNASSIGNED_SEQ_NO) {
                localCheckpointTracker.markSeqNoAsCompleted(deleteResult.getSeqNo());
            }
            deleteResult.setTook(System.nanoTime() - delete.startTime());
            deleteResult.freeze();
        } catch (RuntimeException | IOException e) {
            try {
                maybeFailEngine("index", e);
            } catch (Exception inner) {
                e.addSuppressed(inner);
            }
            throw e;
        }
        maybePruneDeletes();
        return deleteResult;
    }

    protected DeletionStrategy deletionStrategyForOperation(final Delete delete) throws IOException {
        if (delete.origin() == Operation.Origin.PRIMARY) {
            return planDeletionAsPrimary(delete);
        } else {
            // non-primary mode (i.e., replica or recovery)
            return planDeletionAsNonPrimary(delete);
        }
    }

    protected final DeletionStrategy planDeletionAsNonPrimary(Delete delete) throws IOException {
        assertNonPrimaryOrigin(delete);
        maxSeqNoOfNonAppendOnlyOperations.updateAndGet(curr -> Math.max(delete.seqNo(), curr));
        assert maxSeqNoOfNonAppendOnlyOperations.get() >= delete.seqNo() : "max_seqno of non-append-only was not updated;" +
            "max_seqno non-append-only [" + maxSeqNoOfNonAppendOnlyOperations.get() + "], seqno of delete [" + delete.seqNo() + "]";
        // unlike the primary, replicas don't really care to about found status of documents
        // this allows to ignore the case where a document was found in the live version maps in
        // a delete state and return true for the found flag in favor of code simplicity
        final DeletionStrategy plan;
        if (delete.seqNo() <= localCheckpointTracker.getCheckpoint()) {
            // the operation seq# is lower then the current local checkpoint and thus was already put into lucene
            // this can happen during recovery where older operations are sent from the translog that are already
            // part of the lucene commit (either from a peer recovery or a local translog)
            // or due to concurrent indexing & recovery. For the former it is important to skip lucene as the operation in
            // question may have been deleted in an out of order op that is not replayed.
            // See testRecoverFromStoreWithOutOfOrderDelete for an example of local recovery
            // See testRecoveryWithOutOfOrderDelete for an example of peer recovery
            plan = DeletionStrategy.processButSkipLucene(false, delete.seqNo(), delete.version());
        } else {
            final OpVsLuceneDocStatus opVsLucene = compareOpToLuceneDocBasedOnSeqNo(delete);
            if (opVsLucene == OpVsLuceneDocStatus.OP_STALE_OR_EQUAL) {
                plan = DeletionStrategy.processAsStaleOp(softDeleteEnabled, false, delete.seqNo(), delete.version());
            } else {
                plan = DeletionStrategy.processNormally(opVsLucene == OpVsLuceneDocStatus.LUCENE_DOC_NOT_FOUND,
                    delete.seqNo(), delete.version());
            }
        }
        return plan;
    }

    protected boolean assertNonPrimaryOrigin(final Operation operation) {
        assert operation.origin() != Operation.Origin.PRIMARY : "planing as primary but got " + operation.origin();
        return true;
    }

    protected final DeletionStrategy planDeletionAsPrimary(Delete delete) throws IOException {
        assert delete.origin() == Operation.Origin.PRIMARY : "planing as primary but got " + delete.origin();
        assert getMaxSeqNoOfUpdatesOrDeletes() != SequenceNumbers.UNASSIGNED_SEQ_NO : "max_seq_no_of_updates is not initialized";
        // resolve operation from external to internal
<<<<<<< HEAD
        final VersionValue versionValue = resolveDocVersion(delete, delete.getCasSeqNo() != SequenceNumbers.UNASSIGNED_SEQ_NO);
=======
        final VersionValue versionValue = resolveDocVersion(delete, delete.getIfSeqNoMatch() != SequenceNumbers.UNASSIGNED_SEQ_NO);
>>>>>>> 692cff83
        assert incrementVersionLookup();
        final long currentVersion;
        final boolean currentlyDeleted;
        if (versionValue == null) {
            currentVersion = Versions.NOT_FOUND;
            currentlyDeleted = true;
        } else {
            currentVersion = versionValue.version;
            currentlyDeleted = versionValue.isDelete();
        }
        final DeletionStrategy plan;
<<<<<<< HEAD
        if (delete.getCasSeqNo() != SequenceNumbers.UNASSIGNED_SEQ_NO && versionValue == null) {
            final VersionConflictEngineException e = new VersionConflictEngineException(shardId, delete.type(), delete.id(),
                delete.getCasSeqNo(), delete.getCasPrimaryTerm(), SequenceNumbers.UNASSIGNED_SEQ_NO, 0);
            plan = DeletionStrategy.skipDueToVersionConflict(e, currentVersion, getPrimaryTerm(), currentlyDeleted);
        } else if (delete.getCasSeqNo() != SequenceNumbers.UNASSIGNED_SEQ_NO && (
            versionValue.seqNo != delete.getCasSeqNo() || versionValue.term != delete.getCasPrimaryTerm()
        )) {
            final VersionConflictEngineException e = new VersionConflictEngineException(shardId, delete.type(), delete.id(),
                delete.getCasSeqNo(), delete.getCasPrimaryTerm(), versionValue.seqNo, versionValue.term);
=======
        if (delete.getIfSeqNoMatch() != SequenceNumbers.UNASSIGNED_SEQ_NO && versionValue == null) {
            final VersionConflictEngineException e = new VersionConflictEngineException(shardId, delete.type(), delete.id(),
                delete.getIfSeqNoMatch(), delete.getIfPrimaryTermMatch(), SequenceNumbers.UNASSIGNED_SEQ_NO, 0);
            plan = DeletionStrategy.skipDueToVersionConflict(e, currentVersion, getPrimaryTerm(), currentlyDeleted);
        } else if (delete.getIfSeqNoMatch() != SequenceNumbers.UNASSIGNED_SEQ_NO && (
            versionValue.seqNo != delete.getIfSeqNoMatch() || versionValue.term != delete.getIfPrimaryTermMatch()
        )) {
            final VersionConflictEngineException e = new VersionConflictEngineException(shardId, delete.type(), delete.id(),
                delete.getIfSeqNoMatch(), delete.getIfPrimaryTermMatch(), versionValue.seqNo, versionValue.term);
>>>>>>> 692cff83
            plan = DeletionStrategy.skipDueToVersionConflict(e, currentVersion, getPrimaryTerm(), currentlyDeleted);
        } else if (delete.versionType().isVersionConflictForWrites(currentVersion, delete.version(), currentlyDeleted)) {
            final VersionConflictEngineException e = new VersionConflictEngineException(shardId, delete, currentVersion, currentlyDeleted);
            plan = DeletionStrategy.skipDueToVersionConflict(e, currentVersion, getPrimaryTerm(), currentlyDeleted);
        } else {
            plan = DeletionStrategy.processNormally(
                    currentlyDeleted,
                    generateSeqNoForOperation(delete),
                    delete.versionType().updateVersion(currentVersion, delete.version()));
            advanceMaxSeqNoOfUpdatesOrDeletes(plan.seqNoOfDeletion);
        }
        return plan;
    }

    private DeleteResult deleteInLucene(Delete delete, DeletionStrategy plan) throws IOException {
        assert assertMaxSeqNoOfUpdatesIsAdvanced(delete.uid(), plan.seqNoOfDeletion, false, false);
        try {
            if (softDeleteEnabled) {
                final ParsedDocument tombstone = engineConfig.getTombstoneDocSupplier().newDeleteTombstoneDoc(delete.type(), delete.id());
                assert tombstone.docs().size() == 1 : "Tombstone doc should have single doc [" + tombstone + "]";
                tombstone.updateSeqID(plan.seqNoOfDeletion, delete.primaryTerm());
                tombstone.version().setLongValue(plan.versionOfDeletion);
                final ParseContext.Document doc = tombstone.docs().get(0);
                assert doc.getField(SeqNoFieldMapper.TOMBSTONE_NAME) != null :
                    "Delete tombstone document but _tombstone field is not set [" + doc + " ]";
                doc.add(softDeletesField);
                if (plan.addStaleOpToLucene || plan.currentlyDeleted) {
                    indexWriter.addDocument(doc);
                } else {
                    indexWriter.softUpdateDocument(delete.uid(), doc, softDeletesField);
                }
            } else if (plan.currentlyDeleted == false) {
                // any exception that comes from this is a either an ACE or a fatal exception there
                // can't be any document failures  coming from this
                indexWriter.deleteDocuments(delete.uid());
            }
            if (plan.deleteFromLucene) {
                numDocDeletes.inc();
                versionMap.putDeleteUnderLock(delete.uid().bytes(),
                    new DeleteVersionValue(plan.versionOfDeletion, plan.seqNoOfDeletion, delete.primaryTerm(),
                        engineConfig.getThreadPool().relativeTimeInMillis()));
            }
            return new DeleteResult(
                plan.versionOfDeletion, getPrimaryTerm(), plan.seqNoOfDeletion, plan.currentlyDeleted == false);
        } catch (Exception ex) {
            if (indexWriter.getTragicException() == null) {
                // there is no tragic event and such it must be a document level failure
                return new DeleteResult(
                        ex, plan.versionOfDeletion, delete.primaryTerm(), plan.seqNoOfDeletion, plan.currentlyDeleted == false);
            } else {
                throw ex;
            }
        }
    }

    protected static final class DeletionStrategy {
        // of a rare double delete
        final boolean deleteFromLucene;
        final boolean addStaleOpToLucene;
        final boolean currentlyDeleted;
        final long seqNoOfDeletion;
        final long versionOfDeletion;
        final Optional<DeleteResult> earlyResultOnPreflightError;

        private DeletionStrategy(boolean deleteFromLucene, boolean addStaleOpToLucene, boolean currentlyDeleted,
                                 long seqNoOfDeletion, long versionOfDeletion,
                                 DeleteResult earlyResultOnPreflightError) {
            assert (deleteFromLucene && earlyResultOnPreflightError != null) == false :
                "can only delete from lucene or have a preflight result but not both." +
                    "deleteFromLucene: " + deleteFromLucene
                    + "  earlyResultOnPreFlightError:" + earlyResultOnPreflightError;
            this.deleteFromLucene = deleteFromLucene;
            this.addStaleOpToLucene = addStaleOpToLucene;
            this.currentlyDeleted = currentlyDeleted;
            this.seqNoOfDeletion = seqNoOfDeletion;
            this.versionOfDeletion = versionOfDeletion;
            this.earlyResultOnPreflightError = earlyResultOnPreflightError == null ?
                Optional.empty() : Optional.of(earlyResultOnPreflightError);
        }

        public static DeletionStrategy skipDueToVersionConflict(
                VersionConflictEngineException e, long currentVersion, long term, boolean currentlyDeleted) {
            final long unassignedSeqNo = SequenceNumbers.UNASSIGNED_SEQ_NO;
            final DeleteResult deleteResult = new DeleteResult(e, currentVersion, term, unassignedSeqNo, currentlyDeleted == false);
            return new DeletionStrategy(false, false, currentlyDeleted, unassignedSeqNo,
                Versions.NOT_FOUND, deleteResult);
        }

        static DeletionStrategy processNormally(boolean currentlyDeleted, long seqNoOfDeletion, long versionOfDeletion) {
            return new DeletionStrategy(true, false, currentlyDeleted, seqNoOfDeletion,
                versionOfDeletion, null);

        }

        public static DeletionStrategy processButSkipLucene(boolean currentlyDeleted,
                                                            long seqNoOfDeletion, long versionOfDeletion) {
            return new DeletionStrategy(false, false, currentlyDeleted, seqNoOfDeletion,
                versionOfDeletion, null);
        }

        static DeletionStrategy processAsStaleOp(boolean addStaleOpToLucene, boolean currentlyDeleted,
                                                        long seqNoOfDeletion, long versionOfDeletion) {
            return new DeletionStrategy(false, addStaleOpToLucene, currentlyDeleted, seqNoOfDeletion,
                versionOfDeletion, null);
        }
    }

    @Override
    public void maybePruneDeletes() {
        // It's expensive to prune because we walk the deletes map acquiring dirtyLock for each uid so we only do it
        // every 1/4 of gcDeletesInMillis:
        if (engineConfig.isEnableGcDeletes() &&
                engineConfig.getThreadPool().relativeTimeInMillis() - lastDeleteVersionPruneTimeMSec > getGcDeletesInMillis() * 0.25) {
            pruneDeletedTombstones();
        }
    }

    @Override
    public NoOpResult noOp(final NoOp noOp) {
        NoOpResult noOpResult;
        try (ReleasableLock ignored = readLock.acquire()) {
            noOpResult = innerNoOp(noOp);
        } catch (final Exception e) {
            noOpResult = new NoOpResult(getPrimaryTerm(), noOp.seqNo(), e);
        }
        return noOpResult;
    }

    private NoOpResult innerNoOp(final NoOp noOp) throws IOException {
        assert readLock.isHeldByCurrentThread() || writeLock.isHeldByCurrentThread();
        assert noOp.seqNo() > SequenceNumbers.NO_OPS_PERFORMED;
        final long seqNo = noOp.seqNo();
        try (Releasable ignored = noOpKeyedLock.acquire(seqNo)) {
            final NoOpResult noOpResult;
            final Optional<Exception> preFlightError = preFlightCheckForNoOp(noOp);
            if (preFlightError.isPresent()) {
                noOpResult = new NoOpResult(getPrimaryTerm(), noOp.seqNo(), preFlightError.get());
            } else {
                Exception failure = null;
                if (softDeleteEnabled) {
                    try {
                        final ParsedDocument tombstone = engineConfig.getTombstoneDocSupplier().newNoopTombstoneDoc(noOp.reason());
                        tombstone.updateSeqID(noOp.seqNo(), noOp.primaryTerm());
                        // A noop tombstone does not require a _version but it's added to have a fully dense docvalues for the version
                        // field. 1L is selected to optimize the compression because it might probably be the most common value in
                        // version field.
                        tombstone.version().setLongValue(1L);
                        assert tombstone.docs().size() == 1 : "Tombstone should have a single doc [" + tombstone + "]";
                        final ParseContext.Document doc = tombstone.docs().get(0);
                        assert doc.getField(SeqNoFieldMapper.TOMBSTONE_NAME) != null
                            : "Noop tombstone document but _tombstone field is not set [" + doc + " ]";
                        doc.add(softDeletesField);
                        indexWriter.addDocument(doc);
                    } catch (Exception ex) {
                        if (maybeFailEngine("noop", ex)) {
                            throw ex;
                        }
                        failure = ex;
                    }
                }
                if (failure == null) {
                    noOpResult = new NoOpResult(getPrimaryTerm(), noOp.seqNo());
                } else {
                    noOpResult = new NoOpResult(getPrimaryTerm(), noOp.seqNo(), failure);
                }
                if (noOp.origin().isFromTranslog() == false && noOpResult.getResultType() == Result.Type.SUCCESS) {
                    final Translog.Location location = translog.add(new Translog.NoOp(noOp.seqNo(), noOp.primaryTerm(), noOp.reason()));
                    noOpResult.setTranslogLocation(location);
                }
            }
            noOpResult.setTook(System.nanoTime() - noOp.startTime());
            noOpResult.freeze();
            return noOpResult;
        } finally {
            if (seqNo != SequenceNumbers.UNASSIGNED_SEQ_NO) {
                localCheckpointTracker.markSeqNoAsCompleted(seqNo);
            }
        }
    }

    /**
     * Executes a pre-flight check for a given NoOp.
     * If this method returns a non-empty result, the engine won't process this NoOp and returns a failure.
     */
    protected Optional<Exception> preFlightCheckForNoOp(final NoOp noOp) throws IOException {
        return Optional.empty();
    }

    @Override
    public void refresh(String source) throws EngineException {
        refresh(source, SearcherScope.EXTERNAL);
    }

    final void refresh(String source, SearcherScope scope) throws EngineException {
        // we obtain a read lock here, since we don't want a flush to happen while we are refreshing
        // since it flushes the index as well (though, in terms of concurrency, we are allowed to do it)
        // both refresh types will result in an internal refresh but only the external will also
        // pass the new reader reference to the external reader manager.
        final long localCheckpointBeforeRefresh = getLocalCheckpoint();

        try (ReleasableLock lock = readLock.acquire()) {
            ensureOpen();
            if (store.tryIncRef()) {
                // increment the ref just to ensure nobody closes the store during a refresh
                try {
                    // even though we maintain 2 managers we really do the heavy-lifting only once.
                    // the second refresh will only do the extra work we have to do for warming caches etc.
                    ReferenceManager<IndexSearcher> referenceManager = getReferenceManager(scope);
                    // it is intentional that we never refresh both internal / external together
                    referenceManager.maybeRefreshBlocking();
                } finally {
                    store.decRef();
                }
                lastRefreshedCheckpointListener.updateRefreshedCheckpoint(localCheckpointBeforeRefresh);
            }
        } catch (AlreadyClosedException e) {
            failOnTragicEvent(e);
            throw e;
        } catch (Exception e) {
            try {
                failEngine("refresh failed source[" + source + "]", e);
            } catch (Exception inner) {
                e.addSuppressed(inner);
            }
            throw new RefreshFailedEngineException(shardId, e);
        }
        assert lastRefreshedCheckpoint() >= localCheckpointBeforeRefresh : "refresh checkpoint was not advanced; " +
            "local_checkpoint=" + localCheckpointBeforeRefresh + " refresh_checkpoint=" + lastRefreshedCheckpoint();
        // TODO: maybe we should just put a scheduled job in threadPool?
        // We check for pruning in each delete request, but we also prune here e.g. in case a delete burst comes in and then no more deletes
        // for a long time:
        maybePruneDeletes();
        mergeScheduler.refreshConfig();
    }

    @Override
    public void writeIndexingBuffer() throws EngineException {
        // we obtain a read lock here, since we don't want a flush to happen while we are writing
        // since it flushes the index as well (though, in terms of concurrency, we are allowed to do it)
        refresh("write indexing buffer", SearcherScope.INTERNAL);
    }

    @Override
    public SyncedFlushResult syncFlush(String syncId, CommitId expectedCommitId) throws EngineException {
        // best effort attempt before we acquire locks
        ensureOpen();
        if (indexWriter.hasUncommittedChanges()) {
            logger.trace("can't sync commit [{}]. have pending changes", syncId);
            return SyncedFlushResult.PENDING_OPERATIONS;
        }
        if (expectedCommitId.idsEqual(lastCommittedSegmentInfos.getId()) == false) {
            logger.trace("can't sync commit [{}]. current commit id is not equal to expected.", syncId);
            return SyncedFlushResult.COMMIT_MISMATCH;
        }
        try (ReleasableLock lock = writeLock.acquire()) {
            ensureOpen();
            ensureCanFlush();
            // lets do a refresh to make sure we shrink the version map. This refresh will be either a no-op (just shrink the version map)
            // or we also have uncommitted changes and that causes this syncFlush to fail.
            refresh("sync_flush", SearcherScope.INTERNAL);
            if (indexWriter.hasUncommittedChanges()) {
                logger.trace("can't sync commit [{}]. have pending changes", syncId);
                return SyncedFlushResult.PENDING_OPERATIONS;
            }
            if (expectedCommitId.idsEqual(lastCommittedSegmentInfos.getId()) == false) {
                logger.trace("can't sync commit [{}]. current commit id is not equal to expected.", syncId);
                return SyncedFlushResult.COMMIT_MISMATCH;
            }
            logger.trace("starting sync commit [{}]", syncId);
            commitIndexWriter(indexWriter, translog, syncId);
            logger.debug("successfully sync committed. sync id [{}].", syncId);
            lastCommittedSegmentInfos = store.readLastCommittedSegmentsInfo();
            return SyncedFlushResult.SUCCESS;
        } catch (IOException ex) {
            maybeFailEngine("sync commit", ex);
            throw new EngineException(shardId, "failed to sync commit", ex);
        }
    }

    final boolean tryRenewSyncCommit() {
        boolean renewed = false;
        try (ReleasableLock lock = writeLock.acquire()) {
            ensureOpen();
            ensureCanFlush();
            String syncId = lastCommittedSegmentInfos.getUserData().get(SYNC_COMMIT_ID);
            long translogGenOfLastCommit = Long.parseLong(lastCommittedSegmentInfos.userData.get(Translog.TRANSLOG_GENERATION_KEY));
            if (syncId != null && indexWriter.hasUncommittedChanges() && translog.totalOperationsByMinGen(translogGenOfLastCommit) == 0) {
                logger.trace("start renewing sync commit [{}]", syncId);
                commitIndexWriter(indexWriter, translog, syncId);
                logger.debug("successfully sync committed. sync id [{}].", syncId);
                lastCommittedSegmentInfos = store.readLastCommittedSegmentsInfo();
                renewed = true;
            }
        } catch (IOException ex) {
            maybeFailEngine("renew sync commit", ex);
            throw new EngineException(shardId, "failed to renew sync commit", ex);
        }
        if (renewed) {
            // refresh outside of the write lock
            // we have to refresh internal searcher here to ensure we release unreferenced segments.
            refresh("renew sync commit", SearcherScope.INTERNAL);
        }
        return renewed;
    }

    @Override
    public boolean shouldPeriodicallyFlush() {
        ensureOpen();
        final long translogGenerationOfLastCommit =
            Long.parseLong(lastCommittedSegmentInfos.userData.get(Translog.TRANSLOG_GENERATION_KEY));
        final long flushThreshold = config().getIndexSettings().getFlushThresholdSize().getBytes();
        if (translog.sizeInBytesByMinGen(translogGenerationOfLastCommit) < flushThreshold) {
            return false;
        }
        /*
         * We flush to reduce the size of uncommitted translog but strictly speaking the uncommitted size won't always be
         * below the flush-threshold after a flush. To avoid getting into an endless loop of flushing, we only enable the
         * periodically flush condition if this condition is disabled after a flush. The condition will change if the new
         * commit points to the later generation the last commit's(eg. gen-of-last-commit < gen-of-new-commit)[1].
         *
         * When the local checkpoint equals to max_seqno, and translog-gen of the last commit equals to translog-gen of
         * the new commit, we know that the last generation must contain operations because its size is above the flush
         * threshold and the flush-threshold is guaranteed to be higher than an empty translog by the setting validation.
         * This guarantees that the new commit will point to the newly rolled generation. In fact, this scenario only
         * happens when the generation-threshold is close to or above the flush-threshold; otherwise we have rolled
         * generations as the generation-threshold was reached, then the first condition (eg. [1]) is already satisfied.
         *
         * This method is to maintain translog only, thus IndexWriter#hasUncommittedChanges condition is not considered.
         */
        final long translogGenerationOfNewCommit =
            translog.getMinGenerationForSeqNo(localCheckpointTracker.getCheckpoint() + 1).translogFileGeneration;
        return translogGenerationOfLastCommit < translogGenerationOfNewCommit
            || localCheckpointTracker.getCheckpoint() == localCheckpointTracker.getMaxSeqNo();
    }

    @Override
    public CommitId flush(boolean force, boolean waitIfOngoing) throws EngineException {
        ensureOpen();
        final byte[] newCommitId;
        /*
         * Unfortunately the lock order is important here. We have to acquire the readlock first otherwise
         * if we are flushing at the end of the recovery while holding the write lock we can deadlock if:
         *  Thread 1: flushes via API and gets the flush lock but blocks on the readlock since Thread 2 has the writeLock
         *  Thread 2: flushes at the end of the recovery holding the writeLock and blocks on the flushLock owned by Thread 1
         */
        try (ReleasableLock lock = readLock.acquire()) {
            ensureOpen();
            if (flushLock.tryLock() == false) {
                // if we can't get the lock right away we block if needed otherwise barf
                if (waitIfOngoing) {
                    logger.trace("waiting for in-flight flush to finish");
                    flushLock.lock();
                    logger.trace("acquired flush lock after blocking");
                } else {
                    return new CommitId(lastCommittedSegmentInfos.getId());
                }
            } else {
                logger.trace("acquired flush lock immediately");
            }
            try {
                // Only flush if (1) Lucene has uncommitted docs, or (2) forced by caller, or (3) the
                // newly created commit points to a different translog generation (can free translog)
                if (indexWriter.hasUncommittedChanges() || force || shouldPeriodicallyFlush()) {
                    ensureCanFlush();
                    try {
                        translog.rollGeneration();
                        logger.trace("starting commit for flush; commitTranslog=true");
                        commitIndexWriter(indexWriter, translog, null);
                        logger.trace("finished commit for flush");
                        // we need to refresh in order to clear older version values
                        refresh("version_table_flush", SearcherScope.INTERNAL);
                        translog.trimUnreferencedReaders();
                    } catch (AlreadyClosedException e) {
                        throw e;
                    } catch (Exception e) {
                        throw new FlushFailedEngineException(shardId, e);
                    }
                    refreshLastCommittedSegmentInfos();

                }
                newCommitId = lastCommittedSegmentInfos.getId();
            } catch (FlushFailedEngineException ex) {
                maybeFailEngine("flush", ex);
                throw ex;
            } finally {
                flushLock.unlock();
            }
        }
        // We don't have to do this here; we do it defensively to make sure that even if wall clock time is misbehaving
        // (e.g., moves backwards) we will at least still sometimes prune deleted tombstones:
        if (engineConfig.isEnableGcDeletes()) {
            pruneDeletedTombstones();
        }
        return new CommitId(newCommitId);
    }

    private void refreshLastCommittedSegmentInfos() {
    /*
     * we have to inc-ref the store here since if the engine is closed by a tragic event
     * we don't acquire the write lock and wait until we have exclusive access. This might also
     * dec the store reference which can essentially close the store and unless we can inc the reference
     * we can't use it.
     */
        store.incRef();
        try {
            // reread the last committed segment infos
            lastCommittedSegmentInfos = store.readLastCommittedSegmentsInfo();
        } catch (Exception e) {
            if (isClosed.get() == false) {
                try {
                    logger.warn("failed to read latest segment infos on flush", e);
                } catch (Exception inner) {
                    e.addSuppressed(inner);
                }
                if (Lucene.isCorruptionException(e)) {
                    throw new FlushFailedEngineException(shardId, e);
                }
            }
        } finally {
            store.decRef();
        }
    }

    @Override
    public void rollTranslogGeneration() throws EngineException {
        try (ReleasableLock ignored = readLock.acquire()) {
            ensureOpen();
            translog.rollGeneration();
            translog.trimUnreferencedReaders();
        } catch (AlreadyClosedException e) {
            failOnTragicEvent(e);
            throw e;
        } catch (Exception e) {
            try {
                failEngine("translog trimming failed", e);
            } catch (Exception inner) {
                e.addSuppressed(inner);
            }
            throw new EngineException(shardId, "failed to roll translog", e);
        }
    }

    @Override
    public void trimUnreferencedTranslogFiles() throws EngineException {
        try (ReleasableLock lock = readLock.acquire()) {
            ensureOpen();
            translog.trimUnreferencedReaders();
        } catch (AlreadyClosedException e) {
            failOnTragicEvent(e);
            throw e;
        } catch (Exception e) {
            try {
                failEngine("translog trimming failed", e);
            } catch (Exception inner) {
                e.addSuppressed(inner);
            }
            throw new EngineException(shardId, "failed to trim translog", e);
        }
    }

    @Override
    public boolean shouldRollTranslogGeneration() {
        return getTranslog().shouldRollGeneration();
    }

    @Override
    public void trimOperationsFromTranslog(long belowTerm, long aboveSeqNo) throws EngineException {
        try (ReleasableLock lock = readLock.acquire()) {
            ensureOpen();
            translog.trimOperations(belowTerm, aboveSeqNo);
        } catch (AlreadyClosedException e) {
            failOnTragicEvent(e);
            throw e;
        } catch (Exception e) {
            try {
                failEngine("translog operations trimming failed", e);
            } catch (Exception inner) {
                e.addSuppressed(inner);
            }
            throw new EngineException(shardId, "failed to trim translog operations", e);
        }
    }

    private void pruneDeletedTombstones() {
        /*
         * We need to deploy two different trimming strategies for GC deletes on primary and replicas. Delete operations on primary
         * are remembered for at least one GC delete cycle and trimmed periodically. This is, at the moment, the best we can do on
         * primary for user facing APIs but this arbitrary time limit is problematic for replicas. On replicas however we should
         * trim only deletes whose seqno at most the local checkpoint. This requirement is explained as follows.
         *
         * Suppose o1 and o2 are two operations on the same document with seq#(o1) < seq#(o2), and o2 arrives before o1 on the replica.
         * o2 is processed normally since it arrives first; when o1 arrives it should be discarded:
         * - If seq#(o1) <= LCP, then it will be not be added to Lucene, as it was already previously added.
         * - If seq#(o1)  > LCP, then it depends on the nature of o2:
         *   *) If o2 is a delete then its seq# is recorded in the VersionMap, since seq#(o2) > seq#(o1) > LCP,
         *      so a lookup can find it and determine that o1 is stale.
         *   *) If o2 is an indexing then its seq# is either in Lucene (if refreshed) or the VersionMap (if not refreshed yet),
         *      so a real-time lookup can find it and determine that o1 is stale.
         *
         * Here we prefer to deploy a single trimming strategy, which satisfies two constraints, on both primary and replicas because:
         * - It's simpler - no need to distinguish if an engine is running at primary mode or replica mode or being promoted.
         * - If a replica subsequently is promoted, user experience is maintained as that replica remembers deletes for the last GC cycle.
         *
         * However, the version map may consume less memory if we deploy two different trimming strategies for primary and replicas.
         */
        final long timeMSec = engineConfig.getThreadPool().relativeTimeInMillis();
        final long maxTimestampToPrune = timeMSec - engineConfig.getIndexSettings().getGcDeletesInMillis();
        versionMap.pruneTombstones(maxTimestampToPrune, localCheckpointTracker.getCheckpoint());
        lastDeleteVersionPruneTimeMSec = timeMSec;
    }

    // testing
    void clearDeletedTombstones() {
        versionMap.pruneTombstones(Long.MAX_VALUE, localCheckpointTracker.getMaxSeqNo());
    }

    // for testing
    final Collection<DeleteVersionValue> getDeletedTombstones() {
        return versionMap.getAllTombstones().values();
    }

    @Override
    public void forceMerge(final boolean flush, int maxNumSegments, boolean onlyExpungeDeletes,
                           final boolean upgrade, final boolean upgradeOnlyAncientSegments) throws EngineException, IOException {
        /*
         * We do NOT acquire the readlock here since we are waiting on the merges to finish
         * that's fine since the IW.rollback should stop all the threads and trigger an IOException
         * causing us to fail the forceMerge
         *
         * The way we implement upgrades is a bit hackish in the sense that we set an instance
         * variable and that this setting will thus apply to the next forced merge that will be run.
         * This is ok because (1) this is the only place we call forceMerge, (2) we have a single
         * thread for optimize, and the 'optimizeLock' guarding this code, and (3) ConcurrentMergeScheduler
         * syncs calls to findForcedMerges.
         */
        assert indexWriter.getConfig().getMergePolicy() instanceof ElasticsearchMergePolicy : "MergePolicy is " +
            indexWriter.getConfig().getMergePolicy().getClass().getName();
        ElasticsearchMergePolicy mp = (ElasticsearchMergePolicy) indexWriter.getConfig().getMergePolicy();
        optimizeLock.lock();
        try {
            ensureOpen();
            if (upgrade) {
                logger.info("starting segment upgrade upgradeOnlyAncientSegments={}", upgradeOnlyAncientSegments);
                mp.setUpgradeInProgress(true, upgradeOnlyAncientSegments);
            }
            store.incRef(); // increment the ref just to ensure nobody closes the store while we optimize
            try {
                if (onlyExpungeDeletes) {
                    assert upgrade == false;
                    indexWriter.forceMergeDeletes(true /* blocks and waits for merges*/);
                } else if (maxNumSegments <= 0) {
                    assert upgrade == false;
                    indexWriter.maybeMerge();
                } else {
                    indexWriter.forceMerge(maxNumSegments, true /* blocks and waits for merges*/);
                }
                if (flush) {
                    if (tryRenewSyncCommit() == false) {
                        flush(false, true);
                    }
                }
                if (upgrade) {
                    logger.info("finished segment upgrade");
                }
            } finally {
                store.decRef();
            }
        } catch (AlreadyClosedException ex) {
            /* in this case we first check if the engine is still open. If so this exception is just fine
             * and expected. We don't hold any locks while we block on forceMerge otherwise it would block
             * closing the engine as well. If we are not closed we pass it on to failOnTragicEvent which ensures
             * we are handling a tragic even exception here */
            ensureOpen(ex);
            failOnTragicEvent(ex);
            throw ex;
        } catch (Exception e) {
            try {
                maybeFailEngine("force merge", e);
            } catch (Exception inner) {
                e.addSuppressed(inner);
            }
            throw e;
        } finally {
            try {
                // reset it just to make sure we reset it in a case of an error
                mp.setUpgradeInProgress(false, false);
            } finally {
                optimizeLock.unlock();
            }
        }
    }

    @Override
    public IndexCommitRef acquireLastIndexCommit(final boolean flushFirst) throws EngineException {
        // we have to flush outside of the readlock otherwise we might have a problem upgrading
        // the to a write lock when we fail the engine in this operation
        if (flushFirst) {
            logger.trace("start flush for snapshot");
            flush(false, true);
            logger.trace("finish flush for snapshot");
        }
        final IndexCommit lastCommit = combinedDeletionPolicy.acquireIndexCommit(false);
        return new Engine.IndexCommitRef(lastCommit, () -> releaseIndexCommit(lastCommit));
    }

    @Override
    public IndexCommitRef acquireSafeIndexCommit() throws EngineException {
        final IndexCommit safeCommit = combinedDeletionPolicy.acquireIndexCommit(true);
        return new Engine.IndexCommitRef(safeCommit, () -> releaseIndexCommit(safeCommit));
    }

    private void releaseIndexCommit(IndexCommit snapshot) throws IOException {
        // Revisit the deletion policy if we can clean up the snapshotting commit.
        if (combinedDeletionPolicy.releaseCommit(snapshot)) {
            ensureOpen();
            // Here we don't have to trim translog because snapshotting an index commit
            // does not lock translog or prevents unreferenced files from trimming.
            indexWriter.deleteUnusedFiles();
        }
    }

    private boolean failOnTragicEvent(AlreadyClosedException ex) {
        final boolean engineFailed;
        // if we are already closed due to some tragic exception
        // we need to fail the engine. it might have already been failed before
        // but we are double-checking it's failed and closed
        if (indexWriter.isOpen() == false && indexWriter.getTragicException() != null) {
            final Exception tragicException;
            if (indexWriter.getTragicException() instanceof Exception) {
                tragicException = (Exception) indexWriter.getTragicException();
            } else {
                tragicException = new RuntimeException(indexWriter.getTragicException());
            }
            failEngine("already closed by tragic event on the index writer", tragicException);
            engineFailed = true;
        } else if (translog.isOpen() == false && translog.getTragicException() != null) {
            failEngine("already closed by tragic event on the translog", translog.getTragicException());
            engineFailed = true;
        } else if (failedEngine.get() == null && isClosed.get() == false) { // we are closed but the engine is not failed yet?
            // this smells like a bug - we only expect ACE if we are in a fatal case ie. either translog or IW is closed by
            // a tragic event or has closed itself. if that is not the case we are in a buggy state and raise an assertion error
            throw new AssertionError("Unexpected AlreadyClosedException", ex);
        } else {
            engineFailed = false;
        }
        return engineFailed;
    }

    @Override
    protected boolean maybeFailEngine(String source, Exception e) {
        boolean shouldFail = super.maybeFailEngine(source, e);
        if (shouldFail) {
            return true;
        }
        // Check for AlreadyClosedException -- ACE is a very special
        // exception that should only be thrown in a tragic event. we pass on the checks to failOnTragicEvent which will
        // throw and AssertionError if the tragic event condition is not met.
        if (e instanceof AlreadyClosedException) {
            return failOnTragicEvent((AlreadyClosedException)e);
        } else if (e != null &&
                ((indexWriter.isOpen() == false && indexWriter.getTragicException() == e)
                        || (translog.isOpen() == false && translog.getTragicException() == e))) {
            // this spot on - we are handling the tragic event exception here so we have to fail the engine
            // right away
            failEngine(source, e);
            return true;
        }
        return false;
    }

    @Override
    protected SegmentInfos getLastCommittedSegmentInfos() {
        return lastCommittedSegmentInfos;
    }

    @Override
    protected final void writerSegmentStats(SegmentsStats stats) {
        stats.addVersionMapMemoryInBytes(versionMap.ramBytesUsed());
        stats.addIndexWriterMemoryInBytes(indexWriter.ramBytesUsed());
        stats.updateMaxUnsafeAutoIdTimestamp(maxUnsafeAutoIdTimestamp.get());
    }

    @Override
    public long getIndexBufferRAMBytesUsed() {
        // We don't guard w/ readLock here, so we could throw AlreadyClosedException
        return indexWriter.ramBytesUsed() + versionMap.ramBytesUsedForRefresh();
    }

    @Override
    public List<Segment> segments(boolean verbose) {
        try (ReleasableLock lock = readLock.acquire()) {
            Segment[] segmentsArr = getSegmentInfo(lastCommittedSegmentInfos, verbose);

            // fill in the merges flag
            Set<OnGoingMerge> onGoingMerges = mergeScheduler.onGoingMerges();
            for (OnGoingMerge onGoingMerge : onGoingMerges) {
                for (SegmentCommitInfo segmentInfoPerCommit : onGoingMerge.getMergedSegments()) {
                    for (Segment segment : segmentsArr) {
                        if (segment.getName().equals(segmentInfoPerCommit.info.name)) {
                            segment.mergeId = onGoingMerge.getId();
                            break;
                        }
                    }
                }
            }
            return Arrays.asList(segmentsArr);
        }
    }

    /**
     * Closes the engine without acquiring the write lock. This should only be
     * called while the write lock is hold or in a disaster condition ie. if the engine
     * is failed.
     */
    @Override
    protected final void closeNoLock(String reason, CountDownLatch closedLatch) {
        if (isClosed.compareAndSet(false, true)) {
            assert rwl.isWriteLockedByCurrentThread() || failEngineLock.isHeldByCurrentThread() :
                "Either the write lock must be held or the engine must be currently be failing itself";
            try {
                this.versionMap.clear();
                if (internalSearcherManager != null) {
                    internalSearcherManager.removeListener(versionMap);
                }
                try {
                    IOUtils.close(externalSearcherManager, internalSearcherManager);
                } catch (Exception e) {
                    logger.warn("Failed to close SearcherManager", e);
                }
                try {
                    IOUtils.close(translog);
                } catch (Exception e) {
                    logger.warn("Failed to close translog", e);
                }
                // no need to commit in this case!, we snapshot before we close the shard, so translog and all sync'ed
                logger.trace("rollback indexWriter");
                try {
                    indexWriter.rollback();
                } catch (AlreadyClosedException ex) {
                    failOnTragicEvent(ex);
                    throw ex;
                }
                logger.trace("rollback indexWriter done");
            } catch (Exception e) {
                logger.warn("failed to rollback writer on close", e);
            } finally {
                try {
                    store.decRef();
                    logger.debug("engine closed [{}]", reason);
                } finally {
                    closedLatch.countDown();
                }
            }
        }
    }

    @Override
    protected final ReferenceManager<IndexSearcher> getReferenceManager(SearcherScope scope) {
        switch (scope) {
            case INTERNAL:
                return internalSearcherManager;
            case EXTERNAL:
                return externalSearcherManager;
            default:
                throw new IllegalStateException("unknown scope: " + scope);
        }
    }

    private IndexWriter createWriter() throws IOException {
        try {
            final IndexWriterConfig iwc = getIndexWriterConfig();
            return createWriter(store.directory(), iwc);
        } catch (LockObtainFailedException ex) {
            logger.warn("could not lock IndexWriter", ex);
            throw ex;
        }
    }

    // pkg-private for testing
    IndexWriter createWriter(Directory directory, IndexWriterConfig iwc) throws IOException {
        if (Assertions.ENABLED) {
            return new AssertingIndexWriter(directory, iwc);
        } else {
            return new IndexWriter(directory, iwc);
        }
    }

    private IndexWriterConfig getIndexWriterConfig() {
        final IndexWriterConfig iwc = new IndexWriterConfig(engineConfig.getAnalyzer());
        iwc.setCommitOnClose(false); // we by default don't commit on close
        iwc.setOpenMode(IndexWriterConfig.OpenMode.APPEND);
        iwc.setIndexDeletionPolicy(combinedDeletionPolicy);
        // with tests.verbose, lucene sets this up: plumb to align with filesystem stream
        boolean verbose = false;
        try {
            verbose = Boolean.parseBoolean(System.getProperty("tests.verbose"));
        } catch (Exception ignore) {
        }
        iwc.setInfoStream(verbose ? InfoStream.getDefault() : new LoggerInfoStream(logger));
        iwc.setMergeScheduler(mergeScheduler);
        // Give us the opportunity to upgrade old segments while performing
        // background merges
        MergePolicy mergePolicy = config().getMergePolicy();
        // always configure soft-deletes field so an engine with soft-deletes disabled can open a Lucene index with soft-deletes.
        iwc.setSoftDeletesField(Lucene.SOFT_DELETES_FIELD);
        if (softDeleteEnabled) {
            mergePolicy = new RecoverySourcePruneMergePolicy(SourceFieldMapper.RECOVERY_SOURCE_NAME, softDeletesPolicy::getRetentionQuery,
                new SoftDeletesRetentionMergePolicy(Lucene.SOFT_DELETES_FIELD, softDeletesPolicy::getRetentionQuery, mergePolicy));
        }
        iwc.setMergePolicy(new ElasticsearchMergePolicy(mergePolicy));
        iwc.setSimilarity(engineConfig.getSimilarity());
        iwc.setRAMBufferSizeMB(engineConfig.getIndexingBufferSize().getMbFrac());
        iwc.setCodec(engineConfig.getCodec());
        iwc.setUseCompoundFile(true); // always use compound on flush - reduces # of file-handles on refresh
        if (config().getIndexSort() != null) {
            iwc.setIndexSort(config().getIndexSort());
        }
        return iwc;
    }

    /** Extended SearcherFactory that warms the segments if needed when acquiring a new searcher */
    static final class SearchFactory extends EngineSearcherFactory {
        private final Engine.Warmer warmer;
        private final Logger logger;
        private final AtomicBoolean isEngineClosed;

        SearchFactory(Logger logger, AtomicBoolean isEngineClosed, EngineConfig engineConfig) {
            super(engineConfig);
            warmer = engineConfig.getWarmer();
            this.logger = logger;
            this.isEngineClosed = isEngineClosed;
        }

        @Override
        public IndexSearcher newSearcher(IndexReader reader, IndexReader previousReader) throws IOException {
            IndexSearcher searcher = super.newSearcher(reader, previousReader);
            if (reader instanceof LeafReader && isMergedSegment((LeafReader) reader)) {
                // we call newSearcher from the IndexReaderWarmer which warms segments during merging
                // in that case the reader is a LeafReader and all we need to do is to build a new Searcher
                // and return it since it does it's own warming for that particular reader.
                return searcher;
            }
            if (warmer != null) {
                try {
                    assert searcher.getIndexReader() instanceof ElasticsearchDirectoryReader :
                        "this class needs an ElasticsearchDirectoryReader but got: " + searcher.getIndexReader().getClass();
                    warmer.warm(new Searcher("top_reader_warming", searcher, () -> {}));
                } catch (Exception e) {
                    if (isEngineClosed.get() == false) {
                        logger.warn("failed to prepare/warm", e);
                    }
                }
            }
            return searcher;
        }
    }

    @Override
    public void activateThrottling() {
        int count = throttleRequestCount.incrementAndGet();
        assert count >= 1 : "invalid post-increment throttleRequestCount=" + count;
        if (count == 1) {
            throttle.activate();
        }
    }

    @Override
    public void deactivateThrottling() {
        int count = throttleRequestCount.decrementAndGet();
        assert count >= 0 : "invalid post-decrement throttleRequestCount=" + count;
        if (count == 0) {
            throttle.deactivate();
        }
    }

    @Override
    public boolean isThrottled() {
        return throttle.isThrottled();
    }

    @Override
    public long getIndexThrottleTimeInMillis() {
        return throttle.getThrottleTimeInMillis();
    }

    long getGcDeletesInMillis() {
        return engineConfig.getIndexSettings().getGcDeletesInMillis();
    }

    LiveIndexWriterConfig getCurrentIndexWriterConfig() {
        return indexWriter.getConfig();
    }

    private final class EngineMergeScheduler extends ElasticsearchConcurrentMergeScheduler {
        private final AtomicInteger numMergesInFlight = new AtomicInteger(0);
        private final AtomicBoolean isThrottling = new AtomicBoolean();

        EngineMergeScheduler(ShardId shardId, IndexSettings indexSettings) {
            super(shardId, indexSettings);
        }

        @Override
        public synchronized void beforeMerge(OnGoingMerge merge) {
            int maxNumMerges = mergeScheduler.getMaxMergeCount();
            if (numMergesInFlight.incrementAndGet() > maxNumMerges) {
                if (isThrottling.getAndSet(true) == false) {
                    logger.info("now throttling indexing: numMergesInFlight={}, maxNumMerges={}", numMergesInFlight, maxNumMerges);
                    activateThrottling();
                }
            }
        }

        @Override
        public synchronized void afterMerge(OnGoingMerge merge) {
            int maxNumMerges = mergeScheduler.getMaxMergeCount();
            if (numMergesInFlight.decrementAndGet() < maxNumMerges) {
                if (isThrottling.getAndSet(false)) {
                    logger.info("stop throttling indexing: numMergesInFlight={}, maxNumMerges={}",
                        numMergesInFlight, maxNumMerges);
                    deactivateThrottling();
                }
            }
            if (indexWriter.hasPendingMerges() == false &&
                    System.nanoTime() - lastWriteNanos >= engineConfig.getFlushMergesAfter().nanos()) {
                // NEVER do this on a merge thread since we acquire some locks blocking here and if we concurrently rollback the writer
                // we deadlock on engine#close for instance.
                engineConfig.getThreadPool().executor(ThreadPool.Names.FLUSH).execute(new AbstractRunnable() {
                    @Override
                    public void onFailure(Exception e) {
                        if (isClosed.get() == false) {
                            logger.warn("failed to flush after merge has finished");
                        }
                    }

                    @Override
                    protected void doRun() throws Exception {
                        // if we have no pending merges and we are supposed to flush once merges have finished
                        // we try to renew a sync commit which is the case when we are having a big merge after we
                        // are inactive. If that didn't work we go and do a real flush which is ok since it only doesn't work
                        // if we either have records in the translog or if we don't have a sync ID at all...
                        // maybe even more important, we flush after all merges finish and we are inactive indexing-wise to
                        // free up transient disk usage of the (presumably biggish) segments that were just merged
                        if (tryRenewSyncCommit() == false) {
                            flush();
                        }
                    }
                });

            }
        }

        @Override
        protected void handleMergeException(final Directory dir, final Throwable exc) {
            engineConfig.getThreadPool().generic().execute(new AbstractRunnable() {
                @Override
                public void onFailure(Exception e) {
                    logger.debug("merge failure action rejected", e);
                }

                @Override
                protected void doRun() throws Exception {
                    /*
                     * We do this on another thread rather than the merge thread that we are initially called on so that we have complete
                     * confidence that the call stack does not contain catch statements that would cause the error that might be thrown
                     * here from being caught and never reaching the uncaught exception handler.
                     */
                    failEngine("merge failed", new MergePolicy.MergeException(exc, dir));
                }
            });
        }
    }

    /**
     * Commits the specified index writer.
     *
     * @param writer   the index writer to commit
     * @param translog the translog
     * @param syncId   the sync flush ID ({@code null} if not committing a synced flush)
     * @throws IOException if an I/O exception occurs committing the specfied writer
     */
    protected void commitIndexWriter(final IndexWriter writer, final Translog translog, @Nullable final String syncId) throws IOException {
        ensureCanFlush();
        try {
            final long localCheckpoint = localCheckpointTracker.getCheckpoint();
            final Translog.TranslogGeneration translogGeneration = translog.getMinGenerationForSeqNo(localCheckpoint + 1);
            final String translogFileGeneration = Long.toString(translogGeneration.translogFileGeneration);
            final String translogUUID = translogGeneration.translogUUID;
            final String localCheckpointValue = Long.toString(localCheckpoint);

            writer.setLiveCommitData(() -> {
                /*
                 * The user data captured above (e.g. local checkpoint) contains data that must be evaluated *before* Lucene flushes
                 * segments, including the local checkpoint amongst other values. The maximum sequence number is different, we never want
                 * the maximum sequence number to be less than the last sequence number to go into a Lucene commit, otherwise we run the
                 * risk of re-using a sequence number for two different documents when restoring from this commit point and subsequently
                 * writing new documents to the index. Since we only know which Lucene documents made it into the final commit after the
                 * {@link IndexWriter#commit()} call flushes all documents, we defer computation of the maximum sequence number to the time
                 * of invocation of the commit data iterator (which occurs after all documents have been flushed to Lucene).
                 */
                final Map<String, String> commitData = new HashMap<>(6);
                commitData.put(Translog.TRANSLOG_GENERATION_KEY, translogFileGeneration);
                commitData.put(Translog.TRANSLOG_UUID_KEY, translogUUID);
                commitData.put(SequenceNumbers.LOCAL_CHECKPOINT_KEY, localCheckpointValue);
                if (syncId != null) {
                    commitData.put(Engine.SYNC_COMMIT_ID, syncId);
                }
                commitData.put(SequenceNumbers.MAX_SEQ_NO, Long.toString(localCheckpointTracker.getMaxSeqNo()));
                commitData.put(MAX_UNSAFE_AUTO_ID_TIMESTAMP_COMMIT_ID, Long.toString(maxUnsafeAutoIdTimestamp.get()));
                commitData.put(HISTORY_UUID_KEY, historyUUID);
                if (softDeleteEnabled) {
                    commitData.put(Engine.MIN_RETAINED_SEQNO, Long.toString(softDeletesPolicy.getMinRetainedSeqNo()));
                }
                logger.trace("committing writer with commit data [{}]", commitData);
                return commitData.entrySet().iterator();
            });

            writer.commit();
        } catch (final Exception ex) {
            try {
                failEngine("lucene commit failed", ex);
            } catch (final Exception inner) {
                ex.addSuppressed(inner);
            }
            throw ex;
        } catch (final AssertionError e) {
            /*
             * If assertions are enabled, IndexWriter throws AssertionError on commit if any files don't exist, but tests that randomly
             * throw FileNotFoundException or NoSuchFileException can also hit this.
             */
            if (ExceptionsHelper.stackTrace(e).contains("org.apache.lucene.index.IndexWriter.filesExist")) {
                final EngineException engineException = new EngineException(shardId, "failed to commit engine", e);
                try {
                    failEngine("lucene commit failed", engineException);
                } catch (final Exception inner) {
                    engineException.addSuppressed(inner);
                }
                throw engineException;
            } else {
                throw e;
            }
        }
    }

    private void ensureCanFlush() {
        // translog recover happens after the engine is fully constructed
        // if we are in this stage we have to prevent flushes from this
        // engine otherwise we might loose documents if the flush succeeds
        // and the translog recover fails we we "commit" the translog on flush.
        if (pendingTranslogRecovery.get()) {
            throw new IllegalStateException(shardId.toString() + " flushes are disabled - pending translog recovery");
        }
    }

    public void onSettingsChanged() {
        mergeScheduler.refreshConfig();
        // config().isEnableGcDeletes() or config.getGcDeletesInMillis() may have changed:
        maybePruneDeletes();
        if (engineConfig.isAutoGeneratedIDsOptimizationEnabled() == false) {
            // this is an anti-viral settings you can only opt out for the entire index
            // only if a shard starts up again due to relocation or if the index is closed
            // the setting will be re-interpreted if it's set to true
            updateAutoIdTimestamp(Long.MAX_VALUE, true);
        }
        final TranslogDeletionPolicy translogDeletionPolicy = translog.getDeletionPolicy();
        final IndexSettings indexSettings = engineConfig.getIndexSettings();
        translogDeletionPolicy.setRetentionAgeInMillis(indexSettings.getTranslogRetentionAge().getMillis());
        translogDeletionPolicy.setRetentionSizeInBytes(indexSettings.getTranslogRetentionSize().getBytes());
        softDeletesPolicy.setRetentionOperations(indexSettings.getSoftDeleteRetentionOperations());
    }

    public MergeStats getMergeStats() {
        return mergeScheduler.stats();
    }

    // Used only for testing! Package private to prevent anyone else from using it
    LocalCheckpointTracker getLocalCheckpointTracker() {
        return localCheckpointTracker;
    }

    @Override
    public long getLastSyncedGlobalCheckpoint() {
        return getTranslog().getLastSyncedGlobalCheckpoint();
    }

    @Override
    public long getLocalCheckpoint() {
        return localCheckpointTracker.getCheckpoint();
    }

    @Override
    public void waitForOpsToComplete(long seqNo) throws InterruptedException {
        localCheckpointTracker.waitForOpsToComplete(seqNo);
    }

    /**
     * Checks if the given operation has been processed in this engine or not.
     * @return true if the given operation was processed; otherwise false.
     */
    protected final boolean hasBeenProcessedBefore(Operation op) {
        if (Assertions.ENABLED) {
            assert op.seqNo() != SequenceNumbers.UNASSIGNED_SEQ_NO : "operation is not assigned seq_no";
            if (op.operationType() == Operation.TYPE.NO_OP) {
                assert noOpKeyedLock.isHeldByCurrentThread(op.seqNo());
            } else {
                assert versionMap.assertKeyedLockHeldByCurrentThread(op.uid().bytes());
            }
        }
        return localCheckpointTracker.contains(op.seqNo());
    }

    @Override
    public SeqNoStats getSeqNoStats(long globalCheckpoint) {
        return localCheckpointTracker.getStats(globalCheckpoint);
    }

    /**
     * Returns the number of times a version was looked up either from the index.
     * Note this is only available if assertions are enabled
     */
    long getNumIndexVersionsLookups() { // for testing
        return numIndexVersionsLookups.count();
    }

    /**
     * Returns the number of times a version was looked up either from memory or from the index.
     * Note this is only available if assertions are enabled
     */
    long getNumVersionLookups() { // for testing
        return numVersionLookups.count();
    }

    private boolean incrementVersionLookup() { // only used by asserts
        numVersionLookups.inc();
        return true;
    }

    private boolean incrementIndexVersionLookup() {
        numIndexVersionsLookups.inc();
        return true;
    }

    int getVersionMapSize() {
        return versionMap.getAllCurrent().size();
    }

    boolean isSafeAccessRequired() {
        return versionMap.isSafeAccessRequired();
    }

    /**
     * Returns the number of documents have been deleted since this engine was opened.
     * This count does not include the deletions from the existing segments before opening engine.
     */
    long getNumDocDeletes() {
        return numDocDeletes.count();
    }

    /**
     * Returns the number of documents have been appended since this engine was opened.
     * This count does not include the appends from the existing segments before opening engine.
     */
    long getNumDocAppends() {
        return numDocAppends.count();
    }

    /**
     * Returns the number of documents have been updated since this engine was opened.
     * This count does not include the updates from the existing segments before opening engine.
     */
    long getNumDocUpdates() {
        return numDocUpdates.count();
    }

    @Override
    public Translog.Snapshot newChangesSnapshot(String source, MapperService mapperService,
                                                long fromSeqNo, long toSeqNo, boolean requiredFullRange) throws IOException {
        if (softDeleteEnabled == false) {
            throw new IllegalStateException("accessing changes snapshot requires soft-deletes enabled");
        }
        ensureOpen();
        refreshIfNeeded(source, toSeqNo);
        Searcher searcher = acquireSearcher(source, SearcherScope.INTERNAL);
        try {
            LuceneChangesSnapshot snapshot = new LuceneChangesSnapshot(
                searcher, mapperService, LuceneChangesSnapshot.DEFAULT_BATCH_SIZE, fromSeqNo, toSeqNo, requiredFullRange);
            searcher = null;
            return snapshot;
        } catch (Exception e) {
            try {
                maybeFailEngine("acquire changes snapshot", e);
            } catch (Exception inner) {
                e.addSuppressed(inner);
            }
            throw e;
        } finally {
            IOUtils.close(searcher);
        }
    }

    @Override
    public boolean hasCompleteOperationHistory(String source, MapperService mapperService, long startingSeqNo) throws IOException {
        if (engineConfig.getIndexSettings().isSoftDeleteEnabled()) {
            return getMinRetainedSeqNo() <= startingSeqNo;
        } else {
            final long currentLocalCheckpoint = getLocalCheckpointTracker().getCheckpoint();
            final LocalCheckpointTracker tracker = new LocalCheckpointTracker(startingSeqNo, startingSeqNo - 1);
            try (Translog.Snapshot snapshot = getTranslog().newSnapshotFromMinSeqNo(startingSeqNo)) {
                Translog.Operation operation;
                while ((operation = snapshot.next()) != null) {
                    if (operation.seqNo() != SequenceNumbers.UNASSIGNED_SEQ_NO) {
                        tracker.markSeqNoAsCompleted(operation.seqNo());
                    }
                }
            }
            return tracker.getCheckpoint() >= currentLocalCheckpoint;
        }
    }

    /**
     * Returns the minimum seqno that is retained in the Lucene index.
     * Operations whose seq# are at least this value should exist in the Lucene index.
     */
    final long getMinRetainedSeqNo() {
        assert softDeleteEnabled : Thread.currentThread().getName();
        return softDeletesPolicy.getMinRetainedSeqNo();
    }

    @Override
    public Closeable acquireRetentionLockForPeerRecovery() {
        if (softDeleteEnabled) {
            return softDeletesPolicy.acquireRetentionLock();
        } else {
            return translog.acquireRetentionLock();
        }
    }

    @Override
    public boolean isRecovering() {
        return pendingTranslogRecovery.get();
    }

    /**
     * Gets the commit data from {@link IndexWriter} as a map.
     */
    private static Map<String, String> commitDataAsMap(final IndexWriter indexWriter) {
        Map<String, String> commitData = new HashMap<>(6);
        for (Map.Entry<String, String> entry : indexWriter.getLiveCommitData()) {
            commitData.put(entry.getKey(), entry.getValue());
        }
        return commitData;
    }

    private final class AssertingIndexWriter extends IndexWriter {
        AssertingIndexWriter(Directory d, IndexWriterConfig conf) throws IOException {
            super(d, conf);
        }
        @Override
        public long updateDocument(Term term, Iterable<? extends IndexableField> doc) throws IOException {
            assert softDeleteEnabled == false : "Call #updateDocument but soft-deletes is enabled";
            return super.updateDocument(term, doc);
        }
        @Override
        public long updateDocuments(Term delTerm, Iterable<? extends Iterable<? extends IndexableField>> docs) throws IOException {
            assert softDeleteEnabled == false : "Call #updateDocuments but soft-deletes is enabled";
            return super.updateDocuments(delTerm, docs);
        }
        @Override
        public long deleteDocuments(Term... terms) throws IOException {
            assert softDeleteEnabled == false : "Call #deleteDocuments but soft-deletes is enabled";
            return super.deleteDocuments(terms);
        }
        @Override
        public long softUpdateDocument(Term term, Iterable<? extends IndexableField> doc, Field... softDeletes) throws IOException {
            assert softDeleteEnabled : "Call #softUpdateDocument but soft-deletes is disabled";
            return super.softUpdateDocument(term, doc, softDeletes);
        }
        @Override
        public long softUpdateDocuments(Term term, Iterable<? extends Iterable<? extends IndexableField>> docs,
                                            Field... softDeletes) throws IOException {
            assert softDeleteEnabled : "Call #softUpdateDocuments but soft-deletes is disabled";
            return super.softUpdateDocuments(term, docs, softDeletes);
        }
        @Override
        public long tryDeleteDocument(IndexReader readerIn, int docID) {
            assert false : "#tryDeleteDocument is not supported. See Lucene#DirectoryReaderWithAllLiveDocs";
            throw new UnsupportedOperationException();
        }
    }

    /**
     * Returned the last local checkpoint value has been refreshed internally.
     */
    final long lastRefreshedCheckpoint() {
        return lastRefreshedCheckpointListener.refreshedCheckpoint.get();
    }


    private final Object refreshIfNeededMutex = new Object();

    /**
     * Refresh this engine **internally** iff the requesting seq_no is greater than the last refreshed checkpoint.
     */
    protected final void refreshIfNeeded(String source, long requestingSeqNo) {
        if (lastRefreshedCheckpoint() < requestingSeqNo) {
            synchronized (refreshIfNeededMutex) {
                if (lastRefreshedCheckpoint() < requestingSeqNo) {
                    refresh(source, SearcherScope.INTERNAL);
                }
            }
        }
    }

    private final class LastRefreshedCheckpointListener implements ReferenceManager.RefreshListener {
        final AtomicLong refreshedCheckpoint;
        private long pendingCheckpoint;

        LastRefreshedCheckpointListener(long initialLocalCheckpoint) {
            this.refreshedCheckpoint = new AtomicLong(initialLocalCheckpoint);
        }

        @Override
        public void beforeRefresh() {
            // all changes until this point should be visible after refresh
            pendingCheckpoint = localCheckpointTracker.getCheckpoint();
        }

        @Override
        public void afterRefresh(boolean didRefresh) {
            if (didRefresh) {
                updateRefreshedCheckpoint(pendingCheckpoint);
            }
        }

        void updateRefreshedCheckpoint(long checkpoint) {
            refreshedCheckpoint.updateAndGet(curr -> Math.max(curr, checkpoint));
            assert refreshedCheckpoint.get() >= checkpoint : refreshedCheckpoint.get() + " < " + checkpoint;
        }
    }

    @Override
    public final long getMaxSeenAutoIdTimestamp() {
        return maxSeenAutoIdTimestamp.get();
    }

    @Override
    public final void updateMaxUnsafeAutoIdTimestamp(long newTimestamp) {
        updateAutoIdTimestamp(newTimestamp, true);
    }

    private void updateAutoIdTimestamp(long newTimestamp, boolean unsafe) {
        assert newTimestamp >= -1 : "invalid timestamp [" + newTimestamp + "]";
        maxSeenAutoIdTimestamp.updateAndGet(curr -> Math.max(curr, newTimestamp));
        if (unsafe) {
            maxUnsafeAutoIdTimestamp.updateAndGet(curr -> Math.max(curr, newTimestamp));
        }
        assert maxUnsafeAutoIdTimestamp.get() <= maxSeenAutoIdTimestamp.get();
    }

    private boolean assertMaxSeqNoOfUpdatesIsAdvanced(Term id, long seqNo, boolean allowDeleted, boolean relaxIfGapInSeqNo) {
        final long maxSeqNoOfUpdates = getMaxSeqNoOfUpdatesOrDeletes();
        // If the primary is on an old version which does not replicate msu, we need to relax this assertion for that.
        if (maxSeqNoOfUpdates == SequenceNumbers.UNASSIGNED_SEQ_NO) {
            assert config().getIndexSettings().getIndexVersionCreated().before(Version.V_6_5_0);
            return true;
        }
        // We treat a delete on the tombstones on replicas as a regular document, then use updateDocument (not addDocument).
        if (allowDeleted) {
            final VersionValue versionValue = versionMap.getVersionForAssert(id.bytes());
            if (versionValue != null && versionValue.isDelete()) {
                return true;
            }
        }
        // Operations can be processed on a replica in a different order than on the primary. If the order on the primary is index-1,
        // delete-2, index-3, and the order on a replica is index-1, index-3, delete-2, then the msu of index-3 on the replica is 2
        // even though it is an update (overwrites index-1). We should relax this assertion if there is a pending gap in the seq_no.
        if (relaxIfGapInSeqNo && getLocalCheckpoint() < maxSeqNoOfUpdates) {
            return true;
        }
        assert seqNo <= maxSeqNoOfUpdates : "id=" + id + " seq_no=" + seqNo + " msu=" + maxSeqNoOfUpdates;
        return true;
    }

    @Override
    public void initializeMaxSeqNoOfUpdatesOrDeletes() {
        assert getMaxSeqNoOfUpdatesOrDeletes() == SequenceNumbers.UNASSIGNED_SEQ_NO :
            "max_seq_no_of_updates is already initialized [" + getMaxSeqNoOfUpdatesOrDeletes() + "]";
        final long maxSeqNo = SequenceNumbers.max(localCheckpointTracker.getMaxSeqNo(), translog.getMaxSeqNo());
        advanceMaxSeqNoOfUpdatesOrDeletes(maxSeqNo);
    }
}<|MERGE_RESOLUTION|>--- conflicted
+++ resolved
@@ -965,11 +965,7 @@
             versionMap.enforceSafeAccess();
             // resolves incoming version
             final VersionValue versionValue =
-<<<<<<< HEAD
-                resolveDocVersion(index, index.getCasSeqNo() != SequenceNumbers.UNASSIGNED_SEQ_NO);
-=======
                 resolveDocVersion(index, index.getIfSeqNoMatch() != SequenceNumbers.UNASSIGNED_SEQ_NO);
->>>>>>> 692cff83
             final long currentVersion;
             final boolean currentNotFoundOrDeleted;
             if (versionValue == null) {
@@ -979,17 +975,6 @@
                 currentVersion = versionValue.version;
                 currentNotFoundOrDeleted = versionValue.isDelete();
             }
-<<<<<<< HEAD
-            if (index.getCasSeqNo() != SequenceNumbers.UNASSIGNED_SEQ_NO && versionValue == null) {
-                final VersionConflictEngineException e = new VersionConflictEngineException(shardId, index.type(), index.id(),
-                    index.getCasSeqNo(), index.getCasPrimaryTerm(), SequenceNumbers.UNASSIGNED_SEQ_NO, 0);
-                plan = IndexingStrategy.skipDueToVersionConflict(e, currentNotFoundOrDeleted, currentVersion, getPrimaryTerm());
-            } else if (index.getCasSeqNo() != SequenceNumbers.UNASSIGNED_SEQ_NO && (
-                versionValue.seqNo != index.getCasSeqNo() || versionValue.term != index.getCasPrimaryTerm()
-            )) {
-                final VersionConflictEngineException e = new VersionConflictEngineException(shardId, index.type(), index.id(),
-                    index.getCasSeqNo(), index.getCasPrimaryTerm(), versionValue.seqNo, versionValue.term);
-=======
             if (index.getIfSeqNoMatch() != SequenceNumbers.UNASSIGNED_SEQ_NO && versionValue == null) {
                 final VersionConflictEngineException e = new VersionConflictEngineException(shardId, index.type(), index.id(),
                     index.getIfSeqNoMatch(), index.getIfPrimaryTermMatch(), SequenceNumbers.UNASSIGNED_SEQ_NO, 0);
@@ -999,7 +984,6 @@
             )) {
                 final VersionConflictEngineException e = new VersionConflictEngineException(shardId, index.type(), index.id(),
                     index.getIfSeqNoMatch(), index.getIfPrimaryTermMatch(), versionValue.seqNo, versionValue.term);
->>>>>>> 692cff83
                 plan = IndexingStrategy.skipDueToVersionConflict(e, currentNotFoundOrDeleted, currentVersion, getPrimaryTerm());
             } else if (index.versionType().isVersionConflictForWrites(
                 currentVersion, index.version(), currentNotFoundOrDeleted)) {
@@ -1318,11 +1302,7 @@
         assert delete.origin() == Operation.Origin.PRIMARY : "planing as primary but got " + delete.origin();
         assert getMaxSeqNoOfUpdatesOrDeletes() != SequenceNumbers.UNASSIGNED_SEQ_NO : "max_seq_no_of_updates is not initialized";
         // resolve operation from external to internal
-<<<<<<< HEAD
-        final VersionValue versionValue = resolveDocVersion(delete, delete.getCasSeqNo() != SequenceNumbers.UNASSIGNED_SEQ_NO);
-=======
         final VersionValue versionValue = resolveDocVersion(delete, delete.getIfSeqNoMatch() != SequenceNumbers.UNASSIGNED_SEQ_NO);
->>>>>>> 692cff83
         assert incrementVersionLookup();
         final long currentVersion;
         final boolean currentlyDeleted;
@@ -1334,17 +1314,6 @@
             currentlyDeleted = versionValue.isDelete();
         }
         final DeletionStrategy plan;
-<<<<<<< HEAD
-        if (delete.getCasSeqNo() != SequenceNumbers.UNASSIGNED_SEQ_NO && versionValue == null) {
-            final VersionConflictEngineException e = new VersionConflictEngineException(shardId, delete.type(), delete.id(),
-                delete.getCasSeqNo(), delete.getCasPrimaryTerm(), SequenceNumbers.UNASSIGNED_SEQ_NO, 0);
-            plan = DeletionStrategy.skipDueToVersionConflict(e, currentVersion, getPrimaryTerm(), currentlyDeleted);
-        } else if (delete.getCasSeqNo() != SequenceNumbers.UNASSIGNED_SEQ_NO && (
-            versionValue.seqNo != delete.getCasSeqNo() || versionValue.term != delete.getCasPrimaryTerm()
-        )) {
-            final VersionConflictEngineException e = new VersionConflictEngineException(shardId, delete.type(), delete.id(),
-                delete.getCasSeqNo(), delete.getCasPrimaryTerm(), versionValue.seqNo, versionValue.term);
-=======
         if (delete.getIfSeqNoMatch() != SequenceNumbers.UNASSIGNED_SEQ_NO && versionValue == null) {
             final VersionConflictEngineException e = new VersionConflictEngineException(shardId, delete.type(), delete.id(),
                 delete.getIfSeqNoMatch(), delete.getIfPrimaryTermMatch(), SequenceNumbers.UNASSIGNED_SEQ_NO, 0);
@@ -1354,7 +1323,6 @@
         )) {
             final VersionConflictEngineException e = new VersionConflictEngineException(shardId, delete.type(), delete.id(),
                 delete.getIfSeqNoMatch(), delete.getIfPrimaryTermMatch(), versionValue.seqNo, versionValue.term);
->>>>>>> 692cff83
             plan = DeletionStrategy.skipDueToVersionConflict(e, currentVersion, getPrimaryTerm(), currentlyDeleted);
         } else if (delete.versionType().isVersionConflictForWrites(currentVersion, delete.version(), currentlyDeleted)) {
             final VersionConflictEngineException e = new VersionConflictEngineException(shardId, delete, currentVersion, currentlyDeleted);
