/*
 * Licensed to Elasticsearch under one or more contributor
 * license agreements. See the NOTICE file distributed with
 * this work for additional information regarding copyright
 * ownership. Elasticsearch licenses this file to you under
 * the Apache License, Version 2.0 (the "License"); you may
 * not use this file except in compliance with the License.
 * You may obtain a copy of the License at
 *
 *    http://www.apache.org/licenses/LICENSE-2.0
 *
 * Unless required by applicable law or agreed to in writing,
 * software distributed under the License is distributed on an
 * "AS IS" BASIS, WITHOUT WARRANTIES OR CONDITIONS OF ANY
 * KIND, either express or implied.  See the License for the
 * specific language governing permissions and limitations
 * under the License.
 */

package org.elasticsearch.index.engine;

import org.apache.logging.log4j.Logger;
import org.apache.logging.log4j.message.ParameterizedMessage;
import org.apache.logging.log4j.util.Supplier;
import org.apache.lucene.index.DirectoryReader;
import org.apache.lucene.index.IndexCommit;
import org.apache.lucene.index.IndexReader;
import org.apache.lucene.index.IndexWriter;
import org.apache.lucene.index.IndexWriterConfig;
import org.apache.lucene.index.LeafReader;
import org.apache.lucene.index.LiveIndexWriterConfig;
import org.apache.lucene.index.MergePolicy;
import org.apache.lucene.index.SegmentCommitInfo;
import org.apache.lucene.index.SegmentInfos;
import org.apache.lucene.index.Term;
import org.apache.lucene.search.IndexSearcher;
import org.apache.lucene.search.ReferenceManager;
import org.apache.lucene.search.SearcherFactory;
import org.apache.lucene.search.SearcherManager;
import org.apache.lucene.search.TermQuery;
import org.apache.lucene.store.AlreadyClosedException;
import org.apache.lucene.store.Directory;
import org.apache.lucene.store.LockObtainFailedException;
import org.apache.lucene.util.BytesRef;
import org.apache.lucene.util.IOUtils;
import org.apache.lucene.util.InfoStream;
import org.elasticsearch.ExceptionsHelper;
import org.elasticsearch.Version;
import org.elasticsearch.action.index.IndexRequest;
import org.elasticsearch.common.Nullable;
import org.elasticsearch.common.SuppressForbidden;
import org.elasticsearch.common.lease.Releasable;
import org.elasticsearch.common.lease.Releasables;
import org.elasticsearch.common.lucene.LoggerInfoStream;
import org.elasticsearch.common.lucene.Lucene;
import org.elasticsearch.common.lucene.index.ElasticsearchDirectoryReader;
import org.elasticsearch.common.lucene.uid.Versions;
import org.elasticsearch.common.lucene.uid.VersionsAndSeqNoResolver;
import org.elasticsearch.common.lucene.uid.VersionsAndSeqNoResolver.DocIdAndSeqNo;
import org.elasticsearch.common.metrics.CounterMetric;
import org.elasticsearch.common.util.concurrent.AbstractRunnable;
import org.elasticsearch.common.util.concurrent.ReleasableLock;
import org.elasticsearch.index.IndexSettings;
import org.elasticsearch.index.VersionType;
import org.elasticsearch.index.mapper.IdFieldMapper;
import org.elasticsearch.index.mapper.ParseContext;
import org.elasticsearch.index.mapper.UidFieldMapper;
import org.elasticsearch.index.merge.MergeStats;
import org.elasticsearch.index.merge.OnGoingMerge;
import org.elasticsearch.index.seqno.LocalCheckpointTracker;
import org.elasticsearch.index.seqno.SequenceNumbers;
import org.elasticsearch.index.shard.ElasticsearchMergePolicy;
import org.elasticsearch.index.shard.ShardId;
import org.elasticsearch.index.store.Store;
import org.elasticsearch.index.translog.Translog;
import org.elasticsearch.index.translog.TranslogConfig;
import org.elasticsearch.index.translog.TranslogCorruptedException;
import org.elasticsearch.index.translog.TranslogDeletionPolicy;
import org.elasticsearch.threadpool.ThreadPool;

import java.io.IOException;
import java.util.ArrayList;
import java.util.Arrays;
import java.util.HashMap;
import java.util.List;
import java.util.Map;
import java.util.Objects;
import java.util.Optional;
import java.util.Set;
import java.util.concurrent.CountDownLatch;
import java.util.concurrent.atomic.AtomicBoolean;
import java.util.concurrent.atomic.AtomicInteger;
import java.util.concurrent.atomic.AtomicLong;
import java.util.concurrent.locks.Lock;
import java.util.concurrent.locks.ReentrantLock;
import java.util.function.BiFunction;
import java.util.function.LongSupplier;
import java.util.stream.Stream;

public class InternalEngine extends Engine {

    /**
     * When we last pruned expired tombstones from versionMap.deletes:
     */
    private volatile long lastDeleteVersionPruneTimeMSec;

    private final Translog translog;
    private final ElasticsearchConcurrentMergeScheduler mergeScheduler;

    private final IndexWriter indexWriter;

    private final ExternalSearcherManager externalSearcherManager;
    private final SearcherManager internalSearcherManager;

    private final Lock flushLock = new ReentrantLock();
    private final ReentrantLock optimizeLock = new ReentrantLock();

    // A uid (in the form of BytesRef) to the version map
    // we use the hashed variant since we iterate over it and check removal and additions on existing keys
    private final LiveVersionMap versionMap = new LiveVersionMap();

    private volatile SegmentInfos lastCommittedSegmentInfos;

    private final IndexThrottle throttle;

    private final LocalCheckpointTracker localCheckpointTracker;

    private final String uidField;

    private final CombinedDeletionPolicy combinedDeletionPolicy;

    // How many callers are currently requesting index throttling.  Currently there are only two situations where we do this: when merges
    // are falling behind and when writing indexing buffer to disk is too slow.  When this is 0, there is no throttling, else we throttling
    // incoming indexing ops to a single thread:
    private final AtomicInteger throttleRequestCount = new AtomicInteger();
    private final AtomicBoolean pendingTranslogRecovery = new AtomicBoolean(false);
    public static final String MAX_UNSAFE_AUTO_ID_TIMESTAMP_COMMIT_ID = "max_unsafe_auto_id_timestamp";
    private final AtomicLong maxUnsafeAutoIdTimestamp = new AtomicLong(-1);
    private final CounterMetric numVersionLookups = new CounterMetric();
    private final CounterMetric numIndexVersionsLookups = new CounterMetric();
    /**
     * How many bytes we are currently moving to disk, via either IndexWriter.flush or refresh.  IndexingMemoryController polls this
     * across all shards to decide if throttling is necessary because moving bytes to disk is falling behind vs incoming documents
     * being indexed/deleted.
     */
    private final AtomicLong writingBytes = new AtomicLong();

    @Nullable
    private final String historyUUID;

    public InternalEngine(EngineConfig engineConfig) {
        this(engineConfig, LocalCheckpointTracker::new);
    }

    InternalEngine(
            final EngineConfig engineConfig,
            final BiFunction<Long, Long, LocalCheckpointTracker> localCheckpointTrackerSupplier) {
        super(engineConfig);
        if (engineConfig.isAutoGeneratedIDsOptimizationEnabled() == false) {
            maxUnsafeAutoIdTimestamp.set(Long.MAX_VALUE);
        }
        this.uidField = engineConfig.getIndexSettings().isSingleType() ? IdFieldMapper.NAME : UidFieldMapper.NAME;
        final TranslogDeletionPolicy translogDeletionPolicy = new TranslogDeletionPolicy(
                engineConfig.getIndexSettings().getTranslogRetentionSize().getBytes(),
                engineConfig.getIndexSettings().getTranslogRetentionAge().getMillis()
        );
        store.incRef();
        IndexWriter writer = null;
        Translog translog = null;
        ExternalSearcherManager externalSearcherManager = null;
        SearcherManager internalSearcherManager = null;
        EngineMergeScheduler scheduler = null;
        boolean success = false;
        try {
            this.lastDeleteVersionPruneTimeMSec = engineConfig.getThreadPool().relativeTimeInMillis();

            mergeScheduler = scheduler = new EngineMergeScheduler(engineConfig.getShardId(), engineConfig.getIndexSettings());
            throttle = new IndexThrottle();
            try {
                translog = openTranslog(engineConfig, translogDeletionPolicy, engineConfig.getGlobalCheckpointSupplier());
                assert translog.getGeneration() != null;
                this.translog = translog;
                final IndexCommit startingCommit = getStartingCommitPoint();
                assert startingCommit != null : "Starting commit should be non-null";
                this.localCheckpointTracker = createLocalCheckpointTracker(localCheckpointTrackerSupplier, startingCommit);
                this.combinedDeletionPolicy = new CombinedDeletionPolicy(logger, translogDeletionPolicy,
                    translog::getLastSyncedGlobalCheckpoint, startingCommit);
                writer = createWriter(startingCommit);
                updateMaxUnsafeAutoIdTimestampFromWriter(writer);
                historyUUID = loadOrGenerateHistoryUUID(writer);
                Objects.requireNonNull(historyUUID, "history uuid should not be null");
                indexWriter = writer;
            } catch (IOException | TranslogCorruptedException e) {
                throw new EngineCreationFailureException(shardId, "failed to create engine", e);
            } catch (AssertionError e) {
                // IndexWriter throws AssertionError on init, if asserts are enabled, if any files don't exist, but tests that
                // randomly throw FNFE/NSFE can also hit this:
                if (ExceptionsHelper.stackTrace(e).contains("org.apache.lucene.index.IndexWriter.filesExist")) {
                    throw new EngineCreationFailureException(shardId, "failed to create engine", e);
                } else {
                    throw e;
                }
            }
            externalSearcherManager = createSearcherManager(new SearchFactory(logger, isClosed, engineConfig));
            internalSearcherManager = externalSearcherManager.internalSearcherManager;
            this.internalSearcherManager = internalSearcherManager;
            this.externalSearcherManager = externalSearcherManager;
            internalSearcherManager.addListener(versionMap);
            assert pendingTranslogRecovery.get() == false : "translog recovery can't be pending before we set it";
            // don't allow commits until we are done with recovering
            pendingTranslogRecovery.set(true);
            for (ReferenceManager.RefreshListener listener: engineConfig.getExternalRefreshListener()) {
                this.externalSearcherManager.addListener(listener);
            }
            for (ReferenceManager.RefreshListener listener: engineConfig.getInternalRefreshListener()) {
                this.internalSearcherManager.addListener(listener);
            }
            success = true;
        } finally {
            if (success == false) {
                IOUtils.closeWhileHandlingException(writer, translog, internalSearcherManager, externalSearcherManager, scheduler);
                if (isClosed.get() == false) {
                    // failure we need to dec the store reference
                    store.decRef();
                }
            }
        }
        logger.trace("created new InternalEngine");
    }

    private LocalCheckpointTracker createLocalCheckpointTracker(
        BiFunction<Long, Long, LocalCheckpointTracker> localCheckpointTrackerSupplier, IndexCommit startingCommit) throws IOException {
        final long maxSeqNo;
        final long localCheckpoint;
        final SequenceNumbers.CommitInfo seqNoStats = Store.loadSeqNoInfo(startingCommit);
        maxSeqNo = seqNoStats.maxSeqNo;
        localCheckpoint = seqNoStats.localCheckpoint;
        logger.trace("recovered maximum sequence number [{}] and local checkpoint [{}]", maxSeqNo, localCheckpoint);
        return localCheckpointTrackerSupplier.apply(maxSeqNo, localCheckpoint);
    }

    /**
     * This reference manager delegates all it's refresh calls to another (internal) SearcherManager
     * The main purpose for this is that if we have external refreshes happening we don't issue extra
     * refreshes to clear version map memory etc. this can cause excessive segment creation if heavy indexing
     * is happening and the refresh interval is low (ie. 1 sec)
     *
     * This also prevents segment starvation where an internal reader holds on to old segments literally forever
     * since no indexing is happening and refreshes are only happening to the external reader manager, while with
     * this specialized implementation an external refresh will immediately be reflected on the internal reader
     * and old segments can be released in the same way previous version did this (as a side-effect of _refresh)
     */
    @SuppressForbidden(reason = "reference counting is required here")
    private static final class ExternalSearcherManager extends ReferenceManager<IndexSearcher> {
        private final SearcherFactory searcherFactory;
        private final SearcherManager internalSearcherManager;

        ExternalSearcherManager(SearcherManager internalSearcherManager, SearcherFactory searcherFactory) throws IOException {
            IndexSearcher acquire = internalSearcherManager.acquire();
            try {
                IndexReader indexReader = acquire.getIndexReader();
                assert indexReader instanceof ElasticsearchDirectoryReader:
                    "searcher's IndexReader should be an ElasticsearchDirectoryReader, but got " + indexReader;
                indexReader.incRef(); // steal the reader - getSearcher will decrement if it fails
                current = SearcherManager.getSearcher(searcherFactory, indexReader, null);
            } finally {
                internalSearcherManager.release(acquire);
            }
            this.searcherFactory = searcherFactory;
            this.internalSearcherManager = internalSearcherManager;
        }

        @Override
        protected IndexSearcher refreshIfNeeded(IndexSearcher referenceToRefresh) throws IOException {
            // we simply run a blocking refresh on the internal reference manager and then steal it's reader
            // it's a save operation since we acquire the reader which incs it's reference but then down the road
            // steal it by calling incRef on the "stolen" reader
            internalSearcherManager.maybeRefreshBlocking();
            IndexSearcher acquire = internalSearcherManager.acquire();
            final IndexReader previousReader = referenceToRefresh.getIndexReader();
            assert previousReader instanceof ElasticsearchDirectoryReader:
                "searcher's IndexReader should be an ElasticsearchDirectoryReader, but got " + previousReader;
            try {
                final IndexReader newReader = acquire.getIndexReader();
                if (newReader == previousReader) {
                    // nothing has changed - both ref managers share the same instance so we can use reference equality
                    return null;
                } else {
                    newReader.incRef(); // steal the reader - getSearcher will decrement if it fails
                    return SearcherManager.getSearcher(searcherFactory, newReader, previousReader);
                }
            } finally {
                internalSearcherManager.release(acquire);
            }
        }

        @Override
        protected boolean tryIncRef(IndexSearcher reference) {
            return reference.getIndexReader().tryIncRef();
        }

        @Override
        protected int getRefCount(IndexSearcher reference) {
            return reference.getIndexReader().getRefCount();
        }

        @Override
        protected void decRef(IndexSearcher reference) throws IOException { reference.getIndexReader().decRef(); }
    }

    @Override
    public void restoreLocalCheckpointFromTranslog() throws IOException {
        try (ReleasableLock ignored = writeLock.acquire()) {
            ensureOpen();
            final long localCheckpoint = localCheckpointTracker.getCheckpoint();
            try (Translog.Snapshot snapshot = getTranslog().newSnapshotFromMinSeqNo(localCheckpoint + 1)) {
                Translog.Operation operation;
                while ((operation = snapshot.next()) != null) {
                    if (operation.seqNo() > localCheckpoint) {
                        localCheckpointTracker.markSeqNoAsCompleted(operation.seqNo());
                    }
                }
            }
        }
    }

    @Override
    public int fillSeqNoGaps(long primaryTerm) throws IOException {
        try (ReleasableLock ignored = writeLock.acquire()) {
            ensureOpen();
            final long localCheckpoint = localCheckpointTracker.getCheckpoint();
            final long maxSeqNo = localCheckpointTracker.getMaxSeqNo();
            int numNoOpsAdded = 0;
            for (
                    long seqNo = localCheckpoint + 1;
                    seqNo <= maxSeqNo;
                    seqNo = localCheckpointTracker.getCheckpoint() + 1 /* the local checkpoint might have advanced so we leap-frog */) {
                innerNoOp(new NoOp(seqNo, primaryTerm, Operation.Origin.PRIMARY, System.nanoTime(), "filling gaps"));
                numNoOpsAdded++;
                assert seqNo <= localCheckpointTracker.getCheckpoint()
                        : "local checkpoint did not advance; was [" + seqNo + "], now [" + localCheckpointTracker.getCheckpoint() + "]";

            }
            return numNoOpsAdded;
        }
    }

    private void updateMaxUnsafeAutoIdTimestampFromWriter(IndexWriter writer) {
        long commitMaxUnsafeAutoIdTimestamp = Long.MIN_VALUE;
        for (Map.Entry<String, String> entry : writer.getLiveCommitData()) {
            if (entry.getKey().equals(MAX_UNSAFE_AUTO_ID_TIMESTAMP_COMMIT_ID)) {
                commitMaxUnsafeAutoIdTimestamp = Long.parseLong(entry.getValue());
                break;
            }
        }
        maxUnsafeAutoIdTimestamp.set(Math.max(maxUnsafeAutoIdTimestamp.get(), commitMaxUnsafeAutoIdTimestamp));
    }

    @Override
    public InternalEngine recoverFromTranslog() throws IOException {
        flushLock.lock();
        try (ReleasableLock lock = readLock.acquire()) {
            ensureOpen();
            if (pendingTranslogRecovery.get() == false) {
                throw new IllegalStateException("Engine has already been recovered");
            }
            try {
                recoverFromTranslogInternal();
            } catch (Exception e) {
                try {
                    pendingTranslogRecovery.set(true); // just play safe and never allow commits on this see #ensureCanFlush
                    failEngine("failed to recover from translog", e);
                } catch (Exception inner) {
                    e.addSuppressed(inner);
                }
                throw e;
            }
        } finally {
            flushLock.unlock();
        }
        return this;
    }

    @Override
    public void skipTranslogRecovery() {
        assert pendingTranslogRecovery.get() : "translogRecovery is not pending but should be";
        pendingTranslogRecovery.set(false); // we are good - now we can commit
    }

    private IndexCommit getStartingCommitPoint() throws IOException {
        final IndexCommit startingIndexCommit;
        final long lastSyncedGlobalCheckpoint = translog.getLastSyncedGlobalCheckpoint();
        final long minRetainedTranslogGen = translog.getMinFileGeneration();
        final List<IndexCommit> existingCommits = DirectoryReader.listCommits(store.directory());
        // We may not have a safe commit if an index was create before v6.2; and if there is a snapshotted commit whose translog
        // are not retained but max_seqno is at most the global checkpoint, we may mistakenly select it as a starting commit.
        // To avoid this issue, we only select index commits whose translog are fully retained.
        if (engineConfig.getIndexSettings().getIndexVersionCreated().before(Version.V_6_2_0)) {
            final List<IndexCommit> recoverableCommits = new ArrayList<>();
            for (IndexCommit commit : existingCommits) {
                if (minRetainedTranslogGen <= Long.parseLong(commit.getUserData().get(Translog.TRANSLOG_GENERATION_KEY))) {
                    recoverableCommits.add(commit);
                }
            }
            assert recoverableCommits.isEmpty() == false : "No commit point with translog found; " +
                "commits [" + existingCommits + "], minRetainedTranslogGen [" + minRetainedTranslogGen + "]";
            startingIndexCommit = CombinedDeletionPolicy.findSafeCommitPoint(recoverableCommits, lastSyncedGlobalCheckpoint);
        } else {
            // TODO: Asserts the starting commit is a safe commit once peer-recovery sets global checkpoint.
            startingIndexCommit = CombinedDeletionPolicy.findSafeCommitPoint(existingCommits, lastSyncedGlobalCheckpoint);
        }
        return startingIndexCommit;
    }

    private void recoverFromTranslogInternal() throws IOException {
        Translog.TranslogGeneration translogGeneration = translog.getGeneration();
        final int opsRecovered;
        final long translogGen = Long.parseLong(lastCommittedSegmentInfos.getUserData().get(Translog.TRANSLOG_GENERATION_KEY));
        try (Translog.Snapshot snapshot = translog.newSnapshotFromGen(translogGen)) {
            opsRecovered = config().getTranslogRecoveryRunner().run(this, snapshot);
        } catch (Exception e) {
            throw new EngineException(shardId, "failed to recover from translog", e);
        }
        // flush if we recovered something or if we have references to older translogs
        // note: if opsRecovered == 0 and we have older translogs it means they are corrupted or 0 length.
        assert pendingTranslogRecovery.get() : "translogRecovery is not pending but should be";
        pendingTranslogRecovery.set(false); // we are good - now we can commit
        if (opsRecovered > 0) {
            logger.trace("flushing post recovery from translog. ops recovered [{}]. committed translog id [{}]. current id [{}]",
                opsRecovered, translogGeneration == null ? null : translogGeneration.translogFileGeneration, translog.currentFileGeneration());
            commitIndexWriter(indexWriter, translog, null);
            refreshLastCommittedSegmentInfos();
            refresh("translog_recovery");
            translog.trimUnreferencedReaders();
        }
    }

    private Translog openTranslog(EngineConfig engineConfig, TranslogDeletionPolicy translogDeletionPolicy, LongSupplier globalCheckpointSupplier) throws IOException {
        final TranslogConfig translogConfig = engineConfig.getTranslogConfig();
<<<<<<< HEAD
        final String translogUUID = loadTranslogUUIDFromLastCommit();
        // We expect that this shard already exists, so it must already have an existing translog else something is badly wrong!
        if (translogUUID == null) {
            throw new IndexFormatTooOldException("translog", "translog has no generation nor a UUID - this might be an index from a previous version consider upgrading to N-1 first");
=======
        final String translogUUID;
        switch (openMode) {
            case CREATE_INDEX_AND_TRANSLOG:
            case OPEN_INDEX_CREATE_TRANSLOG:
                translogUUID =
                    Translog.createEmptyTranslog(translogConfig.getTranslogPath(), globalCheckpointSupplier.getAsLong(), shardId);
                break;
            case OPEN_INDEX_AND_TRANSLOG:
                translogUUID = loadTranslogUUIDFromLastCommit();
                break;
            default:
                throw new AssertionError("Unknown openMode " + openMode);
>>>>>>> 742e9f50
        }
        return new Translog(translogConfig, translogUUID, translogDeletionPolicy, globalCheckpointSupplier);
    }

    @Override
    public Translog getTranslog() {
        ensureOpen();
        return translog;
    }

    @Override
    public boolean ensureTranslogSynced(Stream<Translog.Location> locations) throws IOException {
        final boolean synced = translog.ensureSynced(locations);
        if (synced) {
            revisitIndexDeletionPolicyOnTranslogSynced();
        }
        return synced;
    }

    @Override
    public void syncTranslog() throws IOException {
        translog.sync();
        revisitIndexDeletionPolicyOnTranslogSynced();
    }

    private void revisitIndexDeletionPolicyOnTranslogSynced() throws IOException {
        if (combinedDeletionPolicy.hasUnreferencedCommits()) {
            indexWriter.deleteUnusedFiles();
        }
    }

    @Override
    public String getHistoryUUID() {
        return historyUUID;
    }

    /** Returns how many bytes we are currently moving from indexing buffer to segments on disk */
    @Override
    public long getWritingBytes() {
        return writingBytes.get();
    }

    /**
     * Reads the current stored translog ID from the last commit data.
     */
    @Nullable
    private String loadTranslogUUIDFromLastCommit() throws IOException {
        final Map<String, String> commitUserData = store.readLastCommittedSegmentsInfo().getUserData();
        if (commitUserData.containsKey(Translog.TRANSLOG_GENERATION_KEY) == false) {
            throw new IllegalStateException("commit doesn't contain translog generation id");
        }
        return commitUserData.get(Translog.TRANSLOG_UUID_KEY);
    }

    /**
     * Reads the current stored history ID from the IW commit data.
     */
    private String loadOrGenerateHistoryUUID(final IndexWriter writer) throws IOException {
        final String uuid = commitDataAsMap(writer).get(HISTORY_UUID_KEY);
        if (uuid == null) {
            throw new IllegalStateException("commit doesn't contain history uuid");
        }
        return uuid;
    }

    private ExternalSearcherManager createSearcherManager(SearchFactory externalSearcherFactory) throws EngineException {
        boolean success = false;
        SearcherManager internalSearcherManager = null;
        try {
            try {
                final DirectoryReader directoryReader = ElasticsearchDirectoryReader.wrap(DirectoryReader.open(indexWriter), shardId);
                internalSearcherManager = new SearcherManager(directoryReader,
                        new RamAccountingSearcherFactory(engineConfig.getCircuitBreakerService()));
                lastCommittedSegmentInfos = store.readLastCommittedSegmentsInfo();
                ExternalSearcherManager externalSearcherManager = new ExternalSearcherManager(internalSearcherManager,
                    externalSearcherFactory);
                success = true;
                return externalSearcherManager;
            } catch (IOException e) {
                maybeFailEngine("start", e);
                try {
                    indexWriter.rollback();
                } catch (IOException inner) { // iw is closed below
                    e.addSuppressed(inner);
                }
                throw new EngineCreationFailureException(shardId, "failed to open reader on writer", e);
            }
        } finally {
            if (success == false) { // release everything we created on a failure
                IOUtils.closeWhileHandlingException(internalSearcherManager, indexWriter);
            }
        }
    }

    @Override
    public GetResult get(Get get, BiFunction<String, SearcherScope, Searcher> searcherFactory) throws EngineException {
        assert Objects.equals(get.uid().field(), uidField) : get.uid().field();
        try (ReleasableLock ignored = readLock.acquire()) {
            ensureOpen();
            SearcherScope scope;
            if (get.realtime()) {
                VersionValue versionValue = null;
                try (Releasable ignore = versionMap.acquireLock(get.uid().bytes())) {
                    // we need to lock here to access the version map to do this truly in RT
                    versionValue = getVersionFromMap(get.uid().bytes());
                }
                if (versionValue != null) {
                    if (versionValue.isDelete()) {
                        return GetResult.NOT_EXISTS;
                    }
                    if (get.versionType().isVersionConflictForReads(versionValue.version, get.version())) {
                        throw new VersionConflictEngineException(shardId, get.type(), get.id(),
                            get.versionType().explainConflictForReads(versionValue.version, get.version()));
                    }
                    refresh("realtime_get", SearcherScope.INTERNAL);
                }
                scope = SearcherScope.INTERNAL;
            } else {
                // we expose what has been externally expose in a point in time snapshot via an explicit refresh
                scope = SearcherScope.EXTERNAL;
            }

            // no version, get the version from the index, we know that we refresh on flush
            return getFromSearcher(get, searcherFactory, scope);
        }
    }

    /**
     * the status of the current doc version in lucene, compared to the version in an incoming
     * operation
     */
    enum OpVsLuceneDocStatus {
        /** the op is more recent than the one that last modified the doc found in lucene*/
        OP_NEWER,
        /** the op is older or the same as the one that last modified the doc found in lucene*/
        OP_STALE_OR_EQUAL,
        /** no doc was found in lucene */
        LUCENE_DOC_NOT_FOUND
    }

    private OpVsLuceneDocStatus compareOpToLuceneDocBasedOnSeqNo(final Operation op) throws IOException {
        assert op.seqNo() != SequenceNumbers.UNASSIGNED_SEQ_NO : "resolving ops based on seq# but no seqNo is found";
        final OpVsLuceneDocStatus status;
        VersionValue versionValue = getVersionFromMap(op.uid().bytes());
        assert incrementVersionLookup();
        if (versionValue != null) {
            if  (op.seqNo() > versionValue.seqNo ||
                (op.seqNo() == versionValue.seqNo && op.primaryTerm() > versionValue.term))
                status = OpVsLuceneDocStatus.OP_NEWER;
            else {
                status = OpVsLuceneDocStatus.OP_STALE_OR_EQUAL;
            }
        } else {
            // load from index
            assert incrementIndexVersionLookup();
            try (Searcher searcher = acquireSearcher("load_seq_no", SearcherScope.INTERNAL)) {
                DocIdAndSeqNo docAndSeqNo = VersionsAndSeqNoResolver.loadDocIdAndSeqNo(searcher.reader(), op.uid());
                if (docAndSeqNo == null) {
                    status = OpVsLuceneDocStatus.LUCENE_DOC_NOT_FOUND;
                } else if (op.seqNo() > docAndSeqNo.seqNo) {
                    status = OpVsLuceneDocStatus.OP_NEWER;
                } else if (op.seqNo() == docAndSeqNo.seqNo) {
                    // load term to tie break
                    final long existingTerm = VersionsAndSeqNoResolver.loadPrimaryTerm(docAndSeqNo, op.uid().field());
                    if (op.primaryTerm() > existingTerm) {
                        status = OpVsLuceneDocStatus.OP_NEWER;
                    } else {
                        status = OpVsLuceneDocStatus.OP_STALE_OR_EQUAL;
                    }
                } else {
                    status = OpVsLuceneDocStatus.OP_STALE_OR_EQUAL;
                }
            }
        }
        return status;
    }

    /** resolves the current version of the document, returning null if not found */
    private VersionValue resolveDocVersion(final Operation op) throws IOException {
        assert incrementVersionLookup(); // used for asserting in tests
        VersionValue versionValue = getVersionFromMap(op.uid().bytes());
        if (versionValue == null) {
            assert incrementIndexVersionLookup(); // used for asserting in tests
            final long currentVersion = loadCurrentVersionFromIndex(op.uid());
            if (currentVersion != Versions.NOT_FOUND) {
                versionValue = new VersionValue(currentVersion, SequenceNumbers.UNASSIGNED_SEQ_NO, 0L);
            }
        } else if (engineConfig.isEnableGcDeletes() && versionValue.isDelete() &&
            (engineConfig.getThreadPool().relativeTimeInMillis() - ((DeleteVersionValue)versionValue).time) > getGcDeletesInMillis()) {
            versionValue = null;
        }
        return versionValue;
    }

    private VersionValue getVersionFromMap(BytesRef id) {
        if (versionMap.isUnsafe()) {
            synchronized (versionMap) {
                // we are switching from an unsafe map to a safe map. This might happen concurrently
                // but we only need to do this once since the last operation per ID is to add to the version
                // map so once we pass this point we can safely lookup from the version map.
                if (versionMap.isUnsafe()) {
                    refresh("unsafe_version_map", SearcherScope.INTERNAL);
                }
                versionMap.enforceSafeAccess();
            }
        }
        return versionMap.getUnderLock(id);
    }

    private boolean canOptimizeAddDocument(Index index) {
        if (index.getAutoGeneratedIdTimestamp() != IndexRequest.UNSET_AUTO_GENERATED_TIMESTAMP) {
            assert index.getAutoGeneratedIdTimestamp() >= 0 : "autoGeneratedIdTimestamp must be positive but was: "
                + index.getAutoGeneratedIdTimestamp();
            switch (index.origin()) {
                case PRIMARY:
                    assert (index.version() == Versions.MATCH_ANY && index.versionType() == VersionType.INTERNAL)
                        : "version: " + index.version() + " type: " + index.versionType();
                    return true;
                case PEER_RECOVERY:
                case REPLICA:
                    assert index.version() == 1 && index.versionType() == VersionType.EXTERNAL
                        : "version: " + index.version() + " type: " + index.versionType();
                    return true;
                case LOCAL_TRANSLOG_RECOVERY:
                    assert index.isRetry();
                    return true; // allow to optimize in order to update the max safe time stamp
                default:
                    throw new IllegalArgumentException("unknown origin " + index.origin());
            }
        }
        return false;
    }

    private boolean assertVersionType(final Engine.Operation operation) {
        if (operation.origin() == Operation.Origin.REPLICA ||
                operation.origin() == Operation.Origin.PEER_RECOVERY ||
                operation.origin() == Operation.Origin.LOCAL_TRANSLOG_RECOVERY) {
            // ensure that replica operation has expected version type for replication
            // ensure that versionTypeForReplicationAndRecovery is idempotent
            assert operation.versionType() == operation.versionType().versionTypeForReplicationAndRecovery()
                    : "unexpected version type in request from [" + operation.origin().name() + "] " +
                    "found [" + operation.versionType().name() + "] " +
                    "expected [" + operation.versionType().versionTypeForReplicationAndRecovery().name() + "]";
        }
        return true;
    }

    private boolean assertIncomingSequenceNumber(final Engine.Operation.Origin origin, final long seqNo) {
        if (origin == Operation.Origin.PRIMARY) {
            assert assertOriginPrimarySequenceNumber(seqNo);
        } else {
            // sequence number should be set when operation origin is not primary
            assert seqNo >= 0 : "recovery or replica ops should have an assigned seq no.; origin: " + origin;
        }
        return true;
    }

    protected boolean assertOriginPrimarySequenceNumber(final long seqNo) {
        // sequence number should not be set when operation origin is primary
        assert seqNo == SequenceNumbers.UNASSIGNED_SEQ_NO
                : "primary operations must never have an assigned sequence number but was [" + seqNo + "]";
        return true;
    }

    private long generateSeqNoForOperation(final Operation operation) {
        assert operation.origin() == Operation.Origin.PRIMARY;
        return doGenerateSeqNoForOperation(operation);
    }

    /**
     * Generate the sequence number for the specified operation.
     *
     * @param operation the operation
     * @return the sequence number
     */
    protected long doGenerateSeqNoForOperation(final Operation operation) {
        return localCheckpointTracker.generateSeqNo();
    }

    @Override
    public IndexResult index(Index index) throws IOException {
        assert Objects.equals(index.uid().field(), uidField) : index.uid().field();
        final boolean doThrottle = index.origin().isRecovery() == false;
        try (ReleasableLock releasableLock = readLock.acquire()) {
            ensureOpen();
            assert assertIncomingSequenceNumber(index.origin(), index.seqNo());
            assert assertVersionType(index);
            try (Releasable ignored = versionMap.acquireLock(index.uid().bytes());
                Releasable indexThrottle = doThrottle ? () -> {} : throttle.acquireThrottle()) {
                lastWriteNanos = index.startTime();
                /* A NOTE ABOUT APPEND ONLY OPTIMIZATIONS:
                 * if we have an autoGeneratedID that comes into the engine we can potentially optimize
                 * and just use addDocument instead of updateDocument and skip the entire version and index lookupVersion across the board.
                 * Yet, we have to deal with multiple document delivery, for this we use a property of the document that is added
                 * to detect if it has potentially been added before. We use the documents timestamp for this since it's something
                 * that:
                 *  - doesn't change per document
                 *  - is preserved in the transaction log
                 *  - and is assigned before we start to index / replicate
                 * NOTE: it's not important for this timestamp to be consistent across nodes etc. it's just a number that is in the common
                 * case increasing and can be used in the failure case when we retry and resent documents to establish a happens before relationship.
                 * for instance:
                 *  - doc A has autoGeneratedIdTimestamp = 10, isRetry = false
                 *  - doc B has autoGeneratedIdTimestamp = 9, isRetry = false
                 *
                 *  while both docs are in in flight, we disconnect on one node, reconnect and send doc A again
                 *  - now doc A' has autoGeneratedIdTimestamp = 10, isRetry = true
                 *
                 *  if A' arrives on the shard first we update maxUnsafeAutoIdTimestamp to 10 and use update document. All subsequent
                 *  documents that arrive (A and B) will also use updateDocument since their timestamps are less than maxUnsafeAutoIdTimestamp.
                 *  While this is not strictly needed for doc B it is just much simpler to implement since it will just de-optimize some doc in the worst case.
                 *
                 *  if A arrives on the shard first we use addDocument since maxUnsafeAutoIdTimestamp is < 10. A` will then just be skipped or calls
                 *  updateDocument.
                 */
                final IndexingStrategy plan;

                if (index.origin() == Operation.Origin.PRIMARY) {
                    plan = planIndexingAsPrimary(index);
                } else {
                    // non-primary mode (i.e., replica or recovery)
                    plan = planIndexingAsNonPrimary(index);
                }

                final IndexResult indexResult;
                if (plan.earlyResultOnPreFlightError.isPresent()) {
                    indexResult = plan.earlyResultOnPreFlightError.get();
                    assert indexResult.hasFailure();
                } else if (plan.indexIntoLucene) {
                    indexResult = indexIntoLucene(index, plan);
                } else {
                    indexResult = new IndexResult(
                            plan.versionForIndexing, plan.seqNoForIndexing, plan.currentNotFoundOrDeleted);
                }
                if (index.origin() != Operation.Origin.LOCAL_TRANSLOG_RECOVERY) {
                    final Translog.Location location;
                    if (indexResult.hasFailure() == false) {
                        location = translog.add(new Translog.Index(index, indexResult));
                    } else if (indexResult.getSeqNo() != SequenceNumbers.UNASSIGNED_SEQ_NO) {
                        // if we have document failure, record it as a no-op in the translog with the generated seq_no
                        location = translog.add(new Translog.NoOp(indexResult.getSeqNo(), index.primaryTerm(), indexResult.getFailure().getMessage()));
                    } else {
                        location = null;
                    }
                    indexResult.setTranslogLocation(location);
                }
                if (indexResult.getSeqNo() != SequenceNumbers.UNASSIGNED_SEQ_NO) {
                    localCheckpointTracker.markSeqNoAsCompleted(indexResult.getSeqNo());
                }
                indexResult.setTook(System.nanoTime() - index.startTime());
                indexResult.freeze();
                return indexResult;
            }
        } catch (RuntimeException | IOException e) {
            try {
                maybeFailEngine("index", e);
            } catch (Exception inner) {
                e.addSuppressed(inner);
            }
            throw e;
        }
    }

    private IndexingStrategy planIndexingAsNonPrimary(Index index) throws IOException {
        final IndexingStrategy plan;
        if (canOptimizeAddDocument(index) && mayHaveBeenIndexedBefore(index) == false) {
            // no need to deal with out of order delivery - we never saw this one
            assert index.version() == 1L : "can optimize on replicas but incoming version is [" + index.version() + "]";
            plan = IndexingStrategy.optimizedAppendOnly(index.seqNo());
        } else {
            versionMap.enforceSafeAccess();
            // drop out of order operations
            assert index.versionType().versionTypeForReplicationAndRecovery() == index.versionType() :
                "resolving out of order delivery based on versioning but version type isn't fit for it. got [" + index.versionType() + "]";
            // unlike the primary, replicas don't really care to about creation status of documents
            // this allows to ignore the case where a document was found in the live version maps in
            // a delete state and return false for the created flag in favor of code simplicity
            final OpVsLuceneDocStatus opVsLucene;
            if (index.seqNo() <= localCheckpointTracker.getCheckpoint()){
                // the operation seq# is lower then the current local checkpoint and thus was already put into lucene
                // this can happen during recovery where older operations are sent from the translog that are already
                // part of the lucene commit (either from a peer recovery or a local translog)
                // or due to concurrent indexing & recovery. For the former it is important to skip lucene as the operation in
                // question may have been deleted in an out of order op that is not replayed.
                // See testRecoverFromStoreWithOutOfOrderDelete for an example of local recovery
                // See testRecoveryWithOutOfOrderDelete for an example of peer recovery
                opVsLucene = OpVsLuceneDocStatus.OP_STALE_OR_EQUAL;
            } else {
                opVsLucene = compareOpToLuceneDocBasedOnSeqNo(index);
            }
            if (opVsLucene == OpVsLuceneDocStatus.OP_STALE_OR_EQUAL) {
                plan = IndexingStrategy.processButSkipLucene(false, index.seqNo(), index.version());
            } else {
                plan = IndexingStrategy.processNormally(
                    opVsLucene == OpVsLuceneDocStatus.LUCENE_DOC_NOT_FOUND, index.seqNo(), index.version()
                );
            }
        }
        return plan;
    }

    private IndexingStrategy planIndexingAsPrimary(Index index) throws IOException {
        assert index.origin() == Operation.Origin.PRIMARY : "planing as primary but origin isn't. got " + index.origin();
        final IndexingStrategy plan;
        // resolve an external operation into an internal one which is safe to replay
        if (canOptimizeAddDocument(index)) {
            if (mayHaveBeenIndexedBefore(index)) {
                plan = IndexingStrategy.overrideExistingAsIfNotThere(generateSeqNoForOperation(index), 1L);
                versionMap.enforceSafeAccess();
            } else {
                plan = IndexingStrategy.optimizedAppendOnly(generateSeqNoForOperation(index));
            }
        } else {
            versionMap.enforceSafeAccess();
            // resolves incoming version
            final VersionValue versionValue = resolveDocVersion(index);
            final long currentVersion;
            final boolean currentNotFoundOrDeleted;
            if (versionValue == null) {
                currentVersion = Versions.NOT_FOUND;
                currentNotFoundOrDeleted = true;
            } else {
                currentVersion = versionValue.version;
                currentNotFoundOrDeleted = versionValue.isDelete();
            }
            if (index.versionType().isVersionConflictForWrites(
                currentVersion, index.version(), currentNotFoundOrDeleted)) {
                final VersionConflictEngineException e =
                        new VersionConflictEngineException(shardId, index, currentVersion, currentNotFoundOrDeleted);
                plan = IndexingStrategy.skipDueToVersionConflict(e, currentNotFoundOrDeleted, currentVersion);
            } else {
                plan = IndexingStrategy.processNormally(currentNotFoundOrDeleted,
                    generateSeqNoForOperation(index),
                    index.versionType().updateVersion(currentVersion, index.version())
                );
            }
        }
        return plan;
    }

    private IndexResult indexIntoLucene(Index index, IndexingStrategy plan)
        throws IOException {
        assert plan.seqNoForIndexing >= 0 : "ops should have an assigned seq no.; origin: " + index.origin();
        assert plan.versionForIndexing >= 0 : "version must be set. got " + plan.versionForIndexing;
        assert plan.indexIntoLucene;
        /* Update the document's sequence number and primary term; the sequence number here is derived here from either the sequence
         * number service if this is on the primary, or the existing document's sequence number if this is on the replica. The
         * primary term here has already been set, see IndexShard#prepareIndex where the Engine$Index operation is created.
         */
        index.parsedDoc().updateSeqID(plan.seqNoForIndexing, index.primaryTerm());
        index.parsedDoc().version().setLongValue(plan.versionForIndexing);
        try {
            if (plan.useLuceneUpdateDocument) {
                update(index.uid(), index.docs(), indexWriter);
            } else {
                // document does not exists, we can optimize for create, but double check if assertions are running
                assert assertDocDoesNotExist(index, canOptimizeAddDocument(index) == false);
                index(index.docs(), indexWriter);
            }
            versionMap.maybePutUnderLock(index.uid().bytes(),
                new VersionValue(plan.versionForIndexing, plan.seqNoForIndexing, index.primaryTerm()));
            return new IndexResult(plan.versionForIndexing, plan.seqNoForIndexing, plan.currentNotFoundOrDeleted);
        } catch (Exception ex) {
            if (indexWriter.getTragicException() == null) {
                /* There is no tragic event recorded so this must be a document failure.
                 *
                 * The handling inside IW doesn't guarantee that an tragic / aborting exception
                 * will be used as THE tragicEventException since if there are multiple exceptions causing an abort in IW
                 * only one wins. Yet, only the one that wins will also close the IW and in turn fail the engine such that
                 * we can potentially handle the exception before the engine is failed.
                 * Bottom line is that we can only rely on the fact that if it's a document failure then
                 * `indexWriter.getTragicException()` will be null otherwise we have to rethrow and treat it as fatal or rather
                 * non-document failure
                 *
                 * we return a `MATCH_ANY` version to indicate no document was index. The value is
                 * not used anyway
                 */
                return new IndexResult(ex, Versions.MATCH_ANY, plan.seqNoForIndexing);
            } else {
                throw ex;
            }
        }
    }

    /**
     * returns true if the indexing operation may have already be processed by this engine.
     * Note that it is OK to rarely return true even if this is not the case. However a `false`
     * return value must always be correct.
     *
     */
    private boolean mayHaveBeenIndexedBefore(Index index) {
        assert canOptimizeAddDocument(index);
        final boolean mayHaveBeenIndexBefore;
        if (index.isRetry()) {
            mayHaveBeenIndexBefore = true;
            maxUnsafeAutoIdTimestamp.updateAndGet(curr -> Math.max(index.getAutoGeneratedIdTimestamp(), curr));
            assert maxUnsafeAutoIdTimestamp.get() >= index.getAutoGeneratedIdTimestamp();
        } else {
            // in this case we force
            mayHaveBeenIndexBefore = maxUnsafeAutoIdTimestamp.get() >= index.getAutoGeneratedIdTimestamp();
        }
        return mayHaveBeenIndexBefore;
    }

    private static void index(final List<ParseContext.Document> docs, final IndexWriter indexWriter) throws IOException {
        if (docs.size() > 1) {
            indexWriter.addDocuments(docs);
        } else {
            indexWriter.addDocument(docs.get(0));
        }
    }

    private static final class IndexingStrategy {
        final boolean currentNotFoundOrDeleted;
        final boolean useLuceneUpdateDocument;
        final long seqNoForIndexing;
        final long versionForIndexing;
        final boolean indexIntoLucene;
        final Optional<IndexResult> earlyResultOnPreFlightError;

        private IndexingStrategy(boolean currentNotFoundOrDeleted, boolean useLuceneUpdateDocument,
                                 boolean indexIntoLucene, long seqNoForIndexing,
                                 long versionForIndexing, IndexResult earlyResultOnPreFlightError) {
            assert useLuceneUpdateDocument == false || indexIntoLucene :
                "use lucene update is set to true, but we're not indexing into lucene";
            assert (indexIntoLucene && earlyResultOnPreFlightError != null) == false :
                "can only index into lucene or have a preflight result but not both." +
                    "indexIntoLucene: " + indexIntoLucene
                    + "  earlyResultOnPreFlightError:" + earlyResultOnPreFlightError;
            this.currentNotFoundOrDeleted = currentNotFoundOrDeleted;
            this.useLuceneUpdateDocument = useLuceneUpdateDocument;
            this.seqNoForIndexing = seqNoForIndexing;
            this.versionForIndexing = versionForIndexing;
            this.indexIntoLucene = indexIntoLucene;
            this.earlyResultOnPreFlightError =
                earlyResultOnPreFlightError == null ? Optional.empty() :
                    Optional.of(earlyResultOnPreFlightError);
        }

        static IndexingStrategy optimizedAppendOnly(long seqNoForIndexing) {
            return new IndexingStrategy(true, false, true, seqNoForIndexing, 1, null);
        }

        static IndexingStrategy skipDueToVersionConflict(
                VersionConflictEngineException e, boolean currentNotFoundOrDeleted, long currentVersion) {
            final IndexResult result = new IndexResult(e, currentVersion);
            return new IndexingStrategy(
                    currentNotFoundOrDeleted, false, false, SequenceNumbers.UNASSIGNED_SEQ_NO, Versions.NOT_FOUND, result);
        }

        static IndexingStrategy processNormally(boolean currentNotFoundOrDeleted,
                                                long seqNoForIndexing, long versionForIndexing) {
            return new IndexingStrategy(currentNotFoundOrDeleted, currentNotFoundOrDeleted == false,
                true, seqNoForIndexing, versionForIndexing, null);
        }

        static IndexingStrategy overrideExistingAsIfNotThere(
            long seqNoForIndexing, long versionForIndexing) {
            return new IndexingStrategy(true, true, true, seqNoForIndexing, versionForIndexing, null);
        }

        static IndexingStrategy processButSkipLucene(boolean currentNotFoundOrDeleted,
                                                     long seqNoForIndexing, long versionForIndexing) {
            return new IndexingStrategy(currentNotFoundOrDeleted, false,
                false, seqNoForIndexing, versionForIndexing, null);
        }
    }

    /**
     * Asserts that the doc in the index operation really doesn't exist
     */
    private boolean assertDocDoesNotExist(final Index index, final boolean allowDeleted) throws IOException {
        // NOTE this uses direct access to the version map since we are in the assertion code where we maintain a secondary
        // map in the version map such that we don't need to refresh if we are unsafe;
        final VersionValue versionValue = versionMap.getVersionForAssert(index.uid().bytes());
        if (versionValue != null) {
            if (versionValue.isDelete() == false || allowDeleted == false) {
                throw new AssertionError("doc [" + index.type() + "][" + index.id() + "] exists in version map (version " + versionValue + ")");
            }
        } else {
            try (Searcher searcher = acquireSearcher("assert doc doesn't exist", SearcherScope.INTERNAL)) {
                final long docsWithId = searcher.searcher().count(new TermQuery(index.uid()));
                if (docsWithId > 0) {
                    throw new AssertionError("doc [" + index.type() + "][" + index.id() + "] exists [" + docsWithId + "] times in index");
                }
            }
        }
        return true;
    }

    private static void update(final Term uid, final List<ParseContext.Document> docs, final IndexWriter indexWriter) throws IOException {
        if (docs.size() > 1) {
            indexWriter.updateDocuments(uid, docs);
        } else {
            indexWriter.updateDocument(uid, docs.get(0));
        }
    }

    @Override
    public DeleteResult delete(Delete delete) throws IOException {
        versionMap.enforceSafeAccess();
        assert Objects.equals(delete.uid().field(), uidField) : delete.uid().field();
        assert assertVersionType(delete);
        assert assertIncomingSequenceNumber(delete.origin(), delete.seqNo());
        final DeleteResult deleteResult;
        // NOTE: we don't throttle this when merges fall behind because delete-by-id does not create new segments:
        try (ReleasableLock ignored = readLock.acquire(); Releasable ignored2 = versionMap.acquireLock(delete.uid().bytes())) {
            ensureOpen();
            lastWriteNanos = delete.startTime();
            final DeletionStrategy plan;
            if (delete.origin() == Operation.Origin.PRIMARY) {
                plan = planDeletionAsPrimary(delete);
            } else {
                plan = planDeletionAsNonPrimary(delete);
            }

            if (plan.earlyResultOnPreflightError.isPresent()) {
                deleteResult = plan.earlyResultOnPreflightError.get();
            } else if (plan.deleteFromLucene) {
                deleteResult = deleteInLucene(delete, plan);
            } else {
                deleteResult = new DeleteResult(
                        plan.versionOfDeletion, plan.seqNoOfDeletion, plan.currentlyDeleted == false);
            }
            if (delete.origin() != Operation.Origin.LOCAL_TRANSLOG_RECOVERY) {
                final Translog.Location location;
                if (deleteResult.hasFailure() == false) {
                    location = translog.add(new Translog.Delete(delete, deleteResult));
                } else if (deleteResult.getSeqNo() != SequenceNumbers.UNASSIGNED_SEQ_NO) {
                    location = translog.add(new Translog.NoOp(deleteResult.getSeqNo(),
                            delete.primaryTerm(), deleteResult.getFailure().getMessage()));
                } else {
                    location = null;
                }
                deleteResult.setTranslogLocation(location);
            }
            if (deleteResult.getSeqNo() != SequenceNumbers.UNASSIGNED_SEQ_NO) {
                localCheckpointTracker.markSeqNoAsCompleted(deleteResult.getSeqNo());
            }
            deleteResult.setTook(System.nanoTime() - delete.startTime());
            deleteResult.freeze();
        } catch (RuntimeException | IOException e) {
            try {
                maybeFailEngine("index", e);
            } catch (Exception inner) {
                e.addSuppressed(inner);
            }
            throw e;
        }
        maybePruneDeletes();
        return deleteResult;
    }

    private DeletionStrategy planDeletionAsNonPrimary(Delete delete) throws IOException {
        assert delete.origin() != Operation.Origin.PRIMARY : "planing as primary but got " + delete.origin();
        // drop out of order operations
        assert delete.versionType().versionTypeForReplicationAndRecovery() == delete.versionType() :
            "resolving out of order delivery based on versioning but version type isn't fit for it. got ["
                + delete.versionType() + "]";
        // unlike the primary, replicas don't really care to about found status of documents
        // this allows to ignore the case where a document was found in the live version maps in
        // a delete state and return true for the found flag in favor of code simplicity
        final OpVsLuceneDocStatus opVsLucene;
        if (delete.seqNo() <= localCheckpointTracker.getCheckpoint()) {
            // the operation seq# is lower then the current local checkpoint and thus was already put into lucene
            // this can happen during recovery where older operations are sent from the translog that are already
            // part of the lucene commit (either from a peer recovery or a local translog)
            // or due to concurrent indexing & recovery. For the former it is important to skip lucene as the operation in
            // question may have been deleted in an out of order op that is not replayed.
            // See testRecoverFromStoreWithOutOfOrderDelete for an example of local recovery
            // See testRecoveryWithOutOfOrderDelete for an example of peer recovery
            opVsLucene = OpVsLuceneDocStatus.OP_STALE_OR_EQUAL;
        } else {
            opVsLucene = compareOpToLuceneDocBasedOnSeqNo(delete);
        }

        final DeletionStrategy plan;
        if (opVsLucene == OpVsLuceneDocStatus.OP_STALE_OR_EQUAL) {
            plan = DeletionStrategy.processButSkipLucene(false, delete.seqNo(), delete.version());
        } else {
            plan = DeletionStrategy.processNormally(
                opVsLucene == OpVsLuceneDocStatus.LUCENE_DOC_NOT_FOUND,
                delete.seqNo(), delete.version());
        }
        return plan;
    }

    private DeletionStrategy planDeletionAsPrimary(Delete delete) throws IOException {
        assert delete.origin() == Operation.Origin.PRIMARY : "planing as primary but got " + delete.origin();
        // resolve operation from external to internal
        final VersionValue versionValue = resolveDocVersion(delete);
        assert incrementVersionLookup();
        final long currentVersion;
        final boolean currentlyDeleted;
        if (versionValue == null) {
            currentVersion = Versions.NOT_FOUND;
            currentlyDeleted = true;
        } else {
            currentVersion = versionValue.version;
            currentlyDeleted = versionValue.isDelete();
        }
        final DeletionStrategy plan;
        if (delete.versionType().isVersionConflictForWrites(currentVersion, delete.version(), currentlyDeleted)) {
            final VersionConflictEngineException e = new VersionConflictEngineException(shardId, delete, currentVersion, currentlyDeleted);
            plan = DeletionStrategy.skipDueToVersionConflict(e, currentVersion, currentlyDeleted);
        } else {
            plan = DeletionStrategy.processNormally(
                    currentlyDeleted,
                    generateSeqNoForOperation(delete),
                    delete.versionType().updateVersion(currentVersion, delete.version()));
        }
        return plan;
    }

    private DeleteResult deleteInLucene(Delete delete, DeletionStrategy plan)
        throws IOException {
        try {
            if (plan.currentlyDeleted == false) {
                // any exception that comes from this is a either an ACE or a fatal exception there
                // can't be any document failures  coming from this
                indexWriter.deleteDocuments(delete.uid());
            }
            versionMap.putUnderLock(delete.uid().bytes(),
                new DeleteVersionValue(plan.versionOfDeletion, plan.seqNoOfDeletion, delete.primaryTerm(),
                    engineConfig.getThreadPool().relativeTimeInMillis()));
            return new DeleteResult(
                plan.versionOfDeletion, plan.seqNoOfDeletion, plan.currentlyDeleted == false);
        } catch (Exception ex) {
            if (indexWriter.getTragicException() == null) {
                // there is no tragic event and such it must be a document level failure
                return new DeleteResult(
                        ex, plan.versionOfDeletion, plan.seqNoOfDeletion, plan.currentlyDeleted == false);
            } else {
                throw ex;
            }
        }
    }

    private static final class DeletionStrategy {
        // of a rare double delete
        final boolean deleteFromLucene;
        final boolean currentlyDeleted;
        final long seqNoOfDeletion;
        final long versionOfDeletion;
        final Optional<DeleteResult> earlyResultOnPreflightError;

        private DeletionStrategy(boolean deleteFromLucene, boolean currentlyDeleted,
                                 long seqNoOfDeletion, long versionOfDeletion,
                                 DeleteResult earlyResultOnPreflightError) {
            assert (deleteFromLucene && earlyResultOnPreflightError != null) == false :
                "can only delete from lucene or have a preflight result but not both." +
                    "deleteFromLucene: " + deleteFromLucene
                    + "  earlyResultOnPreFlightError:" + earlyResultOnPreflightError;
            this.deleteFromLucene = deleteFromLucene;
            this.currentlyDeleted = currentlyDeleted;
            this.seqNoOfDeletion = seqNoOfDeletion;
            this.versionOfDeletion = versionOfDeletion;
            this.earlyResultOnPreflightError = earlyResultOnPreflightError == null ?
                Optional.empty() : Optional.of(earlyResultOnPreflightError);
        }

        static DeletionStrategy skipDueToVersionConflict(
                VersionConflictEngineException e, long currentVersion, boolean currentlyDeleted) {
            final long unassignedSeqNo = SequenceNumbers.UNASSIGNED_SEQ_NO;
            final DeleteResult deleteResult = new DeleteResult(e, currentVersion, unassignedSeqNo, currentlyDeleted == false);
            return new DeletionStrategy(false, currentlyDeleted, unassignedSeqNo, Versions.NOT_FOUND, deleteResult);
        }

        static DeletionStrategy processNormally(boolean currentlyDeleted, long seqNoOfDeletion, long versionOfDeletion) {
            return new DeletionStrategy(true, currentlyDeleted, seqNoOfDeletion, versionOfDeletion, null);

        }

        public static DeletionStrategy processButSkipLucene(boolean currentlyDeleted, long seqNoOfDeletion, long versionOfDeletion) {
            return new DeletionStrategy(false, currentlyDeleted, seqNoOfDeletion, versionOfDeletion, null);
        }
    }

    @Override
    public void maybePruneDeletes() {
        // It's expensive to prune because we walk the deletes map acquiring dirtyLock for each uid so we only do it
        // every 1/4 of gcDeletesInMillis:
        if (engineConfig.isEnableGcDeletes() && engineConfig.getThreadPool().relativeTimeInMillis() - lastDeleteVersionPruneTimeMSec > getGcDeletesInMillis() * 0.25) {
            pruneDeletedTombstones();
        }
    }

    @Override
    public NoOpResult noOp(final NoOp noOp) {
        NoOpResult noOpResult;
        try (ReleasableLock ignored = readLock.acquire()) {
            noOpResult = innerNoOp(noOp);
        } catch (final Exception e) {
            noOpResult = new NoOpResult(noOp.seqNo(), e);
        }
        return noOpResult;
    }

    private NoOpResult innerNoOp(final NoOp noOp) throws IOException {
        assert readLock.isHeldByCurrentThread() || writeLock.isHeldByCurrentThread();
        assert noOp.seqNo() > SequenceNumbers.NO_OPS_PERFORMED;
        final long seqNo = noOp.seqNo();
        try {
            final NoOpResult noOpResult = new NoOpResult(noOp.seqNo());
            final Translog.Location location = translog.add(new Translog.NoOp(noOp.seqNo(), noOp.primaryTerm(), noOp.reason()));
            noOpResult.setTranslogLocation(location);
            noOpResult.setTook(System.nanoTime() - noOp.startTime());
            noOpResult.freeze();
            return noOpResult;
        } finally {
            if (seqNo != SequenceNumbers.UNASSIGNED_SEQ_NO) {
                localCheckpointTracker.markSeqNoAsCompleted(seqNo);
            }
        }
    }

    @Override
    public void refresh(String source) throws EngineException {
        refresh(source, SearcherScope.EXTERNAL);
    }

    final void refresh(String source, SearcherScope scope) throws EngineException {
        // we obtain a read lock here, since we don't want a flush to happen while we are refreshing
        // since it flushes the index as well (though, in terms of concurrency, we are allowed to do it)
        // both refresh types will result in an internal refresh but only the external will also
        // pass the new reader reference to the external reader manager.

        // this will also cause version map ram to be freed hence we always account for it.
        final long bytes = indexWriter.ramBytesUsed() + versionMap.ramBytesUsedForRefresh();
        writingBytes.addAndGet(bytes);
        try (ReleasableLock lock = readLock.acquire()) {
            ensureOpen();
            if (store.tryIncRef()) {
                // increment the ref just to ensure nobody closes the store during a refresh
                try {
                    switch (scope) {
                        case EXTERNAL:
                            // even though we maintain 2 managers we really do the heavy-lifting only once.
                            // the second refresh will only do the extra work we have to do for warming caches etc.
                            externalSearcherManager.maybeRefreshBlocking();
                            // the break here is intentional we never refresh both internal / external together
                            break;
                        case INTERNAL:
                            internalSearcherManager.maybeRefreshBlocking();
                            break;
                        default:
                            throw new IllegalArgumentException("unknown scope: " + scope);
                    }
                } finally {
                    store.decRef();
                }
            }
        } catch (AlreadyClosedException e) {
            failOnTragicEvent(e);
            throw e;
        } catch (Exception e) {
            try {
                failEngine("refresh failed source[" + source + "]", e);
            } catch (Exception inner) {
                e.addSuppressed(inner);
            }
            throw new RefreshFailedEngineException(shardId, e);
        }  finally {
            writingBytes.addAndGet(-bytes);
        }

        // TODO: maybe we should just put a scheduled job in threadPool?
        // We check for pruning in each delete request, but we also prune here e.g. in case a delete burst comes in and then no more deletes
        // for a long time:
        maybePruneDeletes();
        mergeScheduler.refreshConfig();
    }

    @Override
    public void writeIndexingBuffer() throws EngineException {
        // we obtain a read lock here, since we don't want a flush to happen while we are writing
        // since it flushes the index as well (though, in terms of concurrency, we are allowed to do it)
        refresh("write indexing buffer", SearcherScope.INTERNAL);
    }

    @Override
    public SyncedFlushResult syncFlush(String syncId, CommitId expectedCommitId) throws EngineException {
        // best effort attempt before we acquire locks
        ensureOpen();
        if (indexWriter.hasUncommittedChanges()) {
            logger.trace("can't sync commit [{}]. have pending changes", syncId);
            return SyncedFlushResult.PENDING_OPERATIONS;
        }
        if (expectedCommitId.idsEqual(lastCommittedSegmentInfos.getId()) == false) {
            logger.trace("can't sync commit [{}]. current commit id is not equal to expected.", syncId);
            return SyncedFlushResult.COMMIT_MISMATCH;
        }
        try (ReleasableLock lock = writeLock.acquire()) {
            ensureOpen();
            ensureCanFlush();
            // lets do a refresh to make sure we shrink the version map. This refresh will be either a no-op (just shrink the version map)
            // or we also have uncommitted changes and that causes this syncFlush to fail.
            refresh("sync_flush", SearcherScope.INTERNAL);
            if (indexWriter.hasUncommittedChanges()) {
                logger.trace("can't sync commit [{}]. have pending changes", syncId);
                return SyncedFlushResult.PENDING_OPERATIONS;
            }
            if (expectedCommitId.idsEqual(lastCommittedSegmentInfos.getId()) == false) {
                logger.trace("can't sync commit [{}]. current commit id is not equal to expected.", syncId);
                return SyncedFlushResult.COMMIT_MISMATCH;
            }
            logger.trace("starting sync commit [{}]", syncId);
            commitIndexWriter(indexWriter, translog, syncId);
            logger.debug("successfully sync committed. sync id [{}].", syncId);
            lastCommittedSegmentInfos = store.readLastCommittedSegmentsInfo();
            return SyncedFlushResult.SUCCESS;
        } catch (IOException ex) {
            maybeFailEngine("sync commit", ex);
            throw new EngineException(shardId, "failed to sync commit", ex);
        }
    }

    final boolean tryRenewSyncCommit() {
        boolean renewed = false;
        try (ReleasableLock lock = writeLock.acquire()) {
            ensureOpen();
            ensureCanFlush();
            String syncId = lastCommittedSegmentInfos.getUserData().get(SYNC_COMMIT_ID);
            if (syncId != null && translog.uncommittedOperations() == 0 && indexWriter.hasUncommittedChanges()) {
                logger.trace("start renewing sync commit [{}]", syncId);
                commitIndexWriter(indexWriter, translog, syncId);
                logger.debug("successfully sync committed. sync id [{}].", syncId);
                lastCommittedSegmentInfos = store.readLastCommittedSegmentsInfo();
                renewed = true;
            }
        } catch (IOException ex) {
            maybeFailEngine("renew sync commit", ex);
            throw new EngineException(shardId, "failed to renew sync commit", ex);
        }
        if (renewed) {
            // refresh outside of the write lock
            // we have to refresh internal searcher here to ensure we release unreferenced segments.
            refresh("renew sync commit", SearcherScope.INTERNAL);
        }
        return renewed;
    }

    @Override
    public boolean shouldPeriodicallyFlush() {
        ensureOpen();
        final long flushThreshold = config().getIndexSettings().getFlushThresholdSize().getBytes();
        final long uncommittedSizeOfCurrentCommit = translog.uncommittedSizeInBytes();
        if (uncommittedSizeOfCurrentCommit < flushThreshold) {
            return false;
        }
        /*
         * We should only flush ony if the shouldFlush condition can become false after flushing.
         * This condition will change if the `uncommittedSize` of the new commit is smaller than
         * the `uncommittedSize` of the current commit. This method is to maintain translog only,
         * thus the IndexWriter#hasUncommittedChanges condition is not considered.
         */
        final long uncommittedSizeOfNewCommit = translog.sizeOfGensAboveSeqNoInBytes(localCheckpointTracker.getCheckpoint() + 1);
        return uncommittedSizeOfNewCommit < uncommittedSizeOfCurrentCommit;
    }

    @Override
    public CommitId flush() throws EngineException {
        return flush(false, false);
    }

    @Override
    public CommitId flush(boolean force, boolean waitIfOngoing) throws EngineException {
        ensureOpen();
        final byte[] newCommitId;
        /*
         * Unfortunately the lock order is important here. We have to acquire the readlock first otherwise
         * if we are flushing at the end of the recovery while holding the write lock we can deadlock if:
         *  Thread 1: flushes via API and gets the flush lock but blocks on the readlock since Thread 2 has the writeLock
         *  Thread 2: flushes at the end of the recovery holding the writeLock and blocks on the flushLock owned by Thread 1
         */
        try (ReleasableLock lock = readLock.acquire()) {
            ensureOpen();
            if (flushLock.tryLock() == false) {
                // if we can't get the lock right away we block if needed otherwise barf
                if (waitIfOngoing) {
                    logger.trace("waiting for in-flight flush to finish");
                    flushLock.lock();
                    logger.trace("acquired flush lock after blocking");
                } else {
                    return new CommitId(lastCommittedSegmentInfos.getId());
                }
            } else {
                logger.trace("acquired flush lock immediately");
            }
            try {
                // Only flush if (1) Lucene has uncommitted docs, or (2) forced by caller, or (3) the
                // newly created commit points to a different translog generation (can free translog)
                if (indexWriter.hasUncommittedChanges() || force || shouldPeriodicallyFlush()) {
                    ensureCanFlush();
                    try {
                        translog.rollGeneration();
                        logger.trace("starting commit for flush; commitTranslog=true");
                        commitIndexWriter(indexWriter, translog, null);
                        logger.trace("finished commit for flush");
                        // we need to refresh in order to clear older version values
                        refresh("version_table_flush", SearcherScope.INTERNAL);
                        translog.trimUnreferencedReaders();
                    } catch (Exception e) {
                        throw new FlushFailedEngineException(shardId, e);
                    }
                    refreshLastCommittedSegmentInfos();

                }
                newCommitId = lastCommittedSegmentInfos.getId();
            } catch (FlushFailedEngineException ex) {
                maybeFailEngine("flush", ex);
                throw ex;
            } finally {
                flushLock.unlock();
            }
        }
        // We don't have to do this here; we do it defensively to make sure that even if wall clock time is misbehaving
        // (e.g., moves backwards) we will at least still sometimes prune deleted tombstones:
        if (engineConfig.isEnableGcDeletes()) {
            pruneDeletedTombstones();
        }
        return new CommitId(newCommitId);
    }

    private void refreshLastCommittedSegmentInfos() {
    /*
     * we have to inc-ref the store here since if the engine is closed by a tragic event
     * we don't acquire the write lock and wait until we have exclusive access. This might also
     * dec the store reference which can essentially close the store and unless we can inc the reference
     * we can't use it.
     */
        store.incRef();
        try {
            // reread the last committed segment infos
            lastCommittedSegmentInfos = store.readLastCommittedSegmentsInfo();
        } catch (Exception e) {
            if (isClosed.get() == false) {
                try {
                    logger.warn("failed to read latest segment infos on flush", e);
                } catch (Exception inner) {
                    e.addSuppressed(inner);
                }
                if (Lucene.isCorruptionException(e)) {
                    throw new FlushFailedEngineException(shardId, e);
                }
            }
        } finally {
            store.decRef();
        }
    }

    @Override
    public void rollTranslogGeneration() throws EngineException {
        try (ReleasableLock ignored = readLock.acquire()) {
            ensureOpen();
            translog.rollGeneration();
            translog.trimUnreferencedReaders();
        } catch (AlreadyClosedException e) {
            failOnTragicEvent(e);
            throw e;
        } catch (Exception e) {
            try {
                failEngine("translog trimming failed", e);
            } catch (Exception inner) {
                e.addSuppressed(inner);
            }
            throw new EngineException(shardId, "failed to roll translog", e);
        }
    }

    @Override
    public void trimTranslog() throws EngineException {
        try (ReleasableLock lock = readLock.acquire()) {
            ensureOpen();
            translog.trimUnreferencedReaders();
        } catch (AlreadyClosedException e) {
            failOnTragicEvent(e);
            throw e;
        } catch (Exception e) {
            try {
                failEngine("translog trimming failed", e);
            } catch (Exception inner) {
                e.addSuppressed(inner);
            }
            throw new EngineException(shardId, "failed to trim translog", e);
        }
    }

    private void pruneDeletedTombstones() {
        final long timeMSec = engineConfig.getThreadPool().relativeTimeInMillis();
        versionMap.pruneTombstones(timeMSec, engineConfig.getIndexSettings().getGcDeletesInMillis());
        lastDeleteVersionPruneTimeMSec = timeMSec;
    }

    // testing
    void clearDeletedTombstones() {
        // clean with current time Long.MAX_VALUE and interval 0 since we use a greater than relationship here.
        versionMap.pruneTombstones(Long.MAX_VALUE, 0);
    }

    @Override
    public void forceMerge(final boolean flush, int maxNumSegments, boolean onlyExpungeDeletes,
                           final boolean upgrade, final boolean upgradeOnlyAncientSegments) throws EngineException, IOException {
        /*
         * We do NOT acquire the readlock here since we are waiting on the merges to finish
         * that's fine since the IW.rollback should stop all the threads and trigger an IOException
         * causing us to fail the forceMerge
         *
         * The way we implement upgrades is a bit hackish in the sense that we set an instance
         * variable and that this setting will thus apply to the next forced merge that will be run.
         * This is ok because (1) this is the only place we call forceMerge, (2) we have a single
         * thread for optimize, and the 'optimizeLock' guarding this code, and (3) ConcurrentMergeScheduler
         * syncs calls to findForcedMerges.
         */
        assert indexWriter.getConfig().getMergePolicy() instanceof ElasticsearchMergePolicy : "MergePolicy is " + indexWriter.getConfig().getMergePolicy().getClass().getName();
        ElasticsearchMergePolicy mp = (ElasticsearchMergePolicy) indexWriter.getConfig().getMergePolicy();
        optimizeLock.lock();
        try {
            ensureOpen();
            if (upgrade) {
                logger.info("starting segment upgrade upgradeOnlyAncientSegments={}", upgradeOnlyAncientSegments);
                mp.setUpgradeInProgress(true, upgradeOnlyAncientSegments);
            }
            store.incRef(); // increment the ref just to ensure nobody closes the store while we optimize
            try {
                if (onlyExpungeDeletes) {
                    assert upgrade == false;
                    indexWriter.forceMergeDeletes(true /* blocks and waits for merges*/);
                } else if (maxNumSegments <= 0) {
                    assert upgrade == false;
                    indexWriter.maybeMerge();
                } else {
                    indexWriter.forceMerge(maxNumSegments, true /* blocks and waits for merges*/);
                }
                if (flush) {
                    if (tryRenewSyncCommit() == false) {
                        flush(false, true);
                    }
                }
                if (upgrade) {
                    logger.info("finished segment upgrade");
                }
            } finally {
                store.decRef();
            }
        } catch (AlreadyClosedException ex) {
            /* in this case we first check if the engine is still open. If so this exception is just fine
             * and expected. We don't hold any locks while we block on forceMerge otherwise it would block
             * closing the engine as well. If we are not closed we pass it on to failOnTragicEvent which ensures
             * we are handling a tragic even exception here */
            ensureOpen(ex);
            failOnTragicEvent(ex);
            throw ex;
        } catch (Exception e) {
            try {
                maybeFailEngine("force merge", e);
            } catch (Exception inner) {
                e.addSuppressed(inner);
            }
            throw e;
        } finally {
            try {
                mp.setUpgradeInProgress(false, false); // reset it just to make sure we reset it in a case of an error
            } finally {
                optimizeLock.unlock();
            }
        }
    }

    @Override
    public IndexCommitRef acquireLastIndexCommit(final boolean flushFirst) throws EngineException {
        // we have to flush outside of the readlock otherwise we might have a problem upgrading
        // the to a write lock when we fail the engine in this operation
        if (flushFirst) {
            logger.trace("start flush for snapshot");
            flush(false, true);
            logger.trace("finish flush for snapshot");
        }
        final IndexCommit lastCommit = combinedDeletionPolicy.acquireIndexCommit(false);
        return new Engine.IndexCommitRef(lastCommit, () -> releaseIndexCommit(lastCommit));
    }

    @Override
    public IndexCommitRef acquireSafeIndexCommit() throws EngineException {
        final IndexCommit safeCommit = combinedDeletionPolicy.acquireIndexCommit(true);
        return new Engine.IndexCommitRef(safeCommit, () -> releaseIndexCommit(safeCommit));
    }

    private void releaseIndexCommit(IndexCommit snapshot) throws IOException {
        // Revisit the deletion policy if we can clean up the snapshotting commit.
        if (combinedDeletionPolicy.releaseCommit(snapshot)) {
            ensureOpen();
            indexWriter.deleteUnusedFiles();
        }
    }

    private boolean failOnTragicEvent(AlreadyClosedException ex) {
        final boolean engineFailed;
        // if we are already closed due to some tragic exception
        // we need to fail the engine. it might have already been failed before
        // but we are double-checking it's failed and closed
        if (indexWriter.isOpen() == false && indexWriter.getTragicException() != null) {
            maybeDie("tragic event in index writer", indexWriter.getTragicException());
            failEngine("already closed by tragic event on the index writer", (Exception) indexWriter.getTragicException());
            engineFailed = true;
        } else if (translog.isOpen() == false && translog.getTragicException() != null) {
            failEngine("already closed by tragic event on the translog", translog.getTragicException());
            engineFailed = true;
        } else if (failedEngine.get() == null && isClosed.get() == false) { // we are closed but the engine is not failed yet?
            // this smells like a bug - we only expect ACE if we are in a fatal case ie. either translog or IW is closed by
            // a tragic event or has closed itself. if that is not the case we are in a buggy state and raise an assertion error
            throw new AssertionError("Unexpected AlreadyClosedException", ex);
        } else {
            engineFailed = false;
        }
        return engineFailed;
    }

    @Override
    protected boolean maybeFailEngine(String source, Exception e) {
        boolean shouldFail = super.maybeFailEngine(source, e);
        if (shouldFail) {
            return true;
        }
        // Check for AlreadyClosedException -- ACE is a very special
        // exception that should only be thrown in a tragic event. we pass on the checks to failOnTragicEvent which will
        // throw and AssertionError if the tragic event condition is not met.
        if (e instanceof AlreadyClosedException) {
            return failOnTragicEvent((AlreadyClosedException)e);
        } else if (e != null &&
                ((indexWriter.isOpen() == false && indexWriter.getTragicException() == e)
                        || (translog.isOpen() == false && translog.getTragicException() == e))) {
            // this spot on - we are handling the tragic event exception here so we have to fail the engine
            // right away
            failEngine(source, e);
            return true;
        }
        return false;
    }

    @Override
    protected SegmentInfos getLastCommittedSegmentInfos() {
        return lastCommittedSegmentInfos;
    }

    @Override
    protected final void writerSegmentStats(SegmentsStats stats) {
        stats.addVersionMapMemoryInBytes(versionMap.ramBytesUsed());
        stats.addIndexWriterMemoryInBytes(indexWriter.ramBytesUsed());
        stats.updateMaxUnsafeAutoIdTimestamp(maxUnsafeAutoIdTimestamp.get());
    }

    @Override
    public long getIndexBufferRAMBytesUsed() {
        // We don't guard w/ readLock here, so we could throw AlreadyClosedException
        return indexWriter.ramBytesUsed() + versionMap.ramBytesUsedForRefresh();
    }

    @Override
    public List<Segment> segments(boolean verbose) {
        try (ReleasableLock lock = readLock.acquire()) {
            Segment[] segmentsArr = getSegmentInfo(lastCommittedSegmentInfos, verbose);

            // fill in the merges flag
            Set<OnGoingMerge> onGoingMerges = mergeScheduler.onGoingMerges();
            for (OnGoingMerge onGoingMerge : onGoingMerges) {
                for (SegmentCommitInfo segmentInfoPerCommit : onGoingMerge.getMergedSegments()) {
                    for (Segment segment : segmentsArr) {
                        if (segment.getName().equals(segmentInfoPerCommit.info.name)) {
                            segment.mergeId = onGoingMerge.getId();
                            break;
                        }
                    }
                }
            }
            return Arrays.asList(segmentsArr);
        }
    }

    /**
     * Closes the engine without acquiring the write lock. This should only be
     * called while the write lock is hold or in a disaster condition ie. if the engine
     * is failed.
     */
    @Override
    protected final void closeNoLock(String reason, CountDownLatch closedLatch) {
        if (isClosed.compareAndSet(false, true)) {
            assert rwl.isWriteLockedByCurrentThread() || failEngineLock.isHeldByCurrentThread() : "Either the write lock must be held or the engine must be currently be failing itself";
            try {
                this.versionMap.clear();
                if (internalSearcherManager != null) {
                    internalSearcherManager.removeListener(versionMap);
                }
                try {
                    IOUtils.close(externalSearcherManager, internalSearcherManager);
                } catch (Exception e) {
                    logger.warn("Failed to close SearcherManager", e);
                }
                try {
                    IOUtils.close(translog);
                } catch (Exception e) {
                    logger.warn("Failed to close translog", e);
                }
                // no need to commit in this case!, we snapshot before we close the shard, so translog and all sync'ed
                logger.trace("rollback indexWriter");
                try {
                    indexWriter.rollback();
                } catch (AlreadyClosedException ex) {
                    failOnTragicEvent(ex);
                    throw ex;
                }
                logger.trace("rollback indexWriter done");
            } catch (Exception e) {
                logger.warn("failed to rollback writer on close", e);
            } finally {
                try {
                    store.decRef();
                    logger.debug("engine closed [{}]", reason);
                } finally {
                    closedLatch.countDown();
                }
            }
        }
    }

    @Override
    public Searcher acquireSearcher(String source, SearcherScope scope) {
        /* Acquire order here is store -> manager since we need
         * to make sure that the store is not closed before
         * the searcher is acquired. */
        store.incRef();
        Releasable releasable = store::decRef;
        try {
            final ReferenceManager<IndexSearcher> referenceManager;
            switch (scope) {
                case INTERNAL:
                    referenceManager = internalSearcherManager;
                    break;
                case EXTERNAL:
                    referenceManager = externalSearcherManager;
                    break;
                default:
                    throw new IllegalStateException("unknown scope: " + scope);
            }
            EngineSearcher engineSearcher = new EngineSearcher(source, referenceManager, store, logger);
            releasable = null; // success - hand over the reference to the engine searcher
            return engineSearcher;
        } catch (AlreadyClosedException ex) {
            throw ex;
        } catch (Exception ex) {
            ensureOpen(ex); // throw EngineCloseException here if we are already closed
            logger.error((Supplier<?>) () -> new ParameterizedMessage("failed to acquire searcher, source {}", source), ex);
            throw new EngineException(shardId, "failed to acquire searcher, source " + source, ex);
        } finally {
            Releasables.close(releasable);
        }
    }

    private long loadCurrentVersionFromIndex(Term uid) throws IOException {
        assert incrementIndexVersionLookup();
        try (Searcher searcher = acquireSearcher("load_version", SearcherScope.INTERNAL)) {
            return VersionsAndSeqNoResolver.loadVersion(searcher.reader(), uid);
        }
    }

    private IndexWriter createWriter(IndexCommit startingCommit) throws IOException {
        try {
            final IndexWriterConfig iwc = getIndexWriterConfig(startingCommit);
            return createWriter(store.directory(), iwc);
        } catch (LockObtainFailedException ex) {
            logger.warn("could not lock IndexWriter", ex);
            throw ex;
        }
    }

    // pkg-private for testing
    IndexWriter createWriter(Directory directory, IndexWriterConfig iwc) throws IOException {
        return new IndexWriter(directory, iwc);
    }

    private IndexWriterConfig getIndexWriterConfig(IndexCommit startingCommit) {
        final IndexWriterConfig iwc = new IndexWriterConfig(engineConfig.getAnalyzer());
        iwc.setCommitOnClose(false); // we by default don't commit on close
        iwc.setOpenMode(IndexWriterConfig.OpenMode.APPEND);
        iwc.setIndexCommit(startingCommit);
        iwc.setIndexDeletionPolicy(combinedDeletionPolicy);
        // with tests.verbose, lucene sets this up: plumb to align with filesystem stream
        boolean verbose = false;
        try {
            verbose = Boolean.parseBoolean(System.getProperty("tests.verbose"));
        } catch (Exception ignore) {
        }
        iwc.setInfoStream(verbose ? InfoStream.getDefault() : new LoggerInfoStream(logger));
        iwc.setMergeScheduler(mergeScheduler);
        MergePolicy mergePolicy = config().getMergePolicy();
        // Give us the opportunity to upgrade old segments while performing
        // background merges
        mergePolicy = new ElasticsearchMergePolicy(mergePolicy);
        iwc.setMergePolicy(mergePolicy);
        iwc.setSimilarity(engineConfig.getSimilarity());
        iwc.setRAMBufferSizeMB(engineConfig.getIndexingBufferSize().getMbFrac());
        iwc.setCodec(engineConfig.getCodec());
        iwc.setUseCompoundFile(true); // always use compound on flush - reduces # of file-handles on refresh
        if (config().getIndexSort() != null) {
            iwc.setIndexSort(config().getIndexSort());
        }
        return iwc;
    }

    /** Extended SearcherFactory that warms the segments if needed when acquiring a new searcher */
    static final class SearchFactory extends EngineSearcherFactory {
        private final Engine.Warmer warmer;
        private final Logger logger;
        private final AtomicBoolean isEngineClosed;

        SearchFactory(Logger logger, AtomicBoolean isEngineClosed, EngineConfig engineConfig) {
            super(engineConfig);
            warmer = engineConfig.getWarmer();
            this.logger = logger;
            this.isEngineClosed = isEngineClosed;
        }

        @Override
        public IndexSearcher newSearcher(IndexReader reader, IndexReader previousReader) throws IOException {
            IndexSearcher searcher = super.newSearcher(reader, previousReader);
            if (reader instanceof LeafReader && isMergedSegment((LeafReader) reader)) {
                // we call newSearcher from the IndexReaderWarmer which warms segments during merging
                // in that case the reader is a LeafReader and all we need to do is to build a new Searcher
                // and return it since it does it's own warming for that particular reader.
                return searcher;
            }
            if (warmer != null) {
                try {
                    assert searcher.getIndexReader() instanceof ElasticsearchDirectoryReader : "this class needs an ElasticsearchDirectoryReader but got: " + searcher.getIndexReader().getClass();
                    warmer.warm(new Searcher("top_reader_warming", searcher));
                } catch (Exception e) {
                    if (isEngineClosed.get() == false) {
                        logger.warn("failed to prepare/warm", e);
                    }
                }
            }
            return searcher;
        }
    }

    @Override
    public void activateThrottling() {
        int count = throttleRequestCount.incrementAndGet();
        assert count >= 1 : "invalid post-increment throttleRequestCount=" + count;
        if (count == 1) {
            throttle.activate();
        }
    }

    @Override
    public void deactivateThrottling() {
        int count = throttleRequestCount.decrementAndGet();
        assert count >= 0 : "invalid post-decrement throttleRequestCount=" + count;
        if (count == 0) {
            throttle.deactivate();
        }
    }

    @Override
    public boolean isThrottled() {
        return throttle.isThrottled();
    }

    @Override
    public long getIndexThrottleTimeInMillis() {
        return throttle.getThrottleTimeInMillis();
    }

    long getGcDeletesInMillis() {
        return engineConfig.getIndexSettings().getGcDeletesInMillis();
    }

    LiveIndexWriterConfig getCurrentIndexWriterConfig() {
        return indexWriter.getConfig();
    }

    private final class EngineMergeScheduler extends ElasticsearchConcurrentMergeScheduler {
        private final AtomicInteger numMergesInFlight = new AtomicInteger(0);
        private final AtomicBoolean isThrottling = new AtomicBoolean();

        EngineMergeScheduler(ShardId shardId, IndexSettings indexSettings) {
            super(shardId, indexSettings);
        }

        @Override
        public synchronized void beforeMerge(OnGoingMerge merge) {
            int maxNumMerges = mergeScheduler.getMaxMergeCount();
            if (numMergesInFlight.incrementAndGet() > maxNumMerges) {
                if (isThrottling.getAndSet(true) == false) {
                    logger.info("now throttling indexing: numMergesInFlight={}, maxNumMerges={}", numMergesInFlight, maxNumMerges);
                    activateThrottling();
                }
            }
        }

        @Override
        public synchronized void afterMerge(OnGoingMerge merge) {
            int maxNumMerges = mergeScheduler.getMaxMergeCount();
            if (numMergesInFlight.decrementAndGet() < maxNumMerges) {
                if (isThrottling.getAndSet(false)) {
                    logger.info("stop throttling indexing: numMergesInFlight={}, maxNumMerges={}", numMergesInFlight, maxNumMerges);
                    deactivateThrottling();
                }
            }
            if (indexWriter.hasPendingMerges() == false && System.nanoTime() - lastWriteNanos >= engineConfig.getFlushMergesAfter().nanos()) {
                // NEVER do this on a merge thread since we acquire some locks blocking here and if we concurrently rollback the writer
                // we deadlock on engine#close for instance.
                engineConfig.getThreadPool().executor(ThreadPool.Names.FLUSH).execute(new AbstractRunnable() {
                    @Override
                    public void onFailure(Exception e) {
                        if (isClosed.get() == false) {
                            logger.warn("failed to flush after merge has finished");
                        }
                    }

                    @Override
                    protected void doRun() throws Exception {
                        // if we have no pending merges and we are supposed to flush once merges have finished
                        // we try to renew a sync commit which is the case when we are having a big merge after we
                        // are inactive. If that didn't work we go and do a real flush which is ok since it only doesn't work
                        // if we either have records in the translog or if we don't have a sync ID at all...
                        // maybe even more important, we flush after all merges finish and we are inactive indexing-wise to
                        // free up transient disk usage of the (presumably biggish) segments that were just merged
                        if (tryRenewSyncCommit() == false) {
                            flush();
                        }
                    }
                });

            }
        }

        @Override
        protected void handleMergeException(final Directory dir, final Throwable exc) {
            engineConfig.getThreadPool().generic().execute(new AbstractRunnable() {
                @Override
                public void onFailure(Exception e) {
                    logger.debug("merge failure action rejected", e);
                }

                @Override
                protected void doRun() throws Exception {
                    /*
                     * We do this on another thread rather than the merge thread that we are initially called on so that we have complete
                     * confidence that the call stack does not contain catch statements that would cause the error that might be thrown
                     * here from being caught and never reaching the uncaught exception handler.
                     */
                    maybeDie("fatal error while merging", exc);
                    logger.error("failed to merge", exc);
                    failEngine("merge failed", new MergePolicy.MergeException(exc, dir));
                }
            });
        }
    }

    /**
     * If the specified throwable is a fatal error, this throwable will be thrown. Callers should ensure that there are no catch statements
     * that would catch an error in the stack as the fatal error here should go uncaught and be handled by the uncaught exception handler
     * that we install during bootstrap. If the specified throwable is indeed a fatal error, the specified message will attempt to be logged
     * before throwing the fatal error. If the specified throwable is not a fatal error, this method is a no-op.
     *
     * @param maybeMessage the message to maybe log
     * @param maybeFatal the throwable that is maybe fatal
     */
    @SuppressWarnings("finally")
    private void maybeDie(final String maybeMessage, final Throwable maybeFatal) {
        if (maybeFatal instanceof Error) {
            try {
                logger.error(maybeMessage, maybeFatal);
            } finally {
                throw (Error) maybeFatal;
            }
        }
    }

    /**
     * Commits the specified index writer.
     *
     * @param writer   the index writer to commit
     * @param translog the translog
     * @param syncId   the sync flush ID ({@code null} if not committing a synced flush)
     * @throws IOException if an I/O exception occurs committing the specfied writer
     */
    protected void commitIndexWriter(final IndexWriter writer, final Translog translog, @Nullable final String syncId) throws IOException {
        ensureCanFlush();
        try {
            final long localCheckpoint = localCheckpointTracker.getCheckpoint();
            final Translog.TranslogGeneration translogGeneration = translog.getMinGenerationForSeqNo(localCheckpoint + 1);
            final String translogFileGeneration = Long.toString(translogGeneration.translogFileGeneration);
            final String translogUUID = translogGeneration.translogUUID;
            final String localCheckpointValue = Long.toString(localCheckpoint);

            writer.setLiveCommitData(() -> {
                /*
                 * The user data captured above (e.g. local checkpoint) contains data that must be evaluated *before* Lucene flushes
                 * segments, including the local checkpoint amongst other values. The maximum sequence number is different, we never want
                 * the maximum sequence number to be less than the last sequence number to go into a Lucene commit, otherwise we run the
                 * risk of re-using a sequence number for two different documents when restoring from this commit point and subsequently
                 * writing new documents to the index. Since we only know which Lucene documents made it into the final commit after the
                 * {@link IndexWriter#commit()} call flushes all documents, we defer computation of the maximum sequence number to the time
                 * of invocation of the commit data iterator (which occurs after all documents have been flushed to Lucene).
                 */
                final Map<String, String> commitData = new HashMap<>(6);
                commitData.put(Translog.TRANSLOG_GENERATION_KEY, translogFileGeneration);
                commitData.put(Translog.TRANSLOG_UUID_KEY, translogUUID);
                commitData.put(SequenceNumbers.LOCAL_CHECKPOINT_KEY, localCheckpointValue);
                if (syncId != null) {
                    commitData.put(Engine.SYNC_COMMIT_ID, syncId);
                }
                commitData.put(SequenceNumbers.MAX_SEQ_NO, Long.toString(localCheckpointTracker.getMaxSeqNo()));
                commitData.put(MAX_UNSAFE_AUTO_ID_TIMESTAMP_COMMIT_ID, Long.toString(maxUnsafeAutoIdTimestamp.get()));
                commitData.put(HISTORY_UUID_KEY, historyUUID);
                logger.trace("committing writer with commit data [{}]", commitData);
                return commitData.entrySet().iterator();
            });

            writer.commit();
        } catch (final Exception ex) {
            try {
                failEngine("lucene commit failed", ex);
            } catch (final Exception inner) {
                ex.addSuppressed(inner);
            }
            throw ex;
        } catch (final AssertionError e) {
            /*
             * If assertions are enabled, IndexWriter throws AssertionError on commit if any files don't exist, but tests that randomly
             * throw FileNotFoundException or NoSuchFileException can also hit this.
             */
            if (ExceptionsHelper.stackTrace(e).contains("org.apache.lucene.index.IndexWriter.filesExist")) {
                final EngineException engineException = new EngineException(shardId, "failed to commit engine", e);
                try {
                    failEngine("lucene commit failed", engineException);
                } catch (final Exception inner) {
                    engineException.addSuppressed(inner);
                }
                throw engineException;
            } else {
                throw e;
            }
        }
    }

    private void ensureCanFlush() {
        // translog recover happens after the engine is fully constructed
        // if we are in this stage we have to prevent flushes from this
        // engine otherwise we might loose documents if the flush succeeds
        // and the translog recover fails we we "commit" the translog on flush.
        if (pendingTranslogRecovery.get()) {
            throw new IllegalStateException(shardId.toString() + " flushes are disabled - pending translog recovery");
        }
    }

    public void onSettingsChanged() {
        mergeScheduler.refreshConfig();
        // config().isEnableGcDeletes() or config.getGcDeletesInMillis() may have changed:
        maybePruneDeletes();
        if (engineConfig.isAutoGeneratedIDsOptimizationEnabled() == false) {
            // this is an anti-viral settings you can only opt out for the entire index
            // only if a shard starts up again due to relocation or if the index is closed
            // the setting will be re-interpreted if it's set to true
            this.maxUnsafeAutoIdTimestamp.set(Long.MAX_VALUE);
        }
        final TranslogDeletionPolicy translogDeletionPolicy = translog.getDeletionPolicy();
        final IndexSettings indexSettings = engineConfig.getIndexSettings();
        translogDeletionPolicy.setRetentionAgeInMillis(indexSettings.getTranslogRetentionAge().getMillis());
        translogDeletionPolicy.setRetentionSizeInBytes(indexSettings.getTranslogRetentionSize().getBytes());
    }

    public MergeStats getMergeStats() {
        return mergeScheduler.stats();
    }

    public final LocalCheckpointTracker getLocalCheckpointTracker() {
        return localCheckpointTracker;
    }

    /**
     * Returns the number of times a version was looked up either from the index.
     * Note this is only available if assertions are enabled
     */
    long getNumIndexVersionsLookups() { // for testing
        return numIndexVersionsLookups.count();
    }

    /**
     * Returns the number of times a version was looked up either from memory or from the index.
     * Note this is only available if assertions are enabled
     */
    long getNumVersionLookups() { // for testing
        return numVersionLookups.count();
    }

    private boolean incrementVersionLookup() { // only used by asserts
        numVersionLookups.inc();
        return true;
    }

    private boolean incrementIndexVersionLookup() {
        numIndexVersionsLookups.inc();
        return true;
    }

    int getVersionMapSize() {
        return versionMap.getAllCurrent().size();
    }

    boolean isSafeAccessRequired() {
        return versionMap.isSafeAccessRequired();
    }


    /**
     * Returns <code>true</code> iff the index writer has any deletions either buffered in memory or
     * in the index.
     */
    boolean indexWriterHasDeletions() {
        return indexWriter.hasDeletions();
    }

    @Override
    public boolean isRecovering() {
        return pendingTranslogRecovery.get();
    }

    /**
     * Gets the commit data from {@link IndexWriter} as a map.
     */
    private static Map<String, String> commitDataAsMap(final IndexWriter indexWriter) {
        Map<String, String> commitData = new HashMap<>(6);
        for (Map.Entry<String, String> entry : indexWriter.getLiveCommitData()) {
            commitData.put(entry.getKey(), entry.getValue());
        }
        return commitData;
    }
}<|MERGE_RESOLUTION|>--- conflicted
+++ resolved
@@ -437,26 +437,8 @@
 
     private Translog openTranslog(EngineConfig engineConfig, TranslogDeletionPolicy translogDeletionPolicy, LongSupplier globalCheckpointSupplier) throws IOException {
         final TranslogConfig translogConfig = engineConfig.getTranslogConfig();
-<<<<<<< HEAD
         final String translogUUID = loadTranslogUUIDFromLastCommit();
         // We expect that this shard already exists, so it must already have an existing translog else something is badly wrong!
-        if (translogUUID == null) {
-            throw new IndexFormatTooOldException("translog", "translog has no generation nor a UUID - this might be an index from a previous version consider upgrading to N-1 first");
-=======
-        final String translogUUID;
-        switch (openMode) {
-            case CREATE_INDEX_AND_TRANSLOG:
-            case OPEN_INDEX_CREATE_TRANSLOG:
-                translogUUID =
-                    Translog.createEmptyTranslog(translogConfig.getTranslogPath(), globalCheckpointSupplier.getAsLong(), shardId);
-                break;
-            case OPEN_INDEX_AND_TRANSLOG:
-                translogUUID = loadTranslogUUIDFromLastCommit();
-                break;
-            default:
-                throw new AssertionError("Unknown openMode " + openMode);
->>>>>>> 742e9f50
-        }
         return new Translog(translogConfig, translogUUID, translogDeletionPolicy, globalCheckpointSupplier);
     }
 
@@ -1458,6 +1440,8 @@
                         // we need to refresh in order to clear older version values
                         refresh("version_table_flush", SearcherScope.INTERNAL);
                         translog.trimUnreferencedReaders();
+                    } catch (AlreadyClosedException e) {
+                        throw e;
                     } catch (Exception e) {
                         throw new FlushFailedEngineException(shardId, e);
                     }
