--- conflicted
+++ resolved
@@ -181,11 +181,7 @@
                 final IndexCommit startingCommit = getStartingCommitPoint();
                 assert startingCommit != null : "Starting commit should be non-null";
                 this.localCheckpointTracker = createLocalCheckpointTracker(localCheckpointTrackerSupplier, startingCommit);
-<<<<<<< HEAD
-                this.combinedDeletionPolicy = new CombinedDeletionPolicy(translogDeletionPolicy,
-=======
-                this.combinedDeletionPolicy = new CombinedDeletionPolicy(openMode, logger, translogDeletionPolicy,
->>>>>>> c2fcf15d
+                this.combinedDeletionPolicy = new CombinedDeletionPolicy(logger, translogDeletionPolicy,
                     translog::getLastSyncedGlobalCheckpoint, startingCommit);
                 writer = createWriter(startingCommit);
                 updateMaxUnsafeAutoIdTimestampFromWriter(writer);
