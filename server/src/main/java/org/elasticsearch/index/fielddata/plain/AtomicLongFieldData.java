--- conflicted
+++ resolved
@@ -48,57 +48,6 @@
     }
 
     @Override
-<<<<<<< HEAD
-    public final ScriptDocValues<?> getLegacyFieldValues() {
-        switch (numericType) {
-            case DATE:
-                final ScriptDocValues.Dates dv = new ScriptDocValues.Dates(getLongValues(), false);
-                return new ScriptDocValues<DateTime>() {
-
-                    @Override
-                    public int size() {
-                        return dv.size();
-                    }
-
-                    @Override
-                    public DateTime get(int index) {
-                        JodaCompatibleZonedDateTime dt = dv.get(index);
-                        return new DateTime(dt.toInstant().toEpochMilli(), DateTimeZone.UTC);
-                    }
-
-                    @Override
-                    public void setNextDocId(int docId) throws IOException {
-                        dv.setNextDocId(docId);
-                    }
-                };
-            case DATE_NANOSECONDS:
-                final ScriptDocValues.Dates realDV = new ScriptDocValues.Dates(getLongValues(), true);
-                return new ScriptDocValues<DateTime>() {
-
-                    @Override
-                    public int size() {
-                        return realDV.size();
-                    }
-
-                    @Override
-                    public DateTime get(int index) {
-                        JodaCompatibleZonedDateTime dt = realDV.get(index);
-                        return new DateTime(dt.toInstant().toEpochMilli(), DateTimeZone.UTC);
-                    }
-
-                    @Override
-                    public void setNextDocId(int docId) throws IOException {
-                        realDV.setNextDocId(docId);
-                    }
-                };
-            default:
-                return getScriptValues();
-        }
-    }
-
-    @Override
-=======
->>>>>>> bda59145
     public final ScriptDocValues<?> getScriptValues() {
         switch (numericType) {
         // for now, dates and nanoseconds are treated the same, which also means, that the precision is only on millisecond level
