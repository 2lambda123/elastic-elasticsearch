--- conflicted
+++ resolved
@@ -75,7 +75,6 @@
 import org.elasticsearch.index.IndexSettings;
 import org.elasticsearch.index.engine.CombinedDeletionPolicy;
 import org.elasticsearch.index.engine.Engine;
-import org.elasticsearch.index.engine.InternalEngine;
 import org.elasticsearch.index.seqno.SequenceNumbers;
 import org.elasticsearch.index.shard.AbstractIndexShardComponent;
 import org.elasticsearch.index.shard.IndexShard;
@@ -155,13 +154,8 @@
         this(shardId, indexSettings, directory, shardLock, OnClose.EMPTY);
     }
 
-<<<<<<< HEAD
-    public Store(ShardId shardId, IndexSettings indexSettings, DirectoryService directoryService, ShardLock shardLock,
-                 OnClose onClose) throws IOException {
-=======
     public Store(ShardId shardId, IndexSettings indexSettings, Directory directory, ShardLock shardLock,
                  OnClose onClose) {
->>>>>>> 0c7f6570
         super(shardId, indexSettings);
         final TimeValue refreshInterval = indexSettings.getValue(INDEX_STORE_STATS_REFRESH_INTERVAL_SETTING);
         logger.debug("store stats are refreshed with refresh_interval [{}]", refreshInterval);
@@ -457,24 +451,6 @@
     }
 
     /**
-<<<<<<< HEAD
-     * Returns <code>true</code> iff the given location contains an index an the index
-     * can be successfully opened. This includes reading the segment infos and possible
-     * corruption markers.
-     */
-    public static boolean canOpenIndex(Logger logger, Path indexLocation, ShardId shardId, NodeEnvironment.ShardLocker shardLocker) throws IOException {
-        try {
-            tryOpenIndex(indexLocation, shardId, shardLocker, logger);
-        } catch (Exception ex) {
-            logger.trace(() -> new ParameterizedMessage("Can't open index for path [{}]", indexLocation), ex);
-            return false;
-        }
-        return true;
-    }
-
-    /**
-=======
->>>>>>> 0c7f6570
      * Tries to open an index for the given location. This includes reading the
      * segment infos and possible corruption markers. If the index can not
      * be opened, an exception is thrown
@@ -725,11 +701,7 @@
 
         private final Logger deletesLogger;
 
-<<<<<<< HEAD
-        StoreDirectory(Directory delegateDirectory, Logger deletesLogger) {
-=======
         StoreDirectory(ByteSizeCachingDirectory delegateDirectory, Logger deletesLogger) {
->>>>>>> 0c7f6570
             super(delegateDirectory);
             this.deletesLogger = deletesLogger;
         }
@@ -896,13 +868,9 @@
                     // Lucene checks the checksum after it tries to lookup the codec etc.
                     // in that case we might get only IAE or similar exceptions while we are really corrupt...
                     // TODO we should check the checksum in lucene if we hit an exception
-<<<<<<< HEAD
-                    logger.warn(() -> new ParameterizedMessage("failed to build store metadata. checking segment info integrity (with commit [{}])", commit == null ? "no" : "yes"), ex);
-=======
                     logger.warn(() ->
                         new ParameterizedMessage("failed to build store metadata. checking segment info integrity " +
                             "(with commit [{}])", commit == null ? "no" : "yes"), ex);
->>>>>>> 0c7f6570
                     Lucene.checkSegmentInfoIntegrity(directory);
                 } catch (CorruptIndexException | IndexFormatTooOldException | IndexFormatTooNewException cex) {
                     cex.addSuppressed(ex);
@@ -989,34 +957,21 @@
          * <ul>
          * <li>all files in this segment have the same checksum</li>
          * <li>all files in this segment have the same length</li>
-<<<<<<< HEAD
-         * <li>the segments {@code .si} files hashes are byte-identical Note: This is a using a perfect hash function, The metadata transfers the {@code .si} file content as it's hash</li>
-=======
          * <li>the segments {@code .si} files hashes are byte-identical Note: This is a using a perfect hash function,
          * The metadata transfers the {@code .si} file content as it's hash</li>
->>>>>>> 0c7f6570
          * </ul>
          * <p>
          * The {@code .si} file contains a lot of diagnostics including a timestamp etc. in the future there might be
          * unique segment identifiers in there hardening this method further.
          * <p>
-<<<<<<< HEAD
-         * The per-commit files handles very similar. A commit is composed of the {@code segments_N} files as well as generational files like
-         * deletes ({@code _x_y.del}) or field-info ({@code _x_y.fnm}) files. On a per-commit level files for a commit are treated
-=======
          * The per-commit files handles very similar. A commit is composed of the {@code segments_N} files as well as generational files
          * like deletes ({@code _x_y.del}) or field-info ({@code _x_y.fnm}) files. On a per-commit level files for a commit are treated
->>>>>>> 0c7f6570
          * as identical iff:
          * <ul>
          * <li>all files belonging to this commit have the same checksum</li>
          * <li>all files belonging to this commit have the same length</li>
-<<<<<<< HEAD
-         * <li>the segments file {@code segments_N} files hashes are byte-identical Note: This is a using a perfect hash function, The metadata transfers the {@code segments_N} file content as it's hash</li>
-=======
          * <li>the segments file {@code segments_N} files hashes are byte-identical Note: This is a using a perfect hash function,
          * The metadata transfers the {@code segments_N} file content as it's hash</li>
->>>>>>> 0c7f6570
          * </ul>
          * <p>
          * NOTE: this diff will not contain the {@code segments.gen} file. This file is omitted on recovery.
@@ -1638,195 +1593,14 @@
         }
     }
 
-<<<<<<< HEAD
-    /**
-     * creates an empty lucene index and a corresponding empty translog. Any existing data will be deleted.
-     */
-    public void createEmpty() throws IOException {
-        metadataLock.writeLock().lock();
-        try (IndexWriter writer = newIndexWriter(IndexWriterConfig.OpenMode.CREATE, directory, null)) {
-            final Map<String, String> map = new HashMap<>();
-            map.put(Engine.HISTORY_UUID_KEY, UUIDs.randomBase64UUID());
-            map.put(SequenceNumbers.LOCAL_CHECKPOINT_KEY, Long.toString(SequenceNumbers.NO_OPS_PERFORMED));
-            map.put(SequenceNumbers.MAX_SEQ_NO, Long.toString(SequenceNumbers.NO_OPS_PERFORMED));
-            map.put(InternalEngine.MAX_UNSAFE_AUTO_ID_TIMESTAMP_COMMIT_ID, "-1");
-            updateCommitData(writer, map);
-        } finally {
-            metadataLock.writeLock().unlock();
-        }
-    }
-
-
-    /**
-     * Marks an existing lucene index with a new history uuid.
-     * This is used to make sure no existing shard will recovery from this index using ops based recovery.
-     */
-    public void bootstrapNewHistory() throws IOException {
-        metadataLock.writeLock().lock();
-        try (IndexWriter writer = newIndexWriter(IndexWriterConfig.OpenMode.APPEND, directory, null)) {
-            final Map<String, String> userData = getUserData(writer);
-            final SequenceNumbers.CommitInfo seqno = SequenceNumbers.loadSeqNoInfoFromLuceneCommit(userData.entrySet());
-            final Map<String, String> map = new HashMap<>();
-            map.put(Engine.HISTORY_UUID_KEY, UUIDs.randomBase64UUID());
-            map.put(SequenceNumbers.MAX_SEQ_NO, Long.toString(seqno.maxSeqNo));
-            map.put(SequenceNumbers.LOCAL_CHECKPOINT_KEY, Long.toString(seqno.maxSeqNo));
-            updateCommitData(writer, map);
-        } finally {
-            metadataLock.writeLock().unlock();
-        }
-    }
-
-    /**
-     * Force bakes the given translog generation as recovery information in the lucene index. This is
-     * used when recovering from a snapshot or peer file based recovery where a new empty translog is
-     * created and the existing lucene index needs should be changed to use it.
-     */
-    public void associateIndexWithNewTranslog(final String translogUUID) throws IOException {
-        metadataLock.writeLock().lock();
-        try (IndexWriter writer = newIndexWriter(IndexWriterConfig.OpenMode.APPEND, directory, null)) {
-            if (translogUUID.equals(getUserData(writer).get(Translog.TRANSLOG_UUID_KEY))) {
-                throw new IllegalArgumentException("a new translog uuid can't be equal to existing one. got [" + translogUUID + "]");
-            }
-            final Map<String, String> map = new HashMap<>();
-            map.put(Translog.TRANSLOG_GENERATION_KEY, "1");
-            map.put(Translog.TRANSLOG_UUID_KEY, translogUUID);
-            updateCommitData(writer, map);
-        } finally {
-            metadataLock.writeLock().unlock();
-        }
-    }
-
-    /**
-     * A 5.x index does not have either historyUUDID or sequence number markers as these markers are introduced in 6.0+.
-     * This method should be called only in local store recovery or file-based recovery to ensure an index has proper
-     * historyUUID and sequence number markers before opening an engine.
-     *
-     * @return <code>true</code> if a new commit is flushed, otherwise return false
-     */
-    public boolean ensureIndexHas6xCommitTags() throws IOException {
-        metadataLock.writeLock().lock();
-        try (IndexWriter writer = newIndexWriter(IndexWriterConfig.OpenMode.APPEND, directory, null)) {
-            final Map<String, String> userData = getUserData(writer);
-            final Map<String, String> maps = new HashMap<>();
-            if (userData.containsKey(Engine.HISTORY_UUID_KEY) == false) {
-                maps.put(Engine.HISTORY_UUID_KEY, UUIDs.randomBase64UUID());
-            }
-            if (userData.containsKey(SequenceNumbers.MAX_SEQ_NO) == false) {
-                assert userData.containsKey(SequenceNumbers.LOCAL_CHECKPOINT_KEY) == false :
-                    "Inconsistent sequence number markers in commit [" + userData + "]";
-                maps.put(SequenceNumbers.MAX_SEQ_NO, Long.toString(SequenceNumbers.NO_OPS_PERFORMED));
-                maps.put(SequenceNumbers.LOCAL_CHECKPOINT_KEY, Long.toString(SequenceNumbers.NO_OPS_PERFORMED));
-            }
-            if (userData.containsKey(InternalEngine.MAX_UNSAFE_AUTO_ID_TIMESTAMP_COMMIT_ID) == false) {
-                maps.put(InternalEngine.MAX_UNSAFE_AUTO_ID_TIMESTAMP_COMMIT_ID, "-1");
-            }
-            if (maps.isEmpty() == false) {
-                updateCommitData(writer, maps);
-                return true;
-            }
-        } finally {
-            metadataLock.writeLock().unlock();
-        }
-        return false;
-    }
-
-    /**
-     * Keeping existing unsafe commits when opening an engine can be problematic because these commits are not safe
-     * at the recovering time but they can suddenly become safe in the future.
-     * The following issues can happen if unsafe commits are kept oninit.
-     * <p>
-     * 1. Replica can use unsafe commit in peer-recovery. This happens when a replica with a safe commit c1(max_seqno=1)
-     * and an unsafe commit c2(max_seqno=2) recovers from a primary with c1(max_seqno=1). If a new document(seqno=2)
-     * is added without flushing, the global checkpoint is advanced to 2; and the replica recovers again, it will use
-     * the unsafe commit c2(max_seqno=2 at most gcp=2) as the starting commit for sequenced-based recovery even the
-     * commit c2 contains a stale operation and the document(with seqno=2) will not be replicated to the replica.
-     * <p>
-     * 2. Min translog gen for recovery can go backwards in peer-recovery. This happens when are replica with a safe commit
-     * c1(local_checkpoint=1, recovery_translog_gen=1) and an unsafe commit c2(local_checkpoint=2, recovery_translog_gen=2).
-     * The replica recovers from a primary, and keeps c2 as the last commit, then sets last_translog_gen to 2. Flushing a new
-     * commit on the replica will cause exception as the new last commit c3 will have recovery_translog_gen=1. The recovery
-     * translog generation of a commit is calculated based on the current local checkpoint. The local checkpoint of c3 is 1
-     * while the local checkpoint of c2 is 2.
-     * <p>
-     * 3. Commit without translog can be used in recovery. An old index, which was created before multiple-commits is introduced
-     * (v6.2), may not have a safe commit. If that index has a snapshotted commit without translog and an unsafe commit,
-     * the policy can consider the snapshotted commit as a safe commit for recovery even the commit does not have translog.
-     */
-    public void trimUnsafeCommits(final long lastSyncedGlobalCheckpoint, final long minRetainedTranslogGen,
-                                  final org.elasticsearch.Version indexVersionCreated) throws IOException {
-        metadataLock.writeLock().lock();
-        try {
-            final List<IndexCommit> existingCommits = DirectoryReader.listCommits(directory);
-            if (existingCommits.isEmpty()) {
-                throw new IllegalArgumentException("No index found to trim");
-            }
-            final String translogUUID = existingCommits.get(existingCommits.size() - 1).getUserData().get(Translog.TRANSLOG_UUID_KEY);
-            final IndexCommit startingIndexCommit;
-            // We may not have a safe commit if an index was create before v6.2; and if there is a snapshotted commit whose translog
-            // are not retained but max_seqno is at most the global checkpoint, we may mistakenly select it as a starting commit.
-            // To avoid this issue, we only select index commits whose translog are fully retained.
-            if (indexVersionCreated.before(org.elasticsearch.Version.V_6_2_0)) {
-                if (minRetainedTranslogGen == -1L) {
-                    // An old checkpoint does not have min_translog_gen, then we can not determine whether a commit point has all
-                    // its required translog or not. In this case, we should start with the last commit until we have a new checkpoint.
-                    startingIndexCommit = existingCommits.get(existingCommits.size() - 1);
-                } else {
-                    final List<IndexCommit> recoverableCommits = new ArrayList<>();
-                    for (IndexCommit commit : existingCommits) {
-                        if (minRetainedTranslogGen <= Long.parseLong(commit.getUserData().get(Translog.TRANSLOG_GENERATION_KEY))) {
-                            recoverableCommits.add(commit);
-                        }
-                    }
-                    assert recoverableCommits.isEmpty() == false : "No commit point with translog found; " +
-                        "commits [" + existingCommits + "], minRetainedTranslogGen [" + minRetainedTranslogGen + "]";
-                    startingIndexCommit = CombinedDeletionPolicy.findSafeCommitPoint(recoverableCommits, lastSyncedGlobalCheckpoint);
-                }
-            } else {
-                // TODO: Asserts the starting commit is a safe commit once peer-recovery sets global checkpoint.
-                startingIndexCommit = CombinedDeletionPolicy.findSafeCommitPoint(existingCommits, lastSyncedGlobalCheckpoint);
-            }
-
-            if (translogUUID.equals(startingIndexCommit.getUserData().get(Translog.TRANSLOG_UUID_KEY)) == false) {
-                throw new IllegalStateException("starting commit translog uuid ["
-                    + startingIndexCommit.getUserData().get(Translog.TRANSLOG_UUID_KEY) + "] is not equal to last commit's translog uuid ["
-                    + translogUUID + "]");
-            }
-            if (startingIndexCommit.equals(existingCommits.get(existingCommits.size() - 1)) == false) {
-                try (IndexWriter writer = newIndexWriter(IndexWriterConfig.OpenMode.APPEND, directory, startingIndexCommit)) {
-                    // this achieves two things:
-                    // - by committing a new commit based on the starting commit, it make sure the starting commit will be opened
-                    // - deletes any other commit (by lucene standard deletion policy)
-                    //
-                    // note that we can't just use IndexCommit.delete() as we really want to make sure that those files won't be used
-                    // even if a virus scanner causes the files not to be used.
-
-                    // The new commit will use segment files from the starting commit but userData from the last commit by default.
-                    // Thus, we need to manually set the userData from the starting commit to the new commit.
-                    writer.setLiveCommitData(startingIndexCommit.getUserData().entrySet());
-                    writer.commit();
-                }
-            }
-        } finally {
-            metadataLock.writeLock().unlock();
-        }
-    }
-
-
-    private void updateCommitData(IndexWriter writer, Map<String, String> keysToUpdate) throws IOException {
-=======
     private static void updateCommitData(IndexWriter writer, Map<String, String> keysToUpdate) throws IOException {
->>>>>>> 0c7f6570
         final Map<String, String> userData = getUserData(writer);
         userData.putAll(keysToUpdate);
         writer.setLiveCommitData(userData.entrySet());
         writer.commit();
     }
 
-<<<<<<< HEAD
-    private Map<String, String> getUserData(IndexWriter writer) {
-=======
     private static Map<String, String> getUserData(IndexWriter writer) {
->>>>>>> 0c7f6570
         final Map<String, String> userData = new HashMap<>();
         writer.getLiveCommitData().forEach(e -> userData.put(e.getKey(), e.getValue()));
         return userData;
@@ -1836,10 +1610,7 @@
         throws IOException {
         assert openMode == IndexWriterConfig.OpenMode.APPEND || commit == null : "can't specify create flag with a commit";
         IndexWriterConfig iwc = new IndexWriterConfig(null)
-<<<<<<< HEAD
-=======
             .setSoftDeletesField(Lucene.SOFT_DELETES_FIELD)
->>>>>>> 0c7f6570
             .setCommitOnClose(false)
             .setIndexCommit(commit)
             // we don't want merges to happen here - we call maybe merge on the engine
