--- conflicted
+++ resolved
@@ -10,7 +10,6 @@
 import org.elasticsearch.action.ActionListener;
 import org.elasticsearch.action.ResolvedIndices;
 import org.elasticsearch.client.internal.Client;
-import org.elasticsearch.cluster.metadata.IndexMetadata;
 import org.elasticsearch.common.collect.Iterators;
 import org.elasticsearch.common.io.stream.NamedWriteableRegistry;
 import org.elasticsearch.common.regex.Regex;
@@ -39,7 +38,6 @@
 import java.util.function.BooleanSupplier;
 import java.util.function.LongSupplier;
 import java.util.function.Predicate;
-import java.util.function.Supplier;
 import java.util.stream.Collectors;
 
 /**
@@ -63,11 +61,7 @@
     protected boolean allowUnmappedFields;
     protected boolean mapUnmappedFieldAsString;
     protected Predicate<String> allowedFields;
-<<<<<<< HEAD
-    private final Supplier<Map<String, IndexMetadata>> indexMetadataMapSupplier;
-=======
     private final ResolvedIndices resolvedIndices;
->>>>>>> fe1fca00
 
     public QueryRewriteContext(
         final XContentParserConfiguration parserConfiguration,
@@ -83,11 +77,7 @@
         final ValuesSourceRegistry valuesSourceRegistry,
         final BooleanSupplier allowExpensiveQueries,
         final ScriptCompiler scriptService,
-<<<<<<< HEAD
-        final Supplier<Map<String, IndexMetadata>> indexMetadataMapSupplier
-=======
         final ResolvedIndices resolvedIndices
->>>>>>> fe1fca00
     ) {
 
         this.parserConfiguration = parserConfiguration;
@@ -104,11 +94,7 @@
         this.valuesSourceRegistry = valuesSourceRegistry;
         this.allowExpensiveQueries = allowExpensiveQueries;
         this.scriptService = scriptService;
-<<<<<<< HEAD
-        this.indexMetadataMapSupplier = indexMetadataMapSupplier;
-=======
         this.resolvedIndices = resolvedIndices;
->>>>>>> fe1fca00
     }
 
     public QueryRewriteContext(final XContentParserConfiguration parserConfiguration, final Client client, final LongSupplier nowInMillis) {
@@ -134,11 +120,7 @@
         final XContentParserConfiguration parserConfiguration,
         final Client client,
         final LongSupplier nowInMillis,
-<<<<<<< HEAD
-        final Supplier<Map<String, IndexMetadata>> indexMetadataMapSupplier
-=======
         final ResolvedIndices resolvedIndices
->>>>>>> fe1fca00
     ) {
         this(
             parserConfiguration,
@@ -154,11 +136,7 @@
             null,
             null,
             null,
-<<<<<<< HEAD
-            indexMetadataMapSupplier
-=======
             resolvedIndices
->>>>>>> fe1fca00
         );
     }
 
@@ -409,13 +387,7 @@
         return () -> Iterators.concat(allEntrySet.iterator(), runtimeEntrySet.iterator());
     }
 
-<<<<<<< HEAD
-    public Map<String, IndexMetadata> getIndexMetadataMap() {
-        Map<String, IndexMetadata> indexMetadataMap = indexMetadataMapSupplier != null ? indexMetadataMapSupplier.get() : null;
-        return indexMetadataMap != null ? indexMetadataMap : Collections.emptyMap();
-=======
     public ResolvedIndices getResolvedIndices() {
         return resolvedIndices;
->>>>>>> fe1fca00
     }
 }