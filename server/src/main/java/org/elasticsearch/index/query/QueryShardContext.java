/*
 * Licensed to Elasticsearch under one or more contributor
 * license agreements. See the NOTICE file distributed with
 * this work for additional information regarding copyright
 * ownership. Elasticsearch licenses this file to you under
 * the Apache License, Version 2.0 (the "License"); you may
 * not use this file except in compliance with the License.
 * You may obtain a copy of the License at
 *
 *    http://www.apache.org/licenses/LICENSE-2.0
 *
 * Unless required by applicable law or agreed to in writing,
 * software distributed under the License is distributed on an
 * "AS IS" BASIS, WITHOUT WARRANTIES OR CONDITIONS OF ANY
 * KIND, either express or implied.  See the License for the
 * specific language governing permissions and limitations
 * under the License.
 */

package org.elasticsearch.index.query;

import org.apache.logging.log4j.LogManager;
import org.apache.lucene.analysis.Analyzer;
import org.apache.lucene.index.IndexReader;
import org.apache.lucene.search.IndexSearcher;
import org.apache.lucene.search.Query;
import org.apache.lucene.search.join.BitSetProducer;
import org.apache.lucene.search.similarities.Similarity;
import org.apache.lucene.util.SetOnce;
import org.elasticsearch.Version;
import org.elasticsearch.action.ActionListener;
import org.elasticsearch.client.Client;
import org.elasticsearch.common.CheckedFunction;
import org.elasticsearch.common.ParsingException;
import org.elasticsearch.common.io.stream.NamedWriteableRegistry;
import org.elasticsearch.common.logging.DeprecationLogger;
import org.elasticsearch.common.lucene.search.Queries;
import org.elasticsearch.common.util.BigArrays;
import org.elasticsearch.common.xcontent.NamedXContentRegistry;
import org.elasticsearch.common.xcontent.XContentParser;
import org.elasticsearch.index.Index;
import org.elasticsearch.index.IndexSettings;
import org.elasticsearch.index.analysis.IndexAnalyzers;
import org.elasticsearch.index.cache.bitset.BitsetFilterCache;
import org.elasticsearch.index.fielddata.IndexFieldData;
import org.elasticsearch.index.mapper.ContentPath;
import org.elasticsearch.index.mapper.DocumentMapper;
import org.elasticsearch.index.mapper.MappedFieldType;
import org.elasticsearch.index.mapper.Mapper;
import org.elasticsearch.index.mapper.MapperService;
import org.elasticsearch.index.mapper.ObjectMapper;
import org.elasticsearch.index.mapper.TextFieldMapper;
import org.elasticsearch.index.mapper.TypeFieldMapper;
import org.elasticsearch.index.query.support.NestedScope;
import org.elasticsearch.index.similarity.SimilarityService;
import org.elasticsearch.script.ScriptService;
import org.elasticsearch.search.lookup.SearchLookup;
import org.elasticsearch.transport.RemoteClusterAware;

import java.io.IOException;
import java.util.HashMap;
import java.util.List;
import java.util.Map;
import java.util.Set;
import java.util.function.BiConsumer;
import java.util.function.BiFunction;
import java.util.function.LongSupplier;

/**
 * Context object used to create lucene queries on the shard level.
 */
public class QueryShardContext extends QueryRewriteContext {
    private static final DeprecationLogger deprecationLogger = new DeprecationLogger(
        LogManager.getLogger(QueryShardContext.class));
    public static final String TYPES_DEPRECATION_MESSAGE = "[types removal] Using the _type field " +
        "in queries and aggregations is deprecated, prefer to use a field instead.";

    private final ScriptService scriptService;
    private final IndexSettings indexSettings;
    private final BigArrays bigArrays;
    private final MapperService mapperService;
    private final SimilarityService similarityService;
    private final BigArrays bigArrays;
    private final BitsetFilterCache bitsetFilterCache;
    private final BiFunction<MappedFieldType, String, IndexFieldData<?>> indexFieldDataService;
    private final int shardId;
    private final IndexSearcher searcher;
    private boolean cacheable = true;
    private final SetOnce<Boolean> frozen = new SetOnce<>();
    private final Index fullyQualifiedIndex;

    private final Map<String, Query> namedQueries = new HashMap<>();
    private boolean allowUnmappedFields;
    private boolean mapUnmappedFieldAsString;
    private NestedScope nestedScope;

    public QueryShardContext(int shardId,
                                IndexSettings indexSettings,
                                BigArrays bigArrays,
                                BitsetFilterCache bitsetFilterCache,
                                BiFunction<MappedFieldType, String, IndexFieldData<?>> indexFieldDataLookup,
                                MapperService mapperService,
                                SimilarityService similarityService,
                                ScriptService scriptService,
                                NamedXContentRegistry xContentRegistry,
                                NamedWriteableRegistry namedWriteableRegistry,
                                Client client,
                                IndexSearcher searcher,
                                LongSupplier nowInMillis,
                                String clusterAlias) {
        this(shardId, indexSettings, bigArrays, bitsetFilterCache, indexFieldDataLookup, mapperService, similarityService,
            scriptService, xContentRegistry, namedWriteableRegistry, client, searcher, nowInMillis,
            new Index(RemoteClusterAware.buildRemoteIndexName(clusterAlias, indexSettings.getIndex().getName()),
                indexSettings.getIndex().getUUID()));
    }

    public QueryShardContext(QueryShardContext source) {
        this(source.shardId, source.indexSettings, source.bigArrays, source.bitsetFilterCache, source.indexFieldDataService,
<<<<<<< HEAD
                source.mapperService, source.similarityService, source.scriptService, source.getXContentRegistry(),
                source.getWriteableRegistry(), source.client, source.searcher, source.nowInMillis, source.fullyQualifiedIndex);
=======
            source.mapperService, source.similarityService, source.scriptService, source.getXContentRegistry(),
            source.getWriteableRegistry(), source.client, source.searcher, source.nowInMillis, source.fullyQualifiedIndex);
>>>>>>> c8cba51a
    }

    private QueryShardContext(int shardId,
                                IndexSettings indexSettings,
                                BigArrays bigArrays,
                                BitsetFilterCache bitsetFilterCache,
                                BiFunction<MappedFieldType, String, IndexFieldData<?>> indexFieldDataLookup,
                                MapperService mapperService,
                                SimilarityService similarityService,
                                ScriptService scriptService,
                                NamedXContentRegistry xContentRegistry,
                                NamedWriteableRegistry namedWriteableRegistry,
                                Client client,
                                IndexSearcher searcher,
                                LongSupplier nowInMillis,
                                Index fullyQualifiedIndex) {
        super(xContentRegistry, namedWriteableRegistry, client, nowInMillis);
        this.shardId = shardId;
        this.similarityService = similarityService;
        this.mapperService = mapperService;
        this.bigArrays = bigArrays;
        this.bitsetFilterCache = bitsetFilterCache;
        this.indexFieldDataService = indexFieldDataLookup;
        this.allowUnmappedFields = indexSettings.isDefaultAllowUnmappedFields();
        this.nestedScope = new NestedScope();
        this.scriptService = scriptService;
        this.indexSettings = indexSettings;
<<<<<<< HEAD
=======
        this.bigArrays = bigArrays;
>>>>>>> c8cba51a
        this.searcher = searcher;
        this.fullyQualifiedIndex = fullyQualifiedIndex;
    }

    private void reset() {
        allowUnmappedFields = indexSettings.isDefaultAllowUnmappedFields();
        this.lookup = null;
        this.namedQueries.clear();
        this.nestedScope = new NestedScope();
    }

    public IndexAnalyzers getIndexAnalyzers() {
        return mapperService.getIndexAnalyzers();
    }

    public Similarity getSearchSimilarity() {
        return similarityService != null ? similarityService.similarity(mapperService) : null;
    }

    public List<String> defaultFields() {
        return indexSettings.getDefaultFields();
    }

    public boolean queryStringLenient() {
        return indexSettings.isQueryStringLenient();
    }

    public boolean queryStringAnalyzeWildcard() {
        return indexSettings.isQueryStringAnalyzeWildcard();
    }

    public boolean queryStringAllowLeadingWildcard() {
        return indexSettings.isQueryStringAllowLeadingWildcard();
    }

    public BigArrays bigArrays() {
        return bigArrays;
    }

<<<<<<< HEAD
    public BitSetProducer bitsetFilter(Query filter) {
        return bitsetFilterCache.getBitSetProducer(filter);
    }

=======
>>>>>>> c8cba51a
    public <IFD extends IndexFieldData<?>> IFD getForField(MappedFieldType fieldType) {
        return (IFD) indexFieldDataService.apply(fieldType, fullyQualifiedIndex.getName());
    }

    public void addNamedQuery(String name, Query query) {
        if (query != null) {
            namedQueries.put(name, query);
        }
    }

    public Map<String, Query> copyNamedQueries() {
        // This might be a good use case for CopyOnWriteHashMap
        return Map.copyOf(namedQueries);
    }

    /**
     * Returns all the fields that match a given pattern. If prefixed with a
     * type then the fields will be returned with a type prefix.
     */
    public Set<String> simpleMatchToIndexNames(String pattern) {
        return mapperService.simpleMatchToFullName(pattern);
    }

    public MappedFieldType fieldMapper(String name) {
        if (name.equals(TypeFieldMapper.NAME)) {
            deprecationLogger.deprecatedAndMaybeLog("query_with_types", TYPES_DEPRECATION_MESSAGE);
        }
        return failIfFieldMappingNotFound(name, mapperService.fullName(name));
    }

    public ObjectMapper getObjectMapper(String name) {
        return mapperService.getObjectMapper(name);
    }

    /**
     * Returns s {@link DocumentMapper} instance for the given type.
     * Delegates to {@link MapperService#documentMapper(String)}
     */
    public DocumentMapper documentMapper(String type) {
        return mapperService.documentMapper(type);
    }

    /**
     * Gets the search analyzer for the given field, or the default if there is none present for the field
     * TODO: remove this by moving defaults into mappers themselves
     */
    public Analyzer getSearchAnalyzer(MappedFieldType fieldType) {
        if (fieldType.searchAnalyzer() != null) {
            return fieldType.searchAnalyzer();
        }
        return getMapperService().searchAnalyzer();
    }

    /**
     * Gets the search quote analyzer for the given field, or the default if there is none present for the field
     * TODO: remove this by moving defaults into mappers themselves
     */
    public Analyzer getSearchQuoteAnalyzer(MappedFieldType fieldType) {
        if (fieldType.searchQuoteAnalyzer() != null) {
            return fieldType.searchQuoteAnalyzer();
        }
        return getMapperService().searchQuoteAnalyzer();
    }

    public void setAllowUnmappedFields(boolean allowUnmappedFields) {
        this.allowUnmappedFields = allowUnmappedFields;
    }

    public void setMapUnmappedFieldAsString(boolean mapUnmappedFieldAsString) {
        this.mapUnmappedFieldAsString = mapUnmappedFieldAsString;
    }

    MappedFieldType failIfFieldMappingNotFound(String name, MappedFieldType fieldMapping) {
        if (fieldMapping != null || allowUnmappedFields) {
            return fieldMapping;
        } else if (mapUnmappedFieldAsString) {
            TextFieldMapper.Builder builder = new TextFieldMapper.Builder(name);
            return builder.build(new Mapper.BuilderContext(indexSettings.getSettings(), new ContentPath(1))).fieldType();
        } else {
            throw new QueryShardException(this, "No field mapping can be found for the field with name [{}]", name);
        }
    }

    private SearchLookup lookup = null;

    public SearchLookup lookup() {
        if (lookup == null) {
            lookup = new SearchLookup(getMapperService(),
                    mappedFieldType -> indexFieldDataService.apply(mappedFieldType, fullyQualifiedIndex.getName()));
        }
        return lookup;
    }

    public NestedScope nestedScope() {
        return nestedScope;
    }

    public Version indexVersionCreated() {
        return indexSettings.getIndexVersionCreated();
    }

    public ParsedQuery toQuery(QueryBuilder queryBuilder) {
        return toQuery(queryBuilder, q -> {
            Query query = q.toQuery(this);
            if (query == null) {
                query = Queries.newMatchNoDocsQuery("No query left after rewrite.");
            }
            return query;
        });
    }

    private ParsedQuery toQuery(QueryBuilder queryBuilder, CheckedFunction<QueryBuilder, Query, IOException> filterOrQuery) {
        reset();
        try {
            QueryBuilder rewriteQuery = Rewriteable.rewrite(queryBuilder, this, true);
            return new ParsedQuery(filterOrQuery.apply(rewriteQuery), copyNamedQueries());
        } catch(QueryShardException | ParsingException e ) {
            throw e;
        } catch(Exception e) {
            throw new QueryShardException(this, "failed to create query: {}", e, queryBuilder);
        } finally {
            reset();
        }
    }

    public Index index() {
        return indexSettings.getIndex();
    }

    /** Return the script service to allow compiling scripts. */
    public final ScriptService getScriptService() {
        failIfFrozen();
        return scriptService;
    }

    /**
     * if this method is called the query context will throw exception if methods are accessed
     * that could yield different results across executions like {@link #getClient()}
     */
    public final void freezeContext() {
        this.frozen.set(Boolean.TRUE);
    }

    /**
     * This method fails if {@link #freezeContext()} is called before on this
     * context. This is used to <i>seal</i>.
     *
     * This methods and all methods that call it should be final to ensure that
     * setting the request as not cacheable and the freezing behaviour of this
     * class cannot be bypassed. This is important so we can trust when this
     * class says a request can be cached.
     */
    protected final void failIfFrozen() {
        this.cacheable = false;
        if (frozen.get() == Boolean.TRUE) {
            throw new IllegalArgumentException("features that prevent cachability are disabled on this context");
        } else {
            assert frozen.get() == null : frozen.get();
        }
    }

    @Override
    public void registerAsyncAction(BiConsumer<Client, ActionListener<?>> asyncAction) {
        failIfFrozen();
        super.registerAsyncAction(asyncAction);
    }

    @Override
    public void executeAsyncActions(ActionListener listener) {
        failIfFrozen();
        super.executeAsyncActions(listener);
    }

    /**
     * Returns <code>true</code> iff the result of the processed search request is cacheable. Otherwise <code>false</code>
     */
    public final boolean isCacheable() {
        return cacheable;
    }

    /**
     * Returns the shard ID this context was created for.
     */
    public int getShardId() {
        return shardId;
    }

    @Override
    public final long nowInMillis() {
        failIfFrozen();
        return super.nowInMillis();
    }

    public Client getClient() {
        failIfFrozen(); // we somebody uses a terms filter with lookup for instance can't be cached...
        return client;
    }

    public QueryBuilder parseInnerQueryBuilder(XContentParser parser) throws IOException {
        return AbstractQueryBuilder.parseInnerQueryBuilder(parser);
    }

    @Override
    public final QueryShardContext convertToShardContext() {
        return this;
    }

    /**
     * Returns the index settings for this context. This might return null if the
     * context has not index scope.
     */
    public IndexSettings getIndexSettings() {
        return indexSettings;
    }

    /**
     * Return the MapperService.
     */
    public MapperService getMapperService() {
        return mapperService;
    }

    /** Return the current {@link IndexReader}, or {@code null} if no index reader is available,
     *  for instance if this rewrite context is used to index queries (percolation). */
    public IndexReader getIndexReader() {
<<<<<<< HEAD
        return searcher == null ? null : searcher.getIndexReader();
    }

    /** Return the current {@link IndexSearcher}, or {@code null} if no index searcher is available,
     *  for instance if this rewrite context is used to index queries (percolation). */
    public IndexSearcher getIndexSearcher() {
=======
        return searcher != null ? searcher.getIndexReader() : null;
    }

    /** Return the current {@link IndexSearcher}, or {@code null} if no index reader is available,
     *  for instance if this rewrite context is used to index queries (percolation). */
    public IndexSearcher searcher() {
>>>>>>> c8cba51a
        return searcher;
    }

    /**
     * Returns the fully qualified index including a remote cluster alias if applicable, and the index uuid
     */
    public Index getFullyQualifiedIndex() {
        return fullyQualifiedIndex;
    }

    /**
     * Return the {@link BigArrays} instance for this node.
     */
    public BigArrays bigArrays() {
        return bigArrays;
    }
}<|MERGE_RESOLUTION|>--- conflicted
+++ resolved
@@ -80,7 +80,6 @@
     private final BigArrays bigArrays;
     private final MapperService mapperService;
     private final SimilarityService similarityService;
-    private final BigArrays bigArrays;
     private final BitsetFilterCache bitsetFilterCache;
     private final BiFunction<MappedFieldType, String, IndexFieldData<?>> indexFieldDataService;
     private final int shardId;
@@ -116,13 +115,8 @@
 
     public QueryShardContext(QueryShardContext source) {
         this(source.shardId, source.indexSettings, source.bigArrays, source.bitsetFilterCache, source.indexFieldDataService,
-<<<<<<< HEAD
                 source.mapperService, source.similarityService, source.scriptService, source.getXContentRegistry(),
                 source.getWriteableRegistry(), source.client, source.searcher, source.nowInMillis, source.fullyQualifiedIndex);
-=======
-            source.mapperService, source.similarityService, source.scriptService, source.getXContentRegistry(),
-            source.getWriteableRegistry(), source.client, source.searcher, source.nowInMillis, source.fullyQualifiedIndex);
->>>>>>> c8cba51a
     }
 
     private QueryShardContext(int shardId,
@@ -150,10 +144,6 @@
         this.nestedScope = new NestedScope();
         this.scriptService = scriptService;
         this.indexSettings = indexSettings;
-<<<<<<< HEAD
-=======
-        this.bigArrays = bigArrays;
->>>>>>> c8cba51a
         this.searcher = searcher;
         this.fullyQualifiedIndex = fullyQualifiedIndex;
     }
@@ -189,17 +179,10 @@
         return indexSettings.isQueryStringAllowLeadingWildcard();
     }
 
-    public BigArrays bigArrays() {
-        return bigArrays;
-    }
-
-<<<<<<< HEAD
     public BitSetProducer bitsetFilter(Query filter) {
         return bitsetFilterCache.getBitSetProducer(filter);
     }
 
-=======
->>>>>>> c8cba51a
     public <IFD extends IndexFieldData<?>> IFD getForField(MappedFieldType fieldType) {
         return (IFD) indexFieldDataService.apply(fieldType, fullyQualifiedIndex.getName());
     }
@@ -425,21 +408,12 @@
     /** Return the current {@link IndexReader}, or {@code null} if no index reader is available,
      *  for instance if this rewrite context is used to index queries (percolation). */
     public IndexReader getIndexReader() {
-<<<<<<< HEAD
         return searcher == null ? null : searcher.getIndexReader();
-    }
-
-    /** Return the current {@link IndexSearcher}, or {@code null} if no index searcher is available,
-     *  for instance if this rewrite context is used to index queries (percolation). */
-    public IndexSearcher getIndexSearcher() {
-=======
-        return searcher != null ? searcher.getIndexReader() : null;
     }
 
     /** Return the current {@link IndexSearcher}, or {@code null} if no index reader is available,
      *  for instance if this rewrite context is used to index queries (percolation). */
     public IndexSearcher searcher() {
->>>>>>> c8cba51a
         return searcher;
     }
 
