--- conflicted
+++ resolved
@@ -146,12 +146,6 @@
             if (useField != null) {
                 fieldType = context.getFieldType(useField);
                 assert fieldType != null;
-<<<<<<< HEAD
-                source = Intervals.fixField(useField, fieldType.intervals(query, maxGaps, ordered, analyzer, false, context));
-            }
-            else {
-                source = fieldType.intervals(query, maxGaps, ordered, analyzer, false, context);
-=======
             }
             if (analyzer == null) {
                 analyzer = fieldType.getTextSearchInfo().getSearchAnalyzer();
@@ -159,7 +153,6 @@
             IntervalsSource source = intervals(fieldType, query, maxGaps, ordered, analyzer, context);
             if (useField != null) {
                 source = Intervals.fixField(useField, source);
->>>>>>> 25750a36
             }
             if (filter != null) {
                 source = filter.filter(source, context, fieldType);
@@ -538,12 +531,6 @@
             if (useField != null) {
                 fieldType = context.getFieldType(useField);
                 assert fieldType != null;
-<<<<<<< HEAD
-                source = Intervals.fixField(useField, fieldType.intervals(prefix, 0, false, analyzer, true, context));
-            }
-            else {
-                source = fieldType.intervals(prefix, 0, false, analyzer, true, context);
-=======
             }
             if (analyzer == null) {
                 analyzer = fieldType.getTextSearchInfo().getSearchAnalyzer();
@@ -552,7 +539,6 @@
             IntervalsSource source = fieldType.prefixIntervals(prefixTerm, context);
             if (useField != null) {
                 source = Intervals.fixField(useField, source);
->>>>>>> 25750a36
             }
             return source;
         }
