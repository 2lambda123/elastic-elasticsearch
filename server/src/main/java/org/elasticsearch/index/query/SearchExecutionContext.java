--- conflicted
+++ resolved
@@ -486,15 +486,11 @@
             }
             this.lookup = new SearchLookup(
                 this::getFieldType,
-<<<<<<< HEAD
-                (fieldType, searchLookup) -> indexFieldDataService.apply(fieldType, fullyQualifiedIndex.getName(), searchLookup),
-                sourceLookup
-=======
                 (fieldType, searchLookup) -> indexFieldDataService.apply(
                     fieldType,
                     new FieldDataContext(fullyQualifiedIndex.getName(), searchLookup)
-                )
->>>>>>> 7e8df27c
+                ),
+                sourceLookup
             );
         }
         return this.lookup;
