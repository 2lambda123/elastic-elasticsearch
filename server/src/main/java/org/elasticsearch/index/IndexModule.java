--- conflicted
+++ resolved
@@ -431,11 +431,8 @@
                 new SimilarityService(indexSettings, scriptService, similarities), shardStoreDeleter, indexAnalyzers,
                 engineFactory, circuitBreakerService, bigArrays, threadPool, scriptService, clusterService, client, queryCache,
                 directoryFactory, eventListener, readerWrapperFactory, mapperRegistry, indicesFieldDataCache, searchOperationListeners,
-<<<<<<< HEAD
-                indexOperationListeners, namedWriteableRegistry, idFieldDataEnabled, allowExpensiveQueries,  valuesSourceRegistry);
-=======
-                indexOperationListeners, namedWriteableRegistry, idFieldDataEnabled, allowExpensiveQueries, expressionResolver);
->>>>>>> cc00fd7e
+                indexOperationListeners, namedWriteableRegistry, idFieldDataEnabled, allowExpensiveQueries, expressionResolver,
+                valuesSourceRegistry);
             success = true;
             return indexService;
         } finally {
