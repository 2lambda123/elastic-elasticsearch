/*
 * Copyright Elasticsearch B.V. and/or licensed to Elasticsearch B.V. under one
 * or more contributor license agreements. Licensed under the Elastic License
 * 2.0 and the Server Side Public License, v 1; you may not use this file except
 * in compliance with, at your election, the Elastic License 2.0 or the Server
 * Side Public License, v 1.
 */

package org.elasticsearch.index;

import org.apache.lucene.util.Version;
import org.elasticsearch.core.Assertions;
import org.elasticsearch.core.UpdateForV9;

import java.lang.reflect.Field;
import java.util.Collection;
import java.util.Collections;
import java.util.HashMap;
import java.util.Map;
import java.util.NavigableMap;
import java.util.Set;
import java.util.TreeMap;
import java.util.TreeSet;

@SuppressWarnings("deprecation")
public class IndexVersions {

    /*
     * NOTE: IntelliJ lies!
     * This map is used during class construction, referenced by the registerIndexVersion method.
     * When all the index version constants have been registered, the map is cleared & never touched again.
     */
    @SuppressWarnings("UnusedAssignment")
    static TreeSet<Integer> IDS = new TreeSet<>();

    private static IndexVersion def(int id, Version luceneVersion) {
        if (IDS == null) throw new IllegalStateException("The IDS map needs to be present to call this method");

        if (IDS.add(id) == false) {
            throw new IllegalArgumentException("Version id " + id + " defined twice");
        }
        if (id < IDS.last()) {
            throw new IllegalArgumentException("Version id " + id + " is not defined in the right location. Keep constants sorted");
        }
        return new IndexVersion(id, luceneVersion);
    }

    @UpdateForV9 // remove the index versions with which v9 will not need to interact
    public static final IndexVersion ZERO = def(0, Version.LATEST);
    public static final IndexVersion V_7_0_0 = def(7_00_00_99, Version.LUCENE_8_0_0);

    public static final IndexVersion V_7_1_0 = def(7_01_00_99, Version.LUCENE_8_0_0);
    public static final IndexVersion V_7_2_0 = def(7_02_00_99, Version.LUCENE_8_0_0);
    public static final IndexVersion V_7_2_1 = def(7_02_01_99, Version.LUCENE_8_0_0);
    public static final IndexVersion V_7_3_0 = def(7_03_00_99, Version.LUCENE_8_1_0);
    public static final IndexVersion V_7_4_0 = def(7_04_00_99, Version.LUCENE_8_2_0);
    public static final IndexVersion V_7_5_0 = def(7_05_00_99, Version.LUCENE_8_3_0);
    public static final IndexVersion V_7_5_2 = def(7_05_02_99, Version.LUCENE_8_3_0);
    public static final IndexVersion V_7_6_0 = def(7_06_00_99, Version.LUCENE_8_4_0);
    public static final IndexVersion V_7_7_0 = def(7_07_00_99, Version.LUCENE_8_5_1);
    public static final IndexVersion V_7_8_0 = def(7_08_00_99, Version.LUCENE_8_5_1);
    public static final IndexVersion V_7_9_0 = def(7_09_00_99, Version.LUCENE_8_6_0);
    public static final IndexVersion V_7_10_0 = def(7_10_00_99, Version.LUCENE_8_7_0);
    public static final IndexVersion V_7_11_0 = def(7_11_00_99, Version.LUCENE_8_7_0);
    public static final IndexVersion V_7_12_0 = def(7_12_00_99, Version.LUCENE_8_8_0);
    public static final IndexVersion V_7_13_0 = def(7_13_00_99, Version.LUCENE_8_8_2);
    public static final IndexVersion V_7_14_0 = def(7_14_00_99, Version.LUCENE_8_9_0);
    public static final IndexVersion V_7_15_0 = def(7_15_00_99, Version.LUCENE_8_9_0);
    public static final IndexVersion V_7_16_0 = def(7_16_00_99, Version.LUCENE_8_10_1);
    public static final IndexVersion V_7_17_0 = def(7_17_00_99, Version.LUCENE_8_11_1);
    public static final IndexVersion V_8_0_0 = def(8_00_00_99, Version.LUCENE_9_0_0);
    public static final IndexVersion V_8_1_0 = def(8_01_00_99, Version.LUCENE_9_0_0);
    public static final IndexVersion V_8_2_0 = def(8_02_00_99, Version.LUCENE_9_1_0);
    public static final IndexVersion V_8_3_0 = def(8_03_00_99, Version.LUCENE_9_2_0);
    public static final IndexVersion V_8_4_0 = def(8_04_00_99, Version.LUCENE_9_3_0);
    public static final IndexVersion V_8_5_0 = def(8_05_00_99, Version.LUCENE_9_4_1);
    public static final IndexVersion V_8_6_0 = def(8_06_00_99, Version.LUCENE_9_4_2);
    public static final IndexVersion V_8_7_0 = def(8_07_00_99, Version.LUCENE_9_5_0);
    public static final IndexVersion V_8_8_0 = def(8_08_00_99, Version.LUCENE_9_6_0);
    public static final IndexVersion V_8_8_2 = def(8_08_02_99, Version.LUCENE_9_6_0);
    public static final IndexVersion V_8_9_0 = def(8_09_00_99, Version.LUCENE_9_7_0);
    public static final IndexVersion V_8_9_1 = def(8_09_01_99, Version.LUCENE_9_7_0);
    public static final IndexVersion V_8_10_0 = def(8_10_00_99, Version.LUCENE_9_7_0);
    /*
     * READ THE COMMENT BELOW THIS BLOCK OF DECLARATIONS BEFORE ADDING NEW INDEX VERSIONS
     * Detached index versions added below here.
     */
    public static final IndexVersion FIRST_DETACHED_INDEX_VERSION = def(8_500_000, Version.LUCENE_9_7_0);
    public static final IndexVersion NEW_SPARSE_VECTOR = def(8_500_001, Version.LUCENE_9_7_0);
    public static final IndexVersion SPARSE_VECTOR_IN_FIELD_NAMES_SUPPORT = def(8_500_002, Version.LUCENE_9_7_0);
    public static final IndexVersion UPGRADE_LUCENE_9_8 = def(8_500_003, Version.LUCENE_9_8_0);
    public static final IndexVersion ES_VERSION_8_12 = def(8_500_004, Version.LUCENE_9_8_0);
    public static final IndexVersion NORMALIZED_VECTOR_COSINE = def(8_500_005, Version.LUCENE_9_8_0);
    public static final IndexVersion UPGRADE_LUCENE_9_9 = def(8_500_006, Version.LUCENE_9_9_0);
    public static final IndexVersion NORI_DUPLICATES = def(8_500_007, Version.LUCENE_9_9_0);
    public static final IndexVersion UPGRADE_LUCENE_9_9_1 = def(8_500_008, Version.LUCENE_9_9_1);
<<<<<<< HEAD
    public static final IndexVersion ES_VERSION_8_13 = def(8_500_009, Version.LUCENE_9_9_1);
    public static final IndexVersion NEW_INDEXVERSION_FORMAT = def(8_501_00_0, Version.LUCENE_9_9_1);
    public static final IndexVersion UPGRADE_LUCENE_9_9_2 = def(8_501_00_1, Version.LUCENE_9_9_2);
=======
    public static final IndexVersion ES_VERSION_8_12_1 = def(8_500_009, Version.LUCENE_9_9_1);
>>>>>>> aa886987

    /*
     * STOP! READ THIS FIRST! No, really,
     *        ____ _____ ___  ____  _        ____  _____    _    ____    _____ _   _ ___ ____    _____ ___ ____  ____ _____ _
     *       / ___|_   _/ _ \|  _ \| |      |  _ \| ____|  / \  |  _ \  |_   _| | | |_ _/ ___|  |  ___|_ _|  _ \/ ___|_   _| |
     *       \___ \ | || | | | |_) | |      | |_) |  _|   / _ \ | | | |   | | | |_| || |\___ \  | |_   | || |_) \___ \ | | | |
     *        ___) || || |_| |  __/|_|      |  _ <| |___ / ___ \| |_| |   | | |  _  || | ___) | |  _|  | ||  _ < ___) || | |_|
     *       |____/ |_| \___/|_|   (_)      |_| \_\_____/_/   \_\____/    |_| |_| |_|___|____/  |_|   |___|_| \_\____/ |_| (_)
     *
     * A new index version should be added EVERY TIME a change is made to index metadata or data storage.
     * Each index version should only be used in a single merged commit (apart from the BwC versions copied from o.e.Version, ≤V_8_11_0).
     *
     * To add a new index version, add a new constant at the bottom of the list, above this comment, which is one greater than the
     * current highest version id. Use a descriptive constant name. Don't add other lines, comments, etc.
     *
     * REVERTING AN INDEX VERSION
     *
     * If you revert a commit with an index version change, you MUST ensure there is a NEW index version representing the reverted
     * change. DO NOT let the index version go backwards, it must ALWAYS be incremented.
     *
     * DETERMINING TRANSPORT VERSIONS FROM GIT HISTORY
     *
     * TODO after the release of v8.11.0, copy the instructions about using git to track the history of versions from TransportVersion.java
     * (the example commands won't make sense until at least 8.11.0 is released)
     */

    public static final IndexVersion MINIMUM_COMPATIBLE = V_7_0_0;

    static final NavigableMap<Integer, IndexVersion> VERSION_IDS = getAllVersionIds(IndexVersions.class);
    static final IndexVersion LATEST_DEFINED;
    static {
        LATEST_DEFINED = VERSION_IDS.lastEntry().getValue();

        // see comment on IDS field
        // now we're registered the index versions, we can clear the map
        IDS = null;
    }

    static NavigableMap<Integer, IndexVersion> getAllVersionIds(Class<?> cls) {
        Map<Integer, String> versionIdFields = new HashMap<>();
        NavigableMap<Integer, IndexVersion> builder = new TreeMap<>();

        Set<String> ignore = Set.of("ZERO", "MINIMUM_COMPATIBLE");

        for (Field declaredField : cls.getFields()) {
            if (declaredField.getType().equals(IndexVersion.class)) {
                String fieldName = declaredField.getName();
                if (ignore.contains(fieldName)) {
                    continue;
                }

                IndexVersion version;
                try {
                    version = (IndexVersion) declaredField.get(null);
                } catch (IllegalAccessException e) {
                    throw new AssertionError(e);
                }
                builder.put(version.id(), version);

                if (Assertions.ENABLED) {
                    // check the version number is unique
                    var sameVersionNumber = versionIdFields.put(version.id(), fieldName);
                    assert sameVersionNumber == null
                        : "Versions ["
                            + sameVersionNumber
                            + "] and ["
                            + fieldName
                            + "] have the same version number ["
                            + version.id()
                            + "]. Each IndexVersion should have a different version number";
                }
            }
        }

        return Collections.unmodifiableNavigableMap(builder);
    }

    static Collection<IndexVersion> getAllVersions() {
        return VERSION_IDS.values();
    }
}<|MERGE_RESOLUTION|>--- conflicted
+++ resolved
@@ -94,13 +94,9 @@
     public static final IndexVersion UPGRADE_LUCENE_9_9 = def(8_500_006, Version.LUCENE_9_9_0);
     public static final IndexVersion NORI_DUPLICATES = def(8_500_007, Version.LUCENE_9_9_0);
     public static final IndexVersion UPGRADE_LUCENE_9_9_1 = def(8_500_008, Version.LUCENE_9_9_1);
-<<<<<<< HEAD
-    public static final IndexVersion ES_VERSION_8_13 = def(8_500_009, Version.LUCENE_9_9_1);
+    public static final IndexVersion ES_VERSION_8_12_1 = def(8_500_009, Version.LUCENE_9_9_1);
     public static final IndexVersion NEW_INDEXVERSION_FORMAT = def(8_501_00_0, Version.LUCENE_9_9_1);
-    public static final IndexVersion UPGRADE_LUCENE_9_9_2 = def(8_501_00_1, Version.LUCENE_9_9_2);
-=======
-    public static final IndexVersion ES_VERSION_8_12_1 = def(8_500_009, Version.LUCENE_9_9_1);
->>>>>>> aa886987
+    public static final IndexVersion UPGRADE_LUCENE_9_9_2 = def(8_502_00_0, Version.LUCENE_9_9_2);
 
     /*
      * STOP! READ THIS FIRST! No, really,
