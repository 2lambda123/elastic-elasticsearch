/*
 * Copyright Elasticsearch B.V. and/or licensed to Elasticsearch B.V. under one
 * or more contributor license agreements. Licensed under the Elastic License
 * 2.0 and the Server Side Public License, v 1; you may not use this file except
 * in compliance with, at your election, the Elastic License 2.0 or the Server
 * Side Public License, v 1.
 */

package org.elasticsearch.index;

import org.apache.logging.log4j.Logger;
import org.elasticsearch.action.ActionListener;
import org.elasticsearch.action.ActionRunnable;
import org.elasticsearch.cluster.routing.ShardRouting;
import org.elasticsearch.common.logging.Loggers;
import org.elasticsearch.common.settings.Settings;
import org.elasticsearch.common.util.concurrent.ListenableFuture;
import org.elasticsearch.core.Nullable;
import org.elasticsearch.index.shard.IndexEventListener;
import org.elasticsearch.index.shard.IndexShard;
import org.elasticsearch.index.shard.IndexShardState;
import org.elasticsearch.index.shard.ShardId;
import org.elasticsearch.indices.cluster.IndicesClusterStateService.AllocatedIndices.IndexRemovalReason;
import org.elasticsearch.threadpool.ThreadPool;

import java.util.Collection;
import java.util.Iterator;
import java.util.List;
import java.util.function.Consumer;

import static org.elasticsearch.core.Strings.format;

/**
 * A composite {@link IndexEventListener} that forwards all callbacks to an immutable list of IndexEventListener
 */
final class CompositeIndexEventListener implements IndexEventListener {

    private final List<IndexEventListener> listeners;
    private final Logger logger;

    CompositeIndexEventListener(IndexSettings indexSettings, Collection<IndexEventListener> listeners) {
        for (IndexEventListener listener : listeners) {
            if (listener == null) {
                throw new IllegalArgumentException("listeners must be non-null");
            }
        }
        this.listeners = List.copyOf(listeners);
        this.logger = Loggers.getLogger(getClass(), indexSettings.getIndex());
    }

    @Override
    public void shardRoutingChanged(IndexShard indexShard, @Nullable ShardRouting oldRouting, ShardRouting newRouting) {
        for (IndexEventListener listener : listeners) {
            try {
                listener.shardRoutingChanged(indexShard, oldRouting, newRouting);
            } catch (Exception e) {
                logger.warn(() -> "[" + indexShard.shardId().getId() + "] failed to invoke shard touring changed callback", e);
            }
        }
    }

    @Override
    public void afterIndexShardCreated(IndexShard indexShard) {
        for (IndexEventListener listener : listeners) {
            try {
                listener.afterIndexShardCreated(indexShard);
            } catch (Exception e) {
                logger.warn(() -> "[" + indexShard.shardId().getId() + "] failed to invoke after shard created callback", e);
                throw e;
            }
        }
    }

    @Override
    public void afterIndexShardStarted(IndexShard indexShard) {
        for (IndexEventListener listener : listeners) {
            try {
                listener.afterIndexShardStarted(indexShard);
            } catch (Exception e) {
                logger.warn(() -> "[" + indexShard.shardId().getId() + "] failed to invoke after shard started callback", e);
                throw e;
            }
        }
    }

    @Override
    public void beforeIndexShardClosed(ShardId shardId, @Nullable IndexShard indexShard, Settings indexSettings) {
        for (IndexEventListener listener : listeners) {
            try {
                listener.beforeIndexShardClosed(shardId, indexShard, indexSettings);
            } catch (Exception e) {
                logger.warn(() -> "[" + shardId.getId() + "] failed to invoke before shard closed callback", e);
                throw e;
            }
        }
    }

    @Override
    public void afterIndexShardClosed(ShardId shardId, @Nullable IndexShard indexShard, Settings indexSettings) {
        for (IndexEventListener listener : listeners) {
            try {
                listener.afterIndexShardClosed(shardId, indexShard, indexSettings);
            } catch (Exception e) {
                logger.warn(() -> "[" + shardId.getId() + "] failed to invoke after shard closed callback", e);
                throw e;
            }
        }
    }

    @Override
    public void indexShardStateChanged(
        IndexShard indexShard,
        @Nullable IndexShardState previousState,
        IndexShardState currentState,
        @Nullable String reason
    ) {
        for (IndexEventListener listener : listeners) {
            try {
                listener.indexShardStateChanged(indexShard, previousState, indexShard.state(), reason);
            } catch (Exception e) {
                logger.warn(() -> format("[%s] failed to invoke index shard state changed callback", indexShard.shardId().getId()), e);
                throw e;
            }
        }
    }

    @Override
    public void beforeIndexCreated(Index index, Settings indexSettings) {
        for (IndexEventListener listener : listeners) {
            try {
                listener.beforeIndexCreated(index, indexSettings);
            } catch (Exception e) {
                logger.warn("failed to invoke before index created callback", e);
                throw e;
            }
        }
    }

    @Override
    public void afterIndexCreated(IndexService indexService) {
        for (IndexEventListener listener : listeners) {
            try {
                listener.afterIndexCreated(indexService);
            } catch (Exception e) {
                logger.warn("failed to invoke after index created callback", e);
                throw e;
            }
        }
    }

    @Override
    public void beforeIndexShardCreated(ShardRouting shardRouting, Settings indexSettings) {
        for (IndexEventListener listener : listeners) {
            try {
                listener.beforeIndexShardCreated(shardRouting, indexSettings);
            } catch (Exception e) {
                logger.warn(() -> "[" + shardRouting + "] failed to invoke before shard created callback", e);
                throw e;
            }
        }
    }

    @Override
    public void beforeIndexRemoved(IndexService indexService, IndexRemovalReason reason) {
        for (IndexEventListener listener : listeners) {
            try {
                listener.beforeIndexRemoved(indexService, reason);
            } catch (Exception e) {
                logger.warn("failed to invoke before index removed callback", e);
                throw e;
            }
        }
    }

    @Override
    public void afterIndexRemoved(Index index, IndexSettings indexSettings, IndexRemovalReason reason) {
        for (IndexEventListener listener : listeners) {
            try {
                listener.afterIndexRemoved(index, indexSettings, reason);
            } catch (Exception e) {
                logger.warn("failed to invoke after index removed callback", e);
                throw e;
            }
        }
    }

    @Override
    public void beforeIndexShardDeleted(ShardId shardId, Settings indexSettings) {
        for (IndexEventListener listener : listeners) {
            try {
                listener.beforeIndexShardDeleted(shardId, indexSettings);
            } catch (Exception e) {
                logger.warn(() -> "[" + shardId.getId() + "] failed to invoke before shard deleted callback", e);
                throw e;
            }
        }
    }

    @Override
    public void afterIndexShardDeleted(ShardId shardId, Settings indexSettings) {
        for (IndexEventListener listener : listeners) {
            try {
                listener.afterIndexShardDeleted(shardId, indexSettings);
            } catch (Exception e) {
                logger.warn(() -> "[" + shardId.getId() + "] failed to invoke after shard deleted callback", e);
                throw e;
            }
        }
    }

    @Override
    public void beforeIndexAddedToCluster(Index index, Settings indexSettings) {
        for (IndexEventListener listener : listeners) {
            try {
                listener.beforeIndexAddedToCluster(index, indexSettings);
            } catch (Exception e) {
                logger.warn("failed to invoke before index added to cluster callback", e);
                throw e;
            }
        }
    }

    @Override
    public void onStoreCreated(ShardId shardId) {
        for (IndexEventListener listener : listeners) {
            try {
                listener.onStoreCreated(shardId);
            } catch (Exception e) {
                logger.warn("failed to invoke on store created", e);
                throw e;
            }
        }
    }

    @Override
    public void onStoreClosed(ShardId shardId) {
        for (IndexEventListener listener : listeners) {
            try {
                listener.onStoreClosed(shardId);
            } catch (Exception e) {
                logger.warn("failed to invoke on store closed", e);
                throw e;
            }
        }
    }

<<<<<<< HEAD
    private static void iterateBeforeIndexShardRecovery(
        final IndexShard indexShard,
        final IndexSettings indexSettings,
        final Iterator<IndexEventListener> iterator,
        final ActionListener<Void> outerListener
=======
    private void callListeners(
        IndexShard indexShard,
        Iterator<Consumer<ActionListener<Void>>> iterator,
        ActionListener<Void> outerListener
>>>>>>> 0ef4da2b
    ) {
        while (iterator.hasNext()) {
            final var nextListener = iterator.next();
            final var future = new ListenableFuture<Void>();
            try {
                nextListener.accept(future);
                if (future.isDone()) {
                    // common case, not actually async, so just check for an exception and continue on the same thread
                    future.result();
                    continue;
                }
            } catch (Exception e) {
                outerListener.onFailure(e);
                return;
            }

            // future was not completed straight away, but might be done by now, so continue on a fresh thread to avoid stack overflow
            future.addListener(
                outerListener.delegateFailure(
                    (delegate, v) -> indexShard.getThreadPool()
                        .executor(ThreadPool.Names.GENERIC)
                        .execute(ActionRunnable.wrap(delegate, l -> callListeners(indexShard, iterator, l)))
                )
            );
            return;
        }

        outerListener.onResponse(null);
    }

    private void iterateBeforeIndexShardRecovery(
        final IndexShard indexShard,
        final IndexSettings indexSettings,
        final List<IndexEventListener> listeners,
        final ActionListener<Void> outerListener
    ) {
        callListeners(
            indexShard,
            listeners.stream()
                .map(iel -> (Consumer<ActionListener<Void>>) (l) -> iel.beforeIndexShardRecovery(indexShard, indexSettings, l))
                .iterator(),
            outerListener
        );
    }

    private void iterateAfterIndexShardRecovery(
        final IndexShard indexShard,
        final List<IndexEventListener> listeners,
        final ActionListener<Void> outerListener
    ) {
        callListeners(
            indexShard,
            listeners.stream().map(iel -> (Consumer<ActionListener<Void>>) (l) -> iel.afterIndexShardRecovery(indexShard, l)).iterator(),
            outerListener
        );
    }

    @Override
    public void beforeIndexShardRecovery(
        final IndexShard indexShard,
        final IndexSettings indexSettings,
        final ActionListener<Void> outerListener
    ) {
        iterateBeforeIndexShardRecovery(indexShard, indexSettings, listeners, outerListener.delegateResponse((l, e) -> {
            logger.warn(() -> format("failed to invoke the listener before the shard recovery starts for %s", indexShard.shardId()), e);
            l.onFailure(e);
        }));
    }

    @Override
    public void afterIndexShardRecovery(IndexShard indexShard, ActionListener<Void> outerListener) {
        iterateAfterIndexShardRecovery(indexShard, listeners, outerListener.delegateResponse((l, e) -> {
            logger.warn(() -> format("failed to invoke the listener after the shard recovery for %s", indexShard.shardId()), e);
            l.onFailure(e);
        }));
    }

    @Override
    public void afterFilesRestoredFromRepository(IndexShard indexShard) {
        for (IndexEventListener listener : listeners) {
            try {
                listener.afterFilesRestoredFromRepository(indexShard);
            } catch (Exception e) {
                logger.warn(() -> "[" + indexShard.shardId() + "] failed to invoke after files restored from repository", e);
                throw e;
            }
        }
    }
}<|MERGE_RESOLUTION|>--- conflicted
+++ resolved
@@ -244,18 +244,10 @@
         }
     }
 
-<<<<<<< HEAD
-    private static void iterateBeforeIndexShardRecovery(
-        final IndexShard indexShard,
-        final IndexSettings indexSettings,
-        final Iterator<IndexEventListener> iterator,
-        final ActionListener<Void> outerListener
-=======
-    private void callListeners(
+    private static void callListeners(
         IndexShard indexShard,
         Iterator<Consumer<ActionListener<Void>>> iterator,
         ActionListener<Void> outerListener
->>>>>>> 0ef4da2b
     ) {
         while (iterator.hasNext()) {
             final var nextListener = iterator.next();
