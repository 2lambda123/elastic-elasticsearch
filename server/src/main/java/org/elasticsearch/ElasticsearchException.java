/*
 * Licensed to Elasticsearch under one or more contributor
 * license agreements. See the NOTICE file distributed with
 * this work for additional information regarding copyright
 * ownership. Elasticsearch licenses this file to you under
 * the Apache License, Version 2.0 (the "License"); you may
 * not use this file except in compliance with the License.
 * You may obtain a copy of the License at
 *
 *    http://www.apache.org/licenses/LICENSE-2.0
 *
 * Unless required by applicable law or agreed to in writing,
 * software distributed under the License is distributed on an
 * "AS IS" BASIS, WITHOUT WARRANTIES OR CONDITIONS OF ANY
 * KIND, either express or implied.  See the License for the
 * specific language governing permissions and limitations
 * under the License.
 */

package org.elasticsearch;

import org.elasticsearch.action.support.replication.ReplicationOperation;
import org.elasticsearch.cluster.action.shard.ShardStateAction;
import org.elasticsearch.common.CheckedFunction;
import org.elasticsearch.common.Nullable;
import org.elasticsearch.common.ParseField;
import org.elasticsearch.common.collect.Tuple;
import org.elasticsearch.common.io.stream.StreamInput;
import org.elasticsearch.common.io.stream.StreamOutput;
import org.elasticsearch.common.io.stream.Writeable;
import org.elasticsearch.common.logging.LoggerMessageFormat;
import org.elasticsearch.common.xcontent.ToXContentFragment;
import org.elasticsearch.common.xcontent.XContentBuilder;
import org.elasticsearch.common.xcontent.XContentParseException;
import org.elasticsearch.common.xcontent.XContentParser;
import org.elasticsearch.index.Index;
import org.elasticsearch.index.shard.ShardId;
import org.elasticsearch.rest.RestStatus;
import org.elasticsearch.search.SearchException;
import org.elasticsearch.search.aggregations.MultiBucketConsumerService;
import org.elasticsearch.transport.TcpTransport;

import java.io.IOException;
import java.util.ArrayList;
import java.util.Arrays;
import java.util.Collections;
import java.util.HashMap;
import java.util.List;
import java.util.Map;
import java.util.Set;
import java.util.stream.Collectors;

import static java.util.Collections.emptyMap;
import static java.util.Collections.singletonMap;
import static java.util.Collections.unmodifiableMap;
import static org.elasticsearch.cluster.metadata.IndexMetadata.INDEX_UUID_NA_VALUE;
import static org.elasticsearch.common.xcontent.XContentParserUtils.ensureExpectedToken;
import static org.elasticsearch.common.xcontent.XContentParserUtils.ensureFieldName;

/**
 * A base class for all elasticsearch exceptions.
 */
public class ElasticsearchException extends RuntimeException implements ToXContentFragment, Writeable {

    private static final Version UNKNOWN_VERSION_ADDED = Version.fromId(0);

    /**
     * Passed in the {@link Params} of {@link #generateThrowableXContent(XContentBuilder, Params, Throwable)}
     * to control if the {@code caused_by} element should render. Unlike most parameters to {@code toXContent} methods this parameter is
     * internal only and not available as a URL parameter.
     */
    private static final String REST_EXCEPTION_SKIP_CAUSE = "rest.exception.cause.skip";
    /**
     * Passed in the {@link Params} of {@link #generateThrowableXContent(XContentBuilder, Params, Throwable)}
     * to control if the {@code stack_trace} element should render. Unlike most parameters to {@code toXContent} methods this parameter is
     * internal only and not available as a URL parameter. Use the {@code error_trace} parameter instead.
     */
    public static final String REST_EXCEPTION_SKIP_STACK_TRACE = "rest.exception.stacktrace.skip";
    public static final boolean REST_EXCEPTION_SKIP_STACK_TRACE_DEFAULT = true;
    private static final boolean REST_EXCEPTION_SKIP_CAUSE_DEFAULT = false;
    private static final String INDEX_METADATA_KEY = "es.index";
    private static final String INDEX_METADATA_KEY_UUID = "es.index_uuid";
    private static final String SHARD_METADATA_KEY = "es.shard";
    private static final String RESOURCE_METADATA_TYPE_KEY = "es.resource.type";
    private static final String RESOURCE_METADATA_ID_KEY = "es.resource.id";

    private static final String TYPE = "type";
    private static final String REASON = "reason";
    private static final String CAUSED_BY = "caused_by";
    private static final ParseField SUPPRESSED = new ParseField("suppressed");
    private static final String STACK_TRACE = "stack_trace";
    private static final String HEADER = "header";
    private static final String ERROR = "error";
    private static final String ROOT_CAUSE = "root_cause";

    private static final Map<Integer, CheckedFunction<StreamInput, ? extends ElasticsearchException, IOException>> ID_TO_SUPPLIER;
    private static final Map<Class<? extends ElasticsearchException>, ElasticsearchExceptionHandle> CLASS_TO_ELASTICSEARCH_EXCEPTION_HANDLE;
    private final Map<String, List<String>> metadata = new HashMap<>();
    private final Map<String, List<String>> headers = new HashMap<>();

    /**
     * Construct a <code>ElasticsearchException</code> with the specified cause exception.
     */
    public ElasticsearchException(Throwable cause) {
        super(cause);
    }

    /**
     * Construct a <code>ElasticsearchException</code> with the specified detail message.
     *
     * The message can be parameterized using <code>{}</code> as placeholders for the given
     * arguments
     *
     * @param msg  the detail message
     * @param args the arguments for the message
     */
    public ElasticsearchException(String msg, Object... args) {
        super(LoggerMessageFormat.format(msg, args));
    }

    /**
     * Construct a <code>ElasticsearchException</code> with the specified detail message
     * and nested exception.
     *
     * The message can be parameterized using <code>{}</code> as placeholders for the given
     * arguments
     *
     * @param msg   the detail message
     * @param cause the nested exception
     * @param args  the arguments for the message
     */
    public ElasticsearchException(String msg, Throwable cause, Object... args) {
        super(LoggerMessageFormat.format(msg, args), cause);
    }

    public ElasticsearchException(StreamInput in) throws IOException {
        super(in.readOptionalString(), in.readException());
        readStackTrace(this, in);
        headers.putAll(in.readMapOfLists(StreamInput::readString, StreamInput::readString));
        metadata.putAll(in.readMapOfLists(StreamInput::readString, StreamInput::readString));
    }

    /**
     * Adds a new piece of metadata with the given key.
     * If the provided key is already present, the corresponding metadata will be replaced
     */
    public void addMetadata(String key, String... values) {
        addMetadata(key, Arrays.asList(values));
    }

    /**
     * Adds a new piece of metadata with the given key.
     * If the provided key is already present, the corresponding metadata will be replaced
     */
    public void addMetadata(String key, List<String> values) {
        //we need to enforce this otherwise bw comp doesn't work properly, as "es." was the previous criteria to split headers in two sets
        if (key.startsWith("es.") == false) {
            throw new IllegalArgumentException("exception metadata must start with [es.], found [" + key + "] instead");
        }
        this.metadata.put(key, values);
    }

    /**
     * Returns a set of all metadata keys on this exception
     */
    public Set<String> getMetadataKeys() {
        return metadata.keySet();
    }

    /**
     * Returns the list of metadata values for the given key or {@code null} if no metadata for the
     * given key exists.
     */
    public List<String> getMetadata(String key) {
        return metadata.get(key);
    }

    protected Map<String, List<String>> getMetadata() {
        return metadata;
    }

    /**
     * Adds a new header with the given key.
     * This method will replace existing header if a header with the same key already exists
     */
    public void addHeader(String key, List<String> value) {
        //we need to enforce this otherwise bw comp doesn't work properly, as "es." was the previous criteria to split headers in two sets
        if (key.startsWith("es.")) {
            throw new IllegalArgumentException("exception headers must not start with [es.], found [" + key + "] instead");
        }
        this.headers.put(key, value);
    }

    /**
     * Adds a new header with the given key.
     * This method will replace existing header if a header with the same key already exists
     */
    public void addHeader(String key, String... value) {
        addHeader(key, Arrays.asList(value));
    }

    /**
     * Returns a set of all header keys on this exception
     */
    public Set<String> getHeaderKeys() {
        return headers.keySet();
    }

    /**
     * Returns the list of header values for the given key or {@code null} if no header for the
     * given key exists.
     */
    public List<String> getHeader(String key) {
        return headers.get(key);
    }

    protected Map<String, List<String>> getHeaders() {
        return headers;
    }

    /**
     * Returns the rest status code associated with this exception.
     */
    public RestStatus status() {
        Throwable cause = unwrapCause();
        if (cause == this) {
            return RestStatus.INTERNAL_SERVER_ERROR;
        } else {
            return ExceptionsHelper.status(cause);
        }
    }

    /**
     * Unwraps the actual cause from the exception for cases when the exception is a
     * {@link ElasticsearchWrapperException}.
     *
     * @see ExceptionsHelper#unwrapCause(Throwable)
     */
    public Throwable unwrapCause() {
        return ExceptionsHelper.unwrapCause(this);
    }

    /**
     * Return the detail message, including the message from the nested exception
     * if there is one.
     */
    public String getDetailedMessage() {
        if (getCause() != null) {
            StringBuilder sb = new StringBuilder();
            sb.append(toString()).append("; ");
            if (getCause() instanceof ElasticsearchException) {
                sb.append(((ElasticsearchException) getCause()).getDetailedMessage());
            } else {
                sb.append(getCause());
            }
            return sb.toString();
        } else {
            return super.toString();
        }
    }

    /**
     * Retrieve the innermost cause of this exception, if none, returns the current exception.
     */
    public Throwable getRootCause() {
        Throwable rootCause = this;
        Throwable cause = getCause();
        while (cause != null && cause != rootCause) {
            rootCause = cause;
            cause = cause.getCause();
        }
        return rootCause;
    }

    @Override
    public void writeTo(StreamOutput out) throws IOException {
        out.writeOptionalString(this.getMessage());
        out.writeException(this.getCause());
        writeStackTraces(this, out, StreamOutput::writeException);
        out.writeMapOfLists(headers, StreamOutput::writeString, StreamOutput::writeString);
        out.writeMapOfLists(metadata, StreamOutput::writeString, StreamOutput::writeString);
    }

    public static ElasticsearchException readException(StreamInput input, int id) throws IOException {
        CheckedFunction<StreamInput, ? extends ElasticsearchException, IOException> elasticsearchException = ID_TO_SUPPLIER.get(id);
        if (elasticsearchException == null) {
            if (id == 127 && input.getVersion().before(Version.V_7_5_0)) {
                // was SearchContextException
                return new SearchException(input);
            }
            throw new IllegalStateException("unknown exception for id: " + id);
        }
        return elasticsearchException.apply(input);
    }

    /**
     * Returns <code>true</code> iff the given class is a registered for an exception to be read.
     */
    public static boolean isRegistered(Class<? extends Throwable> exception, Version version) {
        ElasticsearchExceptionHandle elasticsearchExceptionHandle = CLASS_TO_ELASTICSEARCH_EXCEPTION_HANDLE.get(exception);
        if (elasticsearchExceptionHandle != null) {
            return version.onOrAfter(elasticsearchExceptionHandle.versionAdded);
        }
        return false;
    }

    static Set<Class<? extends ElasticsearchException>> getRegisteredKeys() { // for testing
        return CLASS_TO_ELASTICSEARCH_EXCEPTION_HANDLE.keySet();
    }

    /**
     * Returns the serialization id the given exception.
     */
    public static int getId(Class<? extends ElasticsearchException> exception) {
        return CLASS_TO_ELASTICSEARCH_EXCEPTION_HANDLE.get(exception).id;
    }

    @Override
    public XContentBuilder toXContent(XContentBuilder builder, Params params) throws IOException {
        Throwable ex = ExceptionsHelper.unwrapCause(this);
        if (ex != this) {
            generateThrowableXContent(builder, params, this);
        } else {
            innerToXContent(builder, params, this, getExceptionName(), getMessage(), headers, metadata, getCause());
        }
        return builder;
    }

    protected static void innerToXContent(XContentBuilder builder, Params params,
                                          Throwable throwable, String type, String message, Map<String, List<String>> headers,
                                          Map<String, List<String>> metadata, Throwable cause) throws IOException {
        builder.field(TYPE, type);
        builder.field(REASON, message);

        for (Map.Entry<String, List<String>> entry : metadata.entrySet()) {
            headerToXContent(builder, entry.getKey().substring("es.".length()), entry.getValue());
        }

        if (throwable instanceof ElasticsearchException) {
            ElasticsearchException exception = (ElasticsearchException) throwable;
            exception.metadataToXContent(builder, params);
        }

        if (params.paramAsBoolean(REST_EXCEPTION_SKIP_CAUSE, REST_EXCEPTION_SKIP_CAUSE_DEFAULT) == false) {
            if (cause != null) {
                builder.field(CAUSED_BY);
                builder.startObject();
                generateThrowableXContent(builder, params, cause);
                builder.endObject();
            }
        }

        if (headers.isEmpty() == false) {
            builder.startObject(HEADER);
            for (Map.Entry<String, List<String>> entry : headers.entrySet()) {
                headerToXContent(builder, entry.getKey(), entry.getValue());
            }
            builder.endObject();
        }

        if (params.paramAsBoolean(REST_EXCEPTION_SKIP_STACK_TRACE, REST_EXCEPTION_SKIP_STACK_TRACE_DEFAULT) == false) {
            builder.field(STACK_TRACE, ExceptionsHelper.stackTrace(throwable));
        }

        Throwable[] allSuppressed = throwable.getSuppressed();
        if (allSuppressed.length > 0) {
            builder.startArray(SUPPRESSED.getPreferredName());
            for (Throwable suppressed : allSuppressed) {
                builder.startObject();
                generateThrowableXContent(builder, params, suppressed);
                builder.endObject();
            }
            builder.endArray();
        }
    }

    private static void headerToXContent(XContentBuilder builder, String key, List<String> values) throws IOException {
        if (values != null && values.isEmpty() == false) {
            if (values.size() == 1) {
                builder.field(key, values.get(0));
            } else {
                builder.startArray(key);
                for (String value : values) {
                    builder.value(value);
                }
                builder.endArray();
            }
        }
    }

    /**
     * Renders additional per exception information into the XContent
     */
    protected void metadataToXContent(XContentBuilder builder, Params params) throws IOException {
    }

    /**
     * Generate a {@link ElasticsearchException} from a {@link XContentParser}. This does not
     * return the original exception type (ie NodeClosedException for example) but just wraps
     * the type, the reason and the cause of the exception. It also recursively parses the
     * tree structure of the cause, returning it as a tree structure of {@link ElasticsearchException}
     * instances.
     */
    public static ElasticsearchException fromXContent(XContentParser parser) throws IOException {
        XContentParser.Token token = parser.nextToken();
        ensureExpectedToken(XContentParser.Token.FIELD_NAME, token, parser::getTokenLocation);
        return innerFromXContent(parser, false);
    }

    public static ElasticsearchException innerFromXContent(XContentParser parser, boolean parseRootCauses) throws IOException {
        XContentParser.Token token = parser.currentToken();
        ensureExpectedToken(XContentParser.Token.FIELD_NAME, token, parser::getTokenLocation);

        String type = null, reason = null, stack = null;
        ElasticsearchException cause = null;
        Map<String, List<String>> metadata = new HashMap<>();
        Map<String, List<String>> headers = new HashMap<>();
        List<ElasticsearchException> rootCauses = new ArrayList<>();
        List<ElasticsearchException> suppressed = new ArrayList<>();

        for (; token == XContentParser.Token.FIELD_NAME; token = parser.nextToken()) {
            String currentFieldName = parser.currentName();
            token = parser.nextToken();

            if (token.isValue()) {
                if (TYPE.equals(currentFieldName)) {
                    type = parser.text();
                } else if (REASON.equals(currentFieldName)) {
                    reason = parser.text();
                } else if (STACK_TRACE.equals(currentFieldName)) {
                    stack = parser.text();
                } else if (token == XContentParser.Token.VALUE_STRING) {
                    metadata.put(currentFieldName, Collections.singletonList(parser.text()));
                }
            } else if (token == XContentParser.Token.START_OBJECT) {
                if (CAUSED_BY.equals(currentFieldName)) {
                    cause = fromXContent(parser);
                } else if (HEADER.equals(currentFieldName)) {
                    while ((token = parser.nextToken()) != XContentParser.Token.END_OBJECT) {
                        if (token == XContentParser.Token.FIELD_NAME) {
                            currentFieldName = parser.currentName();
                        } else {
                            List<String> values = headers.getOrDefault(currentFieldName, new ArrayList<>());
                            if (token == XContentParser.Token.VALUE_STRING) {
                                values.add(parser.text());
                            } else if (token == XContentParser.Token.START_ARRAY) {
                                while ((token = parser.nextToken()) != XContentParser.Token.END_ARRAY) {
                                    if (token == XContentParser.Token.VALUE_STRING) {
                                        values.add(parser.text());
                                    } else {
                                        parser.skipChildren();
                                    }
                                }
                            } else if (token == XContentParser.Token.START_OBJECT) {
                                parser.skipChildren();
                            }
                            headers.put(currentFieldName, values);
                        }
                    }
                } else {
                    // Any additional metadata object added by the metadataToXContent method is ignored
                    // and skipped, so that the parser does not fail on unknown fields. The parser only
                    // support metadata key-pairs and metadata arrays of values.
                    parser.skipChildren();
                }
            } else if (token == XContentParser.Token.START_ARRAY) {
                if (parseRootCauses && ROOT_CAUSE.equals(currentFieldName)) {
                    while ((token = parser.nextToken()) != XContentParser.Token.END_ARRAY) {
                        rootCauses.add(fromXContent(parser));
                    }
                } else if (SUPPRESSED.match(currentFieldName, parser.getDeprecationHandler())) {
                    while ((token = parser.nextToken()) != XContentParser.Token.END_ARRAY) {
                        suppressed.add(fromXContent(parser));
                    }
                } else {
                    // Parse the array and add each item to the corresponding list of metadata.
                    // Arrays of objects are not supported yet and just ignored and skipped.
                    List<String> values = new ArrayList<>();
                    while ((token = parser.nextToken()) != XContentParser.Token.END_ARRAY) {
                        if (token == XContentParser.Token.VALUE_STRING) {
                            values.add(parser.text());
                        } else {
                            parser.skipChildren();
                        }
                    }
                    if (values.size() > 0) {
                        if (metadata.containsKey(currentFieldName)) {
                            values.addAll(metadata.get(currentFieldName));
                        }
                        metadata.put(currentFieldName, values);
                    }
                }
            }
        }

        ElasticsearchException e = new ElasticsearchException(buildMessage(type, reason, stack), cause);
        for (Map.Entry<String, List<String>> entry : metadata.entrySet()) {
            //subclasses can print out additional metadata through the metadataToXContent method. Simple key-value pairs will be
            //parsed back and become part of this metadata set, while objects and arrays are not supported when parsing back.
            //Those key-value pairs become part of the metadata set and inherit the "es." prefix as that is currently required
            //by addMetadata. The prefix will get stripped out when printing metadata out so it will be effectively invisible.
            //TODO move subclasses that print out simple metadata to using addMetadata directly and support also numbers and booleans.
            //TODO rename metadataToXContent and have only SearchPhaseExecutionException use it, which prints out complex objects
            e.addMetadata("es." + entry.getKey(), entry.getValue());
        }
        for (Map.Entry<String, List<String>> header : headers.entrySet()) {
            e.addHeader(header.getKey(), header.getValue());
        }

        // Adds root causes as suppressed exception. This way they are not lost
        // after parsing and can be retrieved using getSuppressed() method.
        for (ElasticsearchException rootCause : rootCauses) {
            e.addSuppressed(rootCause);
        }
        for (ElasticsearchException s : suppressed) {
            e.addSuppressed(s);
        }
        return e;
    }

    /**
     * Static toXContent helper method that renders {@link org.elasticsearch.ElasticsearchException} or {@link Throwable} instances
     * as XContent, delegating the rendering to {@link #toXContent(XContentBuilder, Params)}
     * or {@link #innerToXContent(XContentBuilder, Params, Throwable, String, String, Map, Map, Throwable)}.
     *
     * This method is usually used when the {@link Throwable} is rendered as a part of another XContent object, and its result can
     * be parsed back using the {@link #fromXContent(XContentParser)} method.
     */
    public static void generateThrowableXContent(XContentBuilder builder, Params params, Throwable t) throws IOException {
        t = ExceptionsHelper.unwrapCause(t);

        if (t instanceof ElasticsearchException) {
            ((ElasticsearchException) t).toXContent(builder, params);
        } else {
            innerToXContent(builder, params, t, getExceptionName(t), t.getMessage(), emptyMap(), emptyMap(), t.getCause());
        }
    }

    /**
     * Render any exception as a xcontent, encapsulated within a field or object named "error". The level of details that are rendered
     * depends on the value of the "detailed" parameter: when it's false only a simple message based on the type and message of the
     * exception is rendered. When it's true all detail are provided including guesses root causes, cause and potentially stack
     * trace.
     *
     * This method is usually used when the {@link Exception} is rendered as a full XContent object, and its output can be parsed
     * by the {@link #failureFromXContent(XContentParser)} method.
     */
    public static void generateFailureXContent(XContentBuilder builder, Params params, @Nullable Exception e, boolean detailed)
            throws IOException {
        // No exception to render as an error
        if (e == null) {
            builder.field(ERROR, "unknown");
            return;
        }

        // Render the exception with a simple message
        if (detailed == false) {
            String message = "No ElasticsearchException found";
            Throwable t = e;
            for (int counter = 0; counter < 10 && t != null; counter++) {
                if (t instanceof ElasticsearchException) {
                    message = t.getClass().getSimpleName() + "[" + t.getMessage() + "]";
                    break;
                }
                t = t.getCause();
            }
            builder.field(ERROR, message);
            return;
        }

        // Render the exception with all details
        final ElasticsearchException[] rootCauses = ElasticsearchException.guessRootCauses(e);
        builder.startObject(ERROR);
        {
            builder.startArray(ROOT_CAUSE);
            for (ElasticsearchException rootCause : rootCauses) {
                builder.startObject();
                rootCause.toXContent(builder, new DelegatingMapParams(singletonMap(REST_EXCEPTION_SKIP_CAUSE, "true"), params));
                builder.endObject();
            }
            builder.endArray();
        }
        generateThrowableXContent(builder, params, e);
        builder.endObject();
    }

    /**
     * Parses the output of {@link #generateFailureXContent(XContentBuilder, Params, Exception, boolean)}
     */
    public static ElasticsearchException failureFromXContent(XContentParser parser) throws IOException {
        XContentParser.Token token = parser.currentToken();
        ensureFieldName(parser, token, ERROR);

        token = parser.nextToken();
        if (token.isValue()) {
            return new ElasticsearchException(buildMessage("exception", parser.text(), null));
        }

        ensureExpectedToken(XContentParser.Token.START_OBJECT, token, parser::getTokenLocation);
        token = parser.nextToken();

        // Root causes are parsed in the innerFromXContent() and are added as suppressed exceptions.
        return innerFromXContent(parser, true);
    }

    /**
     * Returns the root cause of this exception or multiple if different shards caused different exceptions
     */
    public ElasticsearchException[] guessRootCauses() {
        final Throwable cause = getCause();
        if (cause != null && cause instanceof ElasticsearchException) {
            return ((ElasticsearchException) cause).guessRootCauses();
        }
        return new ElasticsearchException[]{this};
    }

    /**
     * Returns the root cause of this exception or multiple if different shards caused different exceptions.
     * If the given exception is not an instance of {@link org.elasticsearch.ElasticsearchException} an empty array
     * is returned.
     */
    public static ElasticsearchException[] guessRootCauses(Throwable t) {
        Throwable ex = ExceptionsHelper.unwrapCause(t);
        if (ex instanceof ElasticsearchException) {
            // ElasticsearchException knows how to guess its own root cause
            return ((ElasticsearchException) ex).guessRootCauses();
        }
        if (ex instanceof XContentParseException) {
            /*
             * We'd like to unwrap parsing exceptions to the inner-most
             * parsing exception because that is generally the most interesting
             * exception to return to the user. If that exception is caused by
             * an ElasticsearchException we'd like to keep unwrapping because
             * ElasticserachExceptions tend to contain useful information for
             * the user.
             */
            Throwable cause = ex.getCause();
            if (cause != null) {
                if (cause instanceof XContentParseException || cause instanceof ElasticsearchException) {
                    return guessRootCauses(ex.getCause());
                }
            }
        }
        return new ElasticsearchException[]{new ElasticsearchException(ex.getMessage(), ex) {
            @Override
            protected String getExceptionName() {
                return getExceptionName(getCause());
            }
        }};
    }

    protected String getExceptionName() {
        return getExceptionName(this);
    }

    /**
     * Returns a underscore case name for the given exception. This method strips {@code Elasticsearch} prefixes from exception names.
     */
    public static String getExceptionName(Throwable ex) {
        String simpleName = ex.getClass().getSimpleName();
        if (simpleName.startsWith("Elasticsearch")) {
            simpleName = simpleName.substring("Elasticsearch".length());
        }
        // TODO: do we really need to make the exception name in underscore casing?
        return toUnderscoreCase(simpleName);
    }

    static String buildMessage(String type, String reason, String stack) {
        StringBuilder message = new StringBuilder("Elasticsearch exception [");
        message.append(TYPE).append('=').append(type).append(", ");
        message.append(REASON).append('=').append(reason);
        if (stack != null) {
            message.append(", ").append(STACK_TRACE).append('=').append(stack);
        }
        message.append(']');
        return message.toString();
    }

    @Override
    public String toString() {
        StringBuilder builder = new StringBuilder();
        if (metadata.containsKey(INDEX_METADATA_KEY)) {
            builder.append(getIndex());
            if (metadata.containsKey(SHARD_METADATA_KEY)) {
                builder.append('[').append(getShardId()).append(']');
            }
            builder.append(' ');
        }
        return builder.append(super.toString().trim()).toString();
    }

    /**
     * Deserializes stacktrace elements as well as suppressed exceptions from the given output stream and
     * adds it to the given exception.
     */
    public static <T extends Throwable> T readStackTrace(T throwable, StreamInput in) throws IOException {
        final int stackTraceElements = in.readVInt();
        StackTraceElement[] stackTrace = new StackTraceElement[stackTraceElements];
        for (int i = 0; i < stackTraceElements; i++) {
            final String declaringClasss = in.readString();
            final String fileName = in.readOptionalString();
            final String methodName = in.readString();
            final int lineNumber = in.readVInt();
            stackTrace[i] = new StackTraceElement(declaringClasss, methodName, fileName, lineNumber);
        }
        throwable.setStackTrace(stackTrace);

        int numSuppressed = in.readVInt();
        for (int i = 0; i < numSuppressed; i++) {
            throwable.addSuppressed(in.readException());
        }
        return throwable;
    }

    /**
     * Serializes the given exceptions stacktrace elements as well as it's suppressed exceptions to the given output stream.
     */
    public static <T extends Throwable> T writeStackTraces(T throwable, StreamOutput out,
                                                           Writer<Throwable> exceptionWriter) throws IOException {
        StackTraceElement[] stackTrace = throwable.getStackTrace();
        out.writeVInt(stackTrace.length);
        for (StackTraceElement element : stackTrace) {
            out.writeString(element.getClassName());
            out.writeOptionalString(element.getFileName());
            out.writeString(element.getMethodName());
            out.writeVInt(element.getLineNumber());
        }
        Throwable[] suppressed = throwable.getSuppressed();
        out.writeVInt(suppressed.length);
        for (Throwable t : suppressed) {
            exceptionWriter.write(out, t);
        }
        return throwable;
    }

    /**
     * This is the list of Exceptions Elasticsearch can throw over the wire or save into a corruption marker. Each value in the enum is a
     * single exception tying the Class to an id for use of the encode side and the id back to a constructor for use on the decode side. As
     * such its ok if the exceptions to change names so long as their constructor can still read the exception. Each exception is listed
     * in id order below. If you want to remove an exception leave a tombstone comment and mark the id as null in
     * ExceptionSerializationTests.testIds.ids.
     */
    private enum ElasticsearchExceptionHandle {
        INDEX_SHARD_SNAPSHOT_FAILED_EXCEPTION(org.elasticsearch.index.snapshots.IndexShardSnapshotFailedException.class,
                org.elasticsearch.index.snapshots.IndexShardSnapshotFailedException::new, 0, UNKNOWN_VERSION_ADDED),
        DFS_PHASE_EXECUTION_EXCEPTION(org.elasticsearch.search.dfs.DfsPhaseExecutionException.class,
                org.elasticsearch.search.dfs.DfsPhaseExecutionException::new, 1, UNKNOWN_VERSION_ADDED),
        EXECUTION_CANCELLED_EXCEPTION(org.elasticsearch.common.util.CancellableThreads.ExecutionCancelledException.class,
                org.elasticsearch.common.util.CancellableThreads.ExecutionCancelledException::new, 2, UNKNOWN_VERSION_ADDED),
        MASTER_NOT_DISCOVERED_EXCEPTION(org.elasticsearch.discovery.MasterNotDiscoveredException.class,
                org.elasticsearch.discovery.MasterNotDiscoveredException::new, 3, UNKNOWN_VERSION_ADDED),
        ELASTICSEARCH_SECURITY_EXCEPTION(org.elasticsearch.ElasticsearchSecurityException.class,
                org.elasticsearch.ElasticsearchSecurityException::new, 4, UNKNOWN_VERSION_ADDED),
        INDEX_SHARD_RESTORE_EXCEPTION(org.elasticsearch.index.snapshots.IndexShardRestoreException.class,
                org.elasticsearch.index.snapshots.IndexShardRestoreException::new, 5, UNKNOWN_VERSION_ADDED),
        INDEX_CLOSED_EXCEPTION(org.elasticsearch.indices.IndexClosedException.class,
                org.elasticsearch.indices.IndexClosedException::new, 6, UNKNOWN_VERSION_ADDED),
        BIND_HTTP_EXCEPTION(org.elasticsearch.http.BindHttpException.class,
                org.elasticsearch.http.BindHttpException::new, 7, UNKNOWN_VERSION_ADDED),
        REDUCE_SEARCH_PHASE_EXCEPTION(org.elasticsearch.action.search.ReduceSearchPhaseException.class,
                org.elasticsearch.action.search.ReduceSearchPhaseException::new, 8, UNKNOWN_VERSION_ADDED),
        NODE_CLOSED_EXCEPTION(org.elasticsearch.node.NodeClosedException.class,
                org.elasticsearch.node.NodeClosedException::new, 9, UNKNOWN_VERSION_ADDED),
        SNAPSHOT_FAILED_ENGINE_EXCEPTION(org.elasticsearch.index.engine.SnapshotFailedEngineException.class,
                org.elasticsearch.index.engine.SnapshotFailedEngineException::new, 10, UNKNOWN_VERSION_ADDED),
        SHARD_NOT_FOUND_EXCEPTION(org.elasticsearch.index.shard.ShardNotFoundException.class,
                org.elasticsearch.index.shard.ShardNotFoundException::new, 11, UNKNOWN_VERSION_ADDED),
        CONNECT_TRANSPORT_EXCEPTION(org.elasticsearch.transport.ConnectTransportException.class,
                org.elasticsearch.transport.ConnectTransportException::new, 12, UNKNOWN_VERSION_ADDED),
        NOT_SERIALIZABLE_TRANSPORT_EXCEPTION(org.elasticsearch.transport.NotSerializableTransportException.class,
                org.elasticsearch.transport.NotSerializableTransportException::new, 13, UNKNOWN_VERSION_ADDED),
        RESPONSE_HANDLER_FAILURE_TRANSPORT_EXCEPTION(org.elasticsearch.transport.ResponseHandlerFailureTransportException.class,
                org.elasticsearch.transport.ResponseHandlerFailureTransportException::new, 14, UNKNOWN_VERSION_ADDED),
        INDEX_CREATION_EXCEPTION(org.elasticsearch.indices.IndexCreationException.class,
                org.elasticsearch.indices.IndexCreationException::new, 15, UNKNOWN_VERSION_ADDED),
        INDEX_NOT_FOUND_EXCEPTION(org.elasticsearch.index.IndexNotFoundException.class,
                org.elasticsearch.index.IndexNotFoundException::new, 16, UNKNOWN_VERSION_ADDED),
        ILLEGAL_SHARD_ROUTING_STATE_EXCEPTION(org.elasticsearch.cluster.routing.IllegalShardRoutingStateException.class,
                org.elasticsearch.cluster.routing.IllegalShardRoutingStateException::new, 17, UNKNOWN_VERSION_ADDED),
        BROADCAST_SHARD_OPERATION_FAILED_EXCEPTION(org.elasticsearch.action.support.broadcast.BroadcastShardOperationFailedException.class,
                org.elasticsearch.action.support.broadcast.BroadcastShardOperationFailedException::new, 18, UNKNOWN_VERSION_ADDED),
        RESOURCE_NOT_FOUND_EXCEPTION(org.elasticsearch.ResourceNotFoundException.class,
                org.elasticsearch.ResourceNotFoundException::new, 19, UNKNOWN_VERSION_ADDED),
        ACTION_TRANSPORT_EXCEPTION(org.elasticsearch.transport.ActionTransportException.class,
                org.elasticsearch.transport.ActionTransportException::new, 20, UNKNOWN_VERSION_ADDED),
        ELASTICSEARCH_GENERATION_EXCEPTION(org.elasticsearch.ElasticsearchGenerationException.class,
                org.elasticsearch.ElasticsearchGenerationException::new, 21, UNKNOWN_VERSION_ADDED),
        //      22 was CreateFailedEngineException
        INDEX_SHARD_STARTED_EXCEPTION(org.elasticsearch.index.shard.IndexShardStartedException.class,
                org.elasticsearch.index.shard.IndexShardStartedException::new, 23, UNKNOWN_VERSION_ADDED),
        SEARCH_CONTEXT_MISSING_EXCEPTION(org.elasticsearch.search.SearchContextMissingException.class,
                org.elasticsearch.search.SearchContextMissingException::new, 24, UNKNOWN_VERSION_ADDED),
        GENERAL_SCRIPT_EXCEPTION(org.elasticsearch.script.GeneralScriptException.class,
                org.elasticsearch.script.GeneralScriptException::new, 25, UNKNOWN_VERSION_ADDED),
        // 26 was BatchOperationException
        SNAPSHOT_CREATION_EXCEPTION(org.elasticsearch.snapshots.SnapshotCreationException.class,
                org.elasticsearch.snapshots.SnapshotCreationException::new, 27, UNKNOWN_VERSION_ADDED),
        // 28 was DeleteFailedEngineException, deprecated in 6.0, removed in 7.0
        DOCUMENT_MISSING_EXCEPTION(org.elasticsearch.index.engine.DocumentMissingException.class,
                org.elasticsearch.index.engine.DocumentMissingException::new, 29, UNKNOWN_VERSION_ADDED),
        SNAPSHOT_EXCEPTION(org.elasticsearch.snapshots.SnapshotException.class,
                org.elasticsearch.snapshots.SnapshotException::new, 30, UNKNOWN_VERSION_ADDED),
        INVALID_ALIAS_NAME_EXCEPTION(org.elasticsearch.indices.InvalidAliasNameException.class,
                org.elasticsearch.indices.InvalidAliasNameException::new, 31, UNKNOWN_VERSION_ADDED),
        INVALID_INDEX_NAME_EXCEPTION(org.elasticsearch.indices.InvalidIndexNameException.class,
                org.elasticsearch.indices.InvalidIndexNameException::new, 32, UNKNOWN_VERSION_ADDED),
        INDEX_PRIMARY_SHARD_NOT_ALLOCATED_EXCEPTION(org.elasticsearch.indices.IndexPrimaryShardNotAllocatedException.class,
                org.elasticsearch.indices.IndexPrimaryShardNotAllocatedException::new, 33, UNKNOWN_VERSION_ADDED),
        TRANSPORT_EXCEPTION(org.elasticsearch.transport.TransportException.class,
                org.elasticsearch.transport.TransportException::new, 34, UNKNOWN_VERSION_ADDED),
        ELASTICSEARCH_PARSE_EXCEPTION(org.elasticsearch.ElasticsearchParseException.class,
                org.elasticsearch.ElasticsearchParseException::new, 35, UNKNOWN_VERSION_ADDED),
        SEARCH_EXCEPTION(org.elasticsearch.search.SearchException.class,
                org.elasticsearch.search.SearchException::new, 36, UNKNOWN_VERSION_ADDED),
        MAPPER_EXCEPTION(org.elasticsearch.index.mapper.MapperException.class,
                org.elasticsearch.index.mapper.MapperException::new, 37, UNKNOWN_VERSION_ADDED),
        INVALID_TYPE_NAME_EXCEPTION(org.elasticsearch.indices.InvalidTypeNameException.class,
                org.elasticsearch.indices.InvalidTypeNameException::new, 38, UNKNOWN_VERSION_ADDED),
        SNAPSHOT_RESTORE_EXCEPTION(org.elasticsearch.snapshots.SnapshotRestoreException.class,
                org.elasticsearch.snapshots.SnapshotRestoreException::new, 39, UNKNOWN_VERSION_ADDED),
        PARSING_EXCEPTION(org.elasticsearch.common.ParsingException.class, org.elasticsearch.common.ParsingException::new, 40,
            UNKNOWN_VERSION_ADDED),
        INDEX_SHARD_CLOSED_EXCEPTION(org.elasticsearch.index.shard.IndexShardClosedException.class,
                org.elasticsearch.index.shard.IndexShardClosedException::new, 41, UNKNOWN_VERSION_ADDED),
        RECOVER_FILES_RECOVERY_EXCEPTION(org.elasticsearch.indices.recovery.RecoverFilesRecoveryException.class,
                org.elasticsearch.indices.recovery.RecoverFilesRecoveryException::new, 42, UNKNOWN_VERSION_ADDED),
        TRUNCATED_TRANSLOG_EXCEPTION(org.elasticsearch.index.translog.TruncatedTranslogException.class,
                org.elasticsearch.index.translog.TruncatedTranslogException::new, 43, UNKNOWN_VERSION_ADDED),
        RECOVERY_FAILED_EXCEPTION(org.elasticsearch.indices.recovery.RecoveryFailedException.class,
                org.elasticsearch.indices.recovery.RecoveryFailedException::new, 44, UNKNOWN_VERSION_ADDED),
        INDEX_SHARD_RELOCATED_EXCEPTION(org.elasticsearch.index.shard.IndexShardRelocatedException.class,
                org.elasticsearch.index.shard.IndexShardRelocatedException::new, 45, UNKNOWN_VERSION_ADDED),
        NODE_SHOULD_NOT_CONNECT_EXCEPTION(org.elasticsearch.transport.NodeShouldNotConnectException.class,
                org.elasticsearch.transport.NodeShouldNotConnectException::new, 46, UNKNOWN_VERSION_ADDED),
        // 47 used to be for IndexTemplateAlreadyExistsException which was deprecated in 5.1 removed in 6.0
        TRANSLOG_CORRUPTED_EXCEPTION(org.elasticsearch.index.translog.TranslogCorruptedException.class,
                org.elasticsearch.index.translog.TranslogCorruptedException::new, 48, UNKNOWN_VERSION_ADDED),
        CLUSTER_BLOCK_EXCEPTION(org.elasticsearch.cluster.block.ClusterBlockException.class,
                org.elasticsearch.cluster.block.ClusterBlockException::new, 49, UNKNOWN_VERSION_ADDED),
        FETCH_PHASE_EXECUTION_EXCEPTION(org.elasticsearch.search.fetch.FetchPhaseExecutionException.class,
                org.elasticsearch.search.fetch.FetchPhaseExecutionException::new, 50, UNKNOWN_VERSION_ADDED),
        // 51 used to be for IndexShardAlreadyExistsException which was deprecated in 5.1 removed in 6.0
        VERSION_CONFLICT_ENGINE_EXCEPTION(org.elasticsearch.index.engine.VersionConflictEngineException.class,
                org.elasticsearch.index.engine.VersionConflictEngineException::new, 52, UNKNOWN_VERSION_ADDED),
        ENGINE_EXCEPTION(org.elasticsearch.index.engine.EngineException.class, org.elasticsearch.index.engine.EngineException::new, 53,
            UNKNOWN_VERSION_ADDED),
        // 54 was DocumentAlreadyExistsException, which is superseded by VersionConflictEngineException
        NO_SUCH_NODE_EXCEPTION(org.elasticsearch.action.NoSuchNodeException.class, org.elasticsearch.action.NoSuchNodeException::new, 55,
            UNKNOWN_VERSION_ADDED),
        SETTINGS_EXCEPTION(org.elasticsearch.common.settings.SettingsException.class,
                org.elasticsearch.common.settings.SettingsException::new, 56, UNKNOWN_VERSION_ADDED),
        INDEX_TEMPLATE_MISSING_EXCEPTION(org.elasticsearch.indices.IndexTemplateMissingException.class,
                org.elasticsearch.indices.IndexTemplateMissingException::new, 57, UNKNOWN_VERSION_ADDED),
        SEND_REQUEST_TRANSPORT_EXCEPTION(org.elasticsearch.transport.SendRequestTransportException.class,
                org.elasticsearch.transport.SendRequestTransportException::new, 58, UNKNOWN_VERSION_ADDED),
        // 59 used to be EsRejectedExecutionException
        // 60 used to be for EarlyTerminationException
        // 61 used to be for RoutingValidationException
        NOT_SERIALIZABLE_EXCEPTION_WRAPPER(org.elasticsearch.common.io.stream.NotSerializableExceptionWrapper.class,
                org.elasticsearch.common.io.stream.NotSerializableExceptionWrapper::new, 62, UNKNOWN_VERSION_ADDED),
        ALIAS_FILTER_PARSING_EXCEPTION(org.elasticsearch.indices.AliasFilterParsingException.class,
                org.elasticsearch.indices.AliasFilterParsingException::new, 63, UNKNOWN_VERSION_ADDED),
        // 64 was DeleteByQueryFailedEngineException, which was removed in 5.0
        GATEWAY_EXCEPTION(org.elasticsearch.gateway.GatewayException.class, org.elasticsearch.gateway.GatewayException::new, 65,
            UNKNOWN_VERSION_ADDED),
        INDEX_SHARD_NOT_RECOVERING_EXCEPTION(org.elasticsearch.index.shard.IndexShardNotRecoveringException.class,
                org.elasticsearch.index.shard.IndexShardNotRecoveringException::new, 66, UNKNOWN_VERSION_ADDED),
        HTTP_EXCEPTION(org.elasticsearch.http.HttpException.class, org.elasticsearch.http.HttpException::new, 67, UNKNOWN_VERSION_ADDED),
        ELASTICSEARCH_EXCEPTION(org.elasticsearch.ElasticsearchException.class,
                org.elasticsearch.ElasticsearchException::new, 68, UNKNOWN_VERSION_ADDED),
        SNAPSHOT_MISSING_EXCEPTION(org.elasticsearch.snapshots.SnapshotMissingException.class,
                org.elasticsearch.snapshots.SnapshotMissingException::new, 69, UNKNOWN_VERSION_ADDED),
        PRIMARY_MISSING_ACTION_EXCEPTION(org.elasticsearch.action.PrimaryMissingActionException.class,
                org.elasticsearch.action.PrimaryMissingActionException::new, 70, UNKNOWN_VERSION_ADDED),
        FAILED_NODE_EXCEPTION(org.elasticsearch.action.FailedNodeException.class, org.elasticsearch.action.FailedNodeException::new, 71,
            UNKNOWN_VERSION_ADDED),
        SEARCH_PARSE_EXCEPTION(org.elasticsearch.search.SearchParseException.class, org.elasticsearch.search.SearchParseException::new, 72,
            UNKNOWN_VERSION_ADDED),
        CONCURRENT_SNAPSHOT_EXECUTION_EXCEPTION(org.elasticsearch.snapshots.ConcurrentSnapshotExecutionException.class,
                org.elasticsearch.snapshots.ConcurrentSnapshotExecutionException::new, 73, UNKNOWN_VERSION_ADDED),
        BLOB_STORE_EXCEPTION(org.elasticsearch.common.blobstore.BlobStoreException.class,
                org.elasticsearch.common.blobstore.BlobStoreException::new, 74, UNKNOWN_VERSION_ADDED),
        INCOMPATIBLE_CLUSTER_STATE_VERSION_EXCEPTION(org.elasticsearch.cluster.IncompatibleClusterStateVersionException.class,
                org.elasticsearch.cluster.IncompatibleClusterStateVersionException::new, 75, UNKNOWN_VERSION_ADDED),
        RECOVERY_ENGINE_EXCEPTION(org.elasticsearch.index.engine.RecoveryEngineException.class,
                org.elasticsearch.index.engine.RecoveryEngineException::new, 76, UNKNOWN_VERSION_ADDED),
        UNCATEGORIZED_EXECUTION_EXCEPTION(org.elasticsearch.common.util.concurrent.UncategorizedExecutionException.class,
                org.elasticsearch.common.util.concurrent.UncategorizedExecutionException::new, 77, UNKNOWN_VERSION_ADDED),
        TIMESTAMP_PARSING_EXCEPTION(org.elasticsearch.action.TimestampParsingException.class,
                org.elasticsearch.action.TimestampParsingException::new, 78, UNKNOWN_VERSION_ADDED),
        ROUTING_MISSING_EXCEPTION(org.elasticsearch.action.RoutingMissingException.class,
                org.elasticsearch.action.RoutingMissingException::new, 79, UNKNOWN_VERSION_ADDED),
        // 80 was IndexFailedEngineException, deprecated in 6.0, removed in 7.0
        INDEX_SHARD_RESTORE_FAILED_EXCEPTION(org.elasticsearch.index.snapshots.IndexShardRestoreFailedException.class,
                org.elasticsearch.index.snapshots.IndexShardRestoreFailedException::new, 81, UNKNOWN_VERSION_ADDED),
        REPOSITORY_EXCEPTION(org.elasticsearch.repositories.RepositoryException.class,
                org.elasticsearch.repositories.RepositoryException::new, 82, UNKNOWN_VERSION_ADDED),
        RECEIVE_TIMEOUT_TRANSPORT_EXCEPTION(org.elasticsearch.transport.ReceiveTimeoutTransportException.class,
                org.elasticsearch.transport.ReceiveTimeoutTransportException::new, 83, UNKNOWN_VERSION_ADDED),
        NODE_DISCONNECTED_EXCEPTION(org.elasticsearch.transport.NodeDisconnectedException.class,
                org.elasticsearch.transport.NodeDisconnectedException::new, 84, UNKNOWN_VERSION_ADDED),
        // 85 used to be for AlreadyExpiredException
        AGGREGATION_EXECUTION_EXCEPTION(org.elasticsearch.search.aggregations.AggregationExecutionException.class,
                org.elasticsearch.search.aggregations.AggregationExecutionException::new, 86, UNKNOWN_VERSION_ADDED),
        // 87 used to be for MergeMappingException
        INVALID_INDEX_TEMPLATE_EXCEPTION(org.elasticsearch.indices.InvalidIndexTemplateException.class,
                org.elasticsearch.indices.InvalidIndexTemplateException::new, 88, UNKNOWN_VERSION_ADDED),
        REFRESH_FAILED_ENGINE_EXCEPTION(org.elasticsearch.index.engine.RefreshFailedEngineException.class,
                org.elasticsearch.index.engine.RefreshFailedEngineException::new, 90, UNKNOWN_VERSION_ADDED),
        AGGREGATION_INITIALIZATION_EXCEPTION(org.elasticsearch.search.aggregations.AggregationInitializationException.class,
                org.elasticsearch.search.aggregations.AggregationInitializationException::new, 91, UNKNOWN_VERSION_ADDED),
        DELAY_RECOVERY_EXCEPTION(org.elasticsearch.indices.recovery.DelayRecoveryException.class,
                org.elasticsearch.indices.recovery.DelayRecoveryException::new, 92, UNKNOWN_VERSION_ADDED),
        // 93 used to be for IndexWarmerMissingException
        NO_NODE_AVAILABLE_EXCEPTION(org.elasticsearch.client.transport.NoNodeAvailableException.class,
                org.elasticsearch.client.transport.NoNodeAvailableException::new, 94, UNKNOWN_VERSION_ADDED),
        INVALID_SNAPSHOT_NAME_EXCEPTION(org.elasticsearch.snapshots.InvalidSnapshotNameException.class,
                org.elasticsearch.snapshots.InvalidSnapshotNameException::new, 96, UNKNOWN_VERSION_ADDED),
        ILLEGAL_INDEX_SHARD_STATE_EXCEPTION(org.elasticsearch.index.shard.IllegalIndexShardStateException.class,
                org.elasticsearch.index.shard.IllegalIndexShardStateException::new, 97, UNKNOWN_VERSION_ADDED),
        INDEX_SHARD_SNAPSHOT_EXCEPTION(org.elasticsearch.index.snapshots.IndexShardSnapshotException.class,
                org.elasticsearch.index.snapshots.IndexShardSnapshotException::new, 98, UNKNOWN_VERSION_ADDED),
        INDEX_SHARD_NOT_STARTED_EXCEPTION(org.elasticsearch.index.shard.IndexShardNotStartedException.class,
                org.elasticsearch.index.shard.IndexShardNotStartedException::new, 99, UNKNOWN_VERSION_ADDED),
        SEARCH_PHASE_EXECUTION_EXCEPTION(org.elasticsearch.action.search.SearchPhaseExecutionException.class,
                org.elasticsearch.action.search.SearchPhaseExecutionException::new, 100, UNKNOWN_VERSION_ADDED),
        ACTION_NOT_FOUND_TRANSPORT_EXCEPTION(org.elasticsearch.transport.ActionNotFoundTransportException.class,
                org.elasticsearch.transport.ActionNotFoundTransportException::new, 101, UNKNOWN_VERSION_ADDED),
        TRANSPORT_SERIALIZATION_EXCEPTION(org.elasticsearch.transport.TransportSerializationException.class,
                org.elasticsearch.transport.TransportSerializationException::new, 102, UNKNOWN_VERSION_ADDED),
        REMOTE_TRANSPORT_EXCEPTION(org.elasticsearch.transport.RemoteTransportException.class,
                org.elasticsearch.transport.RemoteTransportException::new, 103, UNKNOWN_VERSION_ADDED),
        ENGINE_CREATION_FAILURE_EXCEPTION(org.elasticsearch.index.engine.EngineCreationFailureException.class,
                org.elasticsearch.index.engine.EngineCreationFailureException::new, 104, UNKNOWN_VERSION_ADDED),
        ROUTING_EXCEPTION(org.elasticsearch.cluster.routing.RoutingException.class,
                org.elasticsearch.cluster.routing.RoutingException::new, 105, UNKNOWN_VERSION_ADDED),
        INDEX_SHARD_RECOVERY_EXCEPTION(org.elasticsearch.index.shard.IndexShardRecoveryException.class,
                org.elasticsearch.index.shard.IndexShardRecoveryException::new, 106, UNKNOWN_VERSION_ADDED),
        REPOSITORY_MISSING_EXCEPTION(org.elasticsearch.repositories.RepositoryMissingException.class,
                org.elasticsearch.repositories.RepositoryMissingException::new, 107, UNKNOWN_VERSION_ADDED),
        DOCUMENT_SOURCE_MISSING_EXCEPTION(org.elasticsearch.index.engine.DocumentSourceMissingException.class,
                org.elasticsearch.index.engine.DocumentSourceMissingException::new, 109, UNKNOWN_VERSION_ADDED),
        // 110 used to be FlushNotAllowedEngineException
        NO_CLASS_SETTINGS_EXCEPTION(org.elasticsearch.common.settings.NoClassSettingsException.class,
                org.elasticsearch.common.settings.NoClassSettingsException::new, 111, UNKNOWN_VERSION_ADDED),
        BIND_TRANSPORT_EXCEPTION(org.elasticsearch.transport.BindTransportException.class,
                org.elasticsearch.transport.BindTransportException::new, 112, UNKNOWN_VERSION_ADDED),
        ALIASES_NOT_FOUND_EXCEPTION(org.elasticsearch.rest.action.admin.indices.AliasesNotFoundException.class,
                org.elasticsearch.rest.action.admin.indices.AliasesNotFoundException::new, 113, UNKNOWN_VERSION_ADDED),
        INDEX_SHARD_RECOVERING_EXCEPTION(org.elasticsearch.index.shard.IndexShardRecoveringException.class,
                org.elasticsearch.index.shard.IndexShardRecoveringException::new, 114, UNKNOWN_VERSION_ADDED),
        TRANSLOG_EXCEPTION(org.elasticsearch.index.translog.TranslogException.class,
                org.elasticsearch.index.translog.TranslogException::new, 115, UNKNOWN_VERSION_ADDED),
        PROCESS_CLUSTER_EVENT_TIMEOUT_EXCEPTION(org.elasticsearch.cluster.metadata.ProcessClusterEventTimeoutException.class,
                org.elasticsearch.cluster.metadata.ProcessClusterEventTimeoutException::new, 116, UNKNOWN_VERSION_ADDED),
        RETRY_ON_PRIMARY_EXCEPTION(ReplicationOperation.RetryOnPrimaryException.class,
                ReplicationOperation.RetryOnPrimaryException::new, 117, UNKNOWN_VERSION_ADDED),
        ELASTICSEARCH_TIMEOUT_EXCEPTION(org.elasticsearch.ElasticsearchTimeoutException.class,
                org.elasticsearch.ElasticsearchTimeoutException::new, 118, UNKNOWN_VERSION_ADDED),
        QUERY_PHASE_EXECUTION_EXCEPTION(org.elasticsearch.search.query.QueryPhaseExecutionException.class,
                org.elasticsearch.search.query.QueryPhaseExecutionException::new, 119, UNKNOWN_VERSION_ADDED),
        REPOSITORY_VERIFICATION_EXCEPTION(org.elasticsearch.repositories.RepositoryVerificationException.class,
                org.elasticsearch.repositories.RepositoryVerificationException::new, 120, UNKNOWN_VERSION_ADDED),
        INVALID_AGGREGATION_PATH_EXCEPTION(org.elasticsearch.search.aggregations.InvalidAggregationPathException.class,
                org.elasticsearch.search.aggregations.InvalidAggregationPathException::new, 121, UNKNOWN_VERSION_ADDED),
        // 123 used to be IndexAlreadyExistsException and was renamed
        RESOURCE_ALREADY_EXISTS_EXCEPTION(ResourceAlreadyExistsException.class,
            ResourceAlreadyExistsException::new, 123, UNKNOWN_VERSION_ADDED),
        // 124 used to be Script.ScriptParseException
        HTTP_REQUEST_ON_TRANSPORT_EXCEPTION(TcpTransport.HttpRequestOnTransportException.class,
                TcpTransport.HttpRequestOnTransportException::new, 125, UNKNOWN_VERSION_ADDED),
        MAPPER_PARSING_EXCEPTION(org.elasticsearch.index.mapper.MapperParsingException.class,
                org.elasticsearch.index.mapper.MapperParsingException::new, 126, UNKNOWN_VERSION_ADDED),
        // 127 used to be org.elasticsearch.search.SearchContextException
        SEARCH_SOURCE_BUILDER_EXCEPTION(org.elasticsearch.search.builder.SearchSourceBuilderException.class,
                org.elasticsearch.search.builder.SearchSourceBuilderException::new, 128, UNKNOWN_VERSION_ADDED),
        // 129 was EngineClosedException
        NO_SHARD_AVAILABLE_ACTION_EXCEPTION(org.elasticsearch.action.NoShardAvailableActionException.class,
                org.elasticsearch.action.NoShardAvailableActionException::new, 130, UNKNOWN_VERSION_ADDED),
        UNAVAILABLE_SHARDS_EXCEPTION(org.elasticsearch.action.UnavailableShardsException.class,
                org.elasticsearch.action.UnavailableShardsException::new, 131, UNKNOWN_VERSION_ADDED),
        FLUSH_FAILED_ENGINE_EXCEPTION(org.elasticsearch.index.engine.FlushFailedEngineException.class,
                org.elasticsearch.index.engine.FlushFailedEngineException::new, 132, UNKNOWN_VERSION_ADDED),
        CIRCUIT_BREAKING_EXCEPTION(org.elasticsearch.common.breaker.CircuitBreakingException.class,
                org.elasticsearch.common.breaker.CircuitBreakingException::new, 133, UNKNOWN_VERSION_ADDED),
        NODE_NOT_CONNECTED_EXCEPTION(org.elasticsearch.transport.NodeNotConnectedException.class,
                org.elasticsearch.transport.NodeNotConnectedException::new, 134, UNKNOWN_VERSION_ADDED),
        STRICT_DYNAMIC_MAPPING_EXCEPTION(org.elasticsearch.index.mapper.StrictDynamicMappingException.class,
                org.elasticsearch.index.mapper.StrictDynamicMappingException::new, 135, UNKNOWN_VERSION_ADDED),
        RETRY_ON_REPLICA_EXCEPTION(org.elasticsearch.action.support.replication.TransportReplicationAction.RetryOnReplicaException.class,
                org.elasticsearch.action.support.replication.TransportReplicationAction.RetryOnReplicaException::new, 136,
            UNKNOWN_VERSION_ADDED),
        TYPE_MISSING_EXCEPTION(org.elasticsearch.indices.TypeMissingException.class,
                org.elasticsearch.indices.TypeMissingException::new, 137, UNKNOWN_VERSION_ADDED),
        FAILED_TO_COMMIT_CLUSTER_STATE_EXCEPTION(org.elasticsearch.cluster.coordination.FailedToCommitClusterStateException.class,
                org.elasticsearch.cluster.coordination.FailedToCommitClusterStateException::new, 140, UNKNOWN_VERSION_ADDED),
        QUERY_SHARD_EXCEPTION(org.elasticsearch.index.query.QueryShardException.class,
                org.elasticsearch.index.query.QueryShardException::new, 141, UNKNOWN_VERSION_ADDED),
        NO_LONGER_PRIMARY_SHARD_EXCEPTION(ShardStateAction.NoLongerPrimaryShardException.class,
                ShardStateAction.NoLongerPrimaryShardException::new, 142, UNKNOWN_VERSION_ADDED),
        SCRIPT_EXCEPTION(org.elasticsearch.script.ScriptException.class, org.elasticsearch.script.ScriptException::new, 143,
            UNKNOWN_VERSION_ADDED),
        NOT_MASTER_EXCEPTION(org.elasticsearch.cluster.NotMasterException.class, org.elasticsearch.cluster.NotMasterException::new, 144,
            UNKNOWN_VERSION_ADDED),
        STATUS_EXCEPTION(org.elasticsearch.ElasticsearchStatusException.class, org.elasticsearch.ElasticsearchStatusException::new, 145,
            UNKNOWN_VERSION_ADDED),
        TASK_CANCELLED_EXCEPTION(org.elasticsearch.tasks.TaskCancelledException.class,
            org.elasticsearch.tasks.TaskCancelledException::new, 146, UNKNOWN_VERSION_ADDED),
        SHARD_LOCK_OBTAIN_FAILED_EXCEPTION(org.elasticsearch.env.ShardLockObtainFailedException.class,
                                           org.elasticsearch.env.ShardLockObtainFailedException::new, 147, UNKNOWN_VERSION_ADDED),
        // 148 was UnknownNamedObjectException
        TOO_MANY_BUCKETS_EXCEPTION(MultiBucketConsumerService.TooManyBucketsException.class,
            MultiBucketConsumerService.TooManyBucketsException::new, 149, UNKNOWN_VERSION_ADDED),
        COORDINATION_STATE_REJECTED_EXCEPTION(org.elasticsearch.cluster.coordination.CoordinationStateRejectedException.class,
            org.elasticsearch.cluster.coordination.CoordinationStateRejectedException::new, 150, Version.V_7_0_0),
        SNAPSHOT_IN_PROGRESS_EXCEPTION(org.elasticsearch.snapshots.SnapshotInProgressException.class,
            org.elasticsearch.snapshots.SnapshotInProgressException::new, 151, UNKNOWN_VERSION_ADDED),
        NO_SUCH_REMOTE_CLUSTER_EXCEPTION(org.elasticsearch.transport.NoSuchRemoteClusterException.class,
            org.elasticsearch.transport.NoSuchRemoteClusterException::new, 152, UNKNOWN_VERSION_ADDED),
        RETENTION_LEASE_ALREADY_EXISTS_EXCEPTION(
                org.elasticsearch.index.seqno.RetentionLeaseAlreadyExistsException.class,
                org.elasticsearch.index.seqno.RetentionLeaseAlreadyExistsException::new,
                153,
                UNKNOWN_VERSION_ADDED),
        RETENTION_LEASE_NOT_FOUND_EXCEPTION(
                org.elasticsearch.index.seqno.RetentionLeaseNotFoundException.class,
                org.elasticsearch.index.seqno.RetentionLeaseNotFoundException::new,
                154,
                UNKNOWN_VERSION_ADDED),
        SHARD_NOT_IN_PRIMARY_MODE_EXCEPTION(
                org.elasticsearch.index.shard.ShardNotInPrimaryModeException.class,
                org.elasticsearch.index.shard.ShardNotInPrimaryModeException::new,
                155,
                UNKNOWN_VERSION_ADDED),
        RETENTION_LEASE_INVALID_RETAINING_SEQUENCE_NUMBER_EXCEPTION(
                org.elasticsearch.index.seqno.RetentionLeaseInvalidRetainingSeqNoException.class,
                org.elasticsearch.index.seqno.RetentionLeaseInvalidRetainingSeqNoException::new,
                156,
                Version.V_7_5_0),
        INGEST_PROCESSOR_EXCEPTION(
                org.elasticsearch.ingest.IngestProcessorException.class,
                org.elasticsearch.ingest.IngestProcessorException::new,
                157,
                Version.V_7_5_0),
        PEER_RECOVERY_NOT_FOUND_EXCEPTION(
                org.elasticsearch.indices.recovery.PeerRecoveryNotFound.class,
                org.elasticsearch.indices.recovery.PeerRecoveryNotFound::new,
                158,
<<<<<<< HEAD
                Version.V_8_0_0),
        REPOSITORY_CONFLICT_EXCEPTION(
                org.elasticsearch.repositories.RepositoryConflictException.class,
                org.elasticsearch.repositories.RepositoryConflictException::new,
                159,
                Version.V_8_0_0);
=======
                Version.V_7_9_0);
>>>>>>> 0fb66501

        final Class<? extends ElasticsearchException> exceptionClass;
        final CheckedFunction<StreamInput, ? extends ElasticsearchException, IOException> constructor;
        final int id;
        final Version versionAdded;

        <E extends ElasticsearchException> ElasticsearchExceptionHandle(Class<E> exceptionClass,
                                                                        CheckedFunction<StreamInput, E, IOException> constructor, int id,
                                                                        Version versionAdded) {
            // We need the exceptionClass because you can't dig it out of the constructor reliably.
            this.exceptionClass = exceptionClass;
            this.constructor = constructor;
            this.versionAdded = versionAdded;
            this.id = id;
        }
    }

    /**
     * Returns an array of all registered handle IDs. These are the IDs for every registered
     * exception.
     *
     * @return an array of all registered handle IDs
     */
    static int[] ids() {
        return Arrays.stream(ElasticsearchExceptionHandle.values()).mapToInt(h -> h.id).toArray();
    }

    /**
     * Returns an array of all registered pairs of handle IDs and exception classes. These pairs are
     * provided for every registered exception.
     *
     * @return an array of all registered pairs of handle IDs and exception classes
     */
    static Tuple<Integer, Class<? extends ElasticsearchException>>[] classes() {
        @SuppressWarnings("unchecked")
        final Tuple<Integer, Class<? extends ElasticsearchException>>[] ts =
                Arrays.stream(ElasticsearchExceptionHandle.values())
                        .map(h -> Tuple.tuple(h.id, h.exceptionClass)).toArray(Tuple[]::new);
        return ts;
    }

    static {
        ID_TO_SUPPLIER = unmodifiableMap(Arrays
                .stream(ElasticsearchExceptionHandle.values()).collect(Collectors.toMap(e -> e.id, e -> e.constructor)));
        CLASS_TO_ELASTICSEARCH_EXCEPTION_HANDLE = unmodifiableMap(Arrays
                .stream(ElasticsearchExceptionHandle.values()).collect(Collectors.toMap(e -> e.exceptionClass, e -> e)));
    }

    public Index getIndex() {
        List<String> index = getMetadata(INDEX_METADATA_KEY);
        if (index != null && index.isEmpty() == false) {
            List<String> index_uuid = getMetadata(INDEX_METADATA_KEY_UUID);
            return new Index(index.get(0), index_uuid.get(0));
        }

        return null;
    }

    public ShardId getShardId() {
        List<String> shard = getMetadata(SHARD_METADATA_KEY);
        if (shard != null && shard.isEmpty() == false) {
            return new ShardId(getIndex(), Integer.parseInt(shard.get(0)));
        }
        return null;
    }

    public void setIndex(Index index) {
        if (index != null) {
            addMetadata(INDEX_METADATA_KEY, index.getName());
            addMetadata(INDEX_METADATA_KEY_UUID, index.getUUID());
        }
    }

    public void setIndex(String index) {
        if (index != null) {
            setIndex(new Index(index, INDEX_UUID_NA_VALUE));
        }
    }

    public void setShard(ShardId shardId) {
        if (shardId != null) {
            setIndex(shardId.getIndex());
            addMetadata(SHARD_METADATA_KEY, Integer.toString(shardId.id()));
        }
    }

    public void setResources(String type, String... id) {
        assert type != null;
        addMetadata(RESOURCE_METADATA_ID_KEY, id);
        addMetadata(RESOURCE_METADATA_TYPE_KEY, type);
    }

    public List<String> getResourceId() {
        return getMetadata(RESOURCE_METADATA_ID_KEY);
    }

    public String getResourceType() {
        List<String> header = getMetadata(RESOURCE_METADATA_TYPE_KEY);
        if (header != null && header.isEmpty() == false) {
            assert header.size() == 1;
            return header.get(0);
        }
        return null;
    }

    // lower cases and adds underscores to transitions in a name
    private static String toUnderscoreCase(String value) {
        StringBuilder sb = new StringBuilder();
        boolean changed = false;
        for (int i = 0; i < value.length(); i++) {
            char c = value.charAt(i);
            if (Character.isUpperCase(c)) {
                if (!changed) {
                    // copy it over here
                    for (int j = 0; j < i; j++) {
                        sb.append(value.charAt(j));
                    }
                    changed = true;
                    if (i == 0) {
                        sb.append(Character.toLowerCase(c));
                    } else {
                        sb.append('_');
                        sb.append(Character.toLowerCase(c));
                    }
                } else {
                    sb.append('_');
                    sb.append(Character.toLowerCase(c));
                }
            } else {
                if (changed) {
                    sb.append(c);
                }
            }
        }
        if (!changed) {
            return value;
        }
        return sb.toString();
    }

}<|MERGE_RESOLUTION|>--- conflicted
+++ resolved
@@ -1046,16 +1046,12 @@
                 org.elasticsearch.indices.recovery.PeerRecoveryNotFound.class,
                 org.elasticsearch.indices.recovery.PeerRecoveryNotFound::new,
                 158,
-<<<<<<< HEAD
-                Version.V_8_0_0),
+                Version.V_7_9_0),
         REPOSITORY_CONFLICT_EXCEPTION(
                 org.elasticsearch.repositories.RepositoryConflictException.class,
                 org.elasticsearch.repositories.RepositoryConflictException::new,
                 159,
                 Version.V_8_0_0);
-=======
-                Version.V_7_9_0);
->>>>>>> 0fb66501
 
         final Class<? extends ElasticsearchException> exceptionClass;
         final CheckedFunction<StreamInput, ? extends ElasticsearchException, IOException> constructor;
