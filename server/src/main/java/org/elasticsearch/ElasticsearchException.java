/*
 * Licensed to Elasticsearch under one or more contributor
 * license agreements. See the NOTICE file distributed with
 * this work for additional information regarding copyright
 * ownership. Elasticsearch licenses this file to you under
 * the Apache License, Version 2.0 (the "License"); you may
 * not use this file except in compliance with the License.
 * You may obtain a copy of the License at
 *
 *    http://www.apache.org/licenses/LICENSE-2.0
 *
 * Unless required by applicable law or agreed to in writing,
 * software distributed under the License is distributed on an
 * "AS IS" BASIS, WITHOUT WARRANTIES OR CONDITIONS OF ANY
 * KIND, either express or implied.  See the License for the
 * specific language governing permissions and limitations
 * under the License.
 */

package org.elasticsearch;

import org.elasticsearch.action.support.replication.ReplicationOperation;
import org.elasticsearch.cluster.action.shard.ShardStateAction;
import org.elasticsearch.common.CheckedFunction;
import org.elasticsearch.common.Nullable;
import org.elasticsearch.common.ParseField;
import org.elasticsearch.common.collect.Tuple;
import org.elasticsearch.common.io.stream.StreamInput;
import org.elasticsearch.common.io.stream.StreamOutput;
import org.elasticsearch.common.io.stream.Writeable;
import org.elasticsearch.common.logging.LoggerMessageFormat;
import org.elasticsearch.common.xcontent.ToXContentFragment;
import org.elasticsearch.common.xcontent.XContentBuilder;
import org.elasticsearch.common.xcontent.XContentParseException;
import org.elasticsearch.common.xcontent.XContentParser;
import org.elasticsearch.index.Index;
import org.elasticsearch.index.shard.ShardId;
import org.elasticsearch.rest.RestStatus;
import org.elasticsearch.search.SearchException;
import org.elasticsearch.search.aggregations.MultiBucketConsumerService;
import org.elasticsearch.transport.TcpTransport;

import java.io.IOException;
import java.util.ArrayList;
import java.util.Arrays;
import java.util.Collections;
import java.util.HashMap;
import java.util.List;
import java.util.Map;
import java.util.Set;
import java.util.stream.Collectors;

import static java.util.Collections.emptyMap;
import static java.util.Collections.singletonMap;
import static java.util.Collections.unmodifiableMap;
import static org.elasticsearch.cluster.metadata.IndexMetadata.INDEX_UUID_NA_VALUE;
import static org.elasticsearch.common.xcontent.XContentParserUtils.ensureExpectedToken;
import static org.elasticsearch.common.xcontent.XContentParserUtils.ensureFieldName;

/**
 * A base class for all elasticsearch exceptions.
 */
public class ElasticsearchException extends RuntimeException implements ToXContentFragment, Writeable {

    private static final Version UNKNOWN_VERSION_ADDED = Version.fromId(0);

    /**
     * Passed in the {@link Params} of {@link #generateThrowableXContent(XContentBuilder, Params, Throwable)}
     * to control if the {@code caused_by} element should render. Unlike most parameters to {@code toXContent} methods this parameter is
     * internal only and not available as a URL parameter.
     */
    private static final String REST_EXCEPTION_SKIP_CAUSE = "rest.exception.cause.skip";
    /**
     * Passed in the {@link Params} of {@link #generateThrowableXContent(XContentBuilder, Params, Throwable)}
     * to control if the {@code stack_trace} element should render. Unlike most parameters to {@code toXContent} methods this parameter is
     * internal only and not available as a URL parameter. Use the {@code error_trace} parameter instead.
     */
    public static final String REST_EXCEPTION_SKIP_STACK_TRACE = "rest.exception.stacktrace.skip";
    public static final boolean REST_EXCEPTION_SKIP_STACK_TRACE_DEFAULT = true;
    private static final boolean REST_EXCEPTION_SKIP_CAUSE_DEFAULT = false;
    private static final String INDEX_METADATA_KEY = "es.index";
    private static final String INDEX_METADATA_KEY_UUID = "es.index_uuid";
    private static final String SHARD_METADATA_KEY = "es.shard";
    private static final String RESOURCE_METADATA_TYPE_KEY = "es.resource.type";
    private static final String RESOURCE_METADATA_ID_KEY = "es.resource.id";

    private static final String TYPE = "type";
    private static final String REASON = "reason";
    private static final String CAUSED_BY = "caused_by";
    private static final ParseField SUPPRESSED = new ParseField("suppressed");
    private static final String STACK_TRACE = "stack_trace";
    private static final String HEADER = "header";
    private static final String ERROR = "error";
    private static final String ROOT_CAUSE = "root_cause";

    private static final Map<Integer, CheckedFunction<StreamInput, ? extends ElasticsearchException, IOException>> ID_TO_SUPPLIER;
    private static final Map<Class<? extends ElasticsearchException>, ElasticsearchExceptionHandle> CLASS_TO_ELASTICSEARCH_EXCEPTION_HANDLE;
    private final Map<String, List<String>> metadata = new HashMap<>();
    private final Map<String, List<String>> headers = new HashMap<>();

    /**
     * Construct a <code>ElasticsearchException</code> with the specified cause exception.
     */
    public ElasticsearchException(Throwable cause) {
        super(cause);
    }

    /**
     * Construct a <code>ElasticsearchException</code> with the specified detail message.
     *
     * The message can be parameterized using <code>{}</code> as placeholders for the given
     * arguments
     *
     * @param msg  the detail message
     * @param args the arguments for the message
     */
    public ElasticsearchException(String msg, Object... args) {
        super(LoggerMessageFormat.format(msg, args));
    }

    /**
     * Construct a <code>ElasticsearchException</code> with the specified detail message
     * and nested exception.
     *
     * The message can be parameterized using <code>{}</code> as placeholders for the given
     * arguments
     *
     * @param msg   the detail message
     * @param cause the nested exception
     * @param args  the arguments for the message
     */
    public ElasticsearchException(String msg, Throwable cause, Object... args) {
        super(LoggerMessageFormat.format(msg, args), cause);
    }

    public ElasticsearchException(StreamInput in) throws IOException {
        super(in.readOptionalString(), in.readException());
        readStackTrace(this, in);
        headers.putAll(in.readMapOfLists(StreamInput::readString, StreamInput::readString));
        metadata.putAll(in.readMapOfLists(StreamInput::readString, StreamInput::readString));
    }

    /**
     * Adds a new piece of metadata with the given key.
     * If the provided key is already present, the corresponding metadata will be replaced
     */
    public void addMetadata(String key, String... values) {
        addMetadata(key, Arrays.asList(values));
    }

    /**
     * Adds a new piece of metadata with the given key.
     * If the provided key is already present, the corresponding metadata will be replaced
     */
    public void addMetadata(String key, List<String> values) {
        //we need to enforce this otherwise bw comp doesn't work properly, as "es." was the previous criteria to split headers in two sets
        if (key.startsWith("es.") == false) {
            throw new IllegalArgumentException("exception metadata must start with [es.], found [" + key + "] instead");
        }
        this.metadata.put(key, values);
    }

    /**
     * Returns a set of all metadata keys on this exception
     */
    public Set<String> getMetadataKeys() {
        return metadata.keySet();
    }

    /**
     * Returns the list of metadata values for the given key or {@code null} if no metadata for the
     * given key exists.
     */
    public List<String> getMetadata(String key) {
        return metadata.get(key);
    }

    protected Map<String, List<String>> getMetadata() {
        return metadata;
    }

    /**
     * Adds a new header with the given key.
     * This method will replace existing header if a header with the same key already exists
     */
    public void addHeader(String key, List<String> value) {
        //we need to enforce this otherwise bw comp doesn't work properly, as "es." was the previous criteria to split headers in two sets
        if (key.startsWith("es.")) {
            throw new IllegalArgumentException("exception headers must not start with [es.], found [" + key + "] instead");
        }
        this.headers.put(key, value);
    }

    /**
     * Adds a new header with the given key.
     * This method will replace existing header if a header with the same key already exists
     */
    public void addHeader(String key, String... value) {
        addHeader(key, Arrays.asList(value));
    }

    /**
     * Returns a set of all header keys on this exception
     */
    public Set<String> getHeaderKeys() {
        return headers.keySet();
    }

    /**
     * Returns the list of header values for the given key or {@code null} if no header for the
     * given key exists.
     */
    public List<String> getHeader(String key) {
        return headers.get(key);
    }

    protected Map<String, List<String>> getHeaders() {
        return headers;
    }

    /**
     * Returns the rest status code associated with this exception.
     */
    public RestStatus status() {
        Throwable cause = unwrapCause();
        if (cause == this) {
            return RestStatus.INTERNAL_SERVER_ERROR;
        } else {
            return ExceptionsHelper.status(cause);
        }
    }

    /**
     * Unwraps the actual cause from the exception for cases when the exception is a
     * {@link ElasticsearchWrapperException}.
     *
     * @see ExceptionsHelper#unwrapCause(Throwable)
     */
    public Throwable unwrapCause() {
        return ExceptionsHelper.unwrapCause(this);
    }

    /**
     * Return the detail message, including the message from the nested exception
     * if there is one.
     */
    public String getDetailedMessage() {
        if (getCause() != null) {
            StringBuilder sb = new StringBuilder();
            sb.append(toString()).append("; ");
            if (getCause() instanceof ElasticsearchException) {
                sb.append(((ElasticsearchException) getCause()).getDetailedMessage());
            } else {
                sb.append(getCause());
            }
            return sb.toString();
        } else {
            return super.toString();
        }
    }

    /**
     * Retrieve the innermost cause of this exception, if none, returns the current exception.
     */
    public Throwable getRootCause() {
        Throwable rootCause = this;
        Throwable cause = getCause();
        while (cause != null && cause != rootCause) {
            rootCause = cause;
            cause = cause.getCause();
        }
        return rootCause;
    }

    @Override
    public void writeTo(StreamOutput out) throws IOException {
        out.writeOptionalString(this.getMessage());
        out.writeException(this.getCause());
        writeStackTraces(this, out, StreamOutput::writeException);
        out.writeMapOfLists(headers, StreamOutput::writeString, StreamOutput::writeString);
        out.writeMapOfLists(metadata, StreamOutput::writeString, StreamOutput::writeString);
    }

    public static ElasticsearchException readException(StreamInput input, int id) throws IOException {
        CheckedFunction<StreamInput, ? extends ElasticsearchException, IOException> elasticsearchException = ID_TO_SUPPLIER.get(id);
        if (elasticsearchException == null) {
            if (id == 127 && input.getVersion().before(Version.V_7_5_0)) {
                // was SearchContextException
                return new SearchException(input);
            }
            throw new IllegalStateException("unknown exception for id: " + id);
        }
        return elasticsearchException.apply(input);
    }

    /**
     * Returns <code>true</code> iff the given class is a registered for an exception to be read.
     */
    public static boolean isRegistered(Class<? extends Throwable> exception, Version version) {
        ElasticsearchExceptionHandle elasticsearchExceptionHandle = CLASS_TO_ELASTICSEARCH_EXCEPTION_HANDLE.get(exception);
        if (elasticsearchExceptionHandle != null) {
            return version.onOrAfter(elasticsearchExceptionHandle.versionAdded);
        }
        return false;
    }

    static Set<Class<? extends ElasticsearchException>> getRegisteredKeys() { // for testing
        return CLASS_TO_ELASTICSEARCH_EXCEPTION_HANDLE.keySet();
    }

    /**
     * Returns the serialization id the given exception.
     */
    public static int getId(Class<? extends ElasticsearchException> exception) {
        return CLASS_TO_ELASTICSEARCH_EXCEPTION_HANDLE.get(exception).id;
    }

    @Override
    public XContentBuilder toXContent(XContentBuilder builder, Params params) throws IOException {
        Throwable ex = ExceptionsHelper.unwrapCause(this);
        if (ex != this) {
            generateThrowableXContent(builder, params, this);
        } else {
            innerToXContent(builder, params, this, getExceptionName(), getMessage(), headers, metadata, getCause());
        }
        return builder;
    }

    protected static void innerToXContent(XContentBuilder builder, Params params,
                                          Throwable throwable, String type, String message, Map<String, List<String>> headers,
                                          Map<String, List<String>> metadata, Throwable cause) throws IOException {
        builder.field(TYPE, type);
        builder.field(REASON, message);

        for (Map.Entry<String, List<String>> entry : metadata.entrySet()) {
            headerToXContent(builder, entry.getKey().substring("es.".length()), entry.getValue());
        }

        if (throwable instanceof ElasticsearchException) {
            ElasticsearchException exception = (ElasticsearchException) throwable;
            exception.metadataToXContent(builder, params);
        }

        if (params.paramAsBoolean(REST_EXCEPTION_SKIP_CAUSE, REST_EXCEPTION_SKIP_CAUSE_DEFAULT) == false) {
            if (cause != null) {
                builder.field(CAUSED_BY);
                builder.startObject();
                generateThrowableXContent(builder, params, cause);
                builder.endObject();
            }
        }

        if (headers.isEmpty() == false) {
            builder.startObject(HEADER);
            for (Map.Entry<String, List<String>> entry : headers.entrySet()) {
                headerToXContent(builder, entry.getKey(), entry.getValue());
            }
            builder.endObject();
        }

        if (params.paramAsBoolean(REST_EXCEPTION_SKIP_STACK_TRACE, REST_EXCEPTION_SKIP_STACK_TRACE_DEFAULT) == false) {
            builder.field(STACK_TRACE, ExceptionsHelper.stackTrace(throwable));
        }

        Throwable[] allSuppressed = throwable.getSuppressed();
        if (allSuppressed.length > 0) {
            builder.startArray(SUPPRESSED.getPreferredName());
            for (Throwable suppressed : allSuppressed) {
                builder.startObject();
                generateThrowableXContent(builder, params, suppressed);
                builder.endObject();
            }
            builder.endArray();
        }
    }

    private static void headerToXContent(XContentBuilder builder, String key, List<String> values) throws IOException {
        if (values != null && values.isEmpty() == false) {
            if (values.size() == 1) {
                builder.field(key, values.get(0));
            } else {
                builder.startArray(key);
                for (String value : values) {
                    builder.value(value);
                }
                builder.endArray();
            }
        }
    }

    /**
     * Renders additional per exception information into the XContent
     */
    protected void metadataToXContent(XContentBuilder builder, Params params) throws IOException {
    }

    /**
     * Generate a {@link ElasticsearchException} from a {@link XContentParser}. This does not
     * return the original exception type (ie NodeClosedException for example) but just wraps
     * the type, the reason and the cause of the exception. It also recursively parses the
     * tree structure of the cause, returning it as a tree structure of {@link ElasticsearchException}
     * instances.
     */
    public static ElasticsearchException fromXContent(XContentParser parser) throws IOException {
        XContentParser.Token token = parser.nextToken();
        ensureExpectedToken(XContentParser.Token.FIELD_NAME, token, parser::getTokenLocation);
        return innerFromXContent(parser, false);
    }

    public static ElasticsearchException innerFromXContent(XContentParser parser, boolean parseRootCauses) throws IOException {
        XContentParser.Token token = parser.currentToken();
        ensureExpectedToken(XContentParser.Token.FIELD_NAME, token, parser::getTokenLocation);

        String type = null, reason = null, stack = null;
        ElasticsearchException cause = null;
        Map<String, List<String>> metadata = new HashMap<>();
        Map<String, List<String>> headers = new HashMap<>();
        List<ElasticsearchException> rootCauses = new ArrayList<>();
        List<ElasticsearchException> suppressed = new ArrayList<>();

        for (; token == XContentParser.Token.FIELD_NAME; token = parser.nextToken()) {
            String currentFieldName = parser.currentName();
            token = parser.nextToken();

            if (token.isValue()) {
                if (TYPE.equals(currentFieldName)) {
                    type = parser.text();
                } else if (REASON.equals(currentFieldName)) {
                    reason = parser.text();
                } else if (STACK_TRACE.equals(currentFieldName)) {
                    stack = parser.text();
                } else if (token == XContentParser.Token.VALUE_STRING) {
                    metadata.put(currentFieldName, Collections.singletonList(parser.text()));
                }
            } else if (token == XContentParser.Token.START_OBJECT) {
                if (CAUSED_BY.equals(currentFieldName)) {
                    cause = fromXContent(parser);
                } else if (HEADER.equals(currentFieldName)) {
                    while ((token = parser.nextToken()) != XContentParser.Token.END_OBJECT) {
                        if (token == XContentParser.Token.FIELD_NAME) {
                            currentFieldName = parser.currentName();
                        } else {
                            List<String> values = headers.getOrDefault(currentFieldName, new ArrayList<>());
                            if (token == XContentParser.Token.VALUE_STRING) {
                                values.add(parser.text());
                            } else if (token == XContentParser.Token.START_ARRAY) {
                                while ((token = parser.nextToken()) != XContentParser.Token.END_ARRAY) {
                                    if (token == XContentParser.Token.VALUE_STRING) {
                                        values.add(parser.text());
                                    } else {
                                        parser.skipChildren();
                                    }
                                }
                            } else if (token == XContentParser.Token.START_OBJECT) {
                                parser.skipChildren();
                            }
                            headers.put(currentFieldName, values);
                        }
                    }
                } else {
                    // Any additional metadata object added by the metadataToXContent method is ignored
                    // and skipped, so that the parser does not fail on unknown fields. The parser only
                    // support metadata key-pairs and metadata arrays of values.
                    parser.skipChildren();
                }
            } else if (token == XContentParser.Token.START_ARRAY) {
                if (parseRootCauses && ROOT_CAUSE.equals(currentFieldName)) {
                    while ((token = parser.nextToken()) != XContentParser.Token.END_ARRAY) {
                        rootCauses.add(fromXContent(parser));
                    }
                } else if (SUPPRESSED.match(currentFieldName, parser.getDeprecationHandler())) {
                    while ((token = parser.nextToken()) != XContentParser.Token.END_ARRAY) {
                        suppressed.add(fromXContent(parser));
                    }
                } else {
                    // Parse the array and add each item to the corresponding list of metadata.
                    // Arrays of objects are not supported yet and just ignored and skipped.
                    List<String> values = new ArrayList<>();
                    while ((token = parser.nextToken()) != XContentParser.Token.END_ARRAY) {
                        if (token == XContentParser.Token.VALUE_STRING) {
                            values.add(parser.text());
                        } else {
                            parser.skipChildren();
                        }
                    }
                    if (values.size() > 0) {
                        if (metadata.containsKey(currentFieldName)) {
                            values.addAll(metadata.get(currentFieldName));
                        }
                        metadata.put(currentFieldName, values);
                    }
                }
            }
        }

        ElasticsearchException e = new ElasticsearchException(buildMessage(type, reason, stack), cause);
        for (Map.Entry<String, List<String>> entry : metadata.entrySet()) {
            //subclasses can print out additional metadata through the metadataToXContent method. Simple key-value pairs will be
            //parsed back and become part of this metadata set, while objects and arrays are not supported when parsing back.
            //Those key-value pairs become part of the metadata set and inherit the "es." prefix as that is currently required
            //by addMetadata. The prefix will get stripped out when printing metadata out so it will be effectively invisible.
            //TODO move subclasses that print out simple metadata to using addMetadata directly and support also numbers and booleans.
            //TODO rename metadataToXContent and have only SearchPhaseExecutionException use it, which prints out complex objects
            e.addMetadata("es." + entry.getKey(), entry.getValue());
        }
        for (Map.Entry<String, List<String>> header : headers.entrySet()) {
            e.addHeader(header.getKey(), header.getValue());
        }

        // Adds root causes as suppressed exception. This way they are not lost
        // after parsing and can be retrieved using getSuppressed() method.
        for (ElasticsearchException rootCause : rootCauses) {
            e.addSuppressed(rootCause);
        }
        for (ElasticsearchException s : suppressed) {
            e.addSuppressed(s);
        }
        return e;
    }

    /**
     * Static toXContent helper method that renders {@link org.elasticsearch.ElasticsearchException} or {@link Throwable} instances
     * as XContent, delegating the rendering to {@link #toXContent(XContentBuilder, Params)}
     * or {@link #innerToXContent(XContentBuilder, Params, Throwable, String, String, Map, Map, Throwable)}.
     *
     * This method is usually used when the {@link Throwable} is rendered as a part of another XContent object, and its result can
     * be parsed back using the {@link #fromXContent(XContentParser)} method.
     */
    public static void generateThrowableXContent(XContentBuilder builder, Params params, Throwable t) throws IOException {
        t = ExceptionsHelper.unwrapCause(t);

        if (t instanceof ElasticsearchException) {
            ((ElasticsearchException) t).toXContent(builder, params);
        } else {
            innerToXContent(builder, params, t, getExceptionName(t), t.getMessage(), emptyMap(), emptyMap(), t.getCause());
        }
    }

    /**
     * Render any exception as a xcontent, encapsulated within a field or object named "error". The level of details that are rendered
     * depends on the value of the "detailed" parameter: when it's false only a simple message based on the type and message of the
     * exception is rendered. When it's true all detail are provided including guesses root causes, cause and potentially stack
     * trace.
     *
     * This method is usually used when the {@link Exception} is rendered as a full XContent object, and its output can be parsed
     * by the {@link #failureFromXContent(XContentParser)} method.
     */
    public static void generateFailureXContent(XContentBuilder builder, Params params, @Nullable Exception e, boolean detailed)
            throws IOException {
        // No exception to render as an error
        if (e == null) {
            builder.field(ERROR, "unknown");
            return;
        }

        // Render the exception with a simple message
        if (detailed == false) {
            String message = "No ElasticsearchException found";
            Throwable t = e;
            for (int counter = 0; counter < 10 && t != null; counter++) {
                if (t instanceof ElasticsearchException) {
                    message = t.getClass().getSimpleName() + "[" + t.getMessage() + "]";
                    break;
                }
                t = t.getCause();
            }
            builder.field(ERROR, message);
            return;
        }

        // Render the exception with all details
        final ElasticsearchException[] rootCauses = ElasticsearchException.guessRootCauses(e);
        builder.startObject(ERROR);
        {
            builder.startArray(ROOT_CAUSE);
            for (ElasticsearchException rootCause : rootCauses) {
                builder.startObject();
                rootCause.toXContent(builder, new DelegatingMapParams(singletonMap(REST_EXCEPTION_SKIP_CAUSE, "true"), params));
                builder.endObject();
            }
            builder.endArray();
        }
        generateThrowableXContent(builder, params, e);
        builder.endObject();
    }

    /**
     * Parses the output of {@link #generateFailureXContent(XContentBuilder, Params, Exception, boolean)}
     */
    public static ElasticsearchException failureFromXContent(XContentParser parser) throws IOException {
        XContentParser.Token token = parser.currentToken();
        ensureFieldName(parser, token, ERROR);

        token = parser.nextToken();
        if (token.isValue()) {
            return new ElasticsearchException(buildMessage("exception", parser.text(), null));
        }

        ensureExpectedToken(XContentParser.Token.START_OBJECT, token, parser::getTokenLocation);
        token = parser.nextToken();

        // Root causes are parsed in the innerFromXContent() and are added as suppressed exceptions.
        return innerFromXContent(parser, true);
    }

    /**
     * Returns the root cause of this exception or multiple if different shards caused different exceptions
     */
    public ElasticsearchException[] guessRootCauses() {
        final Throwable cause = getCause();
        if (cause != null && cause instanceof ElasticsearchException) {
            return ((ElasticsearchException) cause).guessRootCauses();
        }
        return new ElasticsearchException[]{this};
    }

    /**
     * Returns the root cause of this exception or multiple if different shards caused different exceptions.
     * If the given exception is not an instance of {@link org.elasticsearch.ElasticsearchException} an empty array
     * is returned.
     */
    public static ElasticsearchException[] guessRootCauses(Throwable t) {
        Throwable ex = ExceptionsHelper.unwrapCause(t);
        if (ex instanceof ElasticsearchException) {
            // ElasticsearchException knows how to guess its own root cause
            return ((ElasticsearchException) ex).guessRootCauses();
        }
        if (ex instanceof XContentParseException) {
            /*
             * We'd like to unwrap parsing exceptions to the inner-most
             * parsing exception because that is generally the most interesting
             * exception to return to the user. If that exception is caused by
             * an ElasticsearchException we'd like to keep unwrapping because
             * ElasticserachExceptions tend to contain useful information for
             * the user.
             */
            Throwable cause = ex.getCause();
            if (cause != null) {
                if (cause instanceof XContentParseException || cause instanceof ElasticsearchException) {
                    return guessRootCauses(ex.getCause());
                }
            }
        }
        return new ElasticsearchException[]{new ElasticsearchException(ex.getMessage(), ex) {
            @Override
            protected String getExceptionName() {
                return getExceptionName(getCause());
            }
        }};
    }

    protected String getExceptionName() {
        return getExceptionName(this);
    }

    /**
     * Returns a underscore case name for the given exception. This method strips {@code Elasticsearch} prefixes from exception names.
     */
    public static String getExceptionName(Throwable ex) {
        String simpleName = ex.getClass().getSimpleName();
        if (simpleName.startsWith("Elasticsearch")) {
            simpleName = simpleName.substring("Elasticsearch".length());
        }
        // TODO: do we really need to make the exception name in underscore casing?
        return toUnderscoreCase(simpleName);
    }

    static String buildMessage(String type, String reason, String stack) {
        StringBuilder message = new StringBuilder("Elasticsearch exception [");
        message.append(TYPE).append('=').append(type).append(", ");
        message.append(REASON).append('=').append(reason);
        if (stack != null) {
            message.append(", ").append(STACK_TRACE).append('=').append(stack);
        }
        message.append(']');
        return message.toString();
    }

    @Override
    public String toString() {
        StringBuilder builder = new StringBuilder();
        if (metadata.containsKey(INDEX_METADATA_KEY)) {
            builder.append(getIndex());
            if (metadata.containsKey(SHARD_METADATA_KEY)) {
                builder.append('[').append(getShardId()).append(']');
            }
            builder.append(' ');
        }
        return builder.append(super.toString().trim()).toString();
    }

    /**
     * Deserializes stacktrace elements as well as suppressed exceptions from the given output stream and
     * adds it to the given exception.
     */
    public static <T extends Throwable> T readStackTrace(T throwable, StreamInput in) throws IOException {
        final int stackTraceElements = in.readVInt();
        StackTraceElement[] stackTrace = new StackTraceElement[stackTraceElements];
        for (int i = 0; i < stackTraceElements; i++) {
            final String declaringClasss = in.readString();
            final String fileName = in.readOptionalString();
            final String methodName = in.readString();
            final int lineNumber = in.readVInt();
            stackTrace[i] = new StackTraceElement(declaringClasss, methodName, fileName, lineNumber);
        }
        throwable.setStackTrace(stackTrace);

        int numSuppressed = in.readVInt();
        for (int i = 0; i < numSuppressed; i++) {
            throwable.addSuppressed(in.readException());
        }
        return throwable;
    }

    /**
     * Serializes the given exceptions stacktrace elements as well as it's suppressed exceptions to the given output stream.
     */
    public static <T extends Throwable> T writeStackTraces(T throwable, StreamOutput out,
                                                           Writer<Throwable> exceptionWriter) throws IOException {
        StackTraceElement[] stackTrace = throwable.getStackTrace();
        out.writeVInt(stackTrace.length);
        for (StackTraceElement element : stackTrace) {
            out.writeString(element.getClassName());
            out.writeOptionalString(element.getFileName());
            out.writeString(element.getMethodName());
            out.writeVInt(element.getLineNumber());
        }
        Throwable[] suppressed = throwable.getSuppressed();
        out.writeVInt(suppressed.length);
        for (Throwable t : suppressed) {
            exceptionWriter.write(out, t);
        }
        return throwable;
    }

    /**
     * This is the list of Exceptions Elasticsearch can throw over the wire or save into a corruption marker. Each value in the enum is a
     * single exception tying the Class to an id for use of the encode side and the id back to a constructor for use on the decode side. As
     * such its ok if the exceptions to change names so long as their constructor can still read the exception. Each exception is listed
     * in id order below. If you want to remove an exception leave a tombstone comment and mark the id as null in
     * ExceptionSerializationTests.testIds.ids.
     */
    private enum ElasticsearchExceptionHandle {
        INDEX_SHARD_SNAPSHOT_FAILED_EXCEPTION(org.elasticsearch.index.snapshots.IndexShardSnapshotFailedException.class,
                org.elasticsearch.index.snapshots.IndexShardSnapshotFailedException::new, 0, UNKNOWN_VERSION_ADDED),
        DFS_PHASE_EXECUTION_EXCEPTION(org.elasticsearch.search.dfs.DfsPhaseExecutionException.class,
                org.elasticsearch.search.dfs.DfsPhaseExecutionException::new, 1, UNKNOWN_VERSION_ADDED),
        EXECUTION_CANCELLED_EXCEPTION(org.elasticsearch.common.util.CancellableThreads.ExecutionCancelledException.class,
                org.elasticsearch.common.util.CancellableThreads.ExecutionCancelledException::new, 2, UNKNOWN_VERSION_ADDED),
        MASTER_NOT_DISCOVERED_EXCEPTION(org.elasticsearch.discovery.MasterNotDiscoveredException.class,
                org.elasticsearch.discovery.MasterNotDiscoveredException::new, 3, UNKNOWN_VERSION_ADDED),
        ELASTICSEARCH_SECURITY_EXCEPTION(org.elasticsearch.ElasticsearchSecurityException.class,
                org.elasticsearch.ElasticsearchSecurityException::new, 4, UNKNOWN_VERSION_ADDED),
        INDEX_SHARD_RESTORE_EXCEPTION(org.elasticsearch.index.snapshots.IndexShardRestoreException.class,
                org.elasticsearch.index.snapshots.IndexShardRestoreException::new, 5, UNKNOWN_VERSION_ADDED),
        INDEX_CLOSED_EXCEPTION(org.elasticsearch.indices.IndexClosedException.class,
                org.elasticsearch.indices.IndexClosedException::new, 6, UNKNOWN_VERSION_ADDED),
        BIND_HTTP_EXCEPTION(org.elasticsearch.http.BindHttpException.class,
                org.elasticsearch.http.BindHttpException::new, 7, UNKNOWN_VERSION_ADDED),
        REDUCE_SEARCH_PHASE_EXCEPTION(org.elasticsearch.action.search.ReduceSearchPhaseException.class,
                org.elasticsearch.action.search.ReduceSearchPhaseException::new, 8, UNKNOWN_VERSION_ADDED),
        NODE_CLOSED_EXCEPTION(org.elasticsearch.node.NodeClosedException.class,
                org.elasticsearch.node.NodeClosedException::new, 9, UNKNOWN_VERSION_ADDED),
        SNAPSHOT_FAILED_ENGINE_EXCEPTION(org.elasticsearch.index.engine.SnapshotFailedEngineException.class,
                org.elasticsearch.index.engine.SnapshotFailedEngineException::new, 10, UNKNOWN_VERSION_ADDED),
        SHARD_NOT_FOUND_EXCEPTION(org.elasticsearch.index.shard.ShardNotFoundException.class,
                org.elasticsearch.index.shard.ShardNotFoundException::new, 11, UNKNOWN_VERSION_ADDED),
        CONNECT_TRANSPORT_EXCEPTION(org.elasticsearch.transport.ConnectTransportException.class,
                org.elasticsearch.transport.ConnectTransportException::new, 12, UNKNOWN_VERSION_ADDED),
        NOT_SERIALIZABLE_TRANSPORT_EXCEPTION(org.elasticsearch.transport.NotSerializableTransportException.class,
                org.elasticsearch.transport.NotSerializableTransportException::new, 13, UNKNOWN_VERSION_ADDED),
        RESPONSE_HANDLER_FAILURE_TRANSPORT_EXCEPTION(org.elasticsearch.transport.ResponseHandlerFailureTransportException.class,
                org.elasticsearch.transport.ResponseHandlerFailureTransportException::new, 14, UNKNOWN_VERSION_ADDED),
        INDEX_CREATION_EXCEPTION(org.elasticsearch.indices.IndexCreationException.class,
                org.elasticsearch.indices.IndexCreationException::new, 15, UNKNOWN_VERSION_ADDED),
        INDEX_NOT_FOUND_EXCEPTION(org.elasticsearch.index.IndexNotFoundException.class,
                org.elasticsearch.index.IndexNotFoundException::new, 16, UNKNOWN_VERSION_ADDED),
        ILLEGAL_SHARD_ROUTING_STATE_EXCEPTION(org.elasticsearch.cluster.routing.IllegalShardRoutingStateException.class,
                org.elasticsearch.cluster.routing.IllegalShardRoutingStateException::new, 17, UNKNOWN_VERSION_ADDED),
        BROADCAST_SHARD_OPERATION_FAILED_EXCEPTION(org.elasticsearch.action.support.broadcast.BroadcastShardOperationFailedException.class,
                org.elasticsearch.action.support.broadcast.BroadcastShardOperationFailedException::new, 18, UNKNOWN_VERSION_ADDED),
        RESOURCE_NOT_FOUND_EXCEPTION(org.elasticsearch.ResourceNotFoundException.class,
                org.elasticsearch.ResourceNotFoundException::new, 19, UNKNOWN_VERSION_ADDED),
        ACTION_TRANSPORT_EXCEPTION(org.elasticsearch.transport.ActionTransportException.class,
                org.elasticsearch.transport.ActionTransportException::new, 20, UNKNOWN_VERSION_ADDED),
        ELASTICSEARCH_GENERATION_EXCEPTION(org.elasticsearch.ElasticsearchGenerationException.class,
                org.elasticsearch.ElasticsearchGenerationException::new, 21, UNKNOWN_VERSION_ADDED),
        //      22 was CreateFailedEngineException
        INDEX_SHARD_STARTED_EXCEPTION(org.elasticsearch.index.shard.IndexShardStartedException.class,
                org.elasticsearch.index.shard.IndexShardStartedException::new, 23, UNKNOWN_VERSION_ADDED),
        SEARCH_CONTEXT_MISSING_EXCEPTION(org.elasticsearch.search.SearchContextMissingException.class,
                org.elasticsearch.search.SearchContextMissingException::new, 24, UNKNOWN_VERSION_ADDED),
        GENERAL_SCRIPT_EXCEPTION(org.elasticsearch.script.GeneralScriptException.class,
                org.elasticsearch.script.GeneralScriptException::new, 25, UNKNOWN_VERSION_ADDED),
        // 26 was BatchOperationException
        SNAPSHOT_CREATION_EXCEPTION(org.elasticsearch.snapshots.SnapshotCreationException.class,
                org.elasticsearch.snapshots.SnapshotCreationException::new, 27, UNKNOWN_VERSION_ADDED),
        // 28 was DeleteFailedEngineException, deprecated in 6.0, removed in 7.0
        DOCUMENT_MISSING_EXCEPTION(org.elasticsearch.index.engine.DocumentMissingException.class,
                org.elasticsearch.index.engine.DocumentMissingException::new, 29, UNKNOWN_VERSION_ADDED),
        SNAPSHOT_EXCEPTION(org.elasticsearch.snapshots.SnapshotException.class,
                org.elasticsearch.snapshots.SnapshotException::new, 30, UNKNOWN_VERSION_ADDED),
        INVALID_ALIAS_NAME_EXCEPTION(org.elasticsearch.indices.InvalidAliasNameException.class,
                org.elasticsearch.indices.InvalidAliasNameException::new, 31, UNKNOWN_VERSION_ADDED),
        INVALID_INDEX_NAME_EXCEPTION(org.elasticsearch.indices.InvalidIndexNameException.class,
                org.elasticsearch.indices.InvalidIndexNameException::new, 32, UNKNOWN_VERSION_ADDED),
        INDEX_PRIMARY_SHARD_NOT_ALLOCATED_EXCEPTION(org.elasticsearch.indices.IndexPrimaryShardNotAllocatedException.class,
                org.elasticsearch.indices.IndexPrimaryShardNotAllocatedException::new, 33, UNKNOWN_VERSION_ADDED),
        TRANSPORT_EXCEPTION(org.elasticsearch.transport.TransportException.class,
                org.elasticsearch.transport.TransportException::new, 34, UNKNOWN_VERSION_ADDED),
        ELASTICSEARCH_PARSE_EXCEPTION(org.elasticsearch.ElasticsearchParseException.class,
                org.elasticsearch.ElasticsearchParseException::new, 35, UNKNOWN_VERSION_ADDED),
        SEARCH_EXCEPTION(org.elasticsearch.search.SearchException.class,
                org.elasticsearch.search.SearchException::new, 36, UNKNOWN_VERSION_ADDED),
        MAPPER_EXCEPTION(org.elasticsearch.index.mapper.MapperException.class,
                org.elasticsearch.index.mapper.MapperException::new, 37, UNKNOWN_VERSION_ADDED),
        INVALID_TYPE_NAME_EXCEPTION(org.elasticsearch.indices.InvalidTypeNameException.class,
                org.elasticsearch.indices.InvalidTypeNameException::new, 38, UNKNOWN_VERSION_ADDED),
        SNAPSHOT_RESTORE_EXCEPTION(org.elasticsearch.snapshots.SnapshotRestoreException.class,
                org.elasticsearch.snapshots.SnapshotRestoreException::new, 39, UNKNOWN_VERSION_ADDED),
        PARSING_EXCEPTION(org.elasticsearch.common.ParsingException.class, org.elasticsearch.common.ParsingException::new, 40,
            UNKNOWN_VERSION_ADDED),
        INDEX_SHARD_CLOSED_EXCEPTION(org.elasticsearch.index.shard.IndexShardClosedException.class,
                org.elasticsearch.index.shard.IndexShardClosedException::new, 41, UNKNOWN_VERSION_ADDED),
        RECOVER_FILES_RECOVERY_EXCEPTION(org.elasticsearch.indices.recovery.RecoverFilesRecoveryException.class,
                org.elasticsearch.indices.recovery.RecoverFilesRecoveryException::new, 42, UNKNOWN_VERSION_ADDED),
        TRUNCATED_TRANSLOG_EXCEPTION(org.elasticsearch.index.translog.TruncatedTranslogException.class,
                org.elasticsearch.index.translog.TruncatedTranslogException::new, 43, UNKNOWN_VERSION_ADDED),
        RECOVERY_FAILED_EXCEPTION(org.elasticsearch.indices.recovery.RecoveryFailedException.class,
                org.elasticsearch.indices.recovery.RecoveryFailedException::new, 44, UNKNOWN_VERSION_ADDED),
        INDEX_SHARD_RELOCATED_EXCEPTION(org.elasticsearch.index.shard.IndexShardRelocatedException.class,
                org.elasticsearch.index.shard.IndexShardRelocatedException::new, 45, UNKNOWN_VERSION_ADDED),
        NODE_SHOULD_NOT_CONNECT_EXCEPTION(org.elasticsearch.transport.NodeShouldNotConnectException.class,
                org.elasticsearch.transport.NodeShouldNotConnectException::new, 46, UNKNOWN_VERSION_ADDED),
        // 47 used to be for IndexTemplateAlreadyExistsException which was deprecated in 5.1 removed in 6.0
        TRANSLOG_CORRUPTED_EXCEPTION(org.elasticsearch.index.translog.TranslogCorruptedException.class,
                org.elasticsearch.index.translog.TranslogCorruptedException::new, 48, UNKNOWN_VERSION_ADDED),
        CLUSTER_BLOCK_EXCEPTION(org.elasticsearch.cluster.block.ClusterBlockException.class,
                org.elasticsearch.cluster.block.ClusterBlockException::new, 49, UNKNOWN_VERSION_ADDED),
        FETCH_PHASE_EXECUTION_EXCEPTION(org.elasticsearch.search.fetch.FetchPhaseExecutionException.class,
                org.elasticsearch.search.fetch.FetchPhaseExecutionException::new, 50, UNKNOWN_VERSION_ADDED),
        // 51 used to be for IndexShardAlreadyExistsException which was deprecated in 5.1 removed in 6.0
        VERSION_CONFLICT_ENGINE_EXCEPTION(org.elasticsearch.index.engine.VersionConflictEngineException.class,
                org.elasticsearch.index.engine.VersionConflictEngineException::new, 52, UNKNOWN_VERSION_ADDED),
        ENGINE_EXCEPTION(org.elasticsearch.index.engine.EngineException.class, org.elasticsearch.index.engine.EngineException::new, 53,
            UNKNOWN_VERSION_ADDED),
        // 54 was DocumentAlreadyExistsException, which is superseded by VersionConflictEngineException
        NO_SUCH_NODE_EXCEPTION(org.elasticsearch.action.NoSuchNodeException.class, org.elasticsearch.action.NoSuchNodeException::new, 55,
            UNKNOWN_VERSION_ADDED),
        SETTINGS_EXCEPTION(org.elasticsearch.common.settings.SettingsException.class,
                org.elasticsearch.common.settings.SettingsException::new, 56, UNKNOWN_VERSION_ADDED),
        INDEX_TEMPLATE_MISSING_EXCEPTION(org.elasticsearch.indices.IndexTemplateMissingException.class,
                org.elasticsearch.indices.IndexTemplateMissingException::new, 57, UNKNOWN_VERSION_ADDED),
        SEND_REQUEST_TRANSPORT_EXCEPTION(org.elasticsearch.transport.SendRequestTransportException.class,
                org.elasticsearch.transport.SendRequestTransportException::new, 58, UNKNOWN_VERSION_ADDED),
        // 59 used to be EsRejectedExecutionException
        // 60 used to be for EarlyTerminationException
        // 61 used to be for RoutingValidationException
        NOT_SERIALIZABLE_EXCEPTION_WRAPPER(org.elasticsearch.common.io.stream.NotSerializableExceptionWrapper.class,
                org.elasticsearch.common.io.stream.NotSerializableExceptionWrapper::new, 62, UNKNOWN_VERSION_ADDED),
        ALIAS_FILTER_PARSING_EXCEPTION(org.elasticsearch.indices.AliasFilterParsingException.class,
                org.elasticsearch.indices.AliasFilterParsingException::new, 63, UNKNOWN_VERSION_ADDED),
        // 64 was DeleteByQueryFailedEngineException, which was removed in 5.0
        GATEWAY_EXCEPTION(org.elasticsearch.gateway.GatewayException.class, org.elasticsearch.gateway.GatewayException::new, 65,
            UNKNOWN_VERSION_ADDED),
        INDEX_SHARD_NOT_RECOVERING_EXCEPTION(org.elasticsearch.index.shard.IndexShardNotRecoveringException.class,
                org.elasticsearch.index.shard.IndexShardNotRecoveringException::new, 66, UNKNOWN_VERSION_ADDED),
        HTTP_EXCEPTION(org.elasticsearch.http.HttpException.class, org.elasticsearch.http.HttpException::new, 67, UNKNOWN_VERSION_ADDED),
        ELASTICSEARCH_EXCEPTION(org.elasticsearch.ElasticsearchException.class,
                org.elasticsearch.ElasticsearchException::new, 68, UNKNOWN_VERSION_ADDED),
        SNAPSHOT_MISSING_EXCEPTION(org.elasticsearch.snapshots.SnapshotMissingException.class,
                org.elasticsearch.snapshots.SnapshotMissingException::new, 69, UNKNOWN_VERSION_ADDED),
        PRIMARY_MISSING_ACTION_EXCEPTION(org.elasticsearch.action.PrimaryMissingActionException.class,
                org.elasticsearch.action.PrimaryMissingActionException::new, 70, UNKNOWN_VERSION_ADDED),
        FAILED_NODE_EXCEPTION(org.elasticsearch.action.FailedNodeException.class, org.elasticsearch.action.FailedNodeException::new, 71,
            UNKNOWN_VERSION_ADDED),
        SEARCH_PARSE_EXCEPTION(org.elasticsearch.search.SearchParseException.class, org.elasticsearch.search.SearchParseException::new, 72,
            UNKNOWN_VERSION_ADDED),
        CONCURRENT_SNAPSHOT_EXECUTION_EXCEPTION(org.elasticsearch.snapshots.ConcurrentSnapshotExecutionException.class,
                org.elasticsearch.snapshots.ConcurrentSnapshotExecutionException::new, 73, UNKNOWN_VERSION_ADDED),
        BLOB_STORE_EXCEPTION(org.elasticsearch.common.blobstore.BlobStoreException.class,
                org.elasticsearch.common.blobstore.BlobStoreException::new, 74, UNKNOWN_VERSION_ADDED),
        INCOMPATIBLE_CLUSTER_STATE_VERSION_EXCEPTION(org.elasticsearch.cluster.IncompatibleClusterStateVersionException.class,
                org.elasticsearch.cluster.IncompatibleClusterStateVersionException::new, 75, UNKNOWN_VERSION_ADDED),
        RECOVERY_ENGINE_EXCEPTION(org.elasticsearch.index.engine.RecoveryEngineException.class,
                org.elasticsearch.index.engine.RecoveryEngineException::new, 76, UNKNOWN_VERSION_ADDED),
        UNCATEGORIZED_EXECUTION_EXCEPTION(org.elasticsearch.common.util.concurrent.UncategorizedExecutionException.class,
                org.elasticsearch.common.util.concurrent.UncategorizedExecutionException::new, 77, UNKNOWN_VERSION_ADDED),
        TIMESTAMP_PARSING_EXCEPTION(org.elasticsearch.action.TimestampParsingException.class,
                org.elasticsearch.action.TimestampParsingException::new, 78, UNKNOWN_VERSION_ADDED),
        ROUTING_MISSING_EXCEPTION(org.elasticsearch.action.RoutingMissingException.class,
                org.elasticsearch.action.RoutingMissingException::new, 79, UNKNOWN_VERSION_ADDED),
        // 80 was IndexFailedEngineException, deprecated in 6.0, removed in 7.0
        INDEX_SHARD_RESTORE_FAILED_EXCEPTION(org.elasticsearch.index.snapshots.IndexShardRestoreFailedException.class,
                org.elasticsearch.index.snapshots.IndexShardRestoreFailedException::new, 81, UNKNOWN_VERSION_ADDED),
        REPOSITORY_EXCEPTION(org.elasticsearch.repositories.RepositoryException.class,
                org.elasticsearch.repositories.RepositoryException::new, 82, UNKNOWN_VERSION_ADDED),
        RECEIVE_TIMEOUT_TRANSPORT_EXCEPTION(org.elasticsearch.transport.ReceiveTimeoutTransportException.class,
                org.elasticsearch.transport.ReceiveTimeoutTransportException::new, 83, UNKNOWN_VERSION_ADDED),
        NODE_DISCONNECTED_EXCEPTION(org.elasticsearch.transport.NodeDisconnectedException.class,
                org.elasticsearch.transport.NodeDisconnectedException::new, 84, UNKNOWN_VERSION_ADDED),
        // 85 used to be for AlreadyExpiredException
        AGGREGATION_EXECUTION_EXCEPTION(org.elasticsearch.search.aggregations.AggregationExecutionException.class,
                org.elasticsearch.search.aggregations.AggregationExecutionException::new, 86, UNKNOWN_VERSION_ADDED),
        // 87 used to be for MergeMappingException
        INVALID_INDEX_TEMPLATE_EXCEPTION(org.elasticsearch.indices.InvalidIndexTemplateException.class,
                org.elasticsearch.indices.InvalidIndexTemplateException::new, 88, UNKNOWN_VERSION_ADDED),
        REFRESH_FAILED_ENGINE_EXCEPTION(org.elasticsearch.index.engine.RefreshFailedEngineException.class,
                org.elasticsearch.index.engine.RefreshFailedEngineException::new, 90, UNKNOWN_VERSION_ADDED),
        AGGREGATION_INITIALIZATION_EXCEPTION(org.elasticsearch.search.aggregations.AggregationInitializationException.class,
                org.elasticsearch.search.aggregations.AggregationInitializationException::new, 91, UNKNOWN_VERSION_ADDED),
        DELAY_RECOVERY_EXCEPTION(org.elasticsearch.indices.recovery.DelayRecoveryException.class,
                org.elasticsearch.indices.recovery.DelayRecoveryException::new, 92, UNKNOWN_VERSION_ADDED),
        // 93 used to be for IndexWarmerMissingException
        NO_NODE_AVAILABLE_EXCEPTION(org.elasticsearch.client.transport.NoNodeAvailableException.class,
                org.elasticsearch.client.transport.NoNodeAvailableException::new, 94, UNKNOWN_VERSION_ADDED),
        INVALID_SNAPSHOT_NAME_EXCEPTION(org.elasticsearch.snapshots.InvalidSnapshotNameException.class,
                org.elasticsearch.snapshots.InvalidSnapshotNameException::new, 96, UNKNOWN_VERSION_ADDED),
        ILLEGAL_INDEX_SHARD_STATE_EXCEPTION(org.elasticsearch.index.shard.IllegalIndexShardStateException.class,
                org.elasticsearch.index.shard.IllegalIndexShardStateException::new, 97, UNKNOWN_VERSION_ADDED),
        INDEX_SHARD_SNAPSHOT_EXCEPTION(org.elasticsearch.index.snapshots.IndexShardSnapshotException.class,
                org.elasticsearch.index.snapshots.IndexShardSnapshotException::new, 98, UNKNOWN_VERSION_ADDED),
        INDEX_SHARD_NOT_STARTED_EXCEPTION(org.elasticsearch.index.shard.IndexShardNotStartedException.class,
                org.elasticsearch.index.shard.IndexShardNotStartedException::new, 99, UNKNOWN_VERSION_ADDED),
        SEARCH_PHASE_EXECUTION_EXCEPTION(org.elasticsearch.action.search.SearchPhaseExecutionException.class,
                org.elasticsearch.action.search.SearchPhaseExecutionException::new, 100, UNKNOWN_VERSION_ADDED),
        ACTION_NOT_FOUND_TRANSPORT_EXCEPTION(org.elasticsearch.transport.ActionNotFoundTransportException.class,
                org.elasticsearch.transport.ActionNotFoundTransportException::new, 101, UNKNOWN_VERSION_ADDED),
        TRANSPORT_SERIALIZATION_EXCEPTION(org.elasticsearch.transport.TransportSerializationException.class,
                org.elasticsearch.transport.TransportSerializationException::new, 102, UNKNOWN_VERSION_ADDED),
        REMOTE_TRANSPORT_EXCEPTION(org.elasticsearch.transport.RemoteTransportException.class,
                org.elasticsearch.transport.RemoteTransportException::new, 103, UNKNOWN_VERSION_ADDED),
        ENGINE_CREATION_FAILURE_EXCEPTION(org.elasticsearch.index.engine.EngineCreationFailureException.class,
                org.elasticsearch.index.engine.EngineCreationFailureException::new, 104, UNKNOWN_VERSION_ADDED),
        ROUTING_EXCEPTION(org.elasticsearch.cluster.routing.RoutingException.class,
                org.elasticsearch.cluster.routing.RoutingException::new, 105, UNKNOWN_VERSION_ADDED),
        INDEX_SHARD_RECOVERY_EXCEPTION(org.elasticsearch.index.shard.IndexShardRecoveryException.class,
                org.elasticsearch.index.shard.IndexShardRecoveryException::new, 106, UNKNOWN_VERSION_ADDED),
        REPOSITORY_MISSING_EXCEPTION(org.elasticsearch.repositories.RepositoryMissingException.class,
                org.elasticsearch.repositories.RepositoryMissingException::new, 107, UNKNOWN_VERSION_ADDED),
        DOCUMENT_SOURCE_MISSING_EXCEPTION(org.elasticsearch.index.engine.DocumentSourceMissingException.class,
                org.elasticsearch.index.engine.DocumentSourceMissingException::new, 109, UNKNOWN_VERSION_ADDED),
        // 110 used to be FlushNotAllowedEngineException
        NO_CLASS_SETTINGS_EXCEPTION(org.elasticsearch.common.settings.NoClassSettingsException.class,
                org.elasticsearch.common.settings.NoClassSettingsException::new, 111, UNKNOWN_VERSION_ADDED),
        BIND_TRANSPORT_EXCEPTION(org.elasticsearch.transport.BindTransportException.class,
                org.elasticsearch.transport.BindTransportException::new, 112, UNKNOWN_VERSION_ADDED),
        ALIASES_NOT_FOUND_EXCEPTION(org.elasticsearch.rest.action.admin.indices.AliasesNotFoundException.class,
                org.elasticsearch.rest.action.admin.indices.AliasesNotFoundException::new, 113, UNKNOWN_VERSION_ADDED),
        INDEX_SHARD_RECOVERING_EXCEPTION(org.elasticsearch.index.shard.IndexShardRecoveringException.class,
                org.elasticsearch.index.shard.IndexShardRecoveringException::new, 114, UNKNOWN_VERSION_ADDED),
        TRANSLOG_EXCEPTION(org.elasticsearch.index.translog.TranslogException.class,
                org.elasticsearch.index.translog.TranslogException::new, 115, UNKNOWN_VERSION_ADDED),
        PROCESS_CLUSTER_EVENT_TIMEOUT_EXCEPTION(org.elasticsearch.cluster.metadata.ProcessClusterEventTimeoutException.class,
                org.elasticsearch.cluster.metadata.ProcessClusterEventTimeoutException::new, 116, UNKNOWN_VERSION_ADDED),
        RETRY_ON_PRIMARY_EXCEPTION(ReplicationOperation.RetryOnPrimaryException.class,
                ReplicationOperation.RetryOnPrimaryException::new, 117, UNKNOWN_VERSION_ADDED),
        ELASTICSEARCH_TIMEOUT_EXCEPTION(org.elasticsearch.ElasticsearchTimeoutException.class,
                org.elasticsearch.ElasticsearchTimeoutException::new, 118, UNKNOWN_VERSION_ADDED),
        QUERY_PHASE_EXECUTION_EXCEPTION(org.elasticsearch.search.query.QueryPhaseExecutionException.class,
                org.elasticsearch.search.query.QueryPhaseExecutionException::new, 119, UNKNOWN_VERSION_ADDED),
        REPOSITORY_VERIFICATION_EXCEPTION(org.elasticsearch.repositories.RepositoryVerificationException.class,
                org.elasticsearch.repositories.RepositoryVerificationException::new, 120, UNKNOWN_VERSION_ADDED),
        INVALID_AGGREGATION_PATH_EXCEPTION(org.elasticsearch.search.aggregations.InvalidAggregationPathException.class,
                org.elasticsearch.search.aggregations.InvalidAggregationPathException::new, 121, UNKNOWN_VERSION_ADDED),
        // 123 used to be IndexAlreadyExistsException and was renamed
        RESOURCE_ALREADY_EXISTS_EXCEPTION(ResourceAlreadyExistsException.class,
            ResourceAlreadyExistsException::new, 123, UNKNOWN_VERSION_ADDED),
        // 124 used to be Script.ScriptParseException
        HTTP_REQUEST_ON_TRANSPORT_EXCEPTION(TcpTransport.HttpRequestOnTransportException.class,
                TcpTransport.HttpRequestOnTransportException::new, 125, UNKNOWN_VERSION_ADDED),
        MAPPER_PARSING_EXCEPTION(org.elasticsearch.index.mapper.MapperParsingException.class,
                org.elasticsearch.index.mapper.MapperParsingException::new, 126, UNKNOWN_VERSION_ADDED),
        // 127 used to be org.elasticsearch.search.SearchContextException
        SEARCH_SOURCE_BUILDER_EXCEPTION(org.elasticsearch.search.builder.SearchSourceBuilderException.class,
                org.elasticsearch.search.builder.SearchSourceBuilderException::new, 128, UNKNOWN_VERSION_ADDED),
        // 129 was EngineClosedException
        NO_SHARD_AVAILABLE_ACTION_EXCEPTION(org.elasticsearch.action.NoShardAvailableActionException.class,
                org.elasticsearch.action.NoShardAvailableActionException::new, 130, UNKNOWN_VERSION_ADDED),
        UNAVAILABLE_SHARDS_EXCEPTION(org.elasticsearch.action.UnavailableShardsException.class,
                org.elasticsearch.action.UnavailableShardsException::new, 131, UNKNOWN_VERSION_ADDED),
        FLUSH_FAILED_ENGINE_EXCEPTION(org.elasticsearch.index.engine.FlushFailedEngineException.class,
                org.elasticsearch.index.engine.FlushFailedEngineException::new, 132, UNKNOWN_VERSION_ADDED),
        CIRCUIT_BREAKING_EXCEPTION(org.elasticsearch.common.breaker.CircuitBreakingException.class,
                org.elasticsearch.common.breaker.CircuitBreakingException::new, 133, UNKNOWN_VERSION_ADDED),
        NODE_NOT_CONNECTED_EXCEPTION(org.elasticsearch.transport.NodeNotConnectedException.class,
                org.elasticsearch.transport.NodeNotConnectedException::new, 134, UNKNOWN_VERSION_ADDED),
        STRICT_DYNAMIC_MAPPING_EXCEPTION(org.elasticsearch.index.mapper.StrictDynamicMappingException.class,
                org.elasticsearch.index.mapper.StrictDynamicMappingException::new, 135, UNKNOWN_VERSION_ADDED),
        RETRY_ON_REPLICA_EXCEPTION(org.elasticsearch.action.support.replication.TransportReplicationAction.RetryOnReplicaException.class,
                org.elasticsearch.action.support.replication.TransportReplicationAction.RetryOnReplicaException::new, 136,
            UNKNOWN_VERSION_ADDED),
        TYPE_MISSING_EXCEPTION(org.elasticsearch.indices.TypeMissingException.class,
                org.elasticsearch.indices.TypeMissingException::new, 137, UNKNOWN_VERSION_ADDED),
        FAILED_TO_COMMIT_CLUSTER_STATE_EXCEPTION(org.elasticsearch.cluster.coordination.FailedToCommitClusterStateException.class,
                org.elasticsearch.cluster.coordination.FailedToCommitClusterStateException::new, 140, UNKNOWN_VERSION_ADDED),
        QUERY_SHARD_EXCEPTION(org.elasticsearch.index.query.QueryShardException.class,
                org.elasticsearch.index.query.QueryShardException::new, 141, UNKNOWN_VERSION_ADDED),
        NO_LONGER_PRIMARY_SHARD_EXCEPTION(ShardStateAction.NoLongerPrimaryShardException.class,
                ShardStateAction.NoLongerPrimaryShardException::new, 142, UNKNOWN_VERSION_ADDED),
        SCRIPT_EXCEPTION(org.elasticsearch.script.ScriptException.class, org.elasticsearch.script.ScriptException::new, 143,
            UNKNOWN_VERSION_ADDED),
        NOT_MASTER_EXCEPTION(org.elasticsearch.cluster.NotMasterException.class, org.elasticsearch.cluster.NotMasterException::new, 144,
            UNKNOWN_VERSION_ADDED),
        STATUS_EXCEPTION(org.elasticsearch.ElasticsearchStatusException.class, org.elasticsearch.ElasticsearchStatusException::new, 145,
            UNKNOWN_VERSION_ADDED),
        TASK_CANCELLED_EXCEPTION(org.elasticsearch.tasks.TaskCancelledException.class,
            org.elasticsearch.tasks.TaskCancelledException::new, 146, UNKNOWN_VERSION_ADDED),
        SHARD_LOCK_OBTAIN_FAILED_EXCEPTION(org.elasticsearch.env.ShardLockObtainFailedException.class,
                                           org.elasticsearch.env.ShardLockObtainFailedException::new, 147, UNKNOWN_VERSION_ADDED),
        // 148 was UnknownNamedObjectException
        TOO_MANY_BUCKETS_EXCEPTION(MultiBucketConsumerService.TooManyBucketsException.class,
            MultiBucketConsumerService.TooManyBucketsException::new, 149, UNKNOWN_VERSION_ADDED),
        COORDINATION_STATE_REJECTED_EXCEPTION(org.elasticsearch.cluster.coordination.CoordinationStateRejectedException.class,
            org.elasticsearch.cluster.coordination.CoordinationStateRejectedException::new, 150, Version.V_7_0_0),
        SNAPSHOT_IN_PROGRESS_EXCEPTION(org.elasticsearch.snapshots.SnapshotInProgressException.class,
            org.elasticsearch.snapshots.SnapshotInProgressException::new, 151, UNKNOWN_VERSION_ADDED),
        NO_SUCH_REMOTE_CLUSTER_EXCEPTION(org.elasticsearch.transport.NoSuchRemoteClusterException.class,
            org.elasticsearch.transport.NoSuchRemoteClusterException::new, 152, UNKNOWN_VERSION_ADDED),
        RETENTION_LEASE_ALREADY_EXISTS_EXCEPTION(
                org.elasticsearch.index.seqno.RetentionLeaseAlreadyExistsException.class,
                org.elasticsearch.index.seqno.RetentionLeaseAlreadyExistsException::new,
                153,
                UNKNOWN_VERSION_ADDED),
        RETENTION_LEASE_NOT_FOUND_EXCEPTION(
                org.elasticsearch.index.seqno.RetentionLeaseNotFoundException.class,
                org.elasticsearch.index.seqno.RetentionLeaseNotFoundException::new,
                154,
                UNKNOWN_VERSION_ADDED),
        SHARD_NOT_IN_PRIMARY_MODE_EXCEPTION(
                org.elasticsearch.index.shard.ShardNotInPrimaryModeException.class,
                org.elasticsearch.index.shard.ShardNotInPrimaryModeException::new,
                155,
                UNKNOWN_VERSION_ADDED),
        RETENTION_LEASE_INVALID_RETAINING_SEQUENCE_NUMBER_EXCEPTION(
                org.elasticsearch.index.seqno.RetentionLeaseInvalidRetainingSeqNoException.class,
                org.elasticsearch.index.seqno.RetentionLeaseInvalidRetainingSeqNoException::new,
                156,
                Version.V_7_5_0),
        INGEST_PROCESSOR_EXCEPTION(
                org.elasticsearch.ingest.IngestProcessorException.class,
                org.elasticsearch.ingest.IngestProcessorException::new,
                157,
                Version.V_7_5_0),
<<<<<<< HEAD
        REPOSITORY_CONFLICT_EXCEPTION(
                org.elasticsearch.repositories.RepositoryConflictException.class,
                org.elasticsearch.repositories.RepositoryConflictException::new,
=======
        // TODO: Version after backport
        PEER_RECOVERY_NOT_FOUND_EXCEPTION(
                org.elasticsearch.indices.recovery.PeerRecoveryNotFound.class,
                org.elasticsearch.indices.recovery.PeerRecoveryNotFound::new,
>>>>>>> a9338672
                158,
                Version.V_8_0_0);

        final Class<? extends ElasticsearchException> exceptionClass;
        final CheckedFunction<StreamInput, ? extends ElasticsearchException, IOException> constructor;
        final int id;
        final Version versionAdded;

        <E extends ElasticsearchException> ElasticsearchExceptionHandle(Class<E> exceptionClass,
                                                                        CheckedFunction<StreamInput, E, IOException> constructor, int id,
                                                                        Version versionAdded) {
            // We need the exceptionClass because you can't dig it out of the constructor reliably.
            this.exceptionClass = exceptionClass;
            this.constructor = constructor;
            this.versionAdded = versionAdded;
            this.id = id;
        }
    }

    /**
     * Returns an array of all registered handle IDs. These are the IDs for every registered
     * exception.
     *
     * @return an array of all registered handle IDs
     */
    static int[] ids() {
        return Arrays.stream(ElasticsearchExceptionHandle.values()).mapToInt(h -> h.id).toArray();
    }

    /**
     * Returns an array of all registered pairs of handle IDs and exception classes. These pairs are
     * provided for every registered exception.
     *
     * @return an array of all registered pairs of handle IDs and exception classes
     */
    static Tuple<Integer, Class<? extends ElasticsearchException>>[] classes() {
        @SuppressWarnings("unchecked")
        final Tuple<Integer, Class<? extends ElasticsearchException>>[] ts =
                Arrays.stream(ElasticsearchExceptionHandle.values())
                        .map(h -> Tuple.tuple(h.id, h.exceptionClass)).toArray(Tuple[]::new);
        return ts;
    }

    static {
        ID_TO_SUPPLIER = unmodifiableMap(Arrays
                .stream(ElasticsearchExceptionHandle.values()).collect(Collectors.toMap(e -> e.id, e -> e.constructor)));
        CLASS_TO_ELASTICSEARCH_EXCEPTION_HANDLE = unmodifiableMap(Arrays
                .stream(ElasticsearchExceptionHandle.values()).collect(Collectors.toMap(e -> e.exceptionClass, e -> e)));
    }

    public Index getIndex() {
        List<String> index = getMetadata(INDEX_METADATA_KEY);
        if (index != null && index.isEmpty() == false) {
            List<String> index_uuid = getMetadata(INDEX_METADATA_KEY_UUID);
            return new Index(index.get(0), index_uuid.get(0));
        }

        return null;
    }

    public ShardId getShardId() {
        List<String> shard = getMetadata(SHARD_METADATA_KEY);
        if (shard != null && shard.isEmpty() == false) {
            return new ShardId(getIndex(), Integer.parseInt(shard.get(0)));
        }
        return null;
    }

    public void setIndex(Index index) {
        if (index != null) {
            addMetadata(INDEX_METADATA_KEY, index.getName());
            addMetadata(INDEX_METADATA_KEY_UUID, index.getUUID());
        }
    }

    public void setIndex(String index) {
        if (index != null) {
            setIndex(new Index(index, INDEX_UUID_NA_VALUE));
        }
    }

    public void setShard(ShardId shardId) {
        if (shardId != null) {
            setIndex(shardId.getIndex());
            addMetadata(SHARD_METADATA_KEY, Integer.toString(shardId.id()));
        }
    }

    public void setResources(String type, String... id) {
        assert type != null;
        addMetadata(RESOURCE_METADATA_ID_KEY, id);
        addMetadata(RESOURCE_METADATA_TYPE_KEY, type);
    }

    public List<String> getResourceId() {
        return getMetadata(RESOURCE_METADATA_ID_KEY);
    }

    public String getResourceType() {
        List<String> header = getMetadata(RESOURCE_METADATA_TYPE_KEY);
        if (header != null && header.isEmpty() == false) {
            assert header.size() == 1;
            return header.get(0);
        }
        return null;
    }

    // lower cases and adds underscores to transitions in a name
    private static String toUnderscoreCase(String value) {
        StringBuilder sb = new StringBuilder();
        boolean changed = false;
        for (int i = 0; i < value.length(); i++) {
            char c = value.charAt(i);
            if (Character.isUpperCase(c)) {
                if (!changed) {
                    // copy it over here
                    for (int j = 0; j < i; j++) {
                        sb.append(value.charAt(j));
                    }
                    changed = true;
                    if (i == 0) {
                        sb.append(Character.toLowerCase(c));
                    } else {
                        sb.append('_');
                        sb.append(Character.toLowerCase(c));
                    }
                } else {
                    sb.append('_');
                    sb.append(Character.toLowerCase(c));
                }
            } else {
                if (changed) {
                    sb.append(c);
                }
            }
        }
        if (!changed) {
            return value;
        }
        return sb.toString();
    }

}<|MERGE_RESOLUTION|>--- conflicted
+++ resolved
@@ -1042,17 +1042,16 @@
                 org.elasticsearch.ingest.IngestProcessorException::new,
                 157,
                 Version.V_7_5_0),
-<<<<<<< HEAD
-        REPOSITORY_CONFLICT_EXCEPTION(
-                org.elasticsearch.repositories.RepositoryConflictException.class,
-                org.elasticsearch.repositories.RepositoryConflictException::new,
-=======
         // TODO: Version after backport
         PEER_RECOVERY_NOT_FOUND_EXCEPTION(
                 org.elasticsearch.indices.recovery.PeerRecoveryNotFound.class,
                 org.elasticsearch.indices.recovery.PeerRecoveryNotFound::new,
->>>>>>> a9338672
                 158,
+                Version.V_8_0_0),
+        REPOSITORY_CONFLICT_EXCEPTION(
+                org.elasticsearch.repositories.RepositoryConflictException.class,
+                org.elasticsearch.repositories.RepositoryConflictException::new,
+                159,
                 Version.V_8_0_0);
 
         final Class<? extends ElasticsearchException> exceptionClass;
