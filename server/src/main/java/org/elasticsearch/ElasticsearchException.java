--- conflicted
+++ resolved
@@ -1896,17 +1896,13 @@
             AutoscalingMissedIndicesUpdateException.class,
             AutoscalingMissedIndicesUpdateException::new,
             175,
-<<<<<<< HEAD
             TransportVersions.V_8_12_X
-=======
-            TransportVersions.MISSED_INDICES_UPDATE_EXCEPTION_ADDED
         ),
         SEARCH_TIMEOUT_EXCEPTION(
             SearchTimeoutException.class,
             SearchTimeoutException::new,
             176,
             TransportVersions.SEARCH_TIMEOUT_EXCEPTION_ADDED
->>>>>>> 8a3920ab
         );
 
         final Class<? extends ElasticsearchException> exceptionClass;
