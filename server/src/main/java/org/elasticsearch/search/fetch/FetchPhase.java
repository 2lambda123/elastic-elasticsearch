--- conflicted
+++ resolved
@@ -202,7 +202,6 @@
     ) throws IOException {
         if (nestedDocuments.advance(docId - subReaderContext.docBase) == null) {
             return prepareNonNestedHitContext(
-                context,
                 requiresSource,
                 profiler,
                 leafStoredFieldLoader,
@@ -231,7 +230,6 @@
      *     allows fetch subphases that use the hit context to access the preloaded source.
      */
     private static HitContext prepareNonNestedHitContext(
-        SearchContext context,
         boolean requiresSource,
         Profiler profiler,
         LeafStoredFieldLoader leafStoredFieldLoader,
@@ -253,14 +251,7 @@
             if (requiresSource) {
                 try {
                     profiler.startLoadingSource();
-<<<<<<< HEAD
-                    source = Source.fromBytes(sourceLoader.source(leafStoredFieldLoader, subDocId));
-=======
                     source = sourceLoader.source(leafStoredFieldLoader, subDocId);
-                    SourceLookup scriptSourceLookup = context.getSearchExecutionContext().lookup().source();
-                    scriptSourceLookup.setSegmentAndDocument(subReaderContext, subDocId);
-                    scriptSourceLookup.setSourceProvider(new SourceLookup.BytesSourceProvider(source.internalSourceRef()));
->>>>>>> afb167e9
                 } finally {
                     profiler.stopLoadingSource();
                 }
