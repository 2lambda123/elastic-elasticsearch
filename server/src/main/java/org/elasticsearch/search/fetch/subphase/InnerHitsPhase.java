/*
 * Licensed to Elasticsearch under one or more contributor
 * license agreements. See the NOTICE file distributed with
 * this work for additional information regarding copyright
 * ownership. Elasticsearch licenses this file to you under
 * the Apache License, Version 2.0 (the "License"); you may
 * not use this file except in compliance with the License.
 * You may obtain a copy of the License at
 *
 *    http://www.apache.org/licenses/LICENSE-2.0
 *
 * Unless required by applicable law or agreed to in writing,
 * software distributed under the License is distributed on an
 * "AS IS" BASIS, WITHOUT WARRANTIES OR CONDITIONS OF ANY
 * KIND, either express or implied.  See the License for the
 * specific language governing permissions and limitations
 * under the License.
 */

package org.elasticsearch.search.fetch.subphase;

import org.apache.lucene.index.LeafReaderContext;
import org.apache.lucene.search.FieldDoc;
import org.apache.lucene.search.ScoreDoc;
import org.elasticsearch.common.lucene.search.TopDocsAndMaxScore;
import org.elasticsearch.search.SearchHit;
import org.elasticsearch.search.SearchHits;
import org.elasticsearch.search.fetch.FetchContext;
import org.elasticsearch.search.fetch.FetchPhase;
import org.elasticsearch.search.fetch.FetchSearchResult;
import org.elasticsearch.search.fetch.FetchSubPhase;
import org.elasticsearch.search.fetch.FetchSubPhaseProcessor;
<<<<<<< HEAD
=======
import org.elasticsearch.search.internal.SearchContext;
import org.elasticsearch.search.lookup.SearchLookup;
>>>>>>> 18353373
import org.elasticsearch.search.lookup.SourceLookup;

import java.io.IOException;
import java.util.HashMap;
import java.util.Map;

public final class InnerHitsPhase implements FetchSubPhase {

    private final FetchPhase fetchPhase;

    public InnerHitsPhase(FetchPhase fetchPhase) {
        this.fetchPhase = fetchPhase;
    }

    @Override
<<<<<<< HEAD
    public FetchSubPhaseProcessor getProcessor(FetchContext searchContext) {
=======
    public FetchSubPhaseProcessor getProcessor(SearchContext searchContext, SearchLookup lookup) {
>>>>>>> 18353373
        if (searchContext.innerHits() == null) {
            return null;
        }
        Map<String, InnerHitsContext.InnerHitSubContext> innerHits = searchContext.innerHits().getInnerHits();
        return new FetchSubPhaseProcessor() {
            @Override
            public void setNextReader(LeafReaderContext readerContext) {

            }

            @Override
            public void process(HitContext hitContext) throws IOException {
                hitExecute(innerHits, hitContext);
            }
        };
    }

    private void hitExecute(Map<String, InnerHitsContext.InnerHitSubContext> innerHits, HitContext hitContext) throws IOException {

        SearchHit hit = hitContext.hit();
        SourceLookup sourceLookup = hitContext.sourceLookup();

        for (Map.Entry<String, InnerHitsContext.InnerHitSubContext> entry : innerHits.entrySet()) {
            InnerHitsContext.InnerHitSubContext innerHitsContext = entry.getValue();
            TopDocsAndMaxScore topDoc = innerHitsContext.topDocs(hit);

            Map<String, SearchHits> results = hit.getInnerHits();
            if (results == null) {
                hit.setInnerHits(results = new HashMap<>());
            }
            innerHitsContext.queryResult().topDocs(topDoc, innerHitsContext.sort() == null ? null : innerHitsContext.sort().formats);
            int[] docIdsToLoad = new int[topDoc.topDocs.scoreDocs.length];
            for (int j = 0; j < topDoc.topDocs.scoreDocs.length; j++) {
                docIdsToLoad[j] = topDoc.topDocs.scoreDocs[j].doc;
            }
            innerHitsContext.docIdsToLoad(docIdsToLoad, 0, docIdsToLoad.length);
            innerHitsContext.setRootId(hit.getId());
            innerHitsContext.setRootLookup(sourceLookup);

            fetchPhase.execute(innerHitsContext);
            FetchSearchResult fetchResult = innerHitsContext.fetchResult();
            SearchHit[] internalHits = fetchResult.fetchResult().hits().getHits();
            for (int j = 0; j < internalHits.length; j++) {
                ScoreDoc scoreDoc = topDoc.topDocs.scoreDocs[j];
                SearchHit searchHitFields = internalHits[j];
                searchHitFields.score(scoreDoc.score);
                if (scoreDoc instanceof FieldDoc) {
                    FieldDoc fieldDoc = (FieldDoc) scoreDoc;
                    searchHitFields.sortValues(fieldDoc.fields, innerHitsContext.sort().formats);
                }
            }
            results.put(entry.getKey(), fetchResult.hits());
        }
    }
}<|MERGE_RESOLUTION|>--- conflicted
+++ resolved
@@ -30,11 +30,7 @@
 import org.elasticsearch.search.fetch.FetchSearchResult;
 import org.elasticsearch.search.fetch.FetchSubPhase;
 import org.elasticsearch.search.fetch.FetchSubPhaseProcessor;
-<<<<<<< HEAD
-=======
-import org.elasticsearch.search.internal.SearchContext;
 import org.elasticsearch.search.lookup.SearchLookup;
->>>>>>> 18353373
 import org.elasticsearch.search.lookup.SourceLookup;
 
 import java.io.IOException;
@@ -50,11 +46,7 @@
     }
 
     @Override
-<<<<<<< HEAD
-    public FetchSubPhaseProcessor getProcessor(FetchContext searchContext) {
-=======
-    public FetchSubPhaseProcessor getProcessor(SearchContext searchContext, SearchLookup lookup) {
->>>>>>> 18353373
+    public FetchSubPhaseProcessor getProcessor(FetchContext searchContext, SearchLookup lookup) {
         if (searchContext.innerHits() == null) {
             return null;
         }
