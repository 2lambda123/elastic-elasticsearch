--- conflicted
+++ resolved
@@ -23,11 +23,7 @@
 import org.elasticsearch.search.fetch.FetchContext;
 import org.elasticsearch.search.fetch.FetchSubPhase;
 import org.elasticsearch.search.fetch.FetchSubPhaseProcessor;
-<<<<<<< HEAD
-=======
-import org.elasticsearch.search.internal.SearchContext;
 import org.elasticsearch.search.lookup.SearchLookup;
->>>>>>> 18353373
 import org.elasticsearch.search.rescore.RescoreContext;
 
 import java.io.IOException;
@@ -38,13 +34,8 @@
 public final class ExplainPhase implements FetchSubPhase {
 
     @Override
-<<<<<<< HEAD
-    public FetchSubPhaseProcessor getProcessor(FetchContext context) {
+    public FetchSubPhaseProcessor getProcessor(FetchContext context, SearchLookup lookup) {
         if (context.explain() == false) {
-=======
-    public FetchSubPhaseProcessor getProcessor(SearchContext context, SearchLookup lookup) {
-        if (context.explain() == false || context.hasOnlySuggest()) {
->>>>>>> 18353373
             return null;
         }
         return new FetchSubPhaseProcessor() {
