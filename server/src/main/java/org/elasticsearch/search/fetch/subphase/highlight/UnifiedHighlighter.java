--- conflicted
+++ resolved
@@ -35,8 +35,8 @@
 import org.elasticsearch.common.text.Text;
 import org.elasticsearch.index.mapper.IdFieldMapper;
 import org.elasticsearch.index.mapper.MappedFieldType;
-import org.elasticsearch.index.mapper.MapperService;
 import org.elasticsearch.index.mapper.TextSearchInfo;
+import org.elasticsearch.index.query.QueryShardContext;
 import org.elasticsearch.search.fetch.FetchSubPhase;
 import org.elasticsearch.search.fetch.FetchSubPhase.HitContext;
 
@@ -72,8 +72,8 @@
         FetchSubPhase.HitContext hitContext = fieldContext.hitContext;
 
         CheckedSupplier<String, IOException> loadFieldValues = () -> {
-            List<Object> fieldValues = loadFieldValues(highlighter, fieldType,
-                fieldContext.context.mapperService(), hitContext, fieldContext.forceSource == false);
+            List<Object> fieldValues = loadFieldValues(highlighter, fieldContext.context.getQueryShardContext(), fieldType,
+                hitContext, fieldContext.forceSource == false);
             if (fieldValues.size() == 0) {
                 return null;
             }
@@ -111,15 +111,7 @@
         Encoder encoder = fieldContext.field.fieldOptions().encoder().equals("html")
             ? HighlightUtils.Encoders.HTML
             : HighlightUtils.Encoders.DEFAULT;
-<<<<<<< HEAD
-        int maxAnalyzedOffset = fieldContext.context.getIndexSettings().getHighlightMaxAnalyzedOffset();
-=======
         int maxAnalyzedOffset = fieldContext.context.getQueryShardContext().getIndexSettings().getHighlightMaxAnalyzedOffset();
-        int keywordIgnoreAbove = Integer.MAX_VALUE;
-        if (fieldContext.fieldType instanceof KeywordFieldMapper.KeywordFieldType) {
-            keywordIgnoreAbove = ((KeywordFieldMapper.KeywordFieldType)fieldContext.fieldType).ignoreAbove();
-        }
->>>>>>> ce644909
         int numberOfFragments = fieldContext.field.fieldOptions().numberOfFragments();
         Analyzer analyzer = wrapAnalyzer(fieldContext.context.getQueryShardContext().getFieldNameIndexAnalyzer());
         PassageFormatter passageFormatter = getPassageFormatter(fieldContext.hitContext, fieldContext.field, encoder);
@@ -171,12 +163,12 @@
 
     protected List<Object> loadFieldValues(
         CustomUnifiedHighlighter highlighter,
+        QueryShardContext qsc,
         MappedFieldType fieldType,
-        MapperService mapperService,
         FetchSubPhase.HitContext hitContext,
         boolean storedFieldsAvailable
     ) throws IOException {
-        List<Object> fieldValues = HighlightUtils.loadFieldValues(fieldType, mapperService, hitContext, storedFieldsAvailable);
+        List<Object> fieldValues = HighlightUtils.loadFieldValues(fieldType, qsc, hitContext, storedFieldsAvailable);
         fieldValues = fieldValues.stream()
             .map((s) -> convertFieldValue(fieldType, s))
             .collect(Collectors.toList());
