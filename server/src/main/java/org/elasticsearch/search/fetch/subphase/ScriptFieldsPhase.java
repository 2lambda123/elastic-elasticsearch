/*
 * Licensed to Elasticsearch under one or more contributor
 * license agreements. See the NOTICE file distributed with
 * this work for additional information regarding copyright
 * ownership. Elasticsearch licenses this file to you under
 * the Apache License, Version 2.0 (the "License"); you may
 * not use this file except in compliance with the License.
 * You may obtain a copy of the License at
 *
 *    http://www.apache.org/licenses/LICENSE-2.0
 *
 * Unless required by applicable law or agreed to in writing,
 * software distributed under the License is distributed on an
 * "AS IS" BASIS, WITHOUT WARRANTIES OR CONDITIONS OF ANY
 * KIND, either express or implied.  See the License for the
 * specific language governing permissions and limitations
 * under the License.
 */
package org.elasticsearch.search.fetch.subphase;

import org.apache.lucene.index.LeafReaderContext;
import org.elasticsearch.common.document.DocumentField;
import org.elasticsearch.common.util.CollectionUtils;
import org.elasticsearch.script.FieldScript;
import org.elasticsearch.search.fetch.FetchContext;
import org.elasticsearch.search.fetch.FetchSubPhase;
import org.elasticsearch.search.fetch.FetchSubPhaseProcessor;
<<<<<<< HEAD
=======
import org.elasticsearch.search.internal.SearchContext;
import org.elasticsearch.search.lookup.SearchLookup;
>>>>>>> 18353373

import java.io.IOException;
import java.util.ArrayList;
import java.util.Collection;
import java.util.Collections;
import java.util.List;

public final class ScriptFieldsPhase implements FetchSubPhase {

    @Override
<<<<<<< HEAD
    public FetchSubPhaseProcessor getProcessor(FetchContext context) {
        if (context.scriptFields() == null) {
=======
    public FetchSubPhaseProcessor getProcessor(SearchContext context, SearchLookup lookup) {
        if (context.hasScriptFields() == false) {
>>>>>>> 18353373
            return null;
        }
        List<ScriptFieldsContext.ScriptField> scriptFields = context.scriptFields().fields();
        return new FetchSubPhaseProcessor() {

            FieldScript[] leafScripts = null;

            @Override
            public void setNextReader(LeafReaderContext readerContext) {
                leafScripts = createLeafScripts(readerContext, scriptFields);
            }

            @Override
            public void process(HitContext hitContext) {
                int docId = hitContext.docId();
                for (int i = 0; i < leafScripts.length; i++) {
                    leafScripts[i].setDocument(docId);
                    final Object value;
                    try {
                        value = leafScripts[i].execute();
                        CollectionUtils.ensureNoSelfReferences(value, "ScriptFieldsPhase leaf script " + i);
                    } catch (RuntimeException e) {
                        if (scriptFields.get(i).ignoreException()) {
                            continue;
                        }
                        throw e;
                    }
                    String scriptFieldName = scriptFields.get(i).name();
                    DocumentField hitField = hitContext.hit().field(scriptFieldName);
                    if (hitField == null) {
                        final List<Object> values;
                        if (value instanceof Collection) {
                            values = new ArrayList<>((Collection<?>) value);
                        } else {
                            values = Collections.singletonList(value);
                        }
                        hitField = new DocumentField(scriptFieldName, values);
                        // script fields are never meta-fields
                        hitContext.hit().setDocumentField(scriptFieldName, hitField);
                    }
                }
            }
        };
    }

    private FieldScript[] createLeafScripts(LeafReaderContext context,
                                            List<ScriptFieldsContext.ScriptField> scriptFields) {
        FieldScript[] scripts = new FieldScript[scriptFields.size()];
        for (int i = 0; i < scripts.length; i++) {
            try {
                scripts[i] = scriptFields.get(i).script().newInstance(context);
            } catch (IOException e1) {
                throw new IllegalStateException("Failed to load script " + scriptFields.get(i).name(), e1);
            }
        }
        return scripts;
    }
}<|MERGE_RESOLUTION|>--- conflicted
+++ resolved
@@ -25,11 +25,7 @@
 import org.elasticsearch.search.fetch.FetchContext;
 import org.elasticsearch.search.fetch.FetchSubPhase;
 import org.elasticsearch.search.fetch.FetchSubPhaseProcessor;
-<<<<<<< HEAD
-=======
-import org.elasticsearch.search.internal.SearchContext;
 import org.elasticsearch.search.lookup.SearchLookup;
->>>>>>> 18353373
 
 import java.io.IOException;
 import java.util.ArrayList;
@@ -40,13 +36,8 @@
 public final class ScriptFieldsPhase implements FetchSubPhase {
 
     @Override
-<<<<<<< HEAD
-    public FetchSubPhaseProcessor getProcessor(FetchContext context) {
+    public FetchSubPhaseProcessor getProcessor(FetchContext context, SearchLookup lookup) {
         if (context.scriptFields() == null) {
-=======
-    public FetchSubPhaseProcessor getProcessor(SearchContext context, SearchLookup lookup) {
-        if (context.hasScriptFields() == false) {
->>>>>>> 18353373
             return null;
         }
         List<ScriptFieldsContext.ScriptField> scriptFields = context.scriptFields().fields();
