/*
 * Copyright Elasticsearch B.V. and/or licensed to Elasticsearch B.V. under one
 * or more contributor license agreements. Licensed under the Elastic License
 * 2.0 and the Server Side Public License, v 1; you may not use this file except
 * in compliance with, at your election, the Elastic License 2.0 or the Server
 * Side Public License, v 1.
 */
package org.elasticsearch.search.suggest.completion;

import org.apache.lucene.analysis.CharArraySet;
import org.apache.lucene.search.ScoreDoc;
import org.apache.lucene.util.PriorityQueue;
import org.elasticsearch.common.io.stream.StreamInput;
import org.elasticsearch.common.io.stream.StreamOutput;
import org.elasticsearch.common.lucene.Lucene;
import org.elasticsearch.common.text.Text;
import org.elasticsearch.common.util.Maps;
import org.elasticsearch.common.util.set.Sets;
import org.elasticsearch.search.SearchHit;
import org.elasticsearch.search.suggest.Suggest;
import org.elasticsearch.search.suggest.Suggest.Suggestion;
import org.elasticsearch.xcontent.ObjectParser;
import org.elasticsearch.xcontent.ParseField;
import org.elasticsearch.xcontent.XContentBuilder;
import org.elasticsearch.xcontent.XContentParser;

import java.io.IOException;
import java.util.Collections;
import java.util.HashMap;
import java.util.HashSet;
import java.util.Iterator;
import java.util.List;
import java.util.Map;
import java.util.Objects;
import java.util.Set;

import static org.elasticsearch.common.xcontent.XContentParserUtils.ensureExpectedToken;
import static org.elasticsearch.search.SearchHit.unknownMetaFieldConsumer;
import static org.elasticsearch.search.suggest.Suggest.COMPARATOR;

/**
 * Suggestion response for {@link CompletionSuggester} results
 *
 * Response format for each entry:
 * {
 *     "text" : STRING
 *     "score" : FLOAT
 *     "contexts" : CONTEXTS
 * }
 *
 * CONTEXTS : {
 *     "CONTEXT_NAME" : ARRAY,
 *     ..
 * }
 *
 */
public final class CompletionSuggestion extends Suggest.Suggestion<CompletionSuggestion.Entry> {

    private final boolean skipDuplicates;

    /**
     * Creates a completion suggestion given its name, size and whether it should skip duplicates
     * @param name The name for the suggestions
     * @param size The number of suggestions to return
     * @param skipDuplicates Whether duplicate suggestions should be filtered out
     */
    public CompletionSuggestion(String name, int size, boolean skipDuplicates) {
        super(name, size);
        this.skipDuplicates = skipDuplicates;
    }

    public CompletionSuggestion(StreamInput in) throws IOException {
        super(in);
        skipDuplicates = in.readBoolean();
    }

    @Override
    public String getWriteableName() {
        return CompletionSuggestionBuilder.SUGGESTION_NAME;
    }

    @Override
    public void writeTo(StreamOutput out) throws IOException {
        super.writeTo(out);
        out.writeBoolean(skipDuplicates);
    }

    /**
     * @return the result options for the suggestion
     */
    public List<Entry.Option> getOptions() {
        if (entries.isEmpty() == false) {
            assert entries.size() == 1 : "CompletionSuggestion must have only one entry";
            return entries.get(0).getOptions();
        } else {
            return Collections.emptyList();
        }
    }

    /**
     * @return whether there is any hits for the suggestion
     */
    public boolean hasScoreDocs() {
        return getOptions().size() > 0;
    }

    @Override
    public boolean equals(Object other) {
        return super.equals(other) && Objects.equals(skipDuplicates, ((CompletionSuggestion) other).skipDuplicates);
    }

    @Override
    public int hashCode() {
        return Objects.hash(super.hashCode(), skipDuplicates);
    }

    public static CompletionSuggestion fromXContent(XContentParser parser, String name) throws IOException {
        CompletionSuggestion suggestion = new CompletionSuggestion(name, -1, false);
        parseEntries(parser, suggestion, CompletionSuggestion.Entry::fromXContent);
        return suggestion;
    }

    private static final class OptionPriorityQueue extends PriorityQueue<ShardOptions> {
        OptionPriorityQueue(int maxSize) {
            super(maxSize);
        }

        @Override
        protected boolean lessThan(ShardOptions a, ShardOptions b) {
            int compare = COMPARATOR.compare(a.current, b.current);
            if (compare != 0) {
                return compare < 0;
            }
            ScoreDoc aDoc = a.current.getDoc();
            ScoreDoc bDoc = b.current.getDoc();
            if (aDoc.shardIndex == bDoc.shardIndex) {
                return aDoc.doc < bDoc.doc;
            }
            return aDoc.shardIndex < bDoc.shardIndex;
        }
    }

    private static class ShardOptions {
        final Iterator<Entry.Option> optionsIterator;
        Entry.Option current;

        private ShardOptions(Iterator<Entry.Option> optionsIterator) {
            assert optionsIterator.hasNext();
            this.optionsIterator = optionsIterator;
            this.current = optionsIterator.next();
            assert this.current.getDoc().shardIndex != -1 : "shardIndex is not set";
        }

        boolean advanceToNextOption() {
            if (optionsIterator.hasNext()) {
                current = optionsIterator.next();
                return true;
            } else {
                return false;
            }
        }
    }

    @Override
    public CompletionSuggestion reduce(List<Suggest.Suggestion<Entry>> toReduce) {
        if (toReduce.isEmpty()) {
            return null;
        } else {
            final CompletionSuggestion leader = (CompletionSuggestion) toReduce.get(0);
            final Entry leaderEntry = leader.getEntries().get(0);
            final String name = leader.getName();
            int size = leader.getSize();
            if (toReduce.size() == 1) {
                return leader;
            } else {
                // combine suggestion entries from participating shards on the coordinating node
                // the global top <code>size</code> entries are collected from the shard results
                // using a priority queue
                OptionPriorityQueue pq = new OptionPriorityQueue(toReduce.size());
                for (Suggest.Suggestion<Entry> suggestion : toReduce) {
                    assert suggestion.getName().equals(name) : "name should be identical across all suggestions";
                    Iterator<Entry.Option> it = ((CompletionSuggestion) suggestion).getOptions().iterator();
                    if (it.hasNext()) {
                        pq.add(new ShardOptions(it));
                    }
                }
                // Dedup duplicate suggestions (based on the surface form) if skip duplicates is activated
                final CharArraySet seenSurfaceForms = leader.skipDuplicates ? new CharArraySet(leader.getSize(), false) : null;
                final Entry entry = new Entry(leaderEntry.getText(), leaderEntry.getOffset(), leaderEntry.getLength());
                final List<Entry.Option> options = entry.getOptions();
                while (pq.size() > 0) {
                    ShardOptions top = pq.top();
                    Entry.Option current = top.current;
                    if (top.advanceToNextOption()) {
                        pq.updateTop();
                    } else {
                        // options exhausted for this shard
                        pq.pop();
                    }
                    if (leader.skipDuplicates == false || seenSurfaceForms.add(current.getText().toString())) {
                        options.add(current);
                        if (options.size() >= size) {
                            break;
                        }
                    }
                }
                final CompletionSuggestion suggestion = new CompletionSuggestion(leader.getName(), leader.getSize(), leader.skipDuplicates);
                suggestion.addTerm(entry);
                return suggestion;
            }
        }
    }

    public void setShardIndex(int shardIndex) {
        if (entries.isEmpty() == false) {
            for (Entry.Option option : getOptions()) {
                option.setShardIndex(shardIndex);
            }
        }
    }

    @Override
    protected Entry newEntry(StreamInput in) throws IOException {
        return new Entry(in);
    }

    public static final class Entry extends Suggest.Suggestion.Entry<CompletionSuggestion.Entry.Option> {

        public Entry(Text text, int offset, int length) {
            super(text, offset, length);
        }

        private Entry() {}

        public Entry(StreamInput in) throws IOException {
            super(in);
        }

        @Override
        protected Option newOption(StreamInput in) throws IOException {
            return new Option(in);
        }

        private static final ObjectParser<Entry, Void> PARSER = new ObjectParser<>("CompletionSuggestionEntryParser", true, Entry::new);
        static {
            declareCommonFields(PARSER);
            /*
             * The use of a lambda expression instead of the method reference Entry::addOptions is a workaround for a JDK 14 compiler bug.
             * The bug is: https://bugs.java.com/bugdatabase/view_bug.do?bug_id=JDK-8242214
             */
            PARSER.declareObjectArray((e, o) -> e.addOptions(o), (p, c) -> Option.fromXContent(p), new ParseField(OPTIONS));
        }

        public static Entry fromXContent(XContentParser parser) {
            return PARSER.apply(parser, null);
        }

        public static class Option extends Suggest.Suggestion.Entry.Option {
            private final Map<String, Set<String>> contexts;
            private final ScoreDoc doc;
            private SearchHit hit;

            public static final ParseField CONTEXTS = new ParseField("contexts");

            public Option(int docID, Text text, float score, Map<String, Set<String>> contexts) {
                super(text, score);
                this.doc = new ScoreDoc(docID, score);
                this.contexts = Objects.requireNonNull(contexts, "context map cannot be null");
            }

            public Option(StreamInput in) throws IOException {
                super(in);
                this.doc = Lucene.readScoreDoc(in);
                if (in.readBoolean()) {
<<<<<<< HEAD
                    var h = SearchHit.readFrom(in);
                    try {
                        this.hit = h.asUnpooled();
                    } finally {
                        h.decRef();
                    }
=======
                    this.hit = SearchHit.readFrom(in, false);
>>>>>>> 42caa0ee
                }
                int contextSize = in.readInt();
                this.contexts = Maps.newLinkedHashMapWithExpectedSize(contextSize);
                for (int i = 0; i < contextSize; i++) {
                    String contextName = in.readString();
                    int nContexts = in.readVInt();
                    Set<String> contexts = Sets.newHashSetWithExpectedSize(nContexts);
                    for (int j = 0; j < nContexts; j++) {
                        contexts.add(in.readString());
                    }
                    this.contexts.put(contextName, contexts);
                }
            }

            @Override
            protected void mergeInto(Suggest.Suggestion.Entry.Option otherOption) {
                // Completion suggestions are reduced by
                // org.elasticsearch.search.suggest.completion.CompletionSuggestion.reduce()
                throw new UnsupportedOperationException();
            }

            public Map<String, Set<String>> getContexts() {
                return contexts;
            }

            public ScoreDoc getDoc() {
                return doc;
            }

            public SearchHit getHit() {
                return hit;
            }

            public void setShardIndex(int shardIndex) {
                this.doc.shardIndex = shardIndex;
            }

            public void setHit(SearchHit hit) {
                this.hit = hit == null ? null : hit.asUnpooled();
            }

            @Override
            public XContentBuilder toXContent(XContentBuilder builder, Params params) throws IOException {
                builder.field(TEXT.getPreferredName(), getText());
                if (hit != null) {
                    hit.toInnerXContent(builder, params);
                } else {
                    builder.field(SCORE.getPreferredName(), getScore());
                }
                if (contexts.size() > 0) {
                    builder.startObject(CONTEXTS.getPreferredName());
                    for (Map.Entry<String, Set<String>> entry : contexts.entrySet()) {
                        builder.startArray(entry.getKey());
                        for (CharSequence context : entry.getValue()) {
                            builder.value(context.toString());
                        }
                        builder.endArray();
                    }
                    builder.endObject();
                }
                return builder;
            }

            private static final ObjectParser<Map<String, Object>, Void> PARSER = new ObjectParser<>(
                "CompletionOptionParser",
                unknownMetaFieldConsumer,
                HashMap::new
            );

            static {
                SearchHit.declareInnerHitsParseFields(PARSER);
                PARSER.declareString(
                    (map, value) -> map.put(Suggestion.Entry.Option.TEXT.getPreferredName(), value),
                    Suggestion.Entry.Option.TEXT
                );
                PARSER.declareFloat(
                    (map, value) -> map.put(Suggestion.Entry.Option.SCORE.getPreferredName(), value),
                    Suggestion.Entry.Option.SCORE
                );
                PARSER.declareObject(
                    (map, value) -> map.put(CompletionSuggestion.Entry.Option.CONTEXTS.getPreferredName(), value),
                    (p, c) -> parseContexts(p),
                    CompletionSuggestion.Entry.Option.CONTEXTS
                );
            }

            private static Map<String, Set<String>> parseContexts(XContentParser parser) throws IOException {
                Map<String, Set<String>> contexts = new HashMap<>();
                while ((parser.nextToken()) != XContentParser.Token.END_OBJECT) {
                    ensureExpectedToken(XContentParser.Token.FIELD_NAME, parser.currentToken(), parser);
                    String key = parser.currentName();
                    ensureExpectedToken(XContentParser.Token.START_ARRAY, parser.nextToken(), parser);
                    Set<String> values = new HashSet<>();
                    while ((parser.nextToken()) != XContentParser.Token.END_ARRAY) {
                        ensureExpectedToken(XContentParser.Token.VALUE_STRING, parser.currentToken(), parser);
                        values.add(parser.text());
                    }
                    contexts.put(key, values);
                }
                return contexts;
            }

            public static Option fromXContent(XContentParser parser) {
                Map<String, Object> values = PARSER.apply(parser, null);

                Text text = new Text((String) values.get(Suggestion.Entry.Option.TEXT.getPreferredName()));
                Float score = (Float) values.get(Suggestion.Entry.Option.SCORE.getPreferredName());
                @SuppressWarnings("unchecked")
                Map<String, Set<String>> contexts = (Map<String, Set<String>>) values.get(
                    CompletionSuggestion.Entry.Option.CONTEXTS.getPreferredName()
                );
                if (contexts == null) {
                    contexts = Collections.emptyMap();
                }

                SearchHit hit = null;
                // the option either prints SCORE or inlines the search hit
                if (score == null) {
                    hit = SearchHit.createFromMap(values);
                    score = hit.getScore();
                }
                CompletionSuggestion.Entry.Option option = new CompletionSuggestion.Entry.Option(-1, text, score, contexts);
                option.setHit(hit);
                if (hit != null) {
                    hit.decRef();
                }
                return option;
            }

            @Override
            public void writeTo(StreamOutput out) throws IOException {
                super.writeTo(out);
                Lucene.writeScoreDoc(out, doc);
                if (hit != null) {
                    out.writeBoolean(true);
                    hit.writeTo(out);
                } else {
                    out.writeBoolean(false);
                }
                out.writeInt(contexts.size());
                for (Map.Entry<String, Set<String>> entry : contexts.entrySet()) {
                    out.writeString(entry.getKey());
                    out.writeStringCollection(entry.getValue());
                }
            }

            @Override
            public String toString() {
                StringBuilder stringBuilder = new StringBuilder();
                stringBuilder.append("text:");
                stringBuilder.append(getText());
                stringBuilder.append(" score:");
                stringBuilder.append(getScore());
                stringBuilder.append(" context:[");
                for (Map.Entry<String, Set<String>> entry : contexts.entrySet()) {
                    stringBuilder.append(" ");
                    stringBuilder.append(entry.getKey());
                    stringBuilder.append(":");
                    stringBuilder.append(entry.getValue());
                }
                stringBuilder.append("]");
                return stringBuilder.toString();
            }
        }
    }
}<|MERGE_RESOLUTION|>--- conflicted
+++ resolved
@@ -272,16 +272,7 @@
                 super(in);
                 this.doc = Lucene.readScoreDoc(in);
                 if (in.readBoolean()) {
-<<<<<<< HEAD
-                    var h = SearchHit.readFrom(in);
-                    try {
-                        this.hit = h.asUnpooled();
-                    } finally {
-                        h.decRef();
-                    }
-=======
                     this.hit = SearchHit.readFrom(in, false);
->>>>>>> 42caa0ee
                 }
                 int contextSize = in.readInt();
                 this.contexts = Maps.newLinkedHashMapWithExpectedSize(contextSize);
@@ -405,9 +396,6 @@
                 }
                 CompletionSuggestion.Entry.Option option = new CompletionSuggestion.Entry.Option(-1, text, score, contexts);
                 option.setHit(hit);
-                if (hit != null) {
-                    hit.decRef();
-                }
                 return option;
             }
 
