--- conflicted
+++ resolved
@@ -20,12 +20,10 @@
 package org.elasticsearch.search.query;
 
 import static java.util.Collections.emptyList;
-import static java.util.stream.Collectors.toList;
 import static org.elasticsearch.common.lucene.Lucene.readTopDocs;
 import static org.elasticsearch.common.lucene.Lucene.writeTopDocs;
 
 import java.io.IOException;
-import java.util.List;
 
 import org.apache.lucene.search.FieldDoc;
 import org.apache.lucene.search.TotalHits;
@@ -37,26 +35,13 @@
 import org.elasticsearch.search.DocValueFormat;
 import org.elasticsearch.search.SearchPhaseResult;
 import org.elasticsearch.search.SearchShardTarget;
-<<<<<<< HEAD
-import org.elasticsearch.search.aggregations.Aggregations;
-=======
 import org.elasticsearch.search.aggregations.InternalAggregation;
->>>>>>> 1016e203
 import org.elasticsearch.search.aggregations.InternalAggregations;
 import org.elasticsearch.search.aggregations.pipeline.PipelineAggregator;
 import org.elasticsearch.search.internal.SearchContextId;
 import org.elasticsearch.search.profile.ProfileShardResult;
 import org.elasticsearch.search.suggest.Suggest;
 
-<<<<<<< HEAD
-import java.io.IOException;
-import java.util.Collections;
-
-import static org.elasticsearch.common.lucene.Lucene.readTopDocs;
-import static org.elasticsearch.common.lucene.Lucene.writeTopDocs;
-
-=======
->>>>>>> 1016e203
 public final class QuerySearchResult extends SearchPhaseResult {
 
     private int from;
@@ -332,42 +317,18 @@
             }
         }
         setTopDocs(readTopDocs(in));
-<<<<<<< HEAD
-        if (hasAggs = in.readBoolean()) {
-            aggregations = new InternalAggregations(in);
-        }
-        if (in.getVersion().before(Version.V_7_2_0)) {
-            // We don't need the PipelineAggregators that come back because we use the ones in the request
-            in.readNamedWriteableList(PipelineAggregator.class);
-=======
         if (in.getVersion().before(Version.V_7_7_0)) {
-            InternalAggregations readAggs = null;
             if (hasAggs = in.readBoolean()) {
-                readAggs = new InternalAggregations(in);
+                aggregations = DelayableWriteable.referencing(new InternalAggregations(in));
             }
             if (in.getVersion().before(Version.V_7_2_0)) {
-                List<SiblingPipelineAggregator> pipelineAggregators = in.readNamedWriteableList(PipelineAggregator.class).stream()
-                    .map(a -> (SiblingPipelineAggregator) a).collect(toList());
-                if (hasAggs && pipelineAggregators.isEmpty() == false) {
-                    List<InternalAggregation> internalAggs = readAggs.copyResults();
-                    /*
-                     * Earlier versions serialize sibling pipeline aggs
-                     * separately as they used to be set to QuerySearchResult
-                     * directly, while later versions include them in
-                     * InternalAggregations. Note that despite serializing
-                     * sibling pipeline aggs as part of nternalAggregations is
-                     * supported since 6.7.0, the shards set sibling pipeline
-                     * aggs to InternalAggregations only from 7.1.
-                     */
-                    readAggs = new InternalAggregations(internalAggs, pipelineAggregators);
-                }
-            }
-            aggregations = DelayableWriteable.referencing(readAggs);
+                // The list of PipelineAggregators is sent by old versions. We don't need it anyway.
+                in.readNamedWriteableList(PipelineAggregator.class);
+            }
         } else {
             if (hasAggs = in.readBoolean()) {
                 aggregations = DelayableWriteable.delayed(InternalAggregations::new, in);
             }
->>>>>>> 1016e203
         }
         if (in.readBoolean()) {
             suggest = new Suggest(in);
