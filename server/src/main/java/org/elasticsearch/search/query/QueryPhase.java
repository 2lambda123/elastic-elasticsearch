--- conflicted
+++ resolved
@@ -326,81 +326,12 @@
         SortField.Type sortType = IndexSortConfig.getSortFieldType(sortField);
         if (sortType != SortField.Type.LONG) return; // for now restrict sort optimization only to long sort
         String fieldName = sortField.getField();
-<<<<<<< HEAD
         if (fieldName == null) return; // happens when _score or _doc is the 1st sort field
-        final MappedFieldType fieldType = searchContext.fieldType(fieldName);
+        QueryShardContext queryShardContext = searchContext.getQueryShardContext();
+        final MappedFieldType fieldType = queryShardContext.getFieldType(fieldName);
         if (fieldType == null) return; // for unmapped fields, default behaviour depending on "unmapped_type" flag
         if (fieldType.isSearchable() == false) return;
         if (fieldType.hasDocValues() == false) return;
-=======
-        QueryShardContext queryShardContext = searchContext.getQueryShardContext();
-        if (fieldName == null) return null; // happens when _score or _doc is the 1st sort field
-        final MappedFieldType fieldType = queryShardContext.getFieldType(fieldName);
-        if (fieldType == null) return null; // for unmapped fields, default behaviour depending on "unmapped_type" flag
-        if ((fieldType.typeName().equals("long") == false) && (fieldType instanceof DateFieldType == false)) return null;
-        if (fieldType.isSearchable() == false) return null;
-        if (fieldType.hasDocValues() == false) return null;
-
-
-        // check that all sorts are actual document fields or _doc
-        for (int i = 1; i < sort.getSort().length; i++) {
-            SortField sField = sort.getSort()[i];
-            String sFieldName = sField.getField();
-            if (sFieldName == null) {
-                if (SortField.FIELD_DOC.equals(sField) == false) return null;
-            } else {
-                //TODO: find out how to cover _script sort that don't use _score
-                if (queryShardContext.getFieldType(sFieldName) == null) return null; // could be _script sort that uses _score
-            }
-        }
-
-        // check that setting of missing values allows optimization
-        if (sortField.getMissingValue() == null) return null;
-        Long missingValue = (Long) sortField.getMissingValue();
-        boolean missingValuesAccordingToSort = (sortField.getReverse() && (missingValue == Long.MIN_VALUE)) ||
-            ((sortField.getReverse() == false) && (missingValue == Long.MAX_VALUE));
-        if (missingValuesAccordingToSort == false) return null;
-
-        int docCount = PointValues.getDocCount(reader, fieldName);
-        // is not worth to run optimization on small index
-        if (docCount <= 512) return null;
-
-        // check for multiple values
-        if (PointValues.size(reader, fieldName) != docCount) return null; //TODO: handle multiple values
-
-        // check if the optimization makes sense with the track_total_hits setting
-        if (searchContext.trackTotalHitsUpTo() == Integer.MAX_VALUE) {
-            // with filter, we can't pre-calculate hitsCount, we need to explicitly calculate them => optimization does't make sense
-            if (hasFilterCollector) return null;
-            // if we can't pre-calculate hitsCount based on the query type, optimization does't make sense
-            if (shortcutTotalHitCount(reader, query) == -1) return null;
-        }
-
-        byte[] minValueBytes = PointValues.getMinPackedValue(reader, fieldName);
-        byte[] maxValueBytes = PointValues.getMaxPackedValue(reader, fieldName);
-        if ((maxValueBytes == null) || (minValueBytes == null)) return null;
-        long minValue = LongPoint.decodeDimension(minValueBytes, 0);
-        long maxValue = LongPoint.decodeDimension(maxValueBytes, 0);
-
-        Query rewrittenQuery;
-        if (minValue == maxValue) {
-            rewrittenQuery = new DocValuesFieldExistsQuery(fieldName);
-        } else {
-            if (indexFieldHasDuplicateData(reader, fieldName)) return null;
-            long origin = (sortField.getReverse()) ? maxValue : minValue;
-            long pivotDistance = (maxValue - minValue) >>> 1; // division by 2 on the unsigned representation to avoid overflow
-            if (pivotDistance == 0) { // 0 if maxValue = (minValue + 1)
-                pivotDistance = 1;
-            }
-            rewrittenQuery = LongPoint.newDistanceFeatureQuery(sortField.getField(), 1, origin, pivotDistance);
-        }
-        rewrittenQuery = new BooleanQuery.Builder()
-            .add(query, BooleanClause.Occur.FILTER) // filter for original query
-            .add(rewrittenQuery, BooleanClause.Occur.SHOULD) //should for rewrittenQuery
-            .build();
-        return rewrittenQuery;
-    }
->>>>>>> fd675fd8
 
         // For now restrict sort optimization only to long and date fields
         // For sort optimization SortField.Type must match with the type of indexed points (Type.LONG and LongPoint)
