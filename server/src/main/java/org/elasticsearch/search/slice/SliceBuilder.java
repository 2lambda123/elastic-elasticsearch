--- conflicted
+++ resolved
@@ -97,12 +97,8 @@
 
     public SliceBuilder(StreamInput in) throws IOException {
         String field = in.readString();
-<<<<<<< HEAD
-        if (in.getVersion().before(Version.V_7_0_0_alpha1) && "_uid".equals(field)) {
-=======
-        if (UidFieldMapper.NAME.equals(field) && in.getVersion().before(Version.V_6_3_0)) {
+        if ("_uid".equals(field) && in.getVersion().before(Version.V_6_3_0)) {
             // This is safe because _id and _uid are handled the same way in #toFilter
->>>>>>> aeac6828
             field = IdFieldMapper.NAME;
         }
         this.field = field;
@@ -112,14 +108,8 @@
 
     @Override
     public void writeTo(StreamOutput out) throws IOException {
-<<<<<<< HEAD
-        // 6.x doesn't support slicing on _id, but it does on _uid
-        if (out.getVersion().before(Version.V_7_0_0_alpha1) && IdFieldMapper.NAME.equals(field)) {
+        if (IdFieldMapper.NAME.equals(field) && out.getVersion().before(Version.V_6_3_0)) {
             out.writeString("_uid");
-=======
-        if (IdFieldMapper.NAME.equals(field) && out.getVersion().before(Version.V_6_3_0)) {
-            out.writeString(UidFieldMapper.NAME);
->>>>>>> aeac6828
         } else {
             out.writeString(field);
         }
@@ -221,23 +211,15 @@
 
         String field = this.field;
         boolean useTermQuery = false;
-<<<<<<< HEAD
-        if (IdFieldMapper.NAME.equals(field)) {
-=======
-        if (UidFieldMapper.NAME.equals(field)) {
-            if (context.getIndexSettings().isSingleType()) {
-                // on new indices, the _id acts as a _uid
-                field = IdFieldMapper.NAME;
-                DEPRECATION_LOG.deprecated("Computing slices on the [_uid] field is deprecated for 6.x indices, use [_id] instead");
-            }
+        if ("_uid".equals(field)) {
+            // on new indices, the _id acts as a _uid
+            field = IdFieldMapper.NAME;
+            if (context.getIndexSettings().getIndexCreatedVersion().onOrAfter(Version.V_7_0_0)) {
+                throw new IllegalArgumentException("Computing slices on the [_uid] field is illegal for 7.x indices, use [_id] instead");
+            }
+            DEPRECATION_LOG.deprecated("Computing slices on the [_uid] field is deprecated for 6.x indices, use [_id] instead");
             useTermQuery = true;
         } else if (IdFieldMapper.NAME.equals(field)) {
-            if (context.getIndexSettings().isSingleType() == false) {
-                // on old indices, we need _uid. We maintain this so that users
-                // can use _id to slice even if they still have 5.x indices.
-                field = UidFieldMapper.NAME;
-            }
->>>>>>> aeac6828
             useTermQuery = true;
         } else if (type.hasDocValues() == false) {
             throw new IllegalArgumentException("cannot load numeric doc values on " + field);
