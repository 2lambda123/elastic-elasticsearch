/*
 * Licensed to Elasticsearch under one or more contributor
 * license agreements. See the NOTICE file distributed with
 * this work for additional information regarding copyright
 * ownership. Elasticsearch licenses this file to you under
 * the Apache License, Version 2.0 (the "License"); you may
 * not use this file except in compliance with the License.
 * You may obtain a copy of the License at
 *
 *    http://www.apache.org/licenses/LICENSE-2.0
 *
 * Unless required by applicable law or agreed to in writing,
 * software distributed under the License is distributed on an
 * "AS IS" BASIS, WITHOUT WARRANTIES OR CONDITIONS OF ANY
 * KIND, either express or implied.  See the License for the
 * specific language governing permissions and limitations
 * under the License.
 */
package org.elasticsearch.search.lookup;

import org.apache.lucene.index.LeafReader;
import org.elasticsearch.ElasticsearchParseException;
import org.elasticsearch.index.fieldvisitor.SingleFieldsVisitor;
import org.elasticsearch.index.mapper.MappedFieldType;
<<<<<<< HEAD
import org.elasticsearch.index.mapper.MapperService;
=======
import org.elasticsearch.index.mapper.TypeFieldType;
>>>>>>> 0cf38ab7

import java.io.IOException;
import java.util.ArrayList;
import java.util.Collection;
import java.util.Collections;
import java.util.HashMap;
import java.util.List;
import java.util.Map;
import java.util.Set;
import java.util.function.Function;

import static java.util.Collections.singletonMap;

@SuppressWarnings({"unchecked", "rawtypes"})
public class LeafFieldsLookup implements Map<Object, Object> {

    private final Function<String, MappedFieldType> fieldTypeLookup;
    private final LeafReader reader;

    private int docId = -1;

    private final Map<String, FieldLookup> cachedFieldData = new HashMap<>();

    LeafFieldsLookup(Function<String, MappedFieldType> fieldTypeLookup, LeafReader reader) {
        this.fieldTypeLookup = fieldTypeLookup;
        this.reader = reader;
    }

    public void setDocument(int docId) {
        if (this.docId == docId) { // if we are called with the same docId, don't invalidate source
            return;
        }
        this.docId = docId;
        clearCache();
    }

    @Override
    public Object get(Object key) {
        return loadFieldData(key.toString());
    }

    @Override
    public boolean containsKey(Object key) {
        try {
            loadFieldData(key.toString());
            return true;
        } catch (Exception e) {
            return false;
        }
    }

    @Override
    public int size() {
        throw new UnsupportedOperationException();
    }

    @Override
    public boolean isEmpty() {
        throw new UnsupportedOperationException();
    }

    @Override
    public Set keySet() {
        throw new UnsupportedOperationException();
    }

    @Override
    public Collection values() {
        throw new UnsupportedOperationException();
    }

    @Override
    public Set entrySet() {
        throw new UnsupportedOperationException();
    }

    @Override
    public Object put(Object key, Object value) {
        throw new UnsupportedOperationException();
    }

    @Override
    public Object remove(Object key) {
        throw new UnsupportedOperationException();
    }

    @Override
    public void clear() {
        throw new UnsupportedOperationException();
    }

    @Override
    public void putAll(Map m) {
        throw new UnsupportedOperationException();
    }

    @Override
    public boolean containsValue(Object value) {
        throw new UnsupportedOperationException();
    }

    private FieldLookup loadFieldData(String name) {
        FieldLookup data = cachedFieldData.get(name);
        if (data == null) {
            MappedFieldType fieldType = fieldTypeLookup.apply(name);
            if (fieldType == null) {
                throw new IllegalArgumentException("No field found for [" + name + "] in mapping");
            }
            data = new FieldLookup(fieldType);
            cachedFieldData.put(name, data);
        }
        if (data.fields() == null) {
<<<<<<< HEAD
            List<Object> values = new ArrayList<>(2);
            SingleFieldsVisitor visitor = new SingleFieldsVisitor(data.fieldType(), values);
            try {
                reader.document(docId, visitor);
            } catch (IOException e) {
                throw new ElasticsearchParseException("failed to load field [{}]", e, name);
=======
            MappedFieldType fieldType = data.fieldType();
            List<Object> values;
            if (TypeFieldType.NAME.equals(fieldType.name())) {
                values = Collections.singletonList(((TypeFieldType)fieldType).getType());
            } else {
                values = new ArrayList<>(2);
                SingleFieldsVisitor visitor = new SingleFieldsVisitor(fieldType, values);
                try {
                    reader.document(docId, visitor);
                } catch (IOException e) {
                    throw new ElasticsearchParseException("failed to load field [{}]", e, name);
                }
>>>>>>> 0cf38ab7
            }
            data.fields(singletonMap(fieldType.name(), values));
        }
        return data;
    }

    private void clearCache() {
        for (Entry<String, FieldLookup> entry : cachedFieldData.entrySet()) {
            entry.getValue().clear();
        }
    }
}<|MERGE_RESOLUTION|>--- conflicted
+++ resolved
@@ -22,16 +22,10 @@
 import org.elasticsearch.ElasticsearchParseException;
 import org.elasticsearch.index.fieldvisitor.SingleFieldsVisitor;
 import org.elasticsearch.index.mapper.MappedFieldType;
-<<<<<<< HEAD
-import org.elasticsearch.index.mapper.MapperService;
-=======
-import org.elasticsearch.index.mapper.TypeFieldType;
->>>>>>> 0cf38ab7
 
 import java.io.IOException;
 import java.util.ArrayList;
 import java.util.Collection;
-import java.util.Collections;
 import java.util.HashMap;
 import java.util.List;
 import java.util.Map;
@@ -139,29 +133,14 @@
             cachedFieldData.put(name, data);
         }
         if (data.fields() == null) {
-<<<<<<< HEAD
             List<Object> values = new ArrayList<>(2);
             SingleFieldsVisitor visitor = new SingleFieldsVisitor(data.fieldType(), values);
             try {
                 reader.document(docId, visitor);
             } catch (IOException e) {
                 throw new ElasticsearchParseException("failed to load field [{}]", e, name);
-=======
-            MappedFieldType fieldType = data.fieldType();
-            List<Object> values;
-            if (TypeFieldType.NAME.equals(fieldType.name())) {
-                values = Collections.singletonList(((TypeFieldType)fieldType).getType());
-            } else {
-                values = new ArrayList<>(2);
-                SingleFieldsVisitor visitor = new SingleFieldsVisitor(fieldType, values);
-                try {
-                    reader.document(docId, visitor);
-                } catch (IOException e) {
-                    throw new ElasticsearchParseException("failed to load field [{}]", e, name);
-                }
->>>>>>> 0cf38ab7
             }
-            data.fields(singletonMap(fieldType.name(), values));
+            data.fields(singletonMap(data.fieldType().name(), values));
         }
         return data;
     }
