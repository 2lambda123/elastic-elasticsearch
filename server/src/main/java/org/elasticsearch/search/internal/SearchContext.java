--- conflicted
+++ resolved
@@ -7,10 +7,6 @@
  */
 package org.elasticsearch.search.internal;
 
-<<<<<<< HEAD
-import org.apache.lucene.search.CollectorManager;
-=======
->>>>>>> 815190aa
 import org.apache.lucene.search.FieldDoc;
 import org.apache.lucene.search.Query;
 import org.apache.lucene.search.TotalHits;
@@ -43,7 +39,6 @@
 import org.elasticsearch.search.fetch.subphase.highlight.SearchHighlightContext;
 import org.elasticsearch.search.profile.Profilers;
 import org.elasticsearch.search.query.QuerySearchResult;
-import org.elasticsearch.search.query.TwoPhaseCollector;
 import org.elasticsearch.search.rank.RankShardContext;
 import org.elasticsearch.search.rescore.RescoreContext;
 import org.elasticsearch.search.sort.SortAndFormats;
@@ -378,19 +373,6 @@
      */
     public abstract long getRelativeTimeInMillis();
 
-<<<<<<< HEAD
-    /**
-     * Registers the collector to be run for the aggregations phase
-     */
-    public abstract void registerAggsCollectorManager(CollectorManager<TwoPhaseCollector, Void> collectorManager);
-
-    /**
-     * Returns the collector to be run for the aggregations phase
-     */
-    public abstract CollectorManager<TwoPhaseCollector, Void> getAggsCollectorManager();
-
-=======
->>>>>>> 815190aa
     public abstract SearchExecutionContext getSearchExecutionContext();
 
     @Override
