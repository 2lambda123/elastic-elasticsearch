--- conflicted
+++ resolved
@@ -206,11 +206,6 @@
             readerId = null;
             keepAlive = null;
         }
-<<<<<<< HEAD
-
-        originalIndices = OriginalIndices.readOriginalIndices(in);
-=======
->>>>>>> e036378d
         assert keepAlive == null || readerId != null : "readerId: " + readerId + " keepAlive: " + keepAlive;
         channelVersion = Version.min(Version.readVersion(in), in.getVersion());
         originalIndices = OriginalIndices.readOriginalIndices(in);
