--- conflicted
+++ resolved
@@ -46,7 +46,6 @@
 import org.elasticsearch.search.builder.PointInTimeBuilder;
 import org.elasticsearch.search.builder.SearchSourceBuilder;
 import org.elasticsearch.search.query.QuerySearchResult;
-import org.elasticsearch.search.rank.RankContextInternal;
 import org.elasticsearch.search.sort.FieldSortBuilder;
 import org.elasticsearch.tasks.Task;
 import org.elasticsearch.tasks.TaskId;
@@ -87,11 +86,7 @@
     // these are the only mutable fields, as they are subject to rewriting
     private AliasFilter aliasFilter;
     private SearchSourceBuilder source;
-<<<<<<< HEAD
-    private RankContextInternal rankContextInternal;
-=======
     private List<QueryBuilder> rankQueryBuilders;
->>>>>>> 06c4863e
     private final ShardSearchContextId readerId;
     private final TimeValue keepAlive;
 
@@ -216,11 +211,7 @@
         int numberOfShards,
         SearchType searchType,
         SearchSourceBuilder source,
-<<<<<<< HEAD
-        RankContextInternal rankContextInternal,
-=======
         List<QueryBuilder> rankQueryBuilders,
->>>>>>> 06c4863e
         Boolean requestCache,
         AliasFilter aliasFilter,
         float indexBoost,
@@ -239,11 +230,7 @@
         this.numberOfShards = numberOfShards;
         this.searchType = searchType;
         this.source(source);
-<<<<<<< HEAD
-        this.rankContextInternal = rankContextInternal;
-=======
         this.rankQueryBuilders = rankQueryBuilders == null ? List.of() : rankQueryBuilders;
->>>>>>> 06c4863e
         this.requestCache = requestCache;
         this.aliasFilter = aliasFilter;
         this.indexBoost = indexBoost;
@@ -268,11 +255,7 @@
         this.numberOfShards = clone.numberOfShards;
         this.scroll = clone.scroll;
         this.source(clone.source);
-<<<<<<< HEAD
-        this.rankContextInternal = clone.rankContextInternal;
-=======
         this.rankQueryBuilders = clone.rankQueryBuilders;
->>>>>>> 06c4863e
         this.aliasFilter = clone.aliasFilter;
         this.indexBoost = clone.indexBoost;
         this.nowInMillis = clone.nowInMillis;
@@ -299,13 +282,9 @@
         scroll = in.readOptionalWriteable(Scroll::new);
         source = in.readOptionalWriteable(SearchSourceBuilder::new);
         if (in.getTransportVersion().onOrAfter(TransportVersion.V_8_8_0)) {
-<<<<<<< HEAD
-            rankContextInternal = in.readOptionalWriteable(RankContextInternal::new);
-=======
             rankQueryBuilders = in.readNamedWriteableList(QueryBuilder.class);
         } else {
             rankQueryBuilders = List.of();
->>>>>>> 06c4863e
         }
         if (in.getTransportVersion().before(TransportVersion.V_8_0_0)) {
             // types no longer relevant so ignore
@@ -378,11 +357,7 @@
         out.writeOptionalWriteable(scroll);
         out.writeOptionalWriteable(source);
         if (out.getTransportVersion().onOrAfter(TransportVersion.V_8_8_0)) {
-<<<<<<< HEAD
-            out.writeOptionalWriteable(rankContextInternal);
-=======
             out.writeNamedWriteableList(rankQueryBuilders);
->>>>>>> 06c4863e
         }
         if (out.getTransportVersion().before(TransportVersion.V_8_0_0)) {
             // types not supported so send an empty array to previous versions
@@ -454,21 +429,12 @@
         return source;
     }
 
-<<<<<<< HEAD
-    public RankContextInternal rankContextInternal() {
-        return rankContextInternal;
-    }
-
-    public void rankContextInternal(RankContextInternal rankContextInternal) {
-        this.rankContextInternal = rankContextInternal;
-=======
     public List<QueryBuilder> rankQueryBuilders() {
         return rankQueryBuilders;
     }
 
     public void rankQueryBuilders(List<QueryBuilder> rankQueryBuilders) {
         this.rankQueryBuilders = rankQueryBuilders == null ? List.of() : rankQueryBuilders;
->>>>>>> 06c4863e
     }
 
     public AliasFilter getAliasFilter() {
@@ -631,13 +597,7 @@
         public Rewriteable rewrite(QueryRewriteContext ctx) throws IOException {
             SearchSourceBuilder newSource = request.source() == null ? null : Rewriteable.rewrite(request.source(), ctx);
             AliasFilter newAliasFilter = Rewriteable.rewrite(request.getAliasFilter(), ctx);
-<<<<<<< HEAD
-            RankContextInternal rankContextInternal = request.rankContextInternal() == null
-                ? null
-                : Rewriteable.rewrite(request.rankContextInternal(), ctx);
-=======
             List<QueryBuilder> rankQueryBuilders = Rewriteable.rewrite(request.rankQueryBuilders(), ctx);
->>>>>>> 06c4863e
 
             SearchExecutionContext searchExecutionContext = ctx.convertToSearchExecutionContext();
 
@@ -659,20 +619,12 @@
 
             if (newSource == request.source()
                 && newAliasFilter == request.getAliasFilter()
-<<<<<<< HEAD
-                && rankContextInternal == request.rankContextInternal()) {
-=======
                 && rankQueryBuilders == request.rankQueryBuilders()) {
->>>>>>> 06c4863e
                 return this;
             } else {
                 request.source(newSource);
                 request.setAliasFilter(newAliasFilter);
-<<<<<<< HEAD
-                request.rankContextInternal(rankContextInternal);
-=======
                 request.rankQueryBuilders(rankQueryBuilders);
->>>>>>> 06c4863e
                 return new RequestRewritable(request);
             }
         }
