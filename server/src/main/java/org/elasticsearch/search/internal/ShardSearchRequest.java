/*
 * Licensed to Elasticsearch under one or more contributor
 * license agreements. See the NOTICE file distributed with
 * this work for additional information regarding copyright
 * ownership. Elasticsearch licenses this file to you under
 * the Apache License, Version 2.0 (the "License"); you may
 * not use this file except in compliance with the License.
 * You may obtain a copy of the License at
 *
 *    http://www.apache.org/licenses/LICENSE-2.0
 *
 * Unless required by applicable law or agreed to in writing,
 * software distributed under the License is distributed on an
 * "AS IS" BASIS, WITHOUT WARRANTIES OR CONDITIONS OF ANY
 * KIND, either express or implied.  See the License for the
 * specific language governing permissions and limitations
 * under the License.
 */

package org.elasticsearch.search.internal;

import org.elasticsearch.Version;
import org.elasticsearch.action.IndicesRequest;
import org.elasticsearch.action.OriginalIndices;
import org.elasticsearch.action.search.SearchRequest;
import org.elasticsearch.action.search.SearchShardTask;
import org.elasticsearch.action.search.SearchType;
import org.elasticsearch.action.support.IndicesOptions;
import org.elasticsearch.cluster.metadata.AliasMetadata;
import org.elasticsearch.cluster.metadata.IndexMetadata;
import org.elasticsearch.common.CheckedFunction;
import org.elasticsearch.common.Nullable;
import org.elasticsearch.common.Strings;
import org.elasticsearch.common.bytes.BytesArray;
import org.elasticsearch.common.bytes.BytesReference;
import org.elasticsearch.common.collect.ImmutableOpenMap;
import org.elasticsearch.common.io.stream.BytesStreamOutput;
import org.elasticsearch.common.io.stream.StreamInput;
import org.elasticsearch.common.io.stream.StreamOutput;
import org.elasticsearch.common.unit.TimeValue;
import org.elasticsearch.index.Index;
import org.elasticsearch.index.query.BoolQueryBuilder;
import org.elasticsearch.index.query.MatchNoneQueryBuilder;
import org.elasticsearch.index.query.QueryBuilder;
import org.elasticsearch.index.query.QueryRewriteContext;
import org.elasticsearch.index.query.QueryShardContext;
import org.elasticsearch.index.query.Rewriteable;
import org.elasticsearch.index.shard.ShardId;
import org.elasticsearch.indices.AliasFilterParsingException;
import org.elasticsearch.indices.InvalidAliasNameException;
import org.elasticsearch.search.SearchSortValuesAndFormats;
import org.elasticsearch.search.Scroll;
import org.elasticsearch.search.builder.SearchSourceBuilder;
import org.elasticsearch.search.query.QuerySearchResult;
import org.elasticsearch.search.sort.FieldSortBuilder;
import org.elasticsearch.tasks.Task;
import org.elasticsearch.tasks.TaskId;
import org.elasticsearch.transport.TransportRequest;

import java.io.IOException;
import java.util.Arrays;
import java.util.Map;
import java.util.function.Function;

import static org.elasticsearch.search.internal.SearchContext.TRACK_TOTAL_HITS_DISABLED;

/**
 * Shard level request that represents a search.
 * It provides all the methods that the {@link SearchContext} needs.
 * Provides a cache key based on its content that can be used to cache shard level response.
 */
public class ShardSearchRequest extends TransportRequest implements IndicesRequest {
    private final String clusterAlias;
    private final ShardId shardId;
    private final int numberOfShards;
    private final SearchType searchType;
    private final Scroll scroll;
    private final float indexBoost;
    private final Boolean requestCache;
    private final long nowInMillis;
    private final boolean allowPartialSearchResults;
    private final String[] indexRoutings;
    private final String preference;
    private final OriginalIndices originalIndices;

    private boolean canReturnNullResponseIfMatchNoDocs;
    private SearchSortValuesAndFormats bottomSortValues;

    //these are the only mutable fields, as they are subject to rewriting
    private AliasFilter aliasFilter;
    private SearchSourceBuilder source;
    private final SearchContextId readerId;
    private final TimeValue keepAlive;

    public ShardSearchRequest(OriginalIndices originalIndices,
                              SearchRequest searchRequest,
                              ShardId shardId,
                              int numberOfShards,
                              AliasFilter aliasFilter,
                              float indexBoost,
                              long nowInMillis,
                              @Nullable String clusterAlias,
                              String[] indexRoutings) {
        this(originalIndices, searchRequest, shardId, numberOfShards, aliasFilter,
            indexBoost, nowInMillis, clusterAlias, indexRoutings, null, null);
    }

    public ShardSearchRequest(OriginalIndices originalIndices,
                              SearchRequest searchRequest,
                              ShardId shardId,
                              int numberOfShards,
                              AliasFilter aliasFilter,
                              float indexBoost,
                              long nowInMillis,
                              @Nullable String clusterAlias,
                              String[] indexRoutings,
                              SearchContextId readerId,
                              TimeValue keepAlive) {
        this(originalIndices,
            shardId,
            numberOfShards,
            searchRequest.searchType(),
            searchRequest.source(),
            searchRequest.requestCache(),
            aliasFilter,
            indexBoost,
            searchRequest.allowPartialSearchResults(),
            indexRoutings,
            searchRequest.preference(),
            searchRequest.scroll(),
            nowInMillis,
            clusterAlias,
            readerId,
            keepAlive);
        // If allowPartialSearchResults is unset (ie null), the cluster-level default should have been substituted
        // at this stage. Any NPEs in the above are therefore an error in request preparation logic.
        assert searchRequest.allowPartialSearchResults() != null;
    }

    public ShardSearchRequest(ShardId shardId,
                              long nowInMillis,
                              AliasFilter aliasFilter) {
<<<<<<< HEAD
        this(OriginalIndices.NONE, shardId, -1, null, null, null,
            aliasFilter, 1.0f, false, Strings.EMPTY_ARRAY, null, null, nowInMillis, null, null, null);
=======
        this(OriginalIndices.NONE, shardId, -1, SearchType.QUERY_THEN_FETCH, null, null,
            aliasFilter, 1.0f, false, Strings.EMPTY_ARRAY, null, null, nowInMillis, null);
>>>>>>> 05da3e0e
    }

    private ShardSearchRequest(OriginalIndices originalIndices,
                               ShardId shardId,
                               int numberOfShards,
                               SearchType searchType,
                               SearchSourceBuilder source,
                               Boolean requestCache,
                               AliasFilter aliasFilter,
                               float indexBoost,
                               boolean allowPartialSearchResults,
                               String[] indexRoutings,
                               String preference,
                               Scroll scroll,
                               long nowInMillis,
                               @Nullable String clusterAlias,
                               SearchContextId readerId,
                               TimeValue keepAlive) {
        this.shardId = shardId;
        this.numberOfShards = numberOfShards;
        this.searchType = searchType;
        this.source = source;
        this.requestCache = requestCache;
        this.aliasFilter = aliasFilter;
        this.indexBoost = indexBoost;
        this.allowPartialSearchResults = allowPartialSearchResults;
        this.indexRoutings = indexRoutings;
        this.preference = preference;
        this.scroll = scroll;
        this.nowInMillis = nowInMillis;
        this.clusterAlias = clusterAlias;
        this.originalIndices = originalIndices;
        this.readerId = readerId;
        this.keepAlive = keepAlive;
        assert (readerId != null) == (keepAlive != null);
    }

    public ShardSearchRequest(StreamInput in) throws IOException {
        super(in);
        shardId = new ShardId(in);
        searchType = SearchType.fromId(in.readByte());
        numberOfShards = in.readVInt();
        scroll = in.readOptionalWriteable(Scroll::new);
        source = in.readOptionalWriteable(SearchSourceBuilder::new);
        if (in.getVersion().before(Version.V_8_0_0)) {
            // types no longer relevant so ignore
            String[] types = in.readStringArray();
            if (types.length > 0) {
                throw new IllegalStateException(
                        "types are no longer supported in search requests but found [" + Arrays.toString(types) + "]");
            }
        }
        aliasFilter = new AliasFilter(in);
        indexBoost = in.readFloat();
        nowInMillis = in.readVLong();
        requestCache = in.readOptionalBoolean();
        clusterAlias = in.readOptionalString();
        allowPartialSearchResults = in.readBoolean();
        indexRoutings = in.readStringArray();
        preference = in.readOptionalString();
        if (in.getVersion().onOrAfter(Version.V_7_7_0)) {
            canReturnNullResponseIfMatchNoDocs = in.readBoolean();
            bottomSortValues = in.readOptionalWriteable(SearchSortValuesAndFormats::new);
        } else {
            canReturnNullResponseIfMatchNoDocs = false;
            bottomSortValues = null;
        }
        if (in.getVersion().onOrAfter(Version.V_8_0_0)) {
            this.readerId = in.readOptionalWriteable(SearchContextId::new);
            this.keepAlive = in.readOptionalTimeValue();
        } else {
            this.readerId = null;
            this.keepAlive = null;
        }
        originalIndices = OriginalIndices.readOriginalIndices(in);
        assert (readerId != null) == (keepAlive != null);
    }

    public ShardSearchRequest(ShardSearchRequest clone) {
        this.shardId = clone.shardId;
        this.searchType = clone.searchType;
        this.numberOfShards = clone.numberOfShards;
        this.scroll = clone.scroll;
        this.source = clone.source;
        this.aliasFilter = clone.aliasFilter;
        this.indexBoost = clone.indexBoost;
        this.nowInMillis = clone.nowInMillis;
        this.requestCache = clone.requestCache;
        this.clusterAlias = clone.clusterAlias;
        this.allowPartialSearchResults = clone.allowPartialSearchResults;
        this.indexRoutings = clone.indexRoutings;
        this.preference = clone.preference;
        this.canReturnNullResponseIfMatchNoDocs = clone.canReturnNullResponseIfMatchNoDocs;
        this.bottomSortValues = clone.bottomSortValues;
        this.originalIndices = clone.originalIndices;
        this.readerId = clone.readerId;
        this.keepAlive = clone.keepAlive;
    }

    @Override
    public void writeTo(StreamOutput out) throws IOException {
        super.writeTo(out);
        innerWriteTo(out, false);
        OriginalIndices.writeOriginalIndices(originalIndices, out);
    }

    protected final void innerWriteTo(StreamOutput out, boolean asKey) throws IOException {
        shardId.writeTo(out);
        out.writeByte(searchType.id());
        if (!asKey) {
            out.writeVInt(numberOfShards);
        }
        out.writeOptionalWriteable(scroll);
        out.writeOptionalWriteable(source);
        if (out.getVersion().before(Version.V_8_0_0)) {
            // types not supported so send an empty array to previous versions
            out.writeStringArray(Strings.EMPTY_ARRAY);
        }
        aliasFilter.writeTo(out);
        out.writeFloat(indexBoost);
        if (asKey == false) {
            out.writeVLong(nowInMillis);
        }
        out.writeOptionalBoolean(requestCache);
        out.writeOptionalString(clusterAlias);
        out.writeBoolean(allowPartialSearchResults);
        if (asKey == false) {
            out.writeStringArray(indexRoutings);
            out.writeOptionalString(preference);
        }
        if (out.getVersion().onOrAfter(Version.V_7_7_0) && asKey == false) {
            out.writeBoolean(canReturnNullResponseIfMatchNoDocs);
            out.writeOptionalWriteable(bottomSortValues);
        }
        if (out.getVersion().onOrAfter(Version.V_8_0_0) && asKey == false) {
            out.writeOptionalWriteable(readerId);
            out.writeOptionalTimeValue(keepAlive);
        }
    }

    @Override
    public String[] indices() {
        if (originalIndices == null) {
            return null;
        }
        return originalIndices.indices();
    }

    @Override
    public IndicesOptions indicesOptions() {
        if (originalIndices == null) {
            return null;
        }
        return originalIndices.indicesOptions();
    }

    public ShardId shardId() {
        return shardId;
    }

    public SearchSourceBuilder source() {
        return source;
    }

    public AliasFilter getAliasFilter() {
        return aliasFilter;
    }

    public void setAliasFilter(AliasFilter aliasFilter) {
        this.aliasFilter = aliasFilter;
    }

    public void source(SearchSourceBuilder source) {
        this.source = source;
    }

    public int numberOfShards() {
        return numberOfShards;
    }

    public SearchType searchType() {
        return searchType;
    }

    public float indexBoost() {
        return indexBoost;
    }

    public long nowInMillis() {
        return nowInMillis;
    }

    public Boolean requestCache() {
        return requestCache;
    }

    public boolean allowPartialSearchResults() {
        return allowPartialSearchResults;
    }

    public Scroll scroll() {
        return scroll;
    }

    public String[] indexRoutings() {
        return indexRoutings;
    }

    public String preference() {
        return preference;
    }

    /**
     * Sets the bottom sort values that can be used by the searcher to filter documents
     * that are after it. This value is computed by coordinating nodes that throttles the
     * query phase. After a partial merge of successful shards the sort values of the
     * bottom top document are passed as an hint on subsequent shard requests.
     */
    public void setBottomSortValues(SearchSortValuesAndFormats values) {
        this.bottomSortValues = values;
    }

    public SearchSortValuesAndFormats getBottomSortValues() {
        return bottomSortValues;
    }

    /**
     * Returns true if the caller can handle null response {@link QuerySearchResult#nullInstance()}.
     * Defaults to false since the coordinator node needs at least one shard response to build the global
     * response.
     */
    public boolean canReturnNullResponseIfMatchNoDocs() {
        return canReturnNullResponseIfMatchNoDocs;
    }

    public void canReturnNullResponseIfMatchNoDocs(boolean value) {
        this.canReturnNullResponseIfMatchNoDocs = value;
    }

    /**
     * Returns a non-null value if this request should execute using a specific point-in-time reader;
     * otherwise, using the most up to date point-in-time reader.
     */
    public SearchContextId readerId() {
        return readerId;
    }

    /**
     * Returns a non-null to specify the time to live of the point-in-time reader that is used to execute this request.
     */
    public TimeValue keepAlive() {
        return keepAlive;
    }

    /**
     * Returns the cache key for this shard search request, based on its content
     */
    public BytesReference cacheKey() throws IOException {
        BytesStreamOutput out = new BytesStreamOutput();
        this.innerWriteTo(out, true);
        // copy it over, most requests are small, we might as well copy to make sure we are not sliced...
        // we could potentially keep it without copying, but then pay the price of extra unused bytes up to a page
        return new BytesArray(out.bytes().toBytesRef(), true);// do a deep copy
    }

    public String getClusterAlias() {
        return clusterAlias;
    }

    @Override
    public Task createTask(long id, String type, String action, TaskId parentTaskId, Map<String, String> headers) {
        return new SearchShardTask(id, type, action, getDescription(), parentTaskId, headers);
    }

    @Override
    public String getDescription() {
        // Shard id is enough here, the request itself can be found by looking at the parent task description
        return "shardId[" + shardId() + "]";
    }

    @SuppressWarnings("rawtypes")
    public Rewriteable<Rewriteable> getRewriteable() {
        return new RequestRewritable(this);
    }

    @SuppressWarnings("rawtypes")
    static class RequestRewritable implements Rewriteable<Rewriteable> {

        final ShardSearchRequest request;

        RequestRewritable(ShardSearchRequest request) {
            this.request = request;
        }

        @Override
        public Rewriteable rewrite(QueryRewriteContext ctx) throws IOException {
            SearchSourceBuilder newSource = request.source() == null ? null : Rewriteable.rewrite(request.source(), ctx);
            AliasFilter newAliasFilter = Rewriteable.rewrite(request.getAliasFilter(), ctx);

            QueryShardContext shardContext = ctx.convertToShardContext();

            FieldSortBuilder primarySort = FieldSortBuilder.getPrimaryFieldSortOrNull(newSource);
            if (shardContext != null
                    && primarySort != null
                    && primarySort.isBottomSortShardDisjoint(shardContext, request.getBottomSortValues())) {
                assert newSource != null : "source should contain a primary sort field";
                newSource = newSource.shallowCopy();
                int trackTotalHitsUpTo = SearchRequest.resolveTrackTotalHitsUpTo(request.scroll, request.source);
                if (trackTotalHitsUpTo == TRACK_TOTAL_HITS_DISABLED
                        && newSource.suggest() == null
                        && newSource.aggregations() == null) {
                    newSource.query(new MatchNoneQueryBuilder());
                } else {
                    newSource.size(0);
                }
                request.source(newSource);
                request.setBottomSortValues(null);
            }

            if (newSource == request.source() && newAliasFilter == request.getAliasFilter()) {
                return this;
            } else {
                request.source(newSource);
                request.setAliasFilter(newAliasFilter);
                return new RequestRewritable(request);
            }
        }
    }

    /**
     * Returns the filter associated with listed filtering aliases.
     * <p>
     * The list of filtering aliases should be obtained by calling Metadata.filteringAliases.
     * Returns {@code null} if no filtering is required.</p>
     */
    public static QueryBuilder parseAliasFilter(CheckedFunction<byte[], QueryBuilder, IOException> filterParser,
                                                IndexMetadata metadata, String... aliasNames) {
        if (aliasNames == null || aliasNames.length == 0) {
            return null;
        }
        Index index = metadata.getIndex();
        ImmutableOpenMap<String, AliasMetadata> aliases = metadata.getAliases();
        Function<AliasMetadata, QueryBuilder> parserFunction = (alias) -> {
            if (alias.filter() == null) {
                return null;
            }
            try {
                return filterParser.apply(alias.filter().uncompressed());
            } catch (IOException ex) {
                throw new AliasFilterParsingException(index, alias.getAlias(), "Invalid alias filter", ex);
            }
        };
        if (aliasNames.length == 1) {
            AliasMetadata alias = aliases.get(aliasNames[0]);
            if (alias == null) {
                // This shouldn't happen unless alias disappeared after filteringAliases was called.
                throw new InvalidAliasNameException(index, aliasNames[0], "Unknown alias name was passed to alias Filter");
            }
            return parserFunction.apply(alias);
        } else {
            // we need to bench here a bit, to see maybe it makes sense to use OrFilter
            BoolQueryBuilder combined = new BoolQueryBuilder();
            for (String aliasName : aliasNames) {
                AliasMetadata alias = aliases.get(aliasName);
                if (alias == null) {
                    // This shouldn't happen unless alias disappeared after filteringAliases was called.
                    throw new InvalidAliasNameException(index, aliasNames[0],
                        "Unknown alias name was passed to alias Filter");
                }
                QueryBuilder parsedFilter = parserFunction.apply(alias);
                if (parsedFilter != null) {
                    combined.should(parsedFilter);
                } else {
                    // The filter might be null only if filter was removed after filteringAliases was called
                    return null;
                }
            }
            return combined;
        }
    }
}<|MERGE_RESOLUTION|>--- conflicted
+++ resolved
@@ -140,13 +140,8 @@
     public ShardSearchRequest(ShardId shardId,
                               long nowInMillis,
                               AliasFilter aliasFilter) {
-<<<<<<< HEAD
-        this(OriginalIndices.NONE, shardId, -1, null, null, null,
+        this(OriginalIndices.NONE, shardId, -1, SearchType.QUERY_THEN_FETCH, null, null,
             aliasFilter, 1.0f, false, Strings.EMPTY_ARRAY, null, null, nowInMillis, null, null, null);
-=======
-        this(OriginalIndices.NONE, shardId, -1, SearchType.QUERY_THEN_FETCH, null, null,
-            aliasFilter, 1.0f, false, Strings.EMPTY_ARRAY, null, null, nowInMillis, null);
->>>>>>> 05da3e0e
     }
 
     private ShardSearchRequest(OriginalIndices originalIndices,
