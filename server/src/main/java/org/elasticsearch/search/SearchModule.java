--- conflicted
+++ resolved
@@ -338,48 +338,29 @@
     }
 
     private void registerAggregations(List<SearchPlugin> plugins) {
-<<<<<<< HEAD
-        registerAggregation(new AggregationSpec(AvgAggregationBuilder.NAME, AvgAggregationBuilder::new, AvgAggregationBuilder::parse)
+        registerAggregation(new AggregationSpec(AvgAggregationBuilder.NAME, AvgAggregationBuilder::new, AvgAggregationBuilder.PARSER)
             .addResultReader(InternalAvg::new)
             .setAggregatorRegistrar(AvgAggregationBuilder::registerAggregators));
         registerAggregation(new AggregationSpec(WeightedAvgAggregationBuilder.NAME, WeightedAvgAggregationBuilder::new,
-            WeightedAvgAggregationBuilder::parse).addResultReader(InternalWeightedAvg::new));
-        registerAggregation(new AggregationSpec(SumAggregationBuilder.NAME, SumAggregationBuilder::new, SumAggregationBuilder::parse)
+            WeightedAvgAggregationBuilder.PARSER).addResultReader(InternalWeightedAvg::new));
+        registerAggregation(new AggregationSpec(SumAggregationBuilder.NAME, SumAggregationBuilder::new, SumAggregationBuilder.PARSER)
             .addResultReader(InternalSum::new)
             .setAggregatorRegistrar(SumAggregationBuilder::registerAggregators));
-        registerAggregation(new AggregationSpec(MinAggregationBuilder.NAME, MinAggregationBuilder::new, MinAggregationBuilder::parse)
+        registerAggregation(new AggregationSpec(MinAggregationBuilder.NAME, MinAggregationBuilder::new, MinAggregationBuilder.PARSER)
                 .addResultReader(InternalMin::new)
                 .setAggregatorRegistrar(MinAggregationBuilder::registerAggregators));
-        registerAggregation(new AggregationSpec(MaxAggregationBuilder.NAME, MaxAggregationBuilder::new, MaxAggregationBuilder::parse)
+        registerAggregation(new AggregationSpec(MaxAggregationBuilder.NAME, MaxAggregationBuilder::new, MaxAggregationBuilder.PARSER)
                 .addResultReader(InternalMax::new)
                 .setAggregatorRegistrar(MaxAggregationBuilder::registerAggregators));
-        registerAggregation(new AggregationSpec(StatsAggregationBuilder.NAME, StatsAggregationBuilder::new, StatsAggregationBuilder::parse)
+        registerAggregation(new AggregationSpec(StatsAggregationBuilder.NAME, StatsAggregationBuilder::new, StatsAggregationBuilder.PARSER)
             .addResultReader(InternalStats::new)
             .setAggregatorRegistrar(StatsAggregationBuilder::registerAggregators));
-=======
-        registerAggregation(new AggregationSpec(AvgAggregationBuilder.NAME, AvgAggregationBuilder::new, AvgAggregationBuilder.PARSER)
-                .addResultReader(InternalAvg::new));
-        registerAggregation(new AggregationSpec(WeightedAvgAggregationBuilder.NAME, WeightedAvgAggregationBuilder::new,
-            WeightedAvgAggregationBuilder.PARSER).addResultReader(InternalWeightedAvg::new));
-        registerAggregation(new AggregationSpec(SumAggregationBuilder.NAME, SumAggregationBuilder::new, SumAggregationBuilder.PARSER)
-                .addResultReader(InternalSum::new));
-        registerAggregation(new AggregationSpec(MinAggregationBuilder.NAME, MinAggregationBuilder::new, MinAggregationBuilder.PARSER)
-                .addResultReader(InternalMin::new));
-        registerAggregation(new AggregationSpec(MaxAggregationBuilder.NAME, MaxAggregationBuilder::new, MaxAggregationBuilder.PARSER)
-                .addResultReader(InternalMax::new));
-        registerAggregation(new AggregationSpec(StatsAggregationBuilder.NAME, StatsAggregationBuilder::new, StatsAggregationBuilder.PARSER)
-                .addResultReader(InternalStats::new));
->>>>>>> cd5910bd
         registerAggregation(new AggregationSpec(ExtendedStatsAggregationBuilder.NAME, ExtendedStatsAggregationBuilder::new,
                 ExtendedStatsAggregationBuilder.PARSER).addResultReader(InternalExtendedStats::new));
         registerAggregation(new AggregationSpec(ValueCountAggregationBuilder.NAME, ValueCountAggregationBuilder::new,
-<<<<<<< HEAD
-                ValueCountAggregationBuilder::parse)
+                ValueCountAggregationBuilder.PARSER)
                     .addResultReader(InternalValueCount::new)
                     .setAggregatorRegistrar(ValueCountAggregationBuilder::registerAggregators));
-=======
-                ValueCountAggregationBuilder.PARSER).addResultReader(InternalValueCount::new));
->>>>>>> cd5910bd
         registerAggregation(new AggregationSpec(PercentilesAggregationBuilder.NAME, PercentilesAggregationBuilder::new,
                 PercentilesAggregationBuilder.PARSER)
                     .addResultReader(InternalTDigestPercentiles.NAME, InternalTDigestPercentiles::new)
@@ -391,19 +372,12 @@
                         .addResultReader(InternalHDRPercentileRanks.NAME, InternalHDRPercentileRanks::new)
                         .setAggregatorRegistrar(PercentileRanksAggregationBuilder::registerAggregators));
         registerAggregation(new AggregationSpec(MedianAbsoluteDeviationAggregationBuilder.NAME,
-<<<<<<< HEAD
-            MedianAbsoluteDeviationAggregationBuilder::new, MedianAbsoluteDeviationAggregationBuilder::parse)
+            MedianAbsoluteDeviationAggregationBuilder::new, MedianAbsoluteDeviationAggregationBuilder.PARSER)
                 .addResultReader(InternalMedianAbsoluteDeviation::new)
                 .setAggregatorRegistrar(MedianAbsoluteDeviationAggregationBuilder::registerAggregators));
         registerAggregation(new AggregationSpec(CardinalityAggregationBuilder.NAME, CardinalityAggregationBuilder::new,
-                CardinalityAggregationBuilder::parse).addResultReader(InternalCardinality::new)
+                CardinalityAggregationBuilder.PARSER).addResultReader(InternalCardinality::new)
             .setAggregatorRegistrar(CardinalityAggregationBuilder::registerAggregators));
-=======
-                MedianAbsoluteDeviationAggregationBuilder::new, MedianAbsoluteDeviationAggregationBuilder.PARSER)
-                        .addResultReader(InternalMedianAbsoluteDeviation::new));
-        registerAggregation(new AggregationSpec(CardinalityAggregationBuilder.NAME, CardinalityAggregationBuilder::new,
-                CardinalityAggregationBuilder.PARSER).addResultReader(InternalCardinality::new));
->>>>>>> cd5910bd
         registerAggregation(new AggregationSpec(GlobalAggregationBuilder.NAME, GlobalAggregationBuilder::new,
                 GlobalAggregationBuilder::parse).addResultReader(InternalGlobal::new));
         registerAggregation(new AggregationSpec(MissingAggregationBuilder.NAME, MissingAggregationBuilder::new,
