--- conflicted
+++ resolved
@@ -346,54 +346,40 @@
         registerAggregation(new AggregationSpec(SumAggregationBuilder.NAME, SumAggregationBuilder::new, SumAggregationBuilder.PARSER)
             .addResultReader(InternalSum::new)
             .setAggregatorRegistrar(SumAggregationBuilder::registerAggregators));
-<<<<<<< HEAD
-        registerAggregation(new AggregationSpec(MinAggregationBuilder.NAME, MinAggregationBuilder::new, MinAggregationBuilder::parse)
+        registerAggregation(new AggregationSpec(MinAggregationBuilder.NAME, MinAggregationBuilder::new, MinAggregationBuilder.PARSER)
             .addResultReader(InternalMin::new)
             .setAggregatorRegistrar(MinAggregationBuilder::registerAggregators));
-        registerAggregation(new AggregationSpec(MaxAggregationBuilder.NAME, MaxAggregationBuilder::new, MaxAggregationBuilder::parse)
+        registerAggregation(new AggregationSpec(MaxAggregationBuilder.NAME, MaxAggregationBuilder::new, MaxAggregationBuilder.PARSER)
             .addResultReader(InternalMax::new)
             .setAggregatorRegistrar(MaxAggregationBuilder::registerAggregators));
-        registerAggregation(new AggregationSpec(StatsAggregationBuilder.NAME, StatsAggregationBuilder::new, StatsAggregationBuilder::parse)
+        registerAggregation(new AggregationSpec(StatsAggregationBuilder.NAME, StatsAggregationBuilder::new, StatsAggregationBuilder.PARSER)
             .addResultReader(InternalStats::new)
             .setAggregatorRegistrar(StatsAggregationBuilder::registerAggregators));
         registerAggregation(new AggregationSpec(ExtendedStatsAggregationBuilder.NAME, ExtendedStatsAggregationBuilder::new,
             ExtendedStatsAggregationBuilder::parse)
-            .addResultReader(InternalExtendedStats::new)
-            .setAggregatorRegistrar(ExtendedStatsAggregationBuilder::registerAggregators));
-=======
-        registerAggregation(new AggregationSpec(MinAggregationBuilder.NAME, MinAggregationBuilder::new, MinAggregationBuilder.PARSER)
-                .addResultReader(InternalMin::new)
-                .setAggregatorRegistrar(MinAggregationBuilder::registerAggregators));
-        registerAggregation(new AggregationSpec(MaxAggregationBuilder.NAME, MaxAggregationBuilder::new, MaxAggregationBuilder.PARSER)
-                .addResultReader(InternalMax::new)
-                .setAggregatorRegistrar(MaxAggregationBuilder::registerAggregators));
-        registerAggregation(new AggregationSpec(StatsAggregationBuilder.NAME, StatsAggregationBuilder::new, StatsAggregationBuilder.PARSER)
-            .addResultReader(InternalStats::new)
-            .setAggregatorRegistrar(StatsAggregationBuilder::registerAggregators));
-        registerAggregation(new AggregationSpec(ExtendedStatsAggregationBuilder.NAME, ExtendedStatsAggregationBuilder::new,
-                ExtendedStatsAggregationBuilder.PARSER).addResultReader(InternalExtendedStats::new));
->>>>>>> 3a2818da
+                .addResultReader(InternalExtendedStats::new)
+                .setAggregatorRegistrar(ExtendedStatsAggregationBuilder::registerAggregators));
         registerAggregation(new AggregationSpec(ValueCountAggregationBuilder.NAME, ValueCountAggregationBuilder::new,
-                ValueCountAggregationBuilder.PARSER)
-                    .addResultReader(InternalValueCount::new)
-                    .setAggregatorRegistrar(ValueCountAggregationBuilder::registerAggregators));
+            ValueCountAggregationBuilder.PARSER)
+                .addResultReader(InternalValueCount::new)
+                .setAggregatorRegistrar(ValueCountAggregationBuilder::registerAggregators));
         registerAggregation(new AggregationSpec(PercentilesAggregationBuilder.NAME, PercentilesAggregationBuilder::new,
-                PercentilesAggregationBuilder.PARSER)
-                    .addResultReader(InternalTDigestPercentiles.NAME, InternalTDigestPercentiles::new)
-                    .addResultReader(InternalHDRPercentiles.NAME, InternalHDRPercentiles::new)
-                    .setAggregatorRegistrar(PercentilesAggregationBuilder::registerAggregators));
+            PercentilesAggregationBuilder.PARSER)
+                .addResultReader(InternalTDigestPercentiles.NAME, InternalTDigestPercentiles::new)
+                .addResultReader(InternalHDRPercentiles.NAME, InternalHDRPercentiles::new)
+                .setAggregatorRegistrar(PercentilesAggregationBuilder::registerAggregators));
         registerAggregation(new AggregationSpec(PercentileRanksAggregationBuilder.NAME, PercentileRanksAggregationBuilder::new,
-                PercentileRanksAggregationBuilder.PARSER)
-                        .addResultReader(InternalTDigestPercentileRanks.NAME, InternalTDigestPercentileRanks::new)
-                        .addResultReader(InternalHDRPercentileRanks.NAME, InternalHDRPercentileRanks::new)
-                        .setAggregatorRegistrar(PercentileRanksAggregationBuilder::registerAggregators));
+            PercentileRanksAggregationBuilder.PARSER)
+                .addResultReader(InternalTDigestPercentileRanks.NAME, InternalTDigestPercentileRanks::new)
+                .addResultReader(InternalHDRPercentileRanks.NAME, InternalHDRPercentileRanks::new)
+                .setAggregatorRegistrar(PercentileRanksAggregationBuilder::registerAggregators));
         registerAggregation(new AggregationSpec(MedianAbsoluteDeviationAggregationBuilder.NAME,
             MedianAbsoluteDeviationAggregationBuilder::new, MedianAbsoluteDeviationAggregationBuilder.PARSER)
                 .addResultReader(InternalMedianAbsoluteDeviation::new)
                 .setAggregatorRegistrar(MedianAbsoluteDeviationAggregationBuilder::registerAggregators));
         registerAggregation(new AggregationSpec(CardinalityAggregationBuilder.NAME, CardinalityAggregationBuilder::new,
-                CardinalityAggregationBuilder.PARSER).addResultReader(InternalCardinality::new)
-            .setAggregatorRegistrar(CardinalityAggregationBuilder::registerAggregators));
+            CardinalityAggregationBuilder.PARSER).addResultReader(InternalCardinality::new)
+                .setAggregatorRegistrar(CardinalityAggregationBuilder::registerAggregators));
         registerAggregation(new AggregationSpec(GlobalAggregationBuilder.NAME, GlobalAggregationBuilder::new,
                 GlobalAggregationBuilder::parse).addResultReader(InternalGlobal::new));
         registerAggregation(new AggregationSpec(MissingAggregationBuilder.NAME, MissingAggregationBuilder::new,
