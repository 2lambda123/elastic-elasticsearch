/*
 * Licensed to Elasticsearch under one or more contributor
 * license agreements. See the NOTICE file distributed with
 * this work for additional information regarding copyright
 * ownership. Elasticsearch licenses this file to you under
 * the Apache License, Version 2.0 (the "License"); you may
 * not use this file except in compliance with the License.
 * You may obtain a copy of the License at
 *
 *    http://www.apache.org/licenses/LICENSE-2.0
 *
 * Unless required by applicable law or agreed to in writing,
 * software distributed under the License is distributed on an
 * "AS IS" BASIS, WITHOUT WARRANTIES OR CONDITIONS OF ANY
 * KIND, either express or implied.  See the License for the
 * specific language governing permissions and limitations
 * under the License.
 */
package org.elasticsearch.search.aggregations.bucket.histogram;

import org.apache.lucene.index.LeafReaderContext;
import org.apache.lucene.index.SortedNumericDocValues;
import org.apache.lucene.search.ScoreMode;
import org.apache.lucene.util.CollectionUtil;
import org.elasticsearch.common.Rounding;
import org.elasticsearch.common.Rounding.Prepared;
import org.elasticsearch.common.lease.Releasables;
import org.elasticsearch.common.util.ByteArray;
import org.elasticsearch.common.util.IntArray;
import org.elasticsearch.common.util.LongArray;
import org.elasticsearch.search.DocValueFormat;
import org.elasticsearch.search.aggregations.Aggregator;
import org.elasticsearch.search.aggregations.AggregatorFactories;
import org.elasticsearch.search.aggregations.BucketOrder;
import org.elasticsearch.search.aggregations.InternalAggregation;
import org.elasticsearch.search.aggregations.LeafBucketCollector;
import org.elasticsearch.search.aggregations.LeafBucketCollectorBase;
import org.elasticsearch.search.aggregations.bucket.DeferableBucketAggregator;
import org.elasticsearch.search.aggregations.bucket.DeferringBucketCollector;
import org.elasticsearch.search.aggregations.bucket.MergingBucketsDeferringCollector;
import org.elasticsearch.search.aggregations.bucket.histogram.AutoDateHistogramAggregationBuilder.RoundingInfo;
import org.elasticsearch.search.aggregations.bucket.terms.LongKeyedBucketOrds;
import org.elasticsearch.search.aggregations.support.ValuesSource;
import org.elasticsearch.search.aggregations.support.ValuesSourceConfig;
import org.elasticsearch.search.internal.SearchContext;

import java.io.IOException;
import java.util.Collections;
import java.util.Map;
import java.util.function.BiConsumer;
import java.util.function.Function;
import java.util.function.LongToIntFunction;

/**
 * An aggregator for date values that attempts to return a specific number of
 * buckets, reconfiguring how it rounds dates to buckets on the fly as new
 * data arrives.
<<<<<<< HEAD
 * <p>
 * This class is abstract because there is a simple implementation for when the
 * aggregator only collects from a single bucket and a more complex
 * implementation when it doesn't. This ain't great from a test coverage
 * standpoint but the simpler implementation is between 7% and 15% faster
 * when you can use it. This is an important aggregation and we need that
 * performance.
=======
>>>>>>> 8b06d8c4
 */
abstract class AutoDateHistogramAggregator extends DeferableBucketAggregator {
    static AutoDateHistogramAggregator build(
        String name,
        AggregatorFactories factories,
        int targetBuckets,
        RoundingInfo[] roundingInfos,
        Function<Rounding, Rounding.Prepared> roundingPreparer,
        @Nullable ValuesSource valuesSource,
        DocValueFormat formatter,
        SearchContext aggregationContext,
        Aggregator parent,
        boolean collectsFromSingleBucket,
        Map<String, Object> metadata
    ) throws IOException {
        return collectsFromSingleBucket
            ? new FromSingle(
                name,
                factories,
                targetBuckets,
                roundingInfos,
                roundingPreparer,
                valuesSource,
                formatter,
                aggregationContext,
                parent,
                metadata
            )
            : new FromMany(
                name,
                factories,
                targetBuckets,
                roundingInfos,
                roundingPreparer,
                valuesSource,
                formatter,
                aggregationContext,
                parent,
                metadata
            );
    }

    private final ValuesSource.Numeric valuesSource;
    private final DocValueFormat formatter;
    private final Function<Rounding, Rounding.Prepared> roundingPreparer;
    /**
     * A reference to the collector so we can
     * {@link MergingBucketsDeferringCollector#mergeBuckets(long[])}.
     */
    private MergingBucketsDeferringCollector deferringCollector;

<<<<<<< HEAD
    protected final RoundingInfo[] roundingInfos;
    protected final int targetBuckets;

    private AutoDateHistogramAggregator(
        String name,
        AggregatorFactories factories,
        int targetBuckets,
        RoundingInfo[] roundingInfos,
        Function<Rounding, Rounding.Prepared> roundingPreparer,
        @Nullable ValuesSource valuesSource,
        DocValueFormat formatter,
=======
    AutoDateHistogramAggregator(
        String name,
        AggregatorFactories factories,
        int numBuckets,
        RoundingInfo[] roundingInfos,
        Function<Rounding, Rounding.Prepared> roundingPreparer,
        ValuesSourceConfig valuesSourceConfig,
>>>>>>> 8b06d8c4
        SearchContext aggregationContext,
        Aggregator parent,
        Map<String, Object> metadata
    ) throws IOException {

        super(name, factories, aggregationContext, parent, metadata);
<<<<<<< HEAD
        this.targetBuckets = targetBuckets;
        this.valuesSource = (ValuesSource.Numeric) valuesSource;
        this.formatter = formatter;
=======
        this.targetBuckets = numBuckets;
        // TODO: Remove null usage here, by using a different aggregator for create
        this.valuesSource = valuesSourceConfig.hasValues() ? (ValuesSource.Numeric) valuesSourceConfig.getValuesSource() : null;
        this.formatter = valuesSourceConfig.format();
>>>>>>> 8b06d8c4
        this.roundingInfos = roundingInfos;
        this.roundingPreparer = roundingPreparer;
    }

    @Override
    public final ScoreMode scoreMode() {
        if (valuesSource != null && valuesSource.needsScores()) {
            return ScoreMode.COMPLETE;
        }
        return super.scoreMode();
    }

    @Override
    protected final boolean shouldDefer(Aggregator aggregator) {
        return true;
    }

    @Override
    public final DeferringBucketCollector getDeferringCollector() {
        deferringCollector = new MergingBucketsDeferringCollector(context, descendsFromGlobalAggregator(parent()));
        return deferringCollector;
    }

    protected abstract LeafBucketCollector getLeafCollector(SortedNumericDocValues values, LeafBucketCollector sub) throws IOException;

    @Override
    public final LeafBucketCollector getLeafCollector(LeafReaderContext ctx, LeafBucketCollector sub) throws IOException {
        if (valuesSource == null) {
            return LeafBucketCollector.NO_OP_COLLECTOR;
        }
        return getLeafCollector(valuesSource.longValues(ctx), sub);
    }

    protected final InternalAggregation[] buildAggregations(
        LongKeyedBucketOrds bucketOrds,
        LongToIntFunction roundingIndexFor,
        long[] owningBucketOrds
    ) throws IOException {
        return buildAggregationsForVariableBuckets(
            owningBucketOrds,
            bucketOrds,
            (bucketValue, docCount, subAggregationResults) -> new InternalAutoDateHistogram.Bucket(
                bucketValue,
                docCount,
                formatter,
                subAggregationResults
            ),
            (owningBucketOrd, buckets) -> {
                // the contract of the histogram aggregation is that shards must return
                // buckets ordered by key in ascending order
                CollectionUtil.introSort(buckets, BucketOrder.key(true).comparator());

                // value source will be null for unmapped fields
                InternalAutoDateHistogram.BucketInfo emptyBucketInfo = new InternalAutoDateHistogram.BucketInfo(
                    roundingInfos,
                    roundingIndexFor.applyAsInt(owningBucketOrd),
                    buildEmptySubAggregations()
                );

                return new InternalAutoDateHistogram(name, buckets, targetBuckets, emptyBucketInfo, formatter, metadata(), 1);
            }
        );
    }

    @Override
    public final InternalAggregation buildEmptyAggregation() {
        InternalAutoDateHistogram.BucketInfo emptyBucketInfo = new InternalAutoDateHistogram.BucketInfo(
            roundingInfos,
            0,
            buildEmptySubAggregations()
        );
        return new InternalAutoDateHistogram(name, Collections.emptyList(), targetBuckets, emptyBucketInfo, formatter, metadata(), 1);
    }

    protected final Rounding.Prepared prepareRounding(int index) {
        return roundingPreparer.apply(roundingInfos[index].rounding);
    }

    protected final void merge(long[] mergeMap, long newNumBuckets) {
        mergeBuckets(mergeMap, newNumBuckets);
        if (deferringCollector != null) {
            deferringCollector.mergeBuckets(mergeMap);
        }
    }

    /**
     * Initially it uses the most fine grained rounding configuration possible
     * but as more data arrives it rebuckets the data until it "fits" in the
     * aggregation rounding. Similar to {@link FromMany} this checks both the
     * bucket count and range of the aggregation, but unlike
     * {@linkplain FromMany} it keeps an accurate count of the buckets and it
     * doesn't delay rebucketing.
     * <p>
     * Rebucketing is roughly {@code O(number_of_hits_collected_so_far)} but we
     * rebucket roughly {@code O(log number_of_hits_collected_so_far)} because
     * the "shape" of the roundings is <strong>roughly</strong>
     * logarithmically increasing.
     */
    private static class FromSingle extends AutoDateHistogramAggregator {
        private int roundingIdx;
        private Rounding.Prepared preparedRounding;
        /**
         * Map from value to bucket ordinals.
         * <p>
         * It is important that this is the exact subtype of
         * {@link LongKeyedBucketOrds} so that the JVM can make a monomorphic
         * call to {@link LongKeyedBucketOrds#add(long, long)} in the tight
         * inner loop of {@link LeafBucketCollector#collect(int, long)}. You'd
         * think that it wouldn't matter, but its seriously 7%-15% performance
         * difference for the aggregation. Yikes.
         */
        private LongKeyedBucketOrds.FromSingle bucketOrds;
        private long min = Long.MAX_VALUE;
        private long max = Long.MIN_VALUE;

        FromSingle(
            String name,
            AggregatorFactories factories,
            int targetBuckets,
            RoundingInfo[] roundingInfos,
            Function<Rounding, Prepared> roundingPreparer,
            ValuesSource valuesSource,
            DocValueFormat formatter,
            SearchContext aggregationContext,
            Aggregator parent,
            Map<String, Object> metadata
        ) throws IOException {
            super(
                name,
                factories,
                targetBuckets,
                roundingInfos,
                roundingPreparer,
                valuesSource,
                formatter,
                aggregationContext,
                parent,
                metadata
            );

            preparedRounding = prepareRounding(0);
            bucketOrds = new LongKeyedBucketOrds.FromSingle(context.bigArrays());
        }

        @Override
        protected LeafBucketCollector getLeafCollector(SortedNumericDocValues values, LeafBucketCollector sub) throws IOException {
            return new LeafBucketCollectorBase(sub, values) {
                @Override
                public void collect(int doc, long owningBucketOrd) throws IOException {
                    assert owningBucketOrd == 0;
                    if (false == values.advanceExact(doc)) {
                        return;
                    }
                    int valuesCount = values.docValueCount();

                    long previousRounded = Long.MIN_VALUE;
                    for (int i = 0; i < valuesCount; ++i) {
                        long value = values.nextValue();
                        long rounded = preparedRounding.round(value);
                        assert rounded >= previousRounded;
                        if (rounded == previousRounded) {
                            continue;
                        }
                        collectValue(doc, rounded);
                        previousRounded = rounded;
                    }
                }

                private void collectValue(int doc, long rounded) throws IOException {
                    long bucketOrd = bucketOrds.add(0, rounded);
                    if (bucketOrd < 0) { // already seen
                        bucketOrd = -1 - bucketOrd;
                        collectExistingBucket(sub, doc, bucketOrd);
                        return;
                    }
                    collectBucket(sub, doc, bucketOrd);
                    increaseRoundingIfNeeded(rounded);
                }

                private void increaseRoundingIfNeeded(long rounded) {
                    if (roundingIdx >= roundingInfos.length - 1) {
                        return;
                    }
                    min = Math.min(min, rounded);
                    max = Math.max(max, rounded);
                    if (bucketOrds.size() <= targetBuckets * roundingInfos[roundingIdx].getMaximumInnerInterval()
                        && max - min <= targetBuckets * roundingInfos[roundingIdx].getMaximumRoughEstimateDurationMillis()) {
                        return;
                    }
                    do {
                        try (LongKeyedBucketOrds oldOrds = bucketOrds) {
                            preparedRounding = prepareRounding(++roundingIdx);
                            long[] mergeMap = new long[Math.toIntExact(oldOrds.size())];
                            bucketOrds = new LongKeyedBucketOrds.FromSingle(context.bigArrays());
                            LongKeyedBucketOrds.BucketOrdsEnum ordsEnum = oldOrds.ordsEnum(0);
                            while (ordsEnum.next()) {
                                long oldKey = ordsEnum.value();
                                long newKey = preparedRounding.round(oldKey);
                                long newBucketOrd = bucketOrds.add(0, newKey);
                                mergeMap[(int) ordsEnum.ord()] = newBucketOrd >= 0 ? newBucketOrd : -1 - newBucketOrd;
                            }
                            merge(mergeMap, bucketOrds.size());
                        }
                    } while (roundingIdx < roundingInfos.length - 1
                        && (bucketOrds.size() > targetBuckets * roundingInfos[roundingIdx].getMaximumInnerInterval()
                            || max - min > targetBuckets * roundingInfos[roundingIdx].getMaximumRoughEstimateDurationMillis()));
                }
            };
        }

        @Override
        public InternalAggregation[] buildAggregations(long[] owningBucketOrds) throws IOException {
            return buildAggregations(bucketOrds, l -> roundingIdx, owningBucketOrds);
        }

        @Override
        public void collectDebugInfo(BiConsumer<String, Object> add) {
            super.collectDebugInfo(add);
            add.accept("surviving_buckets", bucketOrds.size());
        }

        @Override
        protected void doClose() {
            Releasables.close(bucketOrds);
        }
    }

    /**
     * Initially it uses the most fine grained rounding configuration possible but
     * as more data arrives it uses two heuristics to shift to coarser and coarser
     * rounding. The first heuristic is the number of buckets, specifically,
     * when there are more buckets than can "fit" in the current rounding it shifts
     * to the next rounding. Instead of redoing the rounding, it estimates the
     * number of buckets that will "survive" at the new rounding and uses
     * <strong>that</strong> as the initial value for the bucket count that it
     * increments in order to trigger another promotion to another coarser
     * rounding. This works fairly well at containing the number of buckets, but
     * the estimate of the number of buckets will be wrong if the buckets are
     * quite a spread out compared to the rounding.
     * <p>
     * The second heuristic it uses to trigger promotion to a coarser rounding is
     * the distance between the min and max bucket. When that distance is greater
     * than what the current rounding supports it promotes. This heuristic
     * isn't good at limiting the number of buckets but is great when the buckets
     * are spread out compared to the rounding. So it should complement the first
     * heuristic.
     * <p>
     * When promoting a rounding we keep the old buckets around because it is
     * expensive to call {@link MergingBucketsDeferringCollector#mergeBuckets}.
     * In particular it is {@code O(number_of_hits_collected_so_far)}. So if we
     * called it frequently we'd end up in {@code O(n^2)} territory. Bad news for
     * aggregations! Instead, we keep a "budget" of buckets that we're ok
     * "wasting". When we promote the rounding and our estimate of the number of
     * "dead" buckets that have data but have yet to be merged into the buckets
     * that are valid for the current rounding exceeds the budget then we rebucket
     * the entire aggregation and double the budget.
     * <p>
     * Once we're done collecting and we know exactly which buckets we'll be
     * returning we <strong>finally</strong> perform a "real", "perfect bucketing",
     * rounding all of the keys for {@code owningBucketOrd} that we're going to
     * collect and picking the rounding based on a real, accurate count and the
     * min and max.
     */
    private static class FromMany extends AutoDateHistogramAggregator {
        /**
         * An array of prepared roundings in the same order as
         * {@link #roundingInfos}. The 0th entry is prepared initially,
         * and other entries are null until first needed.
         */
        private final Rounding.Prepared[] preparedRoundings;
        /**
         * Map from value to bucket ordinals.
         * <p>
         * It is important that this is the exact subtype of
         * {@link LongKeyedBucketOrds} so that the JVM can make a monomorphic
         * call to {@link LongKeyedBucketOrds#add(long, long)} in the tight
         * inner loop of {@link LeafBucketCollector#collect(int, long)}.
         */
        private LongKeyedBucketOrds.FromMany bucketOrds;
        /**
         * The index of the rounding that each {@code owningBucketOrd} is
         * currently using.
         * <p>
         * During collection we use overestimates for how much buckets are save
         * by bumping to the next rounding index. So we end up bumping less
         * aggressively than a "perfect" algorithm. That is fine because we
         * correct the error when we merge the buckets together all the way
         * up in {@link InternalAutoDateHistogram#reduceBucket}. In particular,
         * on final reduce we bump the rounding until it we appropriately
         * cover the date range across all of the results returned by all of
         * the {@link AutoDateHistogramAggregator}s. 
         */
        private ByteArray roundingIndices;
        /**
         * The minimum key per {@code owningBucketOrd}.
         */
        private LongArray mins;
        /**
         * The max key per {@code owningBucketOrd}.
         */
        private LongArray maxes;

        /**
         * An underestimate of the number of buckets that are "live" in the
         * current rounding for each {@code owningBucketOrdinal}. 
         */
        private IntArray liveBucketCountUnderestimate;
        /**
         * An over estimate of the number of wasted buckets. When this gets
         * too high we {@link #rebucket} which sets it to 0.
         */
        private long wastedBucketsOverestimate = 0;
        /**
         * The next {@link #wastedBucketsOverestimate} that will trigger a
         * {@link #rebucket() rebucketing}.
         */
        private long nextRebucketAt = 1000; // TODO this could almost certainly start higher when asMultiBucketAggregator is gone
        /**
         * The number of times the aggregator had to {@link #rebucket()} the
         * results. We keep this just to report to the profiler.
         */
        private int rebucketCount = 0;

        FromMany(
            String name,
            AggregatorFactories factories,
            int targetBuckets,
            RoundingInfo[] roundingInfos,
            Function<Rounding, Rounding.Prepared> roundingPreparer,
            @Nullable ValuesSource valuesSource,
            DocValueFormat formatter,
            SearchContext aggregationContext,
            Aggregator parent,
            Map<String, Object> metadata
        ) throws IOException {

            super(
                name,
                factories,
                targetBuckets,
                roundingInfos,
                roundingPreparer,
                valuesSource,
                formatter,
                aggregationContext,
                parent,
                metadata
            );
            assert roundingInfos.length < 127 : "Rounding must fit in a signed byte";
            roundingIndices = context.bigArrays().newByteArray(1, true);
            mins = context.bigArrays().newLongArray(1, false);
            mins.set(0, Long.MAX_VALUE);
            maxes = context.bigArrays().newLongArray(1, false);
            maxes.set(0, Long.MIN_VALUE);
            preparedRoundings = new Rounding.Prepared[roundingInfos.length];
            // Prepare the first rounding because we know we'll need it.
            preparedRoundings[0] = roundingPreparer.apply(roundingInfos[0].rounding);
            bucketOrds = new LongKeyedBucketOrds.FromMany(context.bigArrays());
            liveBucketCountUnderestimate = context.bigArrays().newIntArray(1, true);
        }

        @Override
        protected LeafBucketCollector getLeafCollector(SortedNumericDocValues values, LeafBucketCollector sub) throws IOException {
            return new LeafBucketCollectorBase(sub, values) {
                @Override
                public void collect(int doc, long owningBucketOrd) throws IOException {
                    if (false == values.advanceExact(doc)) {
                        return;
                    }
                    int valuesCount = values.docValueCount();

                    long previousRounded = Long.MIN_VALUE;
                    int roundingIdx = roundingIndexFor(owningBucketOrd);
                    for (int i = 0; i < valuesCount; ++i) {
                        long value = values.nextValue();
                        long rounded = preparedRoundings[roundingIdx].round(value);
                        assert rounded >= previousRounded;
                        if (rounded == previousRounded) {
                            continue;
                        }
                        roundingIdx = collectValue(owningBucketOrd, roundingIdx, doc, rounded);
                        previousRounded = rounded;
                    }
                }

                private int collectValue(long owningBucketOrd, int roundingIdx, int doc, long rounded) throws IOException {
                    long bucketOrd = bucketOrds.add(owningBucketOrd, rounded);
                    if (bucketOrd < 0) { // already seen
                        bucketOrd = -1 - bucketOrd;
                        collectExistingBucket(sub, doc, bucketOrd);
                        return roundingIdx;
                    }
                    collectBucket(sub, doc, bucketOrd);
                    liveBucketCountUnderestimate = context.bigArrays().grow(liveBucketCountUnderestimate, owningBucketOrd + 1);
                    int estimatedBucketCount = liveBucketCountUnderestimate.increment(owningBucketOrd, 1);
                    return increaseRoundingIfNeeded(owningBucketOrd, estimatedBucketCount, rounded, roundingIdx);
                }

                /**
                 * Increase the rounding of {@code owningBucketOrd} using
                 * estimated, bucket counts, {@link #rebucket() rebucketing} the all
                 * buckets if the estimated number of wasted buckets is too high.
                 */
                private int increaseRoundingIfNeeded(long owningBucketOrd, int oldEstimatedBucketCount, long newKey, int oldRounding) {
                    if (oldRounding >= roundingInfos.length - 1) {
                        return oldRounding;
                    }
                    if (mins.size() < owningBucketOrd + 1) {
                        long oldSize = mins.size();
                        mins = context.bigArrays().grow(mins, owningBucketOrd + 1);
                        mins.fill(oldSize, mins.size(), Long.MAX_VALUE);
                    }
                    if (maxes.size() < owningBucketOrd + 1) {
                        long oldSize = maxes.size();
                        maxes = context.bigArrays().grow(maxes, owningBucketOrd + 1);
                        maxes.fill(oldSize, maxes.size(), Long.MIN_VALUE);
                    }

                    long min = Math.min(mins.get(owningBucketOrd), newKey);
                    mins.set(owningBucketOrd, min);
                    long max = Math.max(maxes.get(owningBucketOrd), newKey);
                    maxes.set(owningBucketOrd, max);
                    if (oldEstimatedBucketCount <= targetBuckets * roundingInfos[oldRounding].getMaximumInnerInterval()
                        && max - min <= targetBuckets * roundingInfos[oldRounding].getMaximumRoughEstimateDurationMillis()) {
                        return oldRounding;
                    }
                    long oldRoughDuration = roundingInfos[oldRounding].roughEstimateDurationMillis;
                    int newRounding = oldRounding;
                    int newEstimatedBucketCount;
                    do {
                        newRounding++;
                        double ratio = (double) oldRoughDuration / (double) roundingInfos[newRounding].getRoughEstimateDurationMillis();
                        newEstimatedBucketCount = (int) Math.ceil(oldEstimatedBucketCount * ratio);
                    } while (newRounding < roundingInfos.length - 1
                        && (newEstimatedBucketCount > targetBuckets * roundingInfos[newRounding].getMaximumInnerInterval()
                            || max - min > targetBuckets * roundingInfos[newRounding].getMaximumRoughEstimateDurationMillis()));
                    setRounding(owningBucketOrd, newRounding);
                    mins.set(owningBucketOrd, preparedRoundings[newRounding].round(mins.get(owningBucketOrd)));
                    maxes.set(owningBucketOrd, preparedRoundings[newRounding].round(maxes.get(owningBucketOrd)));
                    wastedBucketsOverestimate += oldEstimatedBucketCount - newEstimatedBucketCount;
                    if (wastedBucketsOverestimate > nextRebucketAt) {
                        rebucket();
                        // Bump the threshold for the next rebucketing
                        wastedBucketsOverestimate = 0;
                        nextRebucketAt *= 2;
                    } else {
                        liveBucketCountUnderestimate.set(owningBucketOrd, newEstimatedBucketCount);
                    }
                    return newRounding;
                }
            };
        }

        private void rebucket() {
            rebucketCount++;
            try (LongKeyedBucketOrds oldOrds = bucketOrds) {
                long[] mergeMap = new long[Math.toIntExact(oldOrds.size())];
                bucketOrds = new LongKeyedBucketOrds.FromMany(context.bigArrays());
                for (long owningBucketOrd = 0; owningBucketOrd <= oldOrds.maxOwningBucketOrd(); owningBucketOrd++) {
                    LongKeyedBucketOrds.BucketOrdsEnum ordsEnum = oldOrds.ordsEnum(owningBucketOrd);
                    Rounding.Prepared preparedRounding = preparedRoundings[roundingIndexFor(owningBucketOrd)];
                    while (ordsEnum.next()) {
                        long oldKey = ordsEnum.value();
                        long newKey = preparedRounding.round(oldKey);
                        long newBucketOrd = bucketOrds.add(owningBucketOrd, newKey);
                        mergeMap[(int) ordsEnum.ord()] = newBucketOrd >= 0 ? newBucketOrd : -1 - newBucketOrd;
                    }
                    liveBucketCountUnderestimate = context.bigArrays().grow(liveBucketCountUnderestimate, owningBucketOrd + 1);
                    liveBucketCountUnderestimate.set(owningBucketOrd, Math.toIntExact(bucketOrds.bucketsInOrd(owningBucketOrd)));
                }
                merge(mergeMap, bucketOrds.size());
            }
        }

        @Override
        public InternalAggregation[] buildAggregations(long[] owningBucketOrds) throws IOException {
            /*
             * Rebucket before building the aggregation to build as small as result
             * as possible.
             *
             * TODO it'd be faster if we could apply the merging on the fly as we
             * replay the hits and build the buckets. How much faster is not clear,
             * but it does have the advantage of only touching the buckets that we
             * want to collect.
             */
            rebucket();
            return buildAggregations(bucketOrds, this::roundingIndexFor, owningBucketOrds);
        }

        @Override
        public void collectDebugInfo(BiConsumer<String, Object> add) {
            super.collectDebugInfo(add);
            add.accept("surviving_buckets", bucketOrds.size());
            add.accept("wasted_buckets_overestimate", wastedBucketsOverestimate);
            add.accept("next_rebucket_at", nextRebucketAt);
            add.accept("rebucket_count", rebucketCount);
        }

        private void setRounding(long owningBucketOrd, int newRounding) {
            roundingIndices = context.bigArrays().grow(roundingIndices, owningBucketOrd + 1);
            roundingIndices.set(owningBucketOrd, (byte) newRounding);
            if (preparedRoundings[newRounding] == null) {
                preparedRoundings[newRounding] = prepareRounding(newRounding);
            }
        }

        private int roundingIndexFor(long owningBucketOrd) {
            return owningBucketOrd < roundingIndices.size() ? roundingIndices.get(owningBucketOrd) : 0;
        }

        @Override
        public void doClose() {
            Releasables.close(bucketOrds, roundingIndices, mins, maxes, liveBucketCountUnderestimate);
        }
    }

}<|MERGE_RESOLUTION|>--- conflicted
+++ resolved
@@ -55,7 +55,6 @@
  * An aggregator for date values that attempts to return a specific number of
  * buckets, reconfiguring how it rounds dates to buckets on the fly as new
  * data arrives.
-<<<<<<< HEAD
  * <p>
  * This class is abstract because there is a simple implementation for when the
  * aggregator only collects from a single bucket and a more complex
@@ -63,8 +62,6 @@
  * standpoint but the simpler implementation is between 7% and 15% faster
  * when you can use it. This is an important aggregation and we need that
  * performance.
-=======
->>>>>>> 8b06d8c4
  */
 abstract class AutoDateHistogramAggregator extends DeferableBucketAggregator {
     static AutoDateHistogramAggregator build(
@@ -73,8 +70,7 @@
         int targetBuckets,
         RoundingInfo[] roundingInfos,
         Function<Rounding, Rounding.Prepared> roundingPreparer,
-        @Nullable ValuesSource valuesSource,
-        DocValueFormat formatter,
+        ValuesSourceConfig valuesSourceConfig,
         SearchContext aggregationContext,
         Aggregator parent,
         boolean collectsFromSingleBucket,
@@ -87,8 +83,7 @@
                 targetBuckets,
                 roundingInfos,
                 roundingPreparer,
-                valuesSource,
-                formatter,
+                valuesSourceConfig,
                 aggregationContext,
                 parent,
                 metadata
@@ -99,8 +94,7 @@
                 targetBuckets,
                 roundingInfos,
                 roundingPreparer,
-                valuesSource,
-                formatter,
+                valuesSourceConfig,
                 aggregationContext,
                 parent,
                 metadata
@@ -116,7 +110,6 @@
      */
     private MergingBucketsDeferringCollector deferringCollector;
 
-<<<<<<< HEAD
     protected final RoundingInfo[] roundingInfos;
     protected final int targetBuckets;
 
@@ -126,33 +119,17 @@
         int targetBuckets,
         RoundingInfo[] roundingInfos,
         Function<Rounding, Rounding.Prepared> roundingPreparer,
-        @Nullable ValuesSource valuesSource,
-        DocValueFormat formatter,
-=======
-    AutoDateHistogramAggregator(
-        String name,
-        AggregatorFactories factories,
-        int numBuckets,
-        RoundingInfo[] roundingInfos,
-        Function<Rounding, Rounding.Prepared> roundingPreparer,
         ValuesSourceConfig valuesSourceConfig,
->>>>>>> 8b06d8c4
         SearchContext aggregationContext,
         Aggregator parent,
         Map<String, Object> metadata
     ) throws IOException {
 
         super(name, factories, aggregationContext, parent, metadata);
-<<<<<<< HEAD
         this.targetBuckets = targetBuckets;
-        this.valuesSource = (ValuesSource.Numeric) valuesSource;
-        this.formatter = formatter;
-=======
-        this.targetBuckets = numBuckets;
         // TODO: Remove null usage here, by using a different aggregator for create
         this.valuesSource = valuesSourceConfig.hasValues() ? (ValuesSource.Numeric) valuesSourceConfig.getValuesSource() : null;
         this.formatter = valuesSourceConfig.format();
->>>>>>> 8b06d8c4
         this.roundingInfos = roundingInfos;
         this.roundingPreparer = roundingPreparer;
     }
@@ -274,8 +251,7 @@
             int targetBuckets,
             RoundingInfo[] roundingInfos,
             Function<Rounding, Prepared> roundingPreparer,
-            ValuesSource valuesSource,
-            DocValueFormat formatter,
+            ValuesSourceConfig valuesSourceConfig,
             SearchContext aggregationContext,
             Aggregator parent,
             Map<String, Object> metadata
@@ -286,8 +262,7 @@
                 targetBuckets,
                 roundingInfos,
                 roundingPreparer,
-                valuesSource,
-                formatter,
+                valuesSourceConfig,
                 aggregationContext,
                 parent,
                 metadata
@@ -482,8 +457,7 @@
             int targetBuckets,
             RoundingInfo[] roundingInfos,
             Function<Rounding, Rounding.Prepared> roundingPreparer,
-            @Nullable ValuesSource valuesSource,
-            DocValueFormat formatter,
+            ValuesSourceConfig valuesSourceConfig,
             SearchContext aggregationContext,
             Aggregator parent,
             Map<String, Object> metadata
@@ -495,8 +469,7 @@
                 targetBuckets,
                 roundingInfos,
                 roundingPreparer,
-                valuesSource,
-                formatter,
+                valuesSourceConfig,
                 aggregationContext,
                 parent,
                 metadata
