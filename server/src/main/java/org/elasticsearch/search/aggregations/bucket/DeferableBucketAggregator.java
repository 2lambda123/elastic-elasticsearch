/*
 * Licensed to Elasticsearch under one or more contributor
 * license agreements. See the NOTICE file distributed with
 * this work for additional information regarding copyright
 * ownership. Elasticsearch licenses this file to you under
 * the Apache License, Version 2.0 (the "License"); you may
 * not use this file except in compliance with the License.
 * You may obtain a copy of the License at
 *
 *    http://www.apache.org/licenses/LICENSE-2.0
 *
 * Unless required by applicable law or agreed to in writing,
 * software distributed under the License is distributed on an
 * "AS IS" BASIS, WITHOUT WARRANTIES OR CONDITIONS OF ANY
 * KIND, either express or implied.  See the License for the
 * specific language governing permissions and limitations
 * under the License.
 */

package org.elasticsearch.search.aggregations.bucket;

import org.elasticsearch.search.aggregations.Aggregator;
import org.elasticsearch.search.aggregations.AggregatorFactories;
import org.elasticsearch.search.aggregations.BucketCollector;
import org.elasticsearch.search.aggregations.MultiBucketCollector;
import org.elasticsearch.search.aggregations.bucket.global.GlobalAggregator;
import org.elasticsearch.search.internal.SearchContext;

import java.io.IOException;
import java.util.ArrayList;
import java.util.List;
import java.util.Map;
import java.util.function.BiConsumer;

public abstract class DeferableBucketAggregator extends BucketsAggregator {
    /**
     * Wrapper that records collections. Non-null if any aggregations have
     * been deferred.
     */
    private DeferringBucketCollector recordingWrapper;
    private List<String> deferredAggregationNames;

    protected DeferableBucketAggregator(String name, AggregatorFactories factories, SearchContext context, Aggregator parent,
            Map<String, Object> metadata) throws IOException {
        super(name, factories, context, parent, metadata);
    }

    @Override
    protected void doPreCollection() throws IOException {
        List<BucketCollector> collectors = new ArrayList<>(subAggregators.length);
        List<BucketCollector> deferredAggregations = null;
        for (int i = 0; i < subAggregators.length; ++i) {
            if (shouldDefer(subAggregators[i])) {
                if (recordingWrapper == null) {
                    recordingWrapper = getDeferringCollector();
                    deferredAggregations = new ArrayList<>(subAggregators.length);
                    deferredAggregationNames = new ArrayList<>(subAggregators.length);
                }
                deferredAggregations.add(subAggregators[i]);
                deferredAggregationNames.add(subAggregators[i].name());
                subAggregators[i] = recordingWrapper.wrap(subAggregators[i]);
            } else {
                collectors.add(subAggregators[i]);
            }
        }
        if (recordingWrapper != null) {
            recordingWrapper.setDeferredCollector(deferredAggregations);
            collectors.add(recordingWrapper);
        }
        collectableSubAggregators = MultiBucketCollector.wrap(collectors);
    }

    public static boolean descendsFromGlobalAggregator(Aggregator parent) {
        while (parent != null) {
            if (parent.getClass() == GlobalAggregator.class) {
                return true;
            }
            parent = parent.parent();
        }
        return false;
    }

    public DeferringBucketCollector getDeferringCollector() {
        // Default impl is a collector that selects the best buckets
        // but an alternative defer policy may be based on best docs.
        return new BestBucketsDeferringCollector(context(), descendsFromGlobalAggregator(parent()));
    }

    /**
     * This method should be overridden by subclasses that want to defer
     * calculation of a child aggregation until a first pass is complete and a
     * set of buckets has been pruned.
     *
     * @param aggregator the child aggregator
     * @return true if the aggregator should be deferred until a first pass at
     *         collection has completed
     */
    protected boolean shouldDefer(Aggregator aggregator) {
        return false;
    }

    @Override
    protected void beforeBuildingBuckets(long[] ordsToCollect) throws IOException {
        if (recordingWrapper != null) {
            recordingWrapper.prepareSelectedBuckets(ordsToCollect);
        }
    }
<<<<<<< HEAD

    @Override
    public void collectDebugInfo(BiConsumer<String, Object> add) {
        if (deferredAggregationNames != null) {
            add.accept("deferred_aggregators", deferredAggregationNames);
        }
        super.collectDebugInfo(add);
    }
=======
>>>>>>> af2d1314
}<|MERGE_RESOLUTION|>--- conflicted
+++ resolved
@@ -105,7 +105,6 @@
             recordingWrapper.prepareSelectedBuckets(ordsToCollect);
         }
     }
-<<<<<<< HEAD
 
     @Override
     public void collectDebugInfo(BiConsumer<String, Object> add) {
@@ -114,6 +113,4 @@
         }
         super.collectDebugInfo(add);
     }
-=======
->>>>>>> af2d1314
 }