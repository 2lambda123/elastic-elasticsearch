--- conflicted
+++ resolved
@@ -63,12 +63,7 @@
     public static final ObjectParser<HistogramAggregationBuilder, String> PARSER =
             ObjectParser.fromBuilder(NAME, HistogramAggregationBuilder::new);
     static {
-<<<<<<< HEAD
-        PARSER = new ObjectParser<>(HistogramAggregationBuilder.NAME);
         ValuesSourceAggregationBuilder.declareFields(PARSER, true, true, false);
-=======
-        ValuesSourceParserHelper.declareAnyFields(PARSER, true, true);
->>>>>>> 6fceef73
 
         PARSER.declareDouble(HistogramAggregationBuilder::interval, Histogram.INTERVAL_FIELD);
 
@@ -86,17 +81,10 @@
             Histogram.ORDER_FIELD);
     }
 
-<<<<<<< HEAD
-    public static HistogramAggregationBuilder parse(String aggregationName, XContentParser parser) throws IOException {
-        return PARSER.parse(parser, new HistogramAggregationBuilder(aggregationName), null);
-    }
-
     public static void registerAggregators(ValuesSourceRegistry valuesSourceRegistry) {
         HistogramAggregatorFactory.registerAggregators(valuesSourceRegistry);
     }
 
-=======
->>>>>>> 6fceef73
     private double interval;
     private double offset = 0;
     private double minBound = Double.POSITIVE_INFINITY;
