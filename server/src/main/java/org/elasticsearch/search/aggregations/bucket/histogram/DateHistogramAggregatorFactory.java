/*
 * Licensed to Elasticsearch under one or more contributor
 * license agreements. See the NOTICE file distributed with
 * this work for additional information regarding copyright
 * ownership. Elasticsearch licenses this file to you under
 * the Apache License, Version 2.0 (the "License"); you may
 * not use this file except in compliance with the License.
 * You may obtain a copy of the License at
 *
 *    http://www.apache.org/licenses/LICENSE-2.0
 *
 * Unless required by applicable law or agreed to in writing,
 * software distributed under the License is distributed on an
 * "AS IS" BASIS, WITHOUT WARRANTIES OR CONDITIONS OF ANY
 * KIND, either express or implied.  See the License for the
 * specific language governing permissions and limitations
 * under the License.
 */

package org.elasticsearch.search.aggregations.bucket.histogram;

import org.elasticsearch.common.Rounding;
import org.elasticsearch.search.aggregations.Aggregator;
import org.elasticsearch.search.aggregations.AggregatorFactories;
import org.elasticsearch.search.aggregations.AggregatorFactory;
import org.elasticsearch.search.aggregations.BucketOrder;
import org.elasticsearch.search.aggregations.CardinalityUpperBound;
import org.elasticsearch.search.aggregations.support.AggregationContext;
import org.elasticsearch.search.aggregations.support.CoreValuesSourceType;
import org.elasticsearch.search.aggregations.support.ValuesSourceAggregatorFactory;
import org.elasticsearch.search.aggregations.support.ValuesSourceConfig;
import org.elasticsearch.search.aggregations.support.ValuesSourceRegistry;

import java.io.IOException;
import java.util.List;
import java.util.Map;

public final class DateHistogramAggregatorFactory extends ValuesSourceAggregatorFactory {

    public static void registerAggregators(ValuesSourceRegistry.Builder builder) {
        builder.register(
            DateHistogramAggregationBuilder.REGISTRY_KEY,
            List.of(CoreValuesSourceType.DATE, CoreValuesSourceType.NUMERIC, CoreValuesSourceType.BOOLEAN),
            DateHistogramAggregator::build,
                true);

        builder.register(DateHistogramAggregationBuilder.REGISTRY_KEY, CoreValuesSourceType.RANGE, DateRangeHistogramAggregator::new, true);
    }

    private final DateHistogramAggregationSupplier aggregatorSupplier;
    private final BucketOrder order;
    private final boolean keyed;
    private final long minDocCount;
    private final LongBounds extendedBounds;
    private final LongBounds hardBounds;
    private final Rounding rounding;

    public DateHistogramAggregatorFactory(
        String name,
        ValuesSourceConfig config,
        BucketOrder order,
        boolean keyed,
        long minDocCount,
        Rounding rounding,
        LongBounds extendedBounds,
        LongBounds hardBounds,
        AggregationContext context,
        AggregatorFactory parent,
        AggregatorFactories.Builder subFactoriesBuilder,
        Map<String, Object> metadata,
        DateHistogramAggregationSupplier aggregationSupplier
    ) throws IOException {
        super(name, config, context, parent, subFactoriesBuilder, metadata);
        this.aggregatorSupplier = aggregationSupplier;
        this.order = order;
        this.keyed = keyed;
        this.minDocCount = minDocCount;
        this.extendedBounds = extendedBounds;
        this.hardBounds = hardBounds;
        this.rounding = rounding;
    }

    public long minDocCount() {
        return minDocCount;
    }

<<<<<<< HEAD
    protected Aggregator doCreateInternal(
        SearchContext searchContext,
        Aggregator parent,
        CardinalityUpperBound cardinality,
        Map<String, Object> metadata
    ) throws IOException {
=======
    @Override
    protected Aggregator doCreateInternal(Aggregator parent, CardinalityUpperBound cardinality, Map<String, Object> metadata)
        throws IOException {
        DateHistogramAggregationSupplier aggregatorSupplier = context.getValuesSourceRegistry()
            .getAggregator(DateHistogramAggregationBuilder.REGISTRY_KEY, config);
>>>>>>> 19dfa7be
        return aggregatorSupplier.build(
            name,
            factories,
            rounding,
            order,
            keyed,
            minDocCount,
            extendedBounds,
            hardBounds,
            config,
            context,
            parent,
            cardinality,
            metadata
        );
    }

    @Override
    protected Aggregator createUnmapped(Aggregator parent, Map<String, Object> metadata) throws IOException {
        return new DateHistogramAggregator(name, factories, rounding, null, order, keyed, minDocCount, extendedBounds, hardBounds,
            config, context, parent, CardinalityUpperBound.NONE, metadata);
    }
}<|MERGE_RESOLUTION|>--- conflicted
+++ resolved
@@ -84,20 +84,11 @@
         return minDocCount;
     }
 
-<<<<<<< HEAD
     protected Aggregator doCreateInternal(
-        SearchContext searchContext,
         Aggregator parent,
         CardinalityUpperBound cardinality,
         Map<String, Object> metadata
     ) throws IOException {
-=======
-    @Override
-    protected Aggregator doCreateInternal(Aggregator parent, CardinalityUpperBound cardinality, Map<String, Object> metadata)
-        throws IOException {
-        DateHistogramAggregationSupplier aggregatorSupplier = context.getValuesSourceRegistry()
-            .getAggregator(DateHistogramAggregationBuilder.REGISTRY_KEY, config);
->>>>>>> 19dfa7be
         return aggregatorSupplier.build(
             name,
             factories,
