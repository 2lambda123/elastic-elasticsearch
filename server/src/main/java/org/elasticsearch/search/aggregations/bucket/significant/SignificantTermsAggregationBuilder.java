/*
 * Licensed to Elasticsearch under one or more contributor
 * license agreements. See the NOTICE file distributed with
 * this work for additional information regarding copyright
 * ownership. Elasticsearch licenses this file to you under
 * the Apache License, Version 2.0 (the "License"); you may
 * not use this file except in compliance with the License.
 * You may obtain a copy of the License at
 *
 *    http://www.apache.org/licenses/LICENSE-2.0
 *
 * Unless required by applicable law or agreed to in writing,
 * software distributed under the License is distributed on an
 * "AS IS" BASIS, WITHOUT WARRANTIES OR CONDITIONS OF ANY
 * KIND, either express or implied.  See the License for the
 * specific language governing permissions and limitations
 * under the License.
 */
package org.elasticsearch.search.aggregations.bucket.significant;

import org.elasticsearch.Version;
import org.elasticsearch.common.ParseField;
import org.elasticsearch.common.io.stream.StreamInput;
import org.elasticsearch.common.io.stream.StreamOutput;
import org.elasticsearch.common.xcontent.ObjectParser;
import org.elasticsearch.common.xcontent.XContentBuilder;
import org.elasticsearch.common.xcontent.XContentParser;
import org.elasticsearch.index.query.QueryBuilder;
import org.elasticsearch.index.query.QueryRewriteContext;
import org.elasticsearch.index.query.QueryShardContext;
import org.elasticsearch.search.aggregations.AggregationBuilder;
import org.elasticsearch.search.aggregations.AggregatorFactories.Builder;
import org.elasticsearch.search.aggregations.AggregatorFactory;
import org.elasticsearch.search.aggregations.bucket.MultiBucketAggregationBuilder;
import org.elasticsearch.search.aggregations.bucket.significant.heuristics.JLHScore;
import org.elasticsearch.search.aggregations.bucket.significant.heuristics.SignificanceHeuristic;
import org.elasticsearch.search.aggregations.bucket.terms.IncludeExclude;
import org.elasticsearch.search.aggregations.bucket.terms.TermsAggregationBuilder;
import org.elasticsearch.search.aggregations.bucket.terms.TermsAggregator;
import org.elasticsearch.search.aggregations.bucket.terms.TermsAggregator.BucketCountThresholds;
import org.elasticsearch.search.aggregations.support.CoreValuesSourceType;
import org.elasticsearch.search.aggregations.support.ValuesSourceAggregationBuilder;
import org.elasticsearch.search.aggregations.support.ValuesSourceAggregatorFactory;
import org.elasticsearch.search.aggregations.support.ValuesSourceConfig;
import org.elasticsearch.search.aggregations.support.ValuesSourceParserHelper;
import org.elasticsearch.search.aggregations.support.ValuesSourceRegistry;
import org.elasticsearch.search.aggregations.support.ValuesSourceType;

import java.io.IOException;
import java.util.Map;
import java.util.Objects;

import static org.elasticsearch.index.query.AbstractQueryBuilder.parseInnerQueryBuilder;

public class SignificantTermsAggregationBuilder extends ValuesSourceAggregationBuilder<SignificantTermsAggregationBuilder>
        implements MultiBucketAggregationBuilder {
    public static final String NAME = "significant_terms";

    static final ParseField BACKGROUND_FILTER = new ParseField("background_filter");
    static final ParseField HEURISTIC = new ParseField("significance_heuristic");

    static final TermsAggregator.BucketCountThresholds DEFAULT_BUCKET_COUNT_THRESHOLDS = new TermsAggregator.BucketCountThresholds(
            3, 0, 10, -1);
    static final SignificanceHeuristic DEFAULT_SIGNIFICANCE_HEURISTIC = new JLHScore();

    private static final ObjectParser<SignificantTermsAggregationBuilder, Void> PARSER = new ObjectParser<>(
        SignificantTermsAggregationBuilder.NAME,
        SignificanceHeuristic.class, SignificantTermsAggregationBuilder::significanceHeuristic, null);
    static {
        ValuesSourceParserHelper.declareAnyFields(PARSER, true, true);

        PARSER.declareInt(SignificantTermsAggregationBuilder::shardSize, TermsAggregationBuilder.SHARD_SIZE_FIELD_NAME);

        PARSER.declareLong(SignificantTermsAggregationBuilder::minDocCount, TermsAggregationBuilder.MIN_DOC_COUNT_FIELD_NAME);

        PARSER.declareLong(SignificantTermsAggregationBuilder::shardMinDocCount,
                TermsAggregationBuilder.SHARD_MIN_DOC_COUNT_FIELD_NAME);

        PARSER.declareInt(SignificantTermsAggregationBuilder::size, TermsAggregationBuilder.REQUIRED_SIZE_FIELD_NAME);

        PARSER.declareString(SignificantTermsAggregationBuilder::executionHint,
                TermsAggregationBuilder.EXECUTION_HINT_FIELD_NAME);

        PARSER.declareObject(SignificantTermsAggregationBuilder::backgroundFilter,
                (p, context) -> parseInnerQueryBuilder(p),
                SignificantTermsAggregationBuilder.BACKGROUND_FILTER);

        PARSER.declareField((b, v) -> b.includeExclude(IncludeExclude.merge(v, b.includeExclude())),
                IncludeExclude::parseInclude, IncludeExclude.INCLUDE_FIELD, ObjectParser.ValueType.OBJECT_ARRAY_OR_STRING);

        PARSER.declareField((b, v) -> b.includeExclude(IncludeExclude.merge(b.includeExclude(), v)),
                IncludeExclude::parseExclude, IncludeExclude.EXCLUDE_FIELD, ObjectParser.ValueType.STRING_ARRAY);
    }
    public static SignificantTermsAggregationBuilder parse(String aggregationName, XContentParser parser) throws IOException {
        return PARSER.parse(parser, new SignificantTermsAggregationBuilder(aggregationName), null);
    }

    public static void registerAggregators(ValuesSourceRegistry valuesSourceRegistry) {
        SignificantTermsAggregatorFactory.registerAggregators(valuesSourceRegistry);
    }

    private IncludeExclude includeExclude = null;
    private String executionHint = null;
    private QueryBuilder filterBuilder = null;
    private TermsAggregator.BucketCountThresholds bucketCountThresholds = new BucketCountThresholds(DEFAULT_BUCKET_COUNT_THRESHOLDS);
    private SignificanceHeuristic significanceHeuristic = DEFAULT_SIGNIFICANCE_HEURISTIC;

    public SignificantTermsAggregationBuilder(String name) {
        super(name);
    }

    /**
     * Read from a Stream.
     */
    public SignificantTermsAggregationBuilder(StreamInput in) throws IOException {
        super(in);
        bucketCountThresholds = new BucketCountThresholds(in);
        executionHint = in.readOptionalString();
        filterBuilder = in.readOptionalNamedWriteable(QueryBuilder.class);
        includeExclude = in.readOptionalWriteable(IncludeExclude::new);
        significanceHeuristic = in.readNamedWriteable(SignificanceHeuristic.class);
    }

    protected SignificantTermsAggregationBuilder(SignificantTermsAggregationBuilder clone,
                                                 Builder factoriesBuilder, Map<String, Object> metaData) {
        super(clone, factoriesBuilder, metaData);
        this.bucketCountThresholds = new BucketCountThresholds(clone.bucketCountThresholds);
        this.executionHint = clone.executionHint;
        this.filterBuilder = clone.filterBuilder;
        this.includeExclude = clone.includeExclude;
        this.significanceHeuristic = clone.significanceHeuristic;
    }

    @Override
<<<<<<< HEAD
    protected ValuesSourceType defaultValueSourceType() {
        return CoreValuesSourceType.BYTES;
    }

    @Override
    protected AggregationBuilder shallowCopy(Builder factoriesBuilder, Map<String, Object> metaData) {
=======
    protected SignificantTermsAggregationBuilder shallowCopy(Builder factoriesBuilder, Map<String, Object> metaData) {
>>>>>>> a0951154
        return new SignificantTermsAggregationBuilder(this, factoriesBuilder, metaData);
    }

    @Override
    protected AggregationBuilder doRewrite(QueryRewriteContext queryShardContext) throws IOException {
        if (filterBuilder != null) {
            QueryBuilder rewrittenFilter = filterBuilder.rewrite(queryShardContext);
            if (rewrittenFilter != filterBuilder) {
                SignificantTermsAggregationBuilder rewritten = shallowCopy(factoriesBuilder, metaData);
                rewritten.backgroundFilter(rewrittenFilter);
                return rewritten;
            }
        }
        return super.doRewrite(queryShardContext);
    }

    @Override
    protected void innerWriteTo(StreamOutput out) throws IOException {
        bucketCountThresholds.writeTo(out);
        out.writeOptionalString(executionHint);
        out.writeOptionalNamedWriteable(filterBuilder);
        out.writeOptionalWriteable(includeExclude);
        out.writeNamedWriteable(significanceHeuristic);
    }

    @Override
    protected boolean serializeTargetValueType(Version version) {
        return true;
    }

    protected TermsAggregator.BucketCountThresholds getBucketCountThresholds() {
        return new TermsAggregator.BucketCountThresholds(bucketCountThresholds);
    }

    public TermsAggregator.BucketCountThresholds bucketCountThresholds() {
        return bucketCountThresholds;
    }

    public SignificantTermsAggregationBuilder bucketCountThresholds(TermsAggregator.BucketCountThresholds bucketCountThresholds) {
        if (bucketCountThresholds == null) {
            throw new IllegalArgumentException("[bucketCountThresholds] must not be null: [" + name + "]");
        }
        this.bucketCountThresholds = bucketCountThresholds;
        return this;
    }

    /**
     * Sets the size - indicating how many term buckets should be returned
     * (defaults to 10)
     */
    public SignificantTermsAggregationBuilder size(int size) {
        if (size <= 0) {
            throw new IllegalArgumentException("[size] must be greater than 0. Found [" + size + "] in [" + name + "]");
        }
        bucketCountThresholds.setRequiredSize(size);
        return this;
    }

    /**
     * Sets the shard_size - indicating the number of term buckets each shard
     * will return to the coordinating node (the node that coordinates the
     * search execution). The higher the shard size is, the more accurate the
     * results are.
     */
    public SignificantTermsAggregationBuilder shardSize(int shardSize) {
        if (shardSize <= 0) {
            throw new IllegalArgumentException(
                    "[shardSize] must be greater than  0. Found [" + shardSize + "] in [" + name + "]");
        }
        bucketCountThresholds.setShardSize(shardSize);
        return this;
    }

    /**
     * Set the minimum document count terms should have in order to appear in
     * the response.
     */
    public SignificantTermsAggregationBuilder minDocCount(long minDocCount) {
        if (minDocCount < 0) {
            throw new IllegalArgumentException(
                    "[minDocCount] must be greater than or equal to 0. Found [" + minDocCount + "] in [" + name + "]");
        }
        bucketCountThresholds.setMinDocCount(minDocCount);
        return this;
    }

    /**
     * Set the minimum document count terms should have on the shard in order to
     * appear in the response.
     */
    public SignificantTermsAggregationBuilder shardMinDocCount(long shardMinDocCount) {
        if (shardMinDocCount < 0) {
            throw new IllegalArgumentException(
                    "[shardMinDocCount] must be greater than or equal to 0. Found [" + shardMinDocCount + "] in [" + name + "]");
        }
        bucketCountThresholds.setShardMinDocCount(shardMinDocCount);
        return this;
    }

    /**
     * Expert: sets an execution hint to the aggregation.
     */
    public SignificantTermsAggregationBuilder executionHint(String executionHint) {
        this.executionHint = executionHint;
        return this;
    }

    /**
     * Expert: gets an execution hint to the aggregation.
     */
    public String executionHint() {
        return executionHint;
    }

    public SignificantTermsAggregationBuilder backgroundFilter(QueryBuilder backgroundFilter) {
        if (backgroundFilter == null) {
            throw new IllegalArgumentException("[backgroundFilter] must not be null: [" + name + "]");
        }
        this.filterBuilder = backgroundFilter;
        return this;
    }

    public QueryBuilder backgroundFilter() {
        return filterBuilder;
    }

    /**
     * Set terms to include and exclude from the aggregation results
     */
    public SignificantTermsAggregationBuilder includeExclude(IncludeExclude includeExclude) {
        this.includeExclude = includeExclude;
        return this;
    }

    /**
     * Get terms to include and exclude from the aggregation results
     */
    public IncludeExclude includeExclude() {
        return includeExclude;
    }

    public SignificantTermsAggregationBuilder significanceHeuristic(SignificanceHeuristic significanceHeuristic) {
        if (significanceHeuristic == null) {
            throw new IllegalArgumentException("[significanceHeuristic] must not be null: [" + name + "]");
        }
        this.significanceHeuristic = significanceHeuristic;
        return this;
    }

    public SignificanceHeuristic significanceHeuristic() {
        return significanceHeuristic;
    }

    @Override
    protected ValuesSourceAggregatorFactory innerBuild(QueryShardContext queryShardContext,
                                                       ValuesSourceConfig config,
                                                       AggregatorFactory parent,
                                                       Builder subFactoriesBuilder) throws IOException {
        SignificanceHeuristic executionHeuristic = this.significanceHeuristic.rewrite(queryShardContext);
        return new SignificantTermsAggregatorFactory(name, config, includeExclude, executionHint, filterBuilder,
                bucketCountThresholds, executionHeuristic, queryShardContext, parent, subFactoriesBuilder, metaData);
    }

    @Override
    protected XContentBuilder doXContentBody(XContentBuilder builder, Params params) throws IOException {
        bucketCountThresholds.toXContent(builder, params);
        if (executionHint != null) {
            builder.field(TermsAggregationBuilder.EXECUTION_HINT_FIELD_NAME.getPreferredName(), executionHint);
        }
        if (filterBuilder != null) {
            builder.field(BACKGROUND_FILTER.getPreferredName(), filterBuilder);
        }
        if (includeExclude != null) {
            includeExclude.toXContent(builder, params);
        }
        significanceHeuristic.toXContent(builder, params);
        return builder;
    }

    @Override
    public int hashCode() {
        return Objects.hash(super.hashCode(), bucketCountThresholds, executionHint, filterBuilder, includeExclude, significanceHeuristic);
    }

    @Override
    public boolean equals(Object obj) {
        if (this == obj) return true;
        if (obj == null || getClass() != obj.getClass()) return false;
        if (super.equals(obj) == false) return false;
        SignificantTermsAggregationBuilder other = (SignificantTermsAggregationBuilder) obj;
        return Objects.equals(bucketCountThresholds, other.bucketCountThresholds)
                && Objects.equals(executionHint, other.executionHint)
                && Objects.equals(filterBuilder, other.filterBuilder)
                && Objects.equals(includeExclude, other.includeExclude)
                && Objects.equals(significanceHeuristic, other.significanceHeuristic);
    }

    @Override
    public String getType() {
        return NAME;
    }
}<|MERGE_RESOLUTION|>--- conflicted
+++ resolved
@@ -132,20 +132,15 @@
     }
 
     @Override
-<<<<<<< HEAD
     protected ValuesSourceType defaultValueSourceType() {
         return CoreValuesSourceType.BYTES;
     }
 
     @Override
-    protected AggregationBuilder shallowCopy(Builder factoriesBuilder, Map<String, Object> metaData) {
-=======
     protected SignificantTermsAggregationBuilder shallowCopy(Builder factoriesBuilder, Map<String, Object> metaData) {
->>>>>>> a0951154
         return new SignificantTermsAggregationBuilder(this, factoriesBuilder, metaData);
     }
 
-    @Override
     protected AggregationBuilder doRewrite(QueryRewriteContext queryShardContext) throws IOException {
         if (filterBuilder != null) {
             QueryBuilder rewrittenFilter = filterBuilder.rewrite(queryShardContext);
