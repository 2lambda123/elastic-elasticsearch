--- conflicted
+++ resolved
@@ -62,19 +62,14 @@
     }
 
     @Override
-<<<<<<< HEAD
-    protected Aggregator createUnmapped(SearchContext searchContext, Aggregator parent, Map<String, Object> metadata) throws IOException {
-        return new NonCollectingAggregator(name, searchContext, parent, factories, metadata) {
+    protected Aggregator createUnmapped(Aggregator parent, Map<String, Object> metadata) throws IOException {
+        return new NonCollectingAggregator(name, context, parent, factories, metadata) {
             @Override
             public InternalAggregation buildEmptyAggregation() {
                 return new InternalExtendedStats(name, 0, 0d, Double.POSITIVE_INFINITY, Double.NEGATIVE_INFINITY,
                     0d, sigma, config.format(), metadata());
             }
         };
-=======
-    protected Aggregator createUnmapped(Aggregator parent, Map<String, Object> metadata) throws IOException {
-        return new ExtendedStatsAggregator(name, config, context, parent, sigma, metadata);
->>>>>>> 5859c4d6
     }
 
     @Override
