--- conflicted
+++ resolved
@@ -46,11 +46,7 @@
         if (config.hasValues() == false) {
             return createUnmapped(searchContext, parent, metadata);
         }
-<<<<<<< HEAD
-        return doCreateInternal(vs, searchContext, parent, cardinality, metadata);
-=======
-        return doCreateInternal(searchContext, parent, collectsFromSingleBucket, metadata);
->>>>>>> 73e6ae67
+        return doCreateInternal(searchContext, parent, cardinality, metadata);
     }
 
     /**
@@ -61,7 +57,6 @@
                                                  Aggregator parent,
                                                  Map<String, Object> metadata) throws IOException;
 
-<<<<<<< HEAD
     /**
      * Create the {@linkplain Aggregator} for a field that was resolved to a
      * {@link ValuesSource}.
@@ -70,11 +65,7 @@
      *                    that the {@link Aggregator} created by this method
      *                    will be asked to collect.
      */
-    protected abstract Aggregator doCreateInternal(ValuesSource valuesSource,
-                                                   SearchContext searchContext,
-=======
     protected abstract Aggregator doCreateInternal(SearchContext searchContext,
->>>>>>> 73e6ae67
                                                    Aggregator parent,
                                                    CardinalityUpperBound cardinality,
                                                    Map<String, Object> metadata) throws IOException;
