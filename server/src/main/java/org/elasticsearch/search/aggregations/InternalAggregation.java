--- conflicted
+++ resolved
@@ -155,11 +155,10 @@
      *
      * @param name The name of the aggregation.
      */
-<<<<<<< HEAD
-    protected InternalAggregation(String name, Map<String, Object> metaData) {
+    protected InternalAggregation(String name, Map<String, Object> metadata) {
         this.name = name;
         this.pipelineAggregators = emptyList();
-        this.metaData = metaData;
+        this.metadata = metadata;
     }
 
     /**
@@ -169,10 +168,7 @@
      * @deprecated pipelines are being removed from the aggregation tree. Use the other ctor.
      */
     @Deprecated
-    protected InternalAggregation(String name, List<PipelineAggregator> pipelineAggregators, Map<String, Object> metaData) {
-=======
     protected InternalAggregation(String name, List<PipelineAggregator> pipelineAggregators, Map<String, Object> metadata) {
->>>>>>> c9de5b11
         this.name = name;
         this.pipelineAggregators = pipelineAggregators;
         this.metadata = metadata;
