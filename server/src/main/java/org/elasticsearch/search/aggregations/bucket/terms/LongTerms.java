/*
 * Copyright Elasticsearch B.V. and/or licensed to Elasticsearch B.V. under one
 * or more contributor license agreements. Licensed under the Elastic License
 * 2.0 and the Server Side Public License, v 1; you may not use this file except
 * in compliance with, at your election, the Elastic License 2.0 or the Server
 * Side Public License, v 1.
 */
package org.elasticsearch.search.aggregations.bucket.terms;

import org.elasticsearch.common.io.stream.StreamInput;
import org.elasticsearch.common.io.stream.StreamOutput;
import org.elasticsearch.common.xcontent.XContentBuilder;
import org.elasticsearch.search.DocValueFormat;
import org.elasticsearch.search.aggregations.BucketOrder;
import org.elasticsearch.search.aggregations.InternalAggregation;
import org.elasticsearch.search.aggregations.InternalAggregations;

import java.io.IOException;
import java.util.ArrayList;
import java.util.List;
import java.util.Map;
import java.util.Objects;

/**
 * Result of the {@link TermsAggregator} when the field is some kind of whole number like a integer, long, or a date.
 */
public class LongTerms extends InternalMappedTerms<LongTerms, LongTerms.Bucket> {
    public static final String NAME = "lterms";

    public static class Bucket extends InternalTerms.Bucket<Bucket> {
        long term;

        public Bucket(long term, long docCount, InternalAggregations aggregations, boolean showDocCountError, long docCountError,
                DocValueFormat format) {
            super(docCount, aggregations, showDocCountError, docCountError, format);
            this.term = term;
        }

        /**
         * Read from a stream.
         */
        public Bucket(StreamInput in, DocValueFormat format, boolean showDocCountError) throws IOException {
            super(in, format, showDocCountError);
            term = in.readLong();
        }

        @Override
        protected void writeTermTo(StreamOutput out) throws IOException {
            out.writeLong(term);
        }

        @Override
        public String getKeyAsString() {
            return format.format(term).toString();
        }

        @Override
        public Object getKey() {
            if (format == DocValueFormat.UNSIGNED_LONG_SHIFTED) {
                return format.format(term);
            } else {
                return term;
            }
        }

        @Override
        public Number getKeyAsNumber() {
            if (format == DocValueFormat.UNSIGNED_LONG_SHIFTED) {
                return (Number) format.format(term);
            } else {
                return term;
            }
        }

        @Override
        public int compareKey(Bucket other) {
            return Long.compare(term, other.term);
        }

        @Override
        protected final XContentBuilder keyToXContent(XContentBuilder builder) throws IOException {
            if (format == DocValueFormat.UNSIGNED_LONG_SHIFTED) {
                builder.field(CommonFields.KEY.getPreferredName(), format.format(term));
            } else {
                builder.field(CommonFields.KEY.getPreferredName(), term);
            }
            if (format != DocValueFormat.RAW && format != DocValueFormat.UNSIGNED_LONG_SHIFTED) {
                builder.field(CommonFields.KEY_AS_STRING.getPreferredName(), format.format(term).toString());
            }
            return builder;
        }

        @Override
        public boolean equals(Object obj) {
            return super.equals(obj) && Objects.equals(term, ((Bucket) obj).term);
        }

        @Override
        public int hashCode() {
            return Objects.hash(super.hashCode(), term);
        }
    }

<<<<<<< HEAD
    public LongTerms(String name, BucketOrder order, int requiredSize, long minDocCount, List<PipelineAggregator> pipelineAggregators,
            Map<String, Object> metaData, DocValueFormat format, int shardSize, boolean showTermDocCountError, long otherDocCount,
            List<Bucket> buckets, Long docCountError) {
        super(name, order, requiredSize, minDocCount, pipelineAggregators, metaData, format, shardSize, showTermDocCountError,
=======
    public LongTerms(String name, BucketOrder reduceOrder, BucketOrder order, int requiredSize, long minDocCount,
            Map<String, Object> metadata, DocValueFormat format, int shardSize, boolean showTermDocCountError, long otherDocCount,
            List<Bucket> buckets, long docCountError) {
        super(name, reduceOrder, order, requiredSize, minDocCount, metadata, format, shardSize, showTermDocCountError,
>>>>>>> 293d490d
                otherDocCount, buckets, docCountError);
    }

    /**
     * Read from a stream.
     */
    public LongTerms(StreamInput in) throws IOException {
        super(in, Bucket::new);
    }

    @Override
    public String getWriteableName() {
        return NAME;
    }

    @Override
    public LongTerms create(List<Bucket> buckets) {
        return new LongTerms(name, reduceOrder, order, requiredSize, minDocCount, metadata, format, shardSize,
                showTermDocCountError, otherDocCount, buckets, docCountError);
    }

    @Override
    public Bucket createBucket(InternalAggregations aggregations, Bucket prototype) {
        return new Bucket(prototype.term, prototype.docCount, aggregations, prototype.showDocCountError, prototype.docCountError,
                prototype.format);
    }

    @Override
    protected LongTerms create(String name, List<Bucket> buckets, BucketOrder reduceOrder, long docCountError, long otherDocCount) {
        return new LongTerms(name, reduceOrder, order, requiredSize, minDocCount, getMetadata(), format, shardSize,
                showTermDocCountError, otherDocCount, buckets, docCountError);
    }

    @Override
    public InternalAggregation reduce(List<InternalAggregation> aggregations, ReduceContext reduceContext) {
        boolean unsignedLongFormat = false;
        boolean rawFormat = false;
        for (InternalAggregation agg : aggregations) {
            if (agg instanceof DoubleTerms) {
                return agg.reduce(aggregations, reduceContext);
            }
            if (agg instanceof LongTerms) {
                if (((LongTerms) agg).format == DocValueFormat.RAW) {
                    rawFormat = true;
                } else if (((LongTerms) agg).format == DocValueFormat.UNSIGNED_LONG_SHIFTED) {
                    unsignedLongFormat = true;
                }
            }
        }
        if (rawFormat && unsignedLongFormat) { // if we have mixed formats, convert results to double format
            List<InternalAggregation> newAggs = new ArrayList<>(aggregations.size());
            for (InternalAggregation agg : aggregations) {
                if (agg instanceof LongTerms) {
                    DoubleTerms dTerms = LongTerms.convertLongTermsToDouble((LongTerms) agg, format);
                    newAggs.add(dTerms);
                } else {
                    newAggs.add(agg);
                }
            }
            return newAggs.get(0).reduce(newAggs, reduceContext);
        }
        return super.reduce(aggregations, reduceContext);
    }

    @Override
    protected Bucket createBucket(long docCount, InternalAggregations aggs, long docCountError, LongTerms.Bucket prototype) {
        return new Bucket(prototype.term, docCount, aggs, prototype.showDocCountError, docCountError, format);
    }

    /**
     * Converts a {@link LongTerms} into a {@link DoubleTerms}, returning the value of the specified long terms as doubles.
     */
    static DoubleTerms convertLongTermsToDouble(LongTerms longTerms, DocValueFormat decimalFormat) {
        List<LongTerms.Bucket> buckets = longTerms.getBuckets();
        List<DoubleTerms.Bucket> newBuckets = new ArrayList<>();
        for (Terms.Bucket bucket : buckets) {
            newBuckets.add(new DoubleTerms.Bucket(bucket.getKeyAsNumber().doubleValue(),
                bucket.getDocCount(), (InternalAggregations) bucket.getAggregations(), longTerms.showTermDocCountError,
                longTerms.showTermDocCountError ? bucket.getDocCountError() : 0, decimalFormat));
        }
        return new DoubleTerms(longTerms.getName(), longTerms.reduceOrder, longTerms.order, longTerms.requiredSize,
            longTerms.minDocCount,
            longTerms.metadata, longTerms.format, longTerms.shardSize,
            longTerms.showTermDocCountError, longTerms.otherDocCount,
            newBuckets, longTerms.docCountError);
    }
}<|MERGE_RESOLUTION|>--- conflicted
+++ resolved
@@ -101,17 +101,10 @@
         }
     }
 
-<<<<<<< HEAD
-    public LongTerms(String name, BucketOrder order, int requiredSize, long minDocCount, List<PipelineAggregator> pipelineAggregators,
-            Map<String, Object> metaData, DocValueFormat format, int shardSize, boolean showTermDocCountError, long otherDocCount,
-            List<Bucket> buckets, Long docCountError) {
-        super(name, order, requiredSize, minDocCount, pipelineAggregators, metaData, format, shardSize, showTermDocCountError,
-=======
     public LongTerms(String name, BucketOrder reduceOrder, BucketOrder order, int requiredSize, long minDocCount,
             Map<String, Object> metadata, DocValueFormat format, int shardSize, boolean showTermDocCountError, long otherDocCount,
-            List<Bucket> buckets, long docCountError) {
+            List<Bucket> buckets, Long docCountError) {
         super(name, reduceOrder, order, requiredSize, minDocCount, metadata, format, shardSize, showTermDocCountError,
->>>>>>> 293d490d
                 otherDocCount, buckets, docCountError);
     }
 
