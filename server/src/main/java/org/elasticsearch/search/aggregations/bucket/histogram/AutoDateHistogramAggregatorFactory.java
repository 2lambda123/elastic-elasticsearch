/*
 * Licensed to Elasticsearch under one or more contributor
 * license agreements. See the NOTICE file distributed with
 * this work for additional information regarding copyright
 * ownership. Elasticsearch licenses this file to you under
 * the Apache License, Version 2.0 (the "License"); you may
 * not use this file except in compliance with the License.
 * You may obtain a copy of the License at
 *
 *    http://www.apache.org/licenses/LICENSE-2.0
 *
 * Unless required by applicable law or agreed to in writing,
 * software distributed under the License is distributed on an
 * "AS IS" BASIS, WITHOUT WARRANTIES OR CONDITIONS OF ANY
 * KIND, either express or implied.  See the License for the
 * specific language governing permissions and limitations
 * under the License.
 */

package org.elasticsearch.search.aggregations.bucket.histogram;

import org.elasticsearch.index.query.QueryShardContext;
import org.elasticsearch.search.aggregations.AggregationExecutionException;
import org.elasticsearch.search.aggregations.Aggregator;
import org.elasticsearch.search.aggregations.AggregatorFactories;
import org.elasticsearch.search.aggregations.AggregatorFactory;
import org.elasticsearch.search.aggregations.bucket.histogram.AutoDateHistogramAggregationBuilder.RoundingInfo;
import org.elasticsearch.search.aggregations.support.AggregatorSupplier;
import org.elasticsearch.search.aggregations.support.CoreValuesSourceType;
import org.elasticsearch.search.aggregations.support.ValuesSource;
import org.elasticsearch.search.aggregations.support.ValuesSourceAggregatorFactory;
import org.elasticsearch.search.aggregations.support.ValuesSourceConfig;
import org.elasticsearch.search.aggregations.support.ValuesSourceRegistry;
import org.elasticsearch.search.internal.SearchContext;

import java.io.IOException;
import java.util.List;
import java.util.Map;

<<<<<<< HEAD
import static org.elasticsearch.usage.UsageService.OTHER_SUBTYPE;

public final class AutoDateHistogramAggregatorFactory
        extends ValuesSourceAggregatorFactory {
=======
public final class AutoDateHistogramAggregatorFactory extends ValuesSourceAggregatorFactory {

    public static void registerAggregators(ValuesSourceRegistry.Builder builder) {
        builder.register(AutoDateHistogramAggregationBuilder.NAME,
            List.of(CoreValuesSourceType.DATE, CoreValuesSourceType.NUMERIC, CoreValuesSourceType.BOOLEAN),
            (AutoDateHistogramAggregatorSupplier) AutoDateHistogramAggregator::new);
    }
>>>>>>> 0f00756f

    private final int numBuckets;
    private RoundingInfo[] roundingInfos;

    public AutoDateHistogramAggregatorFactory(String name,
                                              ValuesSourceConfig config,
                                              int numBuckets,
                                              RoundingInfo[] roundingInfos,
                                              QueryShardContext queryShardContext,
                                              AggregatorFactory parent,
                                              AggregatorFactories.Builder subFactoriesBuilder,
                                              Map<String, Object> metadata) throws IOException {
        super(name, config, queryShardContext, parent, subFactoriesBuilder, metadata);
        this.numBuckets = numBuckets;
        this.roundingInfos = roundingInfos;
    }

    @Override
    protected Aggregator doCreateInternal(ValuesSource valuesSource,
                                            SearchContext searchContext,
                                            Aggregator parent,
                                            boolean collectsFromSingleBucket,
                                            Map<String, Object> metadata) throws IOException {
        if (collectsFromSingleBucket == false) {
            return asMultiBucketAggregator(this, searchContext, parent);
        }
        AggregatorSupplier aggregatorSupplier = queryShardContext.getValuesSourceRegistry().getAggregator(config.valueSourceType(),
            AutoDateHistogramAggregationBuilder.NAME);
        if (aggregatorSupplier instanceof AutoDateHistogramAggregatorSupplier == false) {
            throw new AggregationExecutionException("Registry miss-match - expected AutoDateHistogramAggregationSupplier, found [" +
                aggregatorSupplier.getClass().toString() + "]");
        }
        return ((AutoDateHistogramAggregatorSupplier) aggregatorSupplier).build(name, factories, numBuckets, roundingInfos, valuesSource,
            config.format(), searchContext, parent, metadata);
    }

    @Override
    protected Aggregator createUnmapped(SearchContext searchContext,
                                            Aggregator parent,
                                            Map<String, Object> metadata) throws IOException {
        return new AutoDateHistogramAggregator(name, factories, numBuckets, roundingInfos, null, config.format(), searchContext, parent,
            metadata);
    }

    @Override
    public String getStatsSubtype() {
        // AutoDateHistogramAggregatorFactory doesn't register itself with ValuesSourceRegistry
        return OTHER_SUBTYPE;
    }
}<|MERGE_RESOLUTION|>--- conflicted
+++ resolved
@@ -37,12 +37,6 @@
 import java.util.List;
 import java.util.Map;
 
-<<<<<<< HEAD
-import static org.elasticsearch.usage.UsageService.OTHER_SUBTYPE;
-
-public final class AutoDateHistogramAggregatorFactory
-        extends ValuesSourceAggregatorFactory {
-=======
 public final class AutoDateHistogramAggregatorFactory extends ValuesSourceAggregatorFactory {
 
     public static void registerAggregators(ValuesSourceRegistry.Builder builder) {
@@ -50,7 +44,6 @@
             List.of(CoreValuesSourceType.DATE, CoreValuesSourceType.NUMERIC, CoreValuesSourceType.BOOLEAN),
             (AutoDateHistogramAggregatorSupplier) AutoDateHistogramAggregator::new);
     }
->>>>>>> 0f00756f
 
     private final int numBuckets;
     private RoundingInfo[] roundingInfos;
@@ -94,10 +87,4 @@
         return new AutoDateHistogramAggregator(name, factories, numBuckets, roundingInfos, null, config.format(), searchContext, parent,
             metadata);
     }
-
-    @Override
-    public String getStatsSubtype() {
-        // AutoDateHistogramAggregatorFactory doesn't register itself with ValuesSourceRegistry
-        return OTHER_SUBTYPE;
-    }
 }