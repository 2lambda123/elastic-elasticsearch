/*
 * Licensed to Elasticsearch under one or more contributor
 * license agreements. See the NOTICE file distributed with
 * this work for additional information regarding copyright
 * ownership. Elasticsearch licenses this file to you under
 * the Apache License, Version 2.0 (the "License"); you may
 * not use this file except in compliance with the License.
 * You may obtain a copy of the License at
 *
 *    http://www.apache.org/licenses/LICENSE-2.0
 *
 * Unless required by applicable law or agreed to in writing,
 * software distributed under the License is distributed on an
 * "AS IS" BASIS, WITHOUT WARRANTIES OR CONDITIONS OF ANY
 * KIND, either express or implied.  See the License for the
 * specific language governing permissions and limitations
 * under the License.
 */

package org.elasticsearch.search.aggregations.bucket.histogram;

import org.elasticsearch.index.query.QueryShardContext;
import org.elasticsearch.search.aggregations.AggregationExecutionException;
import org.elasticsearch.search.aggregations.Aggregator;
import org.elasticsearch.search.aggregations.AggregatorFactories;
import org.elasticsearch.search.aggregations.AggregatorFactory;
import org.elasticsearch.search.aggregations.bucket.histogram.AutoDateHistogramAggregationBuilder.RoundingInfo;
import org.elasticsearch.search.aggregations.support.ValuesSource;
import org.elasticsearch.search.aggregations.support.ValuesSource.Numeric;
import org.elasticsearch.search.aggregations.support.ValuesSourceAggregatorFactory;
import org.elasticsearch.search.aggregations.support.ValuesSourceConfig;
import org.elasticsearch.search.internal.SearchContext;

import java.io.IOException;
import java.util.Map;

public final class AutoDateHistogramAggregatorFactory
        extends ValuesSourceAggregatorFactory {

    private final int numBuckets;
    private RoundingInfo[] roundingInfos;

    public AutoDateHistogramAggregatorFactory(String name,
                                              ValuesSourceConfig config,
                                              int numBuckets,
                                              RoundingInfo[] roundingInfos,
                                              QueryShardContext queryShardContext,
                                              AggregatorFactory parent,
                                              AggregatorFactories.Builder subFactoriesBuilder,
                                              Map<String, Object> metadata) throws IOException {
        super(name, config, queryShardContext, parent, subFactoriesBuilder, metadata);
        this.numBuckets = numBuckets;
        this.roundingInfos = roundingInfos;
    }

    @Override
    protected Aggregator doCreateInternal(ValuesSource valuesSource,
                                            SearchContext searchContext,
                                            Aggregator parent,
                                            boolean collectsFromSingleBucket,
<<<<<<< HEAD
                                            List<PipelineAggregator> pipelineAggregators,
                                            Map<String, Object> metaData) throws IOException {
        if (valuesSource instanceof Numeric == false) {
            throw new AggregationExecutionException("ValuesSource type " + valuesSource.toString() + "is not supported for aggregation " +
                this.name());
        }
        if (collectsFromSingleBucket == false) {
            return asMultiBucketAggregator(this, searchContext, parent);
        }
        return createAggregator((Numeric) valuesSource, searchContext, parent, pipelineAggregators, metaData);
=======
                                            Map<String, Object> metadata) throws IOException {
        if (collectsFromSingleBucket == false) {
            return asMultiBucketAggregator(this, searchContext, parent);
        }
        return createAggregator(valuesSource, searchContext, parent, metadata);
>>>>>>> 6853d73e
    }

    private Aggregator createAggregator(ValuesSource.Numeric valuesSource,
                                            SearchContext searchContext,
                                            Aggregator parent,
                                            Map<String, Object> metadata) throws IOException {
        return new AutoDateHistogramAggregator(name, factories, numBuckets, roundingInfos,
            valuesSource, config.format(), searchContext, parent, metadata);
    }

    @Override
    protected Aggregator createUnmapped(SearchContext searchContext,
                                            Aggregator parent,
                                            Map<String, Object> metadata) throws IOException {
        return createAggregator(null, searchContext, parent, metadata);
    }
}<|MERGE_RESOLUTION|>--- conflicted
+++ resolved
@@ -58,8 +58,6 @@
                                             SearchContext searchContext,
                                             Aggregator parent,
                                             boolean collectsFromSingleBucket,
-<<<<<<< HEAD
-                                            List<PipelineAggregator> pipelineAggregators,
                                             Map<String, Object> metaData) throws IOException {
         if (valuesSource instanceof Numeric == false) {
             throw new AggregationExecutionException("ValuesSource type " + valuesSource.toString() + "is not supported for aggregation " +
@@ -68,14 +66,7 @@
         if (collectsFromSingleBucket == false) {
             return asMultiBucketAggregator(this, searchContext, parent);
         }
-        return createAggregator((Numeric) valuesSource, searchContext, parent, pipelineAggregators, metaData);
-=======
-                                            Map<String, Object> metadata) throws IOException {
-        if (collectsFromSingleBucket == false) {
-            return asMultiBucketAggregator(this, searchContext, parent);
-        }
-        return createAggregator(valuesSource, searchContext, parent, metadata);
->>>>>>> 6853d73e
+        return createAggregator((Numeric) valuesSource, searchContext, parent, metaData);
     }
 
     private Aggregator createAggregator(ValuesSource.Numeric valuesSource,
