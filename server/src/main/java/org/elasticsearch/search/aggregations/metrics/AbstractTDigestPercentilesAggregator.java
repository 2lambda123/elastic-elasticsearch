--- conflicted
+++ resolved
@@ -55,13 +55,7 @@
         this.states = context.bigArrays().newObjectArray(1);
         this.keys = keys;
         this.compression = compression;
-<<<<<<< HEAD
-        this.executionHint = (executionHint.equals(TDigestExecutionHint.DEFAULT))
-            ? TDigestExecutionHint.parse(TDigestState.EXECUTION_HINT.get(context.getIndexSettings().getNodeSettings()))
-            : executionHint;
-=======
         this.executionHint = executionHint;
->>>>>>> 5b4bd790
     }
 
     @Override
