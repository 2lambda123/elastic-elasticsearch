/*
 * Licensed to Elasticsearch under one or more contributor
 * license agreements. See the NOTICE file distributed with
 * this work for additional information regarding copyright
 * ownership. Elasticsearch licenses this file to you under
 * the Apache License, Version 2.0 (the "License"); you may
 * not use this file except in compliance with the License.
 * You may obtain a copy of the License at
 *
 *    http://www.apache.org/licenses/LICENSE-2.0
 *
 * Unless required by applicable law or agreed to in writing,
 * software distributed under the License is distributed on an
 * "AS IS" BASIS, WITHOUT WARRANTIES OR CONDITIONS OF ANY
 * KIND, either express or implied.  See the License for the
 * specific language governing permissions and limitations
 * under the License.
 */

package org.elasticsearch.search.aggregations.bucket.geogrid;

import org.elasticsearch.search.aggregations.Aggregator;
import org.elasticsearch.search.aggregations.AggregatorFactories;
import org.elasticsearch.search.aggregations.pipeline.PipelineAggregator;
import org.elasticsearch.search.internal.SearchContext;

import java.io.IOException;
import java.util.Collections;
import java.util.List;
import java.util.Map;

/**
 * Aggregates data expressed as geotile longs (for efficiency's sake) but formats results as geotile strings.
 */
public class GeoTileGridAggregator extends GeoGridAggregator<InternalGeoTileGrid> {

    GeoTileGridAggregator(String name, AggregatorFactories factories, CellIdSource valuesSource,
                          int requiredSize, int shardSize, SearchContext aggregationContext,
                          Aggregator parent, List<PipelineAggregator> pipelineAggregators,
                          Map<String, Object> metadata) throws IOException {
        super(name, factories, valuesSource, requiredSize, shardSize, aggregationContext, parent,
            pipelineAggregators, metadata);
    }

    @Override
    InternalGeoTileGrid buildAggregation(String name, int requiredSize, List<InternalGeoGridBucket> buckets,
<<<<<<< HEAD
                                         Map<String, Object> metaData) {
        return new InternalGeoTileGrid(name, requiredSize, buckets, metaData);
=======
                                         List<PipelineAggregator> pipelineAggregators, Map<String, Object> metadata) {
        return new InternalGeoTileGrid(name, requiredSize, buckets, pipelineAggregators, metadata);
>>>>>>> c9de5b11
    }

    @Override
    public InternalGeoTileGrid buildEmptyAggregation() {
<<<<<<< HEAD
        return new InternalGeoTileGrid(name, requiredSize, Collections.emptyList(), metaData());
=======
        return new InternalGeoTileGrid(name, requiredSize, Collections.emptyList(), pipelineAggregators(), metadata());
>>>>>>> c9de5b11
    }

    InternalGeoGridBucket newEmptyBucket() {
        return new InternalGeoTileGridBucket(0, 0, null);
    }
}<|MERGE_RESOLUTION|>--- conflicted
+++ resolved
@@ -44,22 +44,13 @@
 
     @Override
     InternalGeoTileGrid buildAggregation(String name, int requiredSize, List<InternalGeoGridBucket> buckets,
-<<<<<<< HEAD
-                                         Map<String, Object> metaData) {
-        return new InternalGeoTileGrid(name, requiredSize, buckets, metaData);
-=======
-                                         List<PipelineAggregator> pipelineAggregators, Map<String, Object> metadata) {
-        return new InternalGeoTileGrid(name, requiredSize, buckets, pipelineAggregators, metadata);
->>>>>>> c9de5b11
+                                         Map<String, Object> metadata) {
+        return new InternalGeoTileGrid(name, requiredSize, buckets, metadata);
     }
 
     @Override
     public InternalGeoTileGrid buildEmptyAggregation() {
-<<<<<<< HEAD
-        return new InternalGeoTileGrid(name, requiredSize, Collections.emptyList(), metaData());
-=======
-        return new InternalGeoTileGrid(name, requiredSize, Collections.emptyList(), pipelineAggregators(), metadata());
->>>>>>> c9de5b11
+        return new InternalGeoTileGrid(name, requiredSize, Collections.emptyList(), metadata());
     }
 
     InternalGeoGridBucket newEmptyBucket() {
