--- conflicted
+++ resolved
@@ -31,16 +31,9 @@
         this.showTermDocCountError = showTermDocCountError;
     }
 
-<<<<<<< HEAD
-    @Override
-    public InternalAggregation buildEmptyAggregation() {
-        return new StringTerms(name, order, bucketCountThresholds.getRequiredSize(), bucketCountThresholds.getMinDocCount(),
-                pipelineAggregators(), metaData(), format, bucketCountThresholds.getShardSize(), showTermDocCountError, 0, emptyList(), 0L);
-=======
     protected StringTerms buildEmptyTermsAggregation() {
         return new StringTerms(name, order, order, bucketCountThresholds.getRequiredSize(), bucketCountThresholds.getMinDocCount(),
                 metadata(), format, bucketCountThresholds.getShardSize(), showTermDocCountError, 0, emptyList(), 0);
->>>>>>> 293d490d
     }
 
     protected SignificantStringTerms buildEmptySignificantTermsAggregation(long subsetSize, SignificanceHeuristic significanceHeuristic) {
