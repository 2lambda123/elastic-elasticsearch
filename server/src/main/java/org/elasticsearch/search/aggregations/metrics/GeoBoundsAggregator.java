--- conflicted
+++ resolved
@@ -57,15 +57,9 @@
         boolean wrapLongitude,
         Map<String, Object> metadata
     ) throws IOException {
-<<<<<<< HEAD
-        super(name, aggregationContext, parent, metadata);
+        super(name, context, parent, metadata);
         assert valuesSourceConfig.hasValues();
         this.valuesSource = (ValuesSource.GeoPoint) valuesSourceConfig.getValuesSource();
-=======
-        super(name, context, parent, metadata);
-        // TODO: stop expecting nulls here
-        this.valuesSource = valuesSourceConfig.hasValues() ? (ValuesSource.GeoPoint) valuesSourceConfig.getValuesSource() : null;
->>>>>>> 5859c4d6
         this.wrapLongitude = wrapLongitude;
 
         tops = bigArrays().newDoubleArray(1, false);
