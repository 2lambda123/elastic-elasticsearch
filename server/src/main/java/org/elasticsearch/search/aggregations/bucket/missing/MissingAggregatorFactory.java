/*
 * Licensed to Elasticsearch under one or more contributor
 * license agreements. See the NOTICE file distributed with
 * this work for additional information regarding copyright
 * ownership. Elasticsearch licenses this file to you under
 * the Apache License, Version 2.0 (the "License"); you may
 * not use this file except in compliance with the License.
 * You may obtain a copy of the License at
 *
 *    http://www.apache.org/licenses/LICENSE-2.0
 *
 * Unless required by applicable law or agreed to in writing,
 * software distributed under the License is distributed on an
 * "AS IS" BASIS, WITHOUT WARRANTIES OR CONDITIONS OF ANY
 * KIND, either express or implied.  See the License for the
 * specific language governing permissions and limitations
 * under the License.
 */

package org.elasticsearch.search.aggregations.bucket.missing;

import org.elasticsearch.index.query.QueryShardContext;
import org.elasticsearch.search.aggregations.AggregationExecutionException;
import org.elasticsearch.search.aggregations.Aggregator;
import org.elasticsearch.search.aggregations.AggregatorFactories;
import org.elasticsearch.search.aggregations.AggregatorFactory;
import org.elasticsearch.search.aggregations.pipeline.PipelineAggregator;
import org.elasticsearch.search.aggregations.support.AggregatorSupplier;
import org.elasticsearch.search.aggregations.support.CoreValuesSourceType;
import org.elasticsearch.search.aggregations.support.ValuesSource;
import org.elasticsearch.search.aggregations.support.ValuesSourceAggregatorFactory;
import org.elasticsearch.search.aggregations.support.ValuesSourceConfig;
import org.elasticsearch.search.aggregations.support.ValuesSourceRegistry;
import org.elasticsearch.search.internal.SearchContext;

import java.io.IOException;
import java.util.List;
import java.util.Map;

public class MissingAggregatorFactory extends ValuesSourceAggregatorFactory {

    public static void registerAggregators(ValuesSourceRegistry valuesSourceRegistry) {
        valuesSourceRegistry.register(
            MissingAggregationBuilder.NAME,
            List.of(
                CoreValuesSourceType.NUMERIC,
                CoreValuesSourceType.BYTES,
                CoreValuesSourceType.GEOPOINT,
                CoreValuesSourceType.RANGE,
                CoreValuesSourceType.IP,
                CoreValuesSourceType.BOOLEAN,
                CoreValuesSourceType.DATE
            ),
            (MissingAggregatorSupplier) MissingAggregator::new
        );
    }

    public MissingAggregatorFactory(String name, ValuesSourceConfig config, QueryShardContext queryShardContext,
                                    AggregatorFactory parent, AggregatorFactories.Builder subFactoriesBuilder,
                                    Map<String, Object> metadata) throws IOException {
        super(name, config, queryShardContext, parent, subFactoriesBuilder, metadata);
    }

    @Override
    protected MissingAggregator createUnmapped(SearchContext searchContext,
                                                Aggregator parent,
                                                List<PipelineAggregator> pipelineAggregators,
                                                Map<String, Object> metadata) throws IOException {
        return new MissingAggregator(name, factories, null, searchContext, parent, pipelineAggregators, metadata);
    }

    @Override
    protected Aggregator doCreateInternal(ValuesSource valuesSource,
                                                    SearchContext searchContext,
                                                    Aggregator parent,
                                                    boolean collectsFromSingleBucket,
                                                    List<PipelineAggregator> pipelineAggregators,
<<<<<<< HEAD
                                                    Map<String, Object> metadata) throws IOException {
        return new MissingAggregator(name, factories, valuesSource, searchContext, parent, pipelineAggregators, metadata);
=======
                                                    Map<String, Object> metaData) throws IOException {

        final AggregatorSupplier aggregatorSupplier = queryShardContext.getValuesSourceRegistry()
            .getAggregator(config.valueSourceType(), MissingAggregationBuilder.NAME);
        if (aggregatorSupplier instanceof MissingAggregatorSupplier == false) {
            throw new AggregationExecutionException("Registry miss-match - expected MissingAggregatorSupplier, found [" +
                aggregatorSupplier.getClass().toString() + "]");
        }

        return ((MissingAggregatorSupplier) aggregatorSupplier)
            .build(name, factories, valuesSource, searchContext, parent, pipelineAggregators, metaData);
>>>>>>> 6c030dc8
    }

}<|MERGE_RESOLUTION|>--- conflicted
+++ resolved
@@ -75,12 +75,7 @@
                                                     Aggregator parent,
                                                     boolean collectsFromSingleBucket,
                                                     List<PipelineAggregator> pipelineAggregators,
-<<<<<<< HEAD
                                                     Map<String, Object> metadata) throws IOException {
-        return new MissingAggregator(name, factories, valuesSource, searchContext, parent, pipelineAggregators, metadata);
-=======
-                                                    Map<String, Object> metaData) throws IOException {
-
         final AggregatorSupplier aggregatorSupplier = queryShardContext.getValuesSourceRegistry()
             .getAggregator(config.valueSourceType(), MissingAggregationBuilder.NAME);
         if (aggregatorSupplier instanceof MissingAggregatorSupplier == false) {
@@ -89,8 +84,7 @@
         }
 
         return ((MissingAggregatorSupplier) aggregatorSupplier)
-            .build(name, factories, valuesSource, searchContext, parent, pipelineAggregators, metaData);
->>>>>>> 6c030dc8
+            .build(name, factories, valuesSource, searchContext, parent, pipelineAggregators, metadata);
     }
 
 }