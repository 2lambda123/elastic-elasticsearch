/*
 * Licensed to Elasticsearch under one or more contributor
 * license agreements. See the NOTICE file distributed with
 * this work for additional information regarding copyright
 * ownership. Elasticsearch licenses this file to you under
 * the Apache License, Version 2.0 (the "License"); you may
 * not use this file except in compliance with the License.
 * You may obtain a copy of the License at
 *
 *    http://www.apache.org/licenses/LICENSE-2.0
 *
 * Unless required by applicable law or agreed to in writing,
 * software distributed under the License is distributed on an
 * "AS IS" BASIS, WITHOUT WARRANTIES OR CONDITIONS OF ANY
 * KIND, either express or implied.  See the License for the
 * specific language governing permissions and limitations
 * under the License.
 */

package org.elasticsearch.search.aggregations.bucket.histogram;

import org.elasticsearch.search.aggregations.Aggregator;
import org.elasticsearch.search.aggregations.AggregatorFactories;
import org.elasticsearch.search.aggregations.AggregatorFactory;
import org.elasticsearch.search.aggregations.CardinalityUpperBound;
import org.elasticsearch.search.aggregations.support.AggregationContext;
import org.elasticsearch.search.aggregations.support.CoreValuesSourceType;
import org.elasticsearch.search.aggregations.support.ValuesSourceAggregatorFactory;
import org.elasticsearch.search.aggregations.support.ValuesSourceConfig;
import org.elasticsearch.search.aggregations.support.ValuesSourceRegistry;

import java.io.IOException;
import java.util.Map;

public class VariableWidthHistogramAggregatorFactory extends ValuesSourceAggregatorFactory {

    public static void registerAggregators(ValuesSourceRegistry.Builder builder) {
        builder.register(
            VariableWidthHistogramAggregationBuilder.REGISTRY_KEY,
            CoreValuesSourceType.NUMERIC,
            VariableWidthHistogramAggregator::new,
                true);
    }

    private final VariableWidthHistogramAggregatorSupplier aggregatorSupplier;
    private final int numBuckets;
    private final int shardSize;
    private final int initialBuffer;

    VariableWidthHistogramAggregatorFactory(String name,
                                            ValuesSourceConfig config,
                                            int numBuckets,
                                            int shardSize,
                                            int initialBuffer,
                                            AggregationContext context,
                                            AggregatorFactory parent,
                                            AggregatorFactories.Builder subFactoriesBuilder,
                                            Map<String, Object> metadata,
                                            VariableWidthHistogramAggregatorSupplier aggregatorSupplier) throws IOException{
        super(name, config, context, parent, subFactoriesBuilder, metadata);
        this.aggregatorSupplier = aggregatorSupplier;
        this.numBuckets = numBuckets;
        this.shardSize = shardSize;
        this.initialBuffer = initialBuffer;
    }

    @Override
    protected Aggregator doCreateInternal(Aggregator parent, CardinalityUpperBound cardinality, Map<String, Object> metadata)
        throws IOException {
        if (cardinality != CardinalityUpperBound.ONE) {
            throw new IllegalArgumentException(
                "["
                    + VariableWidthHistogramAggregationBuilder.NAME
                    + "] cannot be nested inside an aggregation that collects more than a single bucket."
            );
        }
<<<<<<< HEAD
        return aggregatorSupplier
            .build(name, factories, numBuckets, shardSize, initialBuffer, config, searchContext, parent, metadata);
=======
        return context.getValuesSourceRegistry()
            .getAggregator(VariableWidthHistogramAggregationBuilder.REGISTRY_KEY, config)
            .build(name, factories, numBuckets, shardSize, initialBuffer, config, context, parent, metadata);
>>>>>>> 19dfa7be
    }

    @Override
    protected Aggregator createUnmapped(Aggregator parent, Map<String, Object> metadata) throws IOException {
        return new VariableWidthHistogramAggregator(name, factories, numBuckets, shardSize, initialBuffer, config,
            context, parent, metadata);
    }
}<|MERGE_RESOLUTION|>--- conflicted
+++ resolved
@@ -74,14 +74,8 @@
                     + "] cannot be nested inside an aggregation that collects more than a single bucket."
             );
         }
-<<<<<<< HEAD
         return aggregatorSupplier
-            .build(name, factories, numBuckets, shardSize, initialBuffer, config, searchContext, parent, metadata);
-=======
-        return context.getValuesSourceRegistry()
-            .getAggregator(VariableWidthHistogramAggregationBuilder.REGISTRY_KEY, config)
             .build(name, factories, numBuckets, shardSize, initialBuffer, config, context, parent, metadata);
->>>>>>> 19dfa7be
     }
 
     @Override
