--- conflicted
+++ resolved
@@ -84,13 +84,7 @@
         CardinalityUpperBound cardinality,
         Map<String, Object> metadata
     ) throws IOException {
-<<<<<<< HEAD
-
         return aggregatorSupplier
-=======
-        return context.getValuesSourceRegistry()
-            .getAggregator(registryKey, config)
->>>>>>> 19dfa7be
             .build(
                 name,
                 factories,
