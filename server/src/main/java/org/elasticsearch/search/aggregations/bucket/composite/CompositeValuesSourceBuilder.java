--- conflicted
+++ resolved
@@ -19,10 +19,7 @@
 
 package org.elasticsearch.search.aggregations.bucket.composite;
 
-<<<<<<< HEAD
-=======
 import org.apache.logging.log4j.LogManager;
->>>>>>> 0c7f6570
 import org.elasticsearch.Version;
 import org.elasticsearch.common.io.stream.StreamInput;
 import org.elasticsearch.common.io.stream.StreamOutput;
@@ -333,17 +330,9 @@
         ValuesSourceConfig<?> config = ValuesSourceConfig.resolve(context.getQueryShardContext(),
             valueType, field, script, missing, null, format);
 
-<<<<<<< HEAD
-        if (config.unmapped() && field != null && config.missing() == null) {
-            // this source cannot produce any values so we refuse to build
-            // since composite buckets are not created on null values
-            throw new QueryShardException(context.getQueryShardContext(),
-                "failed to find field [" + field + "] and [missing] is not provided");
-=======
         if (missingBucket && missing != null) {
             throw new QueryShardException(context.getQueryShardContext(),
                 "cannot use [missing] option in conjunction with [missing_bucket]");
->>>>>>> 0c7f6570
         }
         return innerBuild(context, config);
     }
