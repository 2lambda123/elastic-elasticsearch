--- conflicted
+++ resolved
@@ -43,37 +43,6 @@
  */
 public class NumericHistogramAggregator extends AbstractHistogramAggregator {
     private final ValuesSource.Numeric valuesSource;
-<<<<<<< HEAD
-    private final DocValueFormat formatter;
-    private final double interval, offset;
-    private final BucketOrder order;
-    private final boolean keyed;
-    private final long minDocCount;
-    private final double minBound, maxBound;
-
-    private final LongHash bucketOrds;
-
-    public NumericHistogramAggregator(String name, AggregatorFactories factories, double interval, double offset,
-                               BucketOrder order, boolean keyed, long minDocCount, double minBound, double maxBound,
-                               @Nullable ValuesSource.Numeric valuesSource, DocValueFormat formatter,
-                               SearchContext context, Aggregator parent, Map<String, Object> metadata) throws IOException {
-
-        super(name, factories, context, parent, CardinalityUpperBound.MANY, metadata);
-        if (interval <= 0) {
-            throw new IllegalArgumentException("interval must be positive, got: " + interval);
-        }
-        this.interval = interval;
-        this.offset = offset;
-        this.order = order;
-        order.validate(this);
-        this.keyed = keyed;
-        this.minDocCount = minDocCount;
-        this.minBound = minBound;
-        this.maxBound = maxBound;
-        this.valuesSource = valuesSource;
-        this.formatter = formatter;
-=======
->>>>>>> 73e6ae67
 
     public NumericHistogramAggregator(
         String name,
@@ -88,7 +57,7 @@
         ValuesSourceConfig valuesSourceConfig,
         SearchContext context,
         Aggregator parent,
-        boolean collectsFromSingleBucket,
+        CardinalityUpperBound cardinalityUpperBound,
         Map<String, Object> metadata
     ) throws IOException {
         super(
@@ -104,7 +73,7 @@
             valuesSourceConfig.format(),
             context,
             parent,
-            collectsFromSingleBucket,
+            cardinalityUpperBound,
             metadata
         );
         // TODO: Stop using null here
