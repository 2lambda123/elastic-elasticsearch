/*
 * Licensed to Elasticsearch under one or more contributor
 * license agreements. See the NOTICE file distributed with
 * this work for additional information regarding copyright
 * ownership. Elasticsearch licenses this file to you under
 * the Apache License, Version 2.0 (the "License"); you may
 * not use this file except in compliance with the License.
 * You may obtain a copy of the License at
 *
 *    http://www.apache.org/licenses/LICENSE-2.0
 *
 * Unless required by applicable law or agreed to in writing,
 * software distributed under the License is distributed on an
 * "AS IS" BASIS, WITHOUT WARRANTIES OR CONDITIONS OF ANY
 * KIND, either express or implied.  See the License for the
 * specific language governing permissions and limitations
 * under the License.
 */

package org.elasticsearch.search.aggregations.metrics;

import org.elasticsearch.index.query.QueryShardContext;
import org.elasticsearch.search.aggregations.AggregationExecutionException;
import org.elasticsearch.search.aggregations.Aggregator;
import org.elasticsearch.search.aggregations.AggregatorFactories;
import org.elasticsearch.search.aggregations.AggregatorFactory;
import org.elasticsearch.search.aggregations.pipeline.PipelineAggregator;
import org.elasticsearch.search.aggregations.support.AggregatorSupplier;
import org.elasticsearch.search.aggregations.support.ValuesSource;
import org.elasticsearch.search.aggregations.support.ValuesSourceAggregatorFactory;
import org.elasticsearch.search.aggregations.support.ValuesSourceConfig;
import org.elasticsearch.search.aggregations.support.ValuesSourceRegistry;
import org.elasticsearch.search.internal.SearchContext;

import java.io.IOException;
import java.util.List;
import java.util.Map;

class CardinalityAggregatorFactory extends ValuesSourceAggregatorFactory {

    private final Long precisionThreshold;

    CardinalityAggregatorFactory(String name, ValuesSourceConfig config,
                                    Long precisionThreshold,
                                    QueryShardContext queryShardContext,
                                    AggregatorFactory parent,
                                    AggregatorFactories.Builder subFactoriesBuilder,
                                    Map<String, Object> metaData) throws IOException {
        super(name, config, queryShardContext, parent, subFactoriesBuilder, metaData);
        this.precisionThreshold = precisionThreshold;
    }

    static void registerAggregators(ValuesSourceRegistry valuesSourceRegistry) {
        valuesSourceRegistry.register(CardinalityAggregationBuilder.NAME, (ignored) -> true, cardinalityAggregatorSupplier());
    }

    private static CardinalityAggregatorSupplier cardinalityAggregatorSupplier(){
        return new CardinalityAggregatorSupplier() {
            @Override
            public Aggregator build(String name,
                                    ValuesSource valuesSource,
                                    int precision,
                                    SearchContext context,
                                    Aggregator parent,
                                    List<PipelineAggregator> pipelineAggregators,
                                    Map<String, Object> metaData) throws IOException {
                return new CardinalityAggregator(name, valuesSource, precision, context, parent, pipelineAggregators, metaData);
            }
        };
    }

    @Override
    protected Aggregator createUnmapped(SearchContext searchContext,
                                            Aggregator parent,
                                            List<PipelineAggregator> pipelineAggregators,
                                            Map<String, Object> metaData) throws IOException {
        return new CardinalityAggregator(name, null, precision(), searchContext, parent, pipelineAggregators, metaData);
    }

    @Override
    protected Aggregator doCreateInternal(ValuesSource valuesSource,
                                            SearchContext searchContext,
                                            Aggregator parent,
                                            boolean collectsFromSingleBucket,
                                            List<PipelineAggregator> pipelineAggregators,
                                            Map<String, Object> metaData) throws IOException {
<<<<<<< HEAD
        AggregatorSupplier aggregatorSupplier = ValuesSourceRegistry.getInstance().getAggregator(valuesSource.getValuesSourceType(),
=======
        AggregatorSupplier aggregatorSupplier = queryShardContext.getValuesSourceRegistry().getAggregator(config.valueSourceType(),
>>>>>>> 77b87a10
            CardinalityAggregationBuilder.NAME);
        if (aggregatorSupplier instanceof CardinalityAggregatorSupplier == false) {
            throw new AggregationExecutionException("Registry miss-match - expected CardinalityAggregatorSupplier, found [" +
                aggregatorSupplier.getClass().toString() + "]");
        }
        CardinalityAggregatorSupplier cardinalityAggregatorSupplier = (CardinalityAggregatorSupplier) aggregatorSupplier;
        return cardinalityAggregatorSupplier.build(name, valuesSource, precision(), searchContext, parent, pipelineAggregators, metaData);
    }

    private int precision() {
        return precisionThreshold == null
                ? HyperLogLogPlusPlus.DEFAULT_PRECISION
                : HyperLogLogPlusPlus.precisionFromThreshold(precisionThreshold);
    }
}<|MERGE_RESOLUTION|>--- conflicted
+++ resolved
@@ -84,12 +84,8 @@
                                             boolean collectsFromSingleBucket,
                                             List<PipelineAggregator> pipelineAggregators,
                                             Map<String, Object> metaData) throws IOException {
-<<<<<<< HEAD
-        AggregatorSupplier aggregatorSupplier = ValuesSourceRegistry.getInstance().getAggregator(valuesSource.getValuesSourceType(),
-=======
-        AggregatorSupplier aggregatorSupplier = queryShardContext.getValuesSourceRegistry().getAggregator(config.valueSourceType(),
->>>>>>> 77b87a10
-            CardinalityAggregationBuilder.NAME);
+        AggregatorSupplier aggregatorSupplier = queryShardContext.getValuesSourceRegistry().getAggregator(
+            valuesSource.getValuesSourceType(), CardinalityAggregationBuilder.NAME);
         if (aggregatorSupplier instanceof CardinalityAggregatorSupplier == false) {
             throw new AggregationExecutionException("Registry miss-match - expected CardinalityAggregatorSupplier, found [" +
                 aggregatorSupplier.getClass().toString() + "]");
