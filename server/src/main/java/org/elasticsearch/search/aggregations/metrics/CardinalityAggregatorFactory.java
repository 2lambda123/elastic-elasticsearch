--- conflicted
+++ resolved
@@ -101,13 +101,7 @@
         CardinalityUpperBound cardinality,
         Map<String, Object> metadata
     ) throws IOException {
-<<<<<<< HEAD
-        return aggregatorSupplier.build(name, config, precision(), searchContext, parent, metadata);
-=======
-        return context.getValuesSourceRegistry()
-            .getAggregator(CardinalityAggregationBuilder.REGISTRY_KEY, config)
-            .build(name, config, precision(), context, parent, metadata);
->>>>>>> 19dfa7be
+        return aggregatorSupplier.build(name, config, precision(), context, parent, metadata);
     }
 
     private int precision() {
