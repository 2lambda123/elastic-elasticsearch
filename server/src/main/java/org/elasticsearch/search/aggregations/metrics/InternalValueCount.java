/*
 * Licensed to Elasticsearch under one or more contributor
 * license agreements. See the NOTICE file distributed with
 * this work for additional information regarding copyright
 * ownership. Elasticsearch licenses this file to you under
 * the Apache License, Version 2.0 (the "License"); you may
 * not use this file except in compliance with the License.
 * You may obtain a copy of the License at
 *
 *    http://www.apache.org/licenses/LICENSE-2.0
 *
 * Unless required by applicable law or agreed to in writing,
 * software distributed under the License is distributed on an
 * "AS IS" BASIS, WITHOUT WARRANTIES OR CONDITIONS OF ANY
 * KIND, either express or implied.  See the License for the
 * specific language governing permissions and limitations
 * under the License.
 */
package org.elasticsearch.search.aggregations.metrics;

import org.elasticsearch.common.io.stream.StreamInput;
import org.elasticsearch.common.io.stream.StreamOutput;
import org.elasticsearch.common.xcontent.XContentBuilder;
import org.elasticsearch.search.aggregations.InternalAggregation;

import java.io.IOException;
import java.util.List;
import java.util.Map;
import java.util.Objects;

/**
 * An internal implementation of {@link ValueCount}.
 */
public class InternalValueCount extends InternalNumericMetricsAggregation.SingleValue implements ValueCount {
    private final long value;

<<<<<<< HEAD
    InternalValueCount(String name, long value, Map<String, Object> metaData) {
        super(name, metaData);
=======
    InternalValueCount(String name, long value, List<PipelineAggregator> pipelineAggregators,
            Map<String, Object> metadata) {
        super(name, pipelineAggregators, metadata);
>>>>>>> c9de5b11
        this.value = value;
    }

    /**
     * Read from a stream.
     */
    public InternalValueCount(StreamInput in) throws IOException {
        super(in);
        value = in.readVLong();
    }

    @Override
    protected void doWriteTo(StreamOutput out) throws IOException {
        out.writeVLong(value);
    }

    @Override
    public String getWriteableName() {
        return ValueCountAggregationBuilder.NAME;
    }

    @Override
    public long getValue() {
        return value;
    }

    @Override
    public double value() {
        return value;
    }

    @Override
    public InternalAggregation reduce(List<InternalAggregation> aggregations, ReduceContext reduceContext) {
        long valueCount = 0;
        for (InternalAggregation aggregation : aggregations) {
            valueCount += ((InternalValueCount) aggregation).value;
        }
<<<<<<< HEAD
        return new InternalValueCount(name, valueCount, getMetaData());
=======
        return new InternalValueCount(name, valueCount, pipelineAggregators(), getMetadata());
>>>>>>> c9de5b11
    }

    @Override
    public XContentBuilder doXContentBody(XContentBuilder builder, Params params) throws IOException {
        builder.field(CommonFields.VALUE.getPreferredName(), value);
        return builder;
    }

    @Override
    public String toString() {
        return "count[" + value + "]";
    }

    @Override
    public int hashCode() {
        return Objects.hash(super.hashCode(), value);
    }

    @Override
    public boolean equals(Object obj) {
        if (this == obj) return true;
        if (obj == null || getClass() != obj.getClass()) return false;
        if (super.equals(obj) == false) return false;

        InternalValueCount that = (InternalValueCount) obj;
        return Objects.equals(this.value, that.value);
    }
}<|MERGE_RESOLUTION|>--- conflicted
+++ resolved
@@ -34,14 +34,8 @@
 public class InternalValueCount extends InternalNumericMetricsAggregation.SingleValue implements ValueCount {
     private final long value;
 
-<<<<<<< HEAD
-    InternalValueCount(String name, long value, Map<String, Object> metaData) {
-        super(name, metaData);
-=======
-    InternalValueCount(String name, long value, List<PipelineAggregator> pipelineAggregators,
-            Map<String, Object> metadata) {
-        super(name, pipelineAggregators, metadata);
->>>>>>> c9de5b11
+    InternalValueCount(String name, long value, Map<String, Object> metadata) {
+        super(name, metadata);
         this.value = value;
     }
 
@@ -79,11 +73,7 @@
         for (InternalAggregation aggregation : aggregations) {
             valueCount += ((InternalValueCount) aggregation).value;
         }
-<<<<<<< HEAD
-        return new InternalValueCount(name, valueCount, getMetaData());
-=======
-        return new InternalValueCount(name, valueCount, pipelineAggregators(), getMetadata());
->>>>>>> c9de5b11
+        return new InternalValueCount(name, valueCount, getMetadata());
     }
 
     @Override
