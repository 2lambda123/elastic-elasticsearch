/*
 * Licensed to Elasticsearch under one or more contributor
 * license agreements. See the NOTICE file distributed with
 * this work for additional information regarding copyright
 * ownership. Elasticsearch licenses this file to you under
 * the Apache License, Version 2.0 (the "License"); you may
 * not use this file except in compliance with the License.
 * You may obtain a copy of the License at
 *
 *    http://www.apache.org/licenses/LICENSE-2.0
 *
 * Unless required by applicable law or agreed to in writing,
 * software distributed under the License is distributed on an
 * "AS IS" BASIS, WITHOUT WARRANTIES OR CONDITIONS OF ANY
 * KIND, either express or implied.  See the License for the
 * specific language governing permissions and limitations
 * under the License.
 */

package org.elasticsearch.search.aggregations.bucket.geogrid;

import org.elasticsearch.common.geo.GeoBoundingBox;
import org.elasticsearch.geometry.utils.Geohash;
import org.elasticsearch.search.aggregations.Aggregator;
import org.elasticsearch.search.aggregations.AggregatorFactories;
import org.elasticsearch.search.aggregations.AggregatorFactory;
import org.elasticsearch.search.aggregations.CardinalityUpperBound;
import org.elasticsearch.search.aggregations.InternalAggregation;
import org.elasticsearch.search.aggregations.NonCollectingAggregator;
import org.elasticsearch.search.aggregations.metrics.GeoGridAggregatorSupplier;
import org.elasticsearch.search.aggregations.support.AggregationContext;
import org.elasticsearch.search.aggregations.support.CoreValuesSourceType;
import org.elasticsearch.search.aggregations.support.ValuesSource;
import org.elasticsearch.search.aggregations.support.ValuesSourceAggregatorFactory;
import org.elasticsearch.search.aggregations.support.ValuesSourceConfig;
import org.elasticsearch.search.aggregations.support.ValuesSourceRegistry;

import java.io.IOException;
import java.util.Map;

import static java.util.Collections.emptyList;

public class GeoHashGridAggregatorFactory extends ValuesSourceAggregatorFactory {

    private final GeoGridAggregatorSupplier aggregatorSupplier;
    private final int precision;
    private final int requiredSize;
    private final int shardSize;
    private final GeoBoundingBox geoBoundingBox;

    GeoHashGridAggregatorFactory(String name, ValuesSourceConfig config, int precision, int requiredSize,
                                 int shardSize, GeoBoundingBox geoBoundingBox, AggregationContext context,
                                 AggregatorFactory parent, AggregatorFactories.Builder subFactoriesBuilder,
                                 Map<String, Object> metadata,
                                 GeoGridAggregatorSupplier aggregatorSupplier) throws IOException {
        super(name, config, context, parent, subFactoriesBuilder, metadata);

        this.aggregatorSupplier = aggregatorSupplier;
        this.precision = precision;
        this.requiredSize = requiredSize;
        this.shardSize = shardSize;
        this.geoBoundingBox = geoBoundingBox;
    }

    @Override
    protected Aggregator createUnmapped(Aggregator parent, Map<String, Object> metadata) throws IOException {
        final InternalAggregation aggregation = new InternalGeoHashGrid(name, requiredSize, emptyList(), metadata);
        return new NonCollectingAggregator(name, context, parent, factories, metadata) {
            @Override
            public InternalAggregation buildEmptyAggregation() {
                return aggregation;
            }
        };
    }

    @Override
<<<<<<< HEAD
    protected Aggregator doCreateInternal(SearchContext searchContext,
                                          Aggregator parent,
                                          CardinalityUpperBound cardinality,
                                          Map<String, Object> metadata) throws IOException {
        return aggregatorSupplier
=======
    protected Aggregator doCreateInternal(Aggregator parent, CardinalityUpperBound cardinality, Map<String, Object> metadata)
        throws IOException {
        return context.getValuesSourceRegistry()
            .getAggregator(GeoHashGridAggregationBuilder.REGISTRY_KEY, config)
>>>>>>> 19dfa7be
            .build(
                name,
                factories,
                config.getValuesSource(),
                precision,
                geoBoundingBox,
                requiredSize,
                shardSize,
                context,
                parent,
                cardinality,
                metadata
            );
    }

    static void registerAggregators(ValuesSourceRegistry.Builder builder) {
        builder.register(
            GeoHashGridAggregationBuilder.REGISTRY_KEY,
            CoreValuesSourceType.GEOPOINT,
            (
                name,
                factories,
                valuesSource,
                precision,
                geoBoundingBox,
                requiredSize,
                shardSize,
                context,
                parent,
                cardinality,
                metadata) -> {
                CellIdSource cellIdSource = new CellIdSource(
                    (ValuesSource.GeoPoint) valuesSource,
                    precision,
                    geoBoundingBox,
                    Geohash::longEncode
                );
                return new GeoHashGridAggregator(
                    name,
                    factories,
                    cellIdSource,
                    requiredSize,
                    shardSize,
                    context,
                    parent,
                    cardinality,
                    metadata
                );
            },
                true);
    }
}<|MERGE_RESOLUTION|>--- conflicted
+++ resolved
@@ -74,18 +74,10 @@
     }
 
     @Override
-<<<<<<< HEAD
-    protected Aggregator doCreateInternal(SearchContext searchContext,
-                                          Aggregator parent,
+    protected Aggregator doCreateInternal(Aggregator parent,
                                           CardinalityUpperBound cardinality,
                                           Map<String, Object> metadata) throws IOException {
         return aggregatorSupplier
-=======
-    protected Aggregator doCreateInternal(Aggregator parent, CardinalityUpperBound cardinality, Map<String, Object> metadata)
-        throws IOException {
-        return context.getValuesSourceRegistry()
-            .getAggregator(GeoHashGridAggregationBuilder.REGISTRY_KEY, config)
->>>>>>> 19dfa7be
             .build(
                 name,
                 factories,
