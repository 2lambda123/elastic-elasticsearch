--- conflicted
+++ resolved
@@ -102,22 +102,12 @@
         LinearCounting(int p, BigArrays bigArrays, long initialBuckets) {
             super(p);
             this.bigArrays = bigArrays;
-<<<<<<< HEAD
             ObjectArray<IntArray> values = null;
             IntArray sizes = null;
             boolean success = false;
             try {
                 values = bigArrays.newObjectArray(initialBuckets);
                 sizes = bigArrays.newIntArray(initialBuckets);
-=======
-            this.capacity = capacity;
-            IntArray values = null;
-            IntArray sizes = null;
-            boolean success = false;
-            try {
-                values = bigArrays.newIntArray(initialSize * capacity);
-                sizes = bigArrays.newIntArray(initialSize);
->>>>>>> 5e379076
                 success = true;
             } finally {
                 if (success == false) {
@@ -126,11 +116,7 @@
             }
             this.values = values;
             this.sizes = sizes;
-<<<<<<< HEAD
             iterator = new LinearCountingIterator();
-=======
-            iterator = new LinearCountingIterator(this, capacity);
->>>>>>> 5e379076
         }
 
         @Override
@@ -168,20 +154,11 @@
         }
 
         private int set(long bucketOrd, int value) {
-<<<<<<< HEAD
             // This assumes that ensureCapacity has been called before
             assert values.get(bucketOrd) != null : "Added a value without calling ensureCapacity";
             IntArray array = values.get(bucketOrd);
             int size = sizes.get(bucketOrd);
             array.set(size, value);
-=======
-            int size = size(bucketOrd);
-            if (size == 0) {
-                sizes = bigArrays.grow(sizes, bucketOrd + 1);
-                values = bigArrays.grow(values, (bucketOrd + 1) * capacity);
-            }
-            values.set(index(bucketOrd, size), value);
->>>>>>> 5e379076
             return sizes.increment(bucketOrd, 1);
         }
 
@@ -231,8 +208,8 @@
         @Override
         public boolean next() {
             if (pos < size) {
-               value = values.get(pos++);
-               return true;
+                value = values.get(pos++);
+                return true;
             }
             return false;
         }
