--- conflicted
+++ resolved
@@ -143,13 +143,8 @@
         TDigest(StreamInput in) throws IOException {
             this(
                 in.readDouble(),
-<<<<<<< HEAD
-                in.getTransportVersion().onOrAfter(TransportVersions.V_8_500_018) ? in.readOptionalWriteable(TDigestExecutionHint::readFrom)
-                    : in.getTransportVersion().onOrAfter(TransportVersions.V_8_500_014) ? TDigestExecutionHint.readFrom(in)
-=======
-                in.getTransportVersion().onOrAfter(TransportVersion.V_8_500_020)
+                in.getTransportVersion().onOrAfter(TransportVersions.V_8_500_020)
                     ? in.readOptionalWriteable(TDigestExecutionHint::readFrom)
->>>>>>> 8752d804
                     : TDigestExecutionHint.HIGH_ACCURACY
             );
         }
@@ -253,15 +248,8 @@
         public void writeTo(StreamOutput out) throws IOException {
             super.writeTo(out);
             out.writeDouble(compression);
-<<<<<<< HEAD
-            if (out.getTransportVersion().onOrAfter(TransportVersions.V_8_500_018)) {
+            if (out.getTransportVersion().onOrAfter(TransportVersions.V_8_500_020)) {
                 out.writeOptionalWriteable(executionHint);
-            } else if (out.getTransportVersion().onOrAfter(TransportVersions.V_8_500_014)) {
-                (executionHint == null ? TDigestExecutionHint.DEFAULT : executionHint).writeTo(out);
-=======
-            if (out.getTransportVersion().onOrAfter(TransportVersion.V_8_500_020)) {
-                out.writeOptionalWriteable(executionHint);
->>>>>>> 8752d804
             }
         }
 
