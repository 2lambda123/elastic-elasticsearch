/*
 * Licensed to Elasticsearch under one or more contributor
 * license agreements. See the NOTICE file distributed with
 * this work for additional information regarding copyright
 * ownership. Elasticsearch licenses this file to you under
 * the Apache License, Version 2.0 (the "License"); you may
 * not use this file except in compliance with the License.
 * You may obtain a copy of the License at
 *
 *    http://www.apache.org/licenses/LICENSE-2.0
 *
 * Unless required by applicable law or agreed to in writing,
 * software distributed under the License is distributed on an
 * "AS IS" BASIS, WITHOUT WARRANTIES OR CONDITIONS OF ANY
 * KIND, either express or implied.  See the License for the
 * specific language governing permissions and limitations
 * under the License.
 */

package org.elasticsearch.search.aggregations.metrics;

import org.elasticsearch.index.query.QueryShardContext;
import org.elasticsearch.search.aggregations.AggregationExecutionException;
import org.elasticsearch.search.aggregations.Aggregator;
import org.elasticsearch.search.aggregations.AggregatorFactories;
import org.elasticsearch.search.aggregations.AggregatorFactory;
<<<<<<< HEAD
import org.elasticsearch.search.aggregations.pipeline.PipelineAggregator;
import org.elasticsearch.search.aggregations.support.AggregatorSupplier;
import org.elasticsearch.search.aggregations.support.CoreValuesSourceType;
=======
>>>>>>> 6853d73e
import org.elasticsearch.search.aggregations.support.ValuesSource;
import org.elasticsearch.search.aggregations.support.ValuesSourceAggregatorFactory;
import org.elasticsearch.search.aggregations.support.ValuesSourceConfig;
import org.elasticsearch.search.aggregations.support.ValuesSourceRegistry;
import org.elasticsearch.search.internal.SearchContext;

import java.io.IOException;
import java.util.Map;

class GeoBoundsAggregatorFactory extends ValuesSourceAggregatorFactory {

    private final boolean wrapLongitude;

    GeoBoundsAggregatorFactory(String name,
                                ValuesSourceConfig config,
                                boolean wrapLongitude,
                                QueryShardContext queryShardContext,
                                AggregatorFactory parent,
                                AggregatorFactories.Builder subFactoriesBuilder,
                                Map<String, Object> metadata) throws IOException {
        super(name, config, queryShardContext, parent, subFactoriesBuilder, metadata);
        this.wrapLongitude = wrapLongitude;
    }

    @Override
    protected Aggregator createUnmapped(SearchContext searchContext,
                                            Aggregator parent,
                                            Map<String, Object> metadata) throws IOException {
        return new GeoBoundsAggregator(name, searchContext, parent, null, wrapLongitude, metadata);
    }

    @Override
    protected Aggregator doCreateInternal(ValuesSource valuesSource,
                                            SearchContext searchContext,
                                            Aggregator parent,
                                            boolean collectsFromSingleBucket,
<<<<<<< HEAD
                                            List<PipelineAggregator> pipelineAggregators,
                                            Map<String, Object> metaData) throws IOException {
        AggregatorSupplier aggregatorSupplier = queryShardContext.getValuesSourceRegistry()
            .getAggregator(config.valueSourceType(), GeoBoundsAggregationBuilder.NAME);

        if (aggregatorSupplier instanceof GeoBoundsAggregatorSupplier == false) {
            throw new AggregationExecutionException("Registry miss-match - expected "
                + GeoBoundsAggregatorSupplier.class.getName() + ", found [" + aggregatorSupplier.getClass().toString() + "]");
        }

        return ((GeoBoundsAggregatorSupplier) aggregatorSupplier).build(name, searchContext, parent, valuesSource, wrapLongitude,
            pipelineAggregators, metaData);
    }

    static void registerAggregators(ValuesSourceRegistry valuesSourceRegistry) {
        valuesSourceRegistry.register(GeoBoundsAggregationBuilder.NAME, CoreValuesSourceType.GEOPOINT,
            (GeoBoundsAggregatorSupplier) (name, aggregationContext, parent, valuesSource, wrapLongitude, pipelineAggregators, metaData)
                -> new GeoBoundsAggregator(name, aggregationContext, parent, (ValuesSource.GeoPoint) valuesSource,
                    wrapLongitude, pipelineAggregators, metaData));
=======
                                            Map<String, Object> metadata) throws IOException {
        return new GeoBoundsAggregator(name, searchContext, parent, valuesSource, wrapLongitude, metadata);
>>>>>>> 6853d73e
    }
}<|MERGE_RESOLUTION|>--- conflicted
+++ resolved
@@ -24,12 +24,8 @@
 import org.elasticsearch.search.aggregations.Aggregator;
 import org.elasticsearch.search.aggregations.AggregatorFactories;
 import org.elasticsearch.search.aggregations.AggregatorFactory;
-<<<<<<< HEAD
-import org.elasticsearch.search.aggregations.pipeline.PipelineAggregator;
 import org.elasticsearch.search.aggregations.support.AggregatorSupplier;
 import org.elasticsearch.search.aggregations.support.CoreValuesSourceType;
-=======
->>>>>>> 6853d73e
 import org.elasticsearch.search.aggregations.support.ValuesSource;
 import org.elasticsearch.search.aggregations.support.ValuesSourceAggregatorFactory;
 import org.elasticsearch.search.aggregations.support.ValuesSourceConfig;
@@ -66,8 +62,6 @@
                                             SearchContext searchContext,
                                             Aggregator parent,
                                             boolean collectsFromSingleBucket,
-<<<<<<< HEAD
-                                            List<PipelineAggregator> pipelineAggregators,
                                             Map<String, Object> metaData) throws IOException {
         AggregatorSupplier aggregatorSupplier = queryShardContext.getValuesSourceRegistry()
             .getAggregator(config.valueSourceType(), GeoBoundsAggregationBuilder.NAME);
@@ -77,18 +71,13 @@
                 + GeoBoundsAggregatorSupplier.class.getName() + ", found [" + aggregatorSupplier.getClass().toString() + "]");
         }
 
-        return ((GeoBoundsAggregatorSupplier) aggregatorSupplier).build(name, searchContext, parent, valuesSource, wrapLongitude,
-            pipelineAggregators, metaData);
+        return ((GeoBoundsAggregatorSupplier) aggregatorSupplier).build(name, searchContext, parent, valuesSource, wrapLongitude, metaData);
     }
 
     static void registerAggregators(ValuesSourceRegistry valuesSourceRegistry) {
         valuesSourceRegistry.register(GeoBoundsAggregationBuilder.NAME, CoreValuesSourceType.GEOPOINT,
-            (GeoBoundsAggregatorSupplier) (name, aggregationContext, parent, valuesSource, wrapLongitude, pipelineAggregators, metaData)
+            (GeoBoundsAggregatorSupplier) (name, aggregationContext, parent, valuesSource, wrapLongitude, metaData)
                 -> new GeoBoundsAggregator(name, aggregationContext, parent, (ValuesSource.GeoPoint) valuesSource,
-                    wrapLongitude, pipelineAggregators, metaData));
-=======
-                                            Map<String, Object> metadata) throws IOException {
-        return new GeoBoundsAggregator(name, searchContext, parent, valuesSource, wrapLongitude, metadata);
->>>>>>> 6853d73e
+                    wrapLongitude, metaData));
     }
 }