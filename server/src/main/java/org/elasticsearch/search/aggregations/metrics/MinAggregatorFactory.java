/*
 * Licensed to Elasticsearch under one or more contributor
 * license agreements. See the NOTICE file distributed with
 * this work for additional information regarding copyright
 * ownership. Elasticsearch licenses this file to you under
 * the Apache License, Version 2.0 (the "License"); you may
 * not use this file except in compliance with the License.
 * You may obtain a copy of the License at
 *
 *    http://www.apache.org/licenses/LICENSE-2.0
 *
 * Unless required by applicable law or agreed to in writing,
 * software distributed under the License is distributed on an
 * "AS IS" BASIS, WITHOUT WARRANTIES OR CONDITIONS OF ANY
 * KIND, either express or implied.  See the License for the
 * specific language governing permissions and limitations
 * under the License.
 */

package org.elasticsearch.search.aggregations.metrics;

import org.apache.lucene.index.LeafReaderContext;
import org.apache.lucene.search.CollectionTerminatedException;
import org.elasticsearch.search.aggregations.*;
import org.elasticsearch.search.aggregations.support.AggregationContext;
import org.elasticsearch.search.aggregations.support.CoreValuesSourceType;
import org.elasticsearch.search.aggregations.support.ValuesSourceAggregatorFactory;
import org.elasticsearch.search.aggregations.support.ValuesSourceConfig;
import org.elasticsearch.search.aggregations.support.ValuesSourceRegistry;

import java.io.IOException;
import java.util.List;
import java.util.Map;

class MinAggregatorFactory extends ValuesSourceAggregatorFactory {

    private final MetricAggregatorSupplier aggregatorSupplier;

    static void registerAggregators(ValuesSourceRegistry.Builder builder) {
        builder.register(
            MinAggregationBuilder.REGISTRY_KEY,
            List.of(CoreValuesSourceType.NUMERIC, CoreValuesSourceType.DATE, CoreValuesSourceType.BOOLEAN),
            MinAggregator::new,
            true);
    }

    MinAggregatorFactory(String name, ValuesSourceConfig config, AggregationContext context,
                         AggregatorFactory parent, AggregatorFactories.Builder subFactoriesBuilder,
                         Map<String, Object> metadata,
                         MetricAggregatorSupplier aggregatorSupplier) throws IOException {
        super(name, config, context, parent, subFactoriesBuilder, metadata);
        this.aggregatorSupplier = aggregatorSupplier;
    }

    @Override
<<<<<<< HEAD
    protected Aggregator createUnmapped(SearchContext searchContext, Aggregator parent, Map<String, Object> metadata) throws IOException {
        return new NonCollectingAggregator(name, searchContext, parent, factories, metadata) {
            @Override
            public InternalAggregation buildEmptyAggregation() {
                return new InternalMin(name, Double.POSITIVE_INFINITY, config.format(), metadata());
            }

            @Override
            public final LeafBucketCollector getLeafCollector(LeafReaderContext reader, LeafBucketCollector sub) {
                if (parent == null) {
                    return LeafBucketCollector.NO_OP_COLLECTOR;
                } else {
                    // we have no parent and the values source is empty so we can skip collecting hits.
                    throw new CollectionTerminatedException();
                }
            }
        };
=======
    protected Aggregator createUnmapped(Aggregator parent, Map<String, Object> metadata) throws IOException {
        return new MinAggregator(name, config, context, parent, metadata);
>>>>>>> 5859c4d6
    }

    @Override
    protected Aggregator doCreateInternal(
        Aggregator parent,
        CardinalityUpperBound bucketCardinality,
        Map<String, Object> metadata
    ) throws IOException {
        return aggregatorSupplier
            .build(name, config, context, parent, metadata);
    }
}<|MERGE_RESOLUTION|>--- conflicted
+++ resolved
@@ -53,9 +53,8 @@
     }
 
     @Override
-<<<<<<< HEAD
-    protected Aggregator createUnmapped(SearchContext searchContext, Aggregator parent, Map<String, Object> metadata) throws IOException {
-        return new NonCollectingAggregator(name, searchContext, parent, factories, metadata) {
+    protected Aggregator createUnmapped(Aggregator parent, Map<String, Object> metadata) throws IOException {
+        return new NonCollectingAggregator(name, context, parent, factories, metadata) {
             @Override
             public InternalAggregation buildEmptyAggregation() {
                 return new InternalMin(name, Double.POSITIVE_INFINITY, config.format(), metadata());
@@ -71,10 +70,6 @@
                 }
             }
         };
-=======
-    protected Aggregator createUnmapped(Aggregator parent, Map<String, Object> metadata) throws IOException {
-        return new MinAggregator(name, config, context, parent, metadata);
->>>>>>> 5859c4d6
     }
 
     @Override
