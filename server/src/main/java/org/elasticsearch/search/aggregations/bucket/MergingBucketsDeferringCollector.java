/*
 * Licensed to Elasticsearch under one or more contributor
 * license agreements. See the NOTICE file distributed with
 * this work for additional information regarding copyright
 * ownership. Elasticsearch licenses this file to you under
 * the Apache License, Version 2.0 (the "License"); you may
 * not use this file except in compliance with the License.
 * You may obtain a copy of the License at
 *
 *    http://www.apache.org/licenses/LICENSE-2.0
 *
 * Unless required by applicable law or agreed to in writing,
 * software distributed under the License is distributed on an
 * "AS IS" BASIS, WITHOUT WARRANTIES OR CONDITIONS OF ANY
 * KIND, either express or implied.  See the License for the
 * specific language governing permissions and limitations
 * under the License.
 */

package org.elasticsearch.search.aggregations.bucket;

import org.apache.lucene.util.packed.PackedInts;
import org.apache.lucene.util.packed.PackedLongValues;
import org.elasticsearch.search.internal.SearchContext;

import java.util.ArrayList;
import java.util.List;

/**
 * A specialization of {@link BestBucketsDeferringCollector} that collects all
 * matches and then is able to replay a given subset of buckets. Exposes
 * mergeBuckets, which can be invoked by the aggregator when increasing the
 * rounding interval.
 */
public class MergingBucketsDeferringCollector extends BestBucketsDeferringCollector {
    public MergingBucketsDeferringCollector(SearchContext context, boolean isGlobal) {
        super(context, isGlobal);
    }

    /**
     * Merges/prunes the existing bucket ordinals and docDeltas according to the provided mergeMap.
     *
     * The mergeMap is an array where the index position represents the current bucket ordinal, and
     * the value at that position represents the ordinal the bucket should be merged with.  If
     * the value is set to -1 it is removed entirely.
     *
     * For example, if the mergeMap [1,1,3,-1,3] is provided:
     *  - Buckets `0` and `1` will be merged to bucket ordinal `1`
     *  - Bucket `2` and `4` will be merged to ordinal `3`
     *  - Bucket `3` will be removed entirely
     *
     *  This process rebuilds the ordinals and docDeltas according to the mergeMap, so it should
     *  not be called unless there are actually changes to be made, to avoid unnecessary work.
     */
    public void mergeBuckets(long[] mergeMap) {
        List<Entry> newEntries = new ArrayList<>(entries.size());
        for (Entry sourceEntry : entries) {
            PackedLongValues.Builder newBuckets = PackedLongValues.packedBuilder(PackedInts.DEFAULT);
            PackedLongValues.Builder newDocDeltas = PackedLongValues.packedBuilder(PackedInts.DEFAULT);
            PackedLongValues.Iterator docDeltasItr = sourceEntry.docDeltas.iterator();

            long lastGoodDelta = 0;
            for (PackedLongValues.Iterator itr = sourceEntry.buckets.iterator(); itr.hasNext();) {
                long bucket = itr.next();
                assert docDeltasItr.hasNext();
                long delta = docDeltasItr.next();

                // Only merge in the ordinal if it hasn't been "removed", signified with -1
                long ordinal = mergeMap[Math.toIntExact(bucket)];

                if (ordinal != -1) {
                    newBuckets.add(ordinal);
                    newDocDeltas.add(delta + lastGoodDelta);
                    lastGoodDelta = 0;
                } else {
                    // we are skipping this ordinal, which means we need to accumulate the
                    // doc delta's since the last "good" delta
                    lastGoodDelta += delta;
                }
            }
            newEntries.add(new Entry(sourceEntry.context, newDocDeltas.build(), newBuckets.build()));
        }
        entries = newEntries;

        // if there are buckets that have been collected in the current segment
        // we need to update the bucket ordinals there too
<<<<<<< HEAD
        if (buckets != null && buckets.size() > 0) {
            PackedLongValues currentBuckets = buckets.build();
=======
        if (bucketsBuilder.size() > 0) {
            PackedLongValues currentBuckets = bucketsBuilder.build();
>>>>>>> 84a7b1cc
            PackedLongValues.Builder newBuckets = PackedLongValues.packedBuilder(PackedInts.DEFAULT);
            PackedLongValues.Builder newDocDeltas = PackedLongValues.packedBuilder(PackedInts.DEFAULT);

            // The current segment's deltas aren't built yet, so build to a temp object
            PackedLongValues currentDeltas = docDeltas.build();
            PackedLongValues.Iterator docDeltasItr = currentDeltas.iterator();

            long lastGoodDelta = 0;
            for (PackedLongValues.Iterator itr = currentBuckets.iterator(); itr.hasNext();) {
                long bucket = itr.next();
                assert docDeltasItr.hasNext();
                long delta = docDeltasItr.next();
                long ordinal = mergeMap[Math.toIntExact(bucket)];

                // Only merge in the ordinal if it hasn't been "removed", signified with -1
                if (ordinal != -1) {
                    newBuckets.add(ordinal);
                    newDocDeltas.add(delta + lastGoodDelta);
                    lastGoodDelta = 0;
                } else {
                    // we are skipping this ordinal, which means we need to accumulate the
                    // doc delta's since the last "good" delta.
                    // The first is skipped because the original deltas are stored as offsets from first doc,
                    // not offsets from 0
                    lastGoodDelta += delta;
                }
            }
<<<<<<< HEAD
            docDeltas = newDocDeltas;
            buckets = newBuckets;
        }
    }

    @Override
    public void postCollection() {
        finishLeaf();
        finished = true;
    }

    /**
     * Replay the wrapped collector, but only on a selection of buckets.
     */
    @Override
    public void prepareSelectedBuckets(long... selectedBuckets) throws IOException {
        if (finished == false) {
            throw new IllegalStateException("Cannot replay yet, collection is not finished: postCollect() has not been called");
        }
        if (this.selectedBuckets != null) {
            throw new IllegalStateException("Already been replayed");
        }

        final LongHash hash = new LongHash(selectedBuckets.length, BigArrays.NON_RECYCLING_INSTANCE);
        for (long bucket : selectedBuckets) {
            hash.add(bucket);
        }
        this.selectedBuckets = hash;

        boolean needsScores = collector.scoreMode().needsScores();
        Weight weight = null;
        if (needsScores) {
            weight = searchContext.searcher().createWeight(
                    searchContext.searcher().rewrite(searchContext.query()),
                    ScoreMode.COMPLETE, 1f);
        }
        for (Entry entry : entries) {
            final LeafBucketCollector leafCollector = collector.getLeafCollector(entry.context);
            DocIdSetIterator docIt = null;
            if (needsScores && entry.docDeltas.size() > 0) {
                Scorer scorer = weight.scorer(entry.context);
                // We don't need to check if the scorer is null
                // since we are sure that there are documents to replay
                // (entry.docDeltas it not empty).
                docIt = scorer.iterator();
                leafCollector.setScorer(scorer);
            }
            final PackedLongValues.Iterator docDeltaIterator = entry.docDeltas.iterator();
            final PackedLongValues.Iterator buckets = entry.buckets.iterator();
            int doc = 0;
            for (long i = 0, end = entry.docDeltas.size(); i < end; ++i) {
                doc += docDeltaIterator.next();
                final long bucket = buckets.next();
                final long rebasedBucket = hash.find(bucket);
                if (rebasedBucket != -1) {
                    if (needsScores) {
                        if (docIt.docID() < doc) {
                            docIt.advance(doc);
                        }
                        // aggregations should only be replayed on matching
                        // documents
                        assert docIt.docID() == doc;
                    }
                    leafCollector.collect(doc, rebasedBucket);
                }
            }
        }

        collector.postCollection();
    }

    /**
     * Wrap the provided aggregator so that it behaves (almost) as if it had
     * been collected directly.
     */
    @Override
    public Aggregator wrap(final Aggregator in) {

        return new WrappedAggregator(in) {

            @Override
            public InternalAggregation buildAggregation(long bucket) throws IOException {
                if (selectedBuckets == null) {
                    throw new IllegalStateException("Collection has not been replayed yet.");
                }
                final long rebasedBucket = selectedBuckets.find(bucket);
                if (rebasedBucket == -1) {
                    throw new IllegalStateException("Cannot build for a bucket which has not been collected [" + bucket + "]");
                }
                return in.buildAggregation(rebasedBucket);
            }

        };
    }

    private static class Entry {
        final LeafReaderContext context;
        final PackedLongValues docDeltas;
        final PackedLongValues buckets;

        Entry(LeafReaderContext context, PackedLongValues docDeltas, PackedLongValues buckets) {
            this.context = context;
            this.docDeltas = docDeltas;
            this.buckets = buckets;
=======
            bucketsBuilder = newBuckets;
>>>>>>> 84a7b1cc
        }
    }
}<|MERGE_RESOLUTION|>--- conflicted
+++ resolved
@@ -37,7 +37,7 @@
         super(context, isGlobal);
     }
 
-    /**
+/**
      * Merges/prunes the existing bucket ordinals and docDeltas according to the provided mergeMap.
      *
      * The mergeMap is an array where the index position represents the current bucket ordinal, and
@@ -84,13 +84,8 @@
 
         // if there are buckets that have been collected in the current segment
         // we need to update the bucket ordinals there too
-<<<<<<< HEAD
         if (buckets != null && buckets.size() > 0) {
             PackedLongValues currentBuckets = buckets.build();
-=======
-        if (bucketsBuilder.size() > 0) {
-            PackedLongValues currentBuckets = bucketsBuilder.build();
->>>>>>> 84a7b1cc
             PackedLongValues.Builder newBuckets = PackedLongValues.packedBuilder(PackedInts.DEFAULT);
             PackedLongValues.Builder newDocDeltas = PackedLongValues.packedBuilder(PackedInts.DEFAULT);
 
@@ -118,114 +113,8 @@
                     lastGoodDelta += delta;
                 }
             }
-<<<<<<< HEAD
             docDeltas = newDocDeltas;
             buckets = newBuckets;
         }
     }
-
-    @Override
-    public void postCollection() {
-        finishLeaf();
-        finished = true;
-    }
-
-    /**
-     * Replay the wrapped collector, but only on a selection of buckets.
-     */
-    @Override
-    public void prepareSelectedBuckets(long... selectedBuckets) throws IOException {
-        if (finished == false) {
-            throw new IllegalStateException("Cannot replay yet, collection is not finished: postCollect() has not been called");
-        }
-        if (this.selectedBuckets != null) {
-            throw new IllegalStateException("Already been replayed");
-        }
-
-        final LongHash hash = new LongHash(selectedBuckets.length, BigArrays.NON_RECYCLING_INSTANCE);
-        for (long bucket : selectedBuckets) {
-            hash.add(bucket);
-        }
-        this.selectedBuckets = hash;
-
-        boolean needsScores = collector.scoreMode().needsScores();
-        Weight weight = null;
-        if (needsScores) {
-            weight = searchContext.searcher().createWeight(
-                    searchContext.searcher().rewrite(searchContext.query()),
-                    ScoreMode.COMPLETE, 1f);
-        }
-        for (Entry entry : entries) {
-            final LeafBucketCollector leafCollector = collector.getLeafCollector(entry.context);
-            DocIdSetIterator docIt = null;
-            if (needsScores && entry.docDeltas.size() > 0) {
-                Scorer scorer = weight.scorer(entry.context);
-                // We don't need to check if the scorer is null
-                // since we are sure that there are documents to replay
-                // (entry.docDeltas it not empty).
-                docIt = scorer.iterator();
-                leafCollector.setScorer(scorer);
-            }
-            final PackedLongValues.Iterator docDeltaIterator = entry.docDeltas.iterator();
-            final PackedLongValues.Iterator buckets = entry.buckets.iterator();
-            int doc = 0;
-            for (long i = 0, end = entry.docDeltas.size(); i < end; ++i) {
-                doc += docDeltaIterator.next();
-                final long bucket = buckets.next();
-                final long rebasedBucket = hash.find(bucket);
-                if (rebasedBucket != -1) {
-                    if (needsScores) {
-                        if (docIt.docID() < doc) {
-                            docIt.advance(doc);
-                        }
-                        // aggregations should only be replayed on matching
-                        // documents
-                        assert docIt.docID() == doc;
-                    }
-                    leafCollector.collect(doc, rebasedBucket);
-                }
-            }
-        }
-
-        collector.postCollection();
-    }
-
-    /**
-     * Wrap the provided aggregator so that it behaves (almost) as if it had
-     * been collected directly.
-     */
-    @Override
-    public Aggregator wrap(final Aggregator in) {
-
-        return new WrappedAggregator(in) {
-
-            @Override
-            public InternalAggregation buildAggregation(long bucket) throws IOException {
-                if (selectedBuckets == null) {
-                    throw new IllegalStateException("Collection has not been replayed yet.");
-                }
-                final long rebasedBucket = selectedBuckets.find(bucket);
-                if (rebasedBucket == -1) {
-                    throw new IllegalStateException("Cannot build for a bucket which has not been collected [" + bucket + "]");
-                }
-                return in.buildAggregation(rebasedBucket);
-            }
-
-        };
-    }
-
-    private static class Entry {
-        final LeafReaderContext context;
-        final PackedLongValues docDeltas;
-        final PackedLongValues buckets;
-
-        Entry(LeafReaderContext context, PackedLongValues docDeltas, PackedLongValues buckets) {
-            this.context = context;
-            this.docDeltas = docDeltas;
-            this.buckets = buckets;
-=======
-            bucketsBuilder = newBuckets;
->>>>>>> 84a7b1cc
-        }
-    }
 }