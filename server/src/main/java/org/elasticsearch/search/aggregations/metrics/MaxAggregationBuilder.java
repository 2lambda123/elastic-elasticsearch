--- conflicted
+++ resolved
@@ -42,12 +42,7 @@
 
     public static final ObjectParser<MaxAggregationBuilder, String> PARSER = ObjectParser.fromBuilder(NAME, MaxAggregationBuilder::new);
     static {
-<<<<<<< HEAD
-        PARSER = new ObjectParser<>(MaxAggregationBuilder.NAME);
         ValuesSourceAggregationBuilder.declareFields(PARSER, true, true, false);
-=======
-        ValuesSourceParserHelper.declareNumericFields(PARSER, true, true, false);
->>>>>>> 3a2818da
     }
 
     public static void registerAggregators(ValuesSourceRegistry valuesSourceRegistry) {
