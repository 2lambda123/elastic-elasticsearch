/*
 * Licensed to Elasticsearch under one or more contributor
 * license agreements. See the NOTICE file distributed with
 * this work for additional information regarding copyright
 * ownership. Elasticsearch licenses this file to you under
 * the Apache License, Version 2.0 (the "License"); you may
 * not use this file except in compliance with the License.
 * You may obtain a copy of the License at
 *
 *    http://www.apache.org/licenses/LICENSE-2.0
 *
 * Unless required by applicable law or agreed to in writing,
 * software distributed under the License is distributed on an
 * "AS IS" BASIS, WITHOUT WARRANTIES OR CONDITIONS OF ANY
 * KIND, either express or implied.  See the License for the
 * specific language governing permissions and limitations
 * under the License.
 */

package org.elasticsearch.search.aggregations.bucket.significant;

import org.apache.logging.log4j.LogManager;
import org.apache.lucene.index.IndexReader;
import org.apache.lucene.index.PostingsEnum;
import org.apache.lucene.index.Term;
import org.apache.lucene.search.BooleanClause.Occur;
import org.apache.lucene.search.BooleanQuery;
import org.apache.lucene.search.IndexSearcher;
import org.apache.lucene.search.Query;
import org.apache.lucene.search.TermQuery;
import org.apache.lucene.util.BytesRef;
import org.elasticsearch.common.ParseField;
import org.elasticsearch.common.lease.Releasable;
import org.elasticsearch.common.logging.DeprecationLogger;
import org.elasticsearch.common.lucene.index.FilterableTermsEnum;
import org.elasticsearch.common.lucene.index.FreqTermsEnum;
import org.elasticsearch.index.mapper.MappedFieldType;
import org.elasticsearch.index.query.QueryBuilder;
import org.elasticsearch.index.query.QueryShardContext;
import org.elasticsearch.search.DocValueFormat;
import org.elasticsearch.search.aggregations.AggregationExecutionException;
import org.elasticsearch.search.aggregations.Aggregator;
import org.elasticsearch.search.aggregations.AggregatorFactories;
import org.elasticsearch.search.aggregations.AggregatorFactory;
import org.elasticsearch.search.aggregations.InternalAggregation;
import org.elasticsearch.search.aggregations.NonCollectingAggregator;
import org.elasticsearch.search.aggregations.bucket.BucketUtils;
import org.elasticsearch.search.aggregations.bucket.significant.heuristics.SignificanceHeuristic;
import org.elasticsearch.search.aggregations.bucket.terms.IncludeExclude;
import org.elasticsearch.search.aggregations.bucket.terms.TermsAggregator;
import org.elasticsearch.search.aggregations.bucket.terms.TermsAggregator.BucketCountThresholds;
import org.elasticsearch.search.aggregations.pipeline.PipelineAggregator;
import org.elasticsearch.search.aggregations.support.AggregatorSupplier;
import org.elasticsearch.search.aggregations.support.CoreValuesSourceType;
import org.elasticsearch.search.aggregations.support.ValuesSource;
import org.elasticsearch.search.aggregations.support.ValuesSourceAggregatorFactory;
import org.elasticsearch.search.aggregations.support.ValuesSourceConfig;
import org.elasticsearch.search.aggregations.support.ValuesSourceRegistry;
import org.elasticsearch.search.internal.SearchContext;

import java.io.IOException;
import java.util.List;
import java.util.Map;

public class SignificantTermsAggregatorFactory extends ValuesSourceAggregatorFactory
    implements Releasable {
    private static final DeprecationLogger deprecationLogger = new DeprecationLogger(
            LogManager.getLogger(SignificantTermsAggregatorFactory.class));

    private final IncludeExclude includeExclude;
    private final String executionHint;
    private String indexedFieldName;
    private MappedFieldType fieldType;
    private FilterableTermsEnum termsEnum;
    private int numberOfAggregatorsCreated;
    final Query filter;
    private final int supersetNumDocs;
    private final TermsAggregator.BucketCountThresholds bucketCountThresholds;
    private final SignificanceHeuristic significanceHeuristic;

    static void registerAggregators(ValuesSourceRegistry valuesSourceRegistry) {
        valuesSourceRegistry.register(SignificantTermsAggregationBuilder.NAME,
            List.of(CoreValuesSourceType.BYTES, CoreValuesSourceType.IP),
            SignificantTermsAggregatorFactory.bytesSupplier());

        valuesSourceRegistry.register(SignificantTermsAggregationBuilder.NAME,
            List.of(CoreValuesSourceType.DATE, CoreValuesSourceType.BOOLEAN, CoreValuesSourceType.NUMERIC),
            SignificantTermsAggregatorFactory.numericSupplier());
    }

    /**
     * This supplier is used for all the field types that should be aggregated as bytes/strings,
     * including those that need global ordinals
     */
    private static SignificantTermsAggregatorSupplier bytesSupplier() {
        return new SignificantTermsAggregatorSupplier() {
            @Override
            public Aggregator build(String name,
                                    AggregatorFactories factories,
                                    ValuesSource valuesSource,
                                    DocValueFormat format,
                                    TermsAggregator.BucketCountThresholds bucketCountThresholds,
                                    IncludeExclude includeExclude,
                                    String executionHint,
                                    SearchContext context,
                                    Aggregator parent,
                                    SignificanceHeuristic significanceHeuristic,
                                    SignificantTermsAggregatorFactory sigTermsFactory,
                                    List<PipelineAggregator> pipelineAggregators,
                                    Map<String, Object> metadata) throws IOException {

                ExecutionMode execution = null;
                if (executionHint != null) {
                    execution = ExecutionMode.fromString(executionHint, deprecationLogger);
                }
                if (valuesSource instanceof ValuesSource.Bytes.WithOrdinals == false) {
                    execution = ExecutionMode.MAP;
                }
                if (execution == null) {
                    execution = ExecutionMode.GLOBAL_ORDINALS;
                }

                if ((includeExclude != null) && (includeExclude.isRegexBased()) && format != DocValueFormat.RAW) {
                    throw new IllegalArgumentException("Aggregation [" + name + "] cannot support regular expression style "
                        + "include/exclude settings as they can only be applied to string fields. Use an array of values for "
                        + "include/exclude clauses");
                }

                return execution.create(name, factories, valuesSource, format, bucketCountThresholds, includeExclude, context, parent,
                    significanceHeuristic, sigTermsFactory, pipelineAggregators, metadata);

            }
        };
    }

    /**
     * This supplier is used for all fields that expect to be aggregated as a numeric value.
     * This includes floating points, and formatted types that use numerics internally for storage (date, boolean, etc)
     */
    private static SignificantTermsAggregatorSupplier numericSupplier() {
        return new SignificantTermsAggregatorSupplier() {
            @Override
            public Aggregator build(String name,
                                    AggregatorFactories factories,
                                    ValuesSource valuesSource,
                                    DocValueFormat format,
                                    TermsAggregator.BucketCountThresholds bucketCountThresholds,
                                    IncludeExclude includeExclude,
                                    String executionHint,
                                    SearchContext context,
                                    Aggregator parent,
                                    SignificanceHeuristic significanceHeuristic,
                                    SignificantTermsAggregatorFactory sigTermsFactory,
                                    List<PipelineAggregator> pipelineAggregators,
                                    Map<String, Object> metadata) throws IOException {

                if ((includeExclude != null) && (includeExclude.isRegexBased())) {
                    throw new IllegalArgumentException("Aggregation [" + name + "] cannot support regular expression style include/exclude "
                        + "settings as they can only be applied to string fields. Use an array of numeric " +
                        "values for include/exclude clauses used to filter numeric fields");
                }

                if (((ValuesSource.Numeric) valuesSource).isFloatingPoint()) {
                    throw new UnsupportedOperationException("No support for examining floating point numerics");
                }

                IncludeExclude.LongFilter longFilter = null;
                if (includeExclude != null) {
                    longFilter = includeExclude.convertToLongFilter(format);
                }

                return new SignificantLongTermsAggregator(name, factories, (ValuesSource.Numeric) valuesSource, format,
                    bucketCountThresholds, context, parent, significanceHeuristic, sigTermsFactory, longFilter, pipelineAggregators,
                    metadata);

            }
        };
    }

    SignificantTermsAggregatorFactory(String name,
                                      ValuesSourceConfig config,
                                      IncludeExclude includeExclude,
                                      String executionHint,
                                      QueryBuilder filterBuilder,
                                      TermsAggregator.BucketCountThresholds bucketCountThresholds,
                                      SignificanceHeuristic significanceHeuristic,
                                      QueryShardContext queryShardContext,
                                      AggregatorFactory parent,
                                      AggregatorFactories.Builder subFactoriesBuilder,
                                      Map<String, Object> metadata) throws IOException {
        super(name, config, queryShardContext, parent, subFactoriesBuilder, metadata);

        if (config.unmapped() == false) {
            if (config.fieldContext().fieldType().isSearchable() == false) {
                throw new IllegalArgumentException("SignificantText aggregation requires fields to be searchable, but ["
                    + config.fieldContext().fieldType().name() + "] is not");
            }

            this.fieldType = config.fieldContext().fieldType();
            this.indexedFieldName = fieldType.name();
        }

        this.includeExclude = includeExclude;
        this.executionHint = executionHint;
        this.filter = filterBuilder == null
                ? null
                : filterBuilder.toQuery(queryShardContext);
        IndexSearcher searcher = queryShardContext.searcher();
        this.supersetNumDocs = filter == null
                // Important - need to use the doc count that includes deleted docs
                // or we have this issue: https://github.com/elastic/elasticsearch/issues/7951
                ? searcher.getIndexReader().maxDoc()
                : searcher.count(filter);
        this.bucketCountThresholds = bucketCountThresholds;
        this.significanceHeuristic = significanceHeuristic;
    }

    /**
     * Get the number of docs in the superset.
     */
    long getSupersetNumDocs() {
        return supersetNumDocs;
    }

    private FilterableTermsEnum getTermsEnum(String field) throws IOException {
        if (termsEnum != null) {
            return termsEnum;
        }
        IndexReader reader = queryShardContext.getIndexReader();
        if (numberOfAggregatorsCreated > 1) {
            termsEnum = new FreqTermsEnum(reader, field, true, false, filter, queryShardContext.bigArrays());
        } else {
            termsEnum = new FilterableTermsEnum(reader, indexedFieldName, PostingsEnum.NONE, filter);
        }
        return termsEnum;
    }

    private long getBackgroundFrequency(String value) throws IOException {
        // fieldType can be null if the field is unmapped, but theoretically this method should only be called
        // when constructing buckets.  Assert to ensure this is the case
        // TODO this is a bad setup and it should be refactored
        assert fieldType != null;
        Query query = fieldType.termQuery(value, queryShardContext);
        if (query instanceof TermQuery) {
            // for types that use the inverted index, we prefer using a caching terms
            // enum that will do a better job at reusing index inputs
            Term term = ((TermQuery) query).getTerm();
            FilterableTermsEnum termsEnum = getTermsEnum(term.field());
            if (termsEnum.seekExact(term.bytes())) {
                return termsEnum.docFreq();
            } else {
                return 0;
            }
        }
        // otherwise do it the naive way
        if (filter != null) {
            query = new BooleanQuery.Builder()
                    .add(query, Occur.FILTER)
                    .add(filter, Occur.FILTER)
                    .build();
        }
        return queryShardContext.searcher().count(query);
    }

    long getBackgroundFrequency(BytesRef termBytes) throws IOException {
        String value = config.format().format(termBytes).toString();
        return getBackgroundFrequency(value);
    }

    long getBackgroundFrequency(long termNum) throws IOException {
        String value = config.format().format(termNum).toString();
        return getBackgroundFrequency(value);
    }

    @Override
    protected Aggregator createUnmapped(SearchContext searchContext,
                                            Aggregator parent,
                                            List<PipelineAggregator> pipelineAggregators,
                                            Map<String, Object> metadata) throws IOException {
        final InternalAggregation aggregation = new UnmappedSignificantTerms(name, bucketCountThresholds.getRequiredSize(),
<<<<<<< HEAD
                bucketCountThresholds.getMinDocCount(), metaData);
        return new NonCollectingAggregator(name, searchContext, parent, pipelineAggregators, metaData) {
=======
                bucketCountThresholds.getMinDocCount(), pipelineAggregators, metadata);
        return new NonCollectingAggregator(name, searchContext, parent, pipelineAggregators, metadata) {
>>>>>>> c9de5b11
            @Override
            public InternalAggregation buildEmptyAggregation() {
                return aggregation;
            }
        };
    }

    @Override
    protected Aggregator doCreateInternal(ValuesSource valuesSource,
                                            SearchContext searchContext,
                                            Aggregator parent,
                                            boolean collectsFromSingleBucket,
                                            List<PipelineAggregator> pipelineAggregators,
                                            Map<String, Object> metadata) throws IOException {
        if (collectsFromSingleBucket == false) {
            return asMultiBucketAggregator(this, searchContext, parent);
        }

        AggregatorSupplier aggregatorSupplier = queryShardContext.getValuesSourceRegistry().getAggregator(config.valueSourceType(),
            SignificantTermsAggregationBuilder.NAME);
        if (aggregatorSupplier instanceof SignificantTermsAggregatorSupplier == false) {
            throw new AggregationExecutionException("Registry miss-match - expected SignificantTermsAggregatorSupplier, found [" +
                aggregatorSupplier.getClass().toString() + "]");
        }

        numberOfAggregatorsCreated++;
        BucketCountThresholds bucketCountThresholds = new BucketCountThresholds(this.bucketCountThresholds);
        if (bucketCountThresholds.getShardSize() == SignificantTermsAggregationBuilder.DEFAULT_BUCKET_COUNT_THRESHOLDS.getShardSize()) {
            // The user has not made a shardSize selection .
            // Use default heuristic to avoid any wrong-ranking caused by
            // distributed counting
            // but request double the usual amount.
            // We typically need more than the number of "top" terms requested
            // by other aggregations
            // as the significance algorithm is in less of a position to
            // down-select at shard-level -
            // some of the things we want to find have only one occurrence on
            // each shard and as
            // such are impossible to differentiate from non-significant terms
            // at that early stage.
            bucketCountThresholds.setShardSize(2 * BucketUtils.suggestShardSideQueueSize(bucketCountThresholds.getRequiredSize()));
        }

        SignificantTermsAggregatorSupplier sigTermsAggregatorSupplier = (SignificantTermsAggregatorSupplier) aggregatorSupplier;

        // TODO we should refactor so that we don't need to use this Factory as a singleton (e.g. stop passing `this` to the aggregators)
        return sigTermsAggregatorSupplier.build(name, factories, valuesSource, config.format(),
            bucketCountThresholds, includeExclude, executionHint, searchContext, parent,
            significanceHeuristic, this, pipelineAggregators, metadata);
    }

    public enum ExecutionMode {

        MAP(new ParseField("map")) {

            @Override
            Aggregator create(String name,
                              AggregatorFactories factories,
                              ValuesSource valuesSource,
                              DocValueFormat format,
                              TermsAggregator.BucketCountThresholds bucketCountThresholds,
                              IncludeExclude includeExclude,
                              SearchContext aggregationContext,
                              Aggregator parent,
                              SignificanceHeuristic significanceHeuristic,
                              SignificantTermsAggregatorFactory termsAggregatorFactory,
                              List<PipelineAggregator> pipelineAggregators,
                              Map<String, Object> metadata) throws IOException {

                final IncludeExclude.StringFilter filter = includeExclude == null ? null : includeExclude.convertToStringFilter(format);
                return new SignificantStringTermsAggregator(name, factories, valuesSource, format, bucketCountThresholds, filter,
                        aggregationContext, parent, significanceHeuristic, termsAggregatorFactory, pipelineAggregators, metadata);

            }

        },
        GLOBAL_ORDINALS(new ParseField("global_ordinals")) {

            @Override
            Aggregator create(String name,
                              AggregatorFactories factories,
                              ValuesSource valuesSource,
                              DocValueFormat format,
                              TermsAggregator.BucketCountThresholds bucketCountThresholds,
                              IncludeExclude includeExclude,
                              SearchContext aggregationContext,
                              Aggregator parent,
                              SignificanceHeuristic significanceHeuristic,
                              SignificantTermsAggregatorFactory termsAggregatorFactory,
                              List<PipelineAggregator> pipelineAggregators,
                              Map<String, Object> metadata) throws IOException {

                final IncludeExclude.OrdinalsFilter filter = includeExclude == null ? null : includeExclude.convertToOrdinalsFilter(format);
                boolean remapGlobalOrd = true;
                if (Aggregator.descendsFromBucketAggregator(parent) == false &&
                        factories == AggregatorFactories.EMPTY &&
                        includeExclude == null) {
                    /**
                     * We don't need to remap global ords iff this aggregator:
                     *    - is not a child of a bucket aggregator AND
                     *    - has no include/exclude rules AND
                     *    - has no sub-aggregator
                     **/
                    remapGlobalOrd = false;
                }
                return new GlobalOrdinalsSignificantTermsAggregator(name, factories,
                        (ValuesSource.Bytes.WithOrdinals.FieldData) valuesSource, format, bucketCountThresholds, filter,
                        aggregationContext, parent, remapGlobalOrd, significanceHeuristic, termsAggregatorFactory, pipelineAggregators,
                        metadata);

            }
        };

        public static ExecutionMode fromString(String value, final DeprecationLogger deprecationLogger) {
            if ("global_ordinals".equals(value)) {
                return GLOBAL_ORDINALS;
            } else if ("global_ordinals_hash".equals(value)) {
                deprecationLogger.deprecated("global_ordinals_hash is deprecated. Please use [global_ordinals] instead.");
                return GLOBAL_ORDINALS;
            } else if ("map".equals(value)) {
                return MAP;
            }
            throw new IllegalArgumentException("Unknown `execution_hint`: [" + value + "], expected any of [map, global_ordinals]");
        }

        private final ParseField parseField;

        ExecutionMode(ParseField parseField) {
            this.parseField = parseField;
        }

        abstract Aggregator create(String name,
                                   AggregatorFactories factories,
                                   ValuesSource valuesSource,
                                   DocValueFormat format,
                                   TermsAggregator.BucketCountThresholds bucketCountThresholds,
                                   IncludeExclude includeExclude,
                                   SearchContext aggregationContext,
                                   Aggregator parent,
                                   SignificanceHeuristic significanceHeuristic,
                                   SignificantTermsAggregatorFactory termsAggregatorFactory,
                                   List<PipelineAggregator> pipelineAggregators,
                                   Map<String, Object> metadata) throws IOException;

        @Override
        public String toString() {
            return parseField.getPreferredName();
        }
    }

    @Override
    public void close() {
        try {
            if (termsEnum instanceof Releasable) {
                ((Releasable) termsEnum).close();
            }
        } finally {
            termsEnum = null;
        }
    }
}<|MERGE_RESOLUTION|>--- conflicted
+++ resolved
@@ -278,13 +278,8 @@
                                             List<PipelineAggregator> pipelineAggregators,
                                             Map<String, Object> metadata) throws IOException {
         final InternalAggregation aggregation = new UnmappedSignificantTerms(name, bucketCountThresholds.getRequiredSize(),
-<<<<<<< HEAD
-                bucketCountThresholds.getMinDocCount(), metaData);
-        return new NonCollectingAggregator(name, searchContext, parent, pipelineAggregators, metaData) {
-=======
-                bucketCountThresholds.getMinDocCount(), pipelineAggregators, metadata);
+                bucketCountThresholds.getMinDocCount(), metadata);
         return new NonCollectingAggregator(name, searchContext, parent, pipelineAggregators, metadata) {
->>>>>>> c9de5b11
             @Override
             public InternalAggregation buildEmptyAggregation() {
                 return aggregation;
