/*
 * Licensed to Elasticsearch under one or more contributor
 * license agreements. See the NOTICE file distributed with
 * this work for additional information regarding copyright
 * ownership. Elasticsearch licenses this file to you under
 * the Apache License, Version 2.0 (the "License"); you may
 * not use this file except in compliance with the License.
 * You may obtain a copy of the License at
 *
 *    http://www.apache.org/licenses/LICENSE-2.0
 *
 * Unless required by applicable law or agreed to in writing,
 * software distributed under the License is distributed on an
 * "AS IS" BASIS, WITHOUT WARRANTIES OR CONDITIONS OF ANY
 * KIND, either express or implied.  See the License for the
 * specific language governing permissions and limitations
 * under the License.
 */

package org.elasticsearch.search.aggregations.bucket.significant;

import org.apache.logging.log4j.LogManager;
import org.apache.lucene.index.IndexReader;
import org.apache.lucene.index.PostingsEnum;
import org.apache.lucene.index.Term;
import org.apache.lucene.search.BooleanClause.Occur;
import org.apache.lucene.search.BooleanQuery;
import org.apache.lucene.search.IndexSearcher;
import org.apache.lucene.search.Query;
import org.apache.lucene.search.TermQuery;
import org.apache.lucene.util.BytesRef;
import org.elasticsearch.common.ParseField;
import org.elasticsearch.common.lease.Releasable;
import org.elasticsearch.common.logging.DeprecationLogger;
import org.elasticsearch.common.lucene.index.FilterableTermsEnum;
import org.elasticsearch.common.lucene.index.FreqTermsEnum;
import org.elasticsearch.index.mapper.MappedFieldType;
import org.elasticsearch.index.query.QueryBuilder;
import org.elasticsearch.search.DocValueFormat;
import org.elasticsearch.search.aggregations.AggregationExecutionException;
import org.elasticsearch.search.aggregations.Aggregator;
import org.elasticsearch.search.aggregations.AggregatorFactories;
import org.elasticsearch.search.aggregations.AggregatorFactory;
import org.elasticsearch.search.aggregations.InternalAggregation;
import org.elasticsearch.search.aggregations.NonCollectingAggregator;
import org.elasticsearch.search.aggregations.bucket.BucketUtils;
import org.elasticsearch.search.aggregations.bucket.significant.heuristics.SignificanceHeuristic;
import org.elasticsearch.search.aggregations.bucket.terms.IncludeExclude;
import org.elasticsearch.search.aggregations.bucket.terms.TermsAggregator;
import org.elasticsearch.search.aggregations.bucket.terms.TermsAggregator.BucketCountThresholds;
import org.elasticsearch.search.aggregations.pipeline.PipelineAggregator;
import org.elasticsearch.search.aggregations.support.ValuesSource;
import org.elasticsearch.search.aggregations.support.ValuesSourceAggregatorFactory;
import org.elasticsearch.search.aggregations.support.ValuesSourceConfig;
import org.elasticsearch.search.internal.SearchContext;

import java.io.IOException;
import java.util.List;
import java.util.Map;

import static org.elasticsearch.search.aggregations.Aggregator.SubAggCollectionMode;

public class SignificantTermsAggregatorFactory extends ValuesSourceAggregatorFactory<ValuesSource, SignificantTermsAggregatorFactory>
        implements Releasable {
    private static final DeprecationLogger deprecationLogger = new DeprecationLogger(
            LogManager.getLogger(SignificantTermsAggregatorFactory.class));

    private final IncludeExclude includeExclude;
    private final String executionHint;
    private final SubAggCollectionMode collectMode;
    private String indexedFieldName;
    private MappedFieldType fieldType;
    private FilterableTermsEnum termsEnum;
    private int numberOfAggregatorsCreated;
    final Query filter;
    private final int supersetNumDocs;
    private final TermsAggregator.BucketCountThresholds bucketCountThresholds;
    private final SignificanceHeuristic significanceHeuristic;

    public SignificantTermsAggregatorFactory(String name,
                                             ValuesSourceConfig<ValuesSource> config,
                                             IncludeExclude includeExclude,
                                             String executionHint,
                                             SubAggCollectionMode collectMode,
                                             QueryBuilder filterBuilder,
                                             TermsAggregator.BucketCountThresholds bucketCountThresholds,
                                             SignificanceHeuristic significanceHeuristic,
                                             SearchContext context,
                                             AggregatorFactory<?> parent,
                                             AggregatorFactories.Builder subFactoriesBuilder,
                                             Map<String, Object> metaData) throws IOException {
        super(name, config, context, parent, subFactoriesBuilder, metaData);

        if (!config.unmapped()) {
            this.fieldType = config.fieldContext().fieldType();
            this.indexedFieldName = fieldType.name();
        }

        this.includeExclude = includeExclude;
        this.executionHint = executionHint;
        this.collectMode = collectMode;
        this.filter = filterBuilder == null
                ? null
                : filterBuilder.toQuery(context.getQueryShardContext());
        IndexSearcher searcher = context.searcher();
        this.supersetNumDocs = filter == null
                // Important - need to use the doc count that includes deleted docs
                // or we have this issue: https://github.com/elastic/elasticsearch/issues/7951
                ? searcher.getIndexReader().maxDoc()
                : searcher.count(filter);
        this.bucketCountThresholds = bucketCountThresholds;
        this.significanceHeuristic = significanceHeuristic;
    }

    /**
     * Get the number of docs in the superset.
     */
    public long getSupersetNumDocs() {
        return supersetNumDocs;
    }

    private FilterableTermsEnum getTermsEnum(String field) throws IOException {
        if (termsEnum != null) {
            return termsEnum;
        }
        IndexReader reader = context.searcher().getIndexReader();
        if (numberOfAggregatorsCreated > 1) {
            termsEnum = new FreqTermsEnum(reader, field, true, false, filter, context.bigArrays());
        } else {
            termsEnum = new FilterableTermsEnum(reader, indexedFieldName, PostingsEnum.NONE, filter);
        }
        return termsEnum;
    }

    private long getBackgroundFrequency(String value) throws IOException {
        Query query = fieldType.termQuery(value, context.getQueryShardContext());
        if (query instanceof TermQuery) {
            // for types that use the inverted index, we prefer using a caching terms
            // enum that will do a better job at reusing index inputs
            Term term = ((TermQuery) query).getTerm();
            FilterableTermsEnum termsEnum = getTermsEnum(term.field());
            if (termsEnum.seekExact(term.bytes())) {
                return termsEnum.docFreq();
            } else {
                return 0;
            }
        }
        // otherwise do it the naive way
        if (filter != null) {
            query = new BooleanQuery.Builder()
                    .add(query, Occur.FILTER)
                    .add(filter, Occur.FILTER)
                    .build();
        }
        return context.searcher().count(query);
    }

    public long getBackgroundFrequency(BytesRef termBytes) throws IOException {
        String value = config.format().format(termBytes).toString();
        return getBackgroundFrequency(value);
    }

    public long getBackgroundFrequency(long termNum) throws IOException {
        String value = config.format().format(termNum).toString();
        return getBackgroundFrequency(value);
    }

    @Override
    protected Aggregator createUnmapped(Aggregator parent, List<PipelineAggregator> pipelineAggregators, Map<String, Object> metaData)
            throws IOException {
        final InternalAggregation aggregation = new UnmappedSignificantTerms(name, bucketCountThresholds.getRequiredSize(),
                bucketCountThresholds.getMinDocCount(), pipelineAggregators, metaData);
        return new NonCollectingAggregator(name, context, parent, pipelineAggregators, metaData) {
            @Override
            public InternalAggregation buildEmptyAggregation() {
                return aggregation;
            }
        };
    }

    @Override
    protected Aggregator doCreateInternal(ValuesSource valuesSource, Aggregator parent, boolean collectsFromSingleBucket,
            List<PipelineAggregator> pipelineAggregators, Map<String, Object> metaData) throws IOException {
        if (collectsFromSingleBucket == false) {
            return asMultiBucketAggregator(this, context, parent);
        }

        numberOfAggregatorsCreated++;
        BucketCountThresholds bucketCountThresholds = new BucketCountThresholds(this.bucketCountThresholds);
        if (bucketCountThresholds.getShardSize() == SignificantTermsAggregationBuilder.DEFAULT_BUCKET_COUNT_THRESHOLDS.getShardSize()) {
            // The user has not made a shardSize selection .
            // Use default heuristic to avoid any wrong-ranking caused by
            // distributed counting
            // but request double the usual amount.
            // We typically need more than the number of "top" terms requested
            // by other aggregations
            // as the significance algorithm is in less of a position to
            // down-select at shard-level -
            // some of the things we want to find have only one occurrence on
            // each shard and as
            // such are impossible to differentiate from non-significant terms
            // at that early stage.
            bucketCountThresholds.setShardSize(2 * BucketUtils.suggestShardSideQueueSize(bucketCountThresholds.getRequiredSize()));
        }
        final long maxOrd = getMaxOrd(valuesSource, context.searcher());
        SubAggCollectionMode cm = collectMode;
        if (cm == null) {
            cm = SubAggCollectionMode.DEPTH_FIRST;
            if (factories != AggregatorFactories.EMPTY) {
                cm = subAggCollectionMode(bucketCountThresholds.getShardSize(), maxOrd);
            }
        }

        if (valuesSource instanceof ValuesSource.Bytes) {
            ExecutionMode execution = null;
            if (executionHint != null) {
                execution = ExecutionMode.fromString(executionHint, deprecationLogger);
            }
            if (valuesSource instanceof ValuesSource.Bytes.WithOrdinals == false) {
                execution = ExecutionMode.MAP;
            }
            if (execution == null) {
                execution = ExecutionMode.GLOBAL_ORDINALS;
            }
            assert execution != null;

            DocValueFormat format = config.format();
            if ((includeExclude != null) && (includeExclude.isRegexBased()) && format != DocValueFormat.RAW) {
                throw new AggregationExecutionException("Aggregation [" + name + "] cannot support regular expression style "
                        + "include/exclude settings as they can only be applied to string fields. Use an array of values for "
                        + "include/exclude clauses");
            }

            return execution.create(name, factories, valuesSource, format, bucketCountThresholds, includeExclude, context, parent, cm,
                    significanceHeuristic, this, pipelineAggregators, metaData);
        }

        if ((includeExclude != null) && (includeExclude.isRegexBased())) {
            throw new AggregationExecutionException("Aggregation [" + name + "] cannot support regular expression style include/exclude "
                    + "settings as they can only be applied to string fields. Use an array of numeric values for include/exclude clauses "
                    + "used to filter numeric fields");
        }

        if (valuesSource instanceof ValuesSource.Numeric) {

            if (((ValuesSource.Numeric) valuesSource).isFloatingPoint()) {
                throw new UnsupportedOperationException("No support for examining floating point numerics");
            }
            IncludeExclude.LongFilter longFilter = null;
            if (includeExclude != null) {
                longFilter = includeExclude.convertToLongFilter(config.format());
            }
            return new SignificantLongTermsAggregator(name, factories, (ValuesSource.Numeric) valuesSource, config.format(),
                    bucketCountThresholds, context, parent, cm, significanceHeuristic, this, longFilter, pipelineAggregators,
                    metaData);
        }

        throw new AggregationExecutionException("significant_terms aggregation cannot be applied to field ["
                + config.fieldContext().field() + "]. It can only be applied to numeric or string fields.");
    }

    /**
     * Get the maximum global ordinal value for the provided {@link ValuesSource} or -1
     * if the values source is not an instance of {@link ValuesSource.Bytes.WithOrdinals}.
     */
    static long getMaxOrd(ValuesSource source, IndexSearcher searcher) throws IOException {
        if (source instanceof ValuesSource.Bytes.WithOrdinals) {
            ValuesSource.Bytes.WithOrdinals valueSourceWithOrdinals = (ValuesSource.Bytes.WithOrdinals) source;
            return valueSourceWithOrdinals.globalMaxOrd(searcher);
        } else {
            return -1;
        }
    }

    public enum ExecutionMode {

        MAP(new ParseField("map")) {

            @Override
            Aggregator create(String name,
                              AggregatorFactories factories,
                              ValuesSource valuesSource,
                              DocValueFormat format,
                              TermsAggregator.BucketCountThresholds bucketCountThresholds,
                              IncludeExclude includeExclude,
                              SearchContext aggregationContext,
                              Aggregator parent,
                              SubAggCollectionMode subAggCollectMode,
                              SignificanceHeuristic significanceHeuristic,
                              SignificantTermsAggregatorFactory termsAggregatorFactory,
                              List<PipelineAggregator> pipelineAggregators,
                              Map<String, Object> metaData) throws IOException {

                final IncludeExclude.StringFilter filter = includeExclude == null ? null : includeExclude.convertToStringFilter(format);
                return new SignificantStringTermsAggregator(name, factories, valuesSource, format, bucketCountThresholds, filter,
                        aggregationContext, parent, subAggCollectMode, significanceHeuristic, termsAggregatorFactory, pipelineAggregators, metaData);

            }

        },
        GLOBAL_ORDINALS(new ParseField("global_ordinals")) {

            @Override
            Aggregator create(String name,
                              AggregatorFactories factories,
                              ValuesSource valuesSource,
                              DocValueFormat format,
                              TermsAggregator.BucketCountThresholds bucketCountThresholds,
                              IncludeExclude includeExclude,
                              SearchContext aggregationContext,
                              Aggregator parent,
                              SubAggCollectionMode subAggCollectMode,
                              SignificanceHeuristic significanceHeuristic,
                              SignificantTermsAggregatorFactory termsAggregatorFactory,
                              List<PipelineAggregator> pipelineAggregators,
                              Map<String, Object> metaData) throws IOException {

                final IncludeExclude.OrdinalsFilter filter = includeExclude == null ? null : includeExclude.convertToOrdinalsFilter(format);
                boolean remapGlobalOrd = true;
                if (Aggregator.descendsFromBucketAggregator(parent) == false &&
                        factories == AggregatorFactories.EMPTY &&
                        includeExclude == null) {
                    /**
                     * We don't need to remap global ords iff this aggregator:
                     *    - is not a child of a bucket aggregator AND
                     *    - has no include/exclude rules AND
                     *    - has no sub-aggregator
                     **/
                    remapGlobalOrd = false;
                }
                return new GlobalOrdinalsSignificantTermsAggregator(name, factories,
                        (ValuesSource.Bytes.WithOrdinals.FieldData) valuesSource, format, bucketCountThresholds, filter,
<<<<<<< HEAD
                        aggregationContext, parent, subAggCollectMode, remapGlobalOrd, significanceHeuristic, termsAggregatorFactory, pipelineAggregators, metaData);
=======
                        aggregationContext, parent, remapGlobalOrd, significanceHeuristic, termsAggregatorFactory, pipelineAggregators,
                        metaData);
>>>>>>> 611ca3af

            }
        };

        public static ExecutionMode fromString(String value, final DeprecationLogger deprecationLogger) {
            if ("global_ordinals".equals(value)) {
                return GLOBAL_ORDINALS;
            } else if ("global_ordinals_hash".equals(value)) {
                deprecationLogger.deprecated("global_ordinals_hash is deprecated. Please use [global_ordinals] instead.");
                return GLOBAL_ORDINALS;
            } else if ("map".equals(value)) {
                return MAP;
            }
            throw new IllegalArgumentException("Unknown `execution_hint`: [" + value + "], expected any of [map, global_ordinals]");
        }

        private final ParseField parseField;

        ExecutionMode(ParseField parseField) {
            this.parseField = parseField;
        }

        abstract Aggregator create(String name,
                                   AggregatorFactories factories,
                                   ValuesSource valuesSource,
                                   DocValueFormat format,
                                   TermsAggregator.BucketCountThresholds bucketCountThresholds,
                                   IncludeExclude includeExclude,
                                   SearchContext aggregationContext,
                                   Aggregator parent,
                                   SubAggCollectionMode subAggCollectMode,
                                   SignificanceHeuristic significanceHeuristic,
                                   SignificantTermsAggregatorFactory termsAggregatorFactory,
                                   List<PipelineAggregator> pipelineAggregators,
                                   Map<String, Object> metaData) throws IOException;

        @Override
        public String toString() {
            return parseField.getPreferredName();
        }
    }

    @Override
    public void close() {
        try {
            if (termsEnum instanceof Releasable) {
                ((Releasable) termsEnum).close();
            }
        } finally {
            termsEnum = null;
        }
    }
}<|MERGE_RESOLUTION|>--- conflicted
+++ resolved
@@ -330,12 +330,8 @@
                 }
                 return new GlobalOrdinalsSignificantTermsAggregator(name, factories,
                         (ValuesSource.Bytes.WithOrdinals.FieldData) valuesSource, format, bucketCountThresholds, filter,
-<<<<<<< HEAD
-                        aggregationContext, parent, subAggCollectMode, remapGlobalOrd, significanceHeuristic, termsAggregatorFactory, pipelineAggregators, metaData);
-=======
                         aggregationContext, parent, remapGlobalOrd, significanceHeuristic, termsAggregatorFactory, pipelineAggregators,
                         metaData);
->>>>>>> 611ca3af
 
             }
         };
