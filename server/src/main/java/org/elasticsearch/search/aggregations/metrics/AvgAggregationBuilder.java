--- conflicted
+++ resolved
@@ -53,11 +53,7 @@
     }
 
     public AvgAggregationBuilder(String name) {
-<<<<<<< HEAD
         super(name, ValueType.NUMERIC);
-=======
-        super(name, CoreValuesSourceType.NUMERIC, ValueType.NUMERIC);
->>>>>>> 0331312a
     }
 
     public AvgAggregationBuilder(AvgAggregationBuilder clone, Builder factoriesBuilder, Map<String, Object> metaData) {
