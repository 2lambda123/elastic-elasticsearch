/*
 * Licensed to Elasticsearch under one or more contributor
 * license agreements. See the NOTICE file distributed with
 * this work for additional information regarding copyright
 * ownership. Elasticsearch licenses this file to you under
 * the Apache License, Version 2.0 (the "License"); you may
 * not use this file except in compliance with the License.
 * You may obtain a copy of the License at
 *
 *    http://www.apache.org/licenses/LICENSE-2.0
 *
 * Unless required by applicable law or agreed to in writing,
 * software distributed under the License is distributed on an
 * "AS IS" BASIS, WITHOUT WARRANTIES OR CONDITIONS OF ANY
 * KIND, either express or implied.  See the License for the
 * specific language governing permissions and limitations
 * under the License.
 */
package org.elasticsearch.search.aggregations.bucket.range;

import org.apache.lucene.index.LeafReaderContext;
import org.apache.lucene.search.ScoreMode;
import org.elasticsearch.common.ParseField;
import org.elasticsearch.common.io.stream.StreamInput;
import org.elasticsearch.common.io.stream.StreamOutput;
import org.elasticsearch.common.io.stream.Writeable;
import org.elasticsearch.common.xcontent.ToXContentObject;
import org.elasticsearch.common.xcontent.XContentBuilder;
import org.elasticsearch.common.xcontent.XContentParser;
import org.elasticsearch.common.xcontent.XContentParserUtils;
import org.elasticsearch.index.fielddata.SortedNumericDoubleValues;
import org.elasticsearch.search.DocValueFormat;
import org.elasticsearch.search.aggregations.Aggregator;
import org.elasticsearch.search.aggregations.AggregatorFactories;
import org.elasticsearch.search.aggregations.InternalAggregation;
import org.elasticsearch.search.aggregations.InternalAggregations;
import org.elasticsearch.search.aggregations.LeafBucketCollector;
import org.elasticsearch.search.aggregations.LeafBucketCollectorBase;
import org.elasticsearch.search.aggregations.NonCollectingAggregator;
import org.elasticsearch.search.aggregations.bucket.BucketsAggregator;
import org.elasticsearch.search.aggregations.pipeline.PipelineAggregator;
import org.elasticsearch.search.aggregations.support.ValuesSource;
import org.elasticsearch.search.internal.SearchContext;

import java.io.IOException;
import java.util.ArrayList;
import java.util.List;
import java.util.Map;
import java.util.Objects;

public class RangeAggregator extends BucketsAggregator {

    public static final ParseField RANGES_FIELD = new ParseField("ranges");
    public static final ParseField KEYED_FIELD = new ParseField("keyed");

    public static class Range implements Writeable, ToXContentObject {
        public static final ParseField KEY_FIELD = new ParseField("key");
        public static final ParseField FROM_FIELD = new ParseField("from");
        public static final ParseField TO_FIELD = new ParseField("to");

        protected final String key;
        protected final double from;
        protected final String fromAsStr;
        protected final double to;
        protected final String toAsStr;

        public Range(String key, Double from, Double to) {
            this(key, from, null, to, null);
        }

        public Range(String key, String from, String to) {
            this(key, null, from, null, to);
        }

        /**
         * Read from a stream.
         */
        public Range(StreamInput in) throws IOException {
            key = in.readOptionalString();
            fromAsStr = in.readOptionalString();
            toAsStr = in.readOptionalString();
            from = in.readDouble();
            to = in.readDouble();
        }

        @Override
        public void writeTo(StreamOutput out) throws IOException {
            out.writeOptionalString(key);
            out.writeOptionalString(fromAsStr);
            out.writeOptionalString(toAsStr);
            out.writeDouble(from);
            out.writeDouble(to);
        }

        public double getFrom() {
            return this.from;
        }

        public double getTo() {
            return this.to;
        }

        public String getFromAsString() {
            return this.fromAsStr;
        }

        public String getToAsString() {
            return this.toAsStr;
        }

        public String getKey() {
            return this.key;
        }

        public Range(String key, Double from, String fromAsStr, Double to, String toAsStr) {
            this.key = key;
            this.from = from == null ? Double.NEGATIVE_INFINITY : from;
            this.fromAsStr = fromAsStr;
            this.to = to == null ? Double.POSITIVE_INFINITY : to;
            this.toAsStr = toAsStr;
        }

        boolean matches(double value) {
            return value >= from && value < to;
        }

        @Override
        public String toString() {
            return "[" + from + " to " + to + ")";
        }

        public static Range fromXContent(XContentParser parser) throws IOException {
            XContentParser.Token token;
            String currentFieldName = null;
            double from = Double.NEGATIVE_INFINITY;
            String fromAsStr = null;
            double to = Double.POSITIVE_INFINITY;
            String toAsStr = null;
            String key = null;
            while ((token = parser.nextToken()) != XContentParser.Token.END_OBJECT) {
                if (token == XContentParser.Token.FIELD_NAME) {
                    currentFieldName = parser.currentName();
                } else if (token == XContentParser.Token.VALUE_NUMBER) {
                    if (FROM_FIELD.match(currentFieldName, parser.getDeprecationHandler())) {
                        from = parser.doubleValue();
                    } else if (TO_FIELD.match(currentFieldName, parser.getDeprecationHandler())) {
                        to = parser.doubleValue();
                    } else {
                        XContentParserUtils.throwUnknownField(currentFieldName, parser.getTokenLocation());
                    }
                } else if (token == XContentParser.Token.VALUE_STRING) {
                    if (FROM_FIELD.match(currentFieldName, parser.getDeprecationHandler())) {
                        fromAsStr = parser.text();
                    } else if (TO_FIELD.match(currentFieldName, parser.getDeprecationHandler())) {
                        toAsStr = parser.text();
                    } else if (KEY_FIELD.match(currentFieldName, parser.getDeprecationHandler())) {
                        key = parser.text();
                    } else {
                        XContentParserUtils.throwUnknownField(currentFieldName, parser.getTokenLocation());
                    }
                } else if (token == XContentParser.Token.VALUE_NULL) {
                    if (FROM_FIELD.match(currentFieldName, parser.getDeprecationHandler())
                        || TO_FIELD.match(currentFieldName, parser.getDeprecationHandler())
                        || KEY_FIELD.match(currentFieldName, parser.getDeprecationHandler())) {
                        // ignore null value
                    } else {
                        XContentParserUtils.throwUnknownField(currentFieldName, parser.getTokenLocation());
                    }
                } else {
                    XContentParserUtils.throwUnknownToken(token, parser.getTokenLocation());
                }
            }
            return new Range(key, from, fromAsStr, to, toAsStr);
        }

        @Override
        public XContentBuilder toXContent(XContentBuilder builder, Params params) throws IOException {
            builder.startObject();
            if (key != null) {
                builder.field(KEY_FIELD.getPreferredName(), key);
            }
            if (Double.isFinite(from)) {
                builder.field(FROM_FIELD.getPreferredName(), from);
            }
            if (Double.isFinite(to)) {
                builder.field(TO_FIELD.getPreferredName(), to);
            }
            if (fromAsStr != null) {
                builder.field(FROM_FIELD.getPreferredName(), fromAsStr);
            }
            if (toAsStr != null) {
                builder.field(TO_FIELD.getPreferredName(), toAsStr);
            }
            builder.endObject();
            return builder;
        }

        @Override
        public int hashCode() {
            return Objects.hash(key, from, fromAsStr, to, toAsStr);
        }

        @Override
        public boolean equals(Object obj) {
            if (obj == null) {
                return false;
            }
            if (getClass() != obj.getClass()) {
                return false;
            }
            Range other = (Range) obj;
            return Objects.equals(key, other.key)
                    && Objects.equals(from, other.from)
                    && Objects.equals(fromAsStr, other.fromAsStr)
                    && Objects.equals(to, other.to)
                    && Objects.equals(toAsStr, other.toAsStr);
        }
    }

    final ValuesSource.Numeric valuesSource;
    final DocValueFormat format;
    final Range[] ranges;
    final boolean keyed;
    final InternalRange.Factory rangeFactory;

    final double[] maxTo;

    public RangeAggregator(String name, AggregatorFactories factories, ValuesSource.Numeric valuesSource, DocValueFormat format,
            InternalRange.Factory rangeFactory, Range[] ranges, boolean keyed, SearchContext context,
            Aggregator parent, List<PipelineAggregator> pipelineAggregators, Map<String, Object> metadata) throws IOException {

        super(name, factories, context, parent, pipelineAggregators, metadata);
        assert valuesSource != null;
        this.valuesSource = valuesSource;
        this.format = format;
        this.keyed = keyed;
        this.rangeFactory = rangeFactory;

        this.ranges = ranges;

        maxTo = new double[this.ranges.length];
        maxTo[0] = this.ranges[0].to;
        for (int i = 1; i < this.ranges.length; ++i) {
            maxTo[i] = Math.max(this.ranges[i].to,maxTo[i-1]);
        }

    }

    @Override
    public ScoreMode scoreMode() {
        if (valuesSource != null && valuesSource.needsScores()) {
            return ScoreMode.COMPLETE;
        }
        return super.scoreMode();
    }

    @Override
    public LeafBucketCollector getLeafCollector(LeafReaderContext ctx,
            final LeafBucketCollector sub) throws IOException {
        final SortedNumericDoubleValues values = valuesSource.doubleValues(ctx);
        return new LeafBucketCollectorBase(sub, values) {
            @Override
            public void collect(int doc, long bucket) throws IOException {
                if (values.advanceExact(doc)) {
                    final int valuesCount = values.docValueCount();
                    for (int i = 0, lo = 0; i < valuesCount; ++i) {
                        final double value = values.nextValue();
                        lo = collect(doc, value, bucket, lo);
                    }
                }
            }

    private int collect(int doc, double value, long owningBucketOrdinal, int lowBound) throws IOException {
        int lo = lowBound, hi = ranges.length - 1; // all candidates are between these indexes
        int mid = (lo + hi) >>> 1;
        while (lo <= hi) {
            if (value < ranges[mid].from) {
                hi = mid - 1;
            } else if (value >= maxTo[mid]) {
                lo = mid + 1;
            } else {
                break;
            }
            mid = (lo + hi) >>> 1;
        }
        if (lo > hi) return lo; // no potential candidate

        // binary search the lower bound
        int startLo = lo, startHi = mid;
        while (startLo <= startHi) {
            final int startMid = (startLo + startHi) >>> 1;
            if (value >= maxTo[startMid]) {
                startLo = startMid + 1;
            } else {
                startHi = startMid - 1;
            }
        }

        // binary search the upper bound
        int endLo = mid, endHi = hi;
        while (endLo <= endHi) {
            final int endMid = (endLo + endHi) >>> 1;
            if (value < ranges[endMid].from) {
                endHi = endMid - 1;
            } else {
                endLo = endMid + 1;
            }
        }

        assert startLo == lowBound || value >= maxTo[startLo - 1];
        assert endHi == ranges.length - 1 || value < ranges[endHi + 1].from;

        for (int i = startLo; i <= endHi; ++i) {
            if (ranges[i].matches(value)) {
                        collectBucket(sub, doc, subBucketOrdinal(owningBucketOrdinal, i));
            }
        }

        return endHi + 1;
    }
        };
    }

    private long subBucketOrdinal(long owningBucketOrdinal, int rangeOrd) {
        return owningBucketOrdinal * ranges.length + rangeOrd;
    }

    @Override
    public InternalAggregation buildAggregation(long owningBucketOrdinal) throws IOException {
        consumeBucketsAndMaybeBreak(ranges.length);
        List<org.elasticsearch.search.aggregations.bucket.range.Range.Bucket> buckets = new ArrayList<>(ranges.length);
        for (int i = 0; i < ranges.length; i++) {
            Range range = ranges[i];
            final long bucketOrd = subBucketOrdinal(owningBucketOrdinal, i);
            org.elasticsearch.search.aggregations.bucket.range.Range.Bucket bucket =
                    rangeFactory.createBucket(range.key, range.from, range.to, bucketDocCount(bucketOrd),
                            bucketAggregations(bucketOrd), keyed, format);
            buckets.add(bucket);
        }
        // value source can be null in the case of unmapped fields
<<<<<<< HEAD
        return rangeFactory.create(name, buckets, format, keyed, metaData());
=======
        return rangeFactory.create(name, buckets, format, keyed, pipelineAggregators(), metadata());
>>>>>>> c9de5b11
    }

    @Override
    public InternalAggregation buildEmptyAggregation() {
        InternalAggregations subAggs = buildEmptySubAggregations();
        List<org.elasticsearch.search.aggregations.bucket.range.Range.Bucket> buckets = new ArrayList<>(ranges.length);
        for (int i = 0; i < ranges.length; i++) {
            Range range = ranges[i];
            org.elasticsearch.search.aggregations.bucket.range.Range.Bucket bucket =
                    rangeFactory.createBucket(range.key, range.from, range.to, 0, subAggs, keyed, format);
            buckets.add(bucket);
        }
        // value source can be null in the case of unmapped fields
<<<<<<< HEAD
        return rangeFactory.create(name, buckets, format, keyed, metaData());
=======
        return rangeFactory.create(name, buckets, format, keyed, pipelineAggregators(), metadata());
>>>>>>> c9de5b11
    }

    public static class Unmapped<R extends RangeAggregator.Range> extends NonCollectingAggregator {

        private final R[] ranges;
        private final boolean keyed;
        private final InternalRange.Factory factory;
        private final DocValueFormat format;

        public Unmapped(String name, R[] ranges, boolean keyed, DocValueFormat format, SearchContext context, Aggregator parent,
                InternalRange.Factory factory, List<PipelineAggregator> pipelineAggregators, Map<String, Object> metadata)
                throws IOException {

            super(name, context, parent, pipelineAggregators, metadata);
            this.ranges = ranges;
            this.keyed = keyed;
            this.format = format;
            this.factory = factory;
        }

        @Override
        public InternalAggregation buildEmptyAggregation() {
            InternalAggregations subAggs = buildEmptySubAggregations();
            List<org.elasticsearch.search.aggregations.bucket.range.Range.Bucket> buckets = new ArrayList<>(ranges.length);
            for (RangeAggregator.Range range : ranges) {
                buckets.add(factory.createBucket(range.key, range.from, range.to, 0, subAggs, keyed, format));
            }
<<<<<<< HEAD
            return factory.create(name, buckets, format, keyed, metaData());
=======
            return factory.create(name, buckets, format, keyed, pipelineAggregators(), metadata());
>>>>>>> c9de5b11
        }
    }

}<|MERGE_RESOLUTION|>--- conflicted
+++ resolved
@@ -338,11 +338,7 @@
             buckets.add(bucket);
         }
         // value source can be null in the case of unmapped fields
-<<<<<<< HEAD
-        return rangeFactory.create(name, buckets, format, keyed, metaData());
-=======
-        return rangeFactory.create(name, buckets, format, keyed, pipelineAggregators(), metadata());
->>>>>>> c9de5b11
+        return rangeFactory.create(name, buckets, format, keyed, metadata());
     }
 
     @Override
@@ -356,11 +352,7 @@
             buckets.add(bucket);
         }
         // value source can be null in the case of unmapped fields
-<<<<<<< HEAD
-        return rangeFactory.create(name, buckets, format, keyed, metaData());
-=======
-        return rangeFactory.create(name, buckets, format, keyed, pipelineAggregators(), metadata());
->>>>>>> c9de5b11
+        return rangeFactory.create(name, buckets, format, keyed, metadata());
     }
 
     public static class Unmapped<R extends RangeAggregator.Range> extends NonCollectingAggregator {
@@ -388,11 +380,7 @@
             for (RangeAggregator.Range range : ranges) {
                 buckets.add(factory.createBucket(range.key, range.from, range.to, 0, subAggs, keyed, format));
             }
-<<<<<<< HEAD
-            return factory.create(name, buckets, format, keyed, metaData());
-=======
-            return factory.create(name, buckets, format, keyed, pipelineAggregators(), metadata());
->>>>>>> c9de5b11
+            return factory.create(name, buckets, format, keyed, metadata());
         }
     }
 
