--- conflicted
+++ resolved
@@ -23,7 +23,6 @@
 import org.apache.lucene.search.ScoreMode;
 import org.elasticsearch.common.CheckedFunction;
 import org.elasticsearch.common.ParseField;
-import org.elasticsearch.common.geo.ShapeRelation;
 import org.elasticsearch.common.io.stream.StreamInput;
 import org.elasticsearch.common.io.stream.StreamOutput;
 import org.elasticsearch.common.io.stream.Writeable;
@@ -36,6 +35,7 @@
 import org.elasticsearch.index.fielddata.SortedNumericDoubleValues;
 import org.elasticsearch.index.mapper.DateFieldMapper.DateFieldType;
 import org.elasticsearch.index.mapper.DateFieldMapper.Resolution;
+import org.elasticsearch.index.query.RangeQueryBuilder;
 import org.elasticsearch.search.DocValueFormat;
 import org.elasticsearch.search.aggregations.AdaptingAggregator;
 import org.elasticsearch.search.aggregations.Aggregator;
@@ -47,18 +47,13 @@
 import org.elasticsearch.search.aggregations.LeafBucketCollectorBase;
 import org.elasticsearch.search.aggregations.NonCollectingAggregator;
 import org.elasticsearch.search.aggregations.bucket.BucketsAggregator;
-<<<<<<< HEAD
-import org.elasticsearch.search.aggregations.support.AggregationContext;
-import org.elasticsearch.search.aggregations.support.ValuesSource;
-=======
 import org.elasticsearch.search.aggregations.bucket.filter.FiltersAggregator;
 import org.elasticsearch.search.aggregations.bucket.filter.InternalFilters;
 import org.elasticsearch.search.aggregations.bucket.range.InternalRange.Factory;
+import org.elasticsearch.search.aggregations.support.AggregationContext;
 import org.elasticsearch.search.aggregations.support.ValuesSource;
 import org.elasticsearch.search.aggregations.support.ValuesSource.Numeric;
 import org.elasticsearch.search.aggregations.support.ValuesSourceConfig;
-import org.elasticsearch.search.internal.SearchContext;
->>>>>>> 2fe60740
 
 import java.io.IOException;
 import java.util.ArrayList;
@@ -261,7 +256,7 @@
         InternalRange.Factory<?, ?> rangeFactory,
         Range[] ranges,
         boolean keyed,
-        SearchContext context,
+        AggregationContext context,
         Aggregator parent,
         CardinalityUpperBound cardinality,
         Map<String, Object> metadata
@@ -303,7 +298,7 @@
         InternalRange.Factory<?, ?> rangeFactory,
         Range[] ranges,
         boolean keyed,
-        SearchContext context,
+        AggregationContext context,
         Aggregator parent,
         CardinalityUpperBound cardinality,
         Map<String, Object> metadata
@@ -343,17 +338,10 @@
              */
             DocValueFormat format = valuesSourceConfig.fieldType().docValueFormat(null, null);
             // TODO correct the loss of precision from the range somehow.....?
-            filters[i] = valuesSourceConfig.fieldType()
-                .rangeQuery(
-                    ranges[i].from == Double.NEGATIVE_INFINITY ? null : format.format(ranges[i].from),
-                    ranges[i].to == Double.POSITIVE_INFINITY ? null : format.format(ranges[i].to),
-                    true,
-                    false,
-                    ShapeRelation.CONTAINS,
-                    null,
-                    null,
-                    context.getQueryShardContext()
-                );
+            RangeQueryBuilder builder = new RangeQueryBuilder(valuesSourceConfig.fieldType().name());
+            builder.from(ranges[i].from == Double.NEGATIVE_INFINITY ? null : format.format(ranges[i].from)).includeLower(true);
+            builder.to(ranges[i].to == Double.POSITIVE_INFINITY ? null : format.format(ranges[i].to)).includeUpper(false);
+            filters[i] = context.buildQuery(builder);
         }
         FiltersAggregator delegate = FiltersAggregator.buildFilterOrderOrNull(
             name,
@@ -395,7 +383,7 @@
         InternalRange.Factory<?, ?> rangeFactory,
         Range[] ranges,
         boolean keyed,
-        SearchContext context,
+        AggregationContext context,
         Aggregator parent,
         CardinalityUpperBound cardinality,
         Map<String, Object> metadata
@@ -436,15 +424,9 @@
     private final boolean keyed;
     private final InternalRange.Factory rangeFactory;
 
-<<<<<<< HEAD
-    public RangeAggregator(String name, AggregatorFactories factories, ValuesSource.Numeric valuesSource, DocValueFormat format,
+    private RangeAggregator(String name, AggregatorFactories factories, ValuesSource.Numeric valuesSource, DocValueFormat format,
             InternalRange.Factory rangeFactory, Range[] ranges, boolean keyed, AggregationContext context,
-=======
-    private RangeAggregator(String name, AggregatorFactories factories, ValuesSource.Numeric valuesSource, DocValueFormat format,
-            InternalRange.Factory rangeFactory, Range[] ranges, boolean keyed, SearchContext context,
->>>>>>> 2fe60740
             Aggregator parent, CardinalityUpperBound cardinality, Map<String, Object> metadata) throws IOException {
-
         super(name, factories, context, parent, cardinality.multiply(ranges.length), metadata);
         assert valuesSource != null;
         this.valuesSource = valuesSource;
@@ -554,7 +536,7 @@
             Factory rangeFactory,
             Range[] ranges,
             boolean keyed,
-            SearchContext context,
+            AggregationContext context,
             Aggregator parent,
             CardinalityUpperBound cardinality,
             Map<String, Object> metadata
@@ -590,7 +572,7 @@
             Factory rangeFactory,
             Range[] ranges,
             boolean keyed,
-            SearchContext context,
+            AggregationContext context,
             Aggregator parent,
             CardinalityUpperBound cardinality,
             Map<String, Object> metadata
