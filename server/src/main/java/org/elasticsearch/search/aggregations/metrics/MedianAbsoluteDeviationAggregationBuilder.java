--- conflicted
+++ resolved
@@ -54,17 +54,10 @@
         PARSER.declareDouble(MedianAbsoluteDeviationAggregationBuilder::compression, COMPRESSION_FIELD);
     }
 
-<<<<<<< HEAD
-    public static MedianAbsoluteDeviationAggregationBuilder parse(String aggregationName, XContentParser parser) throws IOException {
-        return PARSER.parse(parser, new MedianAbsoluteDeviationAggregationBuilder(aggregationName), null);
-    }
-
     public static void registerAggregators(ValuesSourceRegistry valuesSourceRegistry) {
         MedianAbsoluteDeviationAggregatorFactory.registerAggregators(valuesSourceRegistry);
     }
 
-=======
->>>>>>> cd5910bd
     private double compression = 1000d;
 
     public MedianAbsoluteDeviationAggregationBuilder(String name) {
