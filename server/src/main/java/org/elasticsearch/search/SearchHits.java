/*
 * Copyright Elasticsearch B.V. and/or licensed to Elasticsearch B.V. under one
 * or more contributor license agreements. Licensed under the Elastic License
 * 2.0 and the Server Side Public License, v 1; you may not use this file except
 * in compliance with, at your election, the Elastic License 2.0 or the Server
 * Side Public License, v 1.
 */

package org.elasticsearch.search;

import org.apache.lucene.search.SortField;
import org.apache.lucene.search.TotalHits;
import org.apache.lucene.search.TotalHits.Relation;
import org.elasticsearch.common.collect.Iterators;
import org.elasticsearch.common.io.stream.StreamInput;
import org.elasticsearch.common.io.stream.StreamOutput;
import org.elasticsearch.common.io.stream.Writeable;
import org.elasticsearch.common.lucene.Lucene;
import org.elasticsearch.common.xcontent.ChunkedToXContent;
import org.elasticsearch.common.xcontent.ChunkedToXContentHelper;
import org.elasticsearch.core.AbstractRefCounted;
import org.elasticsearch.core.Nullable;
<<<<<<< HEAD
import org.elasticsearch.core.Poolable;
=======
>>>>>>> 42caa0ee
import org.elasticsearch.core.RefCounted;
import org.elasticsearch.rest.action.search.RestSearchAction;
import org.elasticsearch.transport.LeakTracker;
import org.elasticsearch.xcontent.ToXContent;
import org.elasticsearch.xcontent.XContentParser;

import java.io.IOException;
import java.util.ArrayList;
import java.util.Arrays;
import java.util.Iterator;
import java.util.List;
import java.util.Objects;

import static org.elasticsearch.common.xcontent.XContentParserUtils.ensureExpectedToken;

<<<<<<< HEAD
public final class SearchHits implements Writeable, ChunkedToXContent, RefCounted, Poolable<SearchHits>, Iterable<SearchHit> {
=======
public final class SearchHits implements Writeable, ChunkedToXContent, RefCounted, Iterable<SearchHit> {
>>>>>>> 42caa0ee

    public static final SearchHit[] EMPTY = new SearchHit[0];
    public static final SearchHits EMPTY_WITH_TOTAL_HITS = SearchHits.empty(new TotalHits(0, Relation.EQUAL_TO), 0);
    public static final SearchHits EMPTY_WITHOUT_TOTAL_HITS = SearchHits.empty(null, 0);

    private final SearchHit[] hits;
    private final TotalHits totalHits;
    private final float maxScore;
    @Nullable
    private final SortField[] sortFields;
    @Nullable
    private final String collapseField;
    @Nullable
    private final Object[] collapseValues;

    private final RefCounted refCounted;

    public static SearchHits empty(@Nullable TotalHits totalHits, float maxScore) {
        return new SearchHits(EMPTY, totalHits, maxScore);
    }

    public SearchHits(SearchHit[] hits, @Nullable TotalHits totalHits, float maxScore) {
        this(hits, totalHits, maxScore, null, null, null);
    }

    public SearchHits(
        SearchHit[] hits,
        @Nullable TotalHits totalHits,
        float maxScore,
        @Nullable SortField[] sortFields,
        @Nullable String collapseField,
        @Nullable Object[] collapseValues
    ) {
        this(
            hits,
            totalHits,
            maxScore,
            sortFields,
            collapseField,
            collapseValues,
            hits.length == 0 ? ALWAYS_REFERENCED : LeakTracker.wrap(new AbstractRefCounted() {
                @Override
                protected void closeInternal() {
                    for (int i = 0; i < hits.length; i++) {
                        assert hits[i] != null;
                        hits[i].decRef();
                        hits[i] = null;
                    }
                }
            })
        );
    }

    private SearchHits(
        SearchHit[] hits,
        @Nullable TotalHits totalHits,
        float maxScore,
        @Nullable SortField[] sortFields,
        @Nullable String collapseField,
        @Nullable Object[] collapseValues,
        RefCounted refCounted
    ) {
        this.hits = hits;
        this.totalHits = totalHits;
        this.maxScore = maxScore;
        this.sortFields = sortFields;
        this.collapseField = collapseField;
        this.collapseValues = collapseValues;
        this.refCounted = refCounted;
<<<<<<< HEAD
    }

    public static SearchHits unpooled(SearchHit[] hits, @Nullable TotalHits totalHits, float maxScore) {
        return unpooled(hits, totalHits, maxScore, null, null, null);
    }

=======
    }

    public static SearchHits unpooled(SearchHit[] hits, @Nullable TotalHits totalHits, float maxScore) {
        return unpooled(hits, totalHits, maxScore, null, null, null);
    }

>>>>>>> 42caa0ee
    public static SearchHits unpooled(
        SearchHit[] hits,
        @Nullable TotalHits totalHits,
        float maxScore,
        @Nullable SortField[] sortFields,
        @Nullable String collapseField,
        @Nullable Object[] collapseValues
    ) {
<<<<<<< HEAD
        final SearchHit[] unpooledHits;
        if (hits.length == 0) {
            unpooledHits = EMPTY;
        } else {
            unpooledHits = new SearchHit[hits.length];
            for (int i = 0; i < hits.length; i++) {
                unpooledHits[i] = hits[i].asUnpooled();
            }
        }
        return new SearchHits(unpooledHits, totalHits, maxScore, sortFields, collapseField, collapseValues, ALWAYS_REFERENCED);
    }

    public static SearchHits readFrom(StreamInput in) throws IOException {
=======
        assert assertUnpooled(hits);
        return new SearchHits(hits, totalHits, maxScore, sortFields, collapseField, collapseValues, ALWAYS_REFERENCED);
    }

    private static boolean assertUnpooled(SearchHit[] searchHits) {
        for (SearchHit searchHit : searchHits) {
            assert searchHit.isPooled() == false : "hit was pooled [" + searchHit + "]";
        }
        return true;
    }

    public static SearchHits readFrom(StreamInput in, boolean pooled) throws IOException {
>>>>>>> 42caa0ee
        final TotalHits totalHits;
        if (in.readBoolean()) {
            totalHits = Lucene.readTotalHits(in);
        } else {
            // track_total_hits is false
            totalHits = null;
        }
        final float maxScore = in.readFloat();
        int size = in.readVInt();
        final SearchHit[] hits;
        if (size == 0) {
            hits = EMPTY;
        } else {
            hits = new SearchHit[size];
            for (int i = 0; i < hits.length; i++) {
                hits[i] = SearchHit.readFrom(in, pooled);
            }
        }
        var sortFields = in.readOptionalArray(Lucene::readSortField, SortField[]::new);
        var collapseField = in.readOptionalString();
        var collapseValues = in.readOptionalArray(Lucene::readSortValue, Object[]::new);
<<<<<<< HEAD
        return new SearchHits(hits, totalHits, maxScore, sortFields, collapseField, collapseValues);
=======
        if (pooled) {
            return new SearchHits(hits, totalHits, maxScore, sortFields, collapseField, collapseValues);
        } else {
            return unpooled(hits, totalHits, maxScore, sortFields, collapseField, collapseValues);
        }
>>>>>>> 42caa0ee
    }

    @Override
    public void writeTo(StreamOutput out) throws IOException {
        assert hasReferences();
        final boolean hasTotalHits = totalHits != null;
        out.writeBoolean(hasTotalHits);
        if (hasTotalHits) {
            Lucene.writeTotalHits(out, totalHits);
        }
        out.writeFloat(maxScore);
        out.writeArray(hits);
        out.writeOptionalArray(Lucene::writeSortField, sortFields);
        out.writeOptionalString(collapseField);
        out.writeOptionalArray(Lucene::writeSortValue, collapseValues);
    }

    /**
     * The total number of hits for the query or null if the tracking of total hits
     * is disabled in the request.
     */
    @Nullable
    public TotalHits getTotalHits() {
        return totalHits;
    }

    /**
     * The maximum score of this query.
     */
    public float getMaxScore() {
        return maxScore;
    }

    /**
     * The hits of the search request (based on the search type, and from / size provided).
     */
    public SearchHit[] getHits() {
        assert hasReferences();
        return this.hits;
    }

    /**
     * Return the hit as the provided position.
     */
    public SearchHit getAt(int position) {
        assert hasReferences();
        return hits[position];
    }

    /**
     * In case documents were sorted by field(s), returns information about such field(s), null otherwise
     * @see SortField
     */
    @Nullable
    public SortField[] getSortFields() {
        return sortFields;
    }

    /**
     * In case field collapsing was performed, returns the field used for field collapsing, null otherwise
     */
    @Nullable
    public String getCollapseField() {
        return collapseField;
    }

    /**
     * In case field collapsing was performed, returns the values of the field that field collapsing was performed on, null otherwise
     */
    @Nullable
    public Object[] getCollapseValues() {
        return collapseValues;
    }

    @Override
    public Iterator<SearchHit> iterator() {
        assert hasReferences();
        return Iterators.forArray(getHits());
    }

    @Override
    public void incRef() {
        refCounted.incRef();
    }

    @Override
    public boolean tryIncRef() {
        return refCounted.tryIncRef();
    }

    @Override
    public boolean decRef() {
        return refCounted.decRef();
    }

    @Override
    public boolean hasReferences() {
        return refCounted.hasReferences();
    }

<<<<<<< HEAD
    @Override
    public SearchHits asUnpooled() {
        assert hasReferences();
        if (isPooled() == false) {
            return this;
        }
        return unpooled(hits, totalHits, maxScore, sortFields, collapseField, collapseValues);
    }

    @Override
    public boolean isPooled() {
        return refCounted != ALWAYS_REFERENCED;
=======
    public SearchHits asUnpooled() {
        assert hasReferences();
        if (refCounted == ALWAYS_REFERENCED) {
            return this;
        }
        final SearchHit[] unpooledHits = new SearchHit[hits.length];
        for (int i = 0; i < hits.length; i++) {
            unpooledHits[i] = hits[i].asUnpooled();
        }
        return unpooled(unpooledHits, totalHits, maxScore, sortFields, collapseField, collapseValues);
>>>>>>> 42caa0ee
    }

    public static final class Fields {
        public static final String HITS = "hits";
        public static final String TOTAL = "total";
        public static final String MAX_SCORE = "max_score";
    }

    @Override
    public Iterator<? extends ToXContent> toXContentChunked(ToXContent.Params params) {
        assert hasReferences();
        return Iterators.concat(Iterators.single((b, p) -> b.startObject(Fields.HITS)), Iterators.single((b, p) -> {
            boolean totalHitAsInt = params.paramAsBoolean(RestSearchAction.TOTAL_HITS_AS_INT_PARAM, false);
            if (totalHitAsInt) {
                long total = totalHits == null ? -1 : totalHits.value;
                b.field(Fields.TOTAL, total);
            } else if (totalHits != null) {
                b.startObject(Fields.TOTAL);
                b.field("value", totalHits.value);
                b.field("relation", totalHits.relation == Relation.EQUAL_TO ? "eq" : "gte");
                b.endObject();
            }
            return b;
        }), Iterators.single((b, p) -> {
            if (Float.isNaN(maxScore)) {
                b.nullField(Fields.MAX_SCORE);
            } else {
                b.field(Fields.MAX_SCORE, maxScore);
            }
            return b;
        }), ChunkedToXContentHelper.array(Fields.HITS, Iterators.forArray(hits)), ChunkedToXContentHelper.endObject());
    }

    public static SearchHits fromXContent(XContentParser parser) throws IOException {
        if (parser.currentToken() != XContentParser.Token.START_OBJECT) {
            parser.nextToken();
            ensureExpectedToken(XContentParser.Token.START_OBJECT, parser.currentToken(), parser);
        }
        XContentParser.Token token = parser.currentToken();
        String currentFieldName = null;
        List<SearchHit> hits = new ArrayList<>();
        TotalHits totalHits = null;
        float maxScore = 0f;
        while ((token = parser.nextToken()) != XContentParser.Token.END_OBJECT) {
            if (token == XContentParser.Token.FIELD_NAME) {
                currentFieldName = parser.currentName();
            } else if (token.isValue()) {
                if (Fields.TOTAL.equals(currentFieldName)) {
                    // For BWC with nodes pre 7.0
                    long value = parser.longValue();
                    totalHits = value == -1 ? null : new TotalHits(value, Relation.EQUAL_TO);
                } else if (Fields.MAX_SCORE.equals(currentFieldName)) {
                    maxScore = parser.floatValue();
                }
            } else if (token == XContentParser.Token.VALUE_NULL) {
                if (Fields.MAX_SCORE.equals(currentFieldName)) {
                    maxScore = Float.NaN; // NaN gets rendered as null-field
                }
            } else if (token == XContentParser.Token.START_ARRAY) {
                if (Fields.HITS.equals(currentFieldName)) {
                    while ((token = parser.nextToken()) != XContentParser.Token.END_ARRAY) {
                        hits.add(SearchHit.fromXContent(parser));
                    }
                } else {
                    parser.skipChildren();
                }
            } else if (token == XContentParser.Token.START_OBJECT) {
                if (Fields.TOTAL.equals(currentFieldName)) {
                    totalHits = parseTotalHitsFragment(parser);
                } else {
                    parser.skipChildren();
                }
            }
        }
        return SearchHits.unpooled(hits.toArray(SearchHits.EMPTY), totalHits, maxScore);
    }

    @Override
    public boolean equals(Object obj) {
        if (obj == null || getClass() != obj.getClass()) {
            return false;
        }
        SearchHits other = (SearchHits) obj;
        return Objects.equals(totalHits, other.totalHits)
            && Objects.equals(maxScore, other.maxScore)
            && Arrays.equals(hits, other.hits)
            && Arrays.equals(sortFields, other.sortFields)
            && Objects.equals(collapseField, other.collapseField)
            && Arrays.equals(collapseValues, other.collapseValues);
    }

    @Override
    public int hashCode() {
        return Objects.hash(
            totalHits,
            maxScore,
            Arrays.hashCode(hits),
            Arrays.hashCode(sortFields),
            collapseField,
            Arrays.hashCode(collapseValues)
        );
    }

    public static TotalHits parseTotalHitsFragment(XContentParser parser) throws IOException {
        long value = -1;
        Relation relation = null;
        XContentParser.Token token;
        String currentFieldName = null;
        while ((token = parser.nextToken()) != XContentParser.Token.END_OBJECT) {
            if (token == XContentParser.Token.FIELD_NAME) {
                currentFieldName = parser.currentName();
            } else if (token.isValue()) {
                if ("value".equals(currentFieldName)) {
                    value = parser.longValue();
                } else if ("relation".equals(currentFieldName)) {
                    relation = parseRelation(parser.text());
                }
            } else {
                parser.skipChildren();
            }
        }
        return new TotalHits(value, relation);
    }

    private static Relation parseRelation(String relation) {
        if ("gte".equals(relation)) {
            return Relation.GREATER_THAN_OR_EQUAL_TO;
        } else if ("eq".equals(relation)) {
            return Relation.EQUAL_TO;
        } else {
            throw new IllegalArgumentException("invalid total hits relation: " + relation);
        }
    }
}<|MERGE_RESOLUTION|>--- conflicted
+++ resolved
@@ -20,10 +20,6 @@
 import org.elasticsearch.common.xcontent.ChunkedToXContentHelper;
 import org.elasticsearch.core.AbstractRefCounted;
 import org.elasticsearch.core.Nullable;
-<<<<<<< HEAD
-import org.elasticsearch.core.Poolable;
-=======
->>>>>>> 42caa0ee
 import org.elasticsearch.core.RefCounted;
 import org.elasticsearch.rest.action.search.RestSearchAction;
 import org.elasticsearch.transport.LeakTracker;
@@ -39,11 +35,7 @@
 
 import static org.elasticsearch.common.xcontent.XContentParserUtils.ensureExpectedToken;
 
-<<<<<<< HEAD
-public final class SearchHits implements Writeable, ChunkedToXContent, RefCounted, Poolable<SearchHits>, Iterable<SearchHit> {
-=======
 public final class SearchHits implements Writeable, ChunkedToXContent, RefCounted, Iterable<SearchHit> {
->>>>>>> 42caa0ee
 
     public static final SearchHit[] EMPTY = new SearchHit[0];
     public static final SearchHits EMPTY_WITH_TOTAL_HITS = SearchHits.empty(new TotalHits(0, Relation.EQUAL_TO), 0);
@@ -113,21 +105,12 @@
         this.collapseField = collapseField;
         this.collapseValues = collapseValues;
         this.refCounted = refCounted;
-<<<<<<< HEAD
     }
 
     public static SearchHits unpooled(SearchHit[] hits, @Nullable TotalHits totalHits, float maxScore) {
         return unpooled(hits, totalHits, maxScore, null, null, null);
     }
 
-=======
-    }
-
-    public static SearchHits unpooled(SearchHit[] hits, @Nullable TotalHits totalHits, float maxScore) {
-        return unpooled(hits, totalHits, maxScore, null, null, null);
-    }
-
->>>>>>> 42caa0ee
     public static SearchHits unpooled(
         SearchHit[] hits,
         @Nullable TotalHits totalHits,
@@ -136,21 +119,6 @@
         @Nullable String collapseField,
         @Nullable Object[] collapseValues
     ) {
-<<<<<<< HEAD
-        final SearchHit[] unpooledHits;
-        if (hits.length == 0) {
-            unpooledHits = EMPTY;
-        } else {
-            unpooledHits = new SearchHit[hits.length];
-            for (int i = 0; i < hits.length; i++) {
-                unpooledHits[i] = hits[i].asUnpooled();
-            }
-        }
-        return new SearchHits(unpooledHits, totalHits, maxScore, sortFields, collapseField, collapseValues, ALWAYS_REFERENCED);
-    }
-
-    public static SearchHits readFrom(StreamInput in) throws IOException {
-=======
         assert assertUnpooled(hits);
         return new SearchHits(hits, totalHits, maxScore, sortFields, collapseField, collapseValues, ALWAYS_REFERENCED);
     }
@@ -163,7 +131,6 @@
     }
 
     public static SearchHits readFrom(StreamInput in, boolean pooled) throws IOException {
->>>>>>> 42caa0ee
         final TotalHits totalHits;
         if (in.readBoolean()) {
             totalHits = Lucene.readTotalHits(in);
@@ -185,15 +152,11 @@
         var sortFields = in.readOptionalArray(Lucene::readSortField, SortField[]::new);
         var collapseField = in.readOptionalString();
         var collapseValues = in.readOptionalArray(Lucene::readSortValue, Object[]::new);
-<<<<<<< HEAD
-        return new SearchHits(hits, totalHits, maxScore, sortFields, collapseField, collapseValues);
-=======
         if (pooled) {
             return new SearchHits(hits, totalHits, maxScore, sortFields, collapseField, collapseValues);
         } else {
             return unpooled(hits, totalHits, maxScore, sortFields, collapseField, collapseValues);
         }
->>>>>>> 42caa0ee
     }
 
     @Override
@@ -294,20 +257,6 @@
         return refCounted.hasReferences();
     }
 
-<<<<<<< HEAD
-    @Override
-    public SearchHits asUnpooled() {
-        assert hasReferences();
-        if (isPooled() == false) {
-            return this;
-        }
-        return unpooled(hits, totalHits, maxScore, sortFields, collapseField, collapseValues);
-    }
-
-    @Override
-    public boolean isPooled() {
-        return refCounted != ALWAYS_REFERENCED;
-=======
     public SearchHits asUnpooled() {
         assert hasReferences();
         if (refCounted == ALWAYS_REFERENCED) {
@@ -318,7 +267,6 @@
             unpooledHits[i] = hits[i].asUnpooled();
         }
         return unpooled(unpooledHits, totalHits, maxScore, sortFields, collapseField, collapseValues);
->>>>>>> 42caa0ee
     }
 
     public static final class Fields {
