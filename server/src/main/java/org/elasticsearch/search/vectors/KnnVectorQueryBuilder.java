/*
 * Copyright Elasticsearch B.V. and/or licensed to Elasticsearch B.V. under one
 * or more contributor license agreements. Licensed under the Elastic License
 * 2.0 and the Server Side Public License, v 1; you may not use this file except
 * in compliance with, at your election, the Elastic License 2.0 or the Server
 * Side Public License, v 1.
 */

package org.elasticsearch.search.vectors;

import org.apache.lucene.search.BooleanClause;
import org.apache.lucene.search.BooleanQuery;
import org.apache.lucene.search.Query;
import org.apache.lucene.search.join.BitSetProducer;
import org.apache.lucene.search.join.ToChildBlockJoinQuery;
import org.elasticsearch.TransportVersion;
import org.elasticsearch.TransportVersions;
import org.elasticsearch.common.io.stream.StreamInput;
import org.elasticsearch.common.io.stream.StreamOutput;
import org.elasticsearch.common.lucene.search.Queries;
import org.elasticsearch.core.Nullable;
import org.elasticsearch.index.mapper.MappedFieldType;
import org.elasticsearch.index.mapper.NestedObjectMapper;
import org.elasticsearch.index.mapper.vectors.DenseVectorFieldMapper;
import org.elasticsearch.index.mapper.vectors.DenseVectorFieldMapper.DenseVectorFieldType;
import org.elasticsearch.index.query.AbstractQueryBuilder;
import org.elasticsearch.index.query.MatchNoneQueryBuilder;
import org.elasticsearch.index.query.QueryBuilder;
import org.elasticsearch.index.query.QueryRewriteContext;
import org.elasticsearch.index.query.SearchExecutionContext;
import org.elasticsearch.xcontent.ConstructingObjectParser;
import org.elasticsearch.xcontent.ObjectParser;
import org.elasticsearch.xcontent.ParseField;
import org.elasticsearch.xcontent.XContentBuilder;
import org.elasticsearch.xcontent.XContentParser;

import java.io.IOException;
import java.util.ArrayList;
import java.util.Arrays;
import java.util.List;
import java.util.Objects;

import static org.elasticsearch.search.SearchService.DEFAULT_SIZE;
import static org.elasticsearch.xcontent.ConstructingObjectParser.constructorArg;
import static org.elasticsearch.xcontent.ConstructingObjectParser.optionalConstructorArg;

/**
 * A query that performs kNN search using Lucene's {@link org.apache.lucene.search.KnnFloatVectorQuery} or
 * {@link org.apache.lucene.search.KnnByteVectorQuery}.
 *
 */
public class KnnVectorQueryBuilder extends AbstractQueryBuilder<KnnVectorQueryBuilder> {
    public static final String NAME = "knn";
    private static final int NUM_CANDS_LIMIT = 10_000;
    private static final float NUM_CANDS_MULTIPLICATIVE_FACTOR = 1.5f;

    public static final ParseField FIELD_FIELD = new ParseField("field");
    public static final ParseField NUM_CANDS_FIELD = new ParseField("num_candidates");
    public static final ParseField QUERY_VECTOR_FIELD = new ParseField("query_vector");
    public static final ParseField VECTOR_SIMILARITY_FIELD = new ParseField("similarity");
    public static final ParseField FILTER_FIELD = new ParseField("filter");

    @SuppressWarnings("unchecked")
    public static final ConstructingObjectParser<KnnVectorQueryBuilder, Void> PARSER = new ConstructingObjectParser<>("knn", args -> {
        List<Float> vector = (List<Float>) args[1];
        final float[] vectorArray;
        if (vector != null) {
            vectorArray = new float[vector.size()];
            for (int i = 0; i < vector.size(); i++) {
                vectorArray[i] = vector.get(i);
            }
        } else {
            vectorArray = null;
        }
        return new KnnVectorQueryBuilder((String) args[0], vectorArray, (Integer) args[2], (Float) args[3]);
    });

    static {
        PARSER.declareString(constructorArg(), FIELD_FIELD);
        PARSER.declareFloatArray(constructorArg(), QUERY_VECTOR_FIELD);
        PARSER.declareInt(optionalConstructorArg(), NUM_CANDS_FIELD);
        PARSER.declareFloat(optionalConstructorArg(), VECTOR_SIMILARITY_FIELD);
        PARSER.declareFieldArray(
            KnnVectorQueryBuilder::addFilterQueries,
            (p, c) -> AbstractQueryBuilder.parseTopLevelQuery(p),
            FILTER_FIELD,
            ObjectParser.ValueType.OBJECT_ARRAY
        );
        declareStandardFields(PARSER);
    }

    public static KnnVectorQueryBuilder fromXContent(XContentParser parser) {
        return PARSER.apply(parser, null);
    }

    private final String fieldName;
    private final float[] queryVector;
    private Integer numCands;
    private final List<QueryBuilder> filterQueries = new ArrayList<>();
    private final Float vectorSimilarity;

    public KnnVectorQueryBuilder(String fieldName, float[] queryVector, Integer numCands, Float vectorSimilarity) {
        if (numCands != null && numCands > NUM_CANDS_LIMIT) {
            throw new IllegalArgumentException("[" + NUM_CANDS_FIELD.getPreferredName() + "] cannot exceed [" + NUM_CANDS_LIMIT + "]");
        }
        if (queryVector == null) {
            throw new IllegalArgumentException("[" + QUERY_VECTOR_FIELD.getPreferredName() + "] must be provided");
        }
        this.fieldName = fieldName;
        this.queryVector = queryVector;
        this.numCands = numCands;
        this.vectorSimilarity = vectorSimilarity;
    }

    public KnnVectorQueryBuilder(StreamInput in) throws IOException {
        super(in);
        this.fieldName = in.readString();
<<<<<<< HEAD
        this.numCands = in.readVInt();
        if (in.getTransportVersion().before(TransportVersions.V_8_7_0) || in.getTransportVersion().onOrAfter(TransportVersions.V_8_12_X)) {
=======
        if (in.getTransportVersion().onOrAfter(TransportVersions.KNN_QUERY_NUMCANDS_AS_OPTIONAL_PARAM)) {
            this.numCands = in.readOptionalVInt();
        } else {
            this.numCands = in.readVInt();
        }
        if (in.getTransportVersion().before(TransportVersions.V_8_7_0)
            || in.getTransportVersion().onOrAfter(TransportVersions.KNN_AS_QUERY_ADDED)) {
>>>>>>> 8a3920ab
            this.queryVector = in.readFloatArray();
        } else {
            in.readBoolean();
            this.queryVector = in.readFloatArray();
            in.readBoolean(); // used for byteQueryVector, which was always null
        }
        if (in.getTransportVersion().onOrAfter(TransportVersions.V_8_2_0)) {
            this.filterQueries.addAll(readQueries(in));
        }
        if (in.getTransportVersion().onOrAfter(TransportVersions.V_8_8_0)) {
            this.vectorSimilarity = in.readOptionalFloat();
        } else {
            this.vectorSimilarity = null;
        }
    }

    public String getFieldName() {
        return fieldName;
    }

    @Nullable
    public float[] queryVector() {
        return queryVector;
    }

    @Nullable
    public Float getVectorSimilarity() {
        return vectorSimilarity;
    }

    public Integer numCands() {
        return numCands;
    }

    public List<QueryBuilder> filterQueries() {
        return filterQueries;
    }

    public KnnVectorQueryBuilder addFilterQuery(QueryBuilder filterQuery) {
        Objects.requireNonNull(filterQuery);
        this.filterQueries.add(filterQuery);
        return this;
    }

    public KnnVectorQueryBuilder addFilterQueries(List<QueryBuilder> filterQueries) {
        Objects.requireNonNull(filterQueries);
        this.filterQueries.addAll(filterQueries);
        return this;
    }

    @Override
    protected void doWriteTo(StreamOutput out) throws IOException {
        out.writeString(fieldName);
        if (out.getTransportVersion().onOrAfter(TransportVersions.KNN_QUERY_NUMCANDS_AS_OPTIONAL_PARAM)) {
            out.writeOptionalVInt(numCands);
        } else {
            if (numCands == null) {
                throw new IllegalArgumentException(
                    "["
                        + NUM_CANDS_FIELD.getPreferredName()
                        + "] field was mandatory in previous releases "
                        + "and is required to be non-null by some nodes. "
                        + "Please make sure to provide the parameter as part of the request."
                );
            } else {
                out.writeVInt(numCands);
            }
        }
        if (out.getTransportVersion().before(TransportVersions.V_8_7_0)
            || out.getTransportVersion().onOrAfter(TransportVersions.V_8_12_X)) {
            out.writeFloatArray(queryVector);
        } else {
            out.writeBoolean(true);
            out.writeFloatArray(queryVector);
            out.writeBoolean(false); // used for byteQueryVector, which was always null
        }
        if (out.getTransportVersion().onOrAfter(TransportVersions.V_8_2_0)) {
            writeQueries(out, filterQueries);
        }
        if (out.getTransportVersion().onOrAfter(TransportVersions.V_8_8_0)) {
            out.writeOptionalFloat(vectorSimilarity);
        }
    }

    @Override
    protected void doXContent(XContentBuilder builder, Params params) throws IOException {
        builder.startObject(NAME);
        builder.field(FIELD_FIELD.getPreferredName(), fieldName);
        builder.field(QUERY_VECTOR_FIELD.getPreferredName(), queryVector);
        if (numCands != null) {
            builder.field(NUM_CANDS_FIELD.getPreferredName(), numCands);
        }
        if (vectorSimilarity != null) {
            builder.field(VECTOR_SIMILARITY_FIELD.getPreferredName(), vectorSimilarity);
        }
        if (filterQueries.isEmpty() == false) {
            builder.startArray(FILTER_FIELD.getPreferredName());
            for (QueryBuilder filterQuery : filterQueries) {
                filterQuery.toXContent(builder, params);
            }
            builder.endArray();
        }
        boostAndQueryNameToXContent(builder);
        builder.endObject();
    }

    @Override
    public String getWriteableName() {
        return NAME;
    }

    @Override
    protected QueryBuilder doRewrite(QueryRewriteContext ctx) throws IOException {
        if (ctx.convertToInnerHitsRewriteContext() != null) {
            return new ExactKnnQueryBuilder(queryVector, fieldName).boost(boost).queryName(queryName);
        }
        boolean changed = false;
        List<QueryBuilder> rewrittenQueries = new ArrayList<>(filterQueries.size());
        for (QueryBuilder query : filterQueries) {
            QueryBuilder rewrittenQuery = query.rewrite(ctx);
            if (rewrittenQuery instanceof MatchNoneQueryBuilder) {
                return rewrittenQuery;
            }
            if (rewrittenQuery != query) {
                changed = true;
            }
            rewrittenQueries.add(rewrittenQuery);
        }
        if (changed) {
            return new KnnVectorQueryBuilder(fieldName, queryVector, numCands, vectorSimilarity).boost(boost)
                .queryName(queryName)
                .addFilterQueries(rewrittenQueries);
        }
        return this;
    }

    @Override
    protected Query doToQuery(SearchExecutionContext context) throws IOException {
        MappedFieldType fieldType = context.getFieldType(fieldName);
        int requestSize = context.requestSize() == null || context.requestSize() < 0 ? DEFAULT_SIZE : context.requestSize();
        int adjustedNumCands = numCands == null
            ? Math.round(Math.min(NUM_CANDS_MULTIPLICATIVE_FACTOR * requestSize, NUM_CANDS_LIMIT))
            : numCands;
        if (fieldType == null) {
            throw new IllegalArgumentException("field [" + fieldName + "] does not exist in the mapping");
        }

        if (fieldType instanceof DenseVectorFieldType == false) {
            throw new IllegalArgumentException(
                "[" + NAME + "] queries are only supported on [" + DenseVectorFieldMapper.CONTENT_TYPE + "] fields"
            );
        }

        final BitSetProducer parentFilter;
        BooleanQuery.Builder builder = new BooleanQuery.Builder();
        for (QueryBuilder query : this.filterQueries) {
            builder.add(query.toQuery(context), BooleanClause.Occur.FILTER);
        }
        if (context.getAliasFilter() != null) {
            builder.add(context.getAliasFilter().toQuery(context), BooleanClause.Occur.FILTER);
        }
        BooleanQuery booleanQuery = builder.build();
        Query filterQuery = booleanQuery.clauses().isEmpty() ? null : booleanQuery;

        DenseVectorFieldType vectorFieldType = (DenseVectorFieldType) fieldType;
        String parentPath = context.nestedLookup().getNestedParent(fieldName);

        if (parentPath != null) {
            NestedObjectMapper originalObjectMapper = context.nestedScope().getObjectMapper();
            if (originalObjectMapper != null) {
                try {
                    // we are in a nested context, to get the parent filter we need to go up one level
                    context.nestedScope().previousLevel();
                    NestedObjectMapper objectMapper = context.nestedScope().getObjectMapper();
                    parentFilter = objectMapper == null
                        ? context.bitsetFilter(Queries.newNonNestedFilter(context.indexVersionCreated()))
                        : context.bitsetFilter(objectMapper.nestedTypeFilter());
                } finally {
                    context.nestedScope().nextLevel(originalObjectMapper);
                }
            } else {
                // we are NOT in a nested context, coming from the top level knn search
                parentFilter = context.bitsetFilter(Queries.newNonNestedFilter(context.indexVersionCreated()));
            }
            if (filterQuery != null) {
                filterQuery = new ToChildBlockJoinQuery(filterQuery, parentFilter);
            }
            return vectorFieldType.createKnnQuery(queryVector, adjustedNumCands, filterQuery, vectorSimilarity, parentFilter);
        }
        return vectorFieldType.createKnnQuery(queryVector, adjustedNumCands, filterQuery, vectorSimilarity, null);
    }

    @Override
    protected int doHashCode() {
        return Objects.hash(fieldName, Arrays.hashCode(queryVector), numCands, filterQueries, vectorSimilarity);
    }

    @Override
    protected boolean doEquals(KnnVectorQueryBuilder other) {
        return Objects.equals(fieldName, other.fieldName)
            && Arrays.equals(queryVector, other.queryVector)
            && Objects.equals(numCands, other.numCands)
            && Objects.equals(filterQueries, other.filterQueries)
            && Objects.equals(vectorSimilarity, other.vectorSimilarity);
    }

    @Override
    public TransportVersion getMinimalSupportedVersion() {
        return TransportVersions.V_8_0_0;
    }
}<|MERGE_RESOLUTION|>--- conflicted
+++ resolved
@@ -115,18 +115,13 @@
     public KnnVectorQueryBuilder(StreamInput in) throws IOException {
         super(in);
         this.fieldName = in.readString();
-<<<<<<< HEAD
-        this.numCands = in.readVInt();
-        if (in.getTransportVersion().before(TransportVersions.V_8_7_0) || in.getTransportVersion().onOrAfter(TransportVersions.V_8_12_X)) {
-=======
         if (in.getTransportVersion().onOrAfter(TransportVersions.KNN_QUERY_NUMCANDS_AS_OPTIONAL_PARAM)) {
             this.numCands = in.readOptionalVInt();
         } else {
             this.numCands = in.readVInt();
         }
         if (in.getTransportVersion().before(TransportVersions.V_8_7_0)
-            || in.getTransportVersion().onOrAfter(TransportVersions.KNN_AS_QUERY_ADDED)) {
->>>>>>> 8a3920ab
+            || in.getTransportVersion().onOrAfter(TransportVersions.V_8_12_X)) {
             this.queryVector = in.readFloatArray();
         } else {
             in.readBoolean();
