--- conflicted
+++ resolved
@@ -23,10 +23,7 @@
 import org.apache.logging.log4j.Logger;
 import org.apache.lucene.search.FieldDoc;
 import org.apache.lucene.search.TopDocs;
-<<<<<<< HEAD
-=======
 import org.elasticsearch.common.logging.DeprecationLogger;
->>>>>>> 0c7f6570
 import org.elasticsearch.core.internal.io.IOUtils;
 import org.elasticsearch.ElasticsearchException;
 import org.elasticsearch.ExceptionsHelper;
@@ -226,11 +223,8 @@
         clusterService.getClusterSettings().addSettingsUpdateConsumer(DEFAULT_ALLOW_PARTIAL_SEARCH_RESULTS,
                 this::setDefaultAllowPartialSearchResults);
 
-<<<<<<< HEAD
-=======
         maxOpenScrollContext = MAX_OPEN_SCROLL_CONTEXT.get(settings);
         clusterService.getClusterSettings().addSettingsUpdateConsumer(MAX_OPEN_SCROLL_CONTEXT, this::setMaxOpenScrollContext);
->>>>>>> 0c7f6570
 
         lowLevelCancellation = LOW_LEVEL_CANCELLATION_SETTING.get(settings);
         clusterService.getClusterSettings().addSettingsUpdateConsumer(LOW_LEVEL_CANCELLATION_SETTING, this::setLowLevelCancellation);
@@ -262,13 +256,10 @@
         return defaultAllowPartialSearchResults;
     }
 
-<<<<<<< HEAD
-=======
     private void setMaxOpenScrollContext(int maxOpenScrollContext) {
         this.maxOpenScrollContext = maxOpenScrollContext;
     }
 
->>>>>>> 0c7f6570
     private void setLowLevelCancellation(Boolean lowLevelCancellation) {
         this.lowLevelCancellation = lowLevelCancellation;
     }
