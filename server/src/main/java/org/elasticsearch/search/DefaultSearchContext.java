--- conflicted
+++ resolved
@@ -157,15 +157,10 @@
             engineSearcher.getSimilarity(),
             engineSearcher.getQueryCache(),
             engineSearcher.getQueryCachingPolicy(),
-<<<<<<< HEAD
+            minimumDocsPerSlice,
             lowLevelCancellation,
             // use the search threadpool for now, TODO this will change to a separate one
             parallelize ? (EsThreadPoolExecutor) this.indexService.getThreadPool().executor(ThreadPool.Names.SEARCH) : null
-=======
-            minimumDocsPerSlice,
-            lowLevelCancellation,
-            null
->>>>>>> 84698831
         );
         releasables.addAll(List.of(engineSearcher, searcher));
 
