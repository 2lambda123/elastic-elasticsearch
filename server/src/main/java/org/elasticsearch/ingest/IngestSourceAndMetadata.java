--- conflicted
+++ resolved
@@ -41,11 +41,7 @@
  *
  * The map is expected to be used by processors, server code should the typed getter and setters where possible.
  */
-<<<<<<< HEAD
-public class IngestSourceAndMetadata extends AbstractMap<String, Object> implements Metadata {
-=======
 class IngestSourceAndMetadata extends AbstractMap<String, Object> implements Metadata {
->>>>>>> 244c2485
     protected final ZonedDateTime timestamp;
 
     /**
