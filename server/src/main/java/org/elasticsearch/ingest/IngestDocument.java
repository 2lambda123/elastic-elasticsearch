--- conflicted
+++ resolved
@@ -95,19 +95,8 @@
     /**
      * Constructor to create an IngestDocument from its constituent maps
      */
-<<<<<<< HEAD
-    public IngestDocument(Map<String, Object> sourceAndMetadata, Map<String, Object> ingestMetadata) {
-        ZonedDateTime ts = null;
-        if (ingestMetadata.get(TIMESTAMP)instanceof ZonedDateTime zdt) {
-            ts = zdt;
-        }
-        // TODO(stu): fix for tests
-        // sourceAndMetadata.putIfAbsent("_version", 1); // _version is required so add it so tests don't have to mock it everywhere
+    IngestDocument(Map<String, Object> sourceAndMetadata, Map<String, Object> ingestMetadata) {
         this.sourceAndMetadata = new IngestSourceAndMetadata(sourceAndMetadata, getTimestamp(ingestMetadata));
-=======
-    IngestDocument(Map<String, Object> sourceAndMetadata, Map<String, Object> ingestMetadata) {
-        this.sourceAndMetadata = sourceAndMetadata;
->>>>>>> a20642b2
         this.ingestMetadata = ingestMetadata;
     }
 
