--- conflicted
+++ resolved
@@ -503,20 +503,14 @@
             return;
         }
 
-<<<<<<< HEAD
         // Publish cluster state to components that are used by processor factories before letting
         // processor factories create new processor instances.
         // (Note that this needs to be done also in the case when there is no change to ingest metadata, because in the case
         // when only the part of the cluster state that a component is interested in, is updated.)
         ingestClusterStateListeners.forEach(consumer -> consumer.accept(state));
 
-        IngestMetadata ingestMetadata = state.getMetaData().custom(IngestMetadata.TYPE);
-        IngestMetadata previousIngestMetadata = previousState.getMetaData().custom(IngestMetadata.TYPE);
-        if (Objects.equals(ingestMetadata, previousIngestMetadata)) {
-=======
         IngestMetadata newIngestMetadata = state.getMetaData().custom(IngestMetadata.TYPE);
         if (newIngestMetadata == null) {
->>>>>>> 719eebea
             return;
         }
 
