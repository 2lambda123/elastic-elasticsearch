/*
 * Licensed to Elasticsearch under one or more contributor
 * license agreements. See the NOTICE file distributed with
 * this work for additional information regarding copyright
 * ownership. Elasticsearch licenses this file to you under
 * the Apache License, Version 2.0 (the "License"); you may
 * not use this file except in compliance with the License.
 * You may obtain a copy of the License at
 *
 *    http://www.apache.org/licenses/LICENSE-2.0
 *
 * Unless required by applicable law or agreed to in writing,
 * software distributed under the License is distributed on an
 * "AS IS" BASIS, WITHOUT WARRANTIES OR CONDITIONS OF ANY
 * KIND, either express or implied.  See the License for the
 * specific language governing permissions and limitations
 * under the License.
 */
package org.elasticsearch.common.geo;

import org.apache.lucene.store.ByteArrayDataInput;
import org.apache.lucene.util.BytesRef;
<<<<<<< HEAD
import org.elasticsearch.common.io.stream.ByteBufferStreamInput;
import org.elasticsearch.geometry.ShapeType;
=======
>>>>>>> 6f5919aa

import java.io.IOException;

import static org.apache.lucene.geo.GeoUtils.orient;

/**
 * A tree reusable reader for a previous serialized {@link org.elasticsearch.geometry.Geometry} using
 * {@link TriangleTreeWriter}.
 *
 * This class supports checking bounding box
 * relations against the serialized triangle tree.
 */
public class TriangleTreeReader {
    private static final int SKIP_CENTROID = 8;

<<<<<<< HEAD
    private ByteBufferStreamInput input;
=======
    private static final int extentOffset = 8;
    private final ByteArrayDataInput input;
>>>>>>> 6f5919aa
    private final CoordinateEncoder coordinateEncoder;
    private final Rectangle2D rectangle2D;
    private final Extent extent;
    private int treeOffset;

    public TriangleTreeReader(CoordinateEncoder coordinateEncoder) {
        this.coordinateEncoder = coordinateEncoder;
        this.rectangle2D = new Rectangle2D();
        this.extent = new Extent();
        this.input = new ByteArrayDataInput();
    }

    public void reset(BytesRef bytesRef) throws IOException {
        this.input.reset(bytesRef.bytes, bytesRef.offset, bytesRef.length);
        treeOffset = 0;
    }

    public int getHighestDimension() throws IOException {
        ShapeType shapeType = getShapeType();
        switch (shapeType) {
            case POINT:
            case MULTIPOINT:
                return 1;
            case LINESTRING:
            case LINEARRING:
            case MULTILINESTRING:
                return 2;
            case POLYGON:
            case MULTIPOLYGON:
            case ENVELOPE:
            case CIRCLE:
                return 3;
            case GEOMETRYCOLLECTION:
                return input.readVInt();
            default:
                throw new IllegalStateException("unexpected shape-type [" + shapeType + "]");
        }
    }

    /**
     * returns the bounding box of the geometry in the format [minX, maxX, minY, maxY].
     */
    public Extent getExtent() {
        if (treeOffset == 0) {
<<<<<<< HEAD
            getHighestDimension(); // skip ShapeType / highestDimension metadata

=======
            // TODO: Compress serialization of extent
            input.setPosition(extentOffset);
>>>>>>> 6f5919aa
            int top = input.readInt();
            int bottom = Math.toIntExact(top - input.readVLong());
            int posRight = input.readInt();
            int posLeft = input.readInt();
            int negRight = input.readInt();
            int negLeft = input.readInt();
            extent.reset(top, bottom, negLeft, negRight, posLeft, posRight);
            treeOffset = input.getPosition();
        } else {
            input.setPosition(treeOffset);
        }
        return extent;
    }

    /**
     * returns the X coordinate of the centroid.
     */
    public double getCentroidX() {
        input.setPosition(0);
        return coordinateEncoder.decodeX(input.readInt());
    }

    /**
     * returns the Y coordinate of the centroid.
     */
    public double getCentroidY() {
        input.setPosition(4);
        return coordinateEncoder.decodeY(input.readInt());
    }

    public ShapeType getShapeType() throws IOException {
        input.position(SKIP_CENTROID);
        return ShapeType.forOrdinal(input.readVInt());
    }

    /**
     * Compute the relation with the provided bounding box. If the result is CELL_INSIDE_QUERY
     * then the bounding box is within the shape.
     */
    public GeoRelation relate(int minX, int minY, int maxX, int maxY) {
        Extent extent = getExtent();
        int thisMaxX = extent.maxX();
        int thisMinX = extent.minX();
        int thisMaxY = extent.maxY();
        int thisMinY = extent.minY();
        if ((thisMinX > maxX || thisMaxX < minX || thisMinY > maxY || thisMaxY < minY)) {
            // shapes are disjoint
            return GeoRelation.QUERY_DISJOINT;
        }
        if (minX <= thisMinX && maxX >= thisMaxX && minY <= thisMinY && maxY >= thisMaxY) {
            // the rectangle fully contains the shape
            return GeoRelation.QUERY_CROSSES;
        }
        // quick checks failed, need to traverse the tree
        GeoRelation rel = GeoRelation.QUERY_DISJOINT;
        rectangle2D.setValues(minX, maxX, minY, maxY);
        byte metadata = input.readByte();
        if ((metadata & 1 << 2) == 1 << 2) { // component in this node is a point
            int x = Math.toIntExact(thisMaxX - input.readVLong());
            int y = Math.toIntExact(thisMaxY - input.readVLong());
            if (rectangle2D.contains(x, y)) {
                return GeoRelation.QUERY_CROSSES;
            }
            thisMinX = x;
        } else if ((metadata & 1 << 3) == 1 << 3) {  // component in this node is a line
            int aX = Math.toIntExact(thisMaxX - input.readVLong());
            int aY = Math.toIntExact(thisMaxY - input.readVLong());
            int bX = Math.toIntExact(thisMaxX - input.readVLong());
            int bY = Math.toIntExact(thisMaxY - input.readVLong());
            if (rectangle2D.intersectsLine(aX, aY, bX, bY)) {
                return GeoRelation.QUERY_CROSSES;
            }
            thisMinX = aX;
        } else {  // component in this node is a triangle
            int aX = Math.toIntExact(thisMaxX - input.readVLong());
            int aY = Math.toIntExact(thisMaxY - input.readVLong());
            int bX = Math.toIntExact(thisMaxX - input.readVLong());
            int bY = Math.toIntExact(thisMaxY - input.readVLong());
            int cX = Math.toIntExact(thisMaxX - input.readVLong());
            int cY = Math.toIntExact(thisMaxY - input.readVLong());
            boolean ab = (metadata & 1 << 4) == 1 << 4;
            boolean bc = (metadata & 1 << 5) == 1 << 5;
            boolean ca = (metadata & 1 << 6) == 1 << 6;
            rel = rectangle2D.relateTriangle(aX, aY, ab, bX, bY, bc, cX, cY, ca);
            if (rel == GeoRelation.QUERY_CROSSES) {
                return GeoRelation.QUERY_CROSSES;
            }
            thisMinX = aX;
        }
        if ((metadata & 1 << 0) == 1 << 0) { // left != null
            GeoRelation left = relate(rectangle2D, false, thisMaxX, thisMaxY);
            if (left == GeoRelation.QUERY_CROSSES) {
                return GeoRelation.QUERY_CROSSES;
            } else if (left == GeoRelation.QUERY_INSIDE) {
                rel = left;
            }
        }
        if ((metadata & 1 << 1) == 1 << 1) { // right != null
            if (rectangle2D.maxX >= thisMinX) {
                GeoRelation right = relate(rectangle2D, false, thisMaxX, thisMaxY);
                if (right == GeoRelation.QUERY_CROSSES) {
                    return GeoRelation.QUERY_CROSSES;
                } else if (right == GeoRelation.QUERY_INSIDE) {
                    rel = right;
                }
            }
        }

        return rel;
    }

    private GeoRelation relate(Rectangle2D rectangle2D, boolean splitX, int parentMaxX, int parentMaxY) {
        int thisMaxX = Math.toIntExact(parentMaxX - input.readVLong());
        int thisMaxY = Math.toIntExact(parentMaxY - input.readVLong());
        GeoRelation rel = GeoRelation.QUERY_DISJOINT;
        int size = input.readVInt();
        if (rectangle2D.minY <= thisMaxY && rectangle2D.minX <= thisMaxX) {
            byte metadata = input.readByte();
            int thisMinX;
            int thisMinY;
            if ((metadata & 1 << 2) == 1 << 2) { // component in this node is a point
                int x = Math.toIntExact(thisMaxX - input.readVLong());
                int y = Math.toIntExact(thisMaxY - input.readVLong());
                if (rectangle2D.contains(x, y)) {
                    return GeoRelation.QUERY_CROSSES;
                }
                thisMinX = x;
                thisMinY = y;
            } else if ((metadata & 1 << 3) == 1 << 3) { // component in this node is a line
                int aX = Math.toIntExact(thisMaxX - input.readVLong());
                int aY = Math.toIntExact(thisMaxY - input.readVLong());
                int bX = Math.toIntExact(thisMaxX - input.readVLong());
                int bY = Math.toIntExact(thisMaxY - input.readVLong());
                if (rectangle2D.intersectsLine(aX, aY, bX, bY)) {
                    return GeoRelation.QUERY_CROSSES;
                }
                thisMinX = aX;
                thisMinY = Math.min(aY, bY);
            } else { // component in this node is a triangle
                int aX = Math.toIntExact(thisMaxX - input.readVLong());
                int aY = Math.toIntExact(thisMaxY - input.readVLong());
                int bX = Math.toIntExact(thisMaxX - input.readVLong());
                int bY = Math.toIntExact(thisMaxY - input.readVLong());
                int cX = Math.toIntExact(thisMaxX - input.readVLong());
                int cY = Math.toIntExact(thisMaxY - input.readVLong());
                boolean ab = (metadata & 1 << 4) == 1 << 4;
                boolean bc = (metadata & 1 << 5) == 1 << 5;
                boolean ca = (metadata & 1 << 6) == 1 << 6;
                rel = rectangle2D.relateTriangle(aX, aY, ab, bX, bY, bc, cX, cY, ca);
                if (rel == GeoRelation.QUERY_CROSSES) {
                    return GeoRelation.QUERY_CROSSES;
                }
                thisMinX = aX;
                thisMinY = Math.min(Math.min(aY, bY), cY);
            }
            if ((metadata & 1 << 0) == 1 << 0) { // left != null
                GeoRelation left = relate(rectangle2D, !splitX, thisMaxX, thisMaxY);
                if (left == GeoRelation.QUERY_CROSSES) {
                    return GeoRelation.QUERY_CROSSES;
                } else if (left == GeoRelation.QUERY_INSIDE) {
                    rel = left;
                }
            }
            if ((metadata & 1 << 1) == 1 << 1) { // right != null
                int rightSize = input.readVInt();
                if ((splitX == false && rectangle2D.maxY >= thisMinY) || (splitX && rectangle2D.maxX >= thisMinX)) {
                    GeoRelation right = relate(rectangle2D, !splitX, thisMaxX, thisMaxY);
                    if (right == GeoRelation.QUERY_CROSSES) {
                        return GeoRelation.QUERY_CROSSES;
                    } else if (right == GeoRelation.QUERY_INSIDE) {
                        rel = right;
                    }
                } else {
                    input.skipBytes(rightSize);
                }
            }
        } else {
            input.skipBytes(size);
        }
        return rel;
    }

    private static class Rectangle2D {

        protected int minX;
        protected int maxX;
        protected int minY;
        protected int maxY;

        Rectangle2D() {
        }

        private void setValues(int minX, int maxX, int minY, int maxY) {
            this.minX = minX;
            this.maxX = maxX;
            this.minY = minY;
            this.maxY = maxY;
        }

        /**
         * Checks if the rectangle contains the provided point
         **/
        public boolean contains(int x, int y) {
            return (x < minX || x > maxX || y < minY || y > maxY) == false;
        }

        /**
         * Checks if the rectangle intersects the provided triangle
         **/
        private boolean intersectsLine(int aX, int aY, int bX, int bY) {
            // 1. query contains any triangle points
            if (contains(aX, aY) || contains(bX, bY)) {
                return true;
            }

            // compute bounding box of triangle
            int tMinX = StrictMath.min(aX, bX);
            int tMaxX = StrictMath.max(aX, bX);
            int tMinY = StrictMath.min(aY, bY);
            int tMaxY = StrictMath.max(aY, bY);

            // 2. check bounding boxes are disjoint
            if (tMaxX < minX || tMinX > maxX || tMinY > maxY || tMaxY < minY) {
                return false;
            }

            // 4. last ditch effort: check crossings
            if (edgeIntersectsQuery(aX, aY, bX, bY)) {
                return true;
            }
            return false;
        }

        /**
         * Checks if the rectangle intersects the provided triangle
         **/
        private GeoRelation relateTriangle(int aX, int aY, boolean ab, int bX, int bY, boolean bc, int cX, int cY, boolean ca) {
            // 1. query contains any triangle points
            if (contains(aX, aY) || contains(bX, bY) || contains(cX, cY)) {
                return GeoRelation.QUERY_CROSSES;
            }

            // compute bounding box of triangle
            int tMinX = StrictMath.min(StrictMath.min(aX, bX), cX);
            int tMaxX = StrictMath.max(StrictMath.max(aX, bX), cX);
            int tMinY = StrictMath.min(StrictMath.min(aY, bY), cY);
            int tMaxY = StrictMath.max(StrictMath.max(aY, bY), cY);

            // 2. check bounding boxes are disjoint
            if (tMaxX < minX || tMinX > maxX || tMinY > maxY || tMaxY < minY) {
                return GeoRelation.QUERY_DISJOINT;
            }

            boolean within = false;
            if (edgeIntersectsQuery(aX, aY, bX, bY)) {
                if (ab) {
                    return GeoRelation.QUERY_CROSSES;
                }
                within = true;
            }

            // right
            if (edgeIntersectsQuery(bX, bY, cX, cY)) {
                if (bc) {
                    return GeoRelation.QUERY_CROSSES;
                }
                within = true;
            }

            if (edgeIntersectsQuery(cX, cY, aX, aY)) {
                if (ca) {
                    return GeoRelation.QUERY_CROSSES;
                }
                within = true;
            }

            if (within || pointInTriangle(tMinX, tMaxX, tMinY, tMaxY, minX, minY, aX, aY, bX, bY, cX, cY)) {
                return GeoRelation.QUERY_INSIDE;
            }

            return GeoRelation.QUERY_DISJOINT;
        }

        /**
         * returns true if the edge (defined by (ax, ay) (bx, by)) intersects the query
         */
        private boolean edgeIntersectsQuery(int ax, int ay, int bx, int by) {
            // shortcut: check bboxes of edges are disjoint
            if (boxesAreDisjoint(Math.min(ax, bx), Math.max(ax, bx), Math.min(ay, by), Math.max(ay, by),
                minX, maxX, minY, maxY)) {
                return false;
            }

            // top
            if (orient(ax, ay, bx, by, minX, maxY) * orient(ax, ay, bx, by, maxX, maxY) <= 0 &&
                orient(minX, maxY, maxX, maxY, ax, ay) * orient(minX, maxY, maxX, maxY, bx, by) <= 0) {
                return true;
            }

            // right
            if (orient(ax, ay, bx, by, maxX, maxY) * orient(ax, ay, bx, by, maxX, minY) <= 0 &&
                orient(maxX, maxY, maxX, minY, ax, ay) * orient(maxX, maxY, maxX, minY, bx, by) <= 0) {
                return true;
            }

            // bottom
            if (orient(ax, ay, bx, by, maxX, minY) * orient(ax, ay, bx, by, minX, minY) <= 0 &&
                orient(maxX, minY, minX, minY, ax, ay) * orient(maxX, minY, minX, minY, bx, by) <= 0) {
                return true;
            }

            // left
            if (orient(ax, ay, bx, by, minX, minY) * orient(ax, ay, bx, by, minX, maxY) <= 0 &&
                orient(minX, minY, minX, maxY, ax, ay) * orient(minX, minY, minX, maxY, bx, by) <= 0) {
                return true;
            }

            return false;
        }

        /**
         * Compute whether the given x, y point is in a triangle; uses the winding order method
         */
        private static boolean pointInTriangle(double minX, double maxX, double minY, double maxY, double x, double y,
                                               double aX, double aY, double bX, double bY, double cX, double cY) {
            //check the bounding box because if the triangle is degenerated, e.g points and lines, we need to filter out
            //coplanar points that are not part of the triangle.
            if (x >= minX && x <= maxX && y >= minY && y <= maxY) {
                int a = orient(x, y, aX, aY, bX, bY);
                int b = orient(x, y, bX, bY, cX, cY);
                if (a == 0 || b == 0 || a < 0 == b < 0) {
                    int c = orient(x, y, cX, cY, aX, aY);
                    return c == 0 || (c < 0 == (b < 0 || a < 0));
                }
                return false;
            } else {
                return false;
            }
        }

        /**
         * utility method to check if two boxes are disjoint
         */
        private static boolean boxesAreDisjoint(final int aMinX, final int aMaxX, final int aMinY, final int aMaxY,
                                                final int bMinX, final int bMaxX, final int bMinY, final int bMaxY) {
            return (aMaxX < bMinX || aMinX > bMaxX || aMaxY < bMinY || aMinY > bMaxY);
        }
    }
}<|MERGE_RESOLUTION|>--- conflicted
+++ resolved
@@ -20,11 +20,6 @@
 
 import org.apache.lucene.store.ByteArrayDataInput;
 import org.apache.lucene.util.BytesRef;
-<<<<<<< HEAD
-import org.elasticsearch.common.io.stream.ByteBufferStreamInput;
-import org.elasticsearch.geometry.ShapeType;
-=======
->>>>>>> 6f5919aa
 
 import java.io.IOException;
 
@@ -40,12 +35,7 @@
 public class TriangleTreeReader {
     private static final int SKIP_CENTROID = 8;
 
-<<<<<<< HEAD
-    private ByteBufferStreamInput input;
-=======
-    private static final int extentOffset = 8;
     private final ByteArrayDataInput input;
->>>>>>> 6f5919aa
     private final CoordinateEncoder coordinateEncoder;
     private final Rectangle2D rectangle2D;
     private final Extent extent;
@@ -63,40 +53,12 @@
         treeOffset = 0;
     }
 
-    public int getHighestDimension() throws IOException {
-        ShapeType shapeType = getShapeType();
-        switch (shapeType) {
-            case POINT:
-            case MULTIPOINT:
-                return 1;
-            case LINESTRING:
-            case LINEARRING:
-            case MULTILINESTRING:
-                return 2;
-            case POLYGON:
-            case MULTIPOLYGON:
-            case ENVELOPE:
-            case CIRCLE:
-                return 3;
-            case GEOMETRYCOLLECTION:
-                return input.readVInt();
-            default:
-                throw new IllegalStateException("unexpected shape-type [" + shapeType + "]");
-        }
-    }
-
     /**
      * returns the bounding box of the geometry in the format [minX, maxX, minY, maxY].
      */
     public Extent getExtent() {
         if (treeOffset == 0) {
-<<<<<<< HEAD
-            getHighestDimension(); // skip ShapeType / highestDimension metadata
-
-=======
-            // TODO: Compress serialization of extent
-            input.setPosition(extentOffset);
->>>>>>> 6f5919aa
+            getDimensionalShapeType(); // skip DimensionalShapeType
             int top = input.readInt();
             int bottom = Math.toIntExact(top - input.readVLong());
             int posRight = input.readInt();
@@ -127,9 +89,9 @@
         return coordinateEncoder.decodeY(input.readInt());
     }
 
-    public ShapeType getShapeType() throws IOException {
-        input.position(SKIP_CENTROID);
-        return ShapeType.forOrdinal(input.readVInt());
+    public CentroidCalculator.DimensionalShapeType getDimensionalShapeType() {
+        input.setPosition(SKIP_CENTROID);
+        return CentroidCalculator.DimensionalShapeType.forOrdinal(input.readVInt());
     }
 
     /**
