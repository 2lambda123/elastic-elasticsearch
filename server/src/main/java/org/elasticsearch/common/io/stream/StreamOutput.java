/*
 * Licensed to Elasticsearch under one or more contributor
 * license agreements. See the NOTICE file distributed with
 * this work for additional information regarding copyright
 * ownership. Elasticsearch licenses this file to you under
 * the Apache License, Version 2.0 (the "License"); you may
 * not use this file except in compliance with the License.
 * You may obtain a copy of the License at
 *
 *    http://www.apache.org/licenses/LICENSE-2.0
 *
 * Unless required by applicable law or agreed to in writing,
 * software distributed under the License is distributed on an
 * "AS IS" BASIS, WITHOUT WARRANTIES OR CONDITIONS OF ANY
 * KIND, either express or implied.  See the License for the
 * specific language governing permissions and limitations
 * under the License.
 */

package org.elasticsearch.common.io.stream;

import org.apache.lucene.index.CorruptIndexException;
import org.apache.lucene.index.IndexFormatTooNewException;
import org.apache.lucene.index.IndexFormatTooOldException;
import org.apache.lucene.store.AlreadyClosedException;
import org.apache.lucene.store.LockObtainFailedException;
import org.apache.lucene.util.BitUtil;
import org.apache.lucene.util.BytesRef;
import org.apache.lucene.util.BytesRefBuilder;
import org.elasticsearch.ElasticsearchException;
import org.elasticsearch.Version;
import org.elasticsearch.common.CharArrays;
import org.elasticsearch.common.Nullable;
import org.elasticsearch.common.bytes.BytesArray;
import org.elasticsearch.common.bytes.BytesReference;
import org.elasticsearch.common.geo.GeoPoint;
import org.elasticsearch.common.io.stream.Writeable.Writer;
import org.elasticsearch.common.settings.SecureString;
import org.elasticsearch.common.text.Text;
import org.elasticsearch.common.unit.TimeValue;
import org.elasticsearch.common.util.concurrent.EsRejectedExecutionException;
import org.elasticsearch.script.JodaCompatibleZonedDateTime;
import org.joda.time.DateTimeZone;
import org.joda.time.ReadableInstant;

import java.io.EOFException;
import java.io.FileNotFoundException;
import java.io.IOException;
import java.io.OutputStream;
import java.nio.file.AccessDeniedException;
import java.nio.file.AtomicMoveNotSupportedException;
import java.nio.file.DirectoryNotEmptyException;
import java.nio.file.FileAlreadyExistsException;
import java.nio.file.FileSystemException;
import java.nio.file.FileSystemLoopException;
import java.nio.file.NoSuchFileException;
import java.nio.file.NotDirectoryException;
import java.time.Instant;
import java.time.ZoneId;
import java.time.ZonedDateTime;
import java.util.Arrays;
import java.util.Collection;
import java.util.Collections;
import java.util.Date;
import java.util.EnumMap;
import java.util.EnumSet;
import java.util.Iterator;
import java.util.LinkedHashMap;
import java.util.LinkedHashSet;
import java.util.List;
import java.util.Map;
import java.util.Set;
import java.util.concurrent.TimeUnit;
import java.util.function.IntFunction;

import static java.util.Map.entry;

/**
 * A stream from another node to this node. Technically, it can also be streamed from a byte array but that is mostly for testing.
 *
 * This class's methods are optimized so you can put the methods that read and write a class next to each other and you can scan them
 * visually for differences. That means that most variables should be read and written in a single line so even large objects fit both
 * reading and writing on the screen. It also means that the methods on this class are named very similarly to {@link StreamInput}. Finally
 * it means that the "barrier to entry" for adding new methods to this class is relatively low even though it is a shared class with code
 * everywhere. That being said, this class deals primarily with {@code List}s rather than Arrays. For the most part calls should adapt to
 * lists, either by storing {@code List}s internally or just converting to and from a {@code List} when calling. This comment is repeated
 * on {@link StreamInput}.
 */
public abstract class StreamOutput extends OutputStream {

    private static final Map<TimeUnit, Byte> TIME_UNIT_BYTE_MAP;
    private static final int MAX_NESTED_EXCEPTION_LEVEL = 100;

    static {
        final Map<TimeUnit, Byte> timeUnitByteMap = new EnumMap<>(TimeUnit.class);
        timeUnitByteMap.put(TimeUnit.NANOSECONDS, (byte)0);
        timeUnitByteMap.put(TimeUnit.MICROSECONDS, (byte)1);
        timeUnitByteMap.put(TimeUnit.MILLISECONDS, (byte)2);
        timeUnitByteMap.put(TimeUnit.SECONDS, (byte)3);
        timeUnitByteMap.put(TimeUnit.MINUTES, (byte)4);
        timeUnitByteMap.put(TimeUnit.HOURS, (byte)5);
        timeUnitByteMap.put(TimeUnit.DAYS, (byte)6);

        for (TimeUnit value : TimeUnit.values()) {
            assert timeUnitByteMap.containsKey(value) : value;
        }

        TIME_UNIT_BYTE_MAP = Collections.unmodifiableMap(timeUnitByteMap);
    }

    private Version version = Version.CURRENT;

    /**
     * The version of the node on the other side of this stream.
     */
    public Version getVersion() {
        return this.version;
    }

    /**
     * Set the version of the node on the other side of this stream.
     */
    public void setVersion(Version version) {
        this.version = version;
    }

    public long position() throws IOException {
        throw new UnsupportedOperationException();
    }

    public void seek(long position) throws IOException {
        throw new UnsupportedOperationException();
    }

    /**
     * Writes a single byte.
     */
    public abstract void writeByte(byte b) throws IOException;

    /**
     * Writes an array of bytes.
     *
     * @param b the bytes to write
     */
    public void writeBytes(byte[] b) throws IOException {
        writeBytes(b, 0, b.length);
    }

    /**
     * Writes an array of bytes.
     *
     * @param b      the bytes to write
     * @param length the number of bytes to write
     */
    public void writeBytes(byte[] b, int length) throws IOException {
        writeBytes(b, 0, length);
    }

    /**
     * Writes an array of bytes.
     *
     * @param b      the bytes to write
     * @param offset the offset in the byte array
     * @param length the number of bytes to write
     */
    public abstract void writeBytes(byte[] b, int offset, int length) throws IOException;

    /**
     * Writes an array of bytes.
     *
     * @param b the bytes to write
     */
    public void writeByteArray(byte[] b) throws IOException {
        writeVInt(b.length);
        writeBytes(b, 0, b.length);
    }

    /**
     * Writes the bytes reference, including a length header.
     */
    public void writeBytesReference(@Nullable BytesReference bytes) throws IOException {
        if (bytes == null) {
            writeVInt(0);
            return;
        }
        writeVInt(bytes.length());
        bytes.writeTo(this);
    }

    /**
     * Writes an optional bytes reference including a length header. Use this if you need to differentiate between null and empty bytes
     * references. Use {@link #writeBytesReference(BytesReference)} and {@link StreamInput#readBytesReference()} if you do not.
     */
    public void writeOptionalBytesReference(@Nullable BytesReference bytes) throws IOException {
        if (bytes == null) {
            writeVInt(0);
            return;
        }
        writeVInt(bytes.length() + 1);
        bytes.writeTo(this);
    }

    public void writeBytesRef(BytesRef bytes) throws IOException {
        if (bytes == null) {
            writeVInt(0);
            return;
        }
        writeVInt(bytes.length);
        write(bytes.bytes, bytes.offset, bytes.length);
    }

    private static final ThreadLocal<byte[]> scratch = ThreadLocal.withInitial(() -> new byte[1024]);

    public final void writeShort(short v) throws IOException {
        final byte[] buffer = scratch.get();
        buffer[0] = (byte) (v >> 8);
        buffer[1] = (byte) v;
        writeBytes(buffer, 0, 2);
    }

    /**
     * Writes an int as four bytes.
     */
    public void writeInt(int i) throws IOException {
        final byte[] buffer = scratch.get();
        buffer[0] = (byte) (i >> 24);
        buffer[1] = (byte) (i >> 16);
        buffer[2] = (byte) (i >> 8);
        buffer[3] = (byte) i;
        writeBytes(buffer, 0, 4);
    }

    /**
     * Writes an int in a variable-length format.  Writes between one and
     * five bytes.  Smaller values take fewer bytes.  Negative numbers
     * will always use all 5 bytes and are therefore better serialized
     * using {@link #writeInt}
     */
    public void writeVInt(int i) throws IOException {
        final byte[] buffer = scratch.get();
        int index = 0;
        while ((i & ~0x7F) != 0) {
            buffer[index++] = ((byte) ((i & 0x7f) | 0x80));
            i >>>= 7;
        }
        buffer[index++] = ((byte) i);
        writeBytes(buffer, 0, index);
    }

    /**
     * Writes a long as eight bytes.
     */
    public void writeLong(long i) throws IOException {
        final byte[] buffer = scratch.get();
        buffer[0] = (byte) (i >> 56);
        buffer[1] = (byte) (i >> 48);
        buffer[2] = (byte) (i >> 40);
        buffer[3] = (byte) (i >> 32);
        buffer[4] = (byte) (i >> 24);
        buffer[5] = (byte) (i >> 16);
        buffer[6] = (byte) (i >> 8);
        buffer[7] = (byte) i;
        writeBytes(buffer, 0, 8);
    }

    /**
     * Writes a non-negative long in a variable-length format. Writes between one and ten bytes. Smaller values take fewer bytes. Negative
     * numbers use ten bytes and trip assertions (if running in tests) so prefer {@link #writeLong(long)} or {@link #writeZLong(long)} for
     * negative numbers.
     */
    public void writeVLong(long i) throws IOException {
        if (i < 0) {
            throw new IllegalStateException("Negative longs unsupported, use writeLong or writeZLong for negative numbers [" + i + "]");
        }
        writeVLongNoCheck(i);
    }

    public void writeOptionalVLong(@Nullable  Long l) throws IOException {
        if (l == null) {
            writeBoolean(false);
        } else {
            writeBoolean(true);
            writeVLong(l);
        }
    }

    /**
     * Writes a long in a variable-length format without first checking if it is negative. Package private for testing. Use
     * {@link #writeVLong(long)} instead.
     */
    void writeVLongNoCheck(long i) throws IOException {
        final byte[] buffer = scratch.get();
        int index = 0;
        while ((i & ~0x7F) != 0) {
            buffer[index++] = ((byte) ((i & 0x7f) | 0x80));
            i >>>= 7;
        }
        buffer[index++] = ((byte) i);
        writeBytes(buffer, 0, index);
    }

    /**
     * Writes a long in a variable-length format. Writes between one and ten bytes.
     * Values are remapped by sliding the sign bit into the lsb and then encoded as an unsigned number
     * e.g., 0 -;&gt; 0, -1 -;&gt; 1, 1 -;&gt; 2, ..., Long.MIN_VALUE -;&gt; -1, Long.MAX_VALUE -;&gt; -2
     * Numbers with small absolute value will have a small encoding
     * If the numbers are known to be non-negative, use {@link #writeVLong(long)}
     */
    public void writeZLong(long i) throws IOException {
        final byte[] buffer = scratch.get();
        int index = 0;
        // zig-zag encoding cf. https://developers.google.com/protocol-buffers/docs/encoding?hl=en
        long value = BitUtil.zigZagEncode(i);
        while ((value & 0xFFFFFFFFFFFFFF80L) != 0L) {
            buffer[index++] = (byte) ((value & 0x7F) | 0x80);
            value >>>= 7;
        }
        buffer[index++] = (byte) (value & 0x7F);
        writeBytes(buffer, 0, index);
    }

    public void writeOptionalLong(@Nullable Long l) throws IOException {
        if (l == null) {
            writeBoolean(false);
        } else {
            writeBoolean(true);
            writeLong(l);
        }
    }

    public void writeOptionalString(@Nullable String str) throws IOException {
        if (str == null) {
            writeBoolean(false);
        } else {
            writeBoolean(true);
            writeString(str);
        }
    }

    public void writeOptionalSecureString(@Nullable SecureString secureStr) throws IOException {
        if (secureStr == null) {
            writeOptionalBytesReference(null);
        } else {
            final byte[] secureStrBytes = CharArrays.toUtf8Bytes(secureStr.getChars());
            try {
                writeOptionalBytesReference(new BytesArray(secureStrBytes));
            } finally {
                Arrays.fill(secureStrBytes, (byte) 0);
            }
        }
    }

    /**
     * Writes an optional {@link Integer}.
     */
    public void writeOptionalInt(@Nullable Integer integer) throws IOException {
        if (integer == null) {
            writeBoolean(false);
        } else {
            writeBoolean(true);
            writeInt(integer);
        }
    }

    public void writeOptionalVInt(@Nullable Integer integer) throws IOException {
        if (integer == null) {
            writeBoolean(false);
        } else {
            writeBoolean(true);
            writeVInt(integer);
        }
    }

    public void writeOptionalFloat(@Nullable Float floatValue) throws IOException {
        if (floatValue == null) {
            writeBoolean(false);
        } else {
            writeBoolean(true);
            writeFloat(floatValue);
        }
    }

    public void writeOptionalText(@Nullable Text text) throws IOException {
        if (text == null) {
            writeInt(-1);
        } else {
            writeText(text);
        }
    }

    private final BytesRefBuilder spare = new BytesRefBuilder();

    public void writeText(Text text) throws IOException {
        if (!text.hasBytes()) {
            final String string = text.string();
            spare.copyChars(string);
            writeInt(spare.length());
            write(spare.bytes(), 0, spare.length());
        } else {
            BytesReference bytes = text.bytes();
            writeInt(bytes.length());
            bytes.writeTo(this);
        }
    }

    public void writeString(String str) throws IOException {
        final int charCount = str.length();
        byte[] buffer = scratch.get();
        int offset = 0;
        writeVInt(charCount);
        for (int i = 0; i < charCount; i++) {
            final int c = str.charAt(i);
            if (c <= 0x007F) {
                buffer[offset++] = ((byte) c);
            } else if (c > 0x07FF) {
                buffer[offset++] = ((byte) (0xE0 | c >> 12 & 0x0F));
                buffer[offset++] = ((byte) (0x80 | c >> 6 & 0x3F));
                buffer[offset++] = ((byte) (0x80 | c >> 0 & 0x3F));
            } else {
                buffer[offset++] = ((byte) (0xC0 | c >> 6 & 0x1F));
                buffer[offset++] = ((byte) (0x80 | c >> 0 & 0x3F));
            }
            // make sure any possible char can fit into the buffer in any possible iteration
            // we need at most 3 bytes so we flush the buffer once we have less than 3 bytes
            // left before we start another iteration
            if (offset > buffer.length - 3) {
                writeBytes(buffer, offset);
                offset = 0;
            }
        }
        writeBytes(buffer, offset);
    }

    public void writeSecureString(SecureString secureStr) throws IOException {
        final byte[] secureStrBytes = CharArrays.toUtf8Bytes(secureStr.getChars());
        try {
            writeBytesReference(new BytesArray(secureStrBytes));
        } finally {
            Arrays.fill(secureStrBytes, (byte) 0);
        }
    }

    public void writeFloat(float v) throws IOException {
        writeInt(Float.floatToIntBits(v));
    }

    public void writeDouble(double v) throws IOException {
        writeLong(Double.doubleToLongBits(v));
    }

    public void writeOptionalDouble(@Nullable Double v) throws IOException {
        if (v == null) {
            writeBoolean(false);
        } else {
            writeBoolean(true);
            writeDouble(v);
        }
    }

    private static byte ZERO = 0;
    private static byte ONE = 1;
    private static byte TWO = 2;

    /**
     * Writes a boolean.
     */
    public void writeBoolean(boolean b) throws IOException {
        writeByte(b ? ONE : ZERO);
    }

    public void writeOptionalBoolean(@Nullable Boolean b) throws IOException {
        if (b == null) {
            writeByte(TWO);
        } else {
            writeBoolean(b);
        }
    }

    /**
     * Forces any buffered output to be written.
     */
    @Override
    public abstract void flush() throws IOException;

    /**
     * Closes this stream to further operations.
     */
    @Override
    public abstract void close() throws IOException;

    public abstract void reset() throws IOException;

    @Override
    public void write(int b) throws IOException {
        writeByte((byte) b);
    }

    @Override
    public void write(byte[] b, int off, int len) throws IOException {
        writeBytes(b, off, len);
    }

    public void writeStringArray(String[] array) throws IOException {
        writeVInt(array.length);
        for (String s : array) {
            writeString(s);
        }
    }

    /**
     * Writes a string array, for nullable string, writes it as 0 (empty string).
     */
    public void writeStringArrayNullable(@Nullable String[] array) throws IOException {
        if (array == null) {
            writeVInt(0);
        } else {
            writeVInt(array.length);
            for (String s : array) {
                writeString(s);
            }
        }
    }

    /**
     * Writes a string array, for nullable string, writes false.
     */
    public void writeOptionalStringArray(@Nullable String[] array) throws IOException {
        if (array == null) {
            writeBoolean(false);
        } else {
            writeBoolean(true);
            writeStringArray(array);
        }
    }

    public void writeMap(@Nullable Map<String, Object> map) throws IOException {
        writeGenericValue(map);
    }

    /**
     * write map to stream with consistent order
     * to make sure every map generated bytes order are same.
     * This method is compatible with {@code StreamInput.readMap} and {@code StreamInput.readGenericValue}
     * This method only will handle the map keys order, not maps contained within the map
     */
    public void writeMapWithConsistentOrder(@Nullable Map<String, ? extends Object> map)
        throws IOException {
        if (map == null) {
            writeByte((byte) -1);
            return;
        }
        assert false == (map instanceof LinkedHashMap);
        this.writeByte((byte) 10);
        this.writeVInt(map.size());
        Iterator<? extends Map.Entry<String, ?>> iterator =
            map.entrySet().stream().sorted((a, b) -> a.getKey().compareTo(b.getKey())).iterator();
        while (iterator.hasNext()) {
            Map.Entry<String, ?> next = iterator.next();
            this.writeString(next.getKey());
            this.writeGenericValue(next.getValue());
        }
    }

    /**
     * Write a {@link Map} of {@code K}-type keys to {@code V}-type {@link List}s.
     * <pre><code>
     * Map&lt;String, List&lt;String&gt;&gt; map = ...;
     * out.writeMapOfLists(map, StreamOutput::writeString, StreamOutput::writeString);
     * </code></pre>
     *
     * @param keyWriter The key writer
     * @param valueWriter The value writer
     */
    public final <K, V> void writeMapOfLists(final Map<K, List<V>> map, final Writer<K> keyWriter, final Writer<V> valueWriter)
            throws IOException {
        writeMap(map, keyWriter, (stream, list) -> {
            writeVInt(list.size());
            for (final V value : list) {
                valueWriter.write(this, value);
            }
        });
    }

    /**
     * Write a {@link Map} of {@code K}-type keys to {@code V}-type.
     * <pre><code>
     * Map&lt;String, String&gt; map = ...;
     * out.writeMap(map, StreamOutput::writeString, StreamOutput::writeString);
     * </code></pre>
     *
     * @param keyWriter The key writer
     * @param valueWriter The value writer
     */
    public final <K, V> void writeMap(final Map<K, V> map, final Writer<K> keyWriter, final Writer<V> valueWriter)
        throws IOException {
        writeVInt(map.size());
        for (final Map.Entry<K, V> entry : map.entrySet()) {
            keyWriter.write(this, entry.getKey());
            valueWriter.write(this, entry.getValue());
        }
    }

    /**
     * Writes an {@link Instant} to the stream with nanosecond resolution
     */
    public final void writeInstant(Instant instant) throws IOException {
        writeLong(instant.getEpochSecond());
        writeInt(instant.getNano());
    }

    /**
     * Writes an {@link Instant} to the stream, which could possibly be null
     */
    public final void writeOptionalInstant(@Nullable Instant instant) throws IOException {
        if (instant == null) {
            writeBoolean(false);
        } else {
            writeBoolean(true);
            writeInstant(instant);
        }
    }

    private static final Map<Class<?>, Writer> WRITERS = Map.ofEntries(
            entry(
                    String.class,
                    (o, v) -> {
                        o.writeByte((byte) 0);
                        o.writeString((String) v);
                    }),
            entry(
                    Integer.class,
                    (o, v) -> {
                        o.writeByte((byte) 1);
                        o.writeInt((Integer) v);
                    }),
            entry(
                    Long.class,
                    (o, v) -> {
                        o.writeByte((byte) 2);
                        o.writeLong((Long) v);
                    }),
            entry(
                    Float.class,
                    (o, v) -> {
                        o.writeByte((byte) 3);
                        o.writeFloat((float) v);
                    }),
            entry(
                    Double.class,
                    (o, v) -> {
                        o.writeByte((byte) 4);
                        o.writeDouble((double) v);
                    }),
            entry(
                    Boolean.class,
                    (o, v) -> {
                        o.writeByte((byte) 5);
                        o.writeBoolean((boolean) v);
                    }),
            entry(
                    byte[].class,
                    (o, v) -> {
                        o.writeByte((byte) 6);
                        final byte[] bytes = (byte[]) v;
                        o.writeVInt(bytes.length);
                        o.writeBytes(bytes);
                    }),
            entry(
                    List.class,
                    (o, v) -> {
                        o.writeByte((byte) 7);
                        final List list = (List) v;
                        o.writeVInt(list.size());
                        for (Object item : list) {
                            o.writeGenericValue(item);
                        }
                    }),
            entry(
                    Object[].class,
                    (o, v) -> {
                        o.writeByte((byte) 8);
                        final Object[] list = (Object[]) v;
                        o.writeVInt(list.length);
                        for (Object item : list) {
                            o.writeGenericValue(item);
                        }
                    }),
            entry(
                    Map.class,
                    (o, v) -> {
                        if (v instanceof LinkedHashMap) {
                            o.writeByte((byte) 9);
                        } else {
                            o.writeByte((byte) 10);
                        }
                        @SuppressWarnings("unchecked") final Map<String, Object> map = (Map<String, Object>) v;
                        o.writeVInt(map.size());
                        for (Map.Entry<String, Object> entry : map.entrySet()) {
                            o.writeString(entry.getKey());
                            o.writeGenericValue(entry.getValue());
                        }
                    }),
            entry(
                    Byte.class,
                    (o, v) -> {
                        o.writeByte((byte) 11);
                        o.writeByte((Byte) v);
                    }),
            entry(
                    Date.class,
                    (o, v) -> {
                        o.writeByte((byte) 12);
                        o.writeLong(((Date) v).getTime());
                    }),
            entry(
                    ReadableInstant.class,
                    (o, v) -> {
                        o.writeByte((byte) 13);
                        final ReadableInstant instant = (ReadableInstant) v;
                        o.writeString(instant.getZone().getID());
                        o.writeLong(instant.getMillis());
                    }),
            entry(
                    BytesReference.class,
                    (o, v) -> {
                        o.writeByte((byte) 14);
                        o.writeBytesReference((BytesReference) v);
                    }),
            entry(
                    Text.class,
                    (o, v) -> {
                        o.writeByte((byte) 15);
                        o.writeText((Text) v);
                    }),
            entry(
                    Short.class,
                    (o, v) -> {
                        o.writeByte((byte) 16);
                        o.writeShort((Short) v);
                    }),
            entry(
                    int[].class,
                    (o, v) -> {
                        o.writeByte((byte) 17);
                        o.writeIntArray((int[]) v);
                    }),
            entry(
                    long[].class,
                    (o, v) -> {
                        o.writeByte((byte) 18);
                        o.writeLongArray((long[]) v);
                    }),
            entry(
                    float[].class,
                    (o, v) -> {
                        o.writeByte((byte) 19);
                        o.writeFloatArray((float[]) v);
                    }),
            entry(
                    double[].class,
                    (o, v) -> {
                        o.writeByte((byte) 20);
                        o.writeDoubleArray((double[]) v);
                    }),
            entry(
                    BytesRef.class,
                    (o, v) -> {
                        o.writeByte((byte) 21);
                        o.writeBytesRef((BytesRef) v);
                    }),
            entry(
                    GeoPoint.class,
                    (o, v) -> {
                        o.writeByte((byte) 22);
                        o.writeGeoPoint((GeoPoint) v);
                    }),
            entry(
                    ZonedDateTime.class,
                    (o, v) -> {
                        o.writeByte((byte) 23);
                        final ZonedDateTime zonedDateTime = (ZonedDateTime) v;
                        o.writeString(zonedDateTime.getZone().getId());
                        o.writeLong(zonedDateTime.toInstant().toEpochMilli());
                    }),
            entry(
                    JodaCompatibleZonedDateTime.class,
                    (o, v) -> {
                        // write the joda compatibility datetime as joda datetime
                        o.writeByte((byte) 13);
                        final JodaCompatibleZonedDateTime zonedDateTime = (JodaCompatibleZonedDateTime) v;
                        String zoneId = zonedDateTime.getZonedDateTime().getZone().getId();
                        // joda does not understand "Z" for utc, so we must special case
                        o.writeString(zoneId.equals("Z") ? DateTimeZone.UTC.getID() : zoneId);
                        o.writeLong(zonedDateTime.toInstant().toEpochMilli());
                    }),
            entry(
                    Set.class,
                    (o, v) -> {
                        if (v instanceof LinkedHashSet) {
                            o.writeByte((byte) 24);
                        } else {
                            o.writeByte((byte) 25);
                        }
                        o.writeCollection((Set<?>) v, StreamOutput::writeGenericValue);
                    }
            ));

    private static Class<?> getGenericType(Object value) {
        if (value instanceof List) {
            return List.class;
        } else if (value instanceof Object[]) {
            return Object[].class;
        } else if (value instanceof Map) {
            return Map.class;
        } else if (value instanceof ReadableInstant) {
            return ReadableInstant.class;
        } else if (value instanceof BytesReference) {
            return BytesReference.class;
        } else {
            return value.getClass();
        }
    }
    /**
     * Notice: when serialization a map, the stream out map with the stream in map maybe have the
     * different key-value orders, they will maybe have different stream order.
     * If want to keep stream out map and stream in map have the same stream order when stream,
     * can use {@code writeMapWithConsistentOrder}
     */
    public void writeGenericValue(@Nullable Object value) throws IOException {
        if (value == null) {
            writeByte((byte) -1);
            return;
        }
<<<<<<< HEAD
        final Class<?> type = getGenericType(value);
=======
        final Class type;
        if (value instanceof List) {
            type = List.class;
        } else if (value instanceof Object[]) {
            type = Object[].class;
        } else if (value instanceof Map) {
            type = Map.class;
        } else if (value instanceof Set) {
            type = Set.class;
        } else if (value instanceof ReadableInstant) {
            type = ReadableInstant.class;
        } else if (value instanceof BytesReference) {
            type = BytesReference.class;
        } else {
            type = value.getClass();
        }
>>>>>>> a407e7ec
        final Writer writer = WRITERS.get(type);
        if (writer != null) {
            writer.write(this, value);
        } else {
            throw new IllegalArgumentException("can not write type [" + type + "]");
        }
    }

    public static void checkWriteable(@Nullable Object value) throws IllegalArgumentException {
        if (value == null) {
            return;
        }
        final Class<?> type = getGenericType(value);

        if (type == List.class) {
            @SuppressWarnings("unchecked") List<Object> list = (List<Object>) value;
            for (Object v : list) {
                checkWriteable(v);
            }
        } else if (value instanceof Object[]) {
            Object[] array = (Object[]) value;
            for (Object v : array) {
                checkWriteable(v);
            }
        } else if (value instanceof Map) {
            @SuppressWarnings("unchecked") Map<String, Object> map = (Map<String, Object>) value;
            for (Map.Entry<String, Object> entry : map.entrySet()) {
                checkWriteable(entry.getKey());
                checkWriteable(entry.getValue());
            }
        } else if (value instanceof Set) {
            @SuppressWarnings("unchecked") Set<Object> set = (Set<Object>) value;
            for (Object v : set) {
                checkWriteable(v);
            }
        } else if (WRITERS.containsKey(type) == false) {
            throw new IllegalArgumentException("Cannot write type [" + type + "] to stream");
        }
    }

    public void writeIntArray(int[] values) throws IOException {
        writeVInt(values.length);
        for (int value : values) {
            writeInt(value);
        }
    }

    public void writeVIntArray(int[] values) throws IOException {
        writeVInt(values.length);
        for (int value : values) {
            writeVInt(value);
        }
    }

    public void writeLongArray(long[] values) throws IOException {
        writeVInt(values.length);
        for (long value : values) {
            writeLong(value);
        }
    }

    public void writeVLongArray(long[] values) throws IOException {
        writeVInt(values.length);
        for (long value : values) {
            writeVLong(value);
        }
    }

    public void writeFloatArray(float[] values) throws IOException {
        writeVInt(values.length);
        for (float value : values) {
            writeFloat(value);
        }
    }

    public void writeDoubleArray(double[] values) throws IOException {
        writeVInt(values.length);
        for (double value : values) {
            writeDouble(value);
        }
    }

    /**
     * Writes the specified array to the stream using the specified {@link Writer} for each element in the array. This method can be seen as
     * writer version of {@link StreamInput#readArray(Writeable.Reader, IntFunction)}. The length of array encoded as a variable-length
     * integer is first written to the stream, and then the elements of the array are written to the stream.
     *
     * @param writer the writer used to write individual elements
     * @param array  the array
     * @param <T>    the type of the elements of the array
     * @throws IOException if an I/O exception occurs while writing the array
     */
    public <T> void writeArray(final Writer<T> writer, final T[] array) throws IOException {
        writeVInt(array.length);
        for (T value : array) {
            writer.write(this, value);
        }
    }

    /**
     * Same as {@link #writeArray(Writer, Object[])} but the provided array may be null. An additional boolean value is
     * serialized to indicate whether the array was null or not.
     */
    public <T> void writeOptionalArray(final Writer<T> writer, final @Nullable T[] array) throws IOException {
        if (array == null) {
            writeBoolean(false);
        } else {
            writeBoolean(true);
            writeArray(writer, array);
        }
    }

    /**
     * Writes the specified array of {@link Writeable}s. This method can be seen as
     * writer version of {@link StreamInput#readArray(Writeable.Reader, IntFunction)}. The length of array encoded as a variable-length
     * integer is first written to the stream, and then the elements of the array are written to the stream.
     */
    public <T extends Writeable> void writeArray(T[] array) throws IOException {
        writeArray((out, value) -> value.writeTo(out), array);
    }

    /**
     * Same as {@link #writeArray(Writeable[])} but the provided array may be null. An additional boolean value is
     * serialized to indicate whether the array was null or not.
     */
    public <T extends Writeable> void writeOptionalArray(@Nullable T[] array) throws IOException {
        writeOptionalArray((out, value) -> value.writeTo(out), array);
    }

    public void writeOptionalWriteable(@Nullable Writeable writeable) throws IOException {
        if (writeable != null) {
            writeBoolean(true);
            writeable.writeTo(this);
        } else {
            writeBoolean(false);
        }
    }

    public void writeException(Throwable throwable) throws IOException {
        writeException(throwable, throwable, 0);
    }

    private void writeException(Throwable rootException, Throwable throwable, int nestedLevel) throws IOException {
        if (throwable == null) {
            writeBoolean(false);
        } else if (nestedLevel > MAX_NESTED_EXCEPTION_LEVEL) {
            assert failOnTooManyNestedExceptions(rootException);
            writeException(new IllegalStateException("too many nested exceptions"));
        } else {
            writeBoolean(true);
            boolean writeCause = true;
            boolean writeMessage = true;
            if (throwable instanceof CorruptIndexException) {
                writeVInt(1);
                writeOptionalString(((CorruptIndexException)throwable).getOriginalMessage());
                writeOptionalString(((CorruptIndexException)throwable).getResourceDescription());
                writeMessage = false;
            } else if (throwable instanceof IndexFormatTooNewException) {
                writeVInt(2);
                writeOptionalString(((IndexFormatTooNewException)throwable).getResourceDescription());
                writeInt(((IndexFormatTooNewException)throwable).getVersion());
                writeInt(((IndexFormatTooNewException)throwable).getMinVersion());
                writeInt(((IndexFormatTooNewException)throwable).getMaxVersion());
                writeMessage = false;
                writeCause = false;
            } else if (throwable instanceof IndexFormatTooOldException) {
                writeVInt(3);
                IndexFormatTooOldException t = (IndexFormatTooOldException) throwable;
                writeOptionalString(t.getResourceDescription());
                if (t.getVersion() == null) {
                    writeBoolean(false);
                    writeOptionalString(t.getReason());
                } else {
                    writeBoolean(true);
                    writeInt(t.getVersion());
                    writeInt(t.getMinVersion());
                    writeInt(t.getMaxVersion());
                }
                writeMessage = false;
                writeCause = false;
            } else if (throwable instanceof NullPointerException) {
                writeVInt(4);
                writeCause = false;
            } else if (throwable instanceof NumberFormatException) {
                writeVInt(5);
                writeCause = false;
            } else if (throwable instanceof IllegalArgumentException) {
                writeVInt(6);
            } else if (throwable instanceof AlreadyClosedException) {
                writeVInt(7);
            } else if (throwable instanceof EOFException) {
                writeVInt(8);
                writeCause = false;
            } else if (throwable instanceof SecurityException) {
                writeVInt(9);
            } else if (throwable instanceof StringIndexOutOfBoundsException) {
                writeVInt(10);
                writeCause = false;
            } else if (throwable instanceof ArrayIndexOutOfBoundsException) {
                writeVInt(11);
                writeCause = false;
            } else if (throwable instanceof FileNotFoundException) {
                writeVInt(12);
                writeCause = false;
            } else if (throwable instanceof FileSystemException) {
                writeVInt(13);
                if (throwable instanceof NoSuchFileException) {
                    writeVInt(0);
                } else if (throwable instanceof NotDirectoryException) {
                    writeVInt(1);
                } else if (throwable instanceof DirectoryNotEmptyException) {
                    writeVInt(2);
                } else if (throwable instanceof AtomicMoveNotSupportedException) {
                    writeVInt(3);
                } else if (throwable instanceof FileAlreadyExistsException) {
                    writeVInt(4);
                } else if (throwable instanceof AccessDeniedException) {
                    writeVInt(5);
                } else if (throwable instanceof FileSystemLoopException) {
                    writeVInt(6);
                } else {
                    writeVInt(7);
                }
                writeOptionalString(((FileSystemException) throwable).getFile());
                writeOptionalString(((FileSystemException) throwable).getOtherFile());
                writeOptionalString(((FileSystemException) throwable).getReason());
                writeCause = false;
            } else if (throwable instanceof IllegalStateException) {
                writeVInt(14);
            } else if (throwable instanceof LockObtainFailedException) {
                writeVInt(15);
            } else if (throwable instanceof InterruptedException) {
                writeVInt(16);
                writeCause = false;
            } else if (throwable instanceof IOException) {
                writeVInt(17);
            } else if (throwable instanceof EsRejectedExecutionException) {
                writeVInt(18);
                writeBoolean(((EsRejectedExecutionException) throwable).isExecutorShutdown());
                writeCause = false;
            } else {
                final ElasticsearchException ex;
                if (throwable instanceof ElasticsearchException && ElasticsearchException.isRegistered(throwable.getClass(), version)) {
                    ex = (ElasticsearchException) throwable;
                } else {
                    ex = new NotSerializableExceptionWrapper(throwable);
                }
                writeVInt(0);
                writeVInt(ElasticsearchException.getId(ex.getClass()));
                ex.writeTo(this);
                return;
            }
            if (writeMessage) {
                writeOptionalString(throwable.getMessage());
            }
            if (writeCause) {
                writeException(rootException, throwable.getCause(), nestedLevel + 1);
            }
            ElasticsearchException.writeStackTraces(throwable, this, (o, t) -> o.writeException(rootException, t, nestedLevel + 1));
        }
    }

    boolean failOnTooManyNestedExceptions(Throwable throwable) {
        throw new AssertionError("too many nested exceptions", throwable);
    }

    /**
     * Writes a {@link NamedWriteable} to the current stream, by first writing its name and then the object itself
     */
    public void writeNamedWriteable(NamedWriteable namedWriteable) throws IOException {
        writeString(namedWriteable.getWriteableName());
        namedWriteable.writeTo(this);
    }

    /**
     * Write an optional {@link NamedWriteable} to the stream.
     */
    public void writeOptionalNamedWriteable(@Nullable NamedWriteable namedWriteable) throws IOException {
        if (namedWriteable == null) {
            writeBoolean(false);
        } else {
            writeBoolean(true);
            writeNamedWriteable(namedWriteable);
        }
    }

    /**
     * Writes the given {@link GeoPoint} to the stream
     */
    public void writeGeoPoint(GeoPoint geoPoint) throws IOException {
        writeDouble(geoPoint.lat());
        writeDouble(geoPoint.lon());
    }

    /**
     * Write a {@linkplain DateTimeZone} to the stream.
     */
    public void writeTimeZone(DateTimeZone timeZone) throws IOException {
        writeString(timeZone.getID());
    }

    /**
     * Write a {@linkplain ZoneId} to the stream.
     */
    public void writeZoneId(ZoneId timeZone) throws IOException {
        writeString(timeZone.getId());
    }

    /**
     * Write an optional {@linkplain DateTimeZone} to the stream.
     */
    public void writeOptionalTimeZone(@Nullable DateTimeZone timeZone) throws IOException {
        if (timeZone == null) {
            writeBoolean(false);
        } else {
            writeBoolean(true);
            writeTimeZone(timeZone);
        }
    }

    /**
     * Write an optional {@linkplain ZoneId} to the stream.
     */
    public void writeOptionalZoneId(@Nullable ZoneId timeZone) throws IOException {
        if (timeZone == null) {
            writeBoolean(false);
        } else {
            writeBoolean(true);
            writeZoneId(timeZone);
        }
    }

    /**
     * Writes a collection to this stream. The corresponding collection can be read from a stream input using
     * {@link StreamInput#readList(Writeable.Reader)}.
     *
     * @param collection the collection to write to this stream
     * @throws IOException if an I/O exception occurs writing the collection
     */
    public void writeCollection(final Collection<? extends Writeable> collection) throws IOException {
        writeCollection(collection, (o, v) -> v.writeTo(o));
    }

    /**
     * Writes a list of {@link Writeable} objects
     */
    public void writeList(List<? extends Writeable> list) throws IOException {
        writeCollection(list);
    }

    /**
     * Writes a collection of objects via a {@link Writer}.
     *
     * @param collection the collection of objects
     * @throws IOException if an I/O exception occurs writing the collection
     */
    public <T> void writeCollection(final Collection<T> collection, final Writer<T> writer) throws IOException {
        writeVInt(collection.size());
        for (final T val: collection) {
            writer.write(this, val);
        }
    }

    /**
     * Writes a collection of a strings. The corresponding collection can be read from a stream input using
     * {@link StreamInput#readList(Writeable.Reader)}.
     *
     * @param collection the collection of strings
     * @throws IOException if an I/O exception occurs writing the collection
     */
    public void writeStringCollection(final Collection<String> collection) throws IOException {
        writeCollection(collection, StreamOutput::writeString);
    }

    /**
     * Writes an optional collection of a strings. The corresponding collection can be read from a stream input using
     * {@link StreamInput#readList(Writeable.Reader)}.
     *
     * @param collection the collection of strings
     * @throws IOException if an I/O exception occurs writing the collection
     */
    public void writeOptionalStringCollection(final Collection<String> collection) throws IOException {
        if (collection != null) {
            writeBoolean(true);
            writeCollection(collection, StreamOutput::writeString);
        } else {
            writeBoolean(false);
        }
    }

    /**
     * Writes a list of {@link NamedWriteable} objects.
     */
    public void writeNamedWriteableList(List<? extends NamedWriteable> list) throws IOException {
        writeVInt(list.size());
        for (NamedWriteable obj: list) {
            writeNamedWriteable(obj);
        }
    }

    /**
     * Writes an enum with type E based on its ordinal value
     */
    public <E extends Enum<E>> void writeEnum(E enumValue) throws IOException {
        writeVInt(enumValue.ordinal());
    }

    /**
     * Writes an EnumSet with type E that by serialized it based on it's ordinal value
     */
    public <E extends Enum<E>> void writeEnumSet(EnumSet<E> enumSet) throws IOException {
        writeVInt(enumSet.size());
        for (E e : enumSet) {
            writeEnum(e);
        }
    }

    /**
     * Write a {@link TimeValue} to the stream
     */
    public void writeTimeValue(TimeValue timeValue) throws IOException {
        writeZLong(timeValue.duration());
        writeByte(TIME_UNIT_BYTE_MAP.get(timeValue.timeUnit()));
    }

    /**
     * Write an optional {@link TimeValue} to the stream.
     */
    public void writeOptionalTimeValue(@Nullable TimeValue timeValue) throws IOException {
        if (timeValue == null) {
            writeBoolean(false);
        } else {
            writeBoolean(true);
            writeTimeValue(timeValue);
        }
    }

}<|MERGE_RESOLUTION|>--- conflicted
+++ resolved
@@ -812,6 +812,8 @@
             return Object[].class;
         } else if (value instanceof Map) {
             return Map.class;
+        } else if (value instanceof Set) {
+            return Set.class;
         } else if (value instanceof ReadableInstant) {
             return ReadableInstant.class;
         } else if (value instanceof BytesReference) {
@@ -831,26 +833,7 @@
             writeByte((byte) -1);
             return;
         }
-<<<<<<< HEAD
         final Class<?> type = getGenericType(value);
-=======
-        final Class type;
-        if (value instanceof List) {
-            type = List.class;
-        } else if (value instanceof Object[]) {
-            type = Object[].class;
-        } else if (value instanceof Map) {
-            type = Map.class;
-        } else if (value instanceof Set) {
-            type = Set.class;
-        } else if (value instanceof ReadableInstant) {
-            type = ReadableInstant.class;
-        } else if (value instanceof BytesReference) {
-            type = BytesReference.class;
-        } else {
-            type = value.getClass();
-        }
->>>>>>> a407e7ec
         final Writer writer = WRITERS.get(type);
         if (writer != null) {
             writer.write(this, value);
@@ -870,24 +853,24 @@
             for (Object v : list) {
                 checkWriteable(v);
             }
-        } else if (value instanceof Object[]) {
+        } else if (type == Object[].class) {
             Object[] array = (Object[]) value;
             for (Object v : array) {
                 checkWriteable(v);
             }
-        } else if (value instanceof Map) {
+        } else if (type == Map.class) {
             @SuppressWarnings("unchecked") Map<String, Object> map = (Map<String, Object>) value;
             for (Map.Entry<String, Object> entry : map.entrySet()) {
                 checkWriteable(entry.getKey());
                 checkWriteable(entry.getValue());
             }
-        } else if (value instanceof Set) {
+        } else if (type == Set.class) {
             @SuppressWarnings("unchecked") Set<Object> set = (Set<Object>) value;
             for (Object v : set) {
                 checkWriteable(v);
             }
         } else if (WRITERS.containsKey(type) == false) {
-            throw new IllegalArgumentException("Cannot write type [" + type + "] to stream");
+            throw new IllegalArgumentException("Cannot write type [" + type.getCanonicalName() + "] to stream");
         }
     }
 
