--- conflicted
+++ resolved
@@ -8,7 +8,6 @@
 
 package org.elasticsearch.common.util.concurrent;
 
-import org.elasticsearch.core.AbstractRefCounted;
 import org.elasticsearch.core.Releasable;
 import org.elasticsearch.core.Releasables;
 
@@ -34,7 +33,7 @@
      * by the same thread multiple times. The lock is released by closing the returned {@link Releasable}.
      */
     public Releasable acquire(T key) {
-        KeyLock perNodeLock = map.compute(key, computeLock(fair));
+        KeyLock perNodeLock = map.compute(key, computeLock());
         perNodeLock.lock();
         return releasableLock(key, perNodeLock);
     }
@@ -43,7 +42,7 @@
      * Tries to acquire the lock for the given key and returns it. If the lock can't be acquired null is returned.
      */
     public Releasable tryAcquire(T key) {
-        KeyLock perNodeLock = map.compute(key, computeLock(fair));
+        KeyLock perNodeLock = map.compute(key, computeLock());
         if (perNodeLock.tryLock()) {
             return releasableLock(key, perNodeLock);
         }
@@ -55,26 +54,9 @@
         return null;
     }
 
-<<<<<<< HEAD
-    private static <S> BiFunction<S, KeyLock, KeyLock> computeLock(boolean fair) {
+    private static <S> BiFunction<S, KeyLock, KeyLock> computeLock() {
         // duplicate lambdas a little to save capturing lambda instantiation from capturing the 'fair' flag
-        return fair
-            ? (k, existing) -> tryIncrementCount(existing) ? existing : new KeyLock(true)
-            : (k, existing) -> tryIncrementCount(existing) ? existing : new KeyLock(false);
-    }
-
-    private static boolean tryIncrementCount(KeyLock existing) {
-        return existing != null && AbstractRefCounted.incrementIfPositive(existing.count);
-=======
-    private ReleasableLock tryCreateNewLock(T key) {
-        KeyLock newLock = new KeyLock();
-        newLock.lock();
-        KeyLock keyLock = map.putIfAbsent(key, newLock);
-        if (keyLock == null) {
-            return new ReleasableLock(key, newLock);
-        }
-        return null;
->>>>>>> dae0c6f8
+        return (k, existing) -> existing != null && existing.count.updateAndGet(i -> i == 0 ? 0 : i + 1) > 0 ? existing : new KeyLock();
     }
 
     /**
