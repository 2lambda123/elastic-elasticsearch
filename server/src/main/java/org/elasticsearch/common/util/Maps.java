/*
 * Copyright Elasticsearch B.V. and/or licensed to Elasticsearch B.V. under one
 * or more contributor license agreements. Licensed under the Elastic License
 * 2.0 and the Server Side Public License, v 1; you may not use this file except
 * in compliance with, at your election, the Elastic License 2.0 or the Server
 * Side Public License, v 1.
 */

package org.elasticsearch.common.util;

import java.util.Collection;
import java.util.Collections;
import java.util.HashMap;
import java.util.LinkedHashMap;
import java.util.List;
import java.util.Map;
import java.util.NavigableMap;
import java.util.Objects;
import java.util.Set;
import java.util.TreeMap;
import java.util.function.Function;
import java.util.function.Supplier;
import java.util.stream.Collector;
import java.util.stream.Collectors;
import java.util.stream.Stream;

import static java.util.Map.entry;

public class Maps {

    /**
     * Adds an entry to an immutable map by copying the underlying map and adding the new entry. This method expects there is not already a
     * mapping for the specified key in the map.
     *
     * @param map   the immutable map to concatenate the entry to
     * @param key   the key of the new entry
     * @param value the value of the entry
     * @param <K>   the type of the keys in the map
     * @param <V>   the type of the values in the map
     * @return an immutable map that contains the items from the specified map and the concatenated entry
     */
    @SuppressWarnings("unchecked")
    public static <K, V> Map<K, V> copyMapWithAddedEntry(final Map<K, V> map, final K key, final V value) {
        Objects.requireNonNull(map);
        Objects.requireNonNull(key);
        Objects.requireNonNull(value);
        assert checkIsImmutableMap(map, key, value);
        assert map.containsKey(key) == false : "expected entry [" + key + "] to not already be present in map";
        @SuppressWarnings("rawtypes")
        final Map.Entry<K, V>[] entries = new Map.Entry[map.size() + 1];
        map.entrySet().toArray(entries);
        entries[entries.length - 1] = Map.entry(key, value);
        return Map.ofEntries(entries);
    }

    /**
     * Adds a new entry to or replaces an existing entry in an immutable map by copying the underlying map and adding the new or replacing
     * the existing entry.
     *
     * @param map   the immutable map to add to or replace in
     * @param key   the key of the new entry
     * @param value the value of the new entry
     * @param <K>   the type of the keys in the map
     * @param <V>   the type of the values in the map
     * @return an immutable map that contains the items from the specified map and a mapping from the specified key to the specified value
     */
    public static <K, V> Map<K, V> copyMapWithAddedOrReplacedEntry(final Map<K, V> map, final K key, final V value) {
        Objects.requireNonNull(map);
        Objects.requireNonNull(key);
        Objects.requireNonNull(value);
        assert checkIsImmutableMap(map, key, value);
        return Stream.concat(map.entrySet().stream().filter(k -> key.equals(k.getKey()) == false), Stream.of(entry(key, value)))
            .collect(Collectors.toUnmodifiableMap(Map.Entry::getKey, Map.Entry::getValue));
    }

    /**
     * Remove the specified key from the provided immutable map by copying the underlying map and filtering out the specified
     * key if that key exists.
     *
     * @param map   the immutable map to remove the key from
     * @param key   the key to be removed
     * @param <K>   the type of the keys in the map
     * @param <V>   the type of the values in the map
     * @return an immutable map that contains the items from the specified map with the provided key removed
     */
    public static <K, V> Map<K, V> copyMapWithRemovedEntry(final Map<K, V> map, final K key) {
        Objects.requireNonNull(map);
        Objects.requireNonNull(key);
        assert checkIsImmutableMap(map, key, map.get(key));
        return map.entrySet()
            .stream()
            .filter(k -> key.equals(k.getKey()) == false)
            .collect(Collectors.toUnmodifiableMap(Map.Entry::getKey, Map.Entry::getValue));
    }

    // map classes that are known to be immutable, used to speed up immutability check in #assertImmutableMap
    private static final Set<Class<?>> IMMUTABLE_MAP_CLASSES = Set.of(
        Collections.emptyMap().getClass(),
        Collections.unmodifiableMap(new HashMap<>()).getClass(),
        Map.of().getClass(),
        Map.of("a", "b").getClass()
    );

    private static <K, V> boolean checkIsImmutableMap(final Map<K, V> map, final K key, final V value) {
        // check in the known immutable classes map first, most of the time we don't need to actually do the put and throw which is slow to
        // the point of visibly slowing down internal cluster tests without this short-cut
        if (IMMUTABLE_MAP_CLASSES.contains(map.getClass())) {
            return true;
        }
        try {
            map.put(key, value);
            return false;
        } catch (final UnsupportedOperationException ignored) {}
        return true;
    }

    /**
     * A convenience method to convert a collection of map entries to a map. The primary reason this method exists is to have a single
     * source file with an unchecked suppression rather than scattered at the various call sites.
     *
     * @param entries the entries to convert to a map
     * @param <K>     the type of the keys
     * @param <V>     the type of the values
     * @return an immutable map containing the specified entries
     */
    public static <K, V> Map<K, V> ofEntries(final Collection<Map.Entry<K, V>> entries) {
        @SuppressWarnings("unchecked")
        final Map<K, V> map = Map.ofEntries(entries.toArray(Map.Entry[]::new));
        return map;
    }

    /**
     * Returns {@code true} if the two specified maps are equal to one another. Two maps are considered equal if both represent identical
     * mappings where values are checked with Objects.deepEquals. The primary use case is to check if two maps with array values are equal.
     *
     * @param left  one map to be tested for equality
     * @param right the other map to be tested for equality
     * @return {@code true} if the two maps are equal
     */
    public static <K, V> boolean deepEquals(Map<K, V> left, Map<K, V> right) {
        if (left == right) {
            return true;
        }
        if (left == null || right == null || left.size() != right.size()) {
            return false;
        }
        return left.entrySet()
            .stream()
            .allMatch(e -> right.containsKey(e.getKey()) && Objects.deepEquals(e.getValue(), right.get(e.getKey())));
    }

    /**
     * Returns an array where all internal maps and optionally arrays are flattened into the root map.
     *
     * For example the map {"foo": {"bar": 1, "baz": [2, 3]}} will become {"foo.bar": 1, "foo.baz.0": 2, "foo.baz.1": 3}. Note that if
     * maps contains keys with "." or numbers it is possible that such keys will be silently overridden. For example the map
     * {"foo": {"bar": 1}, "foo.bar": 2} will become {"foo.bar": 1} or {"foo.bar": 2}.
     *
     * @param map - input to be flattened
     * @param flattenArrays - if false, arrays will be ignored
     * @param ordered - if true the resulted map will be sorted
     * @return
     */
    public static Map<String, Object> flatten(Map<String, Object> map, boolean flattenArrays, boolean ordered) {
        return flatten(map, flattenArrays, ordered, null);
    }

    @SuppressWarnings("unchecked")
    private static Map<String, Object> flatten(Map<String, Object> map, boolean flattenArrays, boolean ordered, String parentPath) {
        Map<String, Object> flatMap = ordered ? new TreeMap<>() : new HashMap<>();
        String prefix = parentPath != null ? parentPath + "." : "";
        for (Map.Entry<String, Object> entry : map.entrySet()) {
            if (entry.getValue() instanceof Map) {
                flatMap.putAll(flatten((Map<String, Object>) entry.getValue(), flattenArrays, ordered, prefix + entry.getKey()));
            } else if (flattenArrays && entry.getValue() instanceof List) {
                flatMap.putAll(flatten((List<Object>) entry.getValue(), ordered, prefix + entry.getKey()));
            } else {
                flatMap.put(prefix + entry.getKey(), entry.getValue());
            }
        }
        return flatMap;
    }

    @SuppressWarnings("unchecked")
    private static Map<String, Object> flatten(List<Object> list, boolean ordered, String parentPath) {
        Map<String, Object> flatMap = ordered ? new TreeMap<>() : new HashMap<>();
        String prefix = parentPath != null ? parentPath + "." : "";
        for (int i = 0; i < list.size(); i++) {
            Object cur = list.get(i);
            if (cur instanceof Map) {
                flatMap.putAll(flatten((Map<String, Object>) cur, true, ordered, prefix + i));
            }
            if (cur instanceof List) {
                flatMap.putAll(flatten((List<Object>) cur, ordered, prefix + i));
            } else {
                flatMap.put(prefix + i, cur);
            }
        }
        return flatMap;
    }

    /**
     * Returns a {@link Collector} that accumulates the input elements into a sorted map and finishes the resulting set into an
     * unmodifiable sorted map. The resulting read-only view through the unmodifiable sorted map is a sorted map.
     *
     * @param <T> the type of the input elements
     * @return an unmodifiable {@link NavigableMap} where the underlying map is sorted
     */
    public static <T, K, V> Collector<T, ?, NavigableMap<K, V>> toUnmodifiableSortedMap(
        Function<T, ? extends K> keyMapper,
        Function<T, ? extends V> valueMapper
    ) {
        return Collectors.collectingAndThen(
            Collectors.toMap(
                keyMapper,
                valueMapper,
                (v1, v2) -> { throw new IllegalStateException("Duplicate key (attempted merging values " + v1 + "  and " + v2 + ")"); },
                () -> new TreeMap<K, V>()
            ),
            Collections::unmodifiableNavigableMap
        );
    }

    /**
     * Returns a {@link Collector} that accumulates the input elements into a linked hash map and finishes the resulting set into an
     * unmodifiable map. The resulting read-only view through the unmodifiable map is a linked hash map.
     *
     * @param <T> the type of the input elements
     * @return an unmodifiable {@link Map} where the underlying map has a consistent order
     */
    public static <T, K, V> Collector<T, ?, Map<K, V>> toUnmodifiableOrderedMap(
        Function<T, ? extends K> keyMapper,
        Function<T, ? extends V> valueMapper
    ) {
        return Collectors.collectingAndThen(
            Collectors.toMap(
                keyMapper,
                valueMapper,
                (v1, v2) -> { throw new IllegalStateException("Duplicate key (attempted merging values " + v1 + "  and " + v2 + ")"); },
                (Supplier<LinkedHashMap<K, V>>) LinkedHashMap::new
            ),
            Collections::unmodifiableMap
        );
    }

    /**
     * Returns a map with a capacity sufficient to keep expectedSize elements without being resized.
     *
     * @param expectedSize the expected amount of elements in the map
     * @param <K> the key type
     * @param <V> the value type
     * @return a new pre-sized {@link HashMap}
     */
    public static <K, V> Map<K, V> newMapWithExpectedSize(int expectedSize) {
        return newHashMapWithExpectedSize(expectedSize);
    }

    /**
     * Returns a hash map with a capacity sufficient to keep expectedSize elements without being resized.
     *
     * @param expectedSize the expected amount of elements in the map
     * @param <K> the key type
     * @param <V> the value type
     * @return a new pre-sized {@link HashMap}
     */
    public static <K, V> Map<K, V> newHashMapWithExpectedSize(int expectedSize) {
        return new HashMap<>(capacity(expectedSize));
    }

    /**
     * Returns a linked hash map with a capacity sufficient to keep expectedSize elements without being resized.
     *
     * @param expectedSize the expected amount of elements in the map
     * @param <K> the key type
     * @param <V> the value type
     * @return a new pre-sized {@link LinkedHashMap}
     */
    public static <K, V> LinkedHashMap<K, V> newLinkedHashMapWithExpectedSize(int expectedSize) {
        return new LinkedHashMap<>(capacity(expectedSize));
    }

    static int capacity(int expectedSize) {
        assert expectedSize >= 0;
        return expectedSize < 2 ? expectedSize + 1 : (int) (expectedSize / 0.75 + 1.0);
    }

    /**
     * Convenience method to convert the passed in input object as a map with String keys.
     *
     * @param input the input passed into the operator handler after parsing the content
     * @return
     */
    @SuppressWarnings("unchecked")
    public static Map<String, ?> asMap(Object input) {
        if (input instanceof Map<?, ?> source) {
            return (Map<String, Object>) source;
        }
        throw new IllegalStateException("Unsupported input format");
    }
<<<<<<< HEAD
=======

    /**
     * This method creates a copy of the {@code source} map using {@code copyValueFunction} to create a defensive copy of each value.
     */
    public static <K, V> Map<K, V> copyOf(Map<K, V> source, Function<V, V> copyValueFunction) {
        var copy = Maps.<K, V>newHashMapWithExpectedSize(source.size());
        for (var entry : source.entrySet()) {
            copy.put(entry.getKey(), copyValueFunction.apply(entry.getValue()));
        }
        return copy;
    }
>>>>>>> a23e4165
}<|MERGE_RESOLUTION|>--- conflicted
+++ resolved
@@ -297,8 +297,6 @@
         }
         throw new IllegalStateException("Unsupported input format");
     }
-<<<<<<< HEAD
-=======
 
     /**
      * This method creates a copy of the {@code source} map using {@code copyValueFunction} to create a defensive copy of each value.
@@ -310,5 +308,4 @@
         }
         return copy;
     }
->>>>>>> a23e4165
 }