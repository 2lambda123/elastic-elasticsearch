/*
 * Licensed to Elasticsearch under one or more contributor
 * license agreements. See the NOTICE file distributed with
 * this work for additional information regarding copyright
 * ownership. Elasticsearch licenses this file to you under
 * the Apache License, Version 2.0 (the "License"); you may
 * not use this file except in compliance with the License.
 * You may obtain a copy of the License at
 *
 *    http://www.apache.org/licenses/LICENSE-2.0
 *
 * Unless required by applicable law or agreed to in writing,
 * software distributed under the License is distributed on an
 * "AS IS" BASIS, WITHOUT WARRANTIES OR CONDITIONS OF ANY
 * KIND, either express or implied.  See the License for the
 * specific language governing permissions and limitations
 * under the License.
 */

package org.elasticsearch.common.logging;

import com.fasterxml.jackson.core.io.JsonStringEncoder;
import org.apache.logging.log4j.message.ParameterizedMessage;
import org.elasticsearch.common.SuppressLoggerChecks;

import java.nio.charset.Charset;
import java.util.Map;
import java.util.stream.Collectors;
import java.util.stream.Stream;

/**
 * A base class for custom log4j logger messages. Carries additional fields which will populate JSON fields in logs.
 */
public abstract class ESLogMessage extends ParameterizedMessage {
    private static final JsonStringEncoder JSON_STRING_ENCODER = JsonStringEncoder.getInstance();
<<<<<<< HEAD
=======

>>>>>>> 09e9c4cb
    private final Map<String, Object> fields;

    /**
     * This is an abstract class, so this is safe. The check is done on DeprecationMessage.
     * Other subclasses are not allowing varargs
     */
    @SuppressLoggerChecks(reason = "Safe as this is abstract class")
    public ESLogMessage(Map<String, Object> fields, String messagePattern, Object... args) {
        super(messagePattern, args);
        this.fields = fields;
    }

    public static String escapeJson(String text) {
        byte[] sourceEscaped = JSON_STRING_ENCODER.quoteAsUTF8(text);
        return new String(sourceEscaped, Charset.defaultCharset());
    }

    public String getValueFor(String key) {
        Object value = fields.get(key);
        return value != null ? value.toString() : null;
    }

    public static String inQuotes(String s) {
        if (s == null)
            return inQuotes("");
        return "\"" + s + "\"";
    }

    public static String inQuotes(Object s) {
        if (s == null)
            return inQuotes("");
        return inQuotes(s.toString());
    }

    public static String asJsonArray(Stream<String> stream) {
        return "[" + stream
            .map(ESLogMessage::inQuotes)
            .collect(Collectors.joining(", ")) + "]";
    }
}<|MERGE_RESOLUTION|>--- conflicted
+++ resolved
@@ -33,10 +33,6 @@
  */
 public abstract class ESLogMessage extends ParameterizedMessage {
     private static final JsonStringEncoder JSON_STRING_ENCODER = JsonStringEncoder.getInstance();
-<<<<<<< HEAD
-=======
-
->>>>>>> 09e9c4cb
     private final Map<String, Object> fields;
 
     /**
