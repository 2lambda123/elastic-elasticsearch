--- conflicted
+++ resolved
@@ -23,22 +23,7 @@
 import org.apache.logging.log4j.Logger;
 import org.elasticsearch.common.util.concurrent.ThreadContext;
 
-<<<<<<< HEAD
-=======
-import java.nio.charset.Charset;
-import java.nio.charset.StandardCharsets;
-import java.security.AccessController;
-import java.security.PrivilegedAction;
-import java.util.BitSet;
-import java.util.Collections;
-import java.util.Iterator;
-import java.util.LinkedHashMap;
-import java.util.Locale;
-import java.util.Map;
-import java.util.Objects;
->>>>>>> 3c517b85
 import java.util.Set;
-import java.util.regex.Matcher;
 
 /**
  * A logger that logs deprecation notices.
@@ -68,22 +53,12 @@
         this.logger = LogManager.getLogger(name);
     }
 
-<<<<<<< HEAD
     /**
      * Logs a deprecation message, adding a formatted warning message as a response header on the thread context.
      */
     public void deprecated(String msg, Object... params) {
         log(msg, true, params);
     }
-=======
-    // LRU set of keys used to determine if a deprecation message should be emitted to the deprecation logs
-    private final Set<String> keys = Collections.newSetFromMap(Collections.synchronizedMap(new LinkedHashMap<>() {
-        @Override
-        protected boolean removeEldestEntry(final Map.Entry<String, Boolean> eldest) {
-            return size() > 128;
-        }
-    }));
->>>>>>> 3c517b85
 
     /**
      * Adds a formatted warning message as a response header on the thread context, and logs a deprecation message if the associated key has
@@ -94,97 +69,7 @@
      * @param params parameters to the message
      */
     public void deprecatedAndMaybeLog(final String key, final String msg, final Object... params) {
-<<<<<<< HEAD
         super.headerWarningAndMaybeLog(key,msg,params);
-=======
-        String xOpaqueId = getXOpaqueId(THREAD_CONTEXT);
-        boolean shouldLog = keys.add(xOpaqueId + key);
-        deprecated(THREAD_CONTEXT, msg, shouldLog, params);
-    }
-
-    /*
-     * RFC7234 specifies the warning format as warn-code <space> warn-agent <space> "warn-text" [<space> "warn-date"]. Here, warn-code is a
-     * three-digit number with various standard warn codes specified. The warn code 299 is apt for our purposes as it represents a
-     * miscellaneous persistent warning (can be presented to a human, or logged, and must not be removed by a cache). The warn-agent is an
-     * arbitrary token; here we use the Elasticsearch version and build hash. The warn text must be quoted. The warn-date is an optional
-     * quoted field that can be in a variety of specified date formats; here we use RFC 1123 format.
-     */
-    private static final String WARNING_PREFIX =
-            String.format(
-                    Locale.ROOT,
-                    "299 Elasticsearch-%s%s-%s",
-                    Version.CURRENT.toString(),
-                    Build.CURRENT.isSnapshot() ? "-SNAPSHOT" : "",
-                    Build.CURRENT.hash());
-
-    /**
-     * Regular expression to test if a string matches the RFC7234 specification for warning headers. This pattern assumes that the warn code
-     * is always 299. Further, this pattern assumes that the warn agent represents a version of Elasticsearch including the build hash.
-     */
-    public static final Pattern WARNING_HEADER_PATTERN = Pattern.compile(
-            "299 " + // warn code
-                    "Elasticsearch-" + // warn agent
-                    "\\d+\\.\\d+\\.\\d+(?:-(?:alpha|beta|rc)\\d+)?(?:-SNAPSHOT)?-" + // warn agent
-                    "(?:[a-f0-9]{7}(?:[a-f0-9]{33})?|unknown) " + // warn agent
-                    "\"((?:\t| |!|[\\x23-\\x5B]|[\\x5D-\\x7E]|[\\x80-\\xFF]|\\\\|\\\\\")*)\"( " + // quoted warning value, captured
-                    // quoted RFC 1123 date format
-                    "\"" + // opening quote
-                    "(?:Mon|Tue|Wed|Thu|Fri|Sat|Sun), " + // weekday
-                    "\\d{2} " + // 2-digit day
-                    "(?:Jan|Feb|Mar|Apr|May|Jun|Jul|Aug|Sep|Oct|Nov|Dec) " + // month
-                    "\\d{4} " + // 4-digit year
-                    "\\d{2}:\\d{2}:\\d{2} " + // (two-digit hour):(two-digit minute):(two-digit second)
-                    "GMT" + // GMT
-                    "\")?"); // closing quote (optional, since an older version can still send a warn-date)
-
-    public static final Pattern WARNING_XCONTENT_LOCATION_PATTERN = Pattern.compile("^\\[.*?]\\[-?\\d+:-?\\d+] ");
-
-    /**
-     * Extracts the warning value from the value of a warning header that is formatted according to RFC 7234. That is, given a string
-     * {@code 299 Elasticsearch-6.0.0 "warning value"}, the return value of this method would be {@code warning value}.
-     *
-     * @param s the value of a warning header formatted according to RFC 7234.
-     * @return the extracted warning value
-     */
-    public static String extractWarningValueFromWarningHeader(final String s, boolean stripXContentPosition) {
-        /*
-         * We know the exact format of the warning header, so to extract the warning value we can skip forward from the front to the first
-         * quote and we know the last quote is at the end of the string
-         *
-         *   299 Elasticsearch-6.0.0 "warning value"
-         *                           ^             ^
-         *                           firstQuote    lastQuote
-         *
-         * We parse this manually rather than using the capturing regular expression because the regular expression involves a lot of
-         * backtracking and carries a performance penalty. However, when assertions are enabled, we still use the regular expression to
-         * verify that we are maintaining the warning header format.
-         */
-        final int firstQuote = s.indexOf('\"');
-        final int lastQuote = s.length() - 1;
-        String warningValue = s.substring(firstQuote + 1, lastQuote);
-        assert assertWarningValue(s, warningValue);
-        if (stripXContentPosition) {
-            Matcher matcher = WARNING_XCONTENT_LOCATION_PATTERN.matcher(warningValue);
-            if (matcher.find()) {
-                warningValue = warningValue.substring(matcher.end());
-            }
-        }
-        return warningValue;
-    }
-
-    /**
-     * Assert that the specified string has the warning value equal to the provided warning value.
-     *
-     * @param s            the string representing a full warning header
-     * @param warningValue the expected warning header
-     * @return {@code true} if the specified string has the expected warning value
-     */
-    private static boolean assertWarningValue(final String s, final String warningValue) {
-        final Matcher matcher = WARNING_HEADER_PATTERN.matcher(s);
-        final boolean matches = matcher.matches();
-        assert matches;
-        return matcher.group(1).equals(warningValue);
->>>>>>> 3c517b85
     }
 
     /**
@@ -195,198 +80,6 @@
      * @param params The parameters used to fill in the message, if any exist.
      */
     void deprecated(final Set<ThreadContext> threadContexts, final String message, final Object... params) {
-<<<<<<< HEAD
         log(threadContexts, message, true, params);
     }
-=======
-        deprecated(threadContexts, message, true, params);
-    }
-
-    void deprecated(final Set<ThreadContext> threadContexts, final String message, final boolean shouldLog, final Object... params) {
-        final Iterator<ThreadContext> iterator = threadContexts.iterator();
-        if (iterator.hasNext()) {
-            final String formattedMessage = LoggerMessageFormat.format(message, params);
-            final String warningHeaderValue = formatWarning(formattedMessage);
-            assert WARNING_HEADER_PATTERN.matcher(warningHeaderValue).matches();
-            assert extractWarningValueFromWarningHeader(warningHeaderValue, false).equals(escapeAndEncode(formattedMessage));
-            while (iterator.hasNext()) {
-                try {
-                    final ThreadContext next = iterator.next();
-                    next.addResponseHeader("Warning", warningHeaderValue);
-                } catch (final IllegalStateException e) {
-                    // ignored; it should be removed shortly
-                }
-            }
-        }
-
-        if (shouldLog) {
-            AccessController.doPrivileged(new PrivilegedAction<Void>() {
-                @SuppressLoggerChecks(reason = "safely delegates to logger")
-                @Override
-                public Void run() {
-                    /*
-                     * There should be only one threadContext (in prod env), @see DeprecationLogger#setThreadContext
-                     */
-                    String opaqueId = getXOpaqueId(threadContexts);
-
-                    logger.warn(DeprecatedMessage.of(opaqueId, message, params));
-                    return null;
-                }
-            });
-        }
-    }
-
-    public String getXOpaqueId(Set<ThreadContext> threadContexts) {
-        return threadContexts.stream()
-                             .filter(t -> t.getHeader(Task.X_OPAQUE_ID) != null)
-                             .findFirst()
-                             .map(t -> t.getHeader(Task.X_OPAQUE_ID))
-                             .orElse("");
-    }
-
-    /**
-     * Format a warning string in the proper warning format by prepending a warn code, warn agent, wrapping the warning string in quotes,
-     * and appending the RFC 7231 date.
-     *
-     * @param s the warning string to format
-     * @return a warning value formatted according to RFC 7234
-     */
-    public static String formatWarning(final String s) {
-        // Assume that the common scenario won't have a string to escape and encode.
-        int length = WARNING_PREFIX.length() + s.length() + 3;
-        final StringBuilder sb = new StringBuilder(length);
-        sb.append(WARNING_PREFIX).append(" \"").append(escapeAndEncode(s)).append("\"");
-        return sb.toString();
-    }
-
-    /**
-     * Escape and encode a string as a valid RFC 7230 quoted-string.
-     *
-     * @param s the string to escape and encode
-     * @return the escaped and encoded string
-     */
-    public static String escapeAndEncode(final String s) {
-        return encode(escapeBackslashesAndQuotes(s));
-    }
-
-    /**
-     * Escape backslashes and quotes in the specified string.
-     *
-     * @param s the string to escape
-     * @return the escaped string
-     */
-    static String escapeBackslashesAndQuotes(final String s) {
-        /*
-         * We want a fast path check to avoid creating the string builder and copying characters if needed. So we walk the string looking
-         * for either of the characters that we need to escape. If we find a character that needs escaping, we start over and
-         */
-        boolean escapingNeeded = false;
-        for (int i = 0; i < s.length(); i++) {
-            final char c = s.charAt(i);
-            if (c == '\\' || c == '"') {
-                escapingNeeded = true;
-                break;
-            }
-        }
-
-        if (escapingNeeded) {
-            final StringBuilder sb = new StringBuilder();
-            for (final char c : s.toCharArray()) {
-                if (c == '\\' || c == '"') {
-                    sb.append("\\");
-                }
-                sb.append(c);
-            }
-            return sb.toString();
-        } else {
-            return s;
-        }
-    }
-
-    private static BitSet doesNotNeedEncoding;
-
-    static {
-        doesNotNeedEncoding = new BitSet(1 + 0xFF);
-        doesNotNeedEncoding.set('\t');
-        doesNotNeedEncoding.set(' ');
-        doesNotNeedEncoding.set('!');
-        doesNotNeedEncoding.set('\\');
-        doesNotNeedEncoding.set('"');
-        // we have to skip '%' which is 0x25 so that it is percent-encoded too
-        for (int i = 0x23; i <= 0x24; i++) {
-            doesNotNeedEncoding.set(i);
-        }
-        for (int i = 0x26; i <= 0x5B; i++) {
-            doesNotNeedEncoding.set(i);
-        }
-        for (int i = 0x5D; i <= 0x7E; i++) {
-            doesNotNeedEncoding.set(i);
-        }
-        for (int i = 0x80; i <= 0xFF; i++) {
-            doesNotNeedEncoding.set(i);
-        }
-        assert doesNotNeedEncoding.get('%') == false : doesNotNeedEncoding;
-    }
-
-    private static final Charset UTF_8 = StandardCharsets.UTF_8;
-
-    /**
-     * Encode a string containing characters outside of the legal characters for an RFC 7230 quoted-string.
-     *
-     * @param s the string to encode
-     * @return the encoded string
-     */
-    static String encode(final String s) {
-        // first check if the string needs any encoding; this is the fast path and we want to avoid creating a string builder and copying
-        boolean encodingNeeded = false;
-        for (int i = 0; i < s.length(); i++) {
-            int current = s.charAt(i);
-            if (doesNotNeedEncoding.get(current) == false) {
-                encodingNeeded = true;
-                break;
-            }
-        }
-
-        if (encodingNeeded == false) {
-            return s;
-        }
-
-        final StringBuilder sb = new StringBuilder(s.length());
-        for (int i = 0; i < s.length();) {
-            int current = s.charAt(i);
-            /*
-             * Either the character does not need encoding or it does; when the character does not need encoding we append the character to
-             * a buffer and move to the next character and when the character does need encoding, we peel off as many characters as possible
-             * which we encode using UTF-8 until we encounter another character that does not need encoding.
-             */
-            if (doesNotNeedEncoding.get(current)) {
-                // append directly and move to the next character
-                sb.append((char) current);
-                i++;
-            } else {
-                int startIndex = i;
-                do {
-                    i++;
-                } while (i < s.length() && doesNotNeedEncoding.get(s.charAt(i)) == false);
-
-                final byte[] bytes = s.substring(startIndex, i).getBytes(UTF_8);
-                // noinspection ForLoopReplaceableByForEach
-                for (int j = 0; j < bytes.length; j++) {
-                    sb.append('%').append(hex(bytes[j] >> 4)).append(hex(bytes[j]));
-                }
-            }
-        }
-        return sb.toString();
-    }
-
-    private static char hex(int b) {
-        final char ch = Character.forDigit(b & 0xF, 16);
-        if (Character.isLetter(ch)) {
-            return Character.toUpperCase(ch);
-        } else {
-            return ch;
-        }
-    }
-
->>>>>>> 3c517b85
 }