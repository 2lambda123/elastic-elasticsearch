/*
 * Licensed to Elasticsearch under one or more contributor
 * license agreements. See the NOTICE file distributed with
 * this work for additional information regarding copyright
 * ownership. Elasticsearch licenses this file to you under
 * the Apache License, Version 2.0 (the "License"); you may
 * not use this file except in compliance with the License.
 * You may obtain a copy of the License at
 *
 *    http://www.apache.org/licenses/LICENSE-2.0
 *
 * Unless required by applicable law or agreed to in writing,
 * software distributed under the License is distributed on an
 * "AS IS" BASIS, WITHOUT WARRANTIES OR CONDITIONS OF ANY
 * KIND, either express or implied.  See the License for the
 * specific language governing permissions and limitations
 * under the License.
 */

package org.elasticsearch.common.lucene.search.function;

import org.apache.lucene.index.IndexReader;
import org.apache.lucene.index.LeafReaderContext;
import org.apache.lucene.index.Term;
import org.apache.lucene.search.BooleanClause;
import org.apache.lucene.search.DocIdSetIterator;
import org.apache.lucene.search.Explanation;
<<<<<<< HEAD
import org.apache.lucene.search.FilterLeafCollector;
import org.apache.lucene.search.FilterScorable;
import org.apache.lucene.search.LeafCollector;
import org.apache.lucene.search.Query;
import org.apache.lucene.search.Scorable;
import org.apache.lucene.search.Weight;
=======
>>>>>>> 602e5892
import org.apache.lucene.search.IndexSearcher;
import org.apache.lucene.search.Query;
import org.apache.lucene.search.QueryVisitor;
import org.apache.lucene.search.ScoreMode;
import org.apache.lucene.search.Scorer;
<<<<<<< HEAD
import org.apache.lucene.search.BulkScorer;
import org.apache.lucene.util.Bits;
=======
import org.apache.lucene.search.Weight;
>>>>>>> 602e5892
import org.elasticsearch.ElasticsearchException;
import org.elasticsearch.Version;
import org.elasticsearch.script.ScoreScript;
import org.elasticsearch.script.ScoreScript.ExplanationHolder;
import org.elasticsearch.script.Script;

import java.io.IOException;
import java.util.Objects;
import java.util.Set;

/**
 * A query that uses a script to compute documents' scores.
 */
public class ScriptScoreQuery extends Query {
    private final Query subQuery;
    private final Script script;
    private final ScoreScript.LeafFactory scriptBuilder;
    private final Float minScore;
    private final String indexName;
    private final int shardId;
    private final Version indexVersion;

    public ScriptScoreQuery(Query subQuery, Script script, ScoreScript.LeafFactory scriptBuilder,
                            Float minScore, String indexName, int shardId, Version indexVersion) {
        this.subQuery = subQuery;
        this.script = script;
        this.scriptBuilder = scriptBuilder;
        this.minScore = minScore;
        this.indexName = indexName;
        this.shardId = shardId;
        this.indexVersion = indexVersion;
    }

    @Override
    public Query rewrite(IndexReader reader) throws IOException {
        Query newQ = subQuery.rewrite(reader);
        if (newQ != subQuery) {
            return new ScriptScoreQuery(newQ, script, scriptBuilder, minScore, indexName, shardId, indexVersion);
        }
        return super.rewrite(reader);
    }

    @Override
    public Weight createWeight(IndexSearcher searcher, ScoreMode scoreMode, float boost) throws IOException {
        if (scoreMode == ScoreMode.COMPLETE_NO_SCORES && minScore == null) {
            return subQuery.createWeight(searcher, scoreMode, boost);
        }
        boolean needsScore = scriptBuilder.needs_score();
        ScoreMode subQueryScoreMode = needsScore ? ScoreMode.COMPLETE : ScoreMode.COMPLETE_NO_SCORES;
        Weight subQueryWeight = subQuery.createWeight(searcher, subQueryScoreMode, boost);

        return new Weight(this){
            @Override
            public BulkScorer bulkScorer(LeafReaderContext context) throws IOException {
                if (minScore == null) {
                    final BulkScorer subQueryBulkScorer = subQueryWeight.bulkScorer(context);
                    if (subQueryBulkScorer == null) {
                        return null;
                    }
                    return new ScriptScoreBulkScorer(this, subQueryBulkScorer, subQueryScoreMode, function.getLeafScoreFunction(context));
                } else {
                    return super.bulkScorer(context);
                }
            }

            @Override
            public void extractTerms(Set<Term> terms) {
                subQueryWeight.extractTerms(terms);
            }

            @Override
            public Scorer scorer(LeafReaderContext context) throws IOException {
                Scorer subQueryScorer = subQueryWeight.scorer(context);
                if (subQueryScorer == null) {
                    return null;
                }
                Scorer scriptScorer = makeScriptScorer(subQueryScorer, context, null);

                if (minScore != null) {
                    scriptScorer = new MinScoreScorer(this, scriptScorer, minScore);
                }
                return scriptScorer;
            }

            @Override
            public Explanation explain(LeafReaderContext context, int doc) throws IOException {
                Explanation subQueryExplanation = subQueryWeight.explain(context, doc);
                if (subQueryExplanation.isMatch() == false) {
                    return subQueryExplanation;
                }
                ExplanationHolder explanationHolder = new ExplanationHolder();
                Scorer scorer = makeScriptScorer(subQueryWeight.scorer(context), context, explanationHolder);
                int newDoc = scorer.iterator().advance(doc);
                assert doc == newDoc; // subquery should have already matched above
                float score = scorer.score();
                
                Explanation explanation = explanationHolder.get(score, needsScore ? subQueryExplanation : null);
                if (explanation == null) {
                    // no explanation provided by user; give a simple one
                    String desc = "script score function, computed with script:\"" + script + "\"";
                    if (needsScore) {
                        Explanation scoreExp = Explanation.match(subQueryExplanation.getValue(), "_score: ", subQueryExplanation);
                        explanation = Explanation.match(score, desc, scoreExp);
                    } else {
                        explanation = Explanation.match(score, desc);
                    }
                }
                
                if (minScore != null && minScore > explanation.getValue().floatValue()) {
                    explanation = Explanation.noMatch("Score value is too low, expected at least " + minScore +
                        " but got " + explanation.getValue(), explanation);
                }
                return explanation;
            }
            
            private Scorer makeScriptScorer(Scorer subQueryScorer, LeafReaderContext context,
                                            ExplanationHolder explanation) throws IOException {
                final ScoreScript scoreScript = scriptBuilder.newInstance(context);
                scoreScript.setScorer(subQueryScorer);
                scoreScript._setIndexName(indexName);
                scoreScript._setShard(shardId);
                scoreScript._setIndexVersion(indexVersion);

                return new Scorer(this) {
                    @Override
                    public float score() throws IOException {
                        int docId = docID();
                        scoreScript.setDocument(docId);
                        float score = (float) scoreScript.execute(explanation);
                        if (score == Float.NEGATIVE_INFINITY || Float.isNaN(score)) {
                            throw new ElasticsearchException(
                                "script_score query returned an invalid score [" + score + "] for doc [" + docId + "].");
                        }
                        return score;
                    }
                    @Override
                    public int docID() {
                        return subQueryScorer.docID();
                    }

                    @Override
                    public DocIdSetIterator iterator() {
                        return subQueryScorer.iterator();
                    }

                    @Override
                    public float getMaxScore(int upTo) {
                        return Float.MAX_VALUE; // TODO: what would be a good upper bound?
                    }
                };
            }

            @Override
            public boolean isCacheable(LeafReaderContext ctx) {
                // If minScore is not null, then matches depend on statistics of the top-level reader.
                return minScore == null;
            }
        };
    }

    @Override
    public void visit(QueryVisitor visitor) {
        // Highlighters must visit the child query to extract terms
        subQuery.visit(visitor.getSubVisitor(BooleanClause.Occur.MUST, this));
    }

    @Override
    public String toString(String field) {
        StringBuilder sb = new StringBuilder();
        sb.append("script score (").append(subQuery.toString(field)).append(", script: ");
        sb.append("{" + script.toString() + "}");
        return sb.toString();
    }

    @Override
    public boolean equals(Object o) {
        if (this == o) return true;
        if (o == null || getClass() != o.getClass()) return false;
        ScriptScoreQuery that = (ScriptScoreQuery) o;
        return shardId == that.shardId &&
            subQuery.equals(that.subQuery) &&
            script.equals(that.script) &&
            Objects.equals(minScore, that.minScore) &&
            indexName.equals(that.indexName) &&
            indexVersion.equals(that.indexVersion);
    }

    @Override
    public int hashCode() {
        return Objects.hash(subQuery, script, minScore, indexName, shardId, indexVersion);
    }

    /**
     * Use the {@link BulkScorer} of the sub-query,
     * as it may be significantly faster (e.g. BooleanScorer) than iterating over the scorer
     */
    private static class ScriptScoreBulkScorer extends BulkScorer {
        private final BulkScorer subQueryBulkScorer;
        private final Weight weight;
        private final ScoreMode subQueryScoreMode;
        private final LeafScoreFunction leafFunction;

        ScriptScoreBulkScorer(Weight weight, BulkScorer subQueryBulkScorer,
                ScoreMode subQueryScoreMode, LeafScoreFunction leafFunction) {
            this.weight = weight;
            this.subQueryBulkScorer = subQueryBulkScorer;
            this.subQueryScoreMode = subQueryScoreMode;
            this.leafFunction = leafFunction;
        }

        @Override
        public int score(LeafCollector collector, Bits acceptDocs, int min, int max) throws IOException {
            return subQueryBulkScorer.score(wrapCollector(collector), acceptDocs, min, max);
        }

        private LeafCollector wrapCollector(LeafCollector collector) {
            return new FilterLeafCollector(collector) {
                @Override
                public void setScorer(Scorable scorer) throws IOException {
                    in.setScorer(new FilterScorable(scorer) {
                         @Override
                         public float score() throws IOException {
                             int docId = docID();
                             float subQueryScore = subQueryScoreMode == ScoreMode.COMPLETE ? in.score() : 0f;
                             float score = (float) leafFunction.score(docId, subQueryScore);
                             if (score == Float.NEGATIVE_INFINITY || Float.isNaN(score)) {
                                 throw new ElasticsearchException(
                                     "script_score query returned an invalid score [" + score + "] for doc [" + docId + "].");
                             }
                             return score;
                         }
                    });
                }
            };
        }

        @Override
        public long cost() {
            return subQueryBulkScorer.cost();
        }
    }

}<|MERGE_RESOLUTION|>--- conflicted
+++ resolved
@@ -25,26 +25,17 @@
 import org.apache.lucene.search.BooleanClause;
 import org.apache.lucene.search.DocIdSetIterator;
 import org.apache.lucene.search.Explanation;
-<<<<<<< HEAD
 import org.apache.lucene.search.FilterLeafCollector;
-import org.apache.lucene.search.FilterScorable;
 import org.apache.lucene.search.LeafCollector;
 import org.apache.lucene.search.Query;
 import org.apache.lucene.search.Scorable;
 import org.apache.lucene.search.Weight;
-=======
->>>>>>> 602e5892
 import org.apache.lucene.search.IndexSearcher;
-import org.apache.lucene.search.Query;
 import org.apache.lucene.search.QueryVisitor;
 import org.apache.lucene.search.ScoreMode;
 import org.apache.lucene.search.Scorer;
-<<<<<<< HEAD
 import org.apache.lucene.search.BulkScorer;
 import org.apache.lucene.util.Bits;
-=======
-import org.apache.lucene.search.Weight;
->>>>>>> 602e5892
 import org.elasticsearch.ElasticsearchException;
 import org.elasticsearch.Version;
 import org.elasticsearch.script.ScoreScript;
@@ -104,7 +95,7 @@
                     if (subQueryBulkScorer == null) {
                         return null;
                     }
-                    return new ScriptScoreBulkScorer(this, subQueryBulkScorer, subQueryScoreMode, function.getLeafScoreFunction(context));
+                    return new ScriptScoreBulkScorer(subQueryBulkScorer, subQueryScoreMode, makeScoreScript(context));
                 } else {
                     return super.bulkScorer(context);
                 }
@@ -121,8 +112,7 @@
                 if (subQueryScorer == null) {
                     return null;
                 }
-                Scorer scriptScorer = makeScriptScorer(subQueryScorer, context, null);
-
+                Scorer scriptScorer = new ScriptScorer(this, makeScoreScript(context), subQueryScorer, subQueryScoreMode, null);
                 if (minScore != null) {
                     scriptScorer = new MinScoreScorer(this, scriptScorer, minScore);
                 }
@@ -136,7 +126,8 @@
                     return subQueryExplanation;
                 }
                 ExplanationHolder explanationHolder = new ExplanationHolder();
-                Scorer scorer = makeScriptScorer(subQueryWeight.scorer(context), context, explanationHolder);
+                Scorer scorer = new ScriptScorer(this, makeScoreScript(context),
+                    subQueryWeight.scorer(context), subQueryScoreMode, explanationHolder);
                 int newDoc = scorer.iterator().advance(doc);
                 assert doc == newDoc; // subquery should have already matched above
                 float score = scorer.score();
@@ -159,42 +150,13 @@
                 }
                 return explanation;
             }
-            
-            private Scorer makeScriptScorer(Scorer subQueryScorer, LeafReaderContext context,
-                                            ExplanationHolder explanation) throws IOException {
+
+            private ScoreScript makeScoreScript(LeafReaderContext context) throws IOException {
                 final ScoreScript scoreScript = scriptBuilder.newInstance(context);
-                scoreScript.setScorer(subQueryScorer);
                 scoreScript._setIndexName(indexName);
                 scoreScript._setShard(shardId);
                 scoreScript._setIndexVersion(indexVersion);
-
-                return new Scorer(this) {
-                    @Override
-                    public float score() throws IOException {
-                        int docId = docID();
-                        scoreScript.setDocument(docId);
-                        float score = (float) scoreScript.execute(explanation);
-                        if (score == Float.NEGATIVE_INFINITY || Float.isNaN(score)) {
-                            throw new ElasticsearchException(
-                                "script_score query returned an invalid score [" + score + "] for doc [" + docId + "].");
-                        }
-                        return score;
-                    }
-                    @Override
-                    public int docID() {
-                        return subQueryScorer.docID();
-                    }
-
-                    @Override
-                    public DocIdSetIterator iterator() {
-                        return subQueryScorer.iterator();
-                    }
-
-                    @Override
-                    public float getMaxScore(int upTo) {
-                        return Float.MAX_VALUE; // TODO: what would be a good upper bound?
-                    }
-                };
+                return scoreScript;
             }
 
             @Override
@@ -214,7 +176,7 @@
     @Override
     public String toString(String field) {
         StringBuilder sb = new StringBuilder();
-        sb.append("script score (").append(subQuery.toString(field)).append(", script: ");
+        sb.append("script_score (").append(subQuery.toString(field)).append(", script: ");
         sb.append("{" + script.toString() + "}");
         return sb.toString();
     }
@@ -237,22 +199,96 @@
         return Objects.hash(subQuery, script, minScore, indexName, shardId, indexVersion);
     }
 
+
+    private static class ScriptScorer extends Scorer {
+        private final ScoreScript scoreScript;
+        private final Scorer subQueryScorer;
+        private final ExplanationHolder explanation;
+
+        public ScriptScorer(Weight weight, ScoreScript scoreScript, Scorer subQueryScorer,
+                ScoreMode subQueryScoreMode, ExplanationHolder explanation) {
+            super(weight);
+            this.scoreScript = scoreScript;
+            if (subQueryScoreMode == ScoreMode.COMPLETE) {
+                scoreScript.setScorer(subQueryScorer);
+            }
+            this.subQueryScorer = subQueryScorer;
+            this.explanation = explanation;
+        }
+
+        @Override
+        public float score() throws IOException {
+            int docId = docID();
+            scoreScript.setDocument(docId);
+            float score = (float) scoreScript.execute(explanation);
+            if (score == Float.NEGATIVE_INFINITY || Float.isNaN(score)) {
+                throw new ElasticsearchException(
+                    "script_score query returned an invalid score [" + score + "] for doc [" + docId + "].");
+            }
+            return score;
+        }
+        @Override
+        public int docID() {
+            return subQueryScorer.docID();
+        }
+
+        @Override
+        public DocIdSetIterator iterator() {
+            return subQueryScorer.iterator();
+        }
+
+        @Override
+        public float getMaxScore(int upTo) {
+            return Float.MAX_VALUE; // TODO: what would be a good upper bound?
+        }
+
+    }
+
+    private static class ScriptScorable extends Scorable {
+        private final ScoreScript scoreScript;
+        private final Scorable subQueryScorer;
+        private final ExplanationHolder explanation;
+
+        public ScriptScorable(ScoreScript scoreScript, Scorable subQueryScorer,
+                ScoreMode subQueryScoreMode, ExplanationHolder explanation) {
+            this.scoreScript = scoreScript;
+            if (subQueryScoreMode == ScoreMode.COMPLETE) {
+                scoreScript.setScorer(subQueryScorer);
+            }
+            this.subQueryScorer = subQueryScorer;
+            this.explanation = explanation;
+        }
+
+        @Override
+        public float score() throws IOException {
+            int docId = docID();
+            scoreScript.setDocument(docId);
+            float score = (float) scoreScript.execute(explanation);
+            if (score == Float.NEGATIVE_INFINITY || Float.isNaN(score)) {
+                throw new ElasticsearchException(
+                    "script_score query returned an invalid score [" + score + "] for doc [" + docId + "].");
+            }
+            return score;
+        }
+        @Override
+        public int docID() {
+            return subQueryScorer.docID();
+        }
+    }
+
     /**
      * Use the {@link BulkScorer} of the sub-query,
      * as it may be significantly faster (e.g. BooleanScorer) than iterating over the scorer
      */
     private static class ScriptScoreBulkScorer extends BulkScorer {
         private final BulkScorer subQueryBulkScorer;
-        private final Weight weight;
         private final ScoreMode subQueryScoreMode;
-        private final LeafScoreFunction leafFunction;
-
-        ScriptScoreBulkScorer(Weight weight, BulkScorer subQueryBulkScorer,
-                ScoreMode subQueryScoreMode, LeafScoreFunction leafFunction) {
-            this.weight = weight;
+        private final ScoreScript scoreScript;
+
+        ScriptScoreBulkScorer(BulkScorer subQueryBulkScorer, ScoreMode subQueryScoreMode, ScoreScript scoreScript) {
             this.subQueryBulkScorer = subQueryBulkScorer;
             this.subQueryScoreMode = subQueryScoreMode;
-            this.leafFunction = leafFunction;
+            this.scoreScript = scoreScript;
         }
 
         @Override
@@ -264,19 +300,7 @@
             return new FilterLeafCollector(collector) {
                 @Override
                 public void setScorer(Scorable scorer) throws IOException {
-                    in.setScorer(new FilterScorable(scorer) {
-                         @Override
-                         public float score() throws IOException {
-                             int docId = docID();
-                             float subQueryScore = subQueryScoreMode == ScoreMode.COMPLETE ? in.score() : 0f;
-                             float score = (float) leafFunction.score(docId, subQueryScore);
-                             if (score == Float.NEGATIVE_INFINITY || Float.isNaN(score)) {
-                                 throw new ElasticsearchException(
-                                     "script_score query returned an invalid score [" + score + "] for doc [" + docId + "].");
-                             }
-                             return score;
-                         }
-                    });
+                    in.setScorer(new ScriptScorable(scoreScript, scorer, subQueryScoreMode, null));
                 }
             };
         }
@@ -285,6 +309,7 @@
         public long cost() {
             return subQueryBulkScorer.cost();
         }
+
     }
 
 }