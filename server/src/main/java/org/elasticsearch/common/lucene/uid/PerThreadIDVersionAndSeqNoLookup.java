package org.elasticsearch.common.lucene.uid;

/*
 * Licensed to Elasticsearch under one or more contributor
 * license agreements. See the NOTICE file distributed with
 * this work for additional information regarding copyright
 * ownership. Elasticsearch licenses this file to you under
 * the Apache License, Version 2.0 (the "License"); you may
 * not use this file except in compliance with the License.
 * You may obtain a copy of the License at
 *
 *    http://www.apache.org/licenses/LICENSE-2.0
 *
 * Unless required by applicable law or agreed to in writing,
 * software distributed under the License is distributed on an
 * "AS IS" BASIS, WITHOUT WARRANTIES OR CONDITIONS OF ANY
 * KIND, either express or implied.  See the License for the
 * specific language governing permissions and limitations
 * under the License.
 */

import org.apache.lucene.index.LeafReader;
import org.apache.lucene.index.LeafReaderContext;
import org.apache.lucene.index.NumericDocValues;
import org.apache.lucene.index.PostingsEnum;
import org.apache.lucene.index.Terms;
import org.apache.lucene.index.TermsEnum;
import org.apache.lucene.search.DocIdSetIterator;
import org.apache.lucene.util.Bits;
import org.apache.lucene.util.BytesRef;
import org.elasticsearch.common.lucene.Lucene;
import org.elasticsearch.common.lucene.uid.VersionsAndSeqNoResolver.DocIdAndSeqNo;
import org.elasticsearch.common.lucene.uid.VersionsAndSeqNoResolver.DocIdAndVersion;
import org.elasticsearch.index.mapper.SeqNoFieldMapper;
import org.elasticsearch.index.mapper.VersionFieldMapper;
import org.elasticsearch.index.seqno.SequenceNumbers;

import java.io.IOException;


/** Utility class to do efficient primary-key (only 1 doc contains the
 *  given term) lookups by segment, re-using the enums.  This class is
 *  not thread safe, so it is the caller's job to create and use one
 *  instance of this per thread.  Do not use this if a term may appear
 *  in more than one document!  It will only return the first one it
 *  finds.
 *  This class uses live docs, so it should be cached based on the
 *  {@link org.apache.lucene.index.IndexReader#getReaderCacheHelper() reader cache helper}
 *  rather than the {@link LeafReader#getCoreCacheHelper() core cache helper}.
 */
final class PerThreadIDVersionAndSeqNoLookup {
    // TODO: do we really need to store all this stuff? some if it might not speed up anything.
    // we keep it around for now, to reduce the amount of e.g. hash lookups by field and stuff

    /** terms enum for uid field */
    final String uidField;
    private final TermsEnum termsEnum;

    /** Reused for iteration (when the term exists) */
    private PostingsEnum docsEnum;

    /** used for assertions to make sure class usage meets assumptions */
    private final Object readerKey;

    /**
     * Initialize lookup for the provided segment
     */
    PerThreadIDVersionAndSeqNoLookup(LeafReader reader, String uidField) throws IOException {
        this.uidField = uidField;
        final Terms terms = reader.terms(uidField);
        if (terms == null) {
            // If a segment contains only no-ops, it does not have _uid but has both _soft_deletes and _tombstone fields.
            final NumericDocValues softDeletesDV = reader.getNumericDocValues(Lucene.SOFT_DELETES_FIELD);
            final NumericDocValues tombstoneDV = reader.getNumericDocValues(SeqNoFieldMapper.TOMBSTONE_NAME);
            if (softDeletesDV == null || tombstoneDV == null) {
                throw new IllegalArgumentException("reader does not have _uid terms but not a no-op segment; " +
                    "_soft_deletes [" + softDeletesDV + "], _tombstone [" + tombstoneDV + "]");
            }
            termsEnum = null;
        } else {
            termsEnum = terms.iterator();
        }
        if (reader.getNumericDocValues(VersionFieldMapper.NAME) == null) {
            throw new IllegalArgumentException("reader misses the [" + VersionFieldMapper.NAME + "] field; _uid terms [" + terms + "]");
        }
        Object readerKey = null;
        assert (readerKey = reader.getCoreCacheHelper().getKey()) != null;
        this.readerKey = readerKey;
    }

    /** Return null if id is not found.
     * We pass the {@link LeafReaderContext} as an argument so that things
     * still work with reader wrappers that hide some documents while still
     * using the same cache key. Otherwise we'd have to disable caching
     * entirely for these readers.
     */
    public DocIdAndVersion lookupVersion(BytesRef id, boolean loadSeqNo, LeafReaderContext context)
        throws IOException {
        assert context.reader().getCoreCacheHelper().getKey().equals(readerKey) :
            "context's reader is not the same as the reader class was initialized on.";
        int docID = getDocID(id, context.reader().getLiveDocs());

        if (docID != DocIdSetIterator.NO_MORE_DOCS) {
            final NumericDocValues versions = context.reader().getNumericDocValues(VersionFieldMapper.NAME);
            if (versions == null) {
                throw new IllegalArgumentException("reader misses the [" + VersionFieldMapper.NAME + "] field");
            }
            if (versions.advanceExact(docID) == false) {
                throw new IllegalArgumentException("Document [" + docID + "] misses the [" + VersionFieldMapper.NAME + "] field");
            }
            final long seqNo;
            final long term;
            if (loadSeqNo) {
                NumericDocValues seqNos = context.reader().getNumericDocValues(SeqNoFieldMapper.NAME);
<<<<<<< HEAD
=======
                // remove the null check in 7.0 once we can't read indices with no seq#
>>>>>>> 692cff83
                if (seqNos != null && seqNos.advanceExact(docID)) {
                    seqNo = seqNos.longValue();
                } else {
                    seqNo =  SequenceNumbers.UNASSIGNED_SEQ_NO;
                }
                NumericDocValues terms = context.reader().getNumericDocValues(SeqNoFieldMapper.PRIMARY_TERM_NAME);
                if (terms != null && terms.advanceExact(docID)) {
                    term = terms.longValue();
                } else {
                    term = 0;
                }

            } else {
                seqNo = SequenceNumbers.UNASSIGNED_SEQ_NO;
                term = 0;
            }
            return new DocIdAndVersion(docID, versions.longValue(), seqNo, term, context.reader(), context.docBase);
        } else {
            return null;
        }
    }

    /**
     * returns the internal lucene doc id for the given id bytes.
     * {@link DocIdSetIterator#NO_MORE_DOCS} is returned if not found
     * */
    private int getDocID(BytesRef id, Bits liveDocs) throws IOException {
        // termsEnum can possibly be null here if this leaf contains only no-ops.
        if (termsEnum != null && termsEnum.seekExact(id)) {
            int docID = DocIdSetIterator.NO_MORE_DOCS;
            // there may be more than one matching docID, in the case of nested docs, so we want the last one:
            docsEnum = termsEnum.postings(docsEnum, 0);
            for (int d = docsEnum.nextDoc(); d != DocIdSetIterator.NO_MORE_DOCS; d = docsEnum.nextDoc()) {
                if (liveDocs != null && liveDocs.get(d) == false) {
                    continue;
                }
                docID = d;
            }
            return docID;
        } else {
            return DocIdSetIterator.NO_MORE_DOCS;
        }
    }

    /** Return null if id is not found. */
    DocIdAndSeqNo lookupSeqNo(BytesRef id, LeafReaderContext context) throws IOException {
        assert context.reader().getCoreCacheHelper().getKey().equals(readerKey) :
            "context's reader is not the same as the reader class was initialized on.";
        // termsEnum can possibly be null here if this leaf contains only no-ops.
        if (termsEnum != null && termsEnum.seekExact(id)) {
            docsEnum = termsEnum.postings(docsEnum, 0);
            final Bits liveDocs = context.reader().getLiveDocs();
            DocIdAndSeqNo result = null;
            int docID = docsEnum.nextDoc();
            if (docID != DocIdSetIterator.NO_MORE_DOCS) {
                final NumericDocValues seqNoDV = context.reader().getNumericDocValues(SeqNoFieldMapper.NAME);
                for (; docID != DocIdSetIterator.NO_MORE_DOCS; docID = docsEnum.nextDoc()) {
                    final long seqNo;
                    // remove the null check in 7.0 once we can't read indices with no seq#
                    if (seqNoDV != null && seqNoDV.advanceExact(docID)) {
                        seqNo = seqNoDV.longValue();
                    } else {
                        seqNo = SequenceNumbers.UNASSIGNED_SEQ_NO;
                    }
                    final boolean isLive = (liveDocs == null || liveDocs.get(docID));
                    if (isLive) {
                        // The live document must always be the latest copy, thus we can early terminate here.
                        // If a nested docs is live, we return the first doc which doesn't have term (only the last doc has term).
                        // This should not be an issue since we no longer use primary term as tier breaker when comparing operations.
                        assert result == null || result.seqNo <= seqNo :
                            "the live doc does not have the highest seq_no; live_seq_no=" + seqNo + " < deleted_seq_no=" + result.seqNo;
                        return new DocIdAndSeqNo(docID, seqNo, context, isLive);
                    }
                    if (result == null || result.seqNo < seqNo) {
                        result = new DocIdAndSeqNo(docID, seqNo, context, isLive);
                    }
                }
            }
            return result;
        } else {
            return null;
        }
    }
}<|MERGE_RESOLUTION|>--- conflicted
+++ resolved
@@ -112,10 +112,7 @@
             final long term;
             if (loadSeqNo) {
                 NumericDocValues seqNos = context.reader().getNumericDocValues(SeqNoFieldMapper.NAME);
-<<<<<<< HEAD
-=======
                 // remove the null check in 7.0 once we can't read indices with no seq#
->>>>>>> 692cff83
                 if (seqNos != null && seqNos.advanceExact(docID)) {
                     seqNo = seqNos.longValue();
                 } else {
