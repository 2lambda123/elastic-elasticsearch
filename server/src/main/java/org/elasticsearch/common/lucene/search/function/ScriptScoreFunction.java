/*
 * Licensed to Elasticsearch under one or more contributor
 * license agreements. See the NOTICE file distributed with
 * this work for additional information regarding copyright
 * ownership. Elasticsearch licenses this file to you under
 * the Apache License, Version 2.0 (the "License"); you may
 * not use this file except in compliance with the License.
 * You may obtain a copy of the License at
 *
 *    http://www.apache.org/licenses/LICENSE-2.0
 *
 * Unless required by applicable law or agreed to in writing,
 * software distributed under the License is distributed on an
 * "AS IS" BASIS, WITHOUT WARRANTIES OR CONDITIONS OF ANY
 * KIND, either express or implied.  See the License for the
 * specific language governing permissions and limitations
 * under the License.
 */

package org.elasticsearch.common.lucene.search.function;

import org.apache.logging.log4j.LogManager;
import org.apache.lucene.index.LeafReaderContext;
import org.apache.lucene.search.DocIdSetIterator;
import org.apache.lucene.search.Explanation;
import org.apache.lucene.search.Scorer;
import org.elasticsearch.script.ExplainableSearchScript;
import org.elasticsearch.script.ScoreScript;
import org.elasticsearch.script.Script;
<<<<<<< HEAD
=======
import org.elasticsearch.common.logging.DeprecationLogger;
>>>>>>> 0c7f6570

import java.io.IOException;
import java.util.Objects;

public class ScriptScoreFunction extends ScoreFunction {

    private static final DeprecationLogger deprecationLogger = new DeprecationLogger(LogManager.getLogger(ScriptScoreFunction.class));

    static final class CannedScorer extends Scorer {
        protected int docid;
        protected float score;

        CannedScorer() {
            super(null);
        }

        @Override
        public int docID() {
            return docid;
        }

        @Override
        public float score() throws IOException {
            return score;
        }

        @Override
        public DocIdSetIterator iterator() {
            throw new UnsupportedOperationException();
        }
    }

    private final Script sScript;

    private final ScoreScript.LeafFactory script;


    public ScriptScoreFunction(Script sScript, ScoreScript.LeafFactory script) {
        super(CombineFunction.REPLACE);
        this.sScript = sScript;
        this.script = script;
    }

    @Override
    public LeafScoreFunction getLeafScoreFunction(LeafReaderContext ctx) throws IOException {
        final ScoreScript leafScript = script.newInstance(ctx);
        final CannedScorer scorer = new CannedScorer();
        leafScript.setScorer(scorer);
        return new LeafScoreFunction() {
            @Override
            public double score(int docId, float subQueryScore) throws IOException {
                leafScript.setDocument(docId);
                scorer.docid = docId;
                scorer.score = subQueryScore;
                double result = leafScript.execute();
<<<<<<< HEAD
=======
                if (result < 0f) {
                    deprecationLogger.deprecatedAndMaybeLog("negative score in function score query", 
                        "Negative scores for script score function are deprecated," + 
                            " and will throw an error in the next major version. Got score: [" + result + "]"
                    );
                }    
>>>>>>> 0c7f6570
                return result;
            }

            @Override
            public Explanation explainScore(int docId, Explanation subQueryScore) throws IOException {
                Explanation exp;
                if (leafScript instanceof ExplainableSearchScript) {
                    leafScript.setDocument(docId);
                    scorer.docid = docId;
                    scorer.score = subQueryScore.getValue();
                    exp = ((ExplainableSearchScript) leafScript).explain(subQueryScore);
                } else {
                    double score = score(docId, subQueryScore.getValue());
                    String explanation = "script score function, computed with script:\"" + sScript + "\"";
                    if (sScript.getParams() != null) {
                        explanation += " and parameters: \n" + sScript.getParams().toString();
                    }
                    Explanation scoreExp = Explanation.match(
                            subQueryScore.getValue(), "_score: ",
                            subQueryScore);
                    return Explanation.match(
                            (float) score, explanation,
                            scoreExp);
                }
                return exp;
            }
        };
    }

    @Override
    public boolean needsScores() {
        return script.needs_score();
    }

    @Override
    public String toString() {
        return "script" + sScript.toString();
    }

    @Override
    protected boolean doEquals(ScoreFunction other) {
        ScriptScoreFunction scriptScoreFunction = (ScriptScoreFunction) other;
        return Objects.equals(this.sScript, scriptScoreFunction.sScript);
    }

    @Override
    protected int doHashCode() {
        return Objects.hash(sScript);
    }
}<|MERGE_RESOLUTION|>--- conflicted
+++ resolved
@@ -27,10 +27,7 @@
 import org.elasticsearch.script.ExplainableSearchScript;
 import org.elasticsearch.script.ScoreScript;
 import org.elasticsearch.script.Script;
-<<<<<<< HEAD
-=======
 import org.elasticsearch.common.logging.DeprecationLogger;
->>>>>>> 0c7f6570
 
 import java.io.IOException;
 import java.util.Objects;
@@ -86,15 +83,12 @@
                 scorer.docid = docId;
                 scorer.score = subQueryScore;
                 double result = leafScript.execute();
-<<<<<<< HEAD
-=======
                 if (result < 0f) {
                     deprecationLogger.deprecatedAndMaybeLog("negative score in function score query", 
                         "Negative scores for script score function are deprecated," + 
                             " and will throw an error in the next major version. Got score: [" + result + "]"
                     );
                 }    
->>>>>>> 0c7f6570
                 return result;
             }
 
