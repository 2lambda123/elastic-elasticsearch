/*
 * Licensed to Elasticsearch under one or more contributor
 * license agreements. See the NOTICE file distributed with
 * this work for additional information regarding copyright
 * ownership. Elasticsearch licenses this file to you under
 * the Apache License, Version 2.0 (the "License"); you may
 * not use this file except in compliance with the License.
 * You may obtain a copy of the License at
 *
 *    http://www.apache.org/licenses/LICENSE-2.0
 *
 * Unless required by applicable law or agreed to in writing,
 * software distributed under the License is distributed on an
 * "AS IS" BASIS, WITHOUT WARRANTIES OR CONDITIONS OF ANY
 * KIND, either express or implied.  See the License for the
 * specific language governing permissions and limitations
 * under the License.
 */

package org.elasticsearch.common.blobstore;

import java.io.IOException;
import java.io.InputStream;
import java.nio.file.FileAlreadyExistsException;
import java.nio.file.NoSuchFileException;
import java.util.Map;

/**
 * An interface for managing a repository of blob entries, where each blob entry is just a named group of bytes.
 */
public interface BlobContainer {

    /**
     * Gets the {@link BlobPath} that defines the implementation specific paths to where the blobs are contained.
     *
     * @return  the BlobPath where the blobs are contained
     */
    BlobPath path();

    /**
     * Tests whether a blob with the given blob name exists in the container.
     *
     * @param   blobName
     *          The name of the blob whose existence is to be determined.
     * @return  {@code true} if a blob exists in the {@link BlobContainer} with the given name, and {@code false} otherwise.
     */
    boolean blobExists(String blobName);

    /**
     * Creates a new {@link InputStream} for the given blob name.
     *
     * @param   blobName
     *          The name of the blob to get an {@link InputStream} for.
     * @return  The {@code InputStream} to read the blob.
     * @throws  NoSuchFileException if the blob does not exist
     * @throws  IOException if the blob can not be read.
     */
    InputStream readBlob(String blobName) throws IOException;

    /**
     * Reads blob content from the input stream and writes it to the container in a new blob with the given name.
     * This method assumes the container does not already contain a blob of the same blobName.  If a blob by the
     * same name already exists, the operation will fail and an {@link IOException} will be thrown.
     *
     * @param   blobName
     *          The name of the blob to write the contents of the input stream to.
     * @param   inputStream
     *          The input stream from which to retrieve the bytes to write to the blob.
     * @param   blobSize
     *          The size of the blob to be written, in bytes.  It is implementation dependent whether
     *          this value is used in writing the blob to the repository.
     * @param   failIfAlreadyExists
     *          whether to throw a FileAlreadyExistsException if the given blob already exists
     * @throws  FileAlreadyExistsException if failIfAlreadyExists is true and a blob by the same name already exists
     * @throws  IOException if the input stream could not be read, or the target blob could not be written to.
     */
    void writeBlob(String blobName, InputStream inputStream, long blobSize, boolean failIfAlreadyExists) throws IOException;

    /**
<<<<<<< HEAD
=======
     * Reads blob content from the input stream and writes it to the container in a new blob with the given name,
     * using an atomic write operation if the implementation supports it. When the BlobContainer implementation
     * does not provide a specific implementation of writeBlobAtomic(String, InputStream, long), then
     * the {@link #writeBlob(String, InputStream, long, boolean)} method is used.
     *
     * This method assumes the container does not already contain a blob of the same blobName.  If a blob by the
     * same name already exists, the operation will fail and an {@link IOException} will be thrown.
     *
     * @param   blobName
     *          The name of the blob to write the contents of the input stream to.
     * @param   inputStream
     *          The input stream from which to retrieve the bytes to write to the blob.
     * @param   blobSize
     *          The size of the blob to be written, in bytes.  It is implementation dependent whether
     *          this value is used in writing the blob to the repository.
     * @param   failIfAlreadyExists
     *          whether to throw a FileAlreadyExistsException if the given blob already exists
     * @throws  FileAlreadyExistsException if failIfAlreadyExists is true and a blob by the same name already exists
     * @throws  IOException if the input stream could not be read, or the target blob could not be written to.
     */
    default void writeBlobAtomic(final String blobName, final InputStream inputStream, final long blobSize, boolean failIfAlreadyExists)
        throws IOException {
        writeBlob(blobName, inputStream, blobSize, failIfAlreadyExists);
    }

    /**
>>>>>>> 0c7f6570
     * Deletes a blob with giving name, if the blob exists. If the blob does not exist,
     * this method throws a NoSuchFileException.
     *
     * @param   blobName
     *          The name of the blob to delete.
     * @throws  NoSuchFileException if the blob does not exist
     * @throws  IOException if the blob exists but could not be deleted.
     */
    void deleteBlob(String blobName) throws IOException;

    /**
     * Deletes a blob with giving name, ignoring if the blob does not exist.
     *
     * @param   blobName
     *          The name of the blob to delete.
     * @throws  IOException if the blob exists but could not be deleted.
     */
    default void deleteBlobIgnoringIfNotExists(String blobName) throws IOException {
        try {
            deleteBlob(blobName);
        } catch (final NoSuchFileException ignored) {
            // This exception is ignored
        }
    }

    /**
     * Lists all blobs in the container.
     *
     * @return  A map of all the blobs in the container.  The keys in the map are the names of the blobs and
     *          the values are {@link BlobMetaData}, containing basic information about each blob.
     * @throws  IOException if there were any failures in reading from the blob container.
     */
    Map<String, BlobMetaData> listBlobs() throws IOException;

    /**
     * Lists all blobs in the container that match the specified prefix.
     *
     * @param   blobNamePrefix
     *          The prefix to match against blob names in the container.
     * @return  A map of the matching blobs in the container.  The keys in the map are the names of the blobs
     *          and the values are {@link BlobMetaData}, containing basic information about each blob.
     * @throws  IOException if there were any failures in reading from the blob container.
     */
    Map<String, BlobMetaData> listBlobsByPrefix(String blobNamePrefix) throws IOException;
}<|MERGE_RESOLUTION|>--- conflicted
+++ resolved
@@ -77,8 +77,6 @@
     void writeBlob(String blobName, InputStream inputStream, long blobSize, boolean failIfAlreadyExists) throws IOException;
 
     /**
-<<<<<<< HEAD
-=======
      * Reads blob content from the input stream and writes it to the container in a new blob with the given name,
      * using an atomic write operation if the implementation supports it. When the BlobContainer implementation
      * does not provide a specific implementation of writeBlobAtomic(String, InputStream, long), then
@@ -105,7 +103,6 @@
     }
 
     /**
->>>>>>> 0c7f6570
      * Deletes a blob with giving name, if the blob exists. If the blob does not exist,
      * this method throws a NoSuchFileException.
      *
