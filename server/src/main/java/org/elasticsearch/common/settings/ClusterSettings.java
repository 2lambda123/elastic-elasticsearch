/*
 * Copyright Elasticsearch B.V. and/or licensed to Elasticsearch B.V. under one
 * or more contributor license agreements. Licensed under the Elastic License
 * 2.0 and the Server Side Public License, v 1; you may not use this file except
 * in compliance with, at your election, the Elastic License 2.0 or the Server
 * Side Public License, v 1.
 */
package org.elasticsearch.common.settings;

import org.apache.logging.log4j.LogManager;
import org.elasticsearch.action.admin.cluster.configuration.TransportAddVotingConfigExclusionsAction;
import org.elasticsearch.action.admin.indices.close.TransportCloseIndexAction;
import org.elasticsearch.action.bulk.WriteAckDelay;
import org.elasticsearch.action.ingest.SimulatePipelineTransportAction;
import org.elasticsearch.action.search.TransportSearchAction;
import org.elasticsearch.action.support.AutoCreateIndex;
import org.elasticsearch.action.support.DestructiveOperations;
import org.elasticsearch.action.support.replication.TransportReplicationAction;
import org.elasticsearch.bootstrap.BootstrapSettings;
import org.elasticsearch.client.internal.Client;
import org.elasticsearch.cluster.ClusterModule;
import org.elasticsearch.cluster.ClusterName;
import org.elasticsearch.cluster.InternalClusterInfoService;
import org.elasticsearch.cluster.NodeConnectionsService;
import org.elasticsearch.cluster.action.index.MappingUpdatedAction;
import org.elasticsearch.cluster.coordination.ClusterBootstrapService;
import org.elasticsearch.cluster.coordination.ClusterFormationFailureHelper;
import org.elasticsearch.cluster.coordination.CoordinationDiagnosticsService;
import org.elasticsearch.cluster.coordination.Coordinator;
import org.elasticsearch.cluster.coordination.ElectionSchedulerFactory;
import org.elasticsearch.cluster.coordination.FollowersChecker;
import org.elasticsearch.cluster.coordination.JoinValidationService;
import org.elasticsearch.cluster.coordination.LagDetector;
import org.elasticsearch.cluster.coordination.LeaderChecker;
import org.elasticsearch.cluster.coordination.MasterHistory;
import org.elasticsearch.cluster.coordination.NoMasterBlockService;
import org.elasticsearch.cluster.coordination.Reconfigurator;
import org.elasticsearch.cluster.metadata.DataStreamLifecycle;
import org.elasticsearch.cluster.metadata.IndexGraveyard;
import org.elasticsearch.cluster.metadata.Metadata;
import org.elasticsearch.cluster.routing.OperationRouting;
import org.elasticsearch.cluster.routing.allocation.DataTier;
import org.elasticsearch.cluster.routing.allocation.DiskThresholdSettings;
import org.elasticsearch.cluster.routing.allocation.allocator.BalancedShardsAllocator;
import org.elasticsearch.cluster.routing.allocation.allocator.DesiredBalanceComputer;
import org.elasticsearch.cluster.routing.allocation.allocator.DesiredBalanceReconciler;
import org.elasticsearch.cluster.routing.allocation.decider.AwarenessAllocationDecider;
import org.elasticsearch.cluster.routing.allocation.decider.ClusterRebalanceAllocationDecider;
import org.elasticsearch.cluster.routing.allocation.decider.ConcurrentRebalanceAllocationDecider;
import org.elasticsearch.cluster.routing.allocation.decider.DiskThresholdDecider;
import org.elasticsearch.cluster.routing.allocation.decider.EnableAllocationDecider;
import org.elasticsearch.cluster.routing.allocation.decider.FilterAllocationDecider;
import org.elasticsearch.cluster.routing.allocation.decider.SameShardAllocationDecider;
import org.elasticsearch.cluster.routing.allocation.decider.ShardsLimitAllocationDecider;
import org.elasticsearch.cluster.routing.allocation.decider.ThrottlingAllocationDecider;
import org.elasticsearch.cluster.service.ClusterApplierService;
import org.elasticsearch.cluster.service.ClusterService;
import org.elasticsearch.cluster.service.MasterService;
import org.elasticsearch.common.logging.Loggers;
import org.elasticsearch.common.network.NetworkModule;
import org.elasticsearch.common.network.NetworkService;
import org.elasticsearch.common.settings.Setting.Property;
import org.elasticsearch.common.util.PageCacheRecycler;
import org.elasticsearch.common.util.concurrent.EsExecutors;
import org.elasticsearch.common.util.concurrent.ThreadContext;
import org.elasticsearch.discovery.DiscoveryModule;
import org.elasticsearch.discovery.HandshakingTransportAddressConnector;
import org.elasticsearch.discovery.PeerFinder;
import org.elasticsearch.discovery.SeedHostsResolver;
import org.elasticsearch.discovery.SettingsBasedSeedHostsProvider;
import org.elasticsearch.env.Environment;
import org.elasticsearch.env.NodeEnvironment;
import org.elasticsearch.gateway.GatewayService;
import org.elasticsearch.gateway.PersistedClusterStateService;
import org.elasticsearch.health.HealthPeriodicLogger;
import org.elasticsearch.health.node.LocalHealthMonitor;
import org.elasticsearch.health.node.action.TransportHealthNodeAction;
import org.elasticsearch.health.node.selection.HealthNodeTaskExecutor;
import org.elasticsearch.http.HttpTransportSettings;
import org.elasticsearch.index.IndexModule;
import org.elasticsearch.index.IndexSettings;
import org.elasticsearch.index.IndexingPressure;
import org.elasticsearch.indices.IndexingMemoryController;
import org.elasticsearch.indices.IndicesQueryCache;
import org.elasticsearch.indices.IndicesRequestCache;
import org.elasticsearch.indices.IndicesService;
import org.elasticsearch.indices.ShardLimitValidator;
import org.elasticsearch.indices.analysis.HunspellService;
import org.elasticsearch.indices.breaker.BreakerSettings;
import org.elasticsearch.indices.breaker.HierarchyCircuitBreakerService;
import org.elasticsearch.indices.cluster.IndicesClusterStateService;
import org.elasticsearch.indices.fielddata.cache.IndicesFieldDataCache;
import org.elasticsearch.indices.recovery.RecoverySettings;
import org.elasticsearch.indices.store.IndicesStore;
import org.elasticsearch.ingest.IngestSettings;
import org.elasticsearch.monitor.fs.FsHealthService;
import org.elasticsearch.monitor.fs.FsService;
import org.elasticsearch.monitor.jvm.JvmGcMonitorService;
import org.elasticsearch.monitor.jvm.JvmService;
import org.elasticsearch.monitor.os.OsService;
import org.elasticsearch.monitor.process.ProcessService;
import org.elasticsearch.node.Node;
import org.elasticsearch.node.NodeRoleSettings;
import org.elasticsearch.persistent.PersistentTasksClusterService;
import org.elasticsearch.persistent.decider.EnableAssignmentDecider;
import org.elasticsearch.plugins.PluginsService;
import org.elasticsearch.readiness.ReadinessService;
import org.elasticsearch.repositories.fs.FsRepository;
import org.elasticsearch.rest.BaseRestHandler;
import org.elasticsearch.script.ScriptService;
import org.elasticsearch.search.SearchModule;
import org.elasticsearch.search.SearchService;
import org.elasticsearch.search.aggregations.MultiBucketConsumerService;
import org.elasticsearch.search.aggregations.metrics.TDigestExecutionHint;
import org.elasticsearch.search.fetch.subphase.highlight.FastVectorHighlighter;
import org.elasticsearch.snapshots.InternalSnapshotsInfoService;
import org.elasticsearch.snapshots.RestoreService;
import org.elasticsearch.snapshots.SnapshotsService;
import org.elasticsearch.threadpool.ThreadPool;
import org.elasticsearch.transport.ProxyConnectionStrategy;
import org.elasticsearch.transport.RemoteClusterPortSettings;
import org.elasticsearch.transport.RemoteClusterService;
import org.elasticsearch.transport.RemoteConnectionStrategy;
import org.elasticsearch.transport.SniffConnectionStrategy;
import org.elasticsearch.transport.TcpTransport;
import org.elasticsearch.transport.TransportSettings;
import org.elasticsearch.watcher.ResourceWatcherService;

import java.util.Objects;
import java.util.Set;
import java.util.function.Predicate;
import java.util.stream.Collectors;
import java.util.stream.Stream;

/**
 * Encapsulates all valid cluster level settings.
 */
public final class ClusterSettings extends AbstractScopedSettings {

    public static ClusterSettings createBuiltInClusterSettings() {
        return createBuiltInClusterSettings(Settings.EMPTY);
    }

    public static ClusterSettings createBuiltInClusterSettings(Settings nodeSettings) {
        return new ClusterSettings(nodeSettings, ClusterSettings.BUILT_IN_CLUSTER_SETTINGS);
    }

    public ClusterSettings(final Settings nodeSettings, final Set<Setting<?>> settingsSet) {
        super(nodeSettings, settingsSet, Property.NodeScope);
        addSettingsUpdater(new LoggingSettingUpdater(nodeSettings));
    }

    private static final class LoggingSettingUpdater implements SettingUpdater<Settings> {
        final Predicate<String> loggerPredicate = Loggers.LOG_LEVEL_SETTING::match;
        private final Settings settings;

        LoggingSettingUpdater(Settings settings) {
            this.settings = settings;
        }

        @Override
        public boolean hasChanged(Settings current, Settings previous) {
            return current.filter(loggerPredicate).equals(previous.filter(loggerPredicate)) == false;
        }

        @Override
        public Settings getValue(Settings current, Settings previous) {
            Settings.Builder builder = Settings.builder();
            builder.put(current.filter(loggerPredicate));
            for (String key : previous.keySet()) {
                if (loggerPredicate.test(key) && builder.keys().contains(key) == false) {
                    if (Loggers.LOG_LEVEL_SETTING.getConcreteSetting(key).exists(settings) == false) {
                        builder.putNull(key);
                    } else {
                        builder.put(key, Loggers.LOG_LEVEL_SETTING.getConcreteSetting(key).get(settings).toString());
                    }
                }
            }
            return builder.build();
        }

        @Override
        public void apply(Settings value, Settings current, Settings previous) {
            for (String key : value.keySet()) {
                assert loggerPredicate.test(key);
                String component = key.substring("logger.".length());
                if ("level".equals(component)) {
                    continue;
                }
                if ("_root".equals(component)) {
                    final String rootLevel = value.get(key);
                    if (rootLevel == null) {
                        Loggers.setLevel(LogManager.getRootLogger(), Loggers.LOG_DEFAULT_LEVEL_SETTING.get(settings));
                    } else {
                        Loggers.setLevel(LogManager.getRootLogger(), rootLevel);
                    }
                } else {
                    Loggers.setLevel(LogManager.getLogger(component), value.get(key));
                }
            }
        }
    }

    public static Set<Setting<?>> BUILT_IN_CLUSTER_SETTINGS = Stream.of(
        AwarenessAllocationDecider.CLUSTER_ROUTING_ALLOCATION_AWARENESS_ATTRIBUTE_SETTING,
        AwarenessAllocationDecider.CLUSTER_ROUTING_ALLOCATION_AWARENESS_FORCE_GROUP_SETTING,
        BalancedShardsAllocator.INDEX_BALANCE_FACTOR_SETTING,
        BalancedShardsAllocator.SHARD_BALANCE_FACTOR_SETTING,
        BalancedShardsAllocator.WRITE_LOAD_BALANCE_FACTOR_SETTING,
        BalancedShardsAllocator.DISK_USAGE_BALANCE_FACTOR_SETTING,
        BalancedShardsAllocator.THRESHOLD_SETTING,
        DesiredBalanceComputer.PROGRESS_LOG_INTERVAL_SETTING,
        DesiredBalanceReconciler.UNDESIRED_ALLOCATIONS_LOG_INTERVAL_SETTING,
        DesiredBalanceReconciler.UNDESIRED_ALLOCATIONS_LOG_THRESHOLD_SETTING,
        BreakerSettings.CIRCUIT_BREAKER_LIMIT_SETTING,
        BreakerSettings.CIRCUIT_BREAKER_OVERHEAD_SETTING,
        BreakerSettings.CIRCUIT_BREAKER_TYPE,
        ClusterRebalanceAllocationDecider.CLUSTER_ROUTING_ALLOCATION_ALLOW_REBALANCE_SETTING,
        ConcurrentRebalanceAllocationDecider.CLUSTER_ROUTING_ALLOCATION_CLUSTER_CONCURRENT_REBALANCE_SETTING,
        EnableAllocationDecider.CLUSTER_ROUTING_ALLOCATION_ENABLE_SETTING,
        EnableAllocationDecider.CLUSTER_ROUTING_REBALANCE_ENABLE_SETTING,
        FilterAllocationDecider.CLUSTER_ROUTING_INCLUDE_GROUP_SETTING,
        FilterAllocationDecider.CLUSTER_ROUTING_EXCLUDE_GROUP_SETTING,
        FilterAllocationDecider.CLUSTER_ROUTING_REQUIRE_GROUP_SETTING,
        FsRepository.REPOSITORIES_CHUNK_SIZE_SETTING,
        FsRepository.REPOSITORIES_LOCATION_SETTING,
        IndicesQueryCache.INDICES_CACHE_QUERY_SIZE_SETTING,
        IndicesQueryCache.INDICES_CACHE_QUERY_COUNT_SETTING,
        IndicesQueryCache.INDICES_QUERIES_CACHE_ALL_SEGMENTS_SETTING,
        IndicesService.INDICES_ID_FIELD_DATA_ENABLED_SETTING,
        IndicesService.WRITE_DANGLING_INDICES_INFO_SETTING,
        MappingUpdatedAction.INDICES_MAPPING_DYNAMIC_TIMEOUT_SETTING,
        MappingUpdatedAction.INDICES_MAX_IN_FLIGHT_UPDATES_SETTING,
        Metadata.SETTING_READ_ONLY_SETTING,
        Metadata.SETTING_READ_ONLY_ALLOW_DELETE_SETTING,
        ShardLimitValidator.SETTING_CLUSTER_MAX_SHARDS_PER_NODE,
        RecoverySettings.INDICES_RECOVERY_MAX_BYTES_PER_SEC_SETTING,
        RecoverySettings.INDICES_RECOVERY_RETRY_DELAY_STATE_SYNC_SETTING,
        RecoverySettings.INDICES_RECOVERY_RETRY_DELAY_NETWORK_SETTING,
        RecoverySettings.INDICES_RECOVERY_ACTIVITY_TIMEOUT_SETTING,
        RecoverySettings.INDICES_RECOVERY_INTERNAL_ACTION_TIMEOUT_SETTING,
        RecoverySettings.INDICES_RECOVERY_INTERNAL_LONG_ACTION_TIMEOUT_SETTING,
        RecoverySettings.INDICES_RECOVERY_INTERNAL_ACTION_RETRY_TIMEOUT_SETTING,
        RecoverySettings.INDICES_RECOVERY_MAX_CONCURRENT_FILE_CHUNKS_SETTING,
        RecoverySettings.INDICES_RECOVERY_MAX_CONCURRENT_OPERATIONS_SETTING,
        RecoverySettings.INDICES_RECOVERY_USE_SNAPSHOTS_SETTING,
        RecoverySettings.INDICES_RECOVERY_MAX_CONCURRENT_SNAPSHOT_FILE_DOWNLOADS,
        RecoverySettings.INDICES_RECOVERY_MAX_CONCURRENT_SNAPSHOT_FILE_DOWNLOADS_PER_NODE,
        RecoverySettings.NODE_BANDWIDTH_RECOVERY_FACTOR_READ_SETTING,
        RecoverySettings.NODE_BANDWIDTH_RECOVERY_FACTOR_WRITE_SETTING,
        RecoverySettings.NODE_BANDWIDTH_RECOVERY_OPERATOR_FACTOR_SETTING,
        RecoverySettings.NODE_BANDWIDTH_RECOVERY_OPERATOR_FACTOR_READ_SETTING,
        RecoverySettings.NODE_BANDWIDTH_RECOVERY_OPERATOR_FACTOR_WRITE_SETTING,
        RecoverySettings.NODE_BANDWIDTH_RECOVERY_OPERATOR_FACTOR_MAX_OVERCOMMIT_SETTING,
        RecoverySettings.NODE_BANDWIDTH_RECOVERY_DISK_WRITE_SETTING,
        RecoverySettings.NODE_BANDWIDTH_RECOVERY_DISK_READ_SETTING,
        RecoverySettings.NODE_BANDWIDTH_RECOVERY_NETWORK_SETTING,
        ThrottlingAllocationDecider.CLUSTER_ROUTING_ALLOCATION_NODE_INITIAL_PRIMARIES_RECOVERIES_SETTING,
        ThrottlingAllocationDecider.CLUSTER_ROUTING_ALLOCATION_NODE_CONCURRENT_INCOMING_RECOVERIES_SETTING,
        ThrottlingAllocationDecider.CLUSTER_ROUTING_ALLOCATION_NODE_CONCURRENT_OUTGOING_RECOVERIES_SETTING,
        ThrottlingAllocationDecider.CLUSTER_ROUTING_ALLOCATION_NODE_CONCURRENT_RECOVERIES_SETTING,
        DiskThresholdDecider.ENABLE_FOR_SINGLE_DATA_NODE,
        DiskThresholdSettings.CLUSTER_ROUTING_ALLOCATION_LOW_DISK_WATERMARK_SETTING,
        DiskThresholdSettings.CLUSTER_ROUTING_ALLOCATION_LOW_DISK_MAX_HEADROOM_SETTING,
        DiskThresholdSettings.CLUSTER_ROUTING_ALLOCATION_HIGH_DISK_WATERMARK_SETTING,
        DiskThresholdSettings.CLUSTER_ROUTING_ALLOCATION_HIGH_DISK_MAX_HEADROOM_SETTING,
        DiskThresholdSettings.CLUSTER_ROUTING_ALLOCATION_DISK_FLOOD_STAGE_WATERMARK_SETTING,
        DiskThresholdSettings.CLUSTER_ROUTING_ALLOCATION_DISK_FLOOD_STAGE_MAX_HEADROOM_SETTING,
        DiskThresholdSettings.CLUSTER_ROUTING_ALLOCATION_DISK_FLOOD_STAGE_FROZEN_WATERMARK_SETTING,
        DiskThresholdSettings.CLUSTER_ROUTING_ALLOCATION_DISK_FLOOD_STAGE_FROZEN_MAX_HEADROOM_SETTING,
        DiskThresholdSettings.CLUSTER_ROUTING_ALLOCATION_DISK_THRESHOLD_ENABLED_SETTING,
        DiskThresholdSettings.CLUSTER_ROUTING_ALLOCATION_REROUTE_INTERVAL_SETTING,
        SameShardAllocationDecider.CLUSTER_ROUTING_ALLOCATION_SAME_HOST_SETTING,
        InternalClusterInfoService.INTERNAL_CLUSTER_INFO_UPDATE_INTERVAL_SETTING,
        InternalClusterInfoService.INTERNAL_CLUSTER_INFO_TIMEOUT_SETTING,
        InternalSnapshotsInfoService.INTERNAL_SNAPSHOT_INFO_MAX_CONCURRENT_FETCHES_SETTING,
        DestructiveOperations.REQUIRES_NAME_SETTING,
        NoMasterBlockService.NO_MASTER_BLOCK_SETTING,
        GatewayService.EXPECTED_DATA_NODES_SETTING,
        GatewayService.RECOVER_AFTER_DATA_NODES_SETTING,
        GatewayService.RECOVER_AFTER_TIME_SETTING,
        PersistedClusterStateService.SLOW_WRITE_LOGGING_THRESHOLD,
        PersistedClusterStateService.DOCUMENT_PAGE_SIZE,
        NetworkModule.HTTP_DEFAULT_TYPE_SETTING,
        NetworkModule.TRANSPORT_DEFAULT_TYPE_SETTING,
        NetworkModule.HTTP_TYPE_SETTING,
        NetworkModule.TRANSPORT_TYPE_SETTING,
        HttpTransportSettings.SETTING_CORS_ALLOW_CREDENTIALS,
        HttpTransportSettings.SETTING_CORS_ENABLED,
        HttpTransportSettings.SETTING_CORS_MAX_AGE,
        HttpTransportSettings.SETTING_CORS_ALLOW_ORIGIN,
        HttpTransportSettings.SETTING_HTTP_HOST,
        HttpTransportSettings.SETTING_HTTP_PUBLISH_HOST,
        HttpTransportSettings.SETTING_HTTP_BIND_HOST,
        HttpTransportSettings.SETTING_HTTP_PORT,
        HttpTransportSettings.SETTING_HTTP_PUBLISH_PORT,
        HttpTransportSettings.SETTING_PIPELINING_MAX_EVENTS,
        HttpTransportSettings.SETTING_HTTP_COMPRESSION,
        HttpTransportSettings.SETTING_HTTP_COMPRESSION_LEVEL,
        HttpTransportSettings.SETTING_CORS_ALLOW_METHODS,
        HttpTransportSettings.SETTING_CORS_ALLOW_HEADERS,
        HttpTransportSettings.SETTING_HTTP_DETAILED_ERRORS_ENABLED,
        HttpTransportSettings.SETTING_HTTP_MAX_CONTENT_LENGTH,
        HttpTransportSettings.SETTING_HTTP_MAX_CHUNK_SIZE,
        HttpTransportSettings.SETTING_HTTP_MAX_HEADER_SIZE,
        HttpTransportSettings.SETTING_HTTP_MAX_WARNING_HEADER_COUNT,
        HttpTransportSettings.SETTING_HTTP_MAX_WARNING_HEADER_SIZE,
        HttpTransportSettings.SETTING_HTTP_MAX_INITIAL_LINE_LENGTH,
        HttpTransportSettings.SETTING_HTTP_SERVER_SHUTDOWN_GRACE_PERIOD,
        HttpTransportSettings.SETTING_HTTP_READ_TIMEOUT,
        HttpTransportSettings.SETTING_HTTP_RESET_COOKIES,
        HttpTransportSettings.SETTING_HTTP_TCP_NO_DELAY,
        HttpTransportSettings.SETTING_HTTP_TCP_KEEP_ALIVE,
        HttpTransportSettings.SETTING_HTTP_TCP_KEEP_IDLE,
        HttpTransportSettings.SETTING_HTTP_TCP_KEEP_INTERVAL,
        HttpTransportSettings.SETTING_HTTP_TCP_KEEP_COUNT,
        HttpTransportSettings.SETTING_HTTP_TCP_REUSE_ADDRESS,
        HttpTransportSettings.SETTING_HTTP_TCP_SEND_BUFFER_SIZE,
        HttpTransportSettings.SETTING_HTTP_TCP_RECEIVE_BUFFER_SIZE,
        HttpTransportSettings.SETTING_HTTP_TRACE_LOG_INCLUDE,
        HttpTransportSettings.SETTING_HTTP_TRACE_LOG_EXCLUDE,
        HttpTransportSettings.SETTING_HTTP_CLIENT_STATS_ENABLED,
        HttpTransportSettings.SETTING_HTTP_CLIENT_STATS_MAX_CLOSED_CHANNEL_AGE,
        HttpTransportSettings.SETTING_HTTP_CLIENT_STATS_MAX_CLOSED_CHANNEL_COUNT,
        HierarchyCircuitBreakerService.USE_REAL_MEMORY_USAGE_SETTING,
        HierarchyCircuitBreakerService.TOTAL_CIRCUIT_BREAKER_LIMIT_SETTING,
        HierarchyCircuitBreakerService.FIELDDATA_CIRCUIT_BREAKER_LIMIT_SETTING,
        HierarchyCircuitBreakerService.FIELDDATA_CIRCUIT_BREAKER_OVERHEAD_SETTING,
        HierarchyCircuitBreakerService.IN_FLIGHT_REQUESTS_CIRCUIT_BREAKER_LIMIT_SETTING,
        HierarchyCircuitBreakerService.IN_FLIGHT_REQUESTS_CIRCUIT_BREAKER_OVERHEAD_SETTING,
        HierarchyCircuitBreakerService.REQUEST_CIRCUIT_BREAKER_LIMIT_SETTING,
        HierarchyCircuitBreakerService.REQUEST_CIRCUIT_BREAKER_OVERHEAD_SETTING,
        IndexModule.NODE_STORE_ALLOW_MMAP,
        IndexSettings.NODE_DEFAULT_REFRESH_INTERVAL_SETTING,
        ClusterApplierService.CLUSTER_SERVICE_SLOW_TASK_LOGGING_THRESHOLD_SETTING,
        ClusterService.USER_DEFINED_METADATA,
        MasterService.MASTER_SERVICE_SLOW_TASK_LOGGING_THRESHOLD_SETTING,
        MasterService.MASTER_SERVICE_STARVATION_LOGGING_THRESHOLD_SETTING,
        SearchService.DEFAULT_SEARCH_TIMEOUT_SETTING,
        SearchService.DEFAULT_ALLOW_PARTIAL_SEARCH_RESULTS,
        TransportSearchAction.SHARD_COUNT_LIMIT_SETTING,
        TransportSearchAction.DEFAULT_PRE_FILTER_SHARD_SIZE,
        RemoteClusterService.REMOTE_CLUSTER_SKIP_UNAVAILABLE,
        SniffConnectionStrategy.REMOTE_CONNECTIONS_PER_CLUSTER,
        RemoteClusterService.REMOTE_INITIAL_CONNECTION_TIMEOUT_SETTING,
        RemoteClusterService.REMOTE_NODE_ATTRIBUTE,
        RemoteClusterService.REMOTE_CLUSTER_PING_SCHEDULE,
        RemoteClusterService.REMOTE_CLUSTER_COMPRESS,
        RemoteClusterService.REMOTE_CLUSTER_COMPRESSION_SCHEME,
        RemoteConnectionStrategy.REMOTE_CONNECTION_MODE,
        ProxyConnectionStrategy.PROXY_ADDRESS,
        ProxyConnectionStrategy.REMOTE_SOCKET_CONNECTIONS,
        ProxyConnectionStrategy.SERVER_NAME,
        SniffConnectionStrategy.REMOTE_CLUSTERS_PROXY,
        SniffConnectionStrategy.REMOTE_CLUSTER_SEEDS,
        SniffConnectionStrategy.REMOTE_NODE_CONNECTIONS,
        TransportCloseIndexAction.CLUSTER_INDICES_CLOSE_ENABLE_SETTING,
        ShardsLimitAllocationDecider.CLUSTER_TOTAL_SHARDS_PER_NODE_SETTING,
        NodeConnectionsService.CLUSTER_NODE_RECONNECT_INTERVAL_SETTING,
        HierarchyCircuitBreakerService.FIELDDATA_CIRCUIT_BREAKER_TYPE_SETTING,
        HierarchyCircuitBreakerService.REQUEST_CIRCUIT_BREAKER_TYPE_SETTING,
        TransportReplicationAction.REPLICATION_INITIAL_RETRY_BACKOFF_BOUND,
        TransportReplicationAction.REPLICATION_RETRY_TIMEOUT,
        TransportSettings.HOST,
        TransportSettings.PUBLISH_HOST,
        TransportSettings.PUBLISH_HOST_PROFILE,
        TransportSettings.BIND_HOST,
        TransportSettings.BIND_HOST_PROFILE,
        TransportSettings.PORT,
        TransportSettings.PORT_PROFILE,
        TransportSettings.PUBLISH_PORT,
        TransportSettings.PUBLISH_PORT_PROFILE,
        TransportSettings.TRANSPORT_COMPRESS,
        TransportSettings.TRANSPORT_COMPRESSION_SCHEME,
        TransportSettings.PING_SCHEDULE,
        TransportSettings.CONNECT_TIMEOUT,
        TransportSettings.DEFAULT_FEATURES_SETTING,
        TransportSettings.TCP_NO_DELAY,
        TransportSettings.TCP_NO_DELAY_PROFILE,
        TransportSettings.TCP_KEEP_ALIVE,
        TransportSettings.TCP_KEEP_ALIVE_PROFILE,
        TransportSettings.TCP_KEEP_IDLE,
        TransportSettings.TCP_KEEP_IDLE_PROFILE,
        TransportSettings.TCP_KEEP_INTERVAL,
        TransportSettings.TCP_KEEP_INTERVAL_PROFILE,
        TransportSettings.TCP_KEEP_COUNT,
        TransportSettings.TCP_KEEP_COUNT_PROFILE,
        TransportSettings.TCP_REUSE_ADDRESS,
        TransportSettings.TCP_REUSE_ADDRESS_PROFILE,
        TransportSettings.TCP_SEND_BUFFER_SIZE,
        TransportSettings.TCP_SEND_BUFFER_SIZE_PROFILE,
        TransportSettings.TCP_RECEIVE_BUFFER_SIZE,
        TransportSettings.TCP_RECEIVE_BUFFER_SIZE_PROFILE,
        TransportSettings.CONNECTIONS_PER_NODE_RECOVERY,
        TransportSettings.CONNECTIONS_PER_NODE_BULK,
        TransportSettings.CONNECTIONS_PER_NODE_REG,
        TransportSettings.CONNECTIONS_PER_NODE_STATE,
        TransportSettings.CONNECTIONS_PER_NODE_PING,
        TransportSettings.TRACE_LOG_EXCLUDE_SETTING,
        TransportSettings.TRACE_LOG_INCLUDE_SETTING,
        TransportSettings.SLOW_OPERATION_THRESHOLD_SETTING,
        TransportSettings.RST_ON_CLOSE,
        NetworkService.NETWORK_SERVER,
        NetworkService.GLOBAL_NETWORK_HOST_SETTING,
        NetworkService.GLOBAL_NETWORK_BIND_HOST_SETTING,
        NetworkService.GLOBAL_NETWORK_PUBLISH_HOST_SETTING,
        NetworkService.TCP_NO_DELAY,
        NetworkService.TCP_KEEP_ALIVE,
        NetworkService.TCP_KEEP_IDLE,
        NetworkService.TCP_KEEP_INTERVAL,
        NetworkService.TCP_KEEP_COUNT,
        NetworkService.TCP_REUSE_ADDRESS,
        NetworkService.TCP_SEND_BUFFER_SIZE,
        NetworkService.TCP_RECEIVE_BUFFER_SIZE,
        IndexSettings.QUERY_STRING_ANALYZE_WILDCARD,
        IndexSettings.QUERY_STRING_ALLOW_LEADING_WILDCARD,
        ScriptService.SCRIPT_CACHE_SIZE_SETTING,
        ScriptService.SCRIPT_CACHE_EXPIRE_SETTING,
        ScriptService.SCRIPT_DISABLE_MAX_COMPILATIONS_RATE_SETTING,
        ScriptService.SCRIPT_GENERAL_CACHE_EXPIRE_SETTING,
        ScriptService.SCRIPT_GENERAL_CACHE_SIZE_SETTING,
        ScriptService.SCRIPT_GENERAL_MAX_COMPILATIONS_RATE_SETTING,
        ScriptService.SCRIPT_MAX_COMPILATIONS_RATE_SETTING,
        ScriptService.SCRIPT_MAX_SIZE_IN_BYTES,
        ScriptService.TYPES_ALLOWED_SETTING,
        ScriptService.CONTEXTS_ALLOWED_SETTING,
        IndicesService.INDICES_CACHE_CLEAN_INTERVAL_SETTING,
        IndicesFieldDataCache.INDICES_FIELDDATA_CACHE_SIZE_KEY,
        IndicesRequestCache.INDICES_CACHE_QUERY_SIZE,
        IndicesRequestCache.INDICES_CACHE_QUERY_EXPIRE,
        HunspellService.HUNSPELL_LAZY_LOAD,
        HunspellService.HUNSPELL_IGNORE_CASE,
        HunspellService.HUNSPELL_DICTIONARY_OPTIONS,
        IndicesStore.INDICES_STORE_DELETE_SHARD_TIMEOUT,
        Environment.PATH_DATA_SETTING,
        Environment.PATH_HOME_SETTING,
        Environment.PATH_LOGS_SETTING,
        Environment.PATH_REPO_SETTING,
        Environment.PATH_SHARED_DATA_SETTING,
        NodeEnvironment.NODE_ID_SEED_SETTING,
        Node.INITIAL_STATE_TIMEOUT_SETTING,
        DiscoveryModule.DISCOVERY_TYPE_SETTING,
        DiscoveryModule.DISCOVERY_SEED_PROVIDERS_SETTING,
        DiscoveryModule.ELECTION_STRATEGY_SETTING,
        SettingsBasedSeedHostsProvider.DISCOVERY_SEED_HOSTS_SETTING,
        SeedHostsResolver.DISCOVERY_SEED_RESOLVER_MAX_CONCURRENT_RESOLVERS_SETTING,
        SeedHostsResolver.DISCOVERY_SEED_RESOLVER_TIMEOUT_SETTING,
        SearchService.DEFAULT_KEEPALIVE_SETTING,
        SearchService.KEEPALIVE_INTERVAL_SETTING,
        SearchService.MAX_KEEPALIVE_SETTING,
        SearchService.ALLOW_EXPENSIVE_QUERIES,
        SearchService.CCS_VERSION_CHECK_SETTING,
        MultiBucketConsumerService.MAX_BUCKET_SETTING,
        SearchService.LOW_LEVEL_CANCELLATION_SETTING,
        SearchService.MAX_OPEN_SCROLL_CONTEXT,
        SearchService.ENABLE_REWRITE_AGGS_TO_FILTER_BY_FILTER,
        SearchService.MAX_ASYNC_SEARCH_RESPONSE_SIZE_SETTING,
        Node.WRITE_PORTS_FILE_SETTING,
        Node.NODE_EXTERNAL_ID_SETTING,
        Node.NODE_NAME_SETTING,
        Node.NODE_ATTRIBUTES,
        NodeRoleSettings.NODE_ROLES_SETTING,
        AutoCreateIndex.AUTO_CREATE_INDEX_SETTING,
        BaseRestHandler.MULTI_ALLOW_EXPLICIT_INDEX,
        ClusterName.CLUSTER_NAME_SETTING,
        Client.CLIENT_TYPE_SETTING_S,
        ClusterModule.SHARDS_ALLOCATOR_TYPE_SETTING,
        EsExecutors.NODE_PROCESSORS_SETTING,
        ThreadContext.DEFAULT_HEADERS_SETTING,
        Loggers.LOG_DEFAULT_LEVEL_SETTING,
        Loggers.LOG_LEVEL_SETTING,
        NodeEnvironment.ENABLE_LUCENE_SEGMENT_INFOS_TRACE_SETTING,
        OsService.REFRESH_INTERVAL_SETTING,
        ProcessService.REFRESH_INTERVAL_SETTING,
        JvmService.REFRESH_INTERVAL_SETTING,
        FsService.REFRESH_INTERVAL_SETTING,
        JvmGcMonitorService.ENABLED_SETTING,
        JvmGcMonitorService.REFRESH_INTERVAL_SETTING,
        JvmGcMonitorService.GC_SETTING,
        JvmGcMonitorService.GC_OVERHEAD_WARN_SETTING,
        JvmGcMonitorService.GC_OVERHEAD_INFO_SETTING,
        JvmGcMonitorService.GC_OVERHEAD_DEBUG_SETTING,
        PageCacheRecycler.LIMIT_HEAP_SETTING,
        PageCacheRecycler.WEIGHT_BYTES_SETTING,
        PageCacheRecycler.WEIGHT_INT_SETTING,
        PageCacheRecycler.WEIGHT_LONG_SETTING,
        PageCacheRecycler.WEIGHT_OBJECTS_SETTING,
        PageCacheRecycler.TYPE_SETTING,
        PluginsService.MANDATORY_SETTING,
        BootstrapSettings.SECURITY_FILTER_BAD_DEFAULTS_SETTING,
        BootstrapSettings.MEMORY_LOCK_SETTING,
        BootstrapSettings.CTRLHANDLER_SETTING,
        KeyStoreWrapper.SEED_SETTING,
        IndexingMemoryController.INDEX_BUFFER_SIZE_SETTING,
        IndexingMemoryController.MIN_INDEX_BUFFER_SIZE_SETTING,
        IndexingMemoryController.MAX_INDEX_BUFFER_SIZE_SETTING,
        IndexingMemoryController.SHARD_INACTIVE_TIME_SETTING,
        IndexingMemoryController.SHARD_MEMORY_INTERVAL_TIME_SETTING,
        ResourceWatcherService.ENABLED,
        ResourceWatcherService.RELOAD_INTERVAL_HIGH,
        ResourceWatcherService.RELOAD_INTERVAL_MEDIUM,
        ResourceWatcherService.RELOAD_INTERVAL_LOW,
        SearchModule.INDICES_MAX_CLAUSE_COUNT_SETTING,
        SearchModule.INDICES_MAX_NESTED_DEPTH_SETTING,
        ThreadPool.ESTIMATED_TIME_INTERVAL_SETTING,
        ThreadPool.LATE_TIME_INTERVAL_WARN_THRESHOLD_SETTING,
        ThreadPool.SLOW_SCHEDULER_TASK_WARN_THRESHOLD_SETTING,
        FastVectorHighlighter.SETTING_TV_HIGHLIGHT_MULTI_VALUE,
        Node.BREAKER_TYPE_KEY,
        OperationRouting.USE_ADAPTIVE_REPLICA_SELECTION_SETTING,
        IndexGraveyard.SETTING_MAX_TOMBSTONES,
        PersistentTasksClusterService.CLUSTER_TASKS_ALLOCATION_RECHECK_INTERVAL_SETTING,
        EnableAssignmentDecider.CLUSTER_TASKS_ALLOCATION_ENABLE_SETTING,
        PeerFinder.DISCOVERY_FIND_PEERS_INTERVAL_SETTING,
        PeerFinder.DISCOVERY_REQUEST_PEERS_TIMEOUT_SETTING,
        ClusterFormationFailureHelper.DISCOVERY_CLUSTER_FORMATION_WARNING_TIMEOUT_SETTING,
        ElectionSchedulerFactory.ELECTION_INITIAL_TIMEOUT_SETTING,
        ElectionSchedulerFactory.ELECTION_BACK_OFF_TIME_SETTING,
        ElectionSchedulerFactory.ELECTION_MAX_TIMEOUT_SETTING,
        ElectionSchedulerFactory.ELECTION_DURATION_SETTING,
        Coordinator.PUBLISH_TIMEOUT_SETTING,
        Coordinator.PUBLISH_INFO_TIMEOUT_SETTING,
        Coordinator.SINGLE_NODE_CLUSTER_SEED_HOSTS_CHECK_INTERVAL_SETTING,
        JoinValidationService.JOIN_VALIDATION_CACHE_TIMEOUT_SETTING,
        FollowersChecker.FOLLOWER_CHECK_TIMEOUT_SETTING,
        FollowersChecker.FOLLOWER_CHECK_INTERVAL_SETTING,
        FollowersChecker.FOLLOWER_CHECK_RETRY_COUNT_SETTING,
        LeaderChecker.LEADER_CHECK_TIMEOUT_SETTING,
        LeaderChecker.LEADER_CHECK_INTERVAL_SETTING,
        LeaderChecker.LEADER_CHECK_RETRY_COUNT_SETTING,
        Reconfigurator.CLUSTER_AUTO_SHRINK_VOTING_CONFIGURATION,
        TransportAddVotingConfigExclusionsAction.MAXIMUM_VOTING_CONFIG_EXCLUSIONS_SETTING,
        ClusterBootstrapService.INITIAL_MASTER_NODES_SETTING,
        ClusterBootstrapService.UNCONFIGURED_BOOTSTRAP_TIMEOUT_SETTING,
        LagDetector.CLUSTER_FOLLOWER_LAG_TIMEOUT_SETTING,
        HandshakingTransportAddressConnector.PROBE_CONNECT_TIMEOUT_SETTING,
        HandshakingTransportAddressConnector.PROBE_HANDSHAKE_TIMEOUT_SETTING,
        SnapshotsService.MAX_CONCURRENT_SNAPSHOT_OPERATIONS_SETTING,
        RestoreService.REFRESH_REPO_UUID_ON_RESTORE_SETTING,
        FsHealthService.ENABLED_SETTING,
        FsHealthService.REFRESH_INTERVAL_SETTING,
        FsHealthService.SLOW_PATH_LOGGING_THRESHOLD_SETTING,
        IndexingPressure.MAX_INDEXING_BYTES,
        ShardLimitValidator.SETTING_CLUSTER_MAX_SHARDS_PER_NODE_FROZEN,
        DataTier.ENFORCE_DEFAULT_TIER_PREFERENCE_SETTING,
        CoordinationDiagnosticsService.IDENTITY_CHANGES_THRESHOLD_SETTING,
        CoordinationDiagnosticsService.NO_MASTER_TRANSITIONS_THRESHOLD_SETTING,
        CoordinationDiagnosticsService.NODE_HAS_MASTER_LOOKUP_TIMEFRAME_SETTING,
        MasterHistory.MAX_HISTORY_AGE_SETTING,
        ReadinessService.PORT,
        HealthNodeTaskExecutor.ENABLED_SETTING,
        LocalHealthMonitor.POLL_INTERVAL_SETTING,
        TransportHealthNodeAction.HEALTH_NODE_TRANSPORT_ACTION_TIMEOUT,
        SimulatePipelineTransportAction.INGEST_NODE_TRANSPORT_ACTION_TIMEOUT,
        WriteAckDelay.WRITE_ACK_DELAY_INTERVAL,
        WriteAckDelay.WRITE_ACK_DELAY_RANDOMNESS_BOUND,
        TcpTransport.isUntrustedRemoteClusterEnabled() ? RemoteClusterService.REMOTE_CLUSTER_CREDENTIALS : null,
        TcpTransport.isUntrustedRemoteClusterEnabled() ? RemoteClusterPortSettings.REMOTE_CLUSTER_SERVER_ENABLED : null,
        TcpTransport.isUntrustedRemoteClusterEnabled() ? RemoteClusterPortSettings.HOST : null,
        TcpTransport.isUntrustedRemoteClusterEnabled() ? RemoteClusterPortSettings.PUBLISH_HOST : null,
        TcpTransport.isUntrustedRemoteClusterEnabled() ? RemoteClusterPortSettings.BIND_HOST : null,
        TcpTransport.isUntrustedRemoteClusterEnabled() ? RemoteClusterPortSettings.PORT : null,
        TcpTransport.isUntrustedRemoteClusterEnabled() ? RemoteClusterPortSettings.PUBLISH_PORT : null,
        TcpTransport.isUntrustedRemoteClusterEnabled() ? RemoteClusterPortSettings.TCP_KEEP_ALIVE : null,
        TcpTransport.isUntrustedRemoteClusterEnabled() ? RemoteClusterPortSettings.TCP_KEEP_IDLE : null,
        TcpTransport.isUntrustedRemoteClusterEnabled() ? RemoteClusterPortSettings.TCP_KEEP_INTERVAL : null,
        TcpTransport.isUntrustedRemoteClusterEnabled() ? RemoteClusterPortSettings.TCP_KEEP_COUNT : null,
        TcpTransport.isUntrustedRemoteClusterEnabled() ? RemoteClusterPortSettings.TCP_NO_DELAY : null,
        TcpTransport.isUntrustedRemoteClusterEnabled() ? RemoteClusterPortSettings.TCP_REUSE_ADDRESS : null,
        TcpTransport.isUntrustedRemoteClusterEnabled() ? RemoteClusterPortSettings.TCP_SEND_BUFFER_SIZE : null,
<<<<<<< HEAD
        DataLifecycle.isEnabled() ? DataLifecycle.CLUSTER_LIFECYCLE_DEFAULT_ROLLOVER_SETTING : null,
        HealthPeriodicLogger.HEALTH_PERIODIC_LOGGER_POLL_INTERVAL_SETTING,
=======
        DataStreamLifecycle.isEnabled() ? DataStreamLifecycle.CLUSTER_LIFECYCLE_DEFAULT_ROLLOVER_SETTING : null,
>>>>>>> ab6b09aa
        IndicesClusterStateService.SHARD_LOCK_RETRY_INTERVAL_SETTING,
        IndicesClusterStateService.SHARD_LOCK_RETRY_TIMEOUT_SETTING,
        IngestSettings.GROK_WATCHDOG_INTERVAL,
        IngestSettings.GROK_WATCHDOG_MAX_EXECUTION_TIME,
        TDigestExecutionHint.SETTING
    ).filter(Objects::nonNull).collect(Collectors.toSet());
}<|MERGE_RESOLUTION|>--- conflicted
+++ resolved
@@ -568,12 +568,8 @@
         TcpTransport.isUntrustedRemoteClusterEnabled() ? RemoteClusterPortSettings.TCP_NO_DELAY : null,
         TcpTransport.isUntrustedRemoteClusterEnabled() ? RemoteClusterPortSettings.TCP_REUSE_ADDRESS : null,
         TcpTransport.isUntrustedRemoteClusterEnabled() ? RemoteClusterPortSettings.TCP_SEND_BUFFER_SIZE : null,
-<<<<<<< HEAD
-        DataLifecycle.isEnabled() ? DataLifecycle.CLUSTER_LIFECYCLE_DEFAULT_ROLLOVER_SETTING : null,
         HealthPeriodicLogger.HEALTH_PERIODIC_LOGGER_POLL_INTERVAL_SETTING,
-=======
         DataStreamLifecycle.isEnabled() ? DataStreamLifecycle.CLUSTER_LIFECYCLE_DEFAULT_ROLLOVER_SETTING : null,
->>>>>>> ab6b09aa
         IndicesClusterStateService.SHARD_LOCK_RETRY_INTERVAL_SETTING,
         IndicesClusterStateService.SHARD_LOCK_RETRY_TIMEOUT_SETTING,
         IngestSettings.GROK_WATCHDOG_INTERVAL,
