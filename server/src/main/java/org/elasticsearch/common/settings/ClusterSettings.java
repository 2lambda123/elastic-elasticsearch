/*
 * Licensed to Elasticsearch under one or more contributor
 * license agreements. See the NOTICE file distributed with
 * this work for additional information regarding copyright
 * ownership. Elasticsearch licenses this file to you under
 * the Apache License, Version 2.0 (the "License"); you may
 * not use this file except in compliance with the License.
 * You may obtain a copy of the License at
 *
 *    http://www.apache.org/licenses/LICENSE-2.0
 *
 * Unless required by applicable law or agreed to in writing,
 * software distributed under the License is distributed on an
 * "AS IS" BASIS, WITHOUT WARRANTIES OR CONDITIONS OF ANY
 * KIND, either express or implied.  See the License for the
 * specific language governing permissions and limitations
 * under the License.
 */
package org.elasticsearch.common.settings;

import org.apache.logging.log4j.LogManager;
import org.elasticsearch.action.admin.cluster.configuration.TransportAddVotingConfigExclusionsAction;
import org.elasticsearch.action.admin.indices.close.TransportCloseIndexAction;
import org.elasticsearch.action.search.TransportSearchAction;
import org.elasticsearch.action.support.AutoCreateIndex;
import org.elasticsearch.action.support.DestructiveOperations;
import org.elasticsearch.bootstrap.BootstrapSettings;
import org.elasticsearch.client.Client;
import org.elasticsearch.client.transport.TransportClient;
import org.elasticsearch.cluster.ClusterModule;
import org.elasticsearch.cluster.ClusterName;
import org.elasticsearch.cluster.InternalClusterInfoService;
import org.elasticsearch.cluster.NodeConnectionsService;
import org.elasticsearch.cluster.action.index.MappingUpdatedAction;
import org.elasticsearch.cluster.coordination.ClusterBootstrapService;
import org.elasticsearch.cluster.coordination.LagDetector;
import org.elasticsearch.cluster.coordination.Coordinator;
import org.elasticsearch.cluster.coordination.DiscoveryUpgradeService;
import org.elasticsearch.cluster.coordination.ElectionSchedulerFactory;
import org.elasticsearch.cluster.coordination.FollowersChecker;
import org.elasticsearch.cluster.coordination.JoinHelper;
import org.elasticsearch.cluster.coordination.LeaderChecker;
import org.elasticsearch.cluster.coordination.Reconfigurator;
import org.elasticsearch.cluster.metadata.IndexGraveyard;
import org.elasticsearch.cluster.metadata.MetaData;
import org.elasticsearch.cluster.routing.OperationRouting;
import org.elasticsearch.cluster.routing.allocation.DiskThresholdSettings;
import org.elasticsearch.cluster.routing.allocation.allocator.BalancedShardsAllocator;
import org.elasticsearch.cluster.routing.allocation.decider.AwarenessAllocationDecider;
import org.elasticsearch.cluster.routing.allocation.decider.ClusterRebalanceAllocationDecider;
import org.elasticsearch.cluster.routing.allocation.decider.ConcurrentRebalanceAllocationDecider;
import org.elasticsearch.cluster.routing.allocation.decider.EnableAllocationDecider;
import org.elasticsearch.cluster.routing.allocation.decider.FilterAllocationDecider;
import org.elasticsearch.cluster.routing.allocation.decider.SameShardAllocationDecider;
import org.elasticsearch.cluster.routing.allocation.decider.ShardsLimitAllocationDecider;
import org.elasticsearch.cluster.routing.allocation.decider.ThrottlingAllocationDecider;
import org.elasticsearch.cluster.service.ClusterService;
import org.elasticsearch.common.logging.Loggers;
import org.elasticsearch.common.network.NetworkModule;
import org.elasticsearch.common.network.NetworkService;
import org.elasticsearch.common.settings.Setting.Property;
import org.elasticsearch.common.util.PageCacheRecycler;
import org.elasticsearch.common.util.concurrent.EsExecutors;
import org.elasticsearch.common.util.concurrent.ThreadContext;
import org.elasticsearch.discovery.DiscoveryModule;
import org.elasticsearch.discovery.DiscoverySettings;
import org.elasticsearch.discovery.PeerFinder;
import org.elasticsearch.discovery.zen.ElectMasterService;
import org.elasticsearch.discovery.zen.FaultDetection;
import org.elasticsearch.discovery.zen.SettingsBasedHostsProvider;
import org.elasticsearch.discovery.zen.UnicastZenPing;
import org.elasticsearch.discovery.zen.ZenDiscovery;
import org.elasticsearch.env.Environment;
import org.elasticsearch.env.NodeEnvironment;
import org.elasticsearch.gateway.GatewayService;
import org.elasticsearch.http.HttpTransportSettings;
import org.elasticsearch.index.IndexModule;
import org.elasticsearch.index.IndexSettings;
import org.elasticsearch.indices.IndexingMemoryController;
import org.elasticsearch.indices.IndicesQueryCache;
import org.elasticsearch.indices.IndicesRequestCache;
import org.elasticsearch.indices.IndicesService;
import org.elasticsearch.indices.analysis.HunspellService;
import org.elasticsearch.indices.breaker.HierarchyCircuitBreakerService;
import org.elasticsearch.indices.fielddata.cache.IndicesFieldDataCache;
import org.elasticsearch.indices.recovery.RecoverySettings;
import org.elasticsearch.indices.store.IndicesStore;
import org.elasticsearch.monitor.fs.FsService;
import org.elasticsearch.monitor.jvm.JvmGcMonitorService;
import org.elasticsearch.monitor.jvm.JvmService;
import org.elasticsearch.monitor.os.OsService;
import org.elasticsearch.monitor.process.ProcessService;
import org.elasticsearch.node.Node;
import org.elasticsearch.persistent.decider.EnableAssignmentDecider;
import org.elasticsearch.plugins.PluginsService;
import org.elasticsearch.repositories.fs.FsRepository;
import org.elasticsearch.rest.BaseRestHandler;
import org.elasticsearch.script.ScriptService;
import org.elasticsearch.search.SearchModule;
import org.elasticsearch.search.SearchService;
import org.elasticsearch.search.aggregations.MultiBucketConsumerService;
import org.elasticsearch.search.fetch.subphase.highlight.FastVectorHighlighter;
import org.elasticsearch.threadpool.ThreadPool;
import org.elasticsearch.transport.RemoteClusterAware;
import org.elasticsearch.transport.RemoteClusterService;
import org.elasticsearch.transport.TcpTransport;
import org.elasticsearch.transport.Transport;
import org.elasticsearch.transport.TransportService;
import org.elasticsearch.watcher.ResourceWatcherService;

import java.util.Arrays;
import java.util.Collections;
import java.util.HashSet;
import java.util.List;
import java.util.Set;
import java.util.function.Predicate;

/**
 * Encapsulates all valid cluster level settings.
 */
public final class ClusterSettings extends AbstractScopedSettings {
    public ClusterSettings(final Settings nodeSettings, final Set<Setting<?>> settingsSet) {
        this(nodeSettings, settingsSet, Collections.emptySet());
    }

    public ClusterSettings(
            final Settings nodeSettings, final Set<Setting<?>> settingsSet, final Set<SettingUpgrader<?>> settingUpgraders) {
        super(nodeSettings, settingsSet, settingUpgraders, Property.NodeScope);
        addSettingsUpdater(new LoggingSettingUpdater(nodeSettings));
    }

    private static final class LoggingSettingUpdater implements SettingUpdater<Settings> {
        final Predicate<String> loggerPredicate = Loggers.LOG_LEVEL_SETTING::match;
        private final Settings settings;

        LoggingSettingUpdater(Settings settings) {
            this.settings = settings;
        }

        @Override
        public boolean hasChanged(Settings current, Settings previous) {
            return current.filter(loggerPredicate).equals(previous.filter(loggerPredicate)) == false;
        }

        @Override
        public Settings getValue(Settings current, Settings previous) {
            Settings.Builder builder = Settings.builder();
            builder.put(current.filter(loggerPredicate));
            for (String key : previous.keySet()) {
                if (loggerPredicate.test(key) && builder.keys().contains(key) == false) {
                    if (Loggers.LOG_LEVEL_SETTING.getConcreteSetting(key).exists(settings) == false) {
                        builder.putNull(key);
                    } else {
                        builder.put(key, Loggers.LOG_LEVEL_SETTING.getConcreteSetting(key).get(settings).toString());
                    }
                }
            }
            return builder.build();
        }

        @Override
        public void apply(Settings value, Settings current, Settings previous) {
            for (String key : value.keySet()) {
                assert loggerPredicate.test(key);
                String component = key.substring("logger.".length());
                if ("level".equals(component)) {
                    continue;
                }
                if ("_root".equals(component)) {
                    final String rootLevel = value.get(key);
                    if (rootLevel == null) {
                        Loggers.setLevel(LogManager.getRootLogger(), Loggers.LOG_DEFAULT_LEVEL_SETTING.get(settings));
                    } else {
                        Loggers.setLevel(LogManager.getRootLogger(), rootLevel);
                    }
                } else {
                    Loggers.setLevel(LogManager.getLogger(component), value.get(key));
                }
            }
        }
    }

    public static Set<Setting<?>> BUILT_IN_CLUSTER_SETTINGS = Collections.unmodifiableSet(new HashSet<>(
            Arrays.asList(AwarenessAllocationDecider.CLUSTER_ROUTING_ALLOCATION_AWARENESS_ATTRIBUTE_SETTING,
                    TransportClient.CLIENT_TRANSPORT_NODES_SAMPLER_INTERVAL, // TODO these transport client settings are kind
                    // of odd here and should only be valid if we are a transport client
                    TransportClient.CLIENT_TRANSPORT_PING_TIMEOUT,
                    TransportClient.CLIENT_TRANSPORT_IGNORE_CLUSTER_NAME,
                    TransportClient.CLIENT_TRANSPORT_SNIFF,
                    AwarenessAllocationDecider.CLUSTER_ROUTING_ALLOCATION_AWARENESS_FORCE_GROUP_SETTING,
                    BalancedShardsAllocator.INDEX_BALANCE_FACTOR_SETTING,
                    BalancedShardsAllocator.SHARD_BALANCE_FACTOR_SETTING,
                    BalancedShardsAllocator.THRESHOLD_SETTING,
                    ClusterRebalanceAllocationDecider.CLUSTER_ROUTING_ALLOCATION_ALLOW_REBALANCE_SETTING,
                    ConcurrentRebalanceAllocationDecider.CLUSTER_ROUTING_ALLOCATION_CLUSTER_CONCURRENT_REBALANCE_SETTING,
                    EnableAllocationDecider.CLUSTER_ROUTING_ALLOCATION_ENABLE_SETTING,
                    EnableAllocationDecider.CLUSTER_ROUTING_REBALANCE_ENABLE_SETTING,
                    FilterAllocationDecider.CLUSTER_ROUTING_INCLUDE_GROUP_SETTING,
                    FilterAllocationDecider.CLUSTER_ROUTING_EXCLUDE_GROUP_SETTING,
                    FilterAllocationDecider.CLUSTER_ROUTING_REQUIRE_GROUP_SETTING,
                    FsRepository.REPOSITORIES_CHUNK_SIZE_SETTING,
                    FsRepository.REPOSITORIES_COMPRESS_SETTING,
                    FsRepository.REPOSITORIES_LOCATION_SETTING,
                    IndicesQueryCache.INDICES_CACHE_QUERY_SIZE_SETTING,
                    IndicesQueryCache.INDICES_CACHE_QUERY_COUNT_SETTING,
                    IndicesQueryCache.INDICES_QUERIES_CACHE_ALL_SEGMENTS_SETTING,
                    MappingUpdatedAction.INDICES_MAPPING_DYNAMIC_TIMEOUT_SETTING,
                    MetaData.SETTING_READ_ONLY_SETTING,
                    MetaData.SETTING_READ_ONLY_ALLOW_DELETE_SETTING,
                    MetaData.SETTING_CLUSTER_MAX_SHARDS_PER_NODE,
                    RecoverySettings.INDICES_RECOVERY_MAX_BYTES_PER_SEC_SETTING,
                    RecoverySettings.INDICES_RECOVERY_RETRY_DELAY_STATE_SYNC_SETTING,
                    RecoverySettings.INDICES_RECOVERY_RETRY_DELAY_NETWORK_SETTING,
                    RecoverySettings.INDICES_RECOVERY_ACTIVITY_TIMEOUT_SETTING,
                    RecoverySettings.INDICES_RECOVERY_INTERNAL_ACTION_TIMEOUT_SETTING,
                    RecoverySettings.INDICES_RECOVERY_INTERNAL_LONG_ACTION_TIMEOUT_SETTING,
                    ThrottlingAllocationDecider.CLUSTER_ROUTING_ALLOCATION_NODE_INITIAL_PRIMARIES_RECOVERIES_SETTING,
                    ThrottlingAllocationDecider.CLUSTER_ROUTING_ALLOCATION_NODE_CONCURRENT_INCOMING_RECOVERIES_SETTING,
                    ThrottlingAllocationDecider.CLUSTER_ROUTING_ALLOCATION_NODE_CONCURRENT_OUTGOING_RECOVERIES_SETTING,
                    ThrottlingAllocationDecider.CLUSTER_ROUTING_ALLOCATION_NODE_CONCURRENT_RECOVERIES_SETTING,
                    DiskThresholdSettings.CLUSTER_ROUTING_ALLOCATION_LOW_DISK_WATERMARK_SETTING,
                    DiskThresholdSettings.CLUSTER_ROUTING_ALLOCATION_HIGH_DISK_WATERMARK_SETTING,
                    DiskThresholdSettings.CLUSTER_ROUTING_ALLOCATION_DISK_FLOOD_STAGE_WATERMARK_SETTING,
                    DiskThresholdSettings.CLUSTER_ROUTING_ALLOCATION_DISK_THRESHOLD_ENABLED_SETTING,
                    DiskThresholdSettings.CLUSTER_ROUTING_ALLOCATION_INCLUDE_RELOCATIONS_SETTING,
                    DiskThresholdSettings.CLUSTER_ROUTING_ALLOCATION_REROUTE_INTERVAL_SETTING,
                    SameShardAllocationDecider.CLUSTER_ROUTING_ALLOCATION_SAME_HOST_SETTING,
                    InternalClusterInfoService.INTERNAL_CLUSTER_INFO_UPDATE_INTERVAL_SETTING,
                    InternalClusterInfoService.INTERNAL_CLUSTER_INFO_TIMEOUT_SETTING,
                    DestructiveOperations.REQUIRES_NAME_SETTING,
                    DiscoverySettings.PUBLISH_TIMEOUT_SETTING,
                    DiscoverySettings.PUBLISH_DIFF_ENABLE_SETTING,
                    DiscoverySettings.COMMIT_TIMEOUT_SETTING,
                    DiscoverySettings.NO_MASTER_BLOCK_SETTING,
                    GatewayService.EXPECTED_DATA_NODES_SETTING,
                    GatewayService.EXPECTED_MASTER_NODES_SETTING,
                    GatewayService.EXPECTED_NODES_SETTING,
                    GatewayService.RECOVER_AFTER_DATA_NODES_SETTING,
                    GatewayService.RECOVER_AFTER_MASTER_NODES_SETTING,
                    GatewayService.RECOVER_AFTER_NODES_SETTING,
                    GatewayService.RECOVER_AFTER_TIME_SETTING,
                    NetworkModule.HTTP_DEFAULT_TYPE_SETTING,
                    NetworkModule.TRANSPORT_DEFAULT_TYPE_SETTING,
                    NetworkModule.HTTP_TYPE_SETTING,
                    NetworkModule.TRANSPORT_TYPE_SETTING,
                    HttpTransportSettings.SETTING_CORS_ALLOW_CREDENTIALS,
                    HttpTransportSettings.SETTING_CORS_ENABLED,
                    HttpTransportSettings.SETTING_CORS_MAX_AGE,
                    HttpTransportSettings.SETTING_HTTP_DETAILED_ERRORS_ENABLED,
                    HttpTransportSettings.SETTING_CORS_ALLOW_ORIGIN,
                    HttpTransportSettings.SETTING_HTTP_HOST,
                    HttpTransportSettings.SETTING_HTTP_PUBLISH_HOST,
                    HttpTransportSettings.SETTING_HTTP_BIND_HOST,
                    HttpTransportSettings.SETTING_HTTP_PORT,
                    HttpTransportSettings.SETTING_HTTP_PUBLISH_PORT,
                    HttpTransportSettings.SETTING_PIPELINING_MAX_EVENTS,
                    HttpTransportSettings.SETTING_HTTP_COMPRESSION,
                    HttpTransportSettings.SETTING_HTTP_COMPRESSION_LEVEL,
                    HttpTransportSettings.SETTING_CORS_ALLOW_METHODS,
                    HttpTransportSettings.SETTING_CORS_ALLOW_HEADERS,
                    HttpTransportSettings.SETTING_HTTP_DETAILED_ERRORS_ENABLED,
                    HttpTransportSettings.SETTING_HTTP_CONTENT_TYPE_REQUIRED,
                    HttpTransportSettings.SETTING_HTTP_MAX_CONTENT_LENGTH,
                    HttpTransportSettings.SETTING_HTTP_MAX_CHUNK_SIZE,
                    HttpTransportSettings.SETTING_HTTP_MAX_HEADER_SIZE,
                    HttpTransportSettings.SETTING_HTTP_MAX_WARNING_HEADER_COUNT,
                    HttpTransportSettings.SETTING_HTTP_MAX_WARNING_HEADER_SIZE,
                    HttpTransportSettings.SETTING_HTTP_MAX_INITIAL_LINE_LENGTH,
                    HttpTransportSettings.SETTING_HTTP_READ_TIMEOUT,
                    HttpTransportSettings.SETTING_HTTP_RESET_COOKIES,
                    HttpTransportSettings.SETTING_HTTP_TCP_NO_DELAY,
                    HttpTransportSettings.SETTING_HTTP_TCP_KEEP_ALIVE,
                    HttpTransportSettings.SETTING_HTTP_TCP_REUSE_ADDRESS,
                    HttpTransportSettings.SETTING_HTTP_TCP_SEND_BUFFER_SIZE,
                    HttpTransportSettings.SETTING_HTTP_TCP_RECEIVE_BUFFER_SIZE,
                    HierarchyCircuitBreakerService.USE_REAL_MEMORY_USAGE_SETTING,
                    HierarchyCircuitBreakerService.TOTAL_CIRCUIT_BREAKER_LIMIT_SETTING,
                    HierarchyCircuitBreakerService.FIELDDATA_CIRCUIT_BREAKER_LIMIT_SETTING,
                    HierarchyCircuitBreakerService.FIELDDATA_CIRCUIT_BREAKER_OVERHEAD_SETTING,
                    HierarchyCircuitBreakerService.IN_FLIGHT_REQUESTS_CIRCUIT_BREAKER_LIMIT_SETTING,
                    HierarchyCircuitBreakerService.IN_FLIGHT_REQUESTS_CIRCUIT_BREAKER_OVERHEAD_SETTING,
                    HierarchyCircuitBreakerService.REQUEST_CIRCUIT_BREAKER_LIMIT_SETTING,
                    HierarchyCircuitBreakerService.REQUEST_CIRCUIT_BREAKER_OVERHEAD_SETTING,
                    HierarchyCircuitBreakerService.ACCOUNTING_CIRCUIT_BREAKER_LIMIT_SETTING,
                    HierarchyCircuitBreakerService.ACCOUNTING_CIRCUIT_BREAKER_OVERHEAD_SETTING,
                    IndexModule.NODE_STORE_ALLOW_MMAPFS,
                    ClusterService.CLUSTER_SERVICE_SLOW_TASK_LOGGING_THRESHOLD_SETTING,
                    ClusterService.USER_DEFINED_META_DATA,
                    SearchService.DEFAULT_SEARCH_TIMEOUT_SETTING,
                    SearchService.DEFAULT_ALLOW_PARTIAL_SEARCH_RESULTS,
                    ElectMasterService.DISCOVERY_ZEN_MINIMUM_MASTER_NODES_SETTING,
                    TransportSearchAction.SHARD_COUNT_LIMIT_SETTING,
                    RemoteClusterAware.REMOTE_CLUSTERS_SEEDS,
                    RemoteClusterAware.SEARCH_REMOTE_CLUSTERS_SEEDS,
                    RemoteClusterAware.REMOTE_CLUSTERS_PROXY,
                    RemoteClusterAware.SEARCH_REMOTE_CLUSTERS_PROXY,
                    RemoteClusterService.REMOTE_CLUSTER_SKIP_UNAVAILABLE,
                    RemoteClusterService.SEARCH_REMOTE_CLUSTER_SKIP_UNAVAILABLE,
                    RemoteClusterService.REMOTE_CONNECTIONS_PER_CLUSTER,
                    RemoteClusterService.SEARCH_REMOTE_CONNECTIONS_PER_CLUSTER,
                    RemoteClusterService.REMOTE_INITIAL_CONNECTION_TIMEOUT_SETTING,
                    RemoteClusterService.SEARCH_REMOTE_INITIAL_CONNECTION_TIMEOUT_SETTING,
                    RemoteClusterService.REMOTE_NODE_ATTRIBUTE,
                    RemoteClusterService.SEARCH_REMOTE_NODE_ATTRIBUTE,
                    RemoteClusterService.ENABLE_REMOTE_CLUSTERS,
                    RemoteClusterService.SEARCH_ENABLE_REMOTE_CLUSTERS,
                    RemoteClusterService.REMOTE_CLUSTER_PING_SCHEDULE,
                    RemoteClusterService.REMOTE_CLUSTER_COMPRESS,
                    TransportService.TRACE_LOG_EXCLUDE_SETTING,
                    TransportService.TRACE_LOG_INCLUDE_SETTING,
                    TransportCloseIndexAction.CLUSTER_INDICES_CLOSE_ENABLE_SETTING,
                    ShardsLimitAllocationDecider.CLUSTER_TOTAL_SHARDS_PER_NODE_SETTING,
                    NodeConnectionsService.CLUSTER_NODE_RECONNECT_INTERVAL_SETTING,
                    HierarchyCircuitBreakerService.FIELDDATA_CIRCUIT_BREAKER_TYPE_SETTING,
                    HierarchyCircuitBreakerService.REQUEST_CIRCUIT_BREAKER_TYPE_SETTING,
                    Transport.TRANSPORT_TCP_COMPRESS,
                    TcpTransport.HOST,
                    TcpTransport.PUBLISH_HOST,
                    TcpTransport.BIND_HOST,
                    TcpTransport.PUBLISH_PORT,
                    TcpTransport.PORT,
                    TcpTransport.BIND_HOST_PROFILE,
                    TcpTransport.PUBLISH_HOST_PROFILE,
                    TcpTransport.PUBLISH_PORT_PROFILE,
                    TcpTransport.PORT_PROFILE,
                    TcpTransport.TCP_NO_DELAY_PROFILE,
                    TcpTransport.TCP_KEEP_ALIVE_PROFILE,
                    TcpTransport.TCP_REUSE_ADDRESS_PROFILE,
                    TcpTransport.TCP_SEND_BUFFER_SIZE_PROFILE,
                    TcpTransport.TCP_RECEIVE_BUFFER_SIZE_PROFILE,
                    TransportService.CONNECTIONS_PER_NODE_RECOVERY,
                    TransportService.CONNECTIONS_PER_NODE_BULK,
                    TransportService.CONNECTIONS_PER_NODE_REG,
                    TransportService.CONNECTIONS_PER_NODE_STATE,
                    TransportService.CONNECTIONS_PER_NODE_PING,
                    TransportService.TCP_CONNECT_TIMEOUT,
                    TcpTransport.PING_SCHEDULE,
                    NetworkService.NETWORK_SERVER,
                    TcpTransport.TCP_NO_DELAY,
                    TcpTransport.TCP_KEEP_ALIVE,
                    TcpTransport.TCP_REUSE_ADDRESS,
                    TcpTransport.TCP_SEND_BUFFER_SIZE,
                    TcpTransport.TCP_RECEIVE_BUFFER_SIZE,
                    NetworkService.GLOBAL_NETWORK_HOST_SETTING,
                    NetworkService.GLOBAL_NETWORK_BINDHOST_SETTING,
                    NetworkService.GLOBAL_NETWORK_PUBLISHHOST_SETTING,
                    NetworkService.TCP_NO_DELAY,
                    NetworkService.TCP_KEEP_ALIVE,
                    NetworkService.TCP_REUSE_ADDRESS,
                    NetworkService.TCP_SEND_BUFFER_SIZE,
                    NetworkService.TCP_RECEIVE_BUFFER_SIZE,
                    NetworkService.TCP_CONNECT_TIMEOUT,
                    IndexSettings.QUERY_STRING_ANALYZE_WILDCARD,
                    IndexSettings.QUERY_STRING_ALLOW_LEADING_WILDCARD,
                    ScriptService.SCRIPT_CACHE_SIZE_SETTING,
                    ScriptService.SCRIPT_CACHE_EXPIRE_SETTING,
                    ScriptService.SCRIPT_MAX_SIZE_IN_BYTES,
                    ScriptService.SCRIPT_MAX_COMPILATIONS_RATE,
                    ScriptService.TYPES_ALLOWED_SETTING,
                    ScriptService.CONTEXTS_ALLOWED_SETTING,
                    IndicesService.INDICES_CACHE_CLEAN_INTERVAL_SETTING,
                    IndicesFieldDataCache.INDICES_FIELDDATA_CACHE_SIZE_KEY,
                    IndicesRequestCache.INDICES_CACHE_QUERY_SIZE,
                    IndicesRequestCache.INDICES_CACHE_QUERY_EXPIRE,
                    HunspellService.HUNSPELL_LAZY_LOAD,
                    HunspellService.HUNSPELL_IGNORE_CASE,
                    HunspellService.HUNSPELL_DICTIONARY_OPTIONS,
                    IndicesStore.INDICES_STORE_DELETE_SHARD_TIMEOUT,
                    Environment.PATH_DATA_SETTING,
                    Environment.PATH_HOME_SETTING,
                    Environment.PATH_LOGS_SETTING,
                    Environment.PATH_REPO_SETTING,
                    Environment.PATH_SHARED_DATA_SETTING,
                    Environment.PIDFILE_SETTING,
                    NodeEnvironment.NODE_ID_SEED_SETTING,
                    DiscoverySettings.INITIAL_STATE_TIMEOUT_SETTING,
                    DiscoveryModule.DISCOVERY_TYPE_SETTING,
                    DiscoveryModule.DISCOVERY_HOSTS_PROVIDER_SETTING,
                    FaultDetection.PING_RETRIES_SETTING,
                    FaultDetection.PING_TIMEOUT_SETTING,
                    FaultDetection.REGISTER_CONNECTION_LISTENER_SETTING,
                    FaultDetection.PING_INTERVAL_SETTING,
                    FaultDetection.CONNECT_ON_NETWORK_DISCONNECT_SETTING,
                    ZenDiscovery.PING_TIMEOUT_SETTING,
                    ZenDiscovery.JOIN_TIMEOUT_SETTING,
                    ZenDiscovery.JOIN_RETRY_ATTEMPTS_SETTING,
                    ZenDiscovery.JOIN_RETRY_DELAY_SETTING,
                    ZenDiscovery.MAX_PINGS_FROM_ANOTHER_MASTER_SETTING,
                    ZenDiscovery.SEND_LEAVE_REQUEST_SETTING,
                    ZenDiscovery.MASTER_ELECTION_WAIT_FOR_JOINS_TIMEOUT_SETTING,
                    ZenDiscovery.MASTER_ELECTION_IGNORE_NON_MASTER_PINGS_SETTING,
                    ZenDiscovery.MAX_PENDING_CLUSTER_STATES_SETTING,
                    SettingsBasedHostsProvider.DISCOVERY_ZEN_PING_UNICAST_HOSTS_SETTING,
                    UnicastZenPing.DISCOVERY_ZEN_PING_UNICAST_CONCURRENT_CONNECTS_SETTING,
                    UnicastZenPing.DISCOVERY_ZEN_PING_UNICAST_HOSTS_RESOLVE_TIMEOUT,
                    SearchService.DEFAULT_KEEPALIVE_SETTING,
                    SearchService.KEEPALIVE_INTERVAL_SETTING,
                    SearchService.MAX_KEEPALIVE_SETTING,
                    MultiBucketConsumerService.MAX_BUCKET_SETTING,
                    SearchService.LOW_LEVEL_CANCELLATION_SETTING,
                    SearchService.MAX_OPEN_SCROLL_CONTEXT,
                    Node.WRITE_PORTS_FILE_SETTING,
                    Node.NODE_NAME_SETTING,
                    Node.NODE_DATA_SETTING,
                    Node.NODE_MASTER_SETTING,
                    Node.NODE_INGEST_SETTING,
                    Node.NODE_ATTRIBUTES,
                    Node.NODE_LOCAL_STORAGE_SETTING,
                    AutoCreateIndex.AUTO_CREATE_INDEX_SETTING,
                    BaseRestHandler.MULTI_ALLOW_EXPLICIT_INDEX,
                    ClusterName.CLUSTER_NAME_SETTING,
                    Client.CLIENT_TYPE_SETTING_S,
                    ClusterModule.SHARDS_ALLOCATOR_TYPE_SETTING,
                    EsExecutors.PROCESSORS_SETTING,
                    ThreadContext.DEFAULT_HEADERS_SETTING,
                    TcpTransport.DEFAULT_FEATURES_SETTING,
                    Loggers.LOG_DEFAULT_LEVEL_SETTING,
                    Loggers.LOG_LEVEL_SETTING,
                    NodeEnvironment.MAX_LOCAL_STORAGE_NODES_SETTING,
                    NodeEnvironment.ENABLE_LUCENE_SEGMENT_INFOS_TRACE_SETTING,
                    OsService.REFRESH_INTERVAL_SETTING,
                    ProcessService.REFRESH_INTERVAL_SETTING,
                    JvmService.REFRESH_INTERVAL_SETTING,
                    FsService.REFRESH_INTERVAL_SETTING,
                    JvmGcMonitorService.ENABLED_SETTING,
                    JvmGcMonitorService.REFRESH_INTERVAL_SETTING,
                    JvmGcMonitorService.GC_SETTING,
                    JvmGcMonitorService.GC_OVERHEAD_WARN_SETTING,
                    JvmGcMonitorService.GC_OVERHEAD_INFO_SETTING,
                    JvmGcMonitorService.GC_OVERHEAD_DEBUG_SETTING,
                    PageCacheRecycler.LIMIT_HEAP_SETTING,
                    PageCacheRecycler.WEIGHT_BYTES_SETTING,
                    PageCacheRecycler.WEIGHT_INT_SETTING,
                    PageCacheRecycler.WEIGHT_LONG_SETTING,
                    PageCacheRecycler.WEIGHT_OBJECTS_SETTING,
                    PageCacheRecycler.TYPE_SETTING,
                    PluginsService.MANDATORY_SETTING,
                    BootstrapSettings.SECURITY_FILTER_BAD_DEFAULTS_SETTING,
                    BootstrapSettings.MEMORY_LOCK_SETTING,
                    BootstrapSettings.SYSTEM_CALL_FILTER_SETTING,
                    BootstrapSettings.CTRLHANDLER_SETTING,
                    KeyStoreWrapper.SEED_SETTING,
                    IndexingMemoryController.INDEX_BUFFER_SIZE_SETTING,
                    IndexingMemoryController.MIN_INDEX_BUFFER_SIZE_SETTING,
                    IndexingMemoryController.MAX_INDEX_BUFFER_SIZE_SETTING,
                    IndexingMemoryController.SHARD_INACTIVE_TIME_SETTING,
                    IndexingMemoryController.SHARD_MEMORY_INTERVAL_TIME_SETTING,
                    ResourceWatcherService.ENABLED,
                    ResourceWatcherService.RELOAD_INTERVAL_HIGH,
                    ResourceWatcherService.RELOAD_INTERVAL_MEDIUM,
                    ResourceWatcherService.RELOAD_INTERVAL_LOW,
                    SearchModule.INDICES_MAX_CLAUSE_COUNT_SETTING,
                    ThreadPool.ESTIMATED_TIME_INTERVAL_SETTING,
                    FastVectorHighlighter.SETTING_TV_HIGHLIGHT_MULTI_VALUE,
                    Node.BREAKER_TYPE_KEY,
                    OperationRouting.USE_ADAPTIVE_REPLICA_SELECTION_SETTING,
                    IndexGraveyard.SETTING_MAX_TOMBSTONES,
                    EnableAssignmentDecider.CLUSTER_TASKS_ALLOCATION_ENABLE_SETTING,
                    PeerFinder.DISCOVERY_FIND_PEERS_INTERVAL_SETTING,
                    PeerFinder.DISCOVERY_REQUEST_PEERS_TIMEOUT_SETTING,
                    ElectionSchedulerFactory.ELECTION_INITIAL_TIMEOUT_SETTING,
                    ElectionSchedulerFactory.ELECTION_BACK_OFF_TIME_SETTING,
                    ElectionSchedulerFactory.ELECTION_MAX_TIMEOUT_SETTING,
                    ElectionSchedulerFactory.ELECTION_DURATION_SETTING,
                    Coordinator.PUBLISH_TIMEOUT_SETTING,
                    JoinHelper.JOIN_TIMEOUT_SETTING,
                    FollowersChecker.FOLLOWER_CHECK_TIMEOUT_SETTING,
                    FollowersChecker.FOLLOWER_CHECK_INTERVAL_SETTING,
                    FollowersChecker.FOLLOWER_CHECK_RETRY_COUNT_SETTING,
                    LeaderChecker.LEADER_CHECK_TIMEOUT_SETTING,
                    LeaderChecker.LEADER_CHECK_INTERVAL_SETTING,
                    LeaderChecker.LEADER_CHECK_RETRY_COUNT_SETTING,
                    Reconfigurator.CLUSTER_AUTO_SHRINK_VOTING_CONFIGURATION,
                    TransportAddVotingConfigExclusionsAction.MAXIMUM_VOTING_CONFIG_EXCLUSIONS_SETTING,
                    ClusterBootstrapService.INITIAL_MASTER_NODES_SETTING,
                    ClusterBootstrapService.INITIAL_MASTER_NODE_COUNT_SETTING,
<<<<<<< HEAD
                    LagDetector.CLUSTER_FOLLOWER_LAG_TIMEOUT_SETTING,
                    DiscoveryUpgradeService.BWC_PING_TIMEOUT_SETTING,
                    DiscoveryUpgradeService.ENABLE_UNSAFE_BOOTSTRAPPING_ON_UPGRADE_SETTING
=======
                    ClusterBootstrapService.UNCONFIGURED_BOOTSTRAP_TIMEOUT_SETTING,
                    LagDetector.CLUSTER_FOLLOWER_LAG_TIMEOUT_SETTING
>>>>>>> c32e4fb8
            )));

    public static List<SettingUpgrader<?>> BUILT_IN_SETTING_UPGRADERS = Collections.unmodifiableList(Arrays.asList(
            RemoteClusterAware.SEARCH_REMOTE_CLUSTER_SEEDS_UPGRADER,
            RemoteClusterAware.SEARCH_REMOTE_CLUSTERS_PROXY_UPGRADER,
            RemoteClusterService.SEARCH_REMOTE_CLUSTER_SKIP_UNAVAILABLE_UPGRADER));

}<|MERGE_RESOLUTION|>--- conflicted
+++ resolved
@@ -474,14 +474,10 @@
                     TransportAddVotingConfigExclusionsAction.MAXIMUM_VOTING_CONFIG_EXCLUSIONS_SETTING,
                     ClusterBootstrapService.INITIAL_MASTER_NODES_SETTING,
                     ClusterBootstrapService.INITIAL_MASTER_NODE_COUNT_SETTING,
-<<<<<<< HEAD
+                    ClusterBootstrapService.UNCONFIGURED_BOOTSTRAP_TIMEOUT_SETTING,
                     LagDetector.CLUSTER_FOLLOWER_LAG_TIMEOUT_SETTING,
                     DiscoveryUpgradeService.BWC_PING_TIMEOUT_SETTING,
                     DiscoveryUpgradeService.ENABLE_UNSAFE_BOOTSTRAPPING_ON_UPGRADE_SETTING
-=======
-                    ClusterBootstrapService.UNCONFIGURED_BOOTSTRAP_TIMEOUT_SETTING,
-                    LagDetector.CLUSTER_FOLLOWER_LAG_TIMEOUT_SETTING
->>>>>>> c32e4fb8
             )));
 
     public static List<SettingUpgrader<?>> BUILT_IN_SETTING_UPGRADERS = Collections.unmodifiableList(Arrays.asList(
