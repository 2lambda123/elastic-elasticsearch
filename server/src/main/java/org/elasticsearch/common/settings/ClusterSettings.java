--- conflicted
+++ resolved
@@ -531,17 +531,10 @@
         CoordinationDiagnosticsService.NODE_HAS_MASTER_LOOKUP_TIMEFRAME_SETTING,
         MasterHistory.MAX_HISTORY_AGE_SETTING,
         ReadinessService.PORT,
-<<<<<<< HEAD
-        HealthNode.isEnabled() ? HealthNodeTaskExecutor.ENABLED_SETTING : null,
-        HealthNode.isEnabled() ? LocalHealthMonitor.POLL_INTERVAL_SETTING : null,
-        ClusterSettings.CCX2_FEATURE_FLAG_ENABLED ? SniffConnectionStrategy.REMOTE_CLUSTER_AUTHORIZATION : null
-    ).filter(Objects::nonNull).collect(Collectors.toSet());
-=======
         HealthNodeTaskExecutor.ENABLED_SETTING,
         LocalHealthMonitor.POLL_INTERVAL_SETTING,
         TransportHealthNodeAction.HEALTH_NODE_TRANSPORT_ACTION_TIMEOUT
     );
->>>>>>> b76b9683
 
     static List<SettingUpgrader<?>> BUILT_IN_SETTING_UPGRADERS = Collections.emptyList();
 
