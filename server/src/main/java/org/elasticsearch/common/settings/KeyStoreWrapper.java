/*
 * Licensed to Elasticsearch under one or more contributor
 * license agreements. See the NOTICE file distributed with
 * this work for additional information regarding copyright
 * ownership. Elasticsearch licenses this file to you under
 * the Apache License, Version 2.0 (the "License"); you may
 * not use this file except in compliance with the License.
 * You may obtain a copy of the License at
 *
 *    http://www.apache.org/licenses/LICENSE-2.0
 *
 * Unless required by applicable law or agreed to in writing,
 * software distributed under the License is distributed on an
 * "AS IS" BASIS, WITHOUT WARRANTIES OR CONDITIONS OF ANY
 * KIND, either express or implied.  See the License for the
 * specific language governing permissions and limitations
 * under the License.
 */

package org.elasticsearch.common.settings;

import org.apache.lucene.codecs.CodecUtil;
import org.apache.lucene.store.BufferedChecksumIndexInput;
import org.apache.lucene.store.ChecksumIndexInput;
import org.apache.lucene.store.IOContext;
import org.apache.lucene.store.IndexInput;
import org.apache.lucene.store.IndexOutput;
import org.apache.lucene.store.SimpleFSDirectory;
import org.apache.lucene.util.SetOnce;
import org.elasticsearch.cli.ExitCodes;
import org.elasticsearch.cli.UserException;
import org.elasticsearch.common.Randomness;

import javax.crypto.Cipher;
import javax.crypto.CipherInputStream;
import javax.crypto.CipherOutputStream;
import javax.crypto.SecretKey;
import javax.crypto.SecretKeyFactory;
import javax.crypto.spec.GCMParameterSpec;
import javax.crypto.spec.PBEKeySpec;
import javax.crypto.spec.SecretKeySpec;

import java.io.ByteArrayInputStream;
import java.io.ByteArrayOutputStream;
import java.io.DataInputStream;
import java.io.DataOutputStream;
import java.io.EOFException;
import java.io.IOException;
import java.io.InputStream;
import java.nio.ByteBuffer;
import java.nio.CharBuffer;
import java.nio.charset.StandardCharsets;
import java.nio.file.AccessDeniedException;
import java.nio.file.Files;
import java.nio.file.Path;
import java.nio.file.StandardCopyOption;
import java.nio.file.attribute.PosixFileAttributeView;
import java.nio.file.attribute.PosixFilePermissions;
import java.security.GeneralSecurityException;
import java.security.KeyStore;
import java.security.SecureRandom;
import java.util.Arrays;
import java.util.Base64;
import java.util.Enumeration;
import java.util.HashMap;
import java.util.HashSet;
import java.util.Locale;
import java.util.Map;
import java.util.Set;
import java.util.regex.Pattern;

<<<<<<< HEAD
import org.apache.lucene.codecs.CodecUtil;
import org.apache.lucene.store.BufferedChecksumIndexInput;
import org.apache.lucene.store.ChecksumIndexInput;
import org.apache.lucene.store.IOContext;
import org.apache.lucene.store.IndexInput;
import org.apache.lucene.store.IndexOutput;
import org.apache.lucene.store.SimpleFSDirectory;
import org.apache.lucene.util.SetOnce;
import org.elasticsearch.cli.ExitCodes;
import org.elasticsearch.cli.UserException;
import org.elasticsearch.common.Randomness;
import org.elasticsearch.common.hash.MessageDigests;

=======
>>>>>>> 0dd6b985
/**
 * A disk based container for sensitive settings in Elasticsearch.
 *
 * Loading a keystore has 2 phases. First, call {@link #load(Path)}. Then call
 * {@link #decrypt(char[])} with the keystore password, or an empty char array if
 * {@link #hasPassword()} is {@code false}.  Loading and decrypting should happen
 * in a single thread. Once decrypted, settings may be read in multiple threads.
 */
public class KeyStoreWrapper implements SecureSettings {

    /** An identifier for the type of data that may be stored in a keystore entry. */
    private enum EntryType {
        STRING,
        FILE
    }

<<<<<<< HEAD
    /** An entry in the keystore. The bytes are opaque and interpreted based on the entry type. */
    private static class Entry {
        final EntryType type;
        final byte[] bytes;
        final byte[] bytesSHA256Digest;

        Entry(EntryType type, byte[] bytes) {
            this.type = type;
            this.bytes = bytes;
            this.bytesSHA256Digest = MessageDigests.sha256().digest(bytes);
        }
    }

=======
>>>>>>> 0dd6b985
    /**
     * A regex for the valid characters that a setting name in the keystore may use.
     */
    private static final Pattern ALLOWED_SETTING_NAME = Pattern.compile("[a-z0-9_\\-.]+");

    public static final Setting<SecureString> SEED_SETTING = SecureSetting.secureString("keystore.seed", null);

    /** Characters that may be used in the bootstrap seed setting added to all keystores. */
    private static final char[] SEED_CHARS = ("ABCDEFGHIJKLMNOPQRSTUVWXYZabcdefghijklmnopqrstuvwxyz0123456789" +
        "~!@#$%^&*-_=+?").toCharArray();

    /** The name of the keystore file to read and write. */
    private static final String KEYSTORE_FILENAME = "elasticsearch.keystore";

    /** The version of the metadata written before the keystore data. */
    static final int FORMAT_VERSION = 4;

    /** The oldest metadata format version that can be read. */
    private static final int MIN_FORMAT_VERSION = 1;

    /** The algorithm used to derive the cipher key from a password. */
    private static final String KDF_ALGO = "PBKDF2WithHmacSHA512";

    /** The number of iterations to derive the cipher key. */
    private static final int KDF_ITERS = 10000;

    /**
     * The number of bits for the cipher key.
     *
     * Note: The Oracle JDK 8 ships with a limited JCE policy that restricts key length for AES to 128 bits.
     * This can be increased to 256 bits once minimum java 9 is the minimum java version.
     * See http://www.oracle.com/technetwork/java/javase/terms/readme/jdk9-readme-3852447.html#jce
     * */
    private static final int CIPHER_KEY_BITS = 128;

    /** The number of bits for the GCM tag. */
    private static final int GCM_TAG_BITS = 128;

    /** The cipher used to encrypt the keystore data. */
    private static final String CIPHER_ALGO = "AES";

    /** The mode used with the cipher algorithm. */
    private static final String CIPHER_MODE = "GCM";

    /** The padding used with the cipher algorithm. */
    private static final String CIPHER_PADDING = "NoPadding";

    // format version changelog:
    // 1: initial version, ES 5.3
    // 2: file setting, ES 5.4
    // 3: FIPS compliant algos, ES 6.3
    // 4: remove distinction between string/files, ES 6.8/7.1

    /** The metadata format version used to read the current keystore wrapper. */
    private final int formatVersion;

    /** True iff the keystore has a password needed to read. */
    private final boolean hasPassword;

    /** The raw bytes of the encrypted keystore. */
    private final byte[] dataBytes;

    /** The decrypted secret data. See {@link #decrypt(char[])}. */
    private final SetOnce<Map<String, byte[]>> entries = new SetOnce<>();
    private volatile boolean closed;

    private KeyStoreWrapper(int formatVersion, boolean hasPassword, byte[] dataBytes) {
        this.formatVersion = formatVersion;
        this.hasPassword = hasPassword;
        this.dataBytes = dataBytes;
    }

    /**
     * Get the metadata format version for the keystore
     **/
    public int getFormatVersion() {
        return formatVersion;
    }

    /** Returns a path representing the ES keystore in the given config dir. */
    public static Path keystorePath(Path configDir) {
        return configDir.resolve(KEYSTORE_FILENAME);
    }

    /** Constructs a new keystore with the given password. */
    public static KeyStoreWrapper create() {
        KeyStoreWrapper wrapper = new KeyStoreWrapper(FORMAT_VERSION, false, null);
        wrapper.entries.set(new HashMap<>());
        addBootstrapSeed(wrapper);
        return wrapper;
    }

    /** Add the bootstrap seed setting, which may be used as a unique, secure, random value by the node */
    public static void addBootstrapSeed(KeyStoreWrapper wrapper) {
        assert wrapper.getSettingNames().contains(SEED_SETTING.getKey()) == false;
        SecureRandom random = Randomness.createSecure();
        int passwordLength = 20; // Generate 20 character passwords
        char[] characters = new char[passwordLength];
        for (int i = 0; i < passwordLength; ++i) {
            characters[i] = SEED_CHARS[random.nextInt(SEED_CHARS.length)];
        }
        wrapper.setString(SEED_SETTING.getKey(), characters);
        Arrays.fill(characters, (char)0);
    }

    /**
     * Loads information about the Elasticsearch keystore from the provided config directory.
     *
     * {@link #decrypt(char[])} must be called before reading or writing any entries.
     * Returns {@code null} if no keystore exists.
     */
    public static KeyStoreWrapper load(Path configDir) throws IOException {
        Path keystoreFile = keystorePath(configDir);
        if (Files.exists(keystoreFile) == false) {
            return null;
        }

        SimpleFSDirectory directory = new SimpleFSDirectory(configDir);
        try (IndexInput indexInput = directory.openInput(KEYSTORE_FILENAME, IOContext.READONCE)) {
            ChecksumIndexInput input = new BufferedChecksumIndexInput(indexInput);
            int formatVersion = CodecUtil.checkHeader(input, KEYSTORE_FILENAME, MIN_FORMAT_VERSION, FORMAT_VERSION);
            byte hasPasswordByte = input.readByte();
            boolean hasPassword = hasPasswordByte == 1;
            if (hasPassword == false && hasPasswordByte != 0) {
                throw new IllegalStateException("hasPassword boolean is corrupt: "
                    + String.format(Locale.ROOT, "%02x", hasPasswordByte));
            }

            if (formatVersion <= 2) {
                String type = input.readString();
                if (type.equals("PKCS12") == false) {
                    throw new IllegalStateException("Corrupted legacy keystore string encryption algorithm");
                }

                final String stringKeyAlgo = input.readString();
                if (stringKeyAlgo.equals("PBE") == false) {
                    throw new IllegalStateException("Corrupted legacy keystore string encryption algorithm");
                }
                if (formatVersion == 2) {
                    final String fileKeyAlgo = input.readString();
                    if (fileKeyAlgo.equals("PBE") == false) {
                        throw new IllegalStateException("Corrupted legacy keystore file encryption algorithm");
                    }
                }
            }

            final byte[] dataBytes;
            if (formatVersion == 2) {
                // For v2 we had a map of strings containing the types for each setting. In v3 this map is now
                // part of the encrypted bytes. Unfortunately we cannot seek backwards with checksum input, so
                // we cannot just read the map and find out how long it is. So instead we read the map and
                // store it back using java's builtin DataOutput in a byte array, along with the actual keystore bytes
                Map<String, String> settingTypes = input.readMapOfStrings();
                ByteArrayOutputStream bytes = new ByteArrayOutputStream();
                try (DataOutputStream output = new DataOutputStream(bytes)) {
                    output.writeInt(settingTypes.size());
                    for (Map.Entry<String, String> entry : settingTypes.entrySet()) {
                        output.writeUTF(entry.getKey());
                        output.writeUTF(entry.getValue());
                    }
                    int keystoreLen = input.readInt();
                    byte[] keystoreBytes = new byte[keystoreLen];
                    input.readBytes(keystoreBytes, 0, keystoreLen);
                    output.write(keystoreBytes);
                }
                dataBytes = bytes.toByteArray();
            } else {
                int dataBytesLen = input.readInt();
                dataBytes = new byte[dataBytesLen];
                input.readBytes(dataBytes, 0, dataBytesLen);
            }

            CodecUtil.checkFooter(input);
            return new KeyStoreWrapper(formatVersion, hasPassword, dataBytes);
        }
    }

    /** Upgrades the format of the keystore, if necessary. */
    public static void upgrade(KeyStoreWrapper wrapper, Path configDir, char[] password) throws Exception {
        if (wrapper.getFormatVersion() == FORMAT_VERSION && wrapper.getSettingNames().contains(SEED_SETTING.getKey())) {
            return;
        }
        // add keystore.seed if necessary
        if (wrapper.getSettingNames().contains(SEED_SETTING.getKey()) == false) {
            addBootstrapSeed(wrapper);
        }
        wrapper.save(configDir, password);
    }

    @Override
    public boolean isLoaded() {
        return entries.get() != null;
    }

    /** Return true iff calling {@link #decrypt(char[])} requires a non-empty password. */
    public boolean hasPassword() {
        return hasPassword;
    }

    private Cipher createCipher(int opmode, char[] password, byte[] salt, byte[] iv) throws GeneralSecurityException {
        PBEKeySpec keySpec = new PBEKeySpec(password, salt, KDF_ITERS, CIPHER_KEY_BITS);
        SecretKeyFactory keyFactory = SecretKeyFactory.getInstance(KDF_ALGO);
        SecretKey secretKey = keyFactory.generateSecret(keySpec);
        SecretKeySpec secret = new SecretKeySpec(secretKey.getEncoded(), CIPHER_ALGO);

        GCMParameterSpec spec = new GCMParameterSpec(GCM_TAG_BITS, iv);
        Cipher cipher = Cipher.getInstance(CIPHER_ALGO + "/" + CIPHER_MODE + "/" + CIPHER_PADDING);
        cipher.init(opmode, secret, spec);
        cipher.updateAAD(salt);
        return cipher;
    }

    /**
     * Decrypts the underlying keystore data.
     *
     * This may only be called once.
     */
    public void decrypt(char[] password) throws GeneralSecurityException, IOException {
        if (entries.get() != null) {
            throw new IllegalStateException("Keystore has already been decrypted");
        }
        if (formatVersion <= 2) {
            decryptLegacyEntries();
            if (password.length != 0) {
                throw new IllegalArgumentException("Keystore format does not accept non-empty passwords");
            }
            return;
        }

        final byte[] salt;
        final byte[] iv;
        final byte[] encryptedBytes;
        try (ByteArrayInputStream bytesStream = new ByteArrayInputStream(dataBytes);
             DataInputStream input = new DataInputStream(bytesStream)) {
            int saltLen = input.readInt();
            salt = new byte[saltLen];
            input.readFully(salt);
            int ivLen = input.readInt();
            iv = new byte[ivLen];
            input.readFully(iv);
            int encryptedLen = input.readInt();
            encryptedBytes = new byte[encryptedLen];
            input.readFully(encryptedBytes);
            if (input.read() != -1) {
                throw new SecurityException("Keystore has been corrupted or tampered with");
            }
        } catch (EOFException e) {
            throw new SecurityException("Keystore has been corrupted or tampered with", e);
        }

        Cipher cipher = createCipher(Cipher.DECRYPT_MODE, password, salt, iv);
        try (ByteArrayInputStream bytesStream = new ByteArrayInputStream(encryptedBytes);
             CipherInputStream cipherStream = new CipherInputStream(bytesStream, cipher);
             DataInputStream input = new DataInputStream(cipherStream)) {
            entries.set(new HashMap<>());
            int numEntries = input.readInt();
            while (numEntries-- > 0) {
                String setting = input.readUTF();
                if (formatVersion == 3) {
                    // legacy, the keystore format would previously store the entry type
                    input.readUTF();
                }
                int entrySize = input.readInt();
                byte[] entryBytes = new byte[entrySize];
                input.readFully(entryBytes);
                entries.get().put(setting, entryBytes);
            }
            if (input.read() != -1) {
                throw new SecurityException("Keystore has been corrupted or tampered with");
            }
        } catch (IOException e) {
            throw new SecurityException("Keystore has been corrupted or tampered with", e);
        }
    }

    /** Encrypt the keystore entries and return the encrypted data. */
    private byte[] encrypt(char[] password, byte[] salt, byte[] iv) throws GeneralSecurityException, IOException {
        assert isLoaded();

        ByteArrayOutputStream bytes = new ByteArrayOutputStream();
        Cipher cipher = createCipher(Cipher.ENCRYPT_MODE, password, salt, iv);
        try (CipherOutputStream cipherStream = new CipherOutputStream(bytes, cipher);
             DataOutputStream output = new DataOutputStream(cipherStream)) {
            output.writeInt(entries.get().size());
            for (Map.Entry<String, byte[]> mapEntry : entries.get().entrySet()) {
                output.writeUTF(mapEntry.getKey());
                byte[] entry = mapEntry.getValue();
                output.writeInt(entry.length);
                output.write(entry);
            }
        }
        return bytes.toByteArray();
    }

    private void decryptLegacyEntries() throws GeneralSecurityException, IOException {
        // v1 and v2 keystores never had passwords actually used, so we always use an empty password
        KeyStore keystore = KeyStore.getInstance("PKCS12");
        Map<String, EntryType> settingTypes = new HashMap<>();
        ByteArrayInputStream inputBytes = new ByteArrayInputStream(dataBytes);
        try (DataInputStream input = new DataInputStream(inputBytes)) {
            // first read the setting types map
            if (formatVersion == 2) {
                int numSettings = input.readInt();
                for (int i = 0; i < numSettings; ++i) {
                    String key = input.readUTF();
                    String value = input.readUTF();
                    settingTypes.put(key, EntryType.valueOf(value));
                }
            }
            // then read the actual keystore
            keystore.load(input, "".toCharArray());
        }

        // verify the settings metadata matches the keystore entries
        Enumeration<String> aliases = keystore.aliases();
        if (formatVersion == 1) {
            while (aliases.hasMoreElements()) {
                settingTypes.put(aliases.nextElement(), EntryType.STRING);
            }
        } else {
            // verify integrity: keys in keystore match what the metadata thinks exist
            Set<String> expectedSettings = new HashSet<>(settingTypes.keySet());
            while (aliases.hasMoreElements()) {
                String settingName = aliases.nextElement();
                if (expectedSettings.remove(settingName) == false) {
                    throw new SecurityException("Keystore has been corrupted or tampered with");
                }
            }
            if (expectedSettings.isEmpty() == false) {
                throw new SecurityException("Keystore has been corrupted or tampered with");
            }
        }

        // fill in the entries now that we know all the types to expect
        this.entries.set(new HashMap<>());
        SecretKeyFactory keyFactory = SecretKeyFactory.getInstance("PBE");
        KeyStore.PasswordProtection password = new KeyStore.PasswordProtection("".toCharArray());

        for (Map.Entry<String, EntryType> settingEntry : settingTypes.entrySet()) {
            String setting = settingEntry.getKey();
            EntryType settingType = settingEntry.getValue();
            KeyStore.SecretKeyEntry keystoreEntry = (KeyStore.SecretKeyEntry) keystore.getEntry(setting, password);
            PBEKeySpec keySpec = (PBEKeySpec) keyFactory.getKeySpec(keystoreEntry.getSecretKey(), PBEKeySpec.class);
            char[] chars = keySpec.getPassword();
            keySpec.clearPassword();

            final byte[] bytes;
            if (settingType == EntryType.STRING) {
                ByteBuffer byteBuffer = StandardCharsets.UTF_8.encode(CharBuffer.wrap(chars));
                bytes = Arrays.copyOfRange(byteBuffer.array(), byteBuffer.position(), byteBuffer.limit());
                Arrays.fill(byteBuffer.array(), (byte)0);
            } else {
                assert settingType == EntryType.FILE;
                // The PBE keyspec gives us chars, we convert to bytes
                byte[] tmpBytes = new byte[chars.length];
                for (int i = 0; i < tmpBytes.length; ++i) {
                    tmpBytes[i] = (byte)chars[i]; // PBE only stores the lower 8 bits, so this narrowing is ok
                }
                bytes = Base64.getDecoder().decode(tmpBytes);
                Arrays.fill(tmpBytes, (byte)0);
            }
            Arrays.fill(chars, '\0');

            entries.get().put(setting, bytes);
        }
    }

    /** Write the keystore to the given config directory. */
    public synchronized void save(Path configDir, char[] password) throws Exception {
        ensureOpen();

        SimpleFSDirectory directory = new SimpleFSDirectory(configDir);
        // write to tmp file first, then overwrite
        String tmpFile = KEYSTORE_FILENAME + ".tmp";
        try (IndexOutput output = directory.createOutput(tmpFile, IOContext.DEFAULT)) {
            CodecUtil.writeHeader(output, KEYSTORE_FILENAME, FORMAT_VERSION);
            output.writeByte(password.length == 0 ? (byte)0 : (byte)1);

            // new cipher params
            SecureRandom random = Randomness.createSecure();
            // use 64 bytes salt, which surpasses that recommended by OWASP
            // see https://www.owasp.org/index.php/Password_Storage_Cheat_Sheet
            byte[] salt = new byte[64];
            random.nextBytes(salt);
            // use 96 bits (12 bytes) for IV as recommended by NIST
            // see http://nvlpubs.nist.gov/nistpubs/Legacy/SP/nistspecialpublication800-38d.pdf section 5.2.1.1
            byte[] iv = new byte[12];
            random.nextBytes(iv);
            // encrypted data
            byte[] encryptedBytes = encrypt(password, salt, iv);

            // size of data block
            output.writeInt(4 + salt.length + 4 + iv.length + 4 + encryptedBytes.length);

            output.writeInt(salt.length);
            output.writeBytes(salt, salt.length);
            output.writeInt(iv.length);
            output.writeBytes(iv, iv.length);
            output.writeInt(encryptedBytes.length);
            output.writeBytes(encryptedBytes, encryptedBytes.length);

            CodecUtil.writeFooter(output);

        } catch (final AccessDeniedException e) {
            final String message = String.format(
                    Locale.ROOT,
                    "unable to create temporary keystore at [%s], please check filesystem permissions",
                    configDir.resolve(tmpFile));
            throw new UserException(ExitCodes.CONFIG, message, e);
        }

        Path keystoreFile = keystorePath(configDir);
        Files.move(configDir.resolve(tmpFile), keystoreFile, StandardCopyOption.REPLACE_EXISTING, StandardCopyOption.ATOMIC_MOVE);
        PosixFileAttributeView attrs = Files.getFileAttributeView(keystoreFile, PosixFileAttributeView.class);
        if (attrs != null) {
            // don't rely on umask: ensure the keystore has minimal permissions
            attrs.setPermissions(PosixFilePermissions.fromString("rw-rw----"));
        }
    }

    /**
     * It is possible to retrieve the setting names even if the keystore is closed.
     * This allows {@link SecureSetting} to correctly determine that a entry exists even though it cannot be read. Thus attempting to
     * read a secure setting after the keystore is closed will generate a "keystore is closed" exception rather than using the fallback
     * setting.
     */
    @Override
    public Set<String> getSettingNames() {
        assert entries.get() != null : "Keystore is not loaded";
        return entries.get().keySet();
    }

    // TODO: make settings accessible only to code that registered the setting
    @Override
    public synchronized SecureString getString(String setting) {
        ensureOpen();
        byte[] entry = entries.get().get(setting);
        ByteBuffer byteBuffer = ByteBuffer.wrap(entry);
        CharBuffer charBuffer = StandardCharsets.UTF_8.decode(byteBuffer);
        return new SecureString(Arrays.copyOfRange(charBuffer.array(), charBuffer.position(), charBuffer.limit()));
    }

    @Override
    public synchronized InputStream getFile(String setting) {
        ensureOpen();
        byte[] entry = entries.get().get(setting);
        return new ByteArrayInputStream(entry);
    }

    @Override
    public byte[] getSHA256Digest(String setting) {
        assert entries.get() != null : "Keystore is not loaded";
        final Entry entry = entries.get().get(setting);
        if (entry == null) {
            throw new IllegalArgumentException("Secret setting " + setting + " does not exist");
        }
        return entry.bytesSHA256Digest;
    }

    /**
     * Ensure the given setting name is allowed.
     *
     * @throws IllegalArgumentException if the setting name is not valid
     */
    public static void validateSettingName(String setting) {
        if (ALLOWED_SETTING_NAME.matcher(setting).matches() == false) {
            throw new IllegalArgumentException("Setting name [" + setting + "] does not match the allowed setting name pattern ["
                + ALLOWED_SETTING_NAME.pattern() + "]");
        }
    }

    /** Set a string setting. */
    synchronized void setString(String setting, char[] value) {
        ensureOpen();
        validateSettingName(setting);

        ByteBuffer byteBuffer = StandardCharsets.UTF_8.encode(CharBuffer.wrap(value));
        byte[] bytes = Arrays.copyOfRange(byteBuffer.array(), byteBuffer.position(), byteBuffer.limit());
        byte[] oldEntry = entries.get().put(setting, bytes);
        if (oldEntry != null) {
            Arrays.fill(oldEntry, (byte)0);
        }
    }

    /** Set a file setting. */
    synchronized void setFile(String setting, byte[] bytes) {
        ensureOpen();
        validateSettingName(setting);

        byte[] oldEntry = entries.get().put(setting, Arrays.copyOf(bytes, bytes.length));
        if (oldEntry != null) {
            Arrays.fill(oldEntry, (byte)0);
        }
    }

    /** Remove the given setting from the keystore. */
    void remove(String setting) {
        ensureOpen();
        byte[] oldEntry = entries.get().remove(setting);
        if (oldEntry != null) {
            Arrays.fill(oldEntry, (byte)0);
        }
    }

    private void ensureOpen() {
        if (closed) {
            throw new IllegalStateException("Keystore is closed");
        }
        assert isLoaded() : "Keystore is not loaded";
    }

    @Override
    public synchronized void close() {
        this.closed = true;
        if (null != entries.get() && entries.get().isEmpty() == false) {
            for (byte[] entry : entries.get().values()) {
                Arrays.fill(entry, (byte) 0);
            }
        }
    }
}<|MERGE_RESOLUTION|>--- conflicted
+++ resolved
@@ -30,6 +30,7 @@
 import org.elasticsearch.cli.ExitCodes;
 import org.elasticsearch.cli.UserException;
 import org.elasticsearch.common.Randomness;
+import org.elasticsearch.common.hash.MessageDigests;
 
 import javax.crypto.Cipher;
 import javax.crypto.CipherInputStream;
@@ -69,22 +70,6 @@
 import java.util.Set;
 import java.util.regex.Pattern;
 
-<<<<<<< HEAD
-import org.apache.lucene.codecs.CodecUtil;
-import org.apache.lucene.store.BufferedChecksumIndexInput;
-import org.apache.lucene.store.ChecksumIndexInput;
-import org.apache.lucene.store.IOContext;
-import org.apache.lucene.store.IndexInput;
-import org.apache.lucene.store.IndexOutput;
-import org.apache.lucene.store.SimpleFSDirectory;
-import org.apache.lucene.util.SetOnce;
-import org.elasticsearch.cli.ExitCodes;
-import org.elasticsearch.cli.UserException;
-import org.elasticsearch.common.Randomness;
-import org.elasticsearch.common.hash.MessageDigests;
-
-=======
->>>>>>> 0dd6b985
 /**
  * A disk based container for sensitive settings in Elasticsearch.
  *
@@ -101,22 +86,19 @@
         FILE
     }
 
-<<<<<<< HEAD
-    /** An entry in the keystore. The bytes are opaque and interpreted based on the entry type. */
-    private static class Entry {
-        final EntryType type;
-        final byte[] bytes;
-        final byte[] bytesSHA256Digest;
-
-        Entry(EntryType type, byte[] bytes) {
-            this.type = type;
-            this.bytes = bytes;
-            this.bytesSHA256Digest = MessageDigests.sha256().digest(bytes);
-        }
-    }
-
-=======
->>>>>>> 0dd6b985
+//    /** An entry in the keystore. The bytes are opaque and interpreted based on the entry type. */
+//    private static class Entry {
+//        final EntryType type;
+//        final byte[] bytes;
+//        final byte[] bytesSHA256Digest;
+//
+//        Entry(EntryType type, byte[] bytes) {
+//            this.type = type;
+//            this.bytes = bytes;
+//            this.bytesSHA256Digest = MessageDigests.sha256().digest(bytes);
+//        }
+//    }
+
     /**
      * A regex for the valid characters that a setting name in the keystore may use.
      */
@@ -569,11 +551,12 @@
     @Override
     public byte[] getSHA256Digest(String setting) {
         assert entries.get() != null : "Keystore is not loaded";
-        final Entry entry = entries.get().get(setting);
-        if (entry == null) {
-            throw new IllegalArgumentException("Secret setting " + setting + " does not exist");
-        }
-        return entry.bytesSHA256Digest;
+        //final Entry entry = entries.get().get(setting);
+        //if (entry == null) {
+        //    throw new IllegalArgumentException("Secret setting " + setting + " does not exist");
+        //}
+        //return entry.bytesSHA256Digest;
+        return null;
     }
 
     /**
