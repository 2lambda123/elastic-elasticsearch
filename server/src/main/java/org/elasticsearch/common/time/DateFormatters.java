--- conflicted
+++ resolved
@@ -22,6 +22,7 @@
 import org.elasticsearch.common.Strings;
 import org.elasticsearch.common.SuppressForbidden;
 
+import java.time.DayOfWeek;
 import java.time.Instant;
 import java.time.LocalDate;
 import java.time.LocalTime;
@@ -36,6 +37,7 @@
 import java.time.temporal.ChronoField;
 import java.time.temporal.IsoFields;
 import java.time.temporal.TemporalAccessor;
+import java.time.temporal.TemporalAdjusters;
 import java.time.temporal.TemporalQueries;
 import java.time.temporal.WeekFields;
 import java.util.ArrayList;
@@ -1679,44 +1681,16 @@
             } else {
                 return Year.of(accessor.get(ChronoField.YEAR)).atDay(1).atStartOfDay(zoneId);
             }
-<<<<<<< HEAD
-        } else if (accessor.isSupported(MONTH_OF_YEAR)) {
-            // missing year, falling back to the epoch and then filling
-            return getLocaldate(accessor).atStartOfDay(zoneId);
-        } else if (accessor.isSupported(WeekFields.SUNDAY_START.weekBasedYear()) || accessor.isSupported(WeekFields.ISO.weekBasedYear())) {
-            return localDateFromWeekBasedDate(WeekFields.SUNDAY_START, accessor).atStartOfDay(zoneId);
-        } else if (accessor.isSupported(WeekFields.ISO.weekBasedYear())) {
-            return localDateFromWeekBasedDate(WeekFields.ISO, accessor).atStartOfDay(zoneId);
-=======
-        }  else if (accessor.isSupported(ChronoField.YEAR)) {
-            if (accessor.isSupported(MONTH_OF_YEAR)) {
-                return getFirstOfMonth(accessor).atStartOfDay(zoneId);
-            } else {
-                return Year.of(accessor.get(ChronoField.YEAR)).atDay(1).atStartOfDay(zoneId);
-            }
         } else if (accessor.isSupported(MONTH_OF_YEAR)) {
             // missing year, falling back to the epoch and then filling
             return getLocaldate(accessor, locale).atStartOfDay(zoneId);
         } else if (accessor.isSupported(WeekFields.of(locale).weekBasedYear())) {
             return localDateFromWeekBasedDate(accessor, locale).atStartOfDay(zoneId);
->>>>>>> fd5a708f
         }
 
         // we should not reach this piece of code, everything being parsed we should be able to
         // convert to a zoned date time! If not, we have to extend the above methods
         throw new IllegalArgumentException("temporal accessor [" + accessor + "] cannot be converted to zoned date time");
-    }
-    private static LocalDate localDateFromWeekBasedDate(WeekFields WEEK_FIELDS, TemporalAccessor accessor) {
-        if (accessor.isSupported(WEEK_FIELDS.weekOfWeekBasedYear())) {
-            return LocalDate.ofEpochDay(0)
-                .with(WEEK_FIELDS.weekBasedYear(), accessor.get(WEEK_FIELDS.weekBasedYear()))
-                .with(WEEK_FIELDS.weekOfWeekBasedYear(), accessor.get(WEEK_FIELDS.weekOfWeekBasedYear()))
-                .with(ChronoField.DAY_OF_WEEK, WeekFields.ISO.getFirstDayOfWeek().getValue());
-        } else {
-            return LocalDate.ofEpochDay(0)
-                .with(WEEK_FIELDS.weekBasedYear(), accessor.get(WEEK_FIELDS.weekBasedYear()))
-                .with(ChronoField.DAY_OF_WEEK, WeekFields.ISO.getFirstDayOfWeek().getValue());
-        }
     }
 
     private static LocalDate localDateFromWeekBasedDate(TemporalAccessor accessor, Locale locale) {
@@ -1734,7 +1708,6 @@
         }
     }
 
-
     private static LocalDate getLocaldate(TemporalAccessor accessor, Locale locale) {
         if (accessor.isSupported(WeekFields.of(locale).weekBasedYear())) {
             return localDateFromWeekBasedDate(accessor, locale);
