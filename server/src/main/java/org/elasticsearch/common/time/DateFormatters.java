--- conflicted
+++ resolved
@@ -1321,7 +1321,7 @@
     //
     /////////////////////////////////////////
 
-    public static DateFormatter forPattern(String input) {
+    static DateFormatter forPattern(String input) {
         if (Strings.hasLength(input)) {
             input = input.trim();
         }
@@ -1488,25 +1488,6 @@
             return STRICT_YEAR_MONTH;
         } else if ("strictYearMonthDay".equals(input) || "strict_year_month_day".equals(input)) {
             return STRICT_YEAR_MONTH_DAY;
-<<<<<<< HEAD
-        } else if (Strings.hasLength(input) && input.contains("||")) {
-            String[] formats = Strings.delimitedListToStringArray(input, "||");
-            if (formats.length == 1) {
-                return forPattern(formats[0], Locale.ROOT).withLocale(locale);
-            } else {
-                try {
-                    List<DateFormatter> formatters = new ArrayList<>(formats.length);
-                    for (int i = 0; i < formats.length; i++) {
-                        formatters.add(forPattern(formats[i], locale));
-                    }
-
-                    return new MergedDateFormatter(input, formatters);
-                } catch (IllegalArgumentException e) {
-                    throw new IllegalArgumentException("Invalid format: [" + input + "]: " + e.getMessage(), e);
-                }
-            }
-=======
->>>>>>> b7ba2fa7
         } else {
             try {
                 return new JavaDateFormatter(input, new DateTimeFormatterBuilder().appendPattern(input).toFormatter(Locale.ROOT));
