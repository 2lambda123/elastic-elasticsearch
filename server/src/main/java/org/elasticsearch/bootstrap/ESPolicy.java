--- conflicted
+++ resolved
@@ -124,38 +124,36 @@
             return true;
         }
 
-<<<<<<< HEAD
-            // check if this is an access to a plugin-exclusive file
-            if (allExclusiveFiles.implies(permission)) {
-                if (location == null) {
-                    return false;
-                }
-                // check the plugin source
-                Set<String> accessibleSources = pluginExclusiveFiles.get(permission);
-                if (accessibleSources != null) {
-                    return accessibleSources.contains(location.getFile());
-                } else {
-                    // there's a directory reference in there somewhere
-                    // do a manual search :(
-                    // there may be several permissions that potentially match
-                    return pluginExclusiveFiles.entrySet()
-                        .stream()
-                        .filter(e -> e.getKey().implies(permission))
-                        .anyMatch(e -> e.getValue().contains(location.getFile()));
-                }
-            }
-
-            // Special handling for broken Hadoop code: "let me execute or my classes will not load"
-            // yeah right, REMOVE THIS when hadoop is fixed
-            if ("<<ALL FILES>>".equals(permission.getName())) {
-                hadoopHack();
-            }
-=======
+        // check if this is an access to a plugin-exclusive file
+        if (allExclusiveFiles.implies(permission)) {
+            if (location == null) {
+                return false;
+            }
+            // check the plugin source
+            Set<String> accessibleSources = pluginExclusiveFiles.get(permission);
+            if (accessibleSources != null) {
+                return accessibleSources.contains(location.getFile());
+            } else {
+                // there's a directory reference in there somewhere
+                // do a manual search :(
+                // there may be several permissions that potentially match
+                return pluginExclusiveFiles.entrySet()
+                    .stream()
+                    .filter(e -> e.getKey().implies(permission))
+                    .anyMatch(e -> e.getValue().contains(location.getFile()));
+            }
+        }
+
+        // Special handling for broken Hadoop code: "let me execute or my classes will not load"
+        // yeah right, REMOVE THIS when hadoop is fixed
+        if ("<<ALL FILES>>".equals(permission.getName())) {
+            hadoopHack();
+        }
+
         // Special handling for broken Hadoop code: "let me execute or my classes will not load"
         // yeah right, REMOVE THIS when hadoop is fixed
         if (permission instanceof FilePermission && "<<ALL FILES>>".equals(permission.getName())) {
             hadoopHack();
->>>>>>> 10be0597
         }
 
         // otherwise defer to template + dynamic file permissions
