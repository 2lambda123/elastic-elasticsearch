/*
 * Licensed to Elasticsearch under one or more contributor
 * license agreements. See the NOTICE file distributed with
 * this work for additional information regarding copyright
 * ownership. Elasticsearch licenses this file to you under
 * the Apache License, Version 2.0 (the "License"); you may
 * not use this file except in compliance with the License.
 * You may obtain a copy of the License at
 *
 *    http://www.apache.org/licenses/LICENSE-2.0
 *
 * Unless required by applicable law or agreed to in writing,
 * software distributed under the License is distributed on an
 * "AS IS" BASIS, WITHOUT WARRANTIES OR CONDITIONS OF ANY
 * KIND, either express or implied.  See the License for the
 * specific language governing permissions and limitations
 * under the License.
 */

package org.elasticsearch.rest;

import org.apache.lucene.util.SetOnce;
import org.elasticsearch.ElasticsearchParseException;
import org.elasticsearch.common.Booleans;
import org.elasticsearch.common.CheckedConsumer;
import org.elasticsearch.common.Nullable;
import org.elasticsearch.common.Strings;
import org.elasticsearch.common.bytes.BytesArray;
import org.elasticsearch.common.bytes.BytesReference;
import org.elasticsearch.common.collect.Tuple;
import org.elasticsearch.common.unit.ByteSizeValue;
import org.elasticsearch.common.unit.TimeValue;
import org.elasticsearch.common.xcontent.LoggingDeprecationHandler;
import org.elasticsearch.common.xcontent.NamedXContentRegistry;
import org.elasticsearch.common.xcontent.ToXContent;
import org.elasticsearch.common.xcontent.XContentParser;
import org.elasticsearch.common.xcontent.XContentType;
import org.elasticsearch.http.HttpChannel;
import org.elasticsearch.http.HttpRequest;

import java.io.IOException;
import java.io.InputStream;
import java.util.ArrayList;
import java.util.Collections;
import java.util.HashMap;
import java.util.HashSet;
import java.util.List;
import java.util.Map;
import java.util.Set;
import java.util.concurrent.atomic.AtomicLong;
import java.util.regex.Pattern;
import java.util.stream.Collectors;

import static org.elasticsearch.common.unit.ByteSizeValue.parseBytesSizeValue;
import static org.elasticsearch.common.unit.TimeValue.parseTimeValue;

public class RestRequest implements ToXContent.Params {

    // tchar pattern as defined by RFC7230 section 3.2.6
    private static final Pattern TCHAR_PATTERN = Pattern.compile("[a-zA-z0-9!#$%&'*+\\-.\\^_`|~]+");

    private static final AtomicLong requestIdGenerator = new AtomicLong();

    private final NamedXContentRegistry xContentRegistry;
    private final Map<String, String> params;
    private final Map<String, List<String>> headers;
    private final String rawPath;
    private final Set<String> consumedParams = new HashSet<>();
    private final SetOnce<XContentType> xContentType = new SetOnce<>();
    private final HttpChannel httpChannel;

    private HttpRequest httpRequest;

    private boolean contentConsumed = false;

    private final long requestId;

    public boolean isContentConsumed() {
        return contentConsumed;
    }

    protected RestRequest(NamedXContentRegistry xContentRegistry, Map<String, String> params, String path,
                          Map<String, List<String>> headers, HttpRequest httpRequest, HttpChannel httpChannel) {
        this(xContentRegistry, params, path, headers, httpRequest, httpChannel, requestIdGenerator.incrementAndGet());
    }

    private RestRequest(NamedXContentRegistry xContentRegistry, Map<String, String> params, String path,
                        Map<String, List<String>> headers, HttpRequest httpRequest, HttpChannel httpChannel, long requestId) {
        final XContentType xContentType;
        try {
            xContentType = parseContentType(headers.get("Content-Type"));
        } catch (final IllegalArgumentException e) {
            throw new ContentTypeHeaderException(e);
        }
        if (xContentType != null) {
            this.xContentType.set(xContentType);
        }
        this.xContentRegistry = xContentRegistry;
        this.httpRequest = httpRequest;
        this.httpChannel = httpChannel;
        this.params = params;
        this.rawPath = path;
        this.headers = Collections.unmodifiableMap(headers);
        this.requestId = requestId;
        addCompatibleParameter();
    }

    protected RestRequest(RestRequest restRequest) {
        this(restRequest.getXContentRegistry(), restRequest.params(), restRequest.path(), restRequest.getHeaders(),
            restRequest.getHttpRequest(), restRequest.getHttpChannel(), restRequest.getRequestId());
    }

    /**
     * Invoke {@link HttpRequest#releaseAndCopy()} on the http request in this instance and replace a pooled http request
     * with an unpooled copy. This is supposed to be used before passing requests to {@link RestHandler} instances that can not safely
     * handle http requests that use pooled buffers as determined by {@link RestHandler#allowsUnsafeBuffers()}.
     */
    void ensureSafeBuffers() {
        httpRequest = httpRequest.releaseAndCopy();
    }

    /**
     * Creates a new REST request. This method will throw {@link BadParameterException} if the path cannot be
     * decoded
     *
     * @param xContentRegistry the content registry
     * @param httpRequest      the http request
     * @param httpChannel      the http channel
     * @throws BadParameterException      if the parameters can not be decoded
     * @throws ContentTypeHeaderException if the Content-Type header can not be parsed
     */
    public static RestRequest request(NamedXContentRegistry xContentRegistry, HttpRequest httpRequest, HttpChannel httpChannel) {
        Map<String, String> params = params(httpRequest.uri());
        String path = path(httpRequest.uri());
        RestRequest restRequest = new RestRequest(xContentRegistry, params, path, httpRequest.getHeaders(), httpRequest, httpChannel,
            requestIdGenerator.incrementAndGet());
        return restRequest;
    }

    private void addCompatibleParameter() {
        if (isRequestCompatible()) {
<<<<<<< HEAD
            String compatibleVersion = XContentType.parseVersion(header(CompatibleConstants.COMPATIBLE_ACCEPT_HEADER));
=======
            String compatibleVersion = XContentType.parseVersion(header(CompatibleConstants.COMPATIBLE_HEADER));
>>>>>>> 878ed120
            params().put(CompatibleConstants.COMPATIBLE_PARAMS_KEY, compatibleVersion);
            //use it so it won't fail request validation with unused parameter
            param(CompatibleConstants.COMPATIBLE_PARAMS_KEY);
        }
    }

    private boolean isRequestCompatible() {
<<<<<<< HEAD
        if (hasContent()) {
            return isHeaderCompatible(header(CompatibleConstants.COMPATIBLE_ACCEPT_HEADER)) &&
                isHeaderCompatible(header(CompatibleConstants.COMPATIBLE_CONTENT_TYPE_HEADER));
        }
        return isHeaderCompatible(header(CompatibleConstants.COMPATIBLE_ACCEPT_HEADER));
=======
        return isHeaderCompatible(header(CompatibleConstants.COMPATIBLE_HEADER));
>>>>>>> 878ed120
    }

    private boolean isHeaderCompatible(String headerValue) {
        String version = XContentType.parseVersion(headerValue);
        return CompatibleConstants.COMPATIBLE_VERSION.equals(version);
    }


    private static Map<String, String> params(final String uri) {
        final Map<String, String> params = new HashMap<>();
        int index = uri.indexOf('?');
        if (index >= 0) {
            try {
                RestUtils.decodeQueryString(uri, index + 1, params);
            } catch (final IllegalArgumentException e) {
                throw new BadParameterException(e);
            }
        }
        return params;
    }

    private static String path(final String uri) {
        final int index = uri.indexOf('?');
        if (index >= 0) {
            return uri.substring(0, index);
        } else {
            return uri;
        }
    }

    /**
     * Creates a new REST request. The path is not decoded so this constructor will not throw a
     * {@link BadParameterException}.
     *
     * @param xContentRegistry the content registry
     * @param httpRequest      the http request
     * @param httpChannel      the http channel
     * @throws ContentTypeHeaderException if the Content-Type header can not be parsed
     */
    public static RestRequest requestWithoutParameters(NamedXContentRegistry xContentRegistry, HttpRequest httpRequest,
                                                       HttpChannel httpChannel) {
        Map<String, String> params = Collections.emptyMap();
        return new RestRequest(xContentRegistry, params, httpRequest.uri(), httpRequest.getHeaders(), httpRequest, httpChannel,
            requestIdGenerator.incrementAndGet());
    }

    public enum Method {
        GET, POST, PUT, DELETE, OPTIONS, HEAD, PATCH, TRACE, CONNECT
    }

    /**
     * Returns the HTTP method used in the REST request.
     *
     * @return the {@link Method} used in the REST request
     * @throws IllegalArgumentException if the HTTP method is invalid
     */
    public Method method() {
        return httpRequest.method();
    }

    /**
     * The uri of the rest request, with the query string.
     */
    public String uri() {
        return httpRequest.uri();
    }

    /**
     * The non decoded, raw path provided.
     */
    public String rawPath() {
        return rawPath;
    }

    /**
     * The path part of the URI (without the query string), decoded.
     */
    public final String path() {
        return RestUtils.decodeComponent(rawPath());
    }

    public boolean hasContent() {
        return contentLength() > 0;
    }

    public int contentLength() {
        return httpRequest.content().length();
    }

    public BytesReference content() {
        this.contentConsumed = true;
        return httpRequest.content();
    }

    /**
     * @return content of the request body or throw an exception if the body or content type is missing
     */
    public final BytesReference requiredContent() {
        if (hasContent() == false) {
            throw new ElasticsearchParseException("request body is required");
        } else if (xContentType.get() == null) {
            throw new IllegalStateException("unknown content type");
        }
        return content();
    }

    /**
     * Get the value of the header or {@code null} if not found. This method only retrieves the first header value if multiple values are
     * sent. Use of {@link #getAllHeaderValues(String)} should be preferred
     */
    public final String header(String name) {
        List<String> values = headers.get(name);
        if (values != null && values.isEmpty() == false) {
            return values.get(0);
        }
        return null;
    }

    /**
     * Get all values for the header or {@code null} if the header was not found
     */
    public final List<String> getAllHeaderValues(String name) {
        List<String> values = headers.get(name);
        if (values != null) {
            return Collections.unmodifiableList(values);
        }
        return null;
    }

    /**
     * Get all of the headers and values associated with the headers. Modifications of this map are not supported.
     */
    public final Map<String, List<String>> getHeaders() {
        return headers;
    }

    public final long getRequestId() {
        return requestId;
    }

    /**
     * The {@link XContentType} that was parsed from the {@code Content-Type} header. This value will be {@code null} in the case of
     * a request without a valid {@code Content-Type} header, a request without content ({@link #hasContent()}, or a plain text request
     */
    @Nullable
    public final XContentType getXContentType() {
        return xContentType.get();
    }

    public HttpChannel getHttpChannel() {
        return httpChannel;
    }

    public HttpRequest getHttpRequest() {
        return httpRequest;
    }

    public final boolean hasParam(String key) {
        return params.containsKey(key);
    }

    @Override
    public final String param(String key) {
        consumedParams.add(key);
        return params.get(key);
    }

    @Override
    public final String param(String key, String defaultValue) {
        consumedParams.add(key);
        String value = params.get(key);
        if (value == null) {
            return defaultValue;
        }
        return value;
    }

    public Map<String, String> params() {
        return params;
    }

    /**
     * Returns a list of parameters that have been consumed. This method returns a copy, callers
     * are free to modify the returned list.
     *
     * @return the list of currently consumed parameters.
     */
    List<String> consumedParams() {
        return new ArrayList<>(consumedParams);
    }

    /**
     * Returns a list of parameters that have not yet been consumed. This method returns a copy,
     * callers are free to modify the returned list.
     *
     * @return the list of currently unconsumed parameters.
     */
    List<String> unconsumedParams() {
        return params
            .keySet()
            .stream()
            .filter(p -> !consumedParams.contains(p))
            .collect(Collectors.toList());
    }

    public float paramAsFloat(String key, float defaultValue) {
        String sValue = param(key);
        if (sValue == null) {
            return defaultValue;
        }
        try {
            return Float.parseFloat(sValue);
        } catch (NumberFormatException e) {
            throw new IllegalArgumentException("Failed to parse float parameter [" + key + "] with value [" + sValue + "]", e);
        }
    }

    public int paramAsInt(String key, int defaultValue) {
        String sValue = param(key);
        if (sValue == null) {
            return defaultValue;
        }
        try {
            return Integer.parseInt(sValue);
        } catch (NumberFormatException e) {
            throw new IllegalArgumentException("Failed to parse int parameter [" + key + "] with value [" + sValue + "]", e);
        }
    }

    public long paramAsLong(String key, long defaultValue) {
        String sValue = param(key);
        if (sValue == null) {
            return defaultValue;
        }
        try {
            return Long.parseLong(sValue);
        } catch (NumberFormatException e) {
            throw new IllegalArgumentException("Failed to parse long parameter [" + key + "] with value [" + sValue + "]", e);
        }
    }

    @Override
    public boolean paramAsBoolean(String key, boolean defaultValue) {
        String rawParam = param(key);
        // Treat empty string as true because that allows the presence of the url parameter to mean "turn this on"
        if (rawParam != null && rawParam.length() == 0) {
            return true;
        } else {
            return Booleans.parseBoolean(rawParam, defaultValue);
        }
    }

    @Override
    public Boolean paramAsBoolean(String key, Boolean defaultValue) {
        return Booleans.parseBoolean(param(key), defaultValue);
    }

    public TimeValue paramAsTime(String key, TimeValue defaultValue) {
        return parseTimeValue(param(key), defaultValue, key);
    }

    public ByteSizeValue paramAsSize(String key, ByteSizeValue defaultValue) {
        return parseBytesSizeValue(param(key), defaultValue, key);
    }

    public String[] paramAsStringArray(String key, String[] defaultValue) {
        String value = param(key);
        if (value == null) {
            return defaultValue;
        }
        return Strings.splitStringByCommaToArray(value);
    }

    public String[] paramAsStringArrayOrEmptyIfAll(String key) {
        String[] params = paramAsStringArray(key, Strings.EMPTY_ARRAY);
        if (Strings.isAllOrWildcard(params)) {
            return Strings.EMPTY_ARRAY;
        }
        return params;
    }

    /**
     * Get the {@link NamedXContentRegistry} that should be used to create parsers from this request.
     */
    public NamedXContentRegistry getXContentRegistry() {
        return xContentRegistry;
    }

    /**
     * A parser for the contents of this request if there is a body, otherwise throws an {@link ElasticsearchParseException}. Use
     * {@link #applyContentParser(CheckedConsumer)} if you want to gracefully handle when the request doesn't have any contents. Use
     * {@link #contentOrSourceParamParser()} for requests that support specifying the request body in the {@code source} param.
     */
    public final XContentParser contentParser() throws IOException {
        BytesReference content = requiredContent(); // will throw exception if body or content type missing
        return xContentType.get().xContent().createParser(xContentRegistry, LoggingDeprecationHandler.INSTANCE, content.streamInput());
    }

    /**
     * If there is any content then call {@code applyParser} with the parser, otherwise do nothing.
     */
    public final void applyContentParser(CheckedConsumer<XContentParser, IOException> applyParser) throws IOException {
        if (hasContent()) {
            try (XContentParser parser = contentParser()) {
                applyParser.accept(parser);
            }
        }
    }

    /**
     * Does this request have content or a {@code source} parameter? Use this instead of {@link #hasContent()} if this
     * {@linkplain RestHandler} treats the {@code source} parameter like the body content.
     */
    public final boolean hasContentOrSourceParam() {
        return hasContent() || hasParam("source");
    }

    /**
     * A parser for the contents of this request if it has contents, otherwise a parser for the {@code source} parameter if there is one,
     * otherwise throws an {@link ElasticsearchParseException}. Use {@link #withContentOrSourceParamParserOrNull(CheckedConsumer)} instead
     * if you need to handle the absence request content gracefully.
     */
    public final XContentParser contentOrSourceParamParser() throws IOException {
        Tuple<XContentType, BytesReference> tuple = contentOrSourceParam();
        return tuple.v1().xContent().createParser(xContentRegistry, LoggingDeprecationHandler.INSTANCE, tuple.v2().streamInput());
    }

    /**
     * Call a consumer with the parser for the contents of this request if it has contents, otherwise with a parser for the {@code source}
     * parameter if there is one, otherwise with {@code null}. Use {@link #contentOrSourceParamParser()} if you should throw an exception
     * back to the user when there isn't request content.
     */
    public final void withContentOrSourceParamParserOrNull(CheckedConsumer<XContentParser, IOException> withParser) throws IOException {
        if (hasContentOrSourceParam()) {
            Tuple<XContentType, BytesReference> tuple = contentOrSourceParam();
            BytesReference content = tuple.v2();
            XContentType xContentType = tuple.v1();
            try (InputStream stream = content.streamInput();
                 XContentParser parser = xContentType.xContent()
                     .createParser(xContentRegistry, LoggingDeprecationHandler.INSTANCE, stream)) {
                withParser.accept(parser);
            }
        } else {
            withParser.accept(null);
        }
    }

    /**
     * Get the content of the request or the contents of the {@code source} param or throw an exception if both are missing.
     * Prefer {@link #contentOrSourceParamParser()} or {@link #withContentOrSourceParamParserOrNull(CheckedConsumer)} if you need a parser.
     */
    public final Tuple<XContentType, BytesReference> contentOrSourceParam() {
        if (hasContentOrSourceParam() == false) {
            throw new ElasticsearchParseException("request body or source parameter is required");
        } else if (hasContent()) {
            return new Tuple<>(xContentType.get(), requiredContent());
        }
        String source = param("source");
        String typeParam = param("source_content_type");
        if (source == null || typeParam == null) {
            throw new IllegalStateException("source and source_content_type parameters are required");
        }
        BytesArray bytes = new BytesArray(source);
        final XContentType xContentType = parseContentType(Collections.singletonList(typeParam));
        if (xContentType == null) {
            throw new IllegalStateException("Unknown value for source_content_type [" + typeParam + "]");
        }
        return new Tuple<>(xContentType, bytes);
    }

    /**
     * Parses the given content type string for the media type. This method currently ignores parameters.
     */
    // TODO stop ignoring parameters such as charset...
    public static XContentType parseContentType(List<String> header) {
        if (header == null || header.isEmpty()) {
            return null;
        } else if (header.size() > 1) {
            throw new IllegalArgumentException("only one Content-Type header should be provided");
        }

        String rawContentType = header.get(0);
        final String[] elements = rawContentType.split("[ \t]*;");
        if (elements.length > 0) {
            final String[] splitMediaType = elements[0].split("/");
            if (splitMediaType.length == 2 && TCHAR_PATTERN.matcher(splitMediaType[0]).matches()
                && TCHAR_PATTERN.matcher(splitMediaType[1].trim()).matches()) {
                return XContentType.fromMediaType(elements[0]);
            } else {
                throw new IllegalArgumentException("invalid Content-Type header [" + rawContentType + "]");
            }
        }
        throw new IllegalArgumentException("empty Content-Type header");
    }

    public static class ContentTypeHeaderException extends RuntimeException {

        ContentTypeHeaderException(final IllegalArgumentException cause) {
            super(cause);
        }

    }

    public static class BadParameterException extends RuntimeException {

        BadParameterException(final IllegalArgumentException cause) {
            super(cause);
        }

    }

}<|MERGE_RESOLUTION|>--- conflicted
+++ resolved
@@ -132,18 +132,13 @@
     public static RestRequest request(NamedXContentRegistry xContentRegistry, HttpRequest httpRequest, HttpChannel httpChannel) {
         Map<String, String> params = params(httpRequest.uri());
         String path = path(httpRequest.uri());
-        RestRequest restRequest = new RestRequest(xContentRegistry, params, path, httpRequest.getHeaders(), httpRequest, httpChannel,
+        return new RestRequest(xContentRegistry, params, path, httpRequest.getHeaders(), httpRequest, httpChannel,
             requestIdGenerator.incrementAndGet());
-        return restRequest;
     }
 
     private void addCompatibleParameter() {
         if (isRequestCompatible()) {
-<<<<<<< HEAD
             String compatibleVersion = XContentType.parseVersion(header(CompatibleConstants.COMPATIBLE_ACCEPT_HEADER));
-=======
-            String compatibleVersion = XContentType.parseVersion(header(CompatibleConstants.COMPATIBLE_HEADER));
->>>>>>> 878ed120
             params().put(CompatibleConstants.COMPATIBLE_PARAMS_KEY, compatibleVersion);
             //use it so it won't fail request validation with unused parameter
             param(CompatibleConstants.COMPATIBLE_PARAMS_KEY);
@@ -151,15 +146,11 @@
     }
 
     private boolean isRequestCompatible() {
-<<<<<<< HEAD
         if (hasContent()) {
             return isHeaderCompatible(header(CompatibleConstants.COMPATIBLE_ACCEPT_HEADER)) &&
                 isHeaderCompatible(header(CompatibleConstants.COMPATIBLE_CONTENT_TYPE_HEADER));
         }
         return isHeaderCompatible(header(CompatibleConstants.COMPATIBLE_ACCEPT_HEADER));
-=======
-        return isHeaderCompatible(header(CompatibleConstants.COMPATIBLE_HEADER));
->>>>>>> 878ed120
     }
 
     private boolean isHeaderCompatible(String headerValue) {
