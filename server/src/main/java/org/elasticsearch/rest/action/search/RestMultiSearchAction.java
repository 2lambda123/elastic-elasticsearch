/*
 * Copyright Elasticsearch B.V. and/or licensed to Elasticsearch B.V. under one
 * or more contributor license agreements. Licensed under the Elastic License
 * 2.0 and the Server Side Public License, v 1; you may not use this file except
 * in compliance with, at your election, the Elastic License 2.0 or the Server
 * Side Public License, v 1.
 */

package org.elasticsearch.rest.action.search;

import org.elasticsearch.action.search.MultiSearchAction;
import org.elasticsearch.action.search.MultiSearchRequest;
import org.elasticsearch.action.search.MultiSearchResponse;
import org.elasticsearch.action.search.SearchRequest;
import org.elasticsearch.action.support.IndicesOptions;
import org.elasticsearch.client.internal.node.NodeClient;
import org.elasticsearch.common.CheckedBiConsumer;
import org.elasticsearch.common.Strings;
import org.elasticsearch.common.TriFunction;
import org.elasticsearch.common.bytes.BytesReference;
import org.elasticsearch.common.io.stream.NamedWriteableRegistry;
import org.elasticsearch.common.settings.Settings;
import org.elasticsearch.core.RestApiVersion;
import org.elasticsearch.core.Tuple;
import org.elasticsearch.rest.BaseRestHandler;
import org.elasticsearch.rest.ChunkedRestResponseBody;
import org.elasticsearch.rest.RestRequest;
import org.elasticsearch.rest.RestResponse;
import org.elasticsearch.rest.Scope;
import org.elasticsearch.rest.ServerlessScope;
import org.elasticsearch.rest.action.RestCancellableNodeClient;
import org.elasticsearch.rest.action.RestRefCountedChunkedToXContentListener;
import org.elasticsearch.search.builder.SearchSourceBuilder;
import org.elasticsearch.usage.SearchUsageHolder;
import org.elasticsearch.xcontent.XContent;
import org.elasticsearch.xcontent.XContentParser;
import org.elasticsearch.xcontent.XContentType;

import java.io.IOException;
import java.util.List;
import java.util.Set;

import static org.elasticsearch.rest.RestRequest.Method.GET;
import static org.elasticsearch.rest.RestRequest.Method.POST;

@ServerlessScope(Scope.PUBLIC)
public class RestMultiSearchAction extends BaseRestHandler {
    public static final String TYPES_DEPRECATION_MESSAGE = "[types removal]"
        + " Specifying types in multi search template requests is deprecated.";

    private static final Set<String> RESPONSE_PARAMS = Set.of(RestSearchAction.TYPED_KEYS_PARAM, RestSearchAction.TOTAL_HITS_AS_INT_PARAM);

    private final boolean allowExplicitIndex;
    private final SearchUsageHolder searchUsageHolder;

    public RestMultiSearchAction(Settings settings, SearchUsageHolder searchUsageHolder) {
        this.allowExplicitIndex = MULTI_ALLOW_EXPLICIT_INDEX.get(settings);
        this.searchUsageHolder = searchUsageHolder;
    }

    @Override
    public List<Route> routes() {
        return List.of(
            new Route(GET, "/_msearch"),
            new Route(POST, "/_msearch"),
            new Route(GET, "/{index}/_msearch"),
            new Route(POST, "/{index}/_msearch"),
            Route.builder(GET, "/{index}/{type}/_msearch").deprecated(TYPES_DEPRECATION_MESSAGE, RestApiVersion.V_7).build(),
            Route.builder(POST, "/{index}/{type}/_msearch").deprecated(TYPES_DEPRECATION_MESSAGE, RestApiVersion.V_7).build()
        );
    }

    @Override
    public String getName() {
        return "msearch_action";
    }

    @Override
    public RestChannelConsumer prepareRequest(final RestRequest request, final NodeClient client) throws IOException {
        final MultiSearchRequest multiSearchRequest = parseRequest(
            request,
            client.getNamedWriteableRegistry(),
            allowExplicitIndex,
            searchUsageHolder
        );
        return channel -> {
            final RestCancellableNodeClient cancellableClient = new RestCancellableNodeClient(client, request.getHttpChannel());
<<<<<<< HEAD
            cancellableClient.execute(MultiSearchAction.INSTANCE, multiSearchRequest, new RestChunkedToXContentListener<>(channel) {
                @Override
                protected void processResponse(MultiSearchResponse items) throws IOException {
                    items.incRef();
                    channel.sendResponse(
                        RestResponse.chunked(
                            getRestStatus(items),
                            ChunkedRestResponseBody.fromXContent(items, params, channel, items::decRef)
                        )
                    );
                }
            });
=======
            cancellableClient.execute(
                MultiSearchAction.INSTANCE,
                multiSearchRequest,
                new RestRefCountedChunkedToXContentListener<>(channel)
            );
>>>>>>> f1185d6c
        };
    }

    /**
     * Parses a {@link RestRequest} body and returns a {@link MultiSearchRequest}
     */
    public static MultiSearchRequest parseRequest(
        RestRequest restRequest,
        NamedWriteableRegistry namedWriteableRegistry,
        boolean allowExplicitIndex,
        SearchUsageHolder searchUsageHolder
    ) throws IOException {
        return parseRequest(restRequest, namedWriteableRegistry, allowExplicitIndex, searchUsageHolder, (k, v, r) -> false);
    }

    /**
     * Parses a {@link RestRequest} body and returns a {@link MultiSearchRequest}. This variation allows the caller to specify if
     * wait_for_checkpoints functionality is supported.
     */
    public static MultiSearchRequest parseRequest(
        RestRequest restRequest,
        NamedWriteableRegistry namedWriteableRegistry,
        boolean allowExplicitIndex,
        SearchUsageHolder searchUsageHolder,
        TriFunction<String, Object, SearchRequest, Boolean> extraParamParser
    ) throws IOException {
        if (restRequest.getRestApiVersion() == RestApiVersion.V_7 && restRequest.hasParam("type")) {
            restRequest.param("type");
        }

        MultiSearchRequest multiRequest = new MultiSearchRequest();
        IndicesOptions indicesOptions = IndicesOptions.fromRequest(restRequest, multiRequest.indicesOptions());
        multiRequest.indicesOptions(indicesOptions);
        if (restRequest.hasParam("max_concurrent_searches")) {
            multiRequest.maxConcurrentSearchRequests(restRequest.paramAsInt("max_concurrent_searches", 0));
        }

        Integer preFilterShardSize = null;
        if (restRequest.hasParam("pre_filter_shard_size")) {
            preFilterShardSize = restRequest.paramAsInt("pre_filter_shard_size", SearchRequest.DEFAULT_PRE_FILTER_SHARD_SIZE);
        }

        final Integer maxConcurrentShardRequests;
        if (restRequest.hasParam("max_concurrent_shard_requests")) {
            // only set if we have the parameter since we auto adjust the max concurrency on the coordinator
            // based on the number of nodes in the cluster
            maxConcurrentShardRequests = restRequest.paramAsInt("max_concurrent_shard_requests", Integer.MIN_VALUE);
        } else {
            maxConcurrentShardRequests = null;
        }

        parseMultiLineRequest(restRequest, multiRequest.indicesOptions(), allowExplicitIndex, (searchRequest, parser) -> {
            searchRequest.source(new SearchSourceBuilder().parseXContent(parser, false, searchUsageHolder));
            RestSearchAction.validateSearchRequest(restRequest, searchRequest);
            if (searchRequest.pointInTimeBuilder() != null) {
                RestSearchAction.preparePointInTime(searchRequest, restRequest, namedWriteableRegistry);
            } else {
                searchRequest.setCcsMinimizeRoundtrips(
                    restRequest.paramAsBoolean("ccs_minimize_roundtrips", searchRequest.isCcsMinimizeRoundtrips())
                );
            }
            multiRequest.add(searchRequest);
        }, extraParamParser);
        List<SearchRequest> requests = multiRequest.requests();
        for (SearchRequest request : requests) {
            // preserve if it's set on the request
            if (preFilterShardSize != null && request.getPreFilterShardSize() == null) {
                request.setPreFilterShardSize(preFilterShardSize);
            }
            if (maxConcurrentShardRequests != null) {
                request.setMaxConcurrentShardRequests(maxConcurrentShardRequests);
            }
        }
        return multiRequest;
    }

    /**
     * Parses a multi-line {@link RestRequest} body, instantiating a {@link SearchRequest} for each line and applying the given consumer.
     */
    public static void parseMultiLineRequest(
        RestRequest request,
        IndicesOptions indicesOptions,
        boolean allowExplicitIndex,
        CheckedBiConsumer<SearchRequest, XContentParser, IOException> consumer
    ) throws IOException {
        parseMultiLineRequest(request, indicesOptions, allowExplicitIndex, consumer, (k, v, r) -> false);
    }

    /**
     * Parses a multi-line {@link RestRequest} body, instantiating a {@link SearchRequest} for each line and applying the given consumer.
     * This variation allows the caller to provider a param parser.
     */
    public static void parseMultiLineRequest(
        RestRequest request,
        IndicesOptions indicesOptions,
        boolean allowExplicitIndex,
        CheckedBiConsumer<SearchRequest, XContentParser, IOException> consumer,
        TriFunction<String, Object, SearchRequest, Boolean> extraParamParser
    ) throws IOException {

        String[] indices = Strings.splitStringByCommaToArray(request.param("index"));
        String searchType = request.param("search_type");
        boolean ccsMinimizeRoundtrips = request.paramAsBoolean("ccs_minimize_roundtrips", true);
        String routing = request.param("routing");

        final Tuple<XContentType, BytesReference> sourceTuple = request.contentOrSourceParam();
        final XContent xContent = sourceTuple.v1().xContent();
        final BytesReference data = sourceTuple.v2();
        MultiSearchRequest.readMultiLineFormat(
            xContent,
            request.contentParserConfig(),
            data,
            consumer,
            indices,
            indicesOptions,
            routing,
            searchType,
            ccsMinimizeRoundtrips,
            allowExplicitIndex,
            extraParamParser
        );
    }

    @Override
    public boolean supportsContentStream() {
        return true;
    }

    @Override
    protected Set<String> responseParams() {
        return RESPONSE_PARAMS;
    }
}<|MERGE_RESOLUTION|>--- conflicted
+++ resolved
@@ -10,7 +10,6 @@
 
 import org.elasticsearch.action.search.MultiSearchAction;
 import org.elasticsearch.action.search.MultiSearchRequest;
-import org.elasticsearch.action.search.MultiSearchResponse;
 import org.elasticsearch.action.search.SearchRequest;
 import org.elasticsearch.action.support.IndicesOptions;
 import org.elasticsearch.client.internal.node.NodeClient;
@@ -23,9 +22,7 @@
 import org.elasticsearch.core.RestApiVersion;
 import org.elasticsearch.core.Tuple;
 import org.elasticsearch.rest.BaseRestHandler;
-import org.elasticsearch.rest.ChunkedRestResponseBody;
 import org.elasticsearch.rest.RestRequest;
-import org.elasticsearch.rest.RestResponse;
 import org.elasticsearch.rest.Scope;
 import org.elasticsearch.rest.ServerlessScope;
 import org.elasticsearch.rest.action.RestCancellableNodeClient;
@@ -85,26 +82,11 @@
         );
         return channel -> {
             final RestCancellableNodeClient cancellableClient = new RestCancellableNodeClient(client, request.getHttpChannel());
-<<<<<<< HEAD
-            cancellableClient.execute(MultiSearchAction.INSTANCE, multiSearchRequest, new RestChunkedToXContentListener<>(channel) {
-                @Override
-                protected void processResponse(MultiSearchResponse items) throws IOException {
-                    items.incRef();
-                    channel.sendResponse(
-                        RestResponse.chunked(
-                            getRestStatus(items),
-                            ChunkedRestResponseBody.fromXContent(items, params, channel, items::decRef)
-                        )
-                    );
-                }
-            });
-=======
             cancellableClient.execute(
                 MultiSearchAction.INSTANCE,
                 multiSearchRequest,
                 new RestRefCountedChunkedToXContentListener<>(channel)
             );
->>>>>>> f1185d6c
         };
     }
 
