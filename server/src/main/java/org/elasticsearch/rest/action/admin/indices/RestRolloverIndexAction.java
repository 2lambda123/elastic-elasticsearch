/*
 * Copyright Elasticsearch B.V. and/or licensed to Elasticsearch B.V. under one
 * or more contributor license agreements. Licensed under the Elastic License
 * 2.0 and the Server Side Public License, v 1; you may not use this file except
 * in compliance with, at your election, the Elastic License 2.0 or the Server
 * Side Public License, v 1.
 */

package org.elasticsearch.rest.action.admin.indices;

import org.elasticsearch.action.admin.indices.rollover.RolloverRequest;
import org.elasticsearch.action.support.ActiveShardCount;
import org.elasticsearch.client.node.NodeClient;
import org.elasticsearch.common.RestApiVersion;
import org.elasticsearch.common.logging.DeprecationLogger;
import org.elasticsearch.rest.BaseRestHandler;
import org.elasticsearch.rest.RestRequest;
import org.elasticsearch.rest.action.RestToXContentListener;

import java.io.IOException;
import java.util.List;

import static org.elasticsearch.rest.RestRequest.Method.POST;

public class RestRolloverIndexAction extends BaseRestHandler {

    private static final DeprecationLogger deprecationLogger = DeprecationLogger.getLogger(RestRolloverIndexAction.class);
    public static final String TYPES_DEPRECATION_MESSAGE = "[types removal] Using include_type_name in rollover " +
        "index requests is deprecated. The parameter will be removed in the next major version.";

    @Override
    public List<Route> routes() {
        return List.of(
            new Route(POST, "/{index}/_rollover"),
            new Route(POST, "/{index}/_rollover/{new_index}"));
    }

    @Override
    public String getName() {
        return "rollover_index_action";
    }

    @Override
    public RestChannelConsumer prepareRequest(final RestRequest request, final NodeClient client) throws IOException {
<<<<<<< HEAD
        final boolean includeTypeName = isIncludeTypeName(request);
=======
        final boolean includeTypeName = includeTypeName(request);
>>>>>>> 3ef5e4c6
        RolloverRequest rolloverIndexRequest = new RolloverRequest(request.param("index"), request.param("new_index"));
        request.applyContentParser(parser -> rolloverIndexRequest.fromXContent(includeTypeName, parser));
        rolloverIndexRequest.dryRun(request.paramAsBoolean("dry_run", false));
        rolloverIndexRequest.timeout(request.paramAsTime("timeout", rolloverIndexRequest.timeout()));
        rolloverIndexRequest.masterNodeTimeout(request.paramAsTime("master_timeout", rolloverIndexRequest.masterNodeTimeout()));
        rolloverIndexRequest.getCreateIndexRequest().waitForActiveShards(
            ActiveShardCount.parseString(request.param("wait_for_active_shards")));
        return channel -> client.admin().indices().rolloverIndex(rolloverIndexRequest, new RestToXContentListener<>(channel));
    }

<<<<<<< HEAD
    private boolean isIncludeTypeName(RestRequest request) {
=======
    private boolean includeTypeName(RestRequest request) {
>>>>>>> 3ef5e4c6
        boolean includeTypeName = false;
        if (request.getRestApiVersion() == RestApiVersion.V_7) {
            if (request.hasParam(INCLUDE_TYPE_NAME_PARAMETER)) {
                deprecationLogger.compatibleApiWarning("index_rollover_with_types", TYPES_DEPRECATION_MESSAGE);
            }
            includeTypeName = request.paramAsBoolean(INCLUDE_TYPE_NAME_PARAMETER, DEFAULT_INCLUDE_TYPE_NAME_POLICY);
        }
        return includeTypeName;
    }
}<|MERGE_RESOLUTION|>--- conflicted
+++ resolved
@@ -42,11 +42,7 @@
 
     @Override
     public RestChannelConsumer prepareRequest(final RestRequest request, final NodeClient client) throws IOException {
-<<<<<<< HEAD
-        final boolean includeTypeName = isIncludeTypeName(request);
-=======
         final boolean includeTypeName = includeTypeName(request);
->>>>>>> 3ef5e4c6
         RolloverRequest rolloverIndexRequest = new RolloverRequest(request.param("index"), request.param("new_index"));
         request.applyContentParser(parser -> rolloverIndexRequest.fromXContent(includeTypeName, parser));
         rolloverIndexRequest.dryRun(request.paramAsBoolean("dry_run", false));
@@ -57,11 +53,7 @@
         return channel -> client.admin().indices().rolloverIndex(rolloverIndexRequest, new RestToXContentListener<>(channel));
     }
 
-<<<<<<< HEAD
-    private boolean isIncludeTypeName(RestRequest request) {
-=======
     private boolean includeTypeName(RestRequest request) {
->>>>>>> 3ef5e4c6
         boolean includeTypeName = false;
         if (request.getRestApiVersion() == RestApiVersion.V_7) {
             if (request.hasParam(INCLUDE_TYPE_NAME_PARAMETER)) {
