/*
 * Copyright Elasticsearch B.V. and/or licensed to Elasticsearch B.V. under one
 * or more contributor license agreements. Licensed under the Elastic License
 * 2.0 and the Server Side Public License, v 1; you may not use this file except
 * in compliance with, at your election, the Elastic License 2.0 or the Server
 * Side Public License, v 1.
 */

package org.elasticsearch.rest.action.cat;

import org.elasticsearch.action.admin.cluster.tasks.PendingClusterTasksRequest;
import org.elasticsearch.action.admin.cluster.tasks.PendingClusterTasksResponse;
import org.elasticsearch.action.admin.cluster.tasks.TransportPendingClusterTasksAction;
import org.elasticsearch.client.internal.node.NodeClient;
import org.elasticsearch.cluster.service.PendingClusterTask;
import org.elasticsearch.common.Table;
import org.elasticsearch.rest.RestRequest;
import org.elasticsearch.rest.RestResponse;
import org.elasticsearch.rest.Scope;
import org.elasticsearch.rest.ServerlessScope;
import org.elasticsearch.rest.action.RestResponseListener;

import java.util.List;

import static org.elasticsearch.rest.RestRequest.Method.GET;

@ServerlessScope(Scope.INTERNAL)
public class RestPendingClusterTasksAction extends AbstractCatAction {

    @Override
    public List<Route> routes() {
        return List.of(new Route(GET, "/_cat/pending_tasks"));
    }

    @Override
    public String getName() {
        return "cat_pending_cluster_tasks_action";
    }

    @Override
    protected void documentation(StringBuilder sb) {
        sb.append("/_cat/pending_tasks\n");
    }

    @Override
    public RestChannelConsumer doCatRequest(final RestRequest request, final NodeClient client) {
        PendingClusterTasksRequest pendingClusterTasksRequest = new PendingClusterTasksRequest(true);
        pendingClusterTasksRequest.masterNodeTimeout(request.paramAsTime("master_timeout", pendingClusterTasksRequest.masterNodeTimeout()));
        pendingClusterTasksRequest.local(request.paramAsBoolean("local", pendingClusterTasksRequest.local()));
<<<<<<< HEAD
        return channel -> client.admin().cluster().pendingClusterTasks(pendingClusterTasksRequest, new RestResponseListener<>(channel) {
            @Override
            public RestResponse buildResponse(PendingClusterTasksResponse pendingClusterTasks) throws Exception {
                return RestTable.buildResponse(buildTable(request, pendingClusterTasks), channel);
            }
        });
=======
        return channel -> client.execute(
            TransportPendingClusterTasksAction.TYPE,
            pendingClusterTasksRequest,
            new RestResponseListener<>(channel) {
                @Override
                public RestResponse buildResponse(PendingClusterTasksResponse pendingClusterTasks) throws Exception {
                    Table tab = buildTable(request, pendingClusterTasks);
                    return RestTable.buildResponse(tab, channel);
                }
            }
        );
>>>>>>> 6167afb6
    }

    @Override
    protected Table getTableWithHeader(final RestRequest request) {
        Table t = new Table();
        t.startHeaders();
        t.addCell("insertOrder", "alias:o;text-align:right;desc:task insertion order");
        t.addCell("timeInQueue", "alias:t;text-align:right;desc:how long task has been in queue");
        t.addCell("priority", "alias:p;desc:task priority");
        t.addCell("queue", "alias:q;desc:task queue;default:false");
        t.addCell("source", "alias:s;desc:task source");
        t.addCell("task", "default:false;desc:description of task");
        t.endHeaders();
        return t;
    }

    private Table buildTable(RestRequest request, PendingClusterTasksResponse response) {
        Table t = getTableWithHeader(request);

        for (PendingClusterTask task : response.pendingTasks()) {
            t.startRow();
            t.addCell(task.getInsertOrder());
            t.addCell(task.getTimeInQueue());
            t.addCell(task.getPriority());
            t.addCell(task.queueName());
            t.addCell(task.getSource());
            t.addCell(task.taskDescription());
            t.endRow();
        }

        return t;
    }
}<|MERGE_RESOLUTION|>--- conflicted
+++ resolved
@@ -47,26 +47,16 @@
         PendingClusterTasksRequest pendingClusterTasksRequest = new PendingClusterTasksRequest(true);
         pendingClusterTasksRequest.masterNodeTimeout(request.paramAsTime("master_timeout", pendingClusterTasksRequest.masterNodeTimeout()));
         pendingClusterTasksRequest.local(request.paramAsBoolean("local", pendingClusterTasksRequest.local()));
-<<<<<<< HEAD
-        return channel -> client.admin().cluster().pendingClusterTasks(pendingClusterTasksRequest, new RestResponseListener<>(channel) {
-            @Override
-            public RestResponse buildResponse(PendingClusterTasksResponse pendingClusterTasks) throws Exception {
-                return RestTable.buildResponse(buildTable(request, pendingClusterTasks), channel);
-            }
-        });
-=======
         return channel -> client.execute(
             TransportPendingClusterTasksAction.TYPE,
             pendingClusterTasksRequest,
             new RestResponseListener<>(channel) {
                 @Override
                 public RestResponse buildResponse(PendingClusterTasksResponse pendingClusterTasks) throws Exception {
-                    Table tab = buildTable(request, pendingClusterTasks);
-                    return RestTable.buildResponse(tab, channel);
+                    return RestTable.buildResponse(buildTable(request, pendingClusterTasks), channel);
                 }
             }
         );
->>>>>>> 6167afb6
     }
 
     @Override
