/*
 * Licensed to Elasticsearch under one or more contributor
 * license agreements. See the NOTICE file distributed with
 * this work for additional information regarding copyright
 * ownership. Elasticsearch licenses this file to you under
 * the Apache License, Version 2.0 (the "License"); you may
 * not use this file except in compliance with the License.
 * You may obtain a copy of the License at
 *
 *    http://www.apache.org/licenses/LICENSE-2.0
 *
 * Unless required by applicable law or agreed to in writing,
 * software distributed under the License is distributed on an
 * "AS IS" BASIS, WITHOUT WARRANTIES OR CONDITIONS OF ANY
 * KIND, either express or implied.  See the License for the
 * specific language governing permissions and limitations
 * under the License.
 */

package org.elasticsearch.rest.action.admin.cluster;

import org.elasticsearch.action.admin.cluster.node.stats.NodesStatsRequest;
import org.elasticsearch.action.admin.indices.stats.CommonStatsFlags;
import org.elasticsearch.action.admin.indices.stats.CommonStatsFlags.Flag;
import org.elasticsearch.client.node.NodeClient;
import org.elasticsearch.common.Strings;
import org.elasticsearch.rest.BaseRestHandler;
import org.elasticsearch.rest.RestRequest;
import org.elasticsearch.rest.action.RestActions.NodesResponseRestListener;

import java.io.IOException;
import java.util.Collections;
import java.util.HashMap;
import java.util.List;
import java.util.Locale;
import java.util.Map;
import java.util.Set;
import java.util.TreeSet;
import java.util.function.Consumer;

import static org.elasticsearch.rest.RestRequest.Method.GET;

public class RestNodesStatsAction extends BaseRestHandler {

    @Override
    public List<Route> routes() {
        return List.of(
            new Route(GET, "/_nodes/stats"),
            new Route(GET, "/_nodes/{nodeId}/stats"),
            new Route(GET, "/_nodes/stats/{metric}"),
            new Route(GET, "/_nodes/{nodeId}/stats/{metric}"),
            new Route(GET, "/_nodes/stats/{metric}/{index_metric}"),
            new Route(GET, "/_nodes/{nodeId}/stats/{metric}/{index_metric}"));
    }

<<<<<<< HEAD
    static final Map<String, Consumer<NodesStatsRequest>> METRICS = Map.ofEntries(
            entry("os", r -> r.os(true)),
            entry("jvm", r -> r.jvm(true)),
            entry("thread_pool", r -> r.threadPool(true)),
            entry("fs", r -> r.fs(true)),
            entry("transport", r -> r.transport(true)),
            entry("http", r -> r.http(true)),
            entry("indices", r -> r.indices(true)),
            entry("process", r -> r.process(true)),
            entry("breaker", r -> r.breaker(true)),
            entry("script", r -> r.script(true)),
            entry("discovery", r -> r.discovery(true)),
            entry("ingest", r -> r.ingest(true)),
            entry("adaptive_selection", r -> r.adaptiveSelection(true)),
            entry("script_cache", r-> r.scriptCache(true)));
=======
    static final Map<String, Consumer<NodesStatsRequest>> METRICS;

    static {
        Map<String, Consumer<NodesStatsRequest>> map = new HashMap<>();
        for (NodesStatsRequest.Metric metric : NodesStatsRequest.Metric.values()) {
            map.put(metric.metricName(), request -> request.addMetric(metric.metricName()));
        }
        map.put("indices", request -> request.indices(true));
        METRICS = Collections.unmodifiableMap(map);
    }
>>>>>>> 7bc130bc

    static final Map<String, Consumer<CommonStatsFlags>> FLAGS;

    static {
        final Map<String, Consumer<CommonStatsFlags>> flags = new HashMap<>();
        for (final Flag flag : CommonStatsFlags.Flag.values()) {
            flags.put(flag.getRestName(), f -> f.set(flag, true));
        }
        FLAGS = Collections.unmodifiableMap(flags);
    }

    @Override
    public String getName() {
        return "nodes_stats_action";
    }

    @Override
    public RestChannelConsumer prepareRequest(final RestRequest request, final NodeClient client) throws IOException {
        String[] nodesIds = Strings.splitStringByCommaToArray(request.param("nodeId"));
        Set<String> metrics = Strings.tokenizeByCommaToSet(request.param("metric", "_all"));

        NodesStatsRequest nodesStatsRequest = new NodesStatsRequest(nodesIds);
        nodesStatsRequest.timeout(request.param("timeout"));

        if (metrics.size() == 1 && metrics.contains("_all")) {
            if (request.hasParam("index_metric")) {
                throw new IllegalArgumentException(
                    String.format(
                        Locale.ROOT,
                        "request [%s] contains index metrics [%s] but all stats requested",
                        request.path(),
                        request.param("index_metric")));
            }
            nodesStatsRequest.all();
            nodesStatsRequest.indices(CommonStatsFlags.ALL);
        } else if (metrics.contains("_all")) {
            throw new IllegalArgumentException(
                String.format(Locale.ROOT,
                    "request [%s] contains _all and individual metrics [%s]",
                    request.path(),
                    request.param("metric")));
        } else {
            nodesStatsRequest.clear();

            // use a sorted set so the unrecognized parameters appear in a reliable sorted order
            final Set<String> invalidMetrics = new TreeSet<>();
            for (final String metric : metrics) {
                final Consumer<NodesStatsRequest> handler = METRICS.get(metric);
                if (handler != null) {
                    handler.accept(nodesStatsRequest);
                } else {
                    invalidMetrics.add(metric);
                }
            }

            if (!invalidMetrics.isEmpty()) {
                throw new IllegalArgumentException(unrecognized(request, invalidMetrics, METRICS.keySet(), "metric"));
            }

            // check for index specific metrics
            if (metrics.contains("indices")) {
                Set<String> indexMetrics = Strings.tokenizeByCommaToSet(request.param("index_metric", "_all"));
                if (indexMetrics.size() == 1 && indexMetrics.contains("_all")) {
                    nodesStatsRequest.indices(CommonStatsFlags.ALL);
                } else {
                    CommonStatsFlags flags = new CommonStatsFlags();
                    flags.clear();
                    // use a sorted set so the unrecognized parameters appear in a reliable sorted order
                    final Set<String> invalidIndexMetrics = new TreeSet<>();
                    for (final String indexMetric : indexMetrics) {
                        final Consumer<CommonStatsFlags> handler = FLAGS.get(indexMetric);
                        if (handler != null) {
                            handler.accept(flags);
                        } else {
                            invalidIndexMetrics.add(indexMetric);
                        }
                    }

                    if (!invalidIndexMetrics.isEmpty()) {
                        throw new IllegalArgumentException(unrecognized(request, invalidIndexMetrics, FLAGS.keySet(), "index metric"));
                    }

                    nodesStatsRequest.indices(flags);
                }
            } else if (request.hasParam("index_metric")) {
                throw new IllegalArgumentException(
                    String.format(
                        Locale.ROOT,
                        "request [%s] contains index metrics [%s] but indices stats not requested",
                        request.path(),
                        request.param("index_metric")));
            }
        }

        if (nodesStatsRequest.indices().isSet(Flag.FieldData) && (request.hasParam("fields") || request.hasParam("fielddata_fields"))) {
            nodesStatsRequest.indices().fieldDataFields(
                    request.paramAsStringArray("fielddata_fields", request.paramAsStringArray("fields", null)));
        }
        if (nodesStatsRequest.indices().isSet(Flag.Completion) && (request.hasParam("fields") || request.hasParam("completion_fields"))) {
            nodesStatsRequest.indices().completionDataFields(
                    request.paramAsStringArray("completion_fields", request.paramAsStringArray("fields", null)));
        }
        if (nodesStatsRequest.indices().isSet(Flag.Search) && (request.hasParam("groups"))) {
            nodesStatsRequest.indices().groups(request.paramAsStringArray("groups", null));
        }
        if (nodesStatsRequest.indices().isSet(Flag.Segments)) {
            nodesStatsRequest.indices().includeSegmentFileSizes(request.paramAsBoolean("include_segment_file_sizes", false));
        }

        return channel -> client.admin().cluster().nodesStats(nodesStatsRequest, new NodesResponseRestListener<>(channel));
    }

    private final Set<String> RESPONSE_PARAMS = Collections.singleton("level");

    @Override
    protected Set<String> responseParams() {
        return RESPONSE_PARAMS;
    }

    @Override
    public boolean canTripCircuitBreaker() {
        return false;
    }

}<|MERGE_RESOLUTION|>--- conflicted
+++ resolved
@@ -53,23 +53,6 @@
             new Route(GET, "/_nodes/{nodeId}/stats/{metric}/{index_metric}"));
     }
 
-<<<<<<< HEAD
-    static final Map<String, Consumer<NodesStatsRequest>> METRICS = Map.ofEntries(
-            entry("os", r -> r.os(true)),
-            entry("jvm", r -> r.jvm(true)),
-            entry("thread_pool", r -> r.threadPool(true)),
-            entry("fs", r -> r.fs(true)),
-            entry("transport", r -> r.transport(true)),
-            entry("http", r -> r.http(true)),
-            entry("indices", r -> r.indices(true)),
-            entry("process", r -> r.process(true)),
-            entry("breaker", r -> r.breaker(true)),
-            entry("script", r -> r.script(true)),
-            entry("discovery", r -> r.discovery(true)),
-            entry("ingest", r -> r.ingest(true)),
-            entry("adaptive_selection", r -> r.adaptiveSelection(true)),
-            entry("script_cache", r-> r.scriptCache(true)));
-=======
     static final Map<String, Consumer<NodesStatsRequest>> METRICS;
 
     static {
@@ -80,7 +63,6 @@
         map.put("indices", request -> request.indices(true));
         METRICS = Collections.unmodifiableMap(map);
     }
->>>>>>> 7bc130bc
 
     static final Map<String, Consumer<CommonStatsFlags>> FLAGS;
 
