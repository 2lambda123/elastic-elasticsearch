/*
 * Licensed to Elasticsearch under one or more contributor
 * license agreements. See the NOTICE file distributed with
 * this work for additional information regarding copyright
 * ownership. Elasticsearch licenses this file to you under
 * the Apache License, Version 2.0 (the "License"); you may
 * not use this file except in compliance with the License.
 * You may obtain a copy of the License at
 *
 *    http://www.apache.org/licenses/LICENSE-2.0
 *
 * Unless required by applicable law or agreed to in writing,
 * software distributed under the License is distributed on an
 * "AS IS" BASIS, WITHOUT WARRANTIES OR CONDITIONS OF ANY
 * KIND, either express or implied.  See the License for the
 * specific language governing permissions and limitations
 * under the License.
 */

package org.elasticsearch.rest.action.admin.indices;

import org.elasticsearch.action.admin.indices.settings.get.GetSettingsRequest;
import org.elasticsearch.action.support.IndicesOptions;
import org.elasticsearch.client.node.NodeClient;
import org.elasticsearch.common.Strings;
import org.elasticsearch.common.settings.Settings;
<<<<<<< HEAD
import org.elasticsearch.common.xcontent.XContentBuilder;
=======
>>>>>>> 0c7f6570
import org.elasticsearch.rest.BaseRestHandler;
import org.elasticsearch.rest.RestController;
import org.elasticsearch.rest.RestRequest;
import org.elasticsearch.rest.action.RestToXContentListener;

import java.io.IOException;

import static org.elasticsearch.rest.RestRequest.Method.GET;

public class RestGetSettingsAction extends BaseRestHandler {

    public RestGetSettingsAction(Settings settings, RestController controller) {
        super(settings);
        controller.registerHandler(GET, "/_settings", this);
        controller.registerHandler(GET, "/_settings/{name}", this);
        controller.registerHandler(GET, "/{index}/_settings", this);
        controller.registerHandler(GET, "/{index}/_settings/{name}", this);
        controller.registerHandler(GET, "/{index}/_setting/{name}", this);
    }

    @Override
    public String getName() {
        return "get_settings_action";
    }

    @Override
    public RestChannelConsumer prepareRequest(final RestRequest request, final NodeClient client) throws IOException {
        final String[] names = request.paramAsStringArrayOrEmptyIfAll("name");
        final boolean renderDefaults = request.paramAsBoolean("include_defaults", false);
        // This is required so the "flat_settings" parameter counts as consumed
        request.paramAsBoolean("flat_settings", false);
        GetSettingsRequest getSettingsRequest = new GetSettingsRequest()
                .indices(Strings.splitStringByCommaToArray(request.param("index")))
                .indicesOptions(IndicesOptions.fromRequest(request, IndicesOptions.strictExpandOpen()))
                .humanReadable(request.hasParam("human"))
                .includeDefaults(renderDefaults)
                .names(names);
        getSettingsRequest.local(request.paramAsBoolean("local", getSettingsRequest.local()));
        getSettingsRequest.masterNodeTimeout(request.paramAsTime("master_timeout", getSettingsRequest.masterNodeTimeout()));
<<<<<<< HEAD

        return channel -> client.admin().indices().getSettings(getSettingsRequest, new RestBuilderListener<GetSettingsResponse>(channel) {

            @Override
            public RestResponse buildResponse(GetSettingsResponse getSettingsResponse, XContentBuilder builder) throws Exception {
                getSettingsResponse.toXContent(builder, request);
                return new BytesRestResponse(OK, builder);
            }
        });
=======
        return channel -> client.admin().indices().getSettings(getSettingsRequest, new RestToXContentListener<>(channel));
>>>>>>> 0c7f6570
    }
}<|MERGE_RESOLUTION|>--- conflicted
+++ resolved
@@ -24,10 +24,6 @@
 import org.elasticsearch.client.node.NodeClient;
 import org.elasticsearch.common.Strings;
 import org.elasticsearch.common.settings.Settings;
-<<<<<<< HEAD
-import org.elasticsearch.common.xcontent.XContentBuilder;
-=======
->>>>>>> 0c7f6570
 import org.elasticsearch.rest.BaseRestHandler;
 import org.elasticsearch.rest.RestController;
 import org.elasticsearch.rest.RestRequest;
@@ -67,18 +63,6 @@
                 .names(names);
         getSettingsRequest.local(request.paramAsBoolean("local", getSettingsRequest.local()));
         getSettingsRequest.masterNodeTimeout(request.paramAsTime("master_timeout", getSettingsRequest.masterNodeTimeout()));
-<<<<<<< HEAD
-
-        return channel -> client.admin().indices().getSettings(getSettingsRequest, new RestBuilderListener<GetSettingsResponse>(channel) {
-
-            @Override
-            public RestResponse buildResponse(GetSettingsResponse getSettingsResponse, XContentBuilder builder) throws Exception {
-                getSettingsResponse.toXContent(builder, request);
-                return new BytesRestResponse(OK, builder);
-            }
-        });
-=======
         return channel -> client.admin().indices().getSettings(getSettingsRequest, new RestToXContentListener<>(channel));
->>>>>>> 0c7f6570
     }
 }