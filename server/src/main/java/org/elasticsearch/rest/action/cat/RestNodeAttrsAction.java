--- conflicted
+++ resolved
@@ -69,13 +69,10 @@
             @Override
             public void processResponse(final ClusterStateResponse clusterStateResponse) {
                 NodesInfoRequest nodesInfoRequest = new NodesInfoRequest();
-<<<<<<< HEAD
-                nodesInfoRequest.clear().jvm(false).os(false).process(true);
-                nodesInfoRequest.timeout(timeout);
-=======
                 nodesInfoRequest.clear()
                     .addMetric(NodesInfoRequest.Metric.PROCESS.metricName());
->>>>>>> 1aa35377
+                nodesInfoRequest.timeout(timeout);
+              
                 client.admin().cluster().nodesInfo(nodesInfoRequest, new RestResponseListener<NodesInfoResponse>(channel) {
                     @Override
                     public RestResponse buildResponse(NodesInfoResponse nodesInfoResponse) throws Exception {
