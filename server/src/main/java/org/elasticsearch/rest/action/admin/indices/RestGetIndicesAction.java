--- conflicted
+++ resolved
@@ -45,9 +45,6 @@
  * The REST handler for get index and head index APIs.
  */
 public class RestGetIndicesAction extends BaseRestHandler {
-<<<<<<< HEAD
-    public RestGetIndicesAction(final RestController controller) {
-=======
 
     private static final DeprecationLogger deprecationLogger = new DeprecationLogger(LogManager.getLogger(RestGetIndicesAction.class));
     static final String TYPES_DEPRECATION_MESSAGE = "[types removal] Using `include_type_name` in get indices requests is deprecated. "
@@ -57,11 +54,7 @@
             .unmodifiableSet(Stream.concat(Collections.singleton(INCLUDE_TYPE_NAME_PARAMETER).stream(), Settings.FORMAT_PARAMS.stream())
                     .collect(Collectors.toSet()));
 
-    public RestGetIndicesAction(
-            final Settings settings,
-            final RestController controller) {
-        super(settings);
->>>>>>> 8280a206
+    public RestGetIndicesAction(final RestController controller) {
         controller.registerHandler(GET, "/{index}", this);
         controller.registerHandler(HEAD, "/{index}", this);
     }
