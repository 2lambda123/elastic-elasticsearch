--- conflicted
+++ resolved
@@ -69,13 +69,10 @@
             @Override
             public void processResponse(final ClusterStateResponse clusterStateResponse) throws Exception {
                 NodesInfoRequest nodesInfoRequest = new NodesInfoRequest();
-<<<<<<< HEAD
-                nodesInfoRequest.clear().plugins(true);
-                nodesInfoRequest.timeout(timeout);
-=======
                 nodesInfoRequest.clear()
                     .addMetric(NodesInfoRequest.Metric.PLUGINS.metricName());
->>>>>>> 1aa35377
+                nodesInfoRequest.timeout(timeout);
+
                 client.admin().cluster().nodesInfo(nodesInfoRequest, new RestResponseListener<NodesInfoResponse>(channel) {
                     @Override
                     public RestResponse buildResponse(final NodesInfoResponse nodesInfoResponse) throws Exception {
