/*
 * Copyright Elasticsearch B.V. and/or licensed to Elasticsearch B.V. under one
 * or more contributor license agreements. Licensed under the Elastic License
 * 2.0 and the Server Side Public License, v 1; you may not use this file except
 * in compliance with, at your election, the Elastic License 2.0 or the Server
 * Side Public License, v 1.
 */

package org.elasticsearch.rest.action.cat;

import org.elasticsearch.common.Strings;
import org.elasticsearch.common.Table;
import org.elasticsearch.common.bytes.BytesArray;
import org.elasticsearch.common.collect.Iterators;
import org.elasticsearch.common.regex.Regex;
import org.elasticsearch.common.unit.ByteSizeValue;
import org.elasticsearch.common.unit.SizeValue;
import org.elasticsearch.common.util.set.Sets;
import org.elasticsearch.core.Booleans;
import org.elasticsearch.core.TimeValue;
import org.elasticsearch.rest.ChunkedRestResponseBody;
import org.elasticsearch.rest.RestChannel;
import org.elasticsearch.rest.RestRequest;
import org.elasticsearch.rest.RestResponse;
import org.elasticsearch.rest.RestStatus;
import org.elasticsearch.xcontent.ToXContent;
import org.elasticsearch.xcontent.XContentType;

import java.io.IOException;
import java.io.Writer;
import java.util.ArrayList;
import java.util.Collections;
import java.util.Comparator;
import java.util.List;
import java.util.Locale;
import java.util.Map;
import java.util.Set;

public class RestTable {

    public static RestResponse buildResponse(Table table, RestChannel channel) throws Exception {
        RestRequest request = channel.request();
        XContentType xContentType = getResponseContentType(request);
        if (xContentType != null) {
            return buildXContentBuilder(table, channel);
        }
        return buildTextPlainResponse(table, channel);
    }

    private static XContentType getResponseContentType(RestRequest request) {
        if (request.hasParam("format")) {
            return XContentType.fromFormat(request.param("format"));
        }
        if (request.getParsedAccept() != null) {
            return request.getParsedAccept().toMediaType(XContentType.MEDIA_TYPE_REGISTRY);
        }
        return null;
    }

    public static RestResponse buildXContentBuilder(Table table, RestChannel channel) throws Exception {
        final RestRequest request = channel.request();
        final List<Integer> rowOrder = getRowOrder(table, channel.request());
        final List<DisplayHeader> displayHeaders = buildDisplayHeaders(table, request);

        return RestResponse.chunked(
            RestStatus.OK,
            ChunkedRestResponseBody.fromXContent(
                ignored -> Iterators.concat(
                    Iterators.single((builder, params) -> builder.startArray()),
                    Iterators.map(rowOrder.iterator(), row -> (builder, params) -> {
                        builder.startObject();
                        for (DisplayHeader header : displayHeaders) {
                            builder.field(header.display, renderValue(request, table.getAsMap().get(header.name).get(row).value));
                        }
                        builder.endObject();
                        return builder;
                    }),
                    Iterators.single((builder, params) -> builder.endArray())
                ),
                ToXContent.EMPTY_PARAMS,
                channel
            )
        );
    }

    public static RestResponse buildTextPlainResponse(Table table, RestChannel channel) {
        RestRequest request = channel.request();
        boolean verbose = request.paramAsBoolean("v", false);

        List<DisplayHeader> headers = buildDisplayHeaders(table, request);
        int[] width = buildWidths(table, request, verbose, headers);
        int lastHeader = headers.size() - 1;
        List<Integer> rowOrder = getRowOrder(table, request);

<<<<<<< HEAD
        return new RestResponse(
=======
        if (verbose == false && rowOrder.isEmpty()) {
            return new RestResponse(RestStatus.OK, RestResponse.TEXT_CONTENT_TYPE, BytesArray.EMPTY);
        }

        return RestResponse.chunked(
>>>>>>> 27163303
            RestStatus.OK,
            ChunkedRestResponseBody.fromTextChunks(
                RestResponse.TEXT_CONTENT_TYPE,
                Iterators.concat(
                    // optional header
                    verbose ? Iterators.single(writer -> {
                        for (int col = 0; col < headers.size(); col++) {
                            DisplayHeader header = headers.get(col);
                            boolean isLastColumn = col == lastHeader;
                            pad(
                                new Table.Cell(header.display, table.findHeaderByName(header.name)),
                                width[col],
                                request,
                                writer,
                                isLastColumn
                            );
                            if (isLastColumn == false) {
                                writer.append(" ");
                            }
                        }
                        writer.append("\n");
                    }) : Collections.emptyIterator(),
                    // body
                    Iterators.map(rowOrder.iterator(), row -> writer -> {
                        for (int col = 0; col < headers.size(); col++) {
                            DisplayHeader header = headers.get(col);
                            boolean isLastColumn = col == lastHeader;
                            pad(table.getAsMap().get(header.name).get(row), width[col], request, writer, isLastColumn);
                            if (isLastColumn == false) {
                                writer.append(" ");
                            }
                        }
                        writer.append("\n");
                    })
                )
            )
        );
    }

    static List<Integer> getRowOrder(Table table, RestRequest request) {
        String[] columnOrdering = request.paramAsStringArray("s", null);

        List<Integer> rowOrder = new ArrayList<>();
        for (int i = 0; i < table.getRows().size(); i++) {
            rowOrder.add(i);
        }

        if (columnOrdering != null) {
            Map<String, String> headerAliasMap = table.getAliasMap();
            List<ColumnOrderElement> ordering = new ArrayList<>();
            for (int i = 0; i < columnOrdering.length; i++) {
                String columnHeader = columnOrdering[i];
                boolean reverse = false;
                if (columnHeader.endsWith(":desc")) {
                    columnHeader = columnHeader.substring(0, columnHeader.length() - ":desc".length());
                    reverse = true;
                } else if (columnHeader.endsWith(":asc")) {
                    columnHeader = columnHeader.substring(0, columnHeader.length() - ":asc".length());
                }
                if (headerAliasMap.containsKey(columnHeader)) {
                    ordering.add(new ColumnOrderElement(headerAliasMap.get(columnHeader), reverse));
                } else {
                    throw new UnsupportedOperationException(
                        String.format(Locale.ROOT, "Unable to sort by unknown sort key `%s`", columnHeader)
                    );
                }
            }
            Collections.sort(rowOrder, new TableIndexComparator(table, ordering));
        }
        return rowOrder;
    }

    static List<DisplayHeader> buildDisplayHeaders(Table table, RestRequest request) {
        List<DisplayHeader> display = new ArrayList<>();
        if (request.hasParam("h")) {
            Set<String> headers = expandHeadersFromRequest(table, request);

            for (String possibility : headers) {
                DisplayHeader dispHeader = null;

                if (table.getAsMap().containsKey(possibility)) {
                    dispHeader = new DisplayHeader(possibility, possibility);
                } else {
                    for (Table.Cell headerCell : table.getHeaders()) {
                        String aliases = headerCell.attr.get("alias");
                        if (aliases != null) {
                            for (String alias : Strings.splitStringByCommaToArray(aliases)) {
                                if (possibility.equals(alias)) {
                                    dispHeader = new DisplayHeader(headerCell.value.toString(), alias);
                                    break;
                                }
                            }
                        }
                    }
                }

                if (dispHeader != null && checkOutputTimestamp(dispHeader, request)) {
                    // We know we need the header asked for:
                    display.add(dispHeader);

                    // Look for accompanying sibling column
                    Table.Cell hcell = table.getHeaderMap().get(dispHeader.name);
                    String siblingFlag = hcell.attr.get("sibling");
                    if (siblingFlag != null) {
                        // ...link the sibling and check that its flag is set
                        String sibling = siblingFlag + "." + dispHeader.name;
                        Table.Cell c = table.getHeaderMap().get(sibling);
                        if (c != null && request.paramAsBoolean(siblingFlag, false)) {
                            display.add(new DisplayHeader(c.value.toString(), siblingFlag + "." + dispHeader.display));
                        }
                    }
                }
            }
        } else {
            for (Table.Cell cell : table.getHeaders()) {
                String d = cell.attr.get("default");
                if (Booleans.parseBoolean(d, true) && checkOutputTimestamp(cell.value.toString(), request)) {
                    display.add(new DisplayHeader(cell.value.toString(), cell.value.toString()));
                }
            }
        }
        return display;
    }

    static boolean checkOutputTimestamp(DisplayHeader dispHeader, RestRequest request) {
        return checkOutputTimestamp(dispHeader.name, request);
    }

    static boolean checkOutputTimestamp(String disp, RestRequest request) {
        if (Table.TIMESTAMP.equals(disp) || Table.EPOCH.equals(disp)) {
            return request.paramAsBoolean("ts", true);
        } else {
            return true;
        }
    }

    /**
     * Extracts all the required fields from the RestRequest 'h' parameter. In order to support wildcards like
     * 'bulk.*' this needs potentially parse all the configured headers and its aliases and needs to ensure
     * that everything is only added once to the returned headers, even if 'h=bulk.*.bulk.*' is specified
     * or some headers are contained twice due to matching aliases
     */
    private static Set<String> expandHeadersFromRequest(Table table, RestRequest request) {
        Set<String> headers = Sets.newLinkedHashSetWithExpectedSize(table.getHeaders().size());

        // check headers and aliases
        for (String header : Strings.splitStringByCommaToArray(request.param("h"))) {
            if (Regex.isSimpleMatchPattern(header)) {
                for (Table.Cell tableHeaderCell : table.getHeaders()) {
                    String configuredHeader = tableHeaderCell.value.toString();
                    if (Regex.simpleMatch(header, configuredHeader)) {
                        headers.add(configuredHeader);
                    } else if (tableHeaderCell.attr.containsKey("alias")) {
                        String[] aliases = Strings.splitStringByCommaToArray(tableHeaderCell.attr.get("alias"));
                        for (String alias : aliases) {
                            if (Regex.simpleMatch(header, alias)) {
                                headers.add(configuredHeader);
                                break;
                            }
                        }
                    }
                }
            } else {
                headers.add(header);
            }
        }

        return headers;
    }

    public static int[] buildHelpWidths(Table table, RestRequest request) {
        int[] width = new int[3];
        for (Table.Cell cell : table.getHeaders()) {
            String v = renderValue(request, cell.value);
            int vWidth = v == null ? 0 : v.length();
            if (width[0] < vWidth) {
                width[0] = vWidth;
            }

            v = renderValue(request, cell.attr.containsKey("alias") ? cell.attr.get("alias") : "");
            vWidth = v == null ? 0 : v.length();
            if (width[1] < vWidth) {
                width[1] = vWidth;
            }

            v = renderValue(request, cell.attr.containsKey("desc") ? cell.attr.get("desc") : "not available");
            vWidth = v == null ? 0 : v.length();
            if (width[2] < vWidth) {
                width[2] = vWidth;
            }
        }
        return width;
    }

    private static int[] buildWidths(Table table, RestRequest request, boolean verbose, List<DisplayHeader> headers) {
        int[] width = new int[headers.size()];
        int i;

        if (verbose) {
            i = 0;
            for (DisplayHeader hdr : headers) {
                int vWidth = hdr.display.length();
                if (width[i] < vWidth) {
                    width[i] = vWidth;
                }
                i++;
            }
        }

        i = 0;
        for (DisplayHeader hdr : headers) {
            for (Table.Cell cell : table.getAsMap().get(hdr.name)) {
                String v = renderValue(request, cell.value);
                int vWidth = v == null ? 0 : v.length();
                if (width[i] < vWidth) {
                    width[i] = vWidth;
                }
            }
            i++;
        }
        return width;
    }

    public static void pad(Table.Cell cell, int width, RestRequest request, Writer out) throws IOException {
        pad(cell, width, request, out, false);
    }

    public static void pad(Table.Cell cell, int width, RestRequest request, Writer out, boolean isLast) throws IOException {
        String sValue = renderValue(request, cell.value);
        int length = sValue == null ? 0 : sValue.length();
        byte leftOver = (byte) (width - length);
        String textAlign = cell.attr.get("text-align");
        if (textAlign == null) {
            textAlign = "left";
        }
        if (leftOver > 0 && textAlign.equals("right")) {
            for (byte i = 0; i < leftOver; i++) {
                out.append(" ");
            }
            if (sValue != null) {
                out.append(sValue);
            }
        } else {
            if (sValue != null) {
                out.append(sValue);
            }
            // Ignores the leftover spaces if the cell is the last of the column.
            if (isLast == false) {
                for (byte i = 0; i < leftOver; i++) {
                    out.append(" ");
                }
            }
        }
    }

    private static String renderValue(RestRequest request, Object value) {
        if (value == null) {
            return null;
        }
        if (value instanceof ByteSizeValue v) {
            String resolution = request.param("bytes");
            if ("b".equals(resolution)) {
                return Long.toString(v.getBytes());
            } else if ("k".equals(resolution) || "kb".equals(resolution)) {
                return Long.toString(v.getKb());
            } else if ("m".equals(resolution) || "mb".equals(resolution)) {
                return Long.toString(v.getMb());
            } else if ("g".equals(resolution) || "gb".equals(resolution)) {
                return Long.toString(v.getGb());
            } else if ("t".equals(resolution) || "tb".equals(resolution)) {
                return Long.toString(v.getTb());
            } else if ("p".equals(resolution) || "pb".equals(resolution)) {
                return Long.toString(v.getPb());
            } else {
                return v.toString();
            }
        }
        if (value instanceof SizeValue v) {
            String resolution = request.param("size");
            if ("".equals(resolution)) {
                return Long.toString(v.singles());
            } else if ("k".equals(resolution)) {
                return Long.toString(v.kilo());
            } else if ("m".equals(resolution)) {
                return Long.toString(v.mega());
            } else if ("g".equals(resolution)) {
                return Long.toString(v.giga());
            } else if ("t".equals(resolution)) {
                return Long.toString(v.tera());
            } else if ("p".equals(resolution)) {
                return Long.toString(v.peta());
            } else {
                return v.toString();
            }
        }
        if (value instanceof TimeValue v) {
            String resolution = request.param("time");
            if ("nanos".equals(resolution)) {
                return Long.toString(v.nanos());
            } else if ("micros".equals(resolution)) {
                return Long.toString(v.micros());
            } else if ("ms".equals(resolution)) {
                return Long.toString(v.millis());
            } else if ("s".equals(resolution)) {
                return Long.toString(v.seconds());
            } else if ("m".equals(resolution)) {
                return Long.toString(v.minutes());
            } else if ("h".equals(resolution)) {
                return Long.toString(v.hours());
            } else if ("d".equals(resolution)) {
                return Long.toString(v.days());
            } else {
                return v.toString();
            }
        }
        // Add additional built in data points we can render based on request parameters?
        return value.toString();
    }

    static class DisplayHeader {
        public final String name;
        public final String display;

        DisplayHeader(String name, String display) {
            this.name = name;
            this.display = display;
        }
    }

    static class TableIndexComparator implements Comparator<Integer> {
        private final Table table;
        private final int maxIndex;
        private final List<ColumnOrderElement> ordering;

        TableIndexComparator(Table table, List<ColumnOrderElement> ordering) {
            this.table = table;
            this.maxIndex = table.getRows().size();
            this.ordering = ordering;
        }

        @SuppressWarnings("unchecked")
        private static int compareCell(Object o1, Object o2) {
            if (o1 == null && o2 == null) {
                return 0;
            } else if (o1 == null) {
                return -1;
            } else if (o2 == null) {
                return 1;
            } else {
                if (o1 instanceof Comparable && o1.getClass().equals(o2.getClass())) {
                    return ((Comparable) o1).compareTo(o2);
                } else {
                    return o1.toString().compareTo(o2.toString());
                }
            }
        }

        @Override
        public int compare(Integer rowIndex1, Integer rowIndex2) {
            if (rowIndex1 < maxIndex && rowIndex1 >= 0 && rowIndex2 < maxIndex && rowIndex2 >= 0) {
                Map<String, List<Table.Cell>> tableMap = table.getAsMap();
                for (ColumnOrderElement orderingElement : ordering) {
                    String column = orderingElement.getColumn();
                    if (tableMap.containsKey(column)) {
                        int comparison = compareCell(tableMap.get(column).get(rowIndex1).value, tableMap.get(column).get(rowIndex2).value);
                        if (comparison != 0) {
                            return orderingElement.isReversed() ? -1 * comparison : comparison;
                        }
                    }
                }
                return 0;
            } else {
                throw new AssertionError(
                    String.format(
                        Locale.ENGLISH,
                        "Invalid comparison of indices (%s, %s): Table has %s rows.",
                        rowIndex1,
                        rowIndex2,
                        table.getRows().size()
                    )
                );
            }
        }
    }

    static class ColumnOrderElement {
        private final String column;
        private final boolean reverse;

        ColumnOrderElement(String column, boolean reverse) {
            this.column = column;
            this.reverse = reverse;
        }

        public String getColumn() {
            return column;
        }

        public boolean isReversed() {
            return reverse;
        }
    }
}<|MERGE_RESOLUTION|>--- conflicted
+++ resolved
@@ -92,15 +92,7 @@
         int lastHeader = headers.size() - 1;
         List<Integer> rowOrder = getRowOrder(table, request);
 
-<<<<<<< HEAD
-        return new RestResponse(
-=======
-        if (verbose == false && rowOrder.isEmpty()) {
-            return new RestResponse(RestStatus.OK, RestResponse.TEXT_CONTENT_TYPE, BytesArray.EMPTY);
-        }
-
         return RestResponse.chunked(
->>>>>>> 27163303
             RestStatus.OK,
             ChunkedRestResponseBody.fromTextChunks(
                 RestResponse.TEXT_CONTENT_TYPE,
