--- conflicted
+++ resolved
@@ -172,19 +172,15 @@
             nodesStatsRequest.clear();
             nodesStatsRequest.addMetric(NodesStatsRequest.Metric.FS.metricName());
             nodesStatsRequest.timeout(fetchTimeout);
-<<<<<<< HEAD
             try (var ignored = threadPool.getThreadContext().clearTraceContext()) {
                 client.admin().cluster().nodesStats(nodesStatsRequest, ActionListener.runAfter(new ActionListener<>() {
                     @Override
                     public void onResponse(NodesStatsResponse nodesStatsResponse) {
                         logger.trace("received node stats response");
 
-                        for (final FailedNodeException failure : nodesStatsResponse.failures()) {
-                            logger.warn(
-                                new ParameterizedMessage("failed to retrieve stats for node [{}]", failure.nodeId()),
-                                failure.getCause()
-                            );
-                        }
+                    for (final FailedNodeException failure : nodesStatsResponse.failures()) {
+                        logger.warn(() -> "failed to retrieve stats for node [" + failure.nodeId() + "]", failure.getCause());
+                    }
 
                         ImmutableOpenMap.Builder<String, DiskUsage> leastAvailableUsagesBuilder = ImmutableOpenMap.builder();
                         ImmutableOpenMap.Builder<String, DiskUsage> mostAvailableUsagesBuilder = ImmutableOpenMap.builder();
@@ -195,15 +191,6 @@
                         );
                         leastAvailableSpaceUsages = leastAvailableUsagesBuilder.build();
                         mostAvailableSpaceUsages = mostAvailableUsagesBuilder.build();
-=======
-            client.admin().cluster().nodesStats(nodesStatsRequest, ActionListener.runAfter(new ActionListener<>() {
-                @Override
-                public void onResponse(NodesStatsResponse nodesStatsResponse) {
-                    logger.trace("received node stats response");
-
-                    for (final FailedNodeException failure : nodesStatsResponse.failures()) {
-                        logger.warn(() -> "failed to retrieve stats for node [" + failure.nodeId() + "]", failure.getCause());
->>>>>>> f64c75dc
                     }
 
                     @Override
@@ -230,39 +217,12 @@
                     public void onResponse(IndicesStatsResponse indicesStatsResponse) {
                         logger.trace("received indices stats response");
 
-                        if (indicesStatsResponse.getShardFailures().length > 0) {
-                            final Set<String> failedNodeIds = new HashSet<>();
-                            for (final DefaultShardOperationFailedException shardFailure : indicesStatsResponse.getShardFailures()) {
-                                if (shardFailure.getCause()instanceof final FailedNodeException failedNodeException) {
-                                    if (failedNodeIds.add(failedNodeException.nodeId())) {
-                                        logger.warn(
-                                            new ParameterizedMessage(
-                                                "failed to retrieve shard stats from node [{}]",
-                                                failedNodeException.nodeId()
-                                            ),
-                                            failedNodeException.getCause()
-                                        );
-                                    }
-                                    logger.trace(
-                                        new ParameterizedMessage(
-                                            "failed to retrieve stats for shard [{}][{}]",
-                                            shardFailure.index(),
-                                            shardFailure.shardId()
-                                        ),
-                                        shardFailure.getCause()
-                                    );
-                                } else {
+                    if (indicesStatsResponse.getShardFailures().length > 0) {
+                        final Set<String> failedNodeIds = new HashSet<>();
+                        for (final DefaultShardOperationFailedException shardFailure : indicesStatsResponse.getShardFailures()) {
+                            if (shardFailure.getCause()instanceof final FailedNodeException failedNodeException) {
+                                if (failedNodeIds.add(failedNodeException.nodeId())) {
                                     logger.warn(
-<<<<<<< HEAD
-                                        new ParameterizedMessage(
-                                            "failed to retrieve stats for shard [{}][{}]",
-                                            shardFailure.index(),
-                                            shardFailure.shardId()
-                                        ),
-                                        shardFailure.getCause()
-                                    );
-                                }
-=======
                                         () -> format("failed to retrieve shard stats from node [%s]", failedNodeException.nodeId()),
                                         failedNodeException.getCause()
                                     );
@@ -284,9 +244,9 @@
                                     ),
                                     shardFailure.getCause()
                                 );
->>>>>>> f64c75dc
                             }
                         }
+                    }
 
                         final ShardStats[] stats = indicesStatsResponse.getShards();
                         final ImmutableOpenMap.Builder<String, Long> shardSizeByIdentifierBuilder = ImmutableOpenMap.builder();
