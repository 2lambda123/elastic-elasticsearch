--- conflicted
+++ resolved
@@ -267,14 +267,9 @@
         /**
          * @return a mapping snippet for a backing index with `_data_stream_timestamp` meta field mapper properly configured.
          */
-<<<<<<< HEAD
         public Map<String, Object> getDataStreamMappingSnippet() {
             // _data_stream_timestamp meta fields default to @timestamp:
             return Map.of(MapperService.SINGLE_MAPPING_NAME, Map.of("_data_stream_timestamp", Map.of("enabled", true)));
-=======
-        public Map<String, Object> getDataSteamMappingSnippet() {
-            return Map.of(MapperService.SINGLE_MAPPING_NAME, Map.of("_data_stream_timestamp", Map.of("path", FIXED_TIMESTAMP_FIELD)));
->>>>>>> 4f8ff438
         }
 
         @Override
