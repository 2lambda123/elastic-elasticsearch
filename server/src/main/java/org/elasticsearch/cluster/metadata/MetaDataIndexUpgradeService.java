--- conflicted
+++ resolved
@@ -25,10 +25,6 @@
 import org.apache.lucene.search.similarities.Similarity;
 import org.elasticsearch.Version;
 import org.elasticsearch.common.TriFunction;
-<<<<<<< HEAD
-import org.elasticsearch.common.component.AbstractComponent;
-=======
->>>>>>> 0c7f6570
 import org.elasticsearch.common.settings.IndexScopedSettings;
 import org.elasticsearch.common.settings.Settings;
 import org.elasticsearch.common.xcontent.NamedXContentRegistry;
@@ -219,15 +215,10 @@
         final Settings settings = indexMetaData.getSettings();
         final Settings upgrade = indexScopedSettings.archiveUnknownOrInvalidSettings(
             settings,
-<<<<<<< HEAD
-            e -> logger.warn("{} ignoring unknown index setting: [{}] with value [{}]; archiving", indexMetaData.getIndex(), e.getKey(), e.getValue()),
-            (e, ex) -> logger.warn(() -> new ParameterizedMessage("{} ignoring invalid index setting: [{}] with value [{}]; archiving", indexMetaData.getIndex(), e.getKey(), e.getValue()), ex));
-=======
             e -> logger.warn("{} ignoring unknown index setting: [{}] with value [{}]; archiving",
                 indexMetaData.getIndex(), e.getKey(), e.getValue()),
             (e, ex) -> logger.warn(() -> new ParameterizedMessage("{} ignoring invalid index setting: [{}] with value [{}]; archiving",
                 indexMetaData.getIndex(), e.getKey(), e.getValue()), ex));
->>>>>>> 0c7f6570
         if (upgrade != settings) {
             return IndexMetaData.builder(indexMetaData).settings(upgrade).build();
         } else {
