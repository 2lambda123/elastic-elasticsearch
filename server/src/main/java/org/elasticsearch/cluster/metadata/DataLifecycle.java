/*
 * Copyright Elasticsearch B.V. and/or licensed to Elasticsearch B.V. under one
 * or more contributor license agreements. Licensed under the Elastic License
 * 2.0 and the Server Side Public License, v 1; you may not use this file except
 * in compliance with, at your election, the Elastic License 2.0 or the Server
 * Side Public License, v 1.
 */

package org.elasticsearch.cluster.metadata;

import org.elasticsearch.action.admin.indices.rollover.RolloverConditions;
import org.elasticsearch.cluster.Diff;
import org.elasticsearch.cluster.SimpleDiffable;
import org.elasticsearch.common.Strings;
import org.elasticsearch.common.io.stream.StreamInput;
import org.elasticsearch.common.io.stream.StreamOutput;
import org.elasticsearch.common.settings.Setting;
import org.elasticsearch.common.util.FeatureFlag;
import org.elasticsearch.core.Nullable;
import org.elasticsearch.core.TimeValue;
import org.elasticsearch.xcontent.ConstructingObjectParser;
import org.elasticsearch.xcontent.ObjectParser;
import org.elasticsearch.xcontent.ParseField;
import org.elasticsearch.xcontent.ToXContentObject;
import org.elasticsearch.xcontent.XContentBuilder;
import org.elasticsearch.xcontent.XContentParser;

import java.io.IOException;
import java.util.Objects;

/**
 * Holds the Data Lifecycle Management metadata that are configuring how a data stream is managed.
 */
public class DataLifecycle implements SimpleDiffable<DataLifecycle>, ToXContentObject {

    public static final Setting<RolloverConditions> CLUSTER_DLM_DEFAULT_ROLLOVER_SETTING = new Setting<>(
        "cluster.dlm.default.rollover",
        "max_age=7d,max_primary_shard_size=50gb,min_docs=1,max_primary_shard_docs=200000000",
        (s) -> RolloverConditions.parseSetting(s, "cluster.dlm.default.rollover"),
        Setting.Property.Dynamic,
        Setting.Property.NodeScope
    );

<<<<<<< HEAD
    private static final boolean FEATURE_FLAG_ENABLED;
=======
    /**
     * We require the default rollover conditions to have min_docs set to a non-negative number to avoid empty indices
     * and to have at least one MAX condition set to ensure that the rollover will be triggered.
     */
    static class RolloverConditionsValidator implements Setting.Validator<RolloverConditions> {

        @Override
        public void validate(RolloverConditions value) {
            List<String> errors = new ArrayList<>(2);
            if (value.getMinDocs() == null && value.getMinPrimaryShardDocs() == null) {
                errors.add("Either min_docs or min_primary_shard_docs rollover conditions should be set and greater than 0.");
            }
            if (value.hasMaxConditions() == false) {
                errors.add("At least one max_* rollover condition must be set.");
            }
            if (errors.isEmpty() == false) {
                throw new IllegalArgumentException(String.join(" ", errors));
            }
        }
    }

    private static final FeatureFlag DLM_FEATURE_FLAG = new FeatureFlag("dlm");
>>>>>>> b803cf9b

    public static final DataLifecycle EMPTY = new DataLifecycle();
    public static final String DLM_ORIGIN = "data_lifecycle";

    private static final ParseField DATA_RETENTION_FIELD = new ParseField("data_retention");
    private static final ParseField ROLLOVER_FIELD = new ParseField("rollover");

    private static final ConstructingObjectParser<DataLifecycle, Void> PARSER = new ConstructingObjectParser<>(
        "lifecycle",
        false,
        (args, unused) -> new DataLifecycle((TimeValue) args[0])
    );

    static {
        PARSER.declareField(
            ConstructingObjectParser.optionalConstructorArg(),
            (p, c) -> TimeValue.parseTimeValue(p.textOrNull(), DATA_RETENTION_FIELD.getPreferredName()),
            DATA_RETENTION_FIELD,
            ObjectParser.ValueType.STRING_OR_NULL
        );
    }

    public static boolean isEnabled() {
        return DLM_FEATURE_FLAG.isEnabled();
    }

    @Nullable
    private final TimeValue dataRetention;

    public DataLifecycle() {
        this.dataRetention = null;
    }

    public DataLifecycle(@Nullable TimeValue dataRetention) {
        this.dataRetention = dataRetention;
    }

    public DataLifecycle(long timeInMills) {
        this(TimeValue.timeValueMillis(timeInMills));
    }

    @Nullable
    public TimeValue getDataRetention() {
        return dataRetention;
    }

    @Override
    public boolean equals(Object o) {
        if (this == o) return true;
        if (o == null || getClass() != o.getClass()) return false;

        final DataLifecycle that = (DataLifecycle) o;
        return Objects.equals(dataRetention, that.dataRetention);
    }

    @Override
    public int hashCode() {
        return Objects.hashCode(dataRetention);
    }

    @Override
    public void writeTo(StreamOutput out) throws IOException {
        out.writeOptionalTimeValue(dataRetention);
    }

    public DataLifecycle(StreamInput in) throws IOException {
        dataRetention = in.readOptionalTimeValue();
    }

    public static Diff<DataLifecycle> readDiffFrom(StreamInput in) throws IOException {
        return SimpleDiffable.readDiffFrom(DataLifecycle::new, in);
    }

    @Override
    public String toString() {
        return Strings.toString(this, true, true);
    }

    @Override
    public XContentBuilder toXContent(XContentBuilder builder, Params params) throws IOException {
        return toXContent(builder, params, null);
    }

    /**
     * Converts the data lifecycle to XContent and injects the RolloverConditions if they exist.
     */
    public XContentBuilder toXContent(XContentBuilder builder, Params ignored, @Nullable RolloverConditions rolloverConditions)
        throws IOException {
        builder.startObject();
        if (dataRetention != null) {
            builder.field(DATA_RETENTION_FIELD.getPreferredName(), dataRetention.getStringRep());
        }
        if (rolloverConditions != null) {
            builder.field(ROLLOVER_FIELD.getPreferredName(), rolloverConditions);
        }
        builder.endObject();
        return builder;
    }

    public static DataLifecycle fromXContent(XContentParser parser) throws IOException {
        return PARSER.parse(parser, null);
    }
}<|MERGE_RESOLUTION|>--- conflicted
+++ resolved
@@ -41,32 +41,7 @@
         Setting.Property.NodeScope
     );
 
-<<<<<<< HEAD
-    private static final boolean FEATURE_FLAG_ENABLED;
-=======
-    /**
-     * We require the default rollover conditions to have min_docs set to a non-negative number to avoid empty indices
-     * and to have at least one MAX condition set to ensure that the rollover will be triggered.
-     */
-    static class RolloverConditionsValidator implements Setting.Validator<RolloverConditions> {
-
-        @Override
-        public void validate(RolloverConditions value) {
-            List<String> errors = new ArrayList<>(2);
-            if (value.getMinDocs() == null && value.getMinPrimaryShardDocs() == null) {
-                errors.add("Either min_docs or min_primary_shard_docs rollover conditions should be set and greater than 0.");
-            }
-            if (value.hasMaxConditions() == false) {
-                errors.add("At least one max_* rollover condition must be set.");
-            }
-            if (errors.isEmpty() == false) {
-                throw new IllegalArgumentException(String.join(" ", errors));
-            }
-        }
-    }
-
     private static final FeatureFlag DLM_FEATURE_FLAG = new FeatureFlag("dlm");
->>>>>>> b803cf9b
 
     public static final DataLifecycle EMPTY = new DataLifecycle();
     public static final String DLM_ORIGIN = "data_lifecycle";
