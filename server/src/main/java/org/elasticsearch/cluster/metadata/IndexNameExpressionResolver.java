/*
 * Copyright Elasticsearch B.V. and/or licensed to Elasticsearch B.V. under one
 * or more contributor license agreements. Licensed under the Elastic License
 * 2.0 and the Server Side Public License, v 1; you may not use this file except
 * in compliance with, at your election, the Elastic License 2.0 or the Server
 * Side Public License, v 1.
 */

package org.elasticsearch.cluster.metadata;

import org.apache.lucene.util.automaton.Automaton;
import org.elasticsearch.ElasticsearchParseException;
import org.elasticsearch.Version;
import org.elasticsearch.action.IndicesRequest;
import org.elasticsearch.action.support.IndicesOptions;
import org.elasticsearch.cluster.ClusterState;
import org.elasticsearch.cluster.metadata.IndexAbstraction.Type;
import org.elasticsearch.common.Strings;
import org.elasticsearch.common.collect.ImmutableOpenMap;
import org.elasticsearch.common.logging.DeprecationCategory;
import org.elasticsearch.common.logging.DeprecationLogger;
import org.elasticsearch.common.regex.Regex;
import org.elasticsearch.common.time.DateFormatter;
import org.elasticsearch.common.time.DateMathParser;
import org.elasticsearch.common.time.DateUtils;
import org.elasticsearch.common.util.CollectionUtils;
import org.elasticsearch.common.util.concurrent.ThreadContext;
import org.elasticsearch.common.util.set.Sets;
import org.elasticsearch.core.Nullable;
import org.elasticsearch.index.Index;
import org.elasticsearch.index.IndexNotFoundException;
import org.elasticsearch.indices.IndexClosedException;
import org.elasticsearch.indices.InvalidIndexNameException;
import org.elasticsearch.indices.SystemIndices;
import org.elasticsearch.indices.SystemIndices.SystemIndexAccessLevel;

import java.time.Instant;
import java.time.ZoneId;
import java.time.ZoneOffset;
import java.util.ArrayList;
import java.util.Arrays;
import java.util.Collection;
import java.util.Collections;
import java.util.HashMap;
import java.util.HashSet;
import java.util.LinkedHashSet;
import java.util.List;
import java.util.Map;
import java.util.Objects;
import java.util.Set;
import java.util.SortedMap;
import java.util.function.LongSupplier;
import java.util.function.Predicate;
import java.util.stream.Collectors;
import java.util.stream.Stream;

public class IndexNameExpressionResolver {
    private static final DeprecationLogger deprecationLogger = DeprecationLogger.getLogger(IndexNameExpressionResolver.class);

    public static final String EXCLUDED_DATA_STREAMS_KEY = "es.excluded_ds";
    public static final Version SYSTEM_INDEX_ENFORCEMENT_VERSION = Version.V_8_0_0;

    private final DateMathExpressionResolver dateMathExpressionResolver = new DateMathExpressionResolver();
    private final WildcardExpressionResolver wildcardExpressionResolver = new WildcardExpressionResolver();
    private final List<ExpressionResolver> expressionResolvers = List.of(dateMathExpressionResolver, wildcardExpressionResolver);

    private final ThreadContext threadContext;
    private final SystemIndices systemIndices;

    public IndexNameExpressionResolver(ThreadContext threadContext, SystemIndices systemIndices) {
        this.threadContext = Objects.requireNonNull(threadContext, "Thread Context must not be null");
        this.systemIndices = Objects.requireNonNull(systemIndices, "System Indices must not be null");
    }

    /**
     * Same as {@link #concreteIndexNames(ClusterState, IndicesOptions, String...)}, but the index expressions and options
     * are encapsulated in the specified request.
     */
    public String[] concreteIndexNames(ClusterState state, IndicesRequest request) {
        Context context = new Context(
            state,
            request.indicesOptions(),
            false,
            false,
            request.includeDataStreams(),
            getSystemIndexAccessLevel(),
            getSystemIndexAccessPredicate(),
            getNetNewSystemIndexPredicate()
        );
        return concreteIndexNames(context, request.indices());
    }

    /**
     * Same as {@link #concreteIndexNames(ClusterState, IndicesRequest)}, but access to system indices is always allowed.
     */
    public String[] concreteIndexNamesWithSystemIndexAccess(ClusterState state, IndicesRequest request) {
        Context context = new Context(
            state,
            request.indicesOptions(),
            false,
            false,
            request.includeDataStreams(),
            SystemIndexAccessLevel.BACKWARDS_COMPATIBLE_ONLY,
            name -> true,
            this.getNetNewSystemIndexPredicate()
        );
        return concreteIndexNames(context, request.indices());
    }

    /**
     * Same as {@link #concreteIndices(ClusterState, IndicesOptions, String...)}, but the index expressions and options
     * are encapsulated in the specified request and resolves data streams.
     */
    public Index[] concreteIndices(ClusterState state, IndicesRequest request) {
        Context context = new Context(
            state,
            request.indicesOptions(),
            false,
            false,
            request.includeDataStreams(),
            getSystemIndexAccessLevel(),
            getSystemIndexAccessPredicate(),
            getNetNewSystemIndexPredicate()
        );
        return concreteIndices(context, request.indices());
    }

    /**
     * Translates the provided index expression into actual concrete indices, properly deduplicated.
     *
     * @param state             the cluster state containing all the data to resolve to expressions to concrete indices
     * @param options           defines how the aliases or indices need to be resolved to concrete indices
     * @param indexExpressions  expressions that can be resolved to alias or index names.
     * @return the resolved concrete indices based on the cluster state, indices options and index expressions
     * @throws IndexNotFoundException if one of the index expressions is pointing to a missing index or alias and the
     * provided indices options in the context don't allow such a case, or if the final result of the indices resolution
     * contains no indices and the indices options in the context don't allow such a case.
     * @throws IllegalArgumentException if one of the aliases resolve to multiple indices and the provided
     * indices options in the context don't allow such a case; if a remote index is requested.
     */
    public String[] concreteIndexNames(ClusterState state, IndicesOptions options, String... indexExpressions) {
        Context context = new Context(
            state,
            options,
            getSystemIndexAccessLevel(),
            getSystemIndexAccessPredicate(),
            getNetNewSystemIndexPredicate()
        );
        return concreteIndexNames(context, indexExpressions);
    }

    public String[] concreteIndexNames(ClusterState state, IndicesOptions options, boolean includeDataStreams, String... indexExpressions) {
        Context context = new Context(
            state,
            options,
            false,
            false,
            includeDataStreams,
            getSystemIndexAccessLevel(),
            getSystemIndexAccessPredicate(),
            getNetNewSystemIndexPredicate()
        );
        return concreteIndexNames(context, indexExpressions);
    }

    public String[] concreteIndexNames(ClusterState state, IndicesOptions options, IndicesRequest request) {
        Context context = new Context(
            state,
            options,
            false,
            false,
            request.includeDataStreams(),
            getSystemIndexAccessLevel(),
            getSystemIndexAccessPredicate(),
            getNetNewSystemIndexPredicate()
        );
        return concreteIndexNames(context, request.indices());
    }

    public List<String> dataStreamNames(ClusterState state, IndicesOptions options, String... indexExpressions) {
        Context context = new Context(
            state,
            options,
            false,
            false,
            true,
            true,
            getSystemIndexAccessLevel(),
            getSystemIndexAccessPredicate(),
            getNetNewSystemIndexPredicate()
        );
        if (indexExpressions == null || indexExpressions.length == 0) {
            indexExpressions = new String[] { "*" };
        }

        List<String> expressions = Arrays.asList(indexExpressions);
        for (ExpressionResolver expressionResolver : expressionResolvers) {
            expressions = expressionResolver.resolve(context, expressions);
        }
        return ((expressions == null) ? List.<String>of() : expressions).stream()
            .map(x -> state.metadata().getIndicesLookup().get(x))
            .filter(Objects::nonNull)
            .filter(ia -> ia.getType() == IndexAbstraction.Type.DATA_STREAM)
            .map(IndexAbstraction::getName)
            .collect(Collectors.toList());
    }

    /**
     * Translates the provided index expression into actual concrete indices, properly deduplicated.
     *
     * @param state             the cluster state containing all the data to resolve to expressions to concrete indices
     * @param options           defines how the aliases or indices need to be resolved to concrete indices
     * @param indexExpressions  expressions that can be resolved to alias or index names.
     * @return the resolved concrete indices based on the cluster state, indices options and index expressions
     * @throws IndexNotFoundException if one of the index expressions is pointing to a missing index or alias and the
     * provided indices options in the context don't allow such a case, or if the final result of the indices resolution
     * contains no indices and the indices options in the context don't allow such a case.
     * @throws IllegalArgumentException if one of the aliases resolve to multiple indices and the provided
     * indices options in the context don't allow such a case; if a remote index is requested.
     */
    public Index[] concreteIndices(ClusterState state, IndicesOptions options, String... indexExpressions) {
        return concreteIndices(state, options, false, indexExpressions);
    }

    public Index[] concreteIndices(ClusterState state, IndicesOptions options, boolean includeDataStreams, String... indexExpressions) {
        Context context = new Context(
            state,
            options,
            false,
            false,
            includeDataStreams,
            getSystemIndexAccessLevel(),
            getSystemIndexAccessPredicate(),
            getNetNewSystemIndexPredicate()
        );
        return concreteIndices(context, indexExpressions);
    }

    /**
     * Translates the provided index expression into actual concrete indices, properly deduplicated.
     *
     * @param state      the cluster state containing all the data to resolve to expressions to concrete indices
     * @param startTime  The start of the request where concrete indices is being invoked for
     * @param request    request containing expressions that can be resolved to alias, index, or data stream names.
     * @return the resolved concrete indices based on the cluster state, indices options and index expressions
     * provided indices options in the context don't allow such a case, or if the final result of the indices resolution
     * contains no indices and the indices options in the context don't allow such a case.
     * @throws IllegalArgumentException if one of the aliases resolve to multiple indices and the provided
     * indices options in the context don't allow such a case; if a remote index is requested.
     */
    public Index[] concreteIndices(ClusterState state, IndicesRequest request, long startTime) {
        Context context = new Context(
            state,
            request.indicesOptions(),
            startTime,
            false,
            false,
            request.includeDataStreams(),
            false,
            getSystemIndexAccessLevel(),
            getSystemIndexAccessPredicate(),
            getNetNewSystemIndexPredicate()
        );
        return concreteIndices(context, request.indices());
    }

    String[] concreteIndexNames(Context context, String... indexExpressions) {
        Index[] indexes = concreteIndices(context, indexExpressions);
        String[] names = new String[indexes.length];
        for (int i = 0; i < indexes.length; i++) {
            names[i] = indexes[i].getName();
        }
        return names;
    }

    Index[] concreteIndices(Context context, String... indexExpressions) {
        IndicesOptions options = context.getOptions();
        if (indexExpressions == null || indexExpressions.length == 0) {
            indexExpressions = new String[] { Metadata.ALL };
        } else {
            if (options.ignoreUnavailable() == false) {
                List<String> crossClusterIndices = Arrays.stream(indexExpressions)
                    .filter(index -> index.contains(":"))
                    .collect(Collectors.toList());
                if (crossClusterIndices.size() > 0) {
                    throw new IllegalArgumentException(
                        "Cross-cluster calls are not supported in this context but remote indices "
                            + "were requested: "
                            + crossClusterIndices
                    );
                }
            }
        }
        // If only one index is specified then whether we fail a request if an index is missing depends on the allow_no_indices
        // option. At some point we should change this, because there shouldn't be a reason why whether a single index
        // or multiple indices are specified yield different behaviour.
        final boolean failNoIndices = indexExpressions.length == 1
            ? options.allowNoIndices() == false
            : options.ignoreUnavailable() == false;
        List<String> expressions = Arrays.asList(indexExpressions);
        for (ExpressionResolver expressionResolver : expressionResolvers) {
            expressions = expressionResolver.resolve(context, expressions);
        }

        if (expressions.isEmpty()) {
            if (options.allowNoIndices() == false) {
                IndexNotFoundException infe;
                if (indexExpressions.length == 1) {
                    if (indexExpressions[0].equals(Metadata.ALL)) {
                        infe = new IndexNotFoundException("no indices exist", (String) null);
                    } else {
                        infe = new IndexNotFoundException((String) null);
                    }
                } else {
                    infe = new IndexNotFoundException((String) null);
                }
                infe.setResources("index_expression", indexExpressions);
                throw infe;
            } else {
                return Index.EMPTY_ARRAY;
            }
        }

        boolean excludedDataStreams = false;
        final Set<Index> concreteIndices = new LinkedHashSet<>(expressions.size());
        final SortedMap<String, IndexAbstraction> indicesLookup = context.state.metadata().getIndicesLookup();
        for (String expression : expressions) {
            IndexAbstraction indexAbstraction = indicesLookup.get(expression);
            if (indexAbstraction == null) {
                if (failNoIndices) {
                    IndexNotFoundException infe;
                    if (expression.equals(Metadata.ALL)) {
                        infe = new IndexNotFoundException("no indices exist", expression);
                    } else {
                        infe = new IndexNotFoundException(expression);
                    }
                    infe.setResources("index_expression", expression);
                    throw infe;
                } else {
                    continue;
                }
            } else if (indexAbstraction.getType() == IndexAbstraction.Type.ALIAS && context.getOptions().ignoreAliases()) {
                if (failNoIndices) {
                    throw aliasesNotSupportedException(expression);
                } else {
                    continue;
                }
            } else if (indexAbstraction.isDataStreamRelated() && context.includeDataStreams() == false) {
                excludedDataStreams = true;
                continue;
            }

            if (indexAbstraction.getType() == IndexAbstraction.Type.ALIAS && context.isResolveToWriteIndex()) {
                Index writeIndex = indexAbstraction.getWriteIndex();
                if (writeIndex == null) {
                    throw new IllegalArgumentException(
                        "no write index is defined for alias ["
                            + indexAbstraction.getName()
                            + "]."
                            + " The write index may be explicitly disabled using is_write_index=false or the alias points to multiple"
                            + " indices without one being designated as a write index"
                    );
                }
                if (addIndex(writeIndex, null, context)) {
                    concreteIndices.add(writeIndex);
                }
            } else if (indexAbstraction.getType() == IndexAbstraction.Type.DATA_STREAM && context.isResolveToWriteIndex()) {
                Index writeIndex = indexAbstraction.getWriteIndex();
                if (addIndex(writeIndex, null, context)) {
                    concreteIndices.add(writeIndex);
                }
            } else {
                if (indexAbstraction.getIndices().size() > 1 && options.allowAliasesToMultipleIndices() == false) {
                    String[] indexNames = new String[indexAbstraction.getIndices().size()];
                    int i = 0;
                    for (Index indexName : indexAbstraction.getIndices()) {
                        indexNames[i++] = indexName.getName();
                    }
                    throw new IllegalArgumentException(
                        indexAbstraction.getType().getDisplayName()
                            + " ["
                            + expression
                            + "] has more than one index associated with it "
                            + Arrays.toString(indexNames)
                            + ", can't execute a single index op"
                    );
                }

                for (Index index : indexAbstraction.getIndices()) {
                    if (shouldTrackConcreteIndex(context, options, index)) {
                        concreteIndices.add(index);
                    }
                }
            }
        }

        if (options.allowNoIndices() == false && concreteIndices.isEmpty()) {
            IndexNotFoundException infe = new IndexNotFoundException((String) null);
            infe.setResources("index_expression", indexExpressions);
            if (excludedDataStreams) {
                // Allows callers to handle IndexNotFoundException differently based on whether data streams were excluded.
                infe.addMetadata(EXCLUDED_DATA_STREAMS_KEY, "true");
            }
            throw infe;
        }
        checkSystemIndexAccess(context, concreteIndices, indexExpressions);
        return concreteIndices.toArray(Index.EMPTY_ARRAY);
    }

    private void checkSystemIndexAccess(Context context, Set<Index> concreteIndices, String[] originalPatterns) {
        final Metadata metadata = context.getState().metadata();
        final Predicate<String> systemIndexAccessPredicate = context.getSystemIndexAccessPredicate().negate();
        final List<IndexMetadata> systemIndicesThatShouldNotBeAccessed = concreteIndices.stream()
            .map(metadata::index)
            .filter(IndexMetadata::isSystem)
            .filter(idxMetadata -> systemIndexAccessPredicate.test(idxMetadata.getIndex().getName()))
            .collect(Collectors.toList());

        if (systemIndicesThatShouldNotBeAccessed.isEmpty()) {
            return;
        }

        final List<String> resolvedSystemIndices = new ArrayList<>();
        final List<String> resolvedNetNewSystemIndices = new ArrayList<>();
        final Set<String> resolvedSystemDataStreams = new HashSet<>();
        final SortedMap<String, IndexAbstraction> indicesLookup = metadata.getIndicesLookup();
        for (IndexMetadata idxMetadata : systemIndicesThatShouldNotBeAccessed) {
            IndexAbstraction abstraction = indicesLookup.get(idxMetadata.getIndex().getName());
            if (abstraction.getParentDataStream() != null) {
                resolvedSystemDataStreams.add(abstraction.getParentDataStream().getName());
            } else if (systemIndices.isNetNewSystemIndex(idxMetadata.getIndex().getName())) {
                resolvedNetNewSystemIndices.add(idxMetadata.getIndex().getName());
            } else {
                resolvedSystemIndices.add(idxMetadata.getIndex().getName());
            }
        }

        if (resolvedSystemIndices.isEmpty() == false) {
            Collections.sort(resolvedSystemIndices);
<<<<<<< HEAD
            deprecationLogger.warn(DeprecationCategory.API, "open_system_index_access",
                "this request accesses system indices: {}, but in a future major version, direct access to system " +
                    "indices will be prevented by default", resolvedSystemIndices);
=======
            deprecationLogger.critical(
                DeprecationCategory.API,
                "open_system_index_access",
                "this request accesses system indices: {}, but in a future major version, direct access to system "
                    + "indices will be prevented by default",
                resolvedSystemIndices
            );
>>>>>>> 30e15ba8
        }
        if (resolvedSystemDataStreams.isEmpty() == false) {
            throw systemIndices.dataStreamAccessException(threadContext, resolvedSystemDataStreams);
        }
        if (resolvedNetNewSystemIndices.isEmpty() == false) {
            throw systemIndices.netNewSystemIndexAccessException(threadContext, resolvedNetNewSystemIndices);
        }
    }

    private static boolean shouldTrackConcreteIndex(Context context, IndicesOptions options, Index index) {
        if (context.systemIndexAccessLevel == SystemIndexAccessLevel.BACKWARDS_COMPATIBLE_ONLY
            && context.netNewSystemIndexPredicate.test(index.getName())) {
            // Exclude this one as it's a net-new system index, and we explicitly don't want those.
            return false;
        }
        final IndexMetadata imd = context.state.metadata().index(index);
        if (imd.getState() == IndexMetadata.State.CLOSE) {
            if (options.forbidClosedIndices() && options.ignoreUnavailable() == false) {
                throw new IndexClosedException(index);
            } else {
                return options.forbidClosedIndices() == false && addIndex(index, imd, context);
            }
        } else if (imd.getState() == IndexMetadata.State.OPEN) {
            return addIndex(index, imd, context);
        } else {
            throw new IllegalStateException("index state [" + index + "] not supported");
        }
    }

    private static boolean addIndex(Index index, IndexMetadata imd, Context context) {
        // This used to check the `index.search.throttled` setting, but we eventually decided that it was
        // trappy to hide throttled indices by default. In order to avoid breaking backward compatibility,
        // we changed it to look at the `index.frozen` setting instead, since frozen indices were the only
        // type of index to use the `search_throttled` threadpool at that time.
        // NOTE: We can't reference the Setting object, which is only defined and registered in x-pack.
        if (context.options.ignoreThrottled()) {
            imd = imd != null ? imd : context.state.metadata().index(index);
            return imd.getSettings().getAsBoolean("index.frozen", false) == false;
        } else {
            return true;
        }
    }

    private static IllegalArgumentException aliasesNotSupportedException(String expression) {
        return new IllegalArgumentException(
            "The provided expression [" + expression + "] matches an " + "alias, specify the corresponding concrete indices instead."
        );
    }

    /**
     * Utility method that allows to resolve an index expression to its corresponding single concrete index.
     * Callers should make sure they provide proper {@link org.elasticsearch.action.support.IndicesOptions}
     * that require a single index as a result. The indices resolution must in fact return a single index when
     * using this method, an {@link IllegalArgumentException} gets thrown otherwise.
     *
     * @param state             the cluster state containing all the data to resolve to expression to a concrete index
     * @param request           The request that defines how the an alias or an index need to be resolved to a concrete index
     *                          and the expression that can be resolved to an alias or an index name.
     * @throws IllegalArgumentException if the index resolution returns more than one index; if a remote index is requested.
     * @return the concrete index obtained as a result of the index resolution
     */
    public Index concreteSingleIndex(ClusterState state, IndicesRequest request) {
        String indexExpression = CollectionUtils.isEmpty(request.indices()) ? null : request.indices()[0];
        Index[] indices = concreteIndices(state, request.indicesOptions(), indexExpression);
        if (indices.length != 1) {
            throw new IllegalArgumentException(
                "unable to return a single index as the index and options" + " provided got resolved to multiple indices"
            );
        }
        return indices[0];
    }

    /**
     * Utility method that allows to resolve an index expression to its corresponding single write index.
     *
     * @param state             the cluster state containing all the data to resolve to expression to a concrete index
     * @param request           The request that defines how the an alias or an index need to be resolved to a concrete index
     *                          and the expression that can be resolved to an alias or an index name.
     * @throws IllegalArgumentException if the index resolution does not lead to an index, or leads to more than one index
     * @return the write index obtained as a result of the index resolution
     */
    public Index concreteWriteIndex(ClusterState state, IndicesRequest request) {
        if (request.indices() == null || (request.indices() != null && request.indices().length != 1)) {
            throw new IllegalArgumentException("indices request must specify a single index expression");
        }
        return concreteWriteIndex(state, request.indicesOptions(), request.indices()[0], false, request.includeDataStreams());
    }

    /**
     * Utility method that allows to resolve an index expression to its corresponding single write index.
     *
     * @param state             the cluster state containing all the data to resolve to expression to a concrete index
     * @param options           defines how the aliases or indices need to be resolved to concrete indices
     * @param index             index that can be resolved to alias or index name.
     * @param allowNoIndices    whether to allow resolve to no index
     * @param includeDataStreams Whether data streams should be included in the evaluation.
     * @throws IllegalArgumentException if the index resolution does not lead to an index, or leads to more than one index, as well as
     * if a remote index is requested.
     * @return the write index obtained as a result of the index resolution or null if no index
     */
    public Index concreteWriteIndex(
        ClusterState state,
        IndicesOptions options,
        String index,
        boolean allowNoIndices,
        boolean includeDataStreams
    ) {
        IndicesOptions combinedOptions = IndicesOptions.fromOptions(
            options.ignoreUnavailable(),
            allowNoIndices,
            options.expandWildcardsOpen(),
            options.expandWildcardsClosed(),
            options.expandWildcardsHidden(),
            options.allowAliasesToMultipleIndices(),
            options.forbidClosedIndices(),
            options.ignoreAliases(),
            options.ignoreThrottled()
        );

        Context context = new Context(
            state,
            combinedOptions,
            false,
            true,
            includeDataStreams,
            getSystemIndexAccessLevel(),
            getSystemIndexAccessPredicate(),
            getNetNewSystemIndexPredicate()
        );
        Index[] indices = concreteIndices(context, index);
        if (allowNoIndices && indices.length == 0) {
            return null;
        }
        if (indices.length != 1) {
            throw new IllegalArgumentException(
                "The index expression [" + index + "] and options provided did not point to a single write-index"
            );
        }
        return indices[0];
    }

    /**
     * @return whether the specified index, data stream or alias exists.
     *         If the data stream, index or alias contains date math then that is resolved too.
     */
    public boolean hasIndexAbstraction(String indexAbstraction, ClusterState state) {
        String resolvedAliasOrIndex = DateMathExpressionResolver.resolveExpression(indexAbstraction);
        return state.metadata().getIndicesLookup().containsKey(resolvedAliasOrIndex);
    }

    /**
     * @return If the specified string is data math expression then this method returns the resolved expression.
     */
    public String resolveDateMathExpression(String dateExpression) {
        return DateMathExpressionResolver.resolveExpression(dateExpression);
    }

    /**
     * @param time instant to consider when parsing the expression
     * @return If the specified string is data math expression then this method returns the resolved expression.
     */
    public String resolveDateMathExpression(String dateExpression, long time) {
        return DateMathExpressionResolver.resolveExpression(dateExpression, () -> time);
    }

    /**
     * Resolve an array of expressions to the set of indices and aliases that these expressions match.
     */
    public Set<String> resolveExpressions(ClusterState state, String... expressions) {
        Context context = new Context(
            state,
            IndicesOptions.lenientExpandOpen(),
            true,
            false,
            true,
            getSystemIndexAccessLevel(),
            getSystemIndexAccessPredicate(),
            getNetNewSystemIndexPredicate()
        );
        List<String> resolvedExpressions = Arrays.asList(expressions);
        for (ExpressionResolver expressionResolver : expressionResolvers) {
            resolvedExpressions = expressionResolver.resolve(context, resolvedExpressions);
        }
        return Set.copyOf(resolvedExpressions);
    }

    /**
     * Iterates through the list of indices and selects the effective list of filtering aliases for the
     * given index.
     * <p>Only aliases with filters are returned. If the indices list contains a non-filtering reference to
     * the index itself - null is returned. Returns {@code null} if no filtering is required.
     * <b>NOTE</b>: The provided expressions must have been resolved already via {@link #resolveExpressions}.
     */
    public String[] filteringAliases(ClusterState state, String index, Set<String> resolvedExpressions) {
        return indexAliases(state, index, AliasMetadata::filteringRequired, DataStreamAlias::filteringRequired, false, resolvedExpressions);
    }

    /**
     * Whether to generate the candidate set from index aliases, or from the set of resolved expressions.
     * @param indexAliasesSize        the number of aliases of the index
     * @param resolvedExpressionsSize the number of resolved expressions
     */
    // pkg-private for testing
    boolean iterateIndexAliases(int indexAliasesSize, int resolvedExpressionsSize) {
        return indexAliasesSize <= resolvedExpressionsSize;
    }

    /**
     * Iterates through the list of indices and selects the effective list of required aliases for the given index.
     * <p>Only aliases where the given predicate tests successfully are returned. If the indices list contains a non-required reference to
     * the index itself - null is returned. Returns {@code null} if no filtering is required.
     * <p><b>NOTE</b>: the provided expressions must have been resolved already via {@link #resolveExpressions}.
     */
    public String[] indexAliases(
        ClusterState state,
        String index,
        Predicate<AliasMetadata> requiredAlias,
        Predicate<DataStreamAlias> requiredDataStreamAlias,
        boolean skipIdentity,
        Set<String> resolvedExpressions
    ) {
        if (isAllIndices(resolvedExpressions)) {
            return null;
        }

        final IndexMetadata indexMetadata = state.metadata().getIndices().get(index);
        if (indexMetadata == null) {
            // Shouldn't happen
            throw new IndexNotFoundException(index);
        }

        if (skipIdentity == false && resolvedExpressions.contains(index)) {
            return null;
        }

        IndexAbstraction ia = state.metadata().getIndicesLookup().get(index);
        if (ia.getParentDataStream() != null) {
            DataStream dataStream = ia.getParentDataStream().getDataStream();
            Map<String, DataStreamAlias> dataStreamAliases = state.metadata().dataStreamAliases();
            Stream<DataStreamAlias> stream;
            if (iterateIndexAliases(dataStreamAliases.size(), resolvedExpressions.size())) {
                stream = dataStreamAliases.values()
                    .stream()
                    .filter(dataStreamAlias -> resolvedExpressions.contains(dataStreamAlias.getName()));
            } else {
                stream = resolvedExpressions.stream().map(dataStreamAliases::get).filter(Objects::nonNull);
            }
            return stream.filter(dataStreamAlias -> dataStreamAlias.getDataStreams().contains(dataStream.getName()))
                .filter(requiredDataStreamAlias)
                .map(DataStreamAlias::getName)
                .toArray(String[]::new);
        } else {
            final ImmutableOpenMap<String, AliasMetadata> indexAliases = indexMetadata.getAliases();
            final AliasMetadata[] aliasCandidates;
            if (iterateIndexAliases(indexAliases.size(), resolvedExpressions.size())) {
                // faster to iterate indexAliases
                aliasCandidates = indexAliases.values()
                    .stream()
                    .filter(aliasMetadata -> resolvedExpressions.contains(aliasMetadata.alias()))
                    .toArray(AliasMetadata[]::new);
            } else {
                // faster to iterate resolvedExpressions
                aliasCandidates = resolvedExpressions.stream()
                    .map(indexAliases::get)
                    .filter(Objects::nonNull)
                    .toArray(AliasMetadata[]::new);
            }
            List<String> aliases = null;
            for (AliasMetadata aliasMetadata : aliasCandidates) {
                if (requiredAlias.test(aliasMetadata)) {
                    // If required - add it to the list of aliases
                    if (aliases == null) {
                        aliases = new ArrayList<>();
                    }
                    aliases.add(aliasMetadata.alias());
                } else {
                    // If not, we have a non required alias for this index - no further checking needed
                    return null;
                }
            }
            if (aliases == null) {
                return null;
            }
            return aliases.toArray(new String[aliases.size()]);
        }
    }

    /**
     * Resolves the search routing if in the expression aliases are used. If expressions point to concrete indices
     * or aliases with no routing defined the specified routing is used.
     *
     * @return routing values grouped by concrete index
     */
    public Map<String, Set<String>> resolveSearchRouting(ClusterState state, @Nullable String routing, String... expressions) {
        List<String> resolvedExpressions = expressions != null ? Arrays.asList(expressions) : Collections.emptyList();
        Context context = new Context(
            state,
            IndicesOptions.lenientExpandOpen(),
            false,
            false,
            true,
            getSystemIndexAccessLevel(),
            getSystemIndexAccessPredicate(),
            getNetNewSystemIndexPredicate()
        );
        for (ExpressionResolver expressionResolver : expressionResolvers) {
            resolvedExpressions = expressionResolver.resolve(context, resolvedExpressions);
        }

        // TODO: it appears that this can never be true?
        if (isAllIndices(resolvedExpressions)) {
            return resolveSearchRoutingAllIndices(state.metadata(), routing);
        }

        Map<String, Set<String>> routings = null;
        Set<String> paramRouting = null;
        // List of indices that don't require any routing
        Set<String> norouting = new HashSet<>();
        if (routing != null) {
            paramRouting = Sets.newHashSet(Strings.splitStringByCommaToArray(routing));
        }

        for (String expression : resolvedExpressions) {
            IndexAbstraction indexAbstraction = state.metadata().getIndicesLookup().get(expression);
            if (indexAbstraction != null && indexAbstraction.getType() == IndexAbstraction.Type.ALIAS) {
                for (Index index : indexAbstraction.getIndices()) {
                    String concreteIndex = index.getName();
                    if (norouting.contains(concreteIndex) == false) {
                        AliasMetadata aliasMetadata = state.metadata().index(concreteIndex).getAliases().get(indexAbstraction.getName());
                        if (aliasMetadata != null && aliasMetadata.searchRoutingValues().isEmpty() == false) {
                            // Routing alias
                            if (routings == null) {
                                routings = new HashMap<>();
                            }
                            Set<String> r = routings.get(concreteIndex);
                            if (r == null) {
                                r = new HashSet<>();
                                routings.put(concreteIndex, r);
                            }
                            r.addAll(aliasMetadata.searchRoutingValues());
                            if (paramRouting != null) {
                                r.retainAll(paramRouting);
                            }
                            if (r.isEmpty()) {
                                routings.remove(concreteIndex);
                            }
                        } else {
                            // Non-routing alias
                            if (norouting.contains(concreteIndex) == false) {
                                norouting.add(concreteIndex);
                                if (paramRouting != null) {
                                    Set<String> r = new HashSet<>(paramRouting);
                                    if (routings == null) {
                                        routings = new HashMap<>();
                                    }
                                    routings.put(concreteIndex, r);
                                } else {
                                    if (routings != null) {
                                        routings.remove(concreteIndex);
                                    }
                                }
                            }
                        }
                    }
                }
            } else if (indexAbstraction != null && indexAbstraction.getType() == IndexAbstraction.Type.DATA_STREAM) {
                IndexAbstraction.DataStream dataStream = (IndexAbstraction.DataStream) indexAbstraction;
                if (dataStream.getDataStream().isAllowCustomRouting() == false) {
                    continue;
                }
                if (dataStream.getIndices() != null) {
                    for (Index index : dataStream.getIndices()) {
                        String concreteIndex = index.getName();
                        if (norouting.contains(concreteIndex) == false) {
                            norouting.add(concreteIndex);
                            if (paramRouting != null) {
                                Set<String> r = new HashSet<>(paramRouting);
                                if (routings == null) {
                                    routings = new HashMap<>();
                                }
                                routings.put(concreteIndex, r);
                            } else {
                                if (routings != null) {
                                    routings.remove(concreteIndex);
                                }
                            }
                        }
                    }
                }
            } else {
                // Index
                if (norouting.contains(expression) == false) {
                    norouting.add(expression);
                    if (paramRouting != null) {
                        Set<String> r = new HashSet<>(paramRouting);
                        if (routings == null) {
                            routings = new HashMap<>();
                        }
                        routings.put(expression, r);
                    } else {
                        if (routings != null) {
                            routings.remove(expression);
                        }
                    }
                }
            }

        }
        if (routings == null || routings.isEmpty()) {
            return null;
        }
        return routings;
    }

    /**
     * Sets the same routing for all indices
     */
    public Map<String, Set<String>> resolveSearchRoutingAllIndices(Metadata metadata, String routing) {
        if (routing != null) {
            Set<String> r = Sets.newHashSet(Strings.splitStringByCommaToArray(routing));
            Map<String, Set<String>> routings = new HashMap<>();
            String[] concreteIndices = metadata.getConcreteAllIndices();
            for (String index : concreteIndices) {
                routings.put(index, r);
            }
            return routings;
        }
        return null;
    }

    /**
     * Identifies whether the array containing index names given as argument refers to all indices
     * The empty or null array identifies all indices
     *
     * @param aliasesOrIndices the array containing index names
     * @return true if the provided array maps to all indices, false otherwise
     */
    public static boolean isAllIndices(Collection<String> aliasesOrIndices) {
        return aliasesOrIndices == null || aliasesOrIndices.isEmpty() || isExplicitAllPattern(aliasesOrIndices);
    }

    /**
     * Identifies whether the array containing index names given as argument explicitly refers to all indices
     * The empty or null array doesn't explicitly map to all indices
     *
     * @param aliasesOrIndices the array containing index names
     * @return true if the provided array explicitly maps to all indices, false otherwise
     */
    static boolean isExplicitAllPattern(Collection<String> aliasesOrIndices) {
        return aliasesOrIndices != null && aliasesOrIndices.size() == 1 && Metadata.ALL.equals(aliasesOrIndices.iterator().next());
    }

    /**
     * Identifies whether the first argument (an array containing index names) is a pattern that matches all indices
     *
     * @param indicesOrAliases the array containing index names
     * @param concreteIndices  array containing the concrete indices that the first argument refers to
     * @return true if the first argument is a pattern that maps to all available indices, false otherwise
     */
    boolean isPatternMatchingAllIndices(Metadata metadata, String[] indicesOrAliases, String[] concreteIndices) {
        // if we end up matching on all indices, check, if its a wildcard parameter, or a "-something" structure
        if (concreteIndices.length == metadata.getConcreteAllIndices().length && indicesOrAliases.length > 0) {

            // we might have something like /-test1,+test1 that would identify all indices
            // or something like /-test1 with test1 index missing and IndicesOptions.lenient()
            if (indicesOrAliases[0].charAt(0) == '-') {
                return true;
            }

            // otherwise we check if there's any simple regex
            for (String indexOrAlias : indicesOrAliases) {
                if (Regex.isSimpleMatchPattern(indexOrAlias)) {
                    return true;
                }
            }
        }
        return false;
    }

    public SystemIndexAccessLevel getSystemIndexAccessLevel() {
        final SystemIndexAccessLevel accessLevel = systemIndices.getSystemIndexAccessLevel(threadContext);
        assert accessLevel != SystemIndexAccessLevel.BACKWARDS_COMPATIBLE_ONLY
            : "BACKWARDS_COMPATIBLE_ONLY access level should never be used automatically, it should only be used in known special cases";
        return accessLevel;
    }

    public Predicate<String> getSystemIndexAccessPredicate() {
        final SystemIndexAccessLevel systemIndexAccessLevel = getSystemIndexAccessLevel();
        final Predicate<String> systemIndexAccessLevelPredicate;
        if (systemIndexAccessLevel == SystemIndexAccessLevel.NONE) {
            systemIndexAccessLevelPredicate = s -> false;
        } else if (systemIndexAccessLevel == SystemIndexAccessLevel.BACKWARDS_COMPATIBLE_ONLY) {
            systemIndexAccessLevelPredicate = getNetNewSystemIndexPredicate();
        } else if (systemIndexAccessLevel == SystemIndexAccessLevel.ALL) {
            systemIndexAccessLevelPredicate = s -> true;
        } else {
            // everything other than allowed should be included in the deprecation message
            systemIndexAccessLevelPredicate = systemIndices.getProductSystemIndexNamePredicate(threadContext);
        }
        return systemIndexAccessLevelPredicate;
    }

    public Automaton getSystemNameAutomaton() {
        return systemIndices.getSystemNameAutomaton();
    }

    public Predicate<String> getNetNewSystemIndexPredicate() {
        return systemIndices::isNetNewSystemIndex;
    }

    public static class Context {

        private final ClusterState state;
        private final IndicesOptions options;
        private final long startTime;
        private final boolean preserveAliases;
        private final boolean resolveToWriteIndex;
        private final boolean includeDataStreams;
        private final boolean preserveDataStreams;
        private final SystemIndexAccessLevel systemIndexAccessLevel;
        private final Predicate<String> systemIndexAccessPredicate;
        private final Predicate<String> netNewSystemIndexPredicate;

        Context(ClusterState state, IndicesOptions options, SystemIndexAccessLevel systemIndexAccessLevel) {
            this(state, options, systemIndexAccessLevel, s -> true, s -> false);
        }

        Context(
            ClusterState state,
            IndicesOptions options,
            SystemIndexAccessLevel systemIndexAccessLevel,
            Predicate<String> systemIndexAccessPredicate,
            Predicate<String> netNewSystemIndexPredicate
        ) {
            this(
                state,
                options,
                System.currentTimeMillis(),
                systemIndexAccessLevel,
                systemIndexAccessPredicate,
                netNewSystemIndexPredicate
            );
        }

        Context(
            ClusterState state,
            IndicesOptions options,
            boolean preserveAliases,
            boolean resolveToWriteIndex,
            boolean includeDataStreams,
            SystemIndexAccessLevel systemIndexAccessLevel,
            Predicate<String> systemIndexAccessPredicate,
            Predicate<String> netNewSystemIndexPredicate
        ) {
            this(
                state,
                options,
                System.currentTimeMillis(),
                preserveAliases,
                resolveToWriteIndex,
                includeDataStreams,
                false,
                systemIndexAccessLevel,
                systemIndexAccessPredicate,
                netNewSystemIndexPredicate
            );
        }

        Context(
            ClusterState state,
            IndicesOptions options,
            boolean preserveAliases,
            boolean resolveToWriteIndex,
            boolean includeDataStreams,
            boolean preserveDataStreams,
            SystemIndexAccessLevel systemIndexAccessLevel,
            Predicate<String> systemIndexAccessPredicate,
            Predicate<String> netNewSystemIndexPredicate
        ) {
            this(
                state,
                options,
                System.currentTimeMillis(),
                preserveAliases,
                resolveToWriteIndex,
                includeDataStreams,
                preserveDataStreams,
                systemIndexAccessLevel,
                systemIndexAccessPredicate,
                netNewSystemIndexPredicate
            );
        }

        Context(
            ClusterState state,
            IndicesOptions options,
            long startTime,
            SystemIndexAccessLevel systemIndexAccessLevel,
            Predicate<String> systemIndexAccessPredicate,
            Predicate<String> netNewSystemIndexPredicate
        ) {
            this(
                state,
                options,
                startTime,
                false,
                false,
                false,
                false,
                systemIndexAccessLevel,
                systemIndexAccessPredicate,
                netNewSystemIndexPredicate
            );
        }

        protected Context(
            ClusterState state,
            IndicesOptions options,
            long startTime,
            boolean preserveAliases,
            boolean resolveToWriteIndex,
            boolean includeDataStreams,
            boolean preserveDataStreams,
            SystemIndexAccessLevel systemIndexAccessLevel,
            Predicate<String> systemIndexAccessPredicate,
            Predicate<String> netNewSystemIndexPredicate
        ) {
            this.state = state;
            this.options = options;
            this.startTime = startTime;
            this.preserveAliases = preserveAliases;
            this.resolveToWriteIndex = resolveToWriteIndex;
            this.includeDataStreams = includeDataStreams;
            this.preserveDataStreams = preserveDataStreams;
            this.systemIndexAccessLevel = systemIndexAccessLevel;
            this.systemIndexAccessPredicate = systemIndexAccessPredicate;
            this.netNewSystemIndexPredicate = netNewSystemIndexPredicate;
        }

        public ClusterState getState() {
            return state;
        }

        public IndicesOptions getOptions() {
            return options;
        }

        public long getStartTime() {
            return startTime;
        }

        /**
         * This is used to prevent resolving aliases to concrete indices but this also means
         * that we might return aliases that point to a closed index. This is currently only used
         * by {@link #filteringAliases(ClusterState, String, Set)} since it's the only one that needs aliases
         */
        boolean isPreserveAliases() {
            return preserveAliases;
        }

        /**
         * This is used to require that aliases resolve to their write-index. It is currently not used in conjunction
         * with <code>preserveAliases</code>.
         */
        boolean isResolveToWriteIndex() {
            return resolveToWriteIndex;
        }

        public boolean includeDataStreams() {
            return includeDataStreams;
        }

        public boolean isPreserveDataStreams() {
            return preserveDataStreams;
        }

        /**
         * Used to determine system index access is allowed in this context (e.g. for this request).
         */
        public Predicate<String> getSystemIndexAccessPredicate() {
            return systemIndexAccessPredicate;
        }
    }

    private interface ExpressionResolver {

        /**
         * Resolves the list of expressions into other expressions if possible (possible concrete indices and aliases, but
         * that isn't required). The provided implementations can also be left untouched.
         *
         * @return a new list with expressions based on the provided expressions
         */
        List<String> resolve(Context context, List<String> expressions);

    }

    /**
     * Resolves alias/index name expressions with wildcards into the corresponding concrete indices/aliases
     */
    static final class WildcardExpressionResolver implements ExpressionResolver {

        @Override
        public List<String> resolve(Context context, List<String> expressions) {
            IndicesOptions options = context.getOptions();
            Metadata metadata = context.getState().metadata();
            // only check open/closed since if we do not expand to open or closed it doesn't make sense to
            // expand to hidden
            if (options.expandWildcardsClosed() == false && options.expandWildcardsOpen() == false) {
                return expressions;
            }

            if (isEmptyOrTrivialWildcard(expressions)) {
                List<String> resolvedExpressions = resolveEmptyOrTrivialWildcard(context);
                if (context.includeDataStreams()) {
                    final IndexMetadata.State excludeState = excludeState(options);
                    final Map<String, IndexAbstraction> dataStreamsAbstractions = metadata.getIndicesLookup()
                        .entrySet()
                        .stream()
                        .filter(entry -> entry.getValue().getType() == IndexAbstraction.Type.DATA_STREAM)
                        .collect(Collectors.toMap(Map.Entry::getKey, Map.Entry::getValue));
                    // dedup backing indices if expand hidden indices option is true
                    Set<String> resolvedIncludingDataStreams = new HashSet<>(resolvedExpressions);
                    resolvedIncludingDataStreams.addAll(
                        expand(
                            context,
                            excludeState,
                            dataStreamsAbstractions,
                            expressions.isEmpty() ? "_all" : expressions.get(0),
                            options.expandWildcardsHidden()
                        )
                    );
                    return new ArrayList<>(resolvedIncludingDataStreams);
                }
                return resolvedExpressions;
            }

            Set<String> result = innerResolve(context, expressions, options, metadata);

            if (result == null) {
                return expressions;
            }
            if (result.isEmpty() && options.allowNoIndices() == false) {
                IndexNotFoundException infe = new IndexNotFoundException((String) null);
                infe.setResources("index_or_alias", expressions.toArray(new String[0]));
                throw infe;
            }
            return new ArrayList<>(result);
        }

        private Set<String> innerResolve(Context context, List<String> expressions, IndicesOptions options, Metadata metadata) {
            Set<String> result = null;
            boolean wildcardSeen = false;
            for (int i = 0; i < expressions.size(); i++) {
                String expression = expressions.get(i);
                if (Strings.isEmpty(expression)) {
                    throw indexNotFoundException(expression);
                }
                validateAliasOrIndex(expression);
                if (aliasOrIndexExists(context, options, metadata, expression)) {
                    if (result != null) {
                        result.add(expression);
                    }
                    continue;
                }
                final boolean add;
                if (expression.charAt(0) == '-' && wildcardSeen) {
                    add = false;
                    expression = expression.substring(1);
                } else {
                    add = true;
                }
                if (result == null) {
                    // add all the previous ones...
                    result = new HashSet<>(expressions.subList(0, i));
                }
                if (Regex.isSimpleMatchPattern(expression) == false) {
                    // TODO why does wildcard resolver throw exceptions regarding non wildcarded expressions? This should not be done here.
                    if (options.ignoreUnavailable() == false) {
                        IndexAbstraction indexAbstraction = metadata.getIndicesLookup().get(expression);
                        if (indexAbstraction == null) {
                            throw indexNotFoundException(expression);
                        } else if (indexAbstraction.getType() == IndexAbstraction.Type.ALIAS && options.ignoreAliases()) {
                            throw aliasesNotSupportedException(expression);
                        } else if (indexAbstraction.isDataStreamRelated() && context.includeDataStreams() == false) {
                            throw indexNotFoundException(expression);
                        }
                    }
                    if (add) {
                        result.add(expression);
                    } else {
                        result.remove(expression);
                    }
                    continue;
                }

                final IndexMetadata.State excludeState = excludeState(options);
                final Map<String, IndexAbstraction> matches = matches(context, metadata, expression);
                Set<String> expand = expand(context, excludeState, matches, expression, options.expandWildcardsHidden());
                if (add) {
                    result.addAll(expand);
                } else {
                    result.removeAll(expand);
                }
                if (options.allowNoIndices() == false && matches.isEmpty()) {
                    throw indexNotFoundException(expression);
                }
                if (Regex.isSimpleMatchPattern(expression)) {
                    wildcardSeen = true;
                }
            }
            return result;
        }

        private static void validateAliasOrIndex(String expression) {
            // Expressions can not start with an underscore. This is reserved for APIs. If the check gets here, the API
            // does not exist and the path is interpreted as an expression. If the expression begins with an underscore,
            // throw a specific error that is different from the [[IndexNotFoundException]], which is typically thrown
            // if the expression can't be found.
            if (expression.charAt(0) == '_') {
                throw new InvalidIndexNameException(expression, "must not start with '_'.");
            }
        }

        private static boolean aliasOrIndexExists(Context context, IndicesOptions options, Metadata metadata, String expression) {
            IndexAbstraction indexAbstraction = metadata.getIndicesLookup().get(expression);
            if (indexAbstraction == null) {
                return false;
            }

            // treat aliases as unavailable indices when ignoreAliases is set to true (e.g. delete index and update aliases api)
            if (indexAbstraction.getType() == IndexAbstraction.Type.ALIAS && options.ignoreAliases()) {
                return false;
            }

            if (indexAbstraction.isDataStreamRelated() && context.includeDataStreams() == false) {
                return false;
            }

            return true;
        }

        private static IndexNotFoundException indexNotFoundException(String expression) {
            IndexNotFoundException infe = new IndexNotFoundException(expression);
            infe.setResources("index_or_alias", expression);
            return infe;
        }

        private static IndexMetadata.State excludeState(IndicesOptions options) {
            final IndexMetadata.State excludeState;
            if (options.expandWildcardsOpen() && options.expandWildcardsClosed()) {
                excludeState = null;
            } else if (options.expandWildcardsOpen() && options.expandWildcardsClosed() == false) {
                excludeState = IndexMetadata.State.CLOSE;
            } else if (options.expandWildcardsClosed() && options.expandWildcardsOpen() == false) {
                excludeState = IndexMetadata.State.OPEN;
            } else {
                assert false : "this shouldn't get called if wildcards expand to none";
                excludeState = null;
            }
            return excludeState;
        }

        public static Map<String, IndexAbstraction> matches(Context context, Metadata metadata, String expression) {
            if (Regex.isMatchAllPattern(expression)) {
                return filterIndicesLookup(context, metadata.getIndicesLookup(), null, context.getOptions());
            } else if (expression.indexOf("*") == expression.length() - 1) {
                return suffixWildcard(context, metadata, expression);
            } else {
                return otherWildcard(context, metadata, expression);
            }
        }

        private static Map<String, IndexAbstraction> suffixWildcard(Context context, Metadata metadata, String expression) {
            assert expression.length() >= 2 : "expression [" + expression + "] should have at least a length of 2";
            String fromPrefix = expression.substring(0, expression.length() - 1);
            char[] toPrefixCharArr = fromPrefix.toCharArray();
            toPrefixCharArr[toPrefixCharArr.length - 1]++;
            String toPrefix = new String(toPrefixCharArr);
            SortedMap<String, IndexAbstraction> subMap = metadata.getIndicesLookup().subMap(fromPrefix, toPrefix);
            return filterIndicesLookup(context, subMap, null, context.getOptions());
        }

        private static Map<String, IndexAbstraction> otherWildcard(Context context, Metadata metadata, String expression) {
            final String pattern = expression;
            return filterIndicesLookup(
                context,
                metadata.getIndicesLookup(),
                e -> Regex.simpleMatch(pattern, e.getKey()),
                context.getOptions()
            );
        }

        private static Map<String, IndexAbstraction> filterIndicesLookup(
            Context context,
            SortedMap<String, IndexAbstraction> indicesLookup,
            Predicate<? super Map.Entry<String, IndexAbstraction>> filter,
            IndicesOptions options
        ) {
            boolean shouldConsumeStream = false;
            Stream<Map.Entry<String, IndexAbstraction>> stream = indicesLookup.entrySet().stream();
            if (options.ignoreAliases()) {
                shouldConsumeStream = true;
                stream = stream.filter(e -> e.getValue().getType() != IndexAbstraction.Type.ALIAS);
            }
            if (filter != null) {
                shouldConsumeStream = true;
                stream = stream.filter(filter);
            }
            if (context.includeDataStreams() == false) {
                shouldConsumeStream = true;
                stream = stream.filter(e -> e.getValue().isDataStreamRelated() == false);
            }
            if (shouldConsumeStream) {
                return stream.collect(Collectors.toMap(Map.Entry::getKey, Map.Entry::getValue));
            } else {
                return indicesLookup;
            }
        }

        private static Set<String> expand(
            Context context,
            IndexMetadata.State excludeState,
            Map<String, IndexAbstraction> matches,
            String expression,
            boolean includeHidden
        ) {
            Set<String> expand = new HashSet<>();
            for (Map.Entry<String, IndexAbstraction> entry : matches.entrySet()) {
                String aliasOrIndexName = entry.getKey();
                IndexAbstraction indexAbstraction = entry.getValue();

                if (indexAbstraction.isSystem()) {
                    if (context.netNewSystemIndexPredicate.test(indexAbstraction.getName())
                        && context.systemIndexAccessPredicate.test(indexAbstraction.getName()) == false) {
                        continue;
                    }
                    if (indexAbstraction.getType() == Type.DATA_STREAM || indexAbstraction.getParentDataStream() != null) {
                        if (context.systemIndexAccessPredicate.test(indexAbstraction.getName()) == false) {
                            continue;
                        }
                    }
                }

                if (indexAbstraction.isHidden() == false || includeHidden || implicitHiddenMatch(aliasOrIndexName, expression)) {
                    if (context.isPreserveAliases() && indexAbstraction.getType() == IndexAbstraction.Type.ALIAS) {
                        expand.add(aliasOrIndexName);
                    } else {
                        for (Index index : indexAbstraction.getIndices()) {
                            IndexMetadata meta = context.state.metadata().index(index);
                            if (excludeState == null || meta.getState() != excludeState) {
                                expand.add(meta.getIndex().getName());
                            }
                        }
                        if (context.isPreserveDataStreams() && indexAbstraction.getType() == IndexAbstraction.Type.DATA_STREAM) {
                            expand.add(indexAbstraction.getName());
                        }
                    }
                }
            }
            return expand;
        }

        private static boolean implicitHiddenMatch(String itemName, String expression) {
            return itemName.startsWith(".") && expression.startsWith(".") && Regex.isSimpleMatchPattern(expression);
        }

        private boolean isEmptyOrTrivialWildcard(List<String> expressions) {
            return expressions.isEmpty()
                || (expressions.size() == 1 && (Metadata.ALL.equals(expressions.get(0)) || Regex.isMatchAllPattern(expressions.get(0))));
        }

        private static List<String> resolveEmptyOrTrivialWildcard(Context context) {
            final String[] allIndices = resolveEmptyOrTrivialWildcardToAllIndices(context.getOptions(), context.getState().metadata());
            if (context.systemIndexAccessLevel == SystemIndexAccessLevel.ALL) {
                return List.of(allIndices);
            } else {
                return resolveEmptyOrTrivialWildcardWithAllowedSystemIndices(context, allIndices);
            }
        }

        private static List<String> resolveEmptyOrTrivialWildcardWithAllowedSystemIndices(Context context, String[] allIndices) {
            return Arrays.stream(allIndices).filter(name -> {
                if (name.startsWith(".")) {
                    IndexAbstraction abstraction = context.state.metadata().getIndicesLookup().get(name);
                    assert abstraction != null : "null abstraction for " + name + " but was in array of all indices";
                    if (abstraction.isSystem()) {
                        if (context.netNewSystemIndexPredicate.test(name)) {
                            if (SystemIndexAccessLevel.BACKWARDS_COMPATIBLE_ONLY.equals(context.systemIndexAccessLevel)) {
                                return false;
                            } else {
                                return context.systemIndexAccessPredicate.test(name);
                            }
                        } else if (abstraction.getType() == Type.DATA_STREAM || abstraction.getParentDataStream() != null) {
                            return context.systemIndexAccessPredicate.test(name);
                        }
                    } else {
                        return true;
                    }
                }
                return true;
            }).collect(Collectors.toUnmodifiableList());
        }

        private static String[] resolveEmptyOrTrivialWildcardToAllIndices(IndicesOptions options, Metadata metadata) {
            if (options.expandWildcardsOpen() && options.expandWildcardsClosed() && options.expandWildcardsHidden()) {
                return metadata.getConcreteAllIndices();
            } else if (options.expandWildcardsOpen() && options.expandWildcardsClosed()) {
                return metadata.getConcreteVisibleIndices();
            } else if (options.expandWildcardsOpen() && options.expandWildcardsHidden()) {
                return metadata.getConcreteAllOpenIndices();
            } else if (options.expandWildcardsOpen()) {
                return metadata.getConcreteVisibleOpenIndices();
            } else if (options.expandWildcardsClosed() && options.expandWildcardsHidden()) {
                return metadata.getConcreteAllClosedIndices();
            } else if (options.expandWildcardsClosed()) {
                return metadata.getConcreteVisibleClosedIndices();
            } else {
                return Strings.EMPTY_ARRAY;
            }
        }
    }

    public static final class DateMathExpressionResolver implements ExpressionResolver {

        private static final DateFormatter DEFAULT_DATE_FORMATTER = DateFormatter.forPattern("uuuu.MM.dd");
        private static final String EXPRESSION_LEFT_BOUND = "<";
        private static final String EXPRESSION_RIGHT_BOUND = ">";
        private static final char LEFT_BOUND = '{';
        private static final char RIGHT_BOUND = '}';
        private static final char ESCAPE_CHAR = '\\';
        private static final char TIME_ZONE_BOUND = '|';

        @Override
        public List<String> resolve(final Context context, List<String> expressions) {
            List<String> result = new ArrayList<>(expressions.size());
            for (String expression : expressions) {
                result.add(resolveExpression(expression, context::getStartTime));
            }
            return result;
        }

        static String resolveExpression(String expression) {
            return resolveExpression(expression, System::currentTimeMillis);
        }

        @SuppressWarnings("fallthrough")
        static String resolveExpression(String expression, LongSupplier getTime) {
            if (expression.startsWith(EXPRESSION_LEFT_BOUND) == false || expression.endsWith(EXPRESSION_RIGHT_BOUND) == false) {
                return expression;
            }

            boolean escape = false;
            boolean inDateFormat = false;
            boolean inPlaceHolder = false;
            final StringBuilder beforePlaceHolderSb = new StringBuilder();
            StringBuilder inPlaceHolderSb = new StringBuilder();
            final char[] text = expression.toCharArray();
            final int from = 1;
            final int length = text.length - 1;
            for (int i = from; i < length; i++) {
                boolean escapedChar = escape;
                if (escape) {
                    escape = false;
                }

                char c = text[i];
                if (c == ESCAPE_CHAR) {
                    if (escapedChar) {
                        beforePlaceHolderSb.append(c);
                        escape = false;
                    } else {
                        escape = true;
                    }
                    continue;
                }
                if (inPlaceHolder) {
                    switch (c) {
                        case LEFT_BOUND:
                            if (inDateFormat && escapedChar) {
                                inPlaceHolderSb.append(c);
                            } else if (inDateFormat == false) {
                                inDateFormat = true;
                                inPlaceHolderSb.append(c);
                            } else {
                                throw new ElasticsearchParseException(
                                    "invalid dynamic name expression [{}]." + " invalid character in placeholder at position [{}]",
                                    new String(text, from, length),
                                    i
                                );
                            }
                            break;

                        case RIGHT_BOUND:
                            if (inDateFormat && escapedChar) {
                                inPlaceHolderSb.append(c);
                            } else if (inDateFormat) {
                                inDateFormat = false;
                                inPlaceHolderSb.append(c);
                            } else {
                                String inPlaceHolderString = inPlaceHolderSb.toString();
                                int dateTimeFormatLeftBoundIndex = inPlaceHolderString.indexOf(LEFT_BOUND);
                                String mathExpression;
                                String dateFormatterPattern;
                                DateFormatter dateFormatter;
                                final ZoneId timeZone;
                                if (dateTimeFormatLeftBoundIndex < 0) {
                                    mathExpression = inPlaceHolderString;
                                    dateFormatter = DEFAULT_DATE_FORMATTER;
                                    timeZone = ZoneOffset.UTC;
                                } else {
                                    if (inPlaceHolderString.lastIndexOf(RIGHT_BOUND) != inPlaceHolderString.length() - 1) {
                                        throw new ElasticsearchParseException(
                                            "invalid dynamic name expression [{}]. missing closing `}`" + " for date math format",
                                            inPlaceHolderString
                                        );
                                    }
                                    if (dateTimeFormatLeftBoundIndex == inPlaceHolderString.length() - 2) {
                                        throw new ElasticsearchParseException(
                                            "invalid dynamic name expression [{}]. missing date format",
                                            inPlaceHolderString
                                        );
                                    }
                                    mathExpression = inPlaceHolderString.substring(0, dateTimeFormatLeftBoundIndex);
                                    String patternAndTZid = inPlaceHolderString.substring(
                                        dateTimeFormatLeftBoundIndex + 1,
                                        inPlaceHolderString.length() - 1
                                    );
                                    int formatPatternTimeZoneSeparatorIndex = patternAndTZid.indexOf(TIME_ZONE_BOUND);
                                    if (formatPatternTimeZoneSeparatorIndex != -1) {
                                        dateFormatterPattern = patternAndTZid.substring(0, formatPatternTimeZoneSeparatorIndex);
                                        timeZone = DateUtils.of(patternAndTZid.substring(formatPatternTimeZoneSeparatorIndex + 1));
                                    } else {
                                        dateFormatterPattern = patternAndTZid;
                                        timeZone = ZoneOffset.UTC;
                                    }
                                    dateFormatter = DateFormatter.forPattern(dateFormatterPattern);
                                }

                                DateFormatter formatter = dateFormatter.withZone(timeZone);
                                DateMathParser dateMathParser = formatter.toDateMathParser();
                                Instant instant = dateMathParser.parse(mathExpression, getTime, false, timeZone);

                                String time = formatter.format(instant);
                                beforePlaceHolderSb.append(time);
                                inPlaceHolderSb = new StringBuilder();
                                inPlaceHolder = false;
                            }
                            break;

                        default:
                            inPlaceHolderSb.append(c);
                    }
                } else {
                    switch (c) {
                        case LEFT_BOUND:
                            if (escapedChar) {
                                beforePlaceHolderSb.append(c);
                            } else {
                                inPlaceHolder = true;
                            }
                            break;

                        case RIGHT_BOUND:
                            if (escapedChar == false) {
                                throw new ElasticsearchParseException(
                                    "invalid dynamic name expression [{}]."
                                        + " invalid character at position [{}]. `{` and `}` are reserved characters and"
                                        + " should be escaped when used as part of the index name using `\\` (e.g. `\\{text\\}`)",
                                    new String(text, from, length),
                                    i
                                );
                            }
                        default:
                            beforePlaceHolderSb.append(c);
                    }
                }
            }

            if (inPlaceHolder) {
                throw new ElasticsearchParseException(
                    "invalid dynamic name expression [{}]. date math placeholder is open ended",
                    new String(text, from, length)
                );
            }
            if (beforePlaceHolderSb.length() == 0) {
                throw new ElasticsearchParseException("nothing captured");
            }
            return beforePlaceHolderSb.toString();
        }
    }

    /**
     * This is a context for the DateMathExpressionResolver which does not require {@code IndicesOptions} or {@code ClusterState}
     * since it uses only the start time to resolve expressions.
     */
    public static final class ResolverContext extends Context {
        public ResolverContext() {
            this(System.currentTimeMillis());
        }

        public ResolverContext(long startTime) {
            super(null, null, startTime, false, false, false, false, SystemIndexAccessLevel.ALL, name -> false, name -> false);
        }

        @Override
        public ClusterState getState() {
            throw new UnsupportedOperationException("should never be called");
        }

        @Override
        public IndicesOptions getOptions() {
            throw new UnsupportedOperationException("should never be called");
        }
    }
}<|MERGE_RESOLUTION|>--- conflicted
+++ resolved
@@ -437,19 +437,13 @@
 
         if (resolvedSystemIndices.isEmpty() == false) {
             Collections.sort(resolvedSystemIndices);
-<<<<<<< HEAD
-            deprecationLogger.warn(DeprecationCategory.API, "open_system_index_access",
-                "this request accesses system indices: {}, but in a future major version, direct access to system " +
-                    "indices will be prevented by default", resolvedSystemIndices);
-=======
-            deprecationLogger.critical(
+            deprecationLogger.warn(
                 DeprecationCategory.API,
                 "open_system_index_access",
                 "this request accesses system indices: {}, but in a future major version, direct access to system "
                     + "indices will be prevented by default",
                 resolvedSystemIndices
             );
->>>>>>> 30e15ba8
         }
         if (resolvedSystemDataStreams.isEmpty() == false) {
             throw systemIndices.dataStreamAccessException(threadContext, resolvedSystemDataStreams);
