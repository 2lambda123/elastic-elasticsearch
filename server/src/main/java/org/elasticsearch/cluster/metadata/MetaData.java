/*
 * Licensed to Elasticsearch under one or more contributor
 * license agreements. See the NOTICE file distributed with
 * this work for additional information regarding copyright
 * ownership. Elasticsearch licenses this file to you under
 * the Apache License, Version 2.0 (the "License"); you may
 * not use this file except in compliance with the License.
 * You may obtain a copy of the License at
 *
 *    http://www.apache.org/licenses/LICENSE-2.0
 *
 * Unless required by applicable law or agreed to in writing,
 * software distributed under the License is distributed on an
 * "AS IS" BASIS, WITHOUT WARRANTIES OR CONDITIONS OF ANY
 * KIND, either express or implied.  See the License for the
 * specific language governing permissions and limitations
 * under the License.
 */

package org.elasticsearch.cluster.metadata;

import com.carrotsearch.hppc.ObjectHashSet;
import com.carrotsearch.hppc.cursors.ObjectCursor;
import com.carrotsearch.hppc.cursors.ObjectObjectCursor;
import org.apache.logging.log4j.LogManager;
import org.apache.logging.log4j.Logger;
import org.apache.lucene.util.CollectionUtil;
import org.elasticsearch.Version;
import org.elasticsearch.action.AliasesRequest;
import org.elasticsearch.cluster.Diff;
import org.elasticsearch.cluster.Diffable;
import org.elasticsearch.cluster.DiffableUtils;
import org.elasticsearch.cluster.NamedDiffable;
import org.elasticsearch.cluster.NamedDiffableValueSerializer;
import org.elasticsearch.cluster.block.ClusterBlock;
import org.elasticsearch.cluster.block.ClusterBlockLevel;
import org.elasticsearch.cluster.coordination.CoordinationMetaData;
import org.elasticsearch.common.Nullable;
import org.elasticsearch.common.Strings;
import org.elasticsearch.common.UUIDs;
import org.elasticsearch.common.collect.HppcMaps;
import org.elasticsearch.common.collect.ImmutableOpenMap;
import org.elasticsearch.common.io.stream.StreamInput;
import org.elasticsearch.common.io.stream.StreamOutput;
import org.elasticsearch.common.io.stream.VersionedNamedWriteable;
import org.elasticsearch.common.regex.Regex;
import org.elasticsearch.common.settings.Setting;
import org.elasticsearch.common.settings.Setting.Property;
import org.elasticsearch.common.settings.Settings;
import org.elasticsearch.common.xcontent.NamedObjectNotFoundException;
import org.elasticsearch.common.xcontent.ToXContent;
import org.elasticsearch.common.xcontent.ToXContentFragment;
import org.elasticsearch.common.xcontent.XContentBuilder;
import org.elasticsearch.common.xcontent.XContentFactory;
import org.elasticsearch.common.xcontent.XContentHelper;
import org.elasticsearch.common.xcontent.XContentParser;
import org.elasticsearch.common.xcontent.XContentType;
import org.elasticsearch.gateway.MetaDataStateFormat;
import org.elasticsearch.index.Index;
import org.elasticsearch.index.IndexNotFoundException;
import org.elasticsearch.plugins.MapperPlugin;
import org.elasticsearch.rest.RestStatus;

import java.io.IOException;
import java.util.ArrayList;
import java.util.Arrays;
import java.util.Collections;
import java.util.Comparator;
import java.util.EnumSet;
import java.util.HashMap;
import java.util.HashSet;
import java.util.Iterator;
import java.util.List;
import java.util.Map;
import java.util.Objects;
import java.util.Set;
import java.util.SortedMap;
import java.util.TreeMap;
import java.util.function.Function;
import java.util.function.Predicate;
import java.util.stream.StreamSupport;

import static org.elasticsearch.common.settings.Settings.readSettingsFromStream;
import static org.elasticsearch.common.settings.Settings.writeSettingsToStream;

public class MetaData implements Iterable<IndexMetaData>, Diffable<MetaData>, ToXContentFragment {

    private static final Logger logger = LogManager.getLogger(MetaData.class);

    public static final String ALL = "_all";
    public static final String UNKNOWN_CLUSTER_UUID = "_na_";

    public enum XContentContext {
        /* Custom metadata should be returns as part of API call */
        API,

        /* Custom metadata should be stored as part of the persistent cluster state */
        GATEWAY,

        /* Custom metadata should be stored as part of a snapshot */
        SNAPSHOT
    }

    /**
     * Indicates that this custom metadata will be returned as part of an API call but will not be persisted
     */
    public static EnumSet<XContentContext> API_ONLY = EnumSet.of(XContentContext.API);

    /**
     * Indicates that this custom metadata will be returned as part of an API call and will be persisted between
     * node restarts, but will not be a part of a snapshot global state
     */
    public static EnumSet<XContentContext> API_AND_GATEWAY = EnumSet.of(XContentContext.API, XContentContext.GATEWAY);

    /**
     * Indicates that this custom metadata will be returned as part of an API call and stored as a part of
     * a snapshot global state, but will not be persisted between node restarts
     */
    public static EnumSet<XContentContext> API_AND_SNAPSHOT = EnumSet.of(XContentContext.API, XContentContext.SNAPSHOT);

    /**
     * Indicates that this custom metadata will be returned as part of an API call, stored as a part of
     * a snapshot global state, and will be persisted between node restarts
     */
    public static EnumSet<XContentContext> ALL_CONTEXTS = EnumSet.allOf(XContentContext.class);

    public interface Custom extends NamedDiffable<Custom>, ToXContentFragment {

        EnumSet<XContentContext> context();
    }

    public static final Setting<Integer> SETTING_CLUSTER_MAX_SHARDS_PER_NODE =
        Setting.intSetting("cluster.max_shards_per_node", 1000, 1, Property.Dynamic, Property.NodeScope);

    public static final Setting<Boolean> SETTING_READ_ONLY_SETTING =
        Setting.boolSetting("cluster.blocks.read_only", false, Property.Dynamic, Property.NodeScope);

    public static final ClusterBlock CLUSTER_READ_ONLY_BLOCK = new ClusterBlock(6, "cluster read-only (api)",
        false, false, false, RestStatus.FORBIDDEN,
        EnumSet.of(ClusterBlockLevel.WRITE, ClusterBlockLevel.METADATA_WRITE));

    public static final Setting<Boolean> SETTING_READ_ONLY_ALLOW_DELETE_SETTING =
        Setting.boolSetting("cluster.blocks.read_only_allow_delete", false, Property.Dynamic, Property.NodeScope);

    public static final ClusterBlock CLUSTER_READ_ONLY_ALLOW_DELETE_BLOCK =
        new ClusterBlock(13, "cluster read-only / allow delete (api)",
        false, false, true, RestStatus.FORBIDDEN,
            EnumSet.of(ClusterBlockLevel.WRITE, ClusterBlockLevel.METADATA_WRITE));

    public static final MetaData EMPTY_META_DATA = builder().build();

    public static final String CONTEXT_MODE_PARAM = "context_mode";

    public static final String CONTEXT_MODE_SNAPSHOT = XContentContext.SNAPSHOT.toString();

    public static final String CONTEXT_MODE_GATEWAY = XContentContext.GATEWAY.toString();

    public static final String GLOBAL_STATE_FILE_PREFIX = "global-";

    private static final NamedDiffableValueSerializer<Custom> CUSTOM_VALUE_SERIALIZER = new NamedDiffableValueSerializer<>(Custom.class);

    private final String clusterUUID;
    private final boolean clusterUUIDCommitted;
    private final long version;

    private final CoordinationMetaData coordinationMetaData;

    private final Settings transientSettings;
    private final Settings persistentSettings;
    private final Settings settings;
    private final DiffableStringMap hashesOfConsistentSettings;
    private final ImmutableOpenMap<String, IndexMetaData> indices;
    private final ImmutableOpenMap<String, IndexTemplateMetaData> templates;
    private final ImmutableOpenMap<String, Custom> customs;

    private final transient int totalNumberOfShards; // Transient ? not serializable anyway?
    private final int totalOpenIndexShards;

    private final String[] allIndices;
    private final String[] allOpenIndices;
    private final String[] allClosedIndices;

    private final SortedMap<String, AliasOrIndex> aliasAndIndexLookup;

    MetaData(String clusterUUID, boolean clusterUUIDCommitted, long version, CoordinationMetaData coordinationMetaData,
             Settings transientSettings, Settings persistentSettings, DiffableStringMap hashesOfConsistentSettings,
             ImmutableOpenMap<String, IndexMetaData> indices, ImmutableOpenMap<String, IndexTemplateMetaData> templates,
             ImmutableOpenMap<String, Custom> customs, String[] allIndices, String[] allOpenIndices, String[] allClosedIndices,
             SortedMap<String, AliasOrIndex> aliasAndIndexLookup) {
        this.clusterUUID = clusterUUID;
        this.clusterUUIDCommitted = clusterUUIDCommitted;
        this.version = version;
        this.coordinationMetaData = coordinationMetaData;
        this.transientSettings = transientSettings;
        this.persistentSettings = persistentSettings;
        this.settings = Settings.builder().put(persistentSettings).put(transientSettings).build();
        this.hashesOfConsistentSettings = hashesOfConsistentSettings;
        this.indices = indices;
        this.customs = customs;
        this.templates = templates;
        int totalNumberOfShards = 0;
        int totalOpenIndexShards = 0;
        for (ObjectCursor<IndexMetaData> cursor : indices.values()) {
            totalNumberOfShards += cursor.value.getTotalNumberOfShards();
            if (IndexMetaData.State.OPEN.equals(cursor.value.getState())) {
                totalOpenIndexShards += cursor.value.getTotalNumberOfShards();
            }
        }
        this.totalNumberOfShards = totalNumberOfShards;
        this.totalOpenIndexShards = totalOpenIndexShards;

        this.allIndices = allIndices;
        this.allOpenIndices = allOpenIndices;
        this.allClosedIndices = allClosedIndices;
        this.aliasAndIndexLookup = aliasAndIndexLookup;
    }

    public long version() {
        return this.version;
    }

    public String clusterUUID() {
        return this.clusterUUID;
    }

    /**
     * Whether the current node with the given cluster state is locked into the cluster with the UUID returned by {@link #clusterUUID()},
     * meaning that it will not accept any cluster state with a different clusterUUID.
     */
    public boolean clusterUUIDCommitted() {
        return this.clusterUUIDCommitted;
    }

    /**
     * Returns the merged transient and persistent settings.
     */
    public Settings settings() {
        return this.settings;
    }

    public Settings transientSettings() {
        return this.transientSettings;
    }

    public Settings persistentSettings() {
        return this.persistentSettings;
    }

    public Map<String, String> hashesOfConsistentSettings() {
        return this.hashesOfConsistentSettings;
    }

    public CoordinationMetaData coordinationMetaData() {
        return this.coordinationMetaData;
    }

    public boolean hasAlias(String alias) {
        AliasOrIndex aliasOrIndex = getAliasAndIndexLookup().get(alias);
        if (aliasOrIndex != null) {
            return aliasOrIndex.isAlias();
        } else {
            return false;
        }
    }

    public boolean equalsAliases(MetaData other) {
        for (ObjectCursor<IndexMetaData> cursor : other.indices().values()) {
            IndexMetaData otherIndex = cursor.value;
            IndexMetaData thisIndex = index(otherIndex.getIndex());
            if (thisIndex == null) {
                return false;
            }
            if (otherIndex.getAliases().equals(thisIndex.getAliases()) == false) {
                return false;
            }
        }

        return true;
    }

    public SortedMap<String, AliasOrIndex> getAliasAndIndexLookup() {
        return aliasAndIndexLookup;
    }

    /**
     * Finds the specific index aliases that point to the requested concrete indices directly
     * or that match with the indices via wildcards.
     *
     * @param concreteIndices The concrete indices that the aliases must point to in order to be returned.
     * @return A map of index name to the list of aliases metadata. If a concrete index does not have matching
     * aliases then the result will <b>not</b> include the index's key.
     */
    public ImmutableOpenMap<String, List<AliasMetaData>> findAllAliases(final String[] concreteIndices) {
        return findAliases(Strings.EMPTY_ARRAY, concreteIndices);
    }

    /**
     * Finds the specific index aliases that match with the specified aliases directly or partially via wildcards, and
     * that point to the specified concrete indices (directly or matching indices via wildcards).
     *
     * @param aliasesRequest The request to find aliases for
     * @param concreteIndices The concrete indices that the aliases must point to in order to be returned.
     * @return A map of index name to the list of aliases metadata. If a concrete index does not have matching
     * aliases then the result will <b>not</b> include the index's key.
     */
    public ImmutableOpenMap<String, List<AliasMetaData>> findAliases(final AliasesRequest aliasesRequest, final String[] concreteIndices) {
        return findAliases(aliasesRequest.aliases(), concreteIndices);
    }

    /**
     * Finds the specific index aliases that match with the specified aliases directly or partially via wildcards, and
     * that point to the specified concrete indices (directly or matching indices via wildcards).
     *
     * @param aliases The aliases to look for. Might contain include or exclude wildcards.
     * @param concreteIndices The concrete indices that the aliases must point to in order to be returned
     * @return A map of index name to the list of aliases metadata. If a concrete index does not have matching
     * aliases then the result will <b>not</b> include the index's key.
     */
    private ImmutableOpenMap<String, List<AliasMetaData>> findAliases(final String[] aliases, final String[] concreteIndices) {
        assert aliases != null;
        assert concreteIndices != null;
        if (concreteIndices.length == 0) {
            return ImmutableOpenMap.of();
        }
        String[] patterns = new String[aliases.length];
        boolean[] include = new boolean[aliases.length];
        for (int i = 0; i < aliases.length; i++) {
            String alias = aliases[i];
            if (alias.charAt(0) == '-') {
                patterns[i] = alias.substring(1);
                include[i] = false;
            } else {
                patterns[i] = alias;
                include[i] = true;
            }
        }
        boolean matchAllAliases = patterns.length == 0;
        ImmutableOpenMap.Builder<String, List<AliasMetaData>> mapBuilder = ImmutableOpenMap.builder();
        for (String index : concreteIndices) {
            IndexMetaData indexMetaData = indices.get(index);
            List<AliasMetaData> filteredValues = new ArrayList<>();
            for (ObjectCursor<AliasMetaData> cursor : indexMetaData.getAliases().values()) {
                AliasMetaData value = cursor.value;
                boolean matched = matchAllAliases;
                String alias = value.alias();
                for (int i = 0; i < patterns.length; i++) {
                    if (include[i]) {
                        if (matched == false) {
                            String pattern = patterns[i];
                            matched = ALL.equals(pattern) || Regex.simpleMatch(pattern, alias);
                        }
                    } else if (matched) {
                        matched = Regex.simpleMatch(patterns[i], alias) == false;
                    }
                }
                if (matched) {
                    filteredValues.add(value);
                }
            }
            if (filteredValues.isEmpty() == false) {
                // Make the list order deterministic
                CollectionUtil.timSort(filteredValues, Comparator.comparing(AliasMetaData::alias));
                mapBuilder.put(index, Collections.unmodifiableList(filteredValues));
            }
        }
        return mapBuilder.build();
    }

    /**
     * Finds all mappings for concrete indices. Only fields that match the provided field
     * filter will be returned (default is a predicate that always returns true, which can be
     * overridden via plugins)
     *
     * @see MapperPlugin#getFieldFilter()
     *
     */
    public ImmutableOpenMap<String, MappingMetaData> findMappings(String[] concreteIndices,
                                                                  Function<String, Predicate<String>> fieldFilter)
            throws IOException {
        assert concreteIndices != null;
        if (concreteIndices.length == 0) {
            return ImmutableOpenMap.of();
        }

        ImmutableOpenMap.Builder<String, MappingMetaData> indexMapBuilder = ImmutableOpenMap.builder();
        Iterable<String> intersection = HppcMaps.intersection(ObjectHashSet.from(concreteIndices), indices.keys());
        for (String index : intersection) {
            IndexMetaData indexMetaData = indices.get(index);
<<<<<<< HEAD
            if (indexMetaData.mapping() != null) {
                Predicate<String> fieldPredicate = fieldFilter.apply(index);
                indexMapBuilder.put(index, filterFields(indexMetaData.mapping(), fieldPredicate));
            }
            else {
                indexMapBuilder.put(index, null);
            }
=======
            Predicate<String> fieldPredicate = fieldFilter.apply(index);
            indexMapBuilder.put(index, filterFields(indexMetaData.mapping(), fieldPredicate));
>>>>>>> 292c045f
        }
        return indexMapBuilder.build();
    }

    @SuppressWarnings("unchecked")
    private static MappingMetaData filterFields(MappingMetaData mappingMetaData, Predicate<String> fieldPredicate) throws IOException {
        if (fieldPredicate == MapperPlugin.NOOP_FIELD_PREDICATE) {
            return mappingMetaData;
        }
        Map<String, Object> sourceAsMap = XContentHelper.convertToMap(mappingMetaData.source().compressedReference(), true).v2();
        Map<String, Object> mapping;
        if (sourceAsMap.size() == 1 && sourceAsMap.containsKey(mappingMetaData.type())) {
            mapping = (Map<String, Object>) sourceAsMap.get(mappingMetaData.type());
        } else {
            mapping = sourceAsMap;
        }

        Map<String, Object> properties = (Map<String, Object>)mapping.get("properties");
        if (properties == null || properties.isEmpty()) {
            return mappingMetaData;
        }

        filterFields("", properties, fieldPredicate);

        return new MappingMetaData(mappingMetaData.type(), sourceAsMap);
    }

    @SuppressWarnings("unchecked")
    private static boolean filterFields(String currentPath, Map<String, Object> fields, Predicate<String> fieldPredicate) {
        assert fieldPredicate != MapperPlugin.NOOP_FIELD_PREDICATE;
        Iterator<Map.Entry<String, Object>> entryIterator = fields.entrySet().iterator();
        while (entryIterator.hasNext()) {
            Map.Entry<String, Object> entry = entryIterator.next();
            String newPath = mergePaths(currentPath, entry.getKey());
            Object value = entry.getValue();
            boolean mayRemove = true;
            boolean isMultiField = false;
            if (value instanceof Map) {
                Map<String, Object> map = (Map<String, Object>) value;
                Map<String, Object> properties = (Map<String, Object>)map.get("properties");
                if (properties != null) {
                    mayRemove = filterFields(newPath, properties, fieldPredicate);
                } else {
                    Map<String, Object> subFields = (Map<String, Object>)map.get("fields");
                    if (subFields != null) {
                        isMultiField = true;
                        if (mayRemove = filterFields(newPath, subFields, fieldPredicate)) {
                            map.remove("fields");
                        }
                    }
                }
            } else {
                throw new IllegalStateException("cannot filter mappings, found unknown element of type [" + value.getClass() + "]");
            }

            //only remove a field if it has no sub-fields left and it has to be excluded
            if (fieldPredicate.test(newPath) == false) {
                if (mayRemove) {
                    entryIterator.remove();
                } else if (isMultiField) {
                    //multi fields that should be excluded but hold subfields that don't have to be excluded are converted to objects
                    Map<String, Object> map = (Map<String, Object>) value;
                    Map<String, Object> subFields = (Map<String, Object>)map.get("fields");
                    assert subFields.size() > 0;
                    map.put("properties", subFields);
                    map.remove("fields");
                    map.remove("type");
                }
            }
        }
        //return true if the ancestor may be removed, as it has no sub-fields left
        return fields.size() == 0;
    }

    private static String mergePaths(String path, String field) {
        if (path.length() == 0) {
            return field;
        }
        return path + "." + field;
    }

    /**
     * Returns all the concrete indices.
     */
    public String[] getConcreteAllIndices() {
        return allIndices;
    }

    public String[] getConcreteAllOpenIndices() {
        return allOpenIndices;
    }

    public String[] getConcreteAllClosedIndices() {
        return allClosedIndices;
    }

    /**
     * Returns indexing routing for the given <code>aliasOrIndex</code>. Resolves routing from the alias metadata used
     * in the write index.
     */
    public String resolveWriteIndexRouting(@Nullable String routing, String aliasOrIndex) {
        if (aliasOrIndex == null) {
            return routing;
        }

        AliasOrIndex result = getAliasAndIndexLookup().get(aliasOrIndex);
        if (result == null || result.isAlias() == false) {
            return routing;
        }
        AliasOrIndex.Alias alias = (AliasOrIndex.Alias) result;
        IndexMetaData writeIndex = alias.getWriteIndex();
        if (writeIndex == null) {
            throw new IllegalArgumentException("alias [" + aliasOrIndex + "] does not have a write index");
        }
        AliasMetaData aliasMd = writeIndex.getAliases().get(alias.getAliasName());
        if (aliasMd.indexRouting() != null) {
            if (aliasMd.indexRouting().indexOf(',') != -1) {
                throw new IllegalArgumentException("index/alias [" + aliasOrIndex + "] provided with routing value ["
                    + aliasMd.getIndexRouting() + "] that resolved to several routing values, rejecting operation");
            }
            if (routing != null) {
                if (!routing.equals(aliasMd.indexRouting())) {
                    throw new IllegalArgumentException("Alias [" + aliasOrIndex + "] has index routing associated with it ["
                        + aliasMd.indexRouting() + "], and was provided with routing value [" + routing + "], rejecting operation");
                }
            }
            // Alias routing overrides the parent routing (if any).
            return aliasMd.indexRouting();
        }
        return routing;
    }

    /**
     * Returns indexing routing for the given index.
     */
    // TODO: This can be moved to IndexNameExpressionResolver too, but this means that we will support wildcards and other expressions
    // in the index,bulk,update and delete apis.
    public String resolveIndexRouting(@Nullable String routing, String aliasOrIndex) {
        if (aliasOrIndex == null) {
            return routing;
        }

        AliasOrIndex result = getAliasAndIndexLookup().get(aliasOrIndex);
        if (result == null || result.isAlias() == false) {
            return routing;
        }
        AliasOrIndex.Alias alias = (AliasOrIndex.Alias) result;
        if (result.getIndices().size() > 1) {
            rejectSingleIndexOperation(aliasOrIndex, result);
        }
        AliasMetaData aliasMd = alias.getFirstAliasMetaData();
        if (aliasMd.indexRouting() != null) {
            if (aliasMd.indexRouting().indexOf(',') != -1) {
                throw new IllegalArgumentException("index/alias [" + aliasOrIndex + "] provided with routing value [" +
                    aliasMd.getIndexRouting() + "] that resolved to several routing values, rejecting operation");
            }
            if (routing != null) {
                if (!routing.equals(aliasMd.indexRouting())) {
                    throw new IllegalArgumentException("Alias [" + aliasOrIndex + "] has index routing associated with it [" +
                        aliasMd.indexRouting() + "], and was provided with routing value [" + routing + "], rejecting operation");
                }
            }
            // Alias routing overrides the parent routing (if any).
            return aliasMd.indexRouting();
        }
        return routing;
    }

    private void rejectSingleIndexOperation(String aliasOrIndex, AliasOrIndex result) {
        String[] indexNames = new String[result.getIndices().size()];
        int i = 0;
        for (IndexMetaData indexMetaData : result.getIndices()) {
            indexNames[i++] = indexMetaData.getIndex().getName();
        }
        throw new IllegalArgumentException("Alias [" + aliasOrIndex + "] has more than one index associated with it [" +
            Arrays.toString(indexNames) + "], can't execute a single index op");
    }

    public boolean hasIndex(String index) {
        return indices.containsKey(index);
    }

    public boolean hasConcreteIndex(String index) {
        return getAliasAndIndexLookup().containsKey(index);
    }

    public IndexMetaData index(String index) {
        return indices.get(index);
    }

    public IndexMetaData index(Index index) {
        IndexMetaData metaData = index(index.getName());
        if (metaData != null && metaData.getIndexUUID().equals(index.getUUID())) {
            return metaData;
        }
        return null;
    }

    /** Returns true iff existing index has the same {@link IndexMetaData} instance */
    public boolean hasIndexMetaData(final IndexMetaData indexMetaData) {
        return indices.get(indexMetaData.getIndex().getName()) == indexMetaData;
    }

    /**
     * Returns the {@link IndexMetaData} for this index.
     * @throws IndexNotFoundException if no metadata for this index is found
     */
    public IndexMetaData getIndexSafe(Index index) {
        IndexMetaData metaData = index(index.getName());
        if (metaData != null) {
            if(metaData.getIndexUUID().equals(index.getUUID())) {
                return metaData;
            }
            throw new IndexNotFoundException(index,
                new IllegalStateException("index uuid doesn't match expected: [" + index.getUUID()
                    + "] but got: [" + metaData.getIndexUUID() +"]"));
        }
        throw new IndexNotFoundException(index);
    }

    public ImmutableOpenMap<String, IndexMetaData> indices() {
        return this.indices;
    }

    public ImmutableOpenMap<String, IndexMetaData> getIndices() {
        return indices();
    }

    public ImmutableOpenMap<String, IndexTemplateMetaData> templates() {
        return this.templates;
    }

    public ImmutableOpenMap<String, IndexTemplateMetaData> getTemplates() {
        return this.templates;
    }

    public ImmutableOpenMap<String, Custom> customs() {
        return this.customs;
    }

    public ImmutableOpenMap<String, Custom> getCustoms() {
        return this.customs;
    }

    /**
     * The collection of index deletions in the cluster.
     */
    public IndexGraveyard indexGraveyard() {
        return custom(IndexGraveyard.TYPE);
    }

    public <T extends Custom> T custom(String type) {
        return (T) customs.get(type);
    }


    /**
     * Gets the total number of shards from all indices, including replicas and
     * closed indices.
     * @return The total number shards from all indices.
     */
    public int getTotalNumberOfShards() {
        return this.totalNumberOfShards;
    }

    /**
     * Gets the total number of open shards from all indices. Includes
     * replicas, but does not include shards that are part of closed indices.
     * @return The total number of open shards from all indices.
     */
    public int getTotalOpenIndexShards() {
        return this.totalOpenIndexShards;
    }

    /**
     * Identifies whether the array containing type names given as argument refers to all types
     * The empty or null array identifies all types
     *
     * @param types the array containing types
     * @return true if the provided array maps to all types, false otherwise
     */
    public static boolean isAllTypes(String[] types) {
        return types == null || types.length == 0 || isExplicitAllType(types);
    }

    /**
     * Identifies whether the array containing type names given as argument explicitly refers to all types
     * The empty or null array doesn't explicitly map to all types
     *
     * @param types the array containing index names
     * @return true if the provided array explicitly maps to all types, false otherwise
     */
    public static boolean isExplicitAllType(String[] types) {
        return types != null && types.length == 1 && ALL.equals(types[0]);
    }

    /**
     * @param concreteIndex The concrete index to check if routing is required
     * @return Whether routing is required according to the mapping for the specified index and type
     */
    public boolean routingRequired(String concreteIndex) {
        IndexMetaData indexMetaData = indices.get(concreteIndex);
        if (indexMetaData != null) {
            MappingMetaData mappingMetaData = indexMetaData.mapping();
            if (mappingMetaData != null) {
                return mappingMetaData.routing().required();
            }
        }
        return false;
    }

    @Override
    public Iterator<IndexMetaData> iterator() {
        return indices.valuesIt();
    }

    public static boolean isGlobalStateEquals(MetaData metaData1, MetaData metaData2) {
        if (!metaData1.coordinationMetaData.equals(metaData2.coordinationMetaData)) {
            return false;
        }
        if (!metaData1.persistentSettings.equals(metaData2.persistentSettings)) {
            return false;
        }
        if (!metaData1.hashesOfConsistentSettings.equals(metaData2.hashesOfConsistentSettings)) {
            return false;
        }
        if (!metaData1.templates.equals(metaData2.templates())) {
            return false;
        }
        if (!metaData1.clusterUUID.equals(metaData2.clusterUUID)) {
            return false;
        }
        if (metaData1.clusterUUIDCommitted != metaData2.clusterUUIDCommitted) {
            return false;
        }
        // Check if any persistent metadata needs to be saved
        int customCount1 = 0;
        for (ObjectObjectCursor<String, Custom> cursor : metaData1.customs) {
            if (cursor.value.context().contains(XContentContext.GATEWAY)) {
                if (!cursor.value.equals(metaData2.custom(cursor.key))) return false;
                customCount1++;
            }
        }
        int customCount2 = 0;
        for (ObjectCursor<Custom> cursor : metaData2.customs.values()) {
            if (cursor.value.context().contains(XContentContext.GATEWAY)) {
                customCount2++;
            }
        }
        if (customCount1 != customCount2) return false;
        return true;
    }

    @Override
    public Diff<MetaData> diff(MetaData previousState) {
        return new MetaDataDiff(previousState, this);
    }

    public static Diff<MetaData> readDiffFrom(StreamInput in) throws IOException {
        return new MetaDataDiff(in);
    }

    public static MetaData fromXContent(XContentParser parser) throws IOException {
        return Builder.fromXContent(parser);
    }

    @Override
    public XContentBuilder toXContent(XContentBuilder builder, Params params) throws IOException {
        Builder.toXContent(this, builder, params);
        return builder;
    }

    private static class MetaDataDiff implements Diff<MetaData> {

        private long version;
        private String clusterUUID;
        private boolean clusterUUIDCommitted;
        private CoordinationMetaData coordinationMetaData;
        private Settings transientSettings;
        private Settings persistentSettings;
        private Diff<DiffableStringMap> hashesOfConsistentSettings;
        private Diff<ImmutableOpenMap<String, IndexMetaData>> indices;
        private Diff<ImmutableOpenMap<String, IndexTemplateMetaData>> templates;
        private Diff<ImmutableOpenMap<String, Custom>> customs;

        MetaDataDiff(MetaData before, MetaData after) {
            clusterUUID = after.clusterUUID;
            clusterUUIDCommitted = after.clusterUUIDCommitted;
            version = after.version;
            coordinationMetaData = after.coordinationMetaData;
            transientSettings = after.transientSettings;
            persistentSettings = after.persistentSettings;
            hashesOfConsistentSettings = after.hashesOfConsistentSettings.diff(before.hashesOfConsistentSettings);
            indices = DiffableUtils.diff(before.indices, after.indices, DiffableUtils.getStringKeySerializer());
            templates = DiffableUtils.diff(before.templates, after.templates, DiffableUtils.getStringKeySerializer());
            customs = DiffableUtils.diff(before.customs, after.customs, DiffableUtils.getStringKeySerializer(), CUSTOM_VALUE_SERIALIZER);
        }

        MetaDataDiff(StreamInput in) throws IOException {
            clusterUUID = in.readString();
            clusterUUIDCommitted = in.readBoolean();
            version = in.readLong();
            coordinationMetaData = new CoordinationMetaData(in);
            transientSettings = Settings.readSettingsFromStream(in);
            persistentSettings = Settings.readSettingsFromStream(in);
            if (in.getVersion().onOrAfter(Version.V_7_3_0)) {
                hashesOfConsistentSettings = DiffableStringMap.readDiffFrom(in);
            } else {
                hashesOfConsistentSettings = DiffableStringMap.DiffableStringMapDiff.EMPTY;
            }
            indices = DiffableUtils.readImmutableOpenMapDiff(in, DiffableUtils.getStringKeySerializer(), IndexMetaData::readFrom,
                IndexMetaData::readDiffFrom);
            templates = DiffableUtils.readImmutableOpenMapDiff(in, DiffableUtils.getStringKeySerializer(), IndexTemplateMetaData::readFrom,
                IndexTemplateMetaData::readDiffFrom);
            customs = DiffableUtils.readImmutableOpenMapDiff(in, DiffableUtils.getStringKeySerializer(), CUSTOM_VALUE_SERIALIZER);
        }

        @Override
        public void writeTo(StreamOutput out) throws IOException {
            out.writeString(clusterUUID);
            out.writeBoolean(clusterUUIDCommitted);
            out.writeLong(version);
            coordinationMetaData.writeTo(out);
            Settings.writeSettingsToStream(transientSettings, out);
            Settings.writeSettingsToStream(persistentSettings, out);
            if (out.getVersion().onOrAfter(Version.V_7_3_0)) {
                hashesOfConsistentSettings.writeTo(out);
            }
            indices.writeTo(out);
            templates.writeTo(out);
            customs.writeTo(out);
        }

        @Override
        public MetaData apply(MetaData part) {
            Builder builder = builder();
            builder.clusterUUID(clusterUUID);
            builder.clusterUUIDCommitted(clusterUUIDCommitted);
            builder.version(version);
            builder.coordinationMetaData(coordinationMetaData);
            builder.transientSettings(transientSettings);
            builder.persistentSettings(persistentSettings);
            builder.hashesOfConsistentSettings(hashesOfConsistentSettings.apply(part.hashesOfConsistentSettings));
            builder.indices(indices.apply(part.indices));
            builder.templates(templates.apply(part.templates));
            builder.customs(customs.apply(part.customs));
            return builder.build();
        }
    }

    public static MetaData readFrom(StreamInput in) throws IOException {
        Builder builder = new Builder();
        builder.version = in.readLong();
        builder.clusterUUID = in.readString();
        builder.clusterUUIDCommitted = in.readBoolean();
        builder.coordinationMetaData(new CoordinationMetaData(in));
        builder.transientSettings(readSettingsFromStream(in));
        builder.persistentSettings(readSettingsFromStream(in));
        if (in.getVersion().onOrAfter(Version.V_7_3_0)) {
            builder.hashesOfConsistentSettings(new DiffableStringMap(in));
        }
        int size = in.readVInt();
        for (int i = 0; i < size; i++) {
            builder.put(IndexMetaData.readFrom(in), false);
        }
        size = in.readVInt();
        for (int i = 0; i < size; i++) {
            builder.put(IndexTemplateMetaData.readFrom(in));
        }
        int customSize = in.readVInt();
        for (int i = 0; i < customSize; i++) {
            Custom customIndexMetaData = in.readNamedWriteable(Custom.class);
            builder.putCustom(customIndexMetaData.getWriteableName(), customIndexMetaData);
        }
        return builder.build();
    }

    @Override
    public void writeTo(StreamOutput out) throws IOException {
        out.writeLong(version);
        out.writeString(clusterUUID);
        out.writeBoolean(clusterUUIDCommitted);
        coordinationMetaData.writeTo(out);
        writeSettingsToStream(transientSettings, out);
        writeSettingsToStream(persistentSettings, out);
        if (out.getVersion().onOrAfter(Version.V_7_3_0)) {
            hashesOfConsistentSettings.writeTo(out);
        }
        out.writeVInt(indices.size());
        for (IndexMetaData indexMetaData : this) {
            indexMetaData.writeTo(out);
        }
        out.writeVInt(templates.size());
        for (ObjectCursor<IndexTemplateMetaData> cursor : templates.values()) {
            cursor.value.writeTo(out);
        }
        // filter out custom states not supported by the other node
        int numberOfCustoms = 0;
        for (final ObjectCursor<Custom> cursor : customs.values()) {
            if (VersionedNamedWriteable.shouldSerialize(out, cursor.value)) {
                numberOfCustoms++;
            }
        }
        out.writeVInt(numberOfCustoms);
        for (final ObjectCursor<Custom> cursor : customs.values()) {
            if (VersionedNamedWriteable.shouldSerialize(out, cursor.value)) {
                out.writeNamedWriteable(cursor.value);
            }
        }
    }

    public static Builder builder() {
        return new Builder();
    }

    public static Builder builder(MetaData metaData) {
        return new Builder(metaData);
    }

    public static class Builder {

        private String clusterUUID;
        private boolean clusterUUIDCommitted;
        private long version;

        private CoordinationMetaData coordinationMetaData = CoordinationMetaData.EMPTY_META_DATA;
        private Settings transientSettings = Settings.Builder.EMPTY_SETTINGS;
        private Settings persistentSettings = Settings.Builder.EMPTY_SETTINGS;
        private DiffableStringMap hashesOfConsistentSettings = new DiffableStringMap(Collections.emptyMap());

        private final ImmutableOpenMap.Builder<String, IndexMetaData> indices;
        private final ImmutableOpenMap.Builder<String, IndexTemplateMetaData> templates;
        private final ImmutableOpenMap.Builder<String, Custom> customs;

        public Builder() {
            clusterUUID = UNKNOWN_CLUSTER_UUID;
            indices = ImmutableOpenMap.builder();
            templates = ImmutableOpenMap.builder();
            customs = ImmutableOpenMap.builder();
            indexGraveyard(IndexGraveyard.builder().build()); // create new empty index graveyard to initialize
        }

        public Builder(MetaData metaData) {
            this.clusterUUID = metaData.clusterUUID;
            this.clusterUUIDCommitted = metaData.clusterUUIDCommitted;
            this.coordinationMetaData = metaData.coordinationMetaData;
            this.transientSettings = metaData.transientSettings;
            this.persistentSettings = metaData.persistentSettings;
            this.hashesOfConsistentSettings = metaData.hashesOfConsistentSettings;
            this.version = metaData.version;
            this.indices = ImmutableOpenMap.builder(metaData.indices);
            this.templates = ImmutableOpenMap.builder(metaData.templates);
            this.customs = ImmutableOpenMap.builder(metaData.customs);
        }

        public Builder put(IndexMetaData.Builder indexMetaDataBuilder) {
            // we know its a new one, increment the version and store
            indexMetaDataBuilder.version(indexMetaDataBuilder.version() + 1);
            IndexMetaData indexMetaData = indexMetaDataBuilder.build();
            indices.put(indexMetaData.getIndex().getName(), indexMetaData);
            return this;
        }

        public Builder put(IndexMetaData indexMetaData, boolean incrementVersion) {
            if (indices.get(indexMetaData.getIndex().getName()) == indexMetaData) {
                return this;
            }
            // if we put a new index metadata, increment its version
            if (incrementVersion) {
                indexMetaData = IndexMetaData.builder(indexMetaData).version(indexMetaData.getVersion() + 1).build();
            }
            indices.put(indexMetaData.getIndex().getName(), indexMetaData);
            return this;
        }

        public IndexMetaData get(String index) {
            return indices.get(index);
        }

        public IndexMetaData getSafe(Index index) {
            IndexMetaData indexMetaData = get(index.getName());
            if (indexMetaData != null) {
                if(indexMetaData.getIndexUUID().equals(index.getUUID())) {
                    return indexMetaData;
                }
                throw new IndexNotFoundException(index,
                    new IllegalStateException("index uuid doesn't match expected: [" + index.getUUID()
                        + "] but got: [" + indexMetaData.getIndexUUID() +"]"));
            }
            throw new IndexNotFoundException(index);
        }

        public Builder remove(String index) {
            indices.remove(index);
            return this;
        }

        public Builder removeAllIndices() {
            indices.clear();
            return this;
        }

        public Builder indices(ImmutableOpenMap<String, IndexMetaData> indices) {
            this.indices.putAll(indices);
            return this;
        }

        public Builder put(IndexTemplateMetaData.Builder template) {
            return put(template.build());
        }

        public Builder put(IndexTemplateMetaData template) {
            templates.put(template.name(), template);
            return this;
        }

        public Builder removeTemplate(String templateName) {
            templates.remove(templateName);
            return this;
        }

        public Builder templates(ImmutableOpenMap<String, IndexTemplateMetaData> templates) {
            this.templates.putAll(templates);
            return this;
        }

        public Custom getCustom(String type) {
            return customs.get(type);
        }

        public Builder putCustom(String type, Custom custom) {
            customs.put(type, Objects.requireNonNull(custom, type));
            return this;
        }

        public Builder removeCustom(String type) {
            customs.remove(type);
            return this;
        }

        public Builder customs(ImmutableOpenMap<String, Custom> customs) {
            StreamSupport.stream(customs.spliterator(), false).forEach(cursor -> Objects.requireNonNull(cursor.value, cursor.key));
            this.customs.putAll(customs);
            return this;
        }

        public Builder indexGraveyard(final IndexGraveyard indexGraveyard) {
            putCustom(IndexGraveyard.TYPE, indexGraveyard);
            return this;
        }

        public IndexGraveyard indexGraveyard() {
            IndexGraveyard graveyard = (IndexGraveyard) getCustom(IndexGraveyard.TYPE);
            return graveyard;
        }

        public Builder updateSettings(Settings settings, String... indices) {
            if (indices == null || indices.length == 0) {
                indices = this.indices.keys().toArray(String.class);
            }
            for (String index : indices) {
                IndexMetaData indexMetaData = this.indices.get(index);
                if (indexMetaData == null) {
                    throw new IndexNotFoundException(index);
                }
                put(IndexMetaData.builder(indexMetaData)
                        .settings(Settings.builder().put(indexMetaData.getSettings()).put(settings)));
            }
            return this;
        }

        /**
         * Update the number of replicas for the specified indices.
         *
         * @param numberOfReplicas the number of replicas
         * @param indices          the indices to update the number of replicas for
         * @return the builder
         */
        public Builder updateNumberOfReplicas(final int numberOfReplicas, final String[] indices) {
            for (String index : indices) {
                IndexMetaData indexMetaData = this.indices.get(index);
                if (indexMetaData == null) {
                    throw new IndexNotFoundException(index);
                }
                put(IndexMetaData.builder(indexMetaData).numberOfReplicas(numberOfReplicas));
            }
            return this;
        }

        public Builder coordinationMetaData(CoordinationMetaData coordinationMetaData) {
            this.coordinationMetaData = coordinationMetaData;
            return this;
        }

        public Settings transientSettings() {
            return this.transientSettings;
        }

        public Builder transientSettings(Settings settings) {
            this.transientSettings = settings;
            return this;
        }

        public Settings persistentSettings() {
            return this.persistentSettings;
        }

        public Builder persistentSettings(Settings settings) {
            this.persistentSettings = settings;
            return this;
        }

        public DiffableStringMap hashesOfConsistentSettings() {
            return this.hashesOfConsistentSettings;
        }

        public Builder hashesOfConsistentSettings(DiffableStringMap hashesOfConsistentSettings) {
            this.hashesOfConsistentSettings = hashesOfConsistentSettings;
            return this;
        }

        public Builder hashesOfConsistentSettings(Map<String, String> hashesOfConsistentSettings) {
            this.hashesOfConsistentSettings = new DiffableStringMap(hashesOfConsistentSettings);
            return this;
        }

        public Builder version(long version) {
            this.version = version;
            return this;
        }

        public Builder clusterUUID(String clusterUUID) {
            this.clusterUUID = clusterUUID;
            return this;
        }

        public Builder clusterUUIDCommitted(boolean clusterUUIDCommitted) {
            this.clusterUUIDCommitted = clusterUUIDCommitted;
            return this;
        }

        public Builder generateClusterUuidIfNeeded() {
            if (clusterUUID.equals(UNKNOWN_CLUSTER_UUID)) {
                clusterUUID = UUIDs.randomBase64UUID();
            }
            return this;
        }

        public MetaData build() {
            // TODO: We should move these datastructures to IndexNameExpressionResolver, this will give the following benefits:
            // 1) The datastructures will only be rebuilded when needed. Now during serializing we rebuild these datastructures
            //    while these datastructures aren't even used.
            // 2) The aliasAndIndexLookup can be updated instead of rebuilding it all the time.

            final Set<String> allIndices = new HashSet<>(indices.size());
            final List<String> allOpenIndices = new ArrayList<>();
            final List<String> allClosedIndices = new ArrayList<>();
            final Set<String> duplicateAliasesIndices = new HashSet<>();
            for (ObjectCursor<IndexMetaData> cursor : indices.values()) {
                final IndexMetaData indexMetaData = cursor.value;
                final String name = indexMetaData.getIndex().getName();
                boolean added = allIndices.add(name);
                assert added : "double index named [" + name + "]";
                if (indexMetaData.getState() == IndexMetaData.State.OPEN) {
                    allOpenIndices.add(indexMetaData.getIndex().getName());
                } else if (indexMetaData.getState() == IndexMetaData.State.CLOSE) {
                    allClosedIndices.add(indexMetaData.getIndex().getName());
                }
                indexMetaData.getAliases().keysIt().forEachRemaining(duplicateAliasesIndices::add);
            }
            duplicateAliasesIndices.retainAll(allIndices);
            if (duplicateAliasesIndices.isEmpty() == false) {
                // iterate again and constructs a helpful message
                ArrayList<String> duplicates = new ArrayList<>();
                for (ObjectCursor<IndexMetaData> cursor : indices.values()) {
                    for (String alias: duplicateAliasesIndices) {
                        if (cursor.value.getAliases().containsKey(alias)) {
                            duplicates.add(alias + " (alias of " + cursor.value.getIndex() + ")");
                        }
                    }
                }
                assert duplicates.size() > 0;
                throw new IllegalStateException("index and alias names need to be unique, but the following duplicates were found ["
                    + Strings.collectionToCommaDelimitedString(duplicates)+ "]");

            }

            SortedMap<String, AliasOrIndex> aliasAndIndexLookup = Collections.unmodifiableSortedMap(buildAliasAndIndexLookup());


            // build all concrete indices arrays:
            // TODO: I think we can remove these arrays. it isn't worth the effort, for operations on all indices.
            // When doing an operation across all indices, most of the time is spent on actually going to all shards and
            // do the required operations, the bottleneck isn't resolving expressions into concrete indices.
            String[] allIndicesArray = allIndices.toArray(new String[allIndices.size()]);
            String[] allOpenIndicesArray = allOpenIndices.toArray(new String[allOpenIndices.size()]);
            String[] allClosedIndicesArray = allClosedIndices.toArray(new String[allClosedIndices.size()]);

            return new MetaData(clusterUUID, clusterUUIDCommitted, version, coordinationMetaData, transientSettings, persistentSettings,
                    hashesOfConsistentSettings, indices.build(), templates.build(), customs.build(), allIndicesArray, allOpenIndicesArray,
                    allClosedIndicesArray, aliasAndIndexLookup);
        }

        private SortedMap<String, AliasOrIndex> buildAliasAndIndexLookup() {
            SortedMap<String, AliasOrIndex> aliasAndIndexLookup = new TreeMap<>();
            for (ObjectCursor<IndexMetaData> cursor : indices.values()) {
                IndexMetaData indexMetaData = cursor.value;
                AliasOrIndex existing = aliasAndIndexLookup.put(indexMetaData.getIndex().getName(), new AliasOrIndex.Index(indexMetaData));
                assert existing == null : "duplicate for " + indexMetaData.getIndex();

                for (ObjectObjectCursor<String, AliasMetaData> aliasCursor : indexMetaData.getAliases()) {
                    AliasMetaData aliasMetaData = aliasCursor.value;
                    aliasAndIndexLookup.compute(aliasMetaData.getAlias(), (aliasName, alias) -> {
                        if (alias == null) {
                            return new AliasOrIndex.Alias(aliasMetaData, indexMetaData);
                        } else {
                            assert alias instanceof AliasOrIndex.Alias : alias.getClass().getName();
                            ((AliasOrIndex.Alias) alias).addIndex(indexMetaData);
                            return alias;
                        }
                    });
                }
            }
            aliasAndIndexLookup.values().stream().filter(AliasOrIndex::isAlias)
                .forEach(alias -> ((AliasOrIndex.Alias) alias).computeAndValidateWriteIndex());
            return aliasAndIndexLookup;
        }

        public static String toXContent(MetaData metaData) throws IOException {
            XContentBuilder builder = XContentFactory.contentBuilder(XContentType.JSON);
            builder.startObject();
            toXContent(metaData, builder, ToXContent.EMPTY_PARAMS);
            builder.endObject();
            return Strings.toString(builder);
        }

        public static void toXContent(MetaData metaData, XContentBuilder builder, ToXContent.Params params) throws IOException {
            XContentContext context = XContentContext.valueOf(params.param(CONTEXT_MODE_PARAM, "API"));

            builder.startObject("meta-data");

            builder.field("version", metaData.version());
            builder.field("cluster_uuid", metaData.clusterUUID);
            builder.field("cluster_uuid_committed", metaData.clusterUUIDCommitted);

            builder.startObject("cluster_coordination");
            metaData.coordinationMetaData().toXContent(builder, params);
            builder.endObject();

            if (!metaData.persistentSettings().isEmpty()) {
                builder.startObject("settings");
                metaData.persistentSettings().toXContent(builder, new MapParams(Collections.singletonMap("flat_settings", "true")));
                builder.endObject();
            }

            if (context == XContentContext.API && !metaData.transientSettings().isEmpty()) {
                builder.startObject("transient_settings");
                metaData.transientSettings().toXContent(builder, new MapParams(Collections.singletonMap("flat_settings", "true")));
                builder.endObject();
            }

            builder.startObject("templates");
            for (ObjectCursor<IndexTemplateMetaData> cursor : metaData.templates().values()) {
                IndexTemplateMetaData.Builder.toXContentWithTypes(cursor.value, builder, params);
            }
            builder.endObject();

            if (context == XContentContext.API && !metaData.indices().isEmpty()) {
                builder.startObject("indices");
                for (IndexMetaData indexMetaData : metaData) {
                    IndexMetaData.Builder.toXContent(indexMetaData, builder, params);
                }
                builder.endObject();
            }

            for (ObjectObjectCursor<String, Custom> cursor : metaData.customs()) {
                if (cursor.value.context().contains(context)) {
                    builder.startObject(cursor.key);
                    cursor.value.toXContent(builder, params);
                    builder.endObject();
                }
            }
            builder.endObject();
        }

        public static MetaData fromXContent(XContentParser parser) throws IOException {
            Builder builder = new Builder();

            // we might get here after the meta-data element, or on a fresh parser
            XContentParser.Token token = parser.currentToken();
            String currentFieldName = parser.currentName();
            if (!"meta-data".equals(currentFieldName)) {
                token = parser.nextToken();
                if (token == XContentParser.Token.START_OBJECT) {
                    // move to the field name (meta-data)
                    token = parser.nextToken();
                    if (token != XContentParser.Token.FIELD_NAME) {
                        throw new IllegalArgumentException("Expected a field name but got " + token);
                    }
                    // move to the next object
                    token = parser.nextToken();
                }
                currentFieldName = parser.currentName();
            }

            if (!"meta-data".equals(parser.currentName())) {
                throw new IllegalArgumentException("Expected [meta-data] as a field name but got " + currentFieldName);
            }
            if (token != XContentParser.Token.START_OBJECT) {
                throw new IllegalArgumentException("Expected a START_OBJECT but got " + token);
            }

            while ((token = parser.nextToken()) != XContentParser.Token.END_OBJECT) {
                if (token == XContentParser.Token.FIELD_NAME) {
                    currentFieldName = parser.currentName();
                } else if (token == XContentParser.Token.START_OBJECT) {
                    if ("cluster_coordination".equals(currentFieldName)) {
                        builder.coordinationMetaData(CoordinationMetaData.fromXContent(parser));
                    } else if ("settings".equals(currentFieldName)) {
                        builder.persistentSettings(Settings.fromXContent(parser));
                    } else if ("indices".equals(currentFieldName)) {
                        while ((token = parser.nextToken()) != XContentParser.Token.END_OBJECT) {
                            builder.put(IndexMetaData.Builder.fromXContent(parser), false);
                        }
                    } else if ("hashes_of_consistent_settings".equals(currentFieldName)) {
                        builder.hashesOfConsistentSettings(parser.mapStrings());
                    } else if ("templates".equals(currentFieldName)) {
                        while ((token = parser.nextToken()) != XContentParser.Token.END_OBJECT) {
                            builder.put(IndexTemplateMetaData.Builder.fromXContent(parser, parser.currentName()));
                        }
                    } else {
                        try {
                            Custom custom = parser.namedObject(Custom.class, currentFieldName, null);
                            builder.putCustom(custom.getWriteableName(), custom);
                        } catch (NamedObjectNotFoundException ex) {
                            logger.warn("Skipping unknown custom object with type {}", currentFieldName);
                            parser.skipChildren();
                        }
                    }
                } else if (token.isValue()) {
                    if ("version".equals(currentFieldName)) {
                        builder.version = parser.longValue();
                    } else if ("cluster_uuid".equals(currentFieldName) || "uuid".equals(currentFieldName)) {
                        builder.clusterUUID = parser.text();
                    } else if ("cluster_uuid_committed".equals(currentFieldName)) {
                        builder.clusterUUIDCommitted = parser.booleanValue();
                    } else {
                        throw new IllegalArgumentException("Unexpected field [" + currentFieldName + "]");
                    }
                } else {
                    throw new IllegalArgumentException("Unexpected token " + token);
                }
            }
            return builder.build();
        }
    }

    private static final ToXContent.Params FORMAT_PARAMS;
    static {
        Map<String, String> params = new HashMap<>(2);
        params.put("binary", "true");
        params.put(MetaData.CONTEXT_MODE_PARAM, MetaData.CONTEXT_MODE_GATEWAY);
        FORMAT_PARAMS = new MapParams(params);
    }

    /**
     * State format for {@link MetaData} to write to and load from disk
     */
    public static final MetaDataStateFormat<MetaData> FORMAT = new MetaDataStateFormat<MetaData>(GLOBAL_STATE_FILE_PREFIX) {

        @Override
        public void toXContent(XContentBuilder builder, MetaData state) throws IOException {
            Builder.toXContent(state, builder, FORMAT_PARAMS);
        }

        @Override
        public MetaData fromXContent(XContentParser parser) throws IOException {
            return Builder.fromXContent(parser);
        }
    };
}<|MERGE_RESOLUTION|>--- conflicted
+++ resolved
@@ -386,25 +386,15 @@
         Iterable<String> intersection = HppcMaps.intersection(ObjectHashSet.from(concreteIndices), indices.keys());
         for (String index : intersection) {
             IndexMetaData indexMetaData = indices.get(index);
-<<<<<<< HEAD
-            if (indexMetaData.mapping() != null) {
-                Predicate<String> fieldPredicate = fieldFilter.apply(index);
-                indexMapBuilder.put(index, filterFields(indexMetaData.mapping(), fieldPredicate));
-            }
-            else {
-                indexMapBuilder.put(index, null);
-            }
-=======
             Predicate<String> fieldPredicate = fieldFilter.apply(index);
             indexMapBuilder.put(index, filterFields(indexMetaData.mapping(), fieldPredicate));
->>>>>>> 292c045f
         }
         return indexMapBuilder.build();
     }
 
     @SuppressWarnings("unchecked")
     private static MappingMetaData filterFields(MappingMetaData mappingMetaData, Predicate<String> fieldPredicate) throws IOException {
-        if (fieldPredicate == MapperPlugin.NOOP_FIELD_PREDICATE) {
+        if (fieldPredicate == MapperPlugin.NOOP_FIELD_PREDICATE || mappingMetaData == null) {
             return mappingMetaData;
         }
         Map<String, Object> sourceAsMap = XContentHelper.convertToMap(mappingMetaData.source().compressedReference(), true).v2();
