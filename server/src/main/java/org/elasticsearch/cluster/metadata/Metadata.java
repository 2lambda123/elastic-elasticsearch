/*
 * Copyright Elasticsearch B.V. and/or licensed to Elasticsearch B.V. under one
 * or more contributor license agreements. Licensed under the Elastic License
 * 2.0 and the Server Side Public License, v 1; you may not use this file except
 * in compliance with, at your election, the Elastic License 2.0 or the Server
 * Side Public License, v 1.
 */

package org.elasticsearch.cluster.metadata;

import com.carrotsearch.hppc.ObjectHashSet;

import org.apache.logging.log4j.LogManager;
import org.apache.logging.log4j.Logger;
import org.apache.lucene.util.CollectionUtil;
import org.elasticsearch.ResourceNotFoundException;
import org.elasticsearch.Version;
import org.elasticsearch.cluster.ClusterState;
import org.elasticsearch.cluster.Diff;
import org.elasticsearch.cluster.Diffable;
import org.elasticsearch.cluster.DiffableUtils;
import org.elasticsearch.cluster.NamedDiffable;
import org.elasticsearch.cluster.NamedDiffableValueSerializer;
import org.elasticsearch.cluster.block.ClusterBlock;
import org.elasticsearch.cluster.block.ClusterBlockLevel;
import org.elasticsearch.cluster.coordination.CoordinationMetadata;
import org.elasticsearch.cluster.metadata.IndexAbstraction.ConcreteIndex;
import org.elasticsearch.common.Strings;
import org.elasticsearch.common.UUIDs;
import org.elasticsearch.common.collect.HppcMaps;
import org.elasticsearch.common.collect.ImmutableOpenMap;
import org.elasticsearch.common.io.stream.StreamInput;
import org.elasticsearch.common.io.stream.StreamOutput;
import org.elasticsearch.common.io.stream.VersionedNamedWriteable;
import org.elasticsearch.common.regex.Regex;
import org.elasticsearch.common.settings.Setting;
import org.elasticsearch.common.settings.Setting.Property;
import org.elasticsearch.common.settings.Settings;
import org.elasticsearch.common.util.Maps;
import org.elasticsearch.common.xcontent.XContentHelper;
import org.elasticsearch.common.xcontent.XContentParserUtils;
import org.elasticsearch.core.Nullable;
import org.elasticsearch.gateway.MetadataStateFormat;
import org.elasticsearch.index.Index;
import org.elasticsearch.index.IndexNotFoundException;
import org.elasticsearch.plugins.MapperPlugin;
import org.elasticsearch.rest.RestStatus;
import org.elasticsearch.xcontent.NamedObjectNotFoundException;
import org.elasticsearch.xcontent.NamedXContentRegistry;
import org.elasticsearch.xcontent.ToXContent;
import org.elasticsearch.xcontent.ToXContentFragment;
import org.elasticsearch.xcontent.XContentBuilder;
import org.elasticsearch.xcontent.XContentFactory;
import org.elasticsearch.xcontent.XContentParser;

import java.io.IOException;
import java.util.ArrayList;
import java.util.Arrays;
import java.util.Collections;
import java.util.Comparator;
import java.util.EnumSet;
import java.util.HashMap;
import java.util.HashSet;
import java.util.Iterator;
import java.util.LinkedList;
import java.util.List;
import java.util.Map;
import java.util.Objects;
import java.util.Optional;
import java.util.Set;
import java.util.SortedMap;
import java.util.TreeMap;
import java.util.function.BiPredicate;
import java.util.function.Consumer;
import java.util.function.Function;
import java.util.function.Predicate;
import java.util.stream.Collectors;

import static org.elasticsearch.common.settings.Settings.readSettingsFromStream;
import static org.elasticsearch.common.settings.Settings.writeSettingsToStream;

/**
 * {@link Metadata} is the part of the {@link ClusterState} which persists across restarts. This persistence is XContent-based, so a
 * round-trip through XContent must be faithful in {@link XContentContext#GATEWAY} context.
 * <p>
 * The details of how this is persisted are covered in {@link org.elasticsearch.gateway.PersistedClusterStateService}.
 * </p>
 */
public class Metadata implements Iterable<IndexMetadata>, Diffable<Metadata>, ToXContentFragment {

    private static final Logger logger = LogManager.getLogger(Metadata.class);

    public static final Runnable ON_NEXT_INDEX_FIND_MAPPINGS_NOOP = () -> {};
    public static final String ALL = "_all";
    public static final String UNKNOWN_CLUSTER_UUID = "_na_";

    public enum XContentContext {
        /* Custom metadata should be returns as part of API call */
        API,

        /* Custom metadata should be stored as part of the persistent cluster state */
        GATEWAY,

        /* Custom metadata should be stored as part of a snapshot */
        SNAPSHOT
    }

    /**
     * Indicates that this custom metadata will be returned as part of an API call but will not be persisted
     */
    public static EnumSet<XContentContext> API_ONLY = EnumSet.of(XContentContext.API);

    /**
     * Indicates that this custom metadata will be returned as part of an API call and will be persisted between
     * node restarts, but will not be a part of a snapshot global state
     */
    public static EnumSet<XContentContext> API_AND_GATEWAY = EnumSet.of(XContentContext.API, XContentContext.GATEWAY);

    /**
     * Indicates that this custom metadata will be returned as part of an API call and stored as a part of
     * a snapshot global state, but will not be persisted between node restarts
     */
    public static EnumSet<XContentContext> API_AND_SNAPSHOT = EnumSet.of(XContentContext.API, XContentContext.SNAPSHOT);

    /**
     * Indicates that this custom metadata will be returned as part of an API call, stored as a part of
     * a snapshot global state, and will be persisted between node restarts
     */
    public static EnumSet<XContentContext> ALL_CONTEXTS = EnumSet.allOf(XContentContext.class);

    /**
     * Custom metadata that persists (via XContent) across restarts. The deserialization method for each implementation must be registered
     * with the {@link NamedXContentRegistry}.
     */
    public interface Custom extends NamedDiffable<Custom>, ToXContentFragment {

        EnumSet<XContentContext> context();

        /**
         * @return true if this custom could be restored from snapshot
         */
        default boolean isRestorable() {
            return context().contains(XContentContext.SNAPSHOT);
        }
    }

    public static final Setting<Boolean> SETTING_READ_ONLY_SETTING = Setting.boolSetting(
        "cluster.blocks.read_only",
        false,
        Property.Dynamic,
        Property.NodeScope
    );

    public static final ClusterBlock CLUSTER_READ_ONLY_BLOCK = new ClusterBlock(
        6,
        "cluster read-only (api)",
        false,
        false,
        false,
        RestStatus.FORBIDDEN,
        EnumSet.of(ClusterBlockLevel.WRITE, ClusterBlockLevel.METADATA_WRITE)
    );

    public static final Setting<Boolean> SETTING_READ_ONLY_ALLOW_DELETE_SETTING = Setting.boolSetting(
        "cluster.blocks.read_only_allow_delete",
        false,
        Property.Dynamic,
        Property.NodeScope
    );

    public static final ClusterBlock CLUSTER_READ_ONLY_ALLOW_DELETE_BLOCK = new ClusterBlock(
        13,
        "cluster read-only / allow delete (api)",
        false,
        false,
        true,
        RestStatus.FORBIDDEN,
        EnumSet.of(ClusterBlockLevel.WRITE, ClusterBlockLevel.METADATA_WRITE)
    );

    public static final Metadata EMPTY_METADATA = builder().build();

    public static final String CONTEXT_MODE_PARAM = "context_mode";

    public static final String CONTEXT_MODE_SNAPSHOT = XContentContext.SNAPSHOT.toString();

    public static final String CONTEXT_MODE_GATEWAY = XContentContext.GATEWAY.toString();

    public static final String CONTEXT_MODE_API = XContentContext.API.toString();

    public static final String GLOBAL_STATE_FILE_PREFIX = "global-";

    private static final NamedDiffableValueSerializer<Custom> CUSTOM_VALUE_SERIALIZER = new NamedDiffableValueSerializer<>(Custom.class);

    private final String clusterUUID;
    private final boolean clusterUUIDCommitted;
    private final long version;

    private final CoordinationMetadata coordinationMetadata;

    private final Settings transientSettings;
    private final Settings persistentSettings;
    private final Settings settings;
    private final DiffableStringMap hashesOfConsistentSettings;
    private final ImmutableOpenMap<String, IndexMetadata> indices;
    private final ImmutableOpenMap<String, Set<Index>> aliasedIndices;
    private final ImmutableOpenMap<String, IndexTemplateMetadata> templates;
    private final ImmutableOpenMap<String, Custom> customs;

    private final transient int totalNumberOfShards; // Transient ? not serializable anyway?
    private final int totalOpenIndexShards;

    private final String[] allIndices;
    private final String[] visibleIndices;
    private final String[] allOpenIndices;
    private final String[] visibleOpenIndices;
    private final String[] allClosedIndices;
    private final String[] visibleClosedIndices;

    private SortedMap<String, IndexAbstraction> indicesLookup;
    private final Map<String, MappingMetadata> mappingsByHash;

    private final Version oldestIndexVersion;

    private Metadata(
        String clusterUUID,
        boolean clusterUUIDCommitted,
        long version,
        CoordinationMetadata coordinationMetadata,
        Settings transientSettings,
        Settings persistentSettings,
        Settings settings,
        DiffableStringMap hashesOfConsistentSettings,
        int totalNumberOfShards,
        int totalOpenIndexShards,
        ImmutableOpenMap<String, IndexMetadata> indices,
        ImmutableOpenMap<String, Set<Index>> aliasedIndices,
        ImmutableOpenMap<String, IndexTemplateMetadata> templates,
        ImmutableOpenMap<String, Custom> customs,
        String[] allIndices,
        String[] visibleIndices,
        String[] allOpenIndices,
        String[] visibleOpenIndices,
        String[] allClosedIndices,
        String[] visibleClosedIndices,
        SortedMap<String, IndexAbstraction> indicesLookup,
        Map<String, MappingMetadata> mappingsByHash,
        Version oldestIndexVersion
    ) {
        this.clusterUUID = clusterUUID;
        this.clusterUUIDCommitted = clusterUUIDCommitted;
        this.version = version;
        this.coordinationMetadata = coordinationMetadata;
        this.transientSettings = transientSettings;
        this.persistentSettings = persistentSettings;
        this.settings = settings;
        this.hashesOfConsistentSettings = hashesOfConsistentSettings;
        this.indices = indices;
        this.aliasedIndices = aliasedIndices;
        this.customs = customs;
        this.templates = templates;
        this.totalNumberOfShards = totalNumberOfShards;
        this.totalOpenIndexShards = totalOpenIndexShards;
        this.allIndices = allIndices;
        this.visibleIndices = visibleIndices;
        this.allOpenIndices = allOpenIndices;
        this.visibleOpenIndices = visibleOpenIndices;
        this.allClosedIndices = allClosedIndices;
        this.visibleClosedIndices = visibleClosedIndices;
        this.indicesLookup = indicesLookup;
        this.mappingsByHash = mappingsByHash;
        this.oldestIndexVersion = oldestIndexVersion;
    }

    public Metadata withIncrementedVersion() {
        return new Metadata(
            clusterUUID,
            clusterUUIDCommitted,
            version + 1,
            coordinationMetadata,
            transientSettings,
            persistentSettings,
            settings,
            hashesOfConsistentSettings,
            totalNumberOfShards,
            totalOpenIndexShards,
            indices,
            aliasedIndices,
            templates,
            customs,
            allIndices,
            visibleIndices,
            allOpenIndices,
            visibleOpenIndices,
            allClosedIndices,
            visibleClosedIndices,
            indicesLookup,
            mappingsByHash,
            oldestIndexVersion
        );
    }

    public long version() {
        return this.version;
    }

    public String clusterUUID() {
        return this.clusterUUID;
    }

    /**
     * Whether the current node with the given cluster state is locked into the cluster with the UUID returned by {@link #clusterUUID()},
     * meaning that it will not accept any cluster state with a different clusterUUID.
     */
    public boolean clusterUUIDCommitted() {
        return this.clusterUUIDCommitted;
    }

    /**
     * Returns the merged transient and persistent settings.
     */
    public Settings settings() {
        return this.settings;
    }

    public Settings transientSettings() {
        return this.transientSettings;
    }

    public Settings persistentSettings() {
        return this.persistentSettings;
    }

    public Map<String, String> hashesOfConsistentSettings() {
        return this.hashesOfConsistentSettings;
    }

    public CoordinationMetadata coordinationMetadata() {
        return this.coordinationMetadata;
    }

    public Version oldestIndexVersion() {
        return this.oldestIndexVersion;
    }

    public boolean equalsAliases(Metadata other) {
        for (IndexMetadata otherIndex : other.indices().values()) {
            IndexMetadata thisIndex = index(otherIndex.getIndex());
            if (thisIndex == null) {
                return false;
            }
            if (otherIndex.getAliases().equals(thisIndex.getAliases()) == false) {
                return false;
            }
        }

        if (other.dataStreamAliases().size() != dataStreamAliases().size()) {
            return false;
        }
        for (DataStreamAlias otherAlias : other.dataStreamAliases().values()) {
            DataStreamAlias thisAlias = dataStreamAliases().get(otherAlias.getName());
            if (thisAlias == null) {
                return false;
            }
            if (thisAlias.equals(otherAlias) == false) {
                return false;
            }
        }

        return true;
    }

    public SortedMap<String, IndexAbstraction> getIndicesLookup() {
        if (indicesLookup == null) {
            DataStreamMetadata dataStreamMetadata = custom(DataStreamMetadata.TYPE);
            indicesLookup = Builder.buildIndicesLookup(dataStreamMetadata, indices);
        }
        return indicesLookup;
    }

    public boolean sameIndicesLookup(Metadata other) {
        return this.indicesLookup == other.indicesLookup;
    }

    /**
     * Finds the specific index aliases that point to the requested concrete indices directly
     * or that match with the indices via wildcards.
     *
     * @param concreteIndices The concrete indices that the aliases must point to in order to be returned.
     * @return A map of index name to the list of aliases metadata. If a concrete index does not have matching
     * aliases then the result will <b>not</b> include the index's key.
     */
    public ImmutableOpenMap<String, List<AliasMetadata>> findAllAliases(final String[] concreteIndices) {
        return findAliases(Strings.EMPTY_ARRAY, concreteIndices);
    }

    /**
     * Finds the specific index aliases that match with the specified aliases directly or partially via wildcards, and
     * that point to the specified concrete indices (directly or matching indices via wildcards).
     *
     * @param aliases The aliases to look for. Might contain include or exclude wildcards.
     * @param concreteIndices The concrete indices that the aliases must point to in order to be returned
     * @return A map of index name to the list of aliases metadata. If a concrete index does not have matching
     * aliases then the result will <b>not</b> include the index's key.
     */
    public ImmutableOpenMap<String, List<AliasMetadata>> findAliases(final String[] aliases, final String[] concreteIndices) {
        assert aliases != null;
        assert concreteIndices != null;
        if (concreteIndices.length == 0) {
            return ImmutableOpenMap.of();
        }
        String[] patterns = new String[aliases.length];
        boolean[] include = new boolean[aliases.length];
        for (int i = 0; i < aliases.length; i++) {
            String alias = aliases[i];
            if (alias.charAt(0) == '-') {
                patterns[i] = alias.substring(1);
                include[i] = false;
            } else {
                patterns[i] = alias;
                include[i] = true;
            }
        }
        boolean matchAllAliases = patterns.length == 0;
        ImmutableOpenMap.Builder<String, List<AliasMetadata>> mapBuilder = ImmutableOpenMap.builder();
        for (String index : concreteIndices) {
            IndexMetadata indexMetadata = indices.get(index);
            List<AliasMetadata> filteredValues = new ArrayList<>();
            for (AliasMetadata aliasMetadata : indexMetadata.getAliases().values()) {
                boolean matched = matchAllAliases;
                String alias = aliasMetadata.alias();
                for (int i = 0; i < patterns.length; i++) {
                    if (include[i]) {
                        if (matched == false) {
                            String pattern = patterns[i];
                            matched = ALL.equals(pattern) || Regex.simpleMatch(pattern, alias);
                        }
                    } else if (matched) {
                        matched = Regex.simpleMatch(patterns[i], alias) == false;
                    }
                }
                if (matched) {
                    filteredValues.add(aliasMetadata);
                }
            }
            if (filteredValues.isEmpty() == false) {
                // Make the list order deterministic
                CollectionUtil.timSort(filteredValues, Comparator.comparing(AliasMetadata::alias));
                mapBuilder.put(index, Collections.unmodifiableList(filteredValues));
            }
        }
        return mapBuilder.build();
    }

    /**
     * Finds all mappings for concrete indices. Only fields that match the provided field
     * filter will be returned (default is a predicate that always returns true, which can be
     * overridden via plugins)
     *
     * @see MapperPlugin#getFieldFilter()
     *
     * @param onNextIndex a hook that gets notified for each index that's processed
     */
    public ImmutableOpenMap<String, MappingMetadata> findMappings(
        String[] concreteIndices,
        Function<String, Predicate<String>> fieldFilter,
        Runnable onNextIndex
    ) {
        assert concreteIndices != null;
        if (concreteIndices.length == 0) {
            return ImmutableOpenMap.of();
        }

        ImmutableOpenMap.Builder<String, MappingMetadata> indexMapBuilder = ImmutableOpenMap.builder();
        Iterable<String> intersection = HppcMaps.intersection(ObjectHashSet.from(concreteIndices), indices.keys());
        for (String index : intersection) {
            onNextIndex.run();
            IndexMetadata indexMetadata = indices.get(index);
            Predicate<String> fieldPredicate = fieldFilter.apply(index);
            indexMapBuilder.put(index, filterFields(indexMetadata.mapping(), fieldPredicate));
        }
        return indexMapBuilder.build();
    }

    /**
     * Finds the parent data streams, if any, for the specified concrete indices.
     */
    public ImmutableOpenMap<String, IndexAbstraction.DataStream> findDataStreams(String... concreteIndices) {
        assert concreteIndices != null;
        final ImmutableOpenMap.Builder<String, IndexAbstraction.DataStream> builder = ImmutableOpenMap.builder();
        final SortedMap<String, IndexAbstraction> lookup = getIndicesLookup();
        for (String indexName : concreteIndices) {
            IndexAbstraction index = lookup.get(indexName);
            assert index != null;
            assert index.getType() == IndexAbstraction.Type.CONCRETE_INDEX;
            if (index.getParentDataStream() != null) {
                builder.put(indexName, index.getParentDataStream());
            }
        }
        return builder.build();
    }

    @SuppressWarnings("unchecked")
    private static MappingMetadata filterFields(MappingMetadata mappingMetadata, Predicate<String> fieldPredicate) {
        if (mappingMetadata == null) {
            return MappingMetadata.EMPTY_MAPPINGS;
        }
        if (fieldPredicate == MapperPlugin.NOOP_FIELD_PREDICATE) {
            return mappingMetadata;
        }
        Map<String, Object> sourceAsMap = XContentHelper.convertToMap(mappingMetadata.source().compressedReference(), true).v2();
        Map<String, Object> mapping;
        if (sourceAsMap.size() == 1 && sourceAsMap.containsKey(mappingMetadata.type())) {
            mapping = (Map<String, Object>) sourceAsMap.get(mappingMetadata.type());
        } else {
            mapping = sourceAsMap;
        }

        Map<String, Object> properties = (Map<String, Object>) mapping.get("properties");
        if (properties == null || properties.isEmpty()) {
            return mappingMetadata;
        }

        filterFields("", properties, fieldPredicate);

        return new MappingMetadata(mappingMetadata.type(), sourceAsMap);
    }

    @SuppressWarnings("unchecked")
    private static boolean filterFields(String currentPath, Map<String, Object> fields, Predicate<String> fieldPredicate) {
        assert fieldPredicate != MapperPlugin.NOOP_FIELD_PREDICATE;
        Iterator<Map.Entry<String, Object>> entryIterator = fields.entrySet().iterator();
        while (entryIterator.hasNext()) {
            Map.Entry<String, Object> entry = entryIterator.next();
            String newPath = mergePaths(currentPath, entry.getKey());
            Object value = entry.getValue();
            boolean mayRemove = true;
            boolean isMultiField = false;
            if (value instanceof Map) {
                Map<String, Object> map = (Map<String, Object>) value;
                Map<String, Object> properties = (Map<String, Object>) map.get("properties");
                if (properties != null) {
                    mayRemove = filterFields(newPath, properties, fieldPredicate);
                } else {
                    Map<String, Object> subFields = (Map<String, Object>) map.get("fields");
                    if (subFields != null) {
                        isMultiField = true;
                        if (mayRemove = filterFields(newPath, subFields, fieldPredicate)) {
                            map.remove("fields");
                        }
                    }
                }
            } else {
                throw new IllegalStateException("cannot filter mappings, found unknown element of type [" + value.getClass() + "]");
            }

            // only remove a field if it has no sub-fields left and it has to be excluded
            if (fieldPredicate.test(newPath) == false) {
                if (mayRemove) {
                    entryIterator.remove();
                } else if (isMultiField) {
                    // multi fields that should be excluded but hold subfields that don't have to be excluded are converted to objects
                    Map<String, Object> map = (Map<String, Object>) value;
                    Map<String, Object> subFields = (Map<String, Object>) map.get("fields");
                    assert subFields.size() > 0;
                    map.put("properties", subFields);
                    map.remove("fields");
                    map.remove("type");
                }
            }
        }
        // return true if the ancestor may be removed, as it has no sub-fields left
        return fields.size() == 0;
    }

    private static String mergePaths(String path, String field) {
        if (path.length() == 0) {
            return field;
        }
        return path + "." + field;
    }

    /**
     * Returns all the concrete indices.
     */
    public String[] getConcreteAllIndices() {
        return allIndices;
    }

    /**
     * Returns all the concrete indices that are not hidden.
     */
    public String[] getConcreteVisibleIndices() {
        return visibleIndices;
    }

    /**
     * Returns all of the concrete indices that are open.
     */
    public String[] getConcreteAllOpenIndices() {
        return allOpenIndices;
    }

    /**
     * Returns all of the concrete indices that are open and not hidden.
     */
    public String[] getConcreteVisibleOpenIndices() {
        return visibleOpenIndices;
    }

    /**
     * Returns all of the concrete indices that are closed.
     */
    public String[] getConcreteAllClosedIndices() {
        return allClosedIndices;
    }

    /**
     * Returns all of the concrete indices that are closed and not hidden.
     */
    public String[] getConcreteVisibleClosedIndices() {
        return visibleClosedIndices;
    }

    /**
     * Returns indexing routing for the given <code>aliasOrIndex</code>. Resolves routing from the alias metadata used
     * in the write index.
     */
    public String resolveWriteIndexRouting(@Nullable String routing, String aliasOrIndex) {
        if (aliasOrIndex == null) {
            return routing;
        }

        IndexAbstraction result = getIndicesLookup().get(aliasOrIndex);
        if (result == null || result.getType() != IndexAbstraction.Type.ALIAS) {
            return routing;
        }
        Index writeIndexName = result.getWriteIndex();
        if (writeIndexName == null) {
            throw new IllegalArgumentException("alias [" + aliasOrIndex + "] does not have a write index");
        }
        AliasMetadata writeIndexAliasMetadata = index(writeIndexName).getAliases().get(result.getName());
        if (writeIndexAliasMetadata != null) {
            return resolveRouting(routing, aliasOrIndex, writeIndexAliasMetadata);
        } else {
            return routing;
        }
    }

    /**
     * Returns indexing routing for the given index.
     */
    // TODO: This can be moved to IndexNameExpressionResolver too, but this means that we will support wildcards and other expressions
    // in the index,bulk,update and delete apis.
    public String resolveIndexRouting(@Nullable String routing, String aliasOrIndex) {
        if (aliasOrIndex == null) {
            return routing;
        }

        IndexAbstraction result = getIndicesLookup().get(aliasOrIndex);
        if (result == null || result.getType() != IndexAbstraction.Type.ALIAS) {
            return routing;
        }
        if (result.getIndices().size() > 1) {
            rejectSingleIndexOperation(aliasOrIndex, result);
        }
        return resolveRouting(routing, aliasOrIndex, AliasMetadata.getFirstAliasMetadata(this, result));
    }

    private static String resolveRouting(@Nullable String routing, String aliasOrIndex, AliasMetadata aliasMd) {
        if (aliasMd.indexRouting() != null) {
            if (aliasMd.indexRouting().indexOf(',') != -1) {
                throw new IllegalArgumentException(
                    "index/alias ["
                        + aliasOrIndex
                        + "] provided with routing value ["
                        + aliasMd.getIndexRouting()
                        + "] that resolved to several routing values, rejecting operation"
                );
            }
            if (routing != null) {
                if (routing.equals(aliasMd.indexRouting()) == false) {
                    throw new IllegalArgumentException(
                        "Alias ["
                            + aliasOrIndex
                            + "] has index routing associated with it ["
                            + aliasMd.indexRouting()
                            + "], and was provided with routing value ["
                            + routing
                            + "], rejecting operation"
                    );
                }
            }
            // Alias routing overrides the parent routing (if any).
            return aliasMd.indexRouting();
        }
        return routing;
    }

    private void rejectSingleIndexOperation(String aliasOrIndex, IndexAbstraction result) {
        String[] indexNames = new String[result.getIndices().size()];
        int i = 0;
        for (Index indexName : result.getIndices()) {
            indexNames[i++] = indexName.getName();
        }
        throw new IllegalArgumentException(
            "Alias ["
                + aliasOrIndex
                + "] has more than one index associated with it ["
                + Arrays.toString(indexNames)
                + "], can't execute a single index op"
        );
    }

    /**
     * Checks whether an index exists (as of this {@link Metadata} with the given name. Does not check aliases or data streams.
     * @param index An index name that may or may not exist in the cluster.
     * @return {@code true} if a concrete index with that name exists, {@code false} otherwise.
     */
    public boolean hasIndex(String index) {
        return indices.containsKey(index);
    }

    /**
     * Checks whether an index exists. Similar to {@link Metadata#hasIndex(String)}, but ensures that the index has the same UUID as
     * the given {@link Index}.
     * @param index An {@link Index} object that may or may not exist in the cluster.
     * @return {@code true} if an index exists with the same name and UUID as the given index object, {@code false} otherwise.
     */
    public boolean hasIndex(Index index) {
        IndexMetadata metadata = index(index.getName());
        return metadata != null && metadata.getIndexUUID().equals(index.getUUID());
    }

    /**
     * Checks whether an index abstraction (that is, index, alias, or data stream) exists (as of this {@link Metadata} with the given name.
     * @param index An index name that may or may not exist in the cluster.
     * @return {@code true} if an index abstraction with that name exists, {@code false} otherwise.
     */
    public boolean hasIndexAbstraction(String index) {
        return getIndicesLookup().containsKey(index);
    }

    public IndexMetadata index(String index) {
        return indices.get(index);
    }

    public IndexMetadata index(Index index) {
        IndexMetadata metadata = index(index.getName());
        if (metadata != null && metadata.getIndexUUID().equals(index.getUUID())) {
            return metadata;
        }
        return null;
    }

    /** Returns true iff existing index has the same {@link IndexMetadata} instance */
    public boolean hasIndexMetadata(final IndexMetadata indexMetadata) {
        return indices.get(indexMetadata.getIndex().getName()) == indexMetadata;
    }

    /**
     * Returns the {@link IndexMetadata} for this index.
     * @throws IndexNotFoundException if no metadata for this index is found
     */
    public IndexMetadata getIndexSafe(Index index) {
        IndexMetadata metadata = index(index.getName());
        if (metadata != null) {
            if (metadata.getIndexUUID().equals(index.getUUID())) {
                return metadata;
            }
            throw new IndexNotFoundException(
                index,
                new IllegalStateException(
                    "index uuid doesn't match expected: [" + index.getUUID() + "] but got: [" + metadata.getIndexUUID() + "]"
                )
            );
        }
        throw new IndexNotFoundException(index);
    }

    public ImmutableOpenMap<String, IndexMetadata> indices() {
        return this.indices;
    }

    public ImmutableOpenMap<String, IndexMetadata> getIndices() {
        return indices();
    }

    /**
     * Returns whether an alias exists with provided alias name.
     *
     * @param aliasName The provided alias name
     * @return whether an alias exists with provided alias name
     */
    public boolean hasAlias(String aliasName) {
        return aliasedIndices.containsKey(aliasName) || dataStreamAliases().containsKey(aliasName);
    }

    /**
     * Returns all the indices that the alias with the provided alias name refers to.
     * These are aliased indices. Not that, this only return indices that have been aliased
     * and not indices that are behind a data stream or data stream alias.
     *
     * @param aliasName The provided alias name
     * @return all aliased indices by the alias with the provided alias name
     */
    public Set<Index> aliasedIndices(String aliasName) {
        Objects.requireNonNull(aliasName);
        return aliasedIndices.getOrDefault(aliasName, Set.of());
    }

    /**
     * @return the names of all indices aliases.
     */
    public Set<String> aliasedIndices() {
        return aliasedIndices.keySet();
    }

    public ImmutableOpenMap<String, IndexTemplateMetadata> templates() {
        return this.templates;
    }

    public ImmutableOpenMap<String, IndexTemplateMetadata> getTemplates() {
        return templates();
    }

    public Map<String, ComponentTemplate> componentTemplates() {
        return Optional.ofNullable((ComponentTemplateMetadata) this.custom(ComponentTemplateMetadata.TYPE))
            .map(ComponentTemplateMetadata::componentTemplates)
            .orElse(Collections.emptyMap());
    }

    public Map<String, ComposableIndexTemplate> templatesV2() {
        return Optional.ofNullable((ComposableIndexTemplateMetadata) this.custom(ComposableIndexTemplateMetadata.TYPE))
            .map(ComposableIndexTemplateMetadata::indexTemplates)
            .orElse(Collections.emptyMap());
    }

    public Map<String, DataStream> dataStreams() {
        return Optional.ofNullable((DataStreamMetadata) this.custom(DataStreamMetadata.TYPE))
            .map(DataStreamMetadata::dataStreams)
            .orElse(Collections.emptyMap());
    }

    public Map<String, DataStreamAlias> dataStreamAliases() {
        return Optional.ofNullable((DataStreamMetadata) this.custom(DataStreamMetadata.TYPE))
            .map(DataStreamMetadata::getDataStreamAliases)
            .orElse(Collections.emptyMap());
    }

    public Map<String, SingleNodeShutdownMetadata> nodeShutdowns() {
        return Optional.ofNullable((NodesShutdownMetadata) this.custom(NodesShutdownMetadata.TYPE))
            .map(NodesShutdownMetadata::getAllNodeMetadataMap)
            .orElse(Collections.emptyMap());
    }

    public ImmutableOpenMap<String, Custom> customs() {
        return this.customs;
    }

    /**
     * The collection of index deletions in the cluster.
     */
    public IndexGraveyard indexGraveyard() {
        return custom(IndexGraveyard.TYPE);
    }

    @SuppressWarnings("unchecked")
    public <T extends Custom> T custom(String type) {
        return (T) customs.get(type);
    }

    @SuppressWarnings("unchecked")
    public <T extends Custom> T custom(String type, T defaultValue) {
        return (T) customs.getOrDefault(type, defaultValue);
    }

    /**
     * Gets the total number of shards from all indices, including replicas and
     * closed indices.
     * @return The total number shards from all indices.
     */
    public int getTotalNumberOfShards() {
        return this.totalNumberOfShards;
    }

    /**
     * Gets the total number of open shards from all indices. Includes
     * replicas, but does not include shards that are part of closed indices.
     * @return The total number of open shards from all indices.
     */
    public int getTotalOpenIndexShards() {
        return this.totalOpenIndexShards;
    }

    @Override
    public Iterator<IndexMetadata> iterator() {
        return indices.valuesIt();
    }

    public static boolean isGlobalStateEquals(Metadata metadata1, Metadata metadata2) {
        if (metadata1.coordinationMetadata.equals(metadata2.coordinationMetadata) == false) {
            return false;
        }
        if (metadata1.persistentSettings.equals(metadata2.persistentSettings) == false) {
            return false;
        }
        if (metadata1.hashesOfConsistentSettings.equals(metadata2.hashesOfConsistentSettings) == false) {
            return false;
        }
        if (metadata1.templates.equals(metadata2.templates()) == false) {
            return false;
        }
        if (metadata1.clusterUUID.equals(metadata2.clusterUUID) == false) {
            return false;
        }
        if (metadata1.clusterUUIDCommitted != metadata2.clusterUUIDCommitted) {
            return false;
        }
        // Check if any persistent metadata needs to be saved
        int customCount1 = 0;
        for (Map.Entry<String, Custom> cursor : metadata1.customs.entrySet()) {
            if (cursor.getValue().context().contains(XContentContext.GATEWAY)) {
                if (cursor.getValue().equals(metadata2.custom(cursor.getKey())) == false) {
                    return false;
                }
                customCount1++;
            }
        }
        int customCount2 = 0;
        for (Custom custom : metadata2.customs.values()) {
            if (custom.context().contains(XContentContext.GATEWAY)) {
                customCount2++;
            }
        }
        if (customCount1 != customCount2) {
            return false;
        }
        return true;
    }

    /**
     * Reconciles the cluster state metadata taken at the end of a snapshot with the data streams and indices
     * contained in the snapshot. Certain actions taken during a snapshot such as rolling over a data stream
     * or deleting a backing index may result in situations where some reconciliation is required.
     *
     * @return Reconciled {@link Metadata} instance
     */
    public static Metadata snapshot(Metadata metadata, List<String> dataStreams, List<String> indices) {
        var builder = Metadata.builder(metadata);
        for (var dsName : dataStreams) {
            var dataStream = metadata.dataStreams().get(dsName);
            if (dataStream == null) {
                // should never occur since data streams cannot be deleted while they have snapshots underway
                throw new IllegalArgumentException("unable to find data stream [" + dsName + "]");
            }
            builder.put(dataStream.snapshot(indices));
        }
        return builder.build();
    }

    @Override
    public Diff<Metadata> diff(Metadata previousState) {
        return new MetadataDiff(previousState, this);
    }

    public static Diff<Metadata> readDiffFrom(StreamInput in) throws IOException {
        return new MetadataDiff(in);
    }

    public static Metadata fromXContent(XContentParser parser) throws IOException {
        return Builder.fromXContent(parser);
    }

    @Override
    public XContentBuilder toXContent(XContentBuilder builder, Params params) throws IOException {
        Builder.toXContent(this, builder, params);
        return builder;
    }

    public Map<String, MappingMetadata> getMappingsByHash() {
        return mappingsByHash;
    }

    private static class MetadataDiff implements Diff<Metadata> {

        private final long version;
        private final String clusterUUID;
        private final boolean clusterUUIDCommitted;
        private final CoordinationMetadata coordinationMetadata;
        private final Settings transientSettings;
        private final Settings persistentSettings;
        private final Diff<DiffableStringMap> hashesOfConsistentSettings;
        private final Diff<ImmutableOpenMap<String, IndexMetadata>> indices;
        private final Diff<ImmutableOpenMap<String, IndexTemplateMetadata>> templates;
        private final Diff<ImmutableOpenMap<String, Custom>> customs;

        MetadataDiff(Metadata before, Metadata after) {
            clusterUUID = after.clusterUUID;
            clusterUUIDCommitted = after.clusterUUIDCommitted;
            version = after.version;
            coordinationMetadata = after.coordinationMetadata;
            transientSettings = after.transientSettings;
            persistentSettings = after.persistentSettings;
            hashesOfConsistentSettings = after.hashesOfConsistentSettings.diff(before.hashesOfConsistentSettings);
            indices = DiffableUtils.diff(before.indices, after.indices, DiffableUtils.getStringKeySerializer());
            templates = DiffableUtils.diff(before.templates, after.templates, DiffableUtils.getStringKeySerializer());
            customs = DiffableUtils.diff(before.customs, after.customs, DiffableUtils.getStringKeySerializer(), CUSTOM_VALUE_SERIALIZER);
        }

        private static final DiffableUtils.DiffableValueReader<String, IndexMetadata> INDEX_METADATA_DIFF_VALUE_READER =
            new DiffableUtils.DiffableValueReader<>(IndexMetadata::readFrom, IndexMetadata::readDiffFrom);
        private static final DiffableUtils.DiffableValueReader<String, IndexTemplateMetadata> TEMPLATES_DIFF_VALUE_READER =
            new DiffableUtils.DiffableValueReader<>(IndexTemplateMetadata::readFrom, IndexTemplateMetadata::readDiffFrom);

        MetadataDiff(StreamInput in) throws IOException {
            clusterUUID = in.readString();
            clusterUUIDCommitted = in.readBoolean();
            version = in.readLong();
            coordinationMetadata = new CoordinationMetadata(in);
            transientSettings = Settings.readSettingsFromStream(in);
            persistentSettings = Settings.readSettingsFromStream(in);
            if (in.getVersion().onOrAfter(Version.V_7_3_0)) {
                hashesOfConsistentSettings = DiffableStringMap.readDiffFrom(in);
            } else {
                hashesOfConsistentSettings = DiffableStringMap.DiffableStringMapDiff.EMPTY;
            }
            indices = DiffableUtils.readImmutableOpenMapDiff(in, DiffableUtils.getStringKeySerializer(), INDEX_METADATA_DIFF_VALUE_READER);
            templates = DiffableUtils.readImmutableOpenMapDiff(in, DiffableUtils.getStringKeySerializer(), TEMPLATES_DIFF_VALUE_READER);
            customs = DiffableUtils.readImmutableOpenMapDiff(in, DiffableUtils.getStringKeySerializer(), CUSTOM_VALUE_SERIALIZER);
        }

        @Override
        public void writeTo(StreamOutput out) throws IOException {
            out.writeString(clusterUUID);
            out.writeBoolean(clusterUUIDCommitted);
            out.writeLong(version);
            coordinationMetadata.writeTo(out);
            Settings.writeSettingsToStream(transientSettings, out);
            Settings.writeSettingsToStream(persistentSettings, out);
            if (out.getVersion().onOrAfter(Version.V_7_3_0)) {
                hashesOfConsistentSettings.writeTo(out);
            }
            indices.writeTo(out);
            templates.writeTo(out);
            customs.writeTo(out);
        }

        @Override
        public Metadata apply(Metadata part) {
            // create builder from existing mappings hashes so we don't change existing index metadata instances when deduplicating
            // mappings in the builder
            Builder builder = new Builder(part.mappingsByHash);
            builder.clusterUUID(clusterUUID);
            builder.clusterUUIDCommitted(clusterUUIDCommitted);
            builder.version(version);
            builder.coordinationMetadata(coordinationMetadata);
            builder.transientSettings(transientSettings);
            builder.persistentSettings(persistentSettings);
            builder.hashesOfConsistentSettings(hashesOfConsistentSettings.apply(part.hashesOfConsistentSettings));
            builder.indices(indices.apply(part.indices));
            builder.templates(templates.apply(part.templates));
            builder.customs(customs.apply(part.customs));
            return builder.build();
        }
    }

    public static final Version MAPPINGS_AS_HASH_VERSION = Version.V_8_1_0;

    public static Metadata readFrom(StreamInput in) throws IOException {
        Builder builder = new Builder();
        builder.version = in.readLong();
        builder.clusterUUID = in.readString();
        builder.clusterUUIDCommitted = in.readBoolean();
        builder.coordinationMetadata(new CoordinationMetadata(in));
        builder.transientSettings(readSettingsFromStream(in));
        builder.persistentSettings(readSettingsFromStream(in));
        if (in.getVersion().onOrAfter(Version.V_7_3_0)) {
            builder.hashesOfConsistentSettings(DiffableStringMap.readFrom(in));
        }
        final Function<String, MappingMetadata> mappingLookup;
        if (in.getVersion().onOrAfter(MAPPINGS_AS_HASH_VERSION)) {
            final int mappings = in.readVInt();
            if (mappings > 0) {
                final Map<String, MappingMetadata> mappingMetadataMap = new HashMap<>(mappings);
                for (int i = 0; i < mappings; i++) {
                    final MappingMetadata m = new MappingMetadata(in);
                    mappingMetadataMap.put(m.getSha256(), m);
                }
                mappingLookup = mappingMetadataMap::get;
            } else {
                mappingLookup = null;
            }
        } else {
            mappingLookup = null;
        }
        int size = in.readVInt();
        for (int i = 0; i < size; i++) {
            builder.put(IndexMetadata.readFrom(in, mappingLookup), false);
        }
        size = in.readVInt();
        for (int i = 0; i < size; i++) {
            builder.put(IndexTemplateMetadata.readFrom(in));
        }
        int customSize = in.readVInt();
        for (int i = 0; i < customSize; i++) {
            Custom customIndexMetadata = in.readNamedWriteable(Custom.class);
            builder.putCustom(customIndexMetadata.getWriteableName(), customIndexMetadata);
        }

        return builder.build();
    }

    @Override
    public void writeTo(StreamOutput out) throws IOException {
        out.writeLong(version);
        out.writeString(clusterUUID);
        out.writeBoolean(clusterUUIDCommitted);
        coordinationMetadata.writeTo(out);
        writeSettingsToStream(transientSettings, out);
        writeSettingsToStream(persistentSettings, out);
        if (out.getVersion().onOrAfter(Version.V_7_3_0)) {
            hashesOfConsistentSettings.writeTo(out);
        }
        // Starting in #MAPPINGS_AS_HASH_VERSION we write the mapping metadata first and then write the indices without metadata so that
        // we avoid writing duplicate mappings twice
        if (out.getVersion().onOrAfter(MAPPINGS_AS_HASH_VERSION)) {
            out.writeCollection(mappingsByHash.values());
        }
        out.writeVInt(indices.size());
        final boolean writeMappingsHash = out.getVersion().onOrAfter(MAPPINGS_AS_HASH_VERSION);
        for (IndexMetadata indexMetadata : this) {
            indexMetadata.writeTo(out, writeMappingsHash);
        }
        out.writeVInt(templates.size());
        for (IndexTemplateMetadata template : templates.values()) {
            template.writeTo(out);
        }
        VersionedNamedWriteable.writeVersionedWritables(out, customs);
    }

    public static Builder builder() {
        return new Builder();
    }

    public static Builder builder(Metadata metadata) {
        return new Builder(metadata);
    }

    public Metadata copyAndUpdate(Consumer<Builder> updater) {
        var builder = builder(this);
        updater.accept(builder);
        return builder.build();
    }

    public static class Builder {

        private String clusterUUID;
        private boolean clusterUUIDCommitted;
        private long version;

        private CoordinationMetadata coordinationMetadata = CoordinationMetadata.EMPTY_METADATA;
        private Settings transientSettings = Settings.EMPTY;
        private Settings persistentSettings = Settings.EMPTY;
        private DiffableStringMap hashesOfConsistentSettings = DiffableStringMap.EMPTY;

        private final ImmutableOpenMap.Builder<String, IndexMetadata> indices;
        private final ImmutableOpenMap.Builder<String, Set<Index>> aliasedIndices;
        private final ImmutableOpenMap.Builder<String, IndexTemplateMetadata> templates;
        private final ImmutableOpenMap.Builder<String, Custom> customs;

        private SortedMap<String, IndexAbstraction> previousIndicesLookup;
        private final Map<String, MappingMetadata> mappingsByHash;

        public Builder() {
            this(Map.of());
        }

        Builder(Metadata metadata) {
            this.clusterUUID = metadata.clusterUUID;
            this.clusterUUIDCommitted = metadata.clusterUUIDCommitted;
            this.coordinationMetadata = metadata.coordinationMetadata;
            this.transientSettings = metadata.transientSettings;
            this.persistentSettings = metadata.persistentSettings;
            this.hashesOfConsistentSettings = metadata.hashesOfConsistentSettings;
            this.version = metadata.version;
            this.indices = ImmutableOpenMap.builder(metadata.indices);
            this.aliasedIndices = ImmutableOpenMap.builder(metadata.aliasedIndices);
            this.templates = ImmutableOpenMap.builder(metadata.templates);
            this.customs = ImmutableOpenMap.builder(metadata.customs);
            this.previousIndicesLookup = metadata.indicesLookup;
            this.mappingsByHash = new HashMap<>(metadata.mappingsByHash);
        }

        private Builder(Map<String, MappingMetadata> mappingsByHash) {
            clusterUUID = UNKNOWN_CLUSTER_UUID;
            indices = ImmutableOpenMap.builder();
            aliasedIndices = ImmutableOpenMap.builder();
            templates = ImmutableOpenMap.builder();
            customs = ImmutableOpenMap.builder();
            indexGraveyard(IndexGraveyard.builder().build()); // create new empty index graveyard to initialize
            previousIndicesLookup = null;
            this.mappingsByHash = new HashMap<>(mappingsByHash);
        }

        public Builder put(IndexMetadata.Builder indexMetadataBuilder) {
            // we know its a new one, increment the version and store
            indexMetadataBuilder.version(indexMetadataBuilder.version() + 1);
            dedupeMapping(indexMetadataBuilder);
            IndexMetadata indexMetadata = indexMetadataBuilder.build();
            IndexMetadata previous = indices.put(indexMetadata.getIndex().getName(), indexMetadata);
            updateAliases(previous, indexMetadata);
            if (unsetPreviousIndicesLookup(previous, indexMetadata)) {
                previousIndicesLookup = null;
            }
            return this;
        }

        public Builder put(IndexMetadata indexMetadata, boolean incrementVersion) {
            if (indices.get(indexMetadata.getIndex().getName()) == indexMetadata) {
                return this;
            }
            indexMetadata = dedupeMapping(indexMetadata);
            // if we put a new index metadata, increment its version
            if (incrementVersion) {
                indexMetadata = IndexMetadata.builder(indexMetadata).version(indexMetadata.getVersion() + 1).build();
            }
            IndexMetadata previous = indices.put(indexMetadata.getIndex().getName(), indexMetadata);
            updateAliases(previous, indexMetadata);
            if (unsetPreviousIndicesLookup(previous, indexMetadata)) {
                previousIndicesLookup = null;
            }
            return this;
        }

        boolean unsetPreviousIndicesLookup(IndexMetadata previous, IndexMetadata current) {
            if (previous == null) {
                return true;
            }

            if (previous.getAliases().equals(current.getAliases()) == false) {
                return true;
            }

            if (previous.isHidden() != current.isHidden()) {
                return true;
            }

            if (previous.isSystem() != current.isSystem()) {
                return true;
            }

            if (previous.getState() != current.getState()) {
                return true;
            }

            return false;
        }

        public IndexMetadata get(String index) {
            return indices.get(index);
        }

        public IndexMetadata getSafe(Index index) {
            IndexMetadata indexMetadata = get(index.getName());
            if (indexMetadata != null) {
                if (indexMetadata.getIndexUUID().equals(index.getUUID())) {
                    return indexMetadata;
                }
                throw new IndexNotFoundException(
                    index,
                    new IllegalStateException(
                        "index uuid doesn't match expected: [" + index.getUUID() + "] but got: [" + indexMetadata.getIndexUUID() + "]"
                    )
                );
            }
            throw new IndexNotFoundException(index);
        }

        public Builder remove(String index) {
            previousIndicesLookup = null;

            IndexMetadata previous = indices.remove(index);
            updateAliases(previous, null);
            return this;
        }

        public Builder removeAllIndices() {
            previousIndicesLookup = null;

            indices.clear();
            mappingsByHash.clear();
            aliasedIndices.clear();
            return this;
        }

        public Builder indices(ImmutableOpenMap<String, IndexMetadata> indices) {
            previousIndicesLookup = null;

            for (var cursor : indices) {
                put(cursor.value, false);
            }
            return this;
        }

        void updateAliases(IndexMetadata previous, IndexMetadata current) {
            if (previous == null && current != null) {
                for (var cursor : current.getAliases()) {
                    putAlias(cursor.key, current.getIndex());
                }
            } else if (previous != null && current == null) {
                for (var cursor : previous.getAliases()) {
                    removeAlias(cursor.key, previous.getIndex());
                }
            } else if (previous != null && current != null) {
                if (Objects.equals(previous.getAliases(), current.getAliases())) {
                    return;
                }

                for (var currentCursor : current.getAliases()) {
                    if (previous.getAliases().containsKey(currentCursor.key) == false) {
                        putAlias(currentCursor.key, current.getIndex());
                    }
                }
                for (var previousCursor : previous.getAliases()) {
                    if (current.getAliases().containsKey(previousCursor.key) == false) {
                        removeAlias(previousCursor.key, current.getIndex());
                    }
                }
            }
        }

        private Builder putAlias(String alias, Index index) {
            Objects.requireNonNull(alias);
            Objects.requireNonNull(index);

            Set<Index> indices = new HashSet<>(aliasedIndices.getOrDefault(alias, Set.of()));
            if (indices.add(index) == false) {
                return this; // indices already contained this index
            }
            aliasedIndices.put(alias, Collections.unmodifiableSet(indices));
            return this;
        }

        private Builder removeAlias(String alias, Index index) {
            Objects.requireNonNull(alias);
            Objects.requireNonNull(index);

            Objects.requireNonNull(alias);
            Objects.requireNonNull(index);

            Set<Index> indices = aliasedIndices.get(alias);
            if (indices == null || indices.isEmpty()) {
                throw new IllegalStateException("Cannot remove non-existent alias [" + alias + "] for index [" + index.getName() + "]");
            }

            indices = new HashSet<>(indices);
            if (indices.remove(index) == false) {
                throw new IllegalStateException("Cannot remove non-existent alias [" + alias + "] for index [" + index.getName() + "]");
            }

            if (indices.isEmpty()) {
                aliasedIndices.remove(alias); // for consistency, we don't store empty sets, so null it out
            } else {
                aliasedIndices.put(alias, Collections.unmodifiableSet(indices));
            }
            return this;
        }

        public Builder put(IndexTemplateMetadata.Builder template) {
            return put(template.build());
        }

        public Builder put(IndexTemplateMetadata template) {
            templates.put(template.name(), template);
            return this;
        }

        public Builder removeTemplate(String templateName) {
            templates.remove(templateName);
            return this;
        }

        public Builder templates(ImmutableOpenMap<String, IndexTemplateMetadata> templates) {
            this.templates.putAll(templates);
            return this;
        }

        public Builder put(String name, ComponentTemplate componentTemplate) {
            Objects.requireNonNull(componentTemplate, "it is invalid to add a null component template: " + name);
            // ಠ_ಠ at ImmutableOpenMap
            Map<String, ComponentTemplate> existingTemplates = Optional.ofNullable(
                (ComponentTemplateMetadata) this.customs.get(ComponentTemplateMetadata.TYPE)
            ).map(ctm -> new HashMap<>(ctm.componentTemplates())).orElse(new HashMap<>());
            existingTemplates.put(name, componentTemplate);
            this.customs.put(ComponentTemplateMetadata.TYPE, new ComponentTemplateMetadata(existingTemplates));
            return this;
        }

        public Builder removeComponentTemplate(String name) {
            // ಠ_ಠ at ImmutableOpenMap
            Map<String, ComponentTemplate> existingTemplates = Optional.ofNullable(
                (ComponentTemplateMetadata) this.customs.get(ComponentTemplateMetadata.TYPE)
            ).map(ctm -> new HashMap<>(ctm.componentTemplates())).orElse(new HashMap<>());
            existingTemplates.remove(name);
            this.customs.put(ComponentTemplateMetadata.TYPE, new ComponentTemplateMetadata(existingTemplates));
            return this;
        }

        public Builder componentTemplates(Map<String, ComponentTemplate> componentTemplates) {
            this.customs.put(ComponentTemplateMetadata.TYPE, new ComponentTemplateMetadata(componentTemplates));
            return this;
        }

        public Builder indexTemplates(Map<String, ComposableIndexTemplate> indexTemplates) {
            this.customs.put(ComposableIndexTemplateMetadata.TYPE, new ComposableIndexTemplateMetadata(indexTemplates));
            return this;
        }

        public Builder put(String name, ComposableIndexTemplate indexTemplate) {
            Objects.requireNonNull(indexTemplate, "it is invalid to add a null index template: " + name);
            // ಠ_ಠ at ImmutableOpenMap
            Map<String, ComposableIndexTemplate> existingTemplates = Optional.ofNullable(
                (ComposableIndexTemplateMetadata) this.customs.get(ComposableIndexTemplateMetadata.TYPE)
            ).map(itmd -> new HashMap<>(itmd.indexTemplates())).orElse(new HashMap<>());
            existingTemplates.put(name, indexTemplate);
            this.customs.put(ComposableIndexTemplateMetadata.TYPE, new ComposableIndexTemplateMetadata(existingTemplates));
            return this;
        }

        public Builder removeIndexTemplate(String name) {
            // ಠ_ಠ at ImmutableOpenMap
            Map<String, ComposableIndexTemplate> existingTemplates = Optional.ofNullable(
                (ComposableIndexTemplateMetadata) this.customs.get(ComposableIndexTemplateMetadata.TYPE)
            ).map(itmd -> new HashMap<>(itmd.indexTemplates())).orElse(new HashMap<>());
            existingTemplates.remove(name);
            this.customs.put(ComposableIndexTemplateMetadata.TYPE, new ComposableIndexTemplateMetadata(existingTemplates));
            return this;
        }

        public DataStream dataStream(String dataStreamName) {
            previousIndicesLookup = null;

            DataStreamMetadata dataStreamMetadata = (DataStreamMetadata) customs.get(DataStreamMetadata.TYPE);
            if (dataStreamMetadata != null) {
                return dataStreamMetadata.dataStreams().get(dataStreamName);
            } else {
                return null;
            }
        }

        public Builder dataStreams(Map<String, DataStream> dataStreams, Map<String, DataStreamAlias> dataStreamAliases) {
            previousIndicesLookup = null;

            // Only perform data stream validation only when data streams are modified in Metadata:
            for (DataStream dataStream : dataStreams.values()) {
                dataStream.validate(indices::get);
            }

            this.customs.put(DataStreamMetadata.TYPE, new DataStreamMetadata(dataStreams, dataStreamAliases));
            return this;
        }

        public Builder put(DataStream dataStream) {
            previousIndicesLookup = null;
            Objects.requireNonNull(dataStream, "it is invalid to add a null data stream");

            // Every time the backing indices of a data stream is modified a new instance will be created and
            // that instance needs to be added here. So this is a good place to do data stream validation for
            // the data stream and all of its backing indices. Doing this validation in the build() method would
            // trigger this validation on each new Metadata creation, even if there are no changes to data streams.
            dataStream.validate(indices::get);

            Map<String, DataStream> existingDataStreams = Optional.ofNullable(
                (DataStreamMetadata) this.customs.get(DataStreamMetadata.TYPE)
            ).map(dsmd -> new HashMap<>(dsmd.dataStreams())).orElse(new HashMap<>());
            existingDataStreams.put(dataStream.getName(), dataStream);
            Map<String, DataStreamAlias> existingDataStreamAliases = Optional.ofNullable(
                (DataStreamMetadata) this.customs.get(DataStreamMetadata.TYPE)
            ).map(dsmd -> new HashMap<>(dsmd.getDataStreamAliases())).orElse(new HashMap<>());

            this.customs.put(DataStreamMetadata.TYPE, new DataStreamMetadata(existingDataStreams, existingDataStreamAliases));
            return this;
        }

        public boolean put(String aliasName, String dataStream, Boolean isWriteDataStream, String filter) {
            previousIndicesLookup = null;

            Map<String, DataStream> existingDataStream = Optional.ofNullable((DataStreamMetadata) this.customs.get(DataStreamMetadata.TYPE))
                .map(dsmd -> new HashMap<>(dsmd.dataStreams()))
                .orElse(new HashMap<>());
            Map<String, DataStreamAlias> dataStreamAliases = Optional.ofNullable(
                (DataStreamMetadata) this.customs.get(DataStreamMetadata.TYPE)
            ).map(dsmd -> new HashMap<>(dsmd.getDataStreamAliases())).orElse(new HashMap<>());

            if (existingDataStream.containsKey(dataStream) == false) {
                throw new IllegalArgumentException("alias [" + aliasName + "] refers to a non existing data stream [" + dataStream + "]");
            }

            Map<String, Object> filterAsMap;
            if (filter != null) {
                filterAsMap = XContentHelper.convertToMap(XContentFactory.xContent(filter), filter, true);
            } else {
                filterAsMap = null;
            }

            DataStreamAlias alias = dataStreamAliases.get(aliasName);
            if (alias == null) {
                String writeDataStream = isWriteDataStream != null && isWriteDataStream ? dataStream : null;
                alias = new DataStreamAlias(aliasName, List.of(dataStream), writeDataStream, filterAsMap);
            } else {
                DataStreamAlias copy = alias.update(dataStream, isWriteDataStream, filterAsMap);
                if (copy == alias) {
                    return false;
                }
                alias = copy;
            }
            dataStreamAliases.put(aliasName, alias);

            this.customs.put(DataStreamMetadata.TYPE, new DataStreamMetadata(existingDataStream, dataStreamAliases));
            return true;
        }

        public Builder removeDataStream(String name) {
            previousIndicesLookup = null;

            Map<String, DataStream> existingDataStreams = Optional.ofNullable(
                (DataStreamMetadata) this.customs.get(DataStreamMetadata.TYPE)
            ).map(dsmd -> new HashMap<>(dsmd.dataStreams())).orElse(new HashMap<>());
            existingDataStreams.remove(name);

            Map<String, DataStreamAlias> existingDataStreamAliases = Optional.ofNullable(
                (DataStreamMetadata) this.customs.get(DataStreamMetadata.TYPE)
            ).map(dsmd -> new HashMap<>(dsmd.getDataStreamAliases())).orElse(new HashMap<>());

            Set<String> aliasesToDelete = new HashSet<>();
            List<DataStreamAlias> aliasesToUpdate = new ArrayList<>();
            for (var alias : existingDataStreamAliases.values()) {
                DataStreamAlias copy = alias.removeDataStream(name);
                if (copy != null) {
                    if (copy == alias) {
                        continue;
                    }
                    aliasesToUpdate.add(copy);
                } else {
                    aliasesToDelete.add(alias.getName());
                }
            }
            for (DataStreamAlias alias : aliasesToUpdate) {
                existingDataStreamAliases.put(alias.getName(), alias);
            }
            for (String aliasToDelete : aliasesToDelete) {
                existingDataStreamAliases.remove(aliasToDelete);
            }

            this.customs.put(DataStreamMetadata.TYPE, new DataStreamMetadata(existingDataStreams, existingDataStreamAliases));
            return this;
        }

        public boolean removeDataStreamAlias(String aliasName, String dataStreamName, boolean mustExist) {
            previousIndicesLookup = null;

            Map<String, DataStreamAlias> dataStreamAliases = Optional.ofNullable(
                (DataStreamMetadata) this.customs.get(DataStreamMetadata.TYPE)
            ).map(dsmd -> new HashMap<>(dsmd.getDataStreamAliases())).orElse(new HashMap<>());

            DataStreamAlias existing = dataStreamAliases.get(aliasName);
            if (mustExist && existing == null) {
                throw new ResourceNotFoundException("alias [" + aliasName + "] doesn't exist");
            } else if (existing == null) {
                return false;
            }
            DataStreamAlias copy = existing.removeDataStream(dataStreamName);
            if (copy == existing) {
                return false;
            }
            if (copy != null) {
                dataStreamAliases.put(aliasName, copy);
            } else {
                dataStreamAliases.remove(aliasName);
            }
            Map<String, DataStream> existingDataStream = Optional.ofNullable((DataStreamMetadata) this.customs.get(DataStreamMetadata.TYPE))
                .map(dsmd -> new HashMap<>(dsmd.dataStreams()))
                .orElse(new HashMap<>());
            this.customs.put(DataStreamMetadata.TYPE, new DataStreamMetadata(existingDataStream, dataStreamAliases));
            return true;
        }

        public Custom getCustom(String type) {
            return customs.get(type);
        }

        public Builder putCustom(String type, Custom custom) {
            customs.put(type, Objects.requireNonNull(custom, type));
            return this;
        }

        public Builder removeCustom(String type) {
            customs.remove(type);
            return this;
        }

        public Builder removeCustomIf(BiPredicate<String, Custom> p) {
            customs.removeAll(p::test);
            return this;
        }

        public Builder customs(ImmutableOpenMap<String, Custom> customs) {
            customs.stream().forEach(entry -> Objects.requireNonNull(entry.getValue(), entry.getKey()));
            this.customs.putAll(customs);
            return this;
        }

        public Builder indexGraveyard(final IndexGraveyard indexGraveyard) {
            putCustom(IndexGraveyard.TYPE, indexGraveyard);
            return this;
        }

        public IndexGraveyard indexGraveyard() {
            return (IndexGraveyard) getCustom(IndexGraveyard.TYPE);
        }

        public Builder updateSettings(Settings settings, String... indices) {
            if (indices == null || indices.length == 0) {
                indices = this.indices.keys().toArray(String.class);
            }
            for (String index : indices) {
                IndexMetadata indexMetadata = this.indices.get(index);
                if (indexMetadata == null) {
                    throw new IndexNotFoundException(index);
                }
                // Updating version is required when updating settings.
                // Otherwise, settings changes may not be replicated to remote clusters.
                long newVersion = indexMetadata.getSettingsVersion() + 1;
                put(
                    IndexMetadata.builder(indexMetadata)
                        .settings(Settings.builder().put(indexMetadata.getSettings()).put(settings))
                        .settingsVersion(newVersion)
                );
            }
            return this;
        }

        /**
         * Update the number of replicas for the specified indices.
         *
         * @param numberOfReplicas the number of replicas
         * @param indices          the indices to update the number of replicas for
         * @return the builder
         */
        public Builder updateNumberOfReplicas(final int numberOfReplicas, final String[] indices) {
            for (String index : indices) {
                IndexMetadata indexMetadata = this.indices.get(index);
                if (indexMetadata == null) {
                    throw new IndexNotFoundException(index);
                }
                put(IndexMetadata.builder(indexMetadata).numberOfReplicas(numberOfReplicas));
            }
            return this;
        }

        public Builder coordinationMetadata(CoordinationMetadata coordinationMetadata) {
            this.coordinationMetadata = coordinationMetadata;
            return this;
        }

        public Settings transientSettings() {
            return this.transientSettings;
        }

        public Builder transientSettings(Settings settings) {
            this.transientSettings = settings;
            return this;
        }

        public Settings persistentSettings() {
            return this.persistentSettings;
        }

        public Builder persistentSettings(Settings settings) {
            this.persistentSettings = settings;
            return this;
        }

        public Builder hashesOfConsistentSettings(DiffableStringMap hashesOfConsistentSettings) {
            this.hashesOfConsistentSettings = hashesOfConsistentSettings;
            return this;
        }

        public Builder hashesOfConsistentSettings(Map<String, String> hashesOfConsistentSettings) {
            this.hashesOfConsistentSettings = new DiffableStringMap(hashesOfConsistentSettings);
            return this;
        }

        public Builder version(long version) {
            this.version = version;
            return this;
        }

        public Builder clusterUUID(String clusterUUID) {
            this.clusterUUID = clusterUUID;
            return this;
        }

        public Builder clusterUUIDCommitted(boolean clusterUUIDCommitted) {
            this.clusterUUIDCommitted = clusterUUIDCommitted;
            return this;
        }

        public Builder generateClusterUuidIfNeeded() {
            if (clusterUUID.equals(UNKNOWN_CLUSTER_UUID)) {
                clusterUUID = UUIDs.randomBase64UUID();
            }
            return this;
        }

        /**
         * @return a new <code>Metadata</code> instance
         */
        public Metadata build() {
            // TODO: We should move these datastructures to IndexNameExpressionResolver, this will give the following benefits:
            // 1) The datastructures will be rebuilt only when needed. Now during serializing we rebuild these datastructures
            // while these datastructures aren't even used.
            // 2) The aliasAndIndexLookup can be updated instead of rebuilding it all the time.
            final List<String> visibleIndices = new ArrayList<>();
            final List<String> allOpenIndices = new ArrayList<>();
            final List<String> visibleOpenIndices = new ArrayList<>();
            final List<String> allClosedIndices = new ArrayList<>();
            final List<String> visibleClosedIndices = new ArrayList<>();
            final ImmutableOpenMap<String, IndexMetadata> indicesMap = indices.build();
            final Set<String> allIndices = indicesMap.keySet();

            int oldestIndexVersionId = Version.CURRENT.id;

            for (IndexMetadata indexMetadata : indicesMap.values()) {
                final String name = indexMetadata.getIndex().getName();
                final boolean visible = indexMetadata.isHidden() == false;
                if (visible) {
                    visibleIndices.add(name);
                }
                if (indexMetadata.getState() == IndexMetadata.State.OPEN) {
                    allOpenIndices.add(name);
                    if (visible) {
                        visibleOpenIndices.add(name);
                    }
                } else if (indexMetadata.getState() == IndexMetadata.State.CLOSE) {
                    allClosedIndices.add(name);
                    if (visible) {
                        visibleClosedIndices.add(name);
                    }
                }
<<<<<<< HEAD
                oldestIndexVersionId = Math.min(oldestIndexVersionId, indexMetadata.getCreationVersion().id);
=======
                indexMetadata.getAliases().keysIt().forEachRemaining(indicesAliases::add);
                oldestIndexVersionId = Math.min(oldestIndexVersionId, indexMetadata.getCompatibilityVersion().id);
>>>>>>> 0a93df1e
            }

            var aliasedIndices = this.aliasedIndices.build();
            for (var cursor : aliasedIndices) {
                List<IndexMetadata> aliasIndices = cursor.value.stream()
                    .map(idx -> indicesMap.get(idx.getName()))
                    .collect(Collectors.toList());
                validateAlias(cursor.key, aliasIndices);
            }
            final DataStreamMetadata dataStreamMetadata = (DataStreamMetadata) this.customs.get(DataStreamMetadata.TYPE);
            ensureNoNameCollisions(aliasedIndices.keySet(), indicesMap, allIndices, dataStreamMetadata);
            assert assertDataStreams(indicesMap, dataStreamMetadata);

            SortedMap<String, IndexAbstraction> indicesLookup = null;
            if (previousIndicesLookup != null) {
                assert previousIndicesLookup.equals(buildIndicesLookup(dataStreamMetadata, indicesMap));
                indicesLookup = previousIndicesLookup;
            }

            purgeUnusedEntries(indicesMap);

            // build all concrete indices arrays:
            // TODO: I think we can remove these arrays. it isn't worth the effort, for operations on all indices.
            // When doing an operation across all indices, most of the time is spent on actually going to all shards and
            // do the required operations, the bottleneck isn't resolving expressions into concrete indices.
            String[] allIndicesArray = allIndices.toArray(Strings.EMPTY_ARRAY);
            String[] visibleIndicesArray = visibleIndices.toArray(Strings.EMPTY_ARRAY);
            String[] allOpenIndicesArray = allOpenIndices.toArray(Strings.EMPTY_ARRAY);
            String[] visibleOpenIndicesArray = visibleOpenIndices.toArray(Strings.EMPTY_ARRAY);
            String[] allClosedIndicesArray = allClosedIndices.toArray(Strings.EMPTY_ARRAY);
            String[] visibleClosedIndicesArray = visibleClosedIndices.toArray(Strings.EMPTY_ARRAY);

            int totalNumberOfShards = 0;
            int totalOpenIndexShards = 0;
            for (IndexMetadata indexMetadata : indicesMap.values()) {
                totalNumberOfShards += indexMetadata.getTotalNumberOfShards();
                if (IndexMetadata.State.OPEN.equals(indexMetadata.getState())) {
                    totalOpenIndexShards += indexMetadata.getTotalNumberOfShards();
                }
            }

            return new Metadata(
                clusterUUID,
                clusterUUIDCommitted,
                version,
                coordinationMetadata,
                transientSettings,
                persistentSettings,
                Settings.builder().put(persistentSettings).put(transientSettings).build(),
                hashesOfConsistentSettings,
                totalNumberOfShards,
                totalOpenIndexShards,
                indicesMap,
                aliasedIndices,
                templates.build(),
                customs.build(),
                allIndicesArray,
                visibleIndicesArray,
                allOpenIndicesArray,
                visibleOpenIndicesArray,
                allClosedIndicesArray,
                visibleClosedIndicesArray,
                indicesLookup,
                Collections.unmodifiableMap(mappingsByHash),
                Version.fromId(oldestIndexVersionId)
            );
        }

        private static void ensureNoNameCollisions(
            Set<String> indexAliases,
            ImmutableOpenMap<String, IndexMetadata> indicesMap,
            Set<String> allIndices,
            @Nullable DataStreamMetadata dataStreamMetadata
        ) {
            final ArrayList<String> duplicates = new ArrayList<>();
            final Set<String> aliasDuplicatesWithIndices = new HashSet<>();
            for (String alias : indexAliases) {
                if (allIndices.contains(alias)) {
                    aliasDuplicatesWithIndices.add(alias);
                }
            }

            final Set<String> aliasDuplicatesWithDataStreams = new HashSet<>();
            final Set<String> allDataStreams;
            if (dataStreamMetadata != null) {
                allDataStreams = dataStreamMetadata.dataStreams().keySet();
                // Adding data stream aliases:
                for (String dataStreamAlias : dataStreamMetadata.getDataStreamAliases().keySet()) {
                    if (indexAliases.contains(dataStreamAlias)) {
                        duplicates.add("data stream alias and indices alias have the same name (" + dataStreamAlias + ")");
                    }
                    if (allIndices.contains(dataStreamAlias)) {
                        aliasDuplicatesWithIndices.add(dataStreamAlias);
                    }
                    if (allDataStreams.contains(dataStreamAlias)) {
                        aliasDuplicatesWithDataStreams.add(dataStreamAlias);
                    }
                }
            } else {
                allDataStreams = Set.of();
            }

            if (aliasDuplicatesWithIndices.isEmpty() == false) {
                collectAliasDuplicates(indicesMap, aliasDuplicatesWithIndices, duplicates);
            }

            for (String alias : indexAliases) {
                if (allDataStreams.contains(alias)) {
                    aliasDuplicatesWithDataStreams.add(alias);
                }
            }
            if (aliasDuplicatesWithDataStreams.isEmpty() == false) {
                collectAliasDuplicates(indicesMap, dataStreamMetadata, aliasDuplicatesWithDataStreams, duplicates);
            }

            final Set<String> dataStreamDuplicatesWithIndices = new HashSet<>();
            for (String ds : allDataStreams) {
                if (allIndices.contains(ds)) {
                    dataStreamDuplicatesWithIndices.add(ds);
                }
            }
            for (String dataStream : dataStreamDuplicatesWithIndices) {
                duplicates.add("data stream [" + dataStream + "] conflicts with index");
            }

            if (duplicates.isEmpty() == false) {
                throw new IllegalStateException(
                    "index, alias, and data stream names need to be unique, but the following duplicates "
                        + "were found ["
                        + Strings.collectionToCommaDelimitedString(duplicates)
                        + "]"
                );
            }
        }

        /**
         * Iterates the detected duplicates between datastreams and aliases and collects them into the duplicates list as helpful messages.
         */
        private static void collectAliasDuplicates(
            ImmutableOpenMap<String, IndexMetadata> indicesMap,
            DataStreamMetadata dataStreamMetadata,
            Set<String> aliasDuplicatesWithDataStreams,
            ArrayList<String> duplicates
        ) {
            for (String alias : aliasDuplicatesWithDataStreams) {
                // reported var avoids adding a message twice if an index alias has the same name as a data stream.
                boolean reported = false;
                for (IndexMetadata cursor : indicesMap.values()) {
                    if (cursor.getAliases().containsKey(alias)) {
                        duplicates.add(alias + " (alias of " + cursor.getIndex() + ") conflicts with data stream");
                        reported = true;
                    }
                }
                // This is for adding an error message for when a data steam alias has the same name as a data stream.
                if (reported == false && dataStreamMetadata != null && dataStreamMetadata.dataStreams().containsKey(alias)) {
                    duplicates.add("data stream alias and data stream have the same name (" + alias + ")");
                }
            }
        }

        /**
         * Collect all duplicate names across indices and aliases that were detected into a list of helpful duplicate failure messages.
         */
        private static void collectAliasDuplicates(
            ImmutableOpenMap<String, IndexMetadata> indicesMap,
            Set<String> aliasDuplicatesWithIndices,
            ArrayList<String> duplicates
        ) {
            for (IndexMetadata cursor : indicesMap.values()) {
                for (String alias : aliasDuplicatesWithIndices) {
                    if (cursor.getAliases().containsKey(alias)) {
                        duplicates.add(alias + " (alias of " + cursor.getIndex() + ") conflicts with index");
                    }
                }
            }
        }

        static SortedMap<String, IndexAbstraction> buildIndicesLookup(
            @Nullable DataStreamMetadata dataStreamMetadata,
            ImmutableOpenMap<String, IndexMetadata> indices
        ) {
            SortedMap<String, IndexAbstraction> indicesLookup = new TreeMap<>();
            Map<String, IndexAbstraction.DataStream> indexToDataStreamLookup = new HashMap<>();
            // If there are no indices, then skip data streams. This happens only when metadata is read from disk
            if (dataStreamMetadata != null && indices.size() > 0) {
                Map<String, List<String>> dataStreamToAliasLookup = new HashMap<>();
                for (DataStreamAlias alias : dataStreamMetadata.getDataStreamAliases().values()) {
                    List<Index> allIndicesOfAllDataStreams = alias.getDataStreams().stream().map(name -> {
                        List<String> aliases = dataStreamToAliasLookup.computeIfAbsent(name, k -> new LinkedList<>());
                        aliases.add(alias.getName());
                        return dataStreamMetadata.dataStreams().get(name);
                    }).flatMap(ds -> ds.getIndices().stream()).collect(Collectors.toList());
                    Index writeIndexOfWriteDataStream = null;
                    if (alias.getWriteDataStream() != null) {
                        DataStream writeDataStream = dataStreamMetadata.dataStreams().get(alias.getWriteDataStream());
                        writeIndexOfWriteDataStream = writeDataStream.getWriteIndex();
                    }
                    IndexAbstraction existing = indicesLookup.put(
                        alias.getName(),
                        new IndexAbstraction.Alias(alias, allIndicesOfAllDataStreams, writeIndexOfWriteDataStream)
                    );
                    assert existing == null : "duplicate data stream alias for " + alias.getName();
                }
                for (DataStream dataStream : dataStreamMetadata.dataStreams().values()) {
                    assert dataStream.getIndices().isEmpty() == false;

                    List<String> aliases = dataStreamToAliasLookup.getOrDefault(dataStream.getName(), List.of());
                    final IndexAbstraction.DataStream dsAbstraction = new IndexAbstraction.DataStream(dataStream, aliases);
                    IndexAbstraction existing = indicesLookup.put(
                        dataStream.getName(),
                        new IndexAbstraction.DataStream(dataStream, aliases)
                    );
                    assert existing == null : "duplicate data stream for " + dataStream.getName();

                    for (Index i : dataStream.getIndices()) {
                        indexToDataStreamLookup.put(i.getName(), dsAbstraction);
                    }
                }
            }

            Map<String, List<IndexMetadata>> aliasToIndices = new HashMap<>();
            for (var entry : indices) {
                final String name = entry.key;
                final IndexMetadata indexMetadata = entry.value;
                final IndexAbstraction.DataStream parent = indexToDataStreamLookup.get(name);
                assert parent == null || parent.getIndices().stream().anyMatch(index -> name.equals(index.getName()))
                    : "Expected data stream [" + parent.getName() + "] to contain index " + indexMetadata.getIndex();
                IndexAbstraction existing = indicesLookup.put(name, new ConcreteIndex(indexMetadata, parent));
                assert existing == null : "duplicate for " + indexMetadata.getIndex();

                for (var aliasCursor : indexMetadata.getAliases()) {
                    AliasMetadata aliasMetadata = aliasCursor.value;
                    List<IndexMetadata> aliasIndices = aliasToIndices.computeIfAbsent(aliasMetadata.getAlias(), k -> new ArrayList<>());
                    aliasIndices.add(indexMetadata);
                }
            }

            for (var entry : aliasToIndices.entrySet()) {
                AliasMetadata alias = entry.getValue().get(0).getAliases().get(entry.getKey());
                IndexAbstraction existing = indicesLookup.put(entry.getKey(), new IndexAbstraction.Alias(alias, entry.getValue()));
                assert existing == null : "duplicate for " + entry.getKey();
            }

            return Collections.unmodifiableSortedMap(indicesLookup);
        }

        private static boolean isNonEmpty(List<IndexMetadata> idxMetas) {
            return (Objects.isNull(idxMetas) || idxMetas.isEmpty()) == false;
        }

        private static void validateAlias(String aliasName, List<IndexMetadata> indexMetadatas) {
            // Validate write indices
            List<String> writeIndices = indexMetadatas.stream()
                .filter(idxMeta -> Boolean.TRUE.equals(idxMeta.getAliases().get(aliasName).writeIndex()))
                .map(im -> im.getIndex().getName())
                .collect(Collectors.toList());
            if (writeIndices.size() > 1) {
                throw new IllegalStateException(
                    "alias ["
                        + aliasName
                        + "] has more than one write index ["
                        + Strings.collectionToCommaDelimitedString(writeIndices)
                        + "]"
                );
            }

            // Validate hidden status
            final Map<Boolean, List<IndexMetadata>> groupedByHiddenStatus = indexMetadatas.stream()
                .collect(Collectors.groupingBy(idxMeta -> Boolean.TRUE.equals(idxMeta.getAliases().get(aliasName).isHidden())));
            if (isNonEmpty(groupedByHiddenStatus.get(true)) && isNonEmpty(groupedByHiddenStatus.get(false))) {
                List<String> hiddenOn = groupedByHiddenStatus.get(true)
                    .stream()
                    .map(idx -> idx.getIndex().getName())
                    .collect(Collectors.toList());
                List<String> nonHiddenOn = groupedByHiddenStatus.get(false)
                    .stream()
                    .map(idx -> idx.getIndex().getName())
                    .collect(Collectors.toList());
                throw new IllegalStateException(
                    "alias ["
                        + aliasName
                        + "] has is_hidden set to true on indices ["
                        + Strings.collectionToCommaDelimitedString(hiddenOn)
                        + "] but does not have is_hidden set to true on indices ["
                        + Strings.collectionToCommaDelimitedString(nonHiddenOn)
                        + "]; alias must have the same is_hidden setting "
                        + "on all indices"
                );
            }

            // Validate system status
            final Map<Boolean, List<IndexMetadata>> groupedBySystemStatus = indexMetadatas.stream()
                .collect(Collectors.groupingBy(IndexMetadata::isSystem));
            // If the alias has either all system or all non-system, then no more validation is required
            if (isNonEmpty(groupedBySystemStatus.get(false)) && isNonEmpty(groupedBySystemStatus.get(true))) {
                final List<String> newVersionSystemIndices = groupedBySystemStatus.get(true)
                    .stream()
                    .filter(i -> i.getCreationVersion().onOrAfter(IndexNameExpressionResolver.SYSTEM_INDEX_ENFORCEMENT_VERSION))
                    .map(i -> i.getIndex().getName())
                    .sorted() // reliable error message for testing
                    .collect(Collectors.toList());

                if (newVersionSystemIndices.isEmpty() == false) {
                    final List<String> nonSystemIndices = groupedBySystemStatus.get(false)
                        .stream()
                        .map(i -> i.getIndex().getName())
                        .sorted() // reliable error message for testing
                        .collect(Collectors.toList());
                    throw new IllegalStateException(
                        "alias ["
                            + aliasName
                            + "] refers to both system indices "
                            + newVersionSystemIndices
                            + " and non-system indices: "
                            + nonSystemIndices
                            + ", but aliases must refer to either system or"
                            + " non-system indices, not both"
                    );
                }
            }
        }

        static boolean assertDataStreams(ImmutableOpenMap<String, IndexMetadata> indices, @Nullable DataStreamMetadata dsMetadata) {
            if (dsMetadata != null) {
                // Sanity check, because elsewhere a more user friendly error should have occurred:
                List<String> conflictingAliases = null;

                for (var dataStream : dsMetadata.dataStreams().values()) {
                    for (var index : dataStream.getIndices()) {
                        IndexMetadata im = indices.get(index.getName());
                        if (im != null && im.getAliases().isEmpty() == false) {
                            for (var alias : im.getAliases().values()) {
                                if (conflictingAliases == null) {
                                    conflictingAliases = new LinkedList<>();
                                }
                                conflictingAliases.add(alias.alias());
                            }
                        }
                    }
                }
                if (conflictingAliases != null) {
                    throw new AssertionError("aliases " + conflictingAliases + " cannot refer to backing indices of data streams");
                }
            }
            return true;
        }

        public static void toXContent(Metadata metadata, XContentBuilder builder, ToXContent.Params params) throws IOException {
            XContentContext context = XContentContext.valueOf(params.param(CONTEXT_MODE_PARAM, CONTEXT_MODE_API));

            if (context == XContentContext.API) {
                builder.startObject("metadata");
            } else {
                builder.startObject("meta-data");
                builder.field("version", metadata.version());
            }

            builder.field("cluster_uuid", metadata.clusterUUID);
            builder.field("cluster_uuid_committed", metadata.clusterUUIDCommitted);

            builder.startObject("cluster_coordination");
            metadata.coordinationMetadata().toXContent(builder, params);
            builder.endObject();

            if (context != XContentContext.API && metadata.persistentSettings().isEmpty() == false) {
                builder.startObject("settings");
                metadata.persistentSettings().toXContent(builder, new MapParams(Collections.singletonMap("flat_settings", "true")));
                builder.endObject();
            }

            builder.startObject("templates");
            for (IndexTemplateMetadata template : metadata.templates().values()) {
                IndexTemplateMetadata.Builder.toXContentWithTypes(template, builder, params);
            }
            builder.endObject();

            if (context == XContentContext.API) {
                builder.startObject("indices");
                for (IndexMetadata indexMetadata : metadata) {
                    IndexMetadata.Builder.toXContent(indexMetadata, builder, params);
                }
                builder.endObject();
            }

            for (Map.Entry<String, Custom> cursor : metadata.customs().entrySet()) {
                if (cursor.getValue().context().contains(context)) {
                    builder.startObject(cursor.getKey());
                    cursor.getValue().toXContent(builder, params);
                    builder.endObject();
                }
            }

            builder.endObject();
        }

        public static Metadata fromXContent(XContentParser parser) throws IOException {
            Builder builder = new Builder();

            // we might get here after the meta-data element, or on a fresh parser
            XContentParser.Token token = parser.currentToken();
            String currentFieldName = parser.currentName();
            if ("meta-data".equals(currentFieldName) == false) {
                token = parser.nextToken();
                if (token == XContentParser.Token.START_OBJECT) {
                    // move to the field name (meta-data)
                    XContentParserUtils.ensureExpectedToken(XContentParser.Token.FIELD_NAME, parser.nextToken(), parser);
                    // move to the next object
                    token = parser.nextToken();
                }
                currentFieldName = parser.currentName();
            }

            if ("meta-data".equals(currentFieldName) == false) {
                throw new IllegalArgumentException("Expected [meta-data] as a field name but got " + currentFieldName);
            }
            XContentParserUtils.ensureExpectedToken(XContentParser.Token.START_OBJECT, token, parser);

            while ((token = parser.nextToken()) != XContentParser.Token.END_OBJECT) {
                if (token == XContentParser.Token.FIELD_NAME) {
                    currentFieldName = parser.currentName();
                } else if (token == XContentParser.Token.START_OBJECT) {
                    if ("cluster_coordination".equals(currentFieldName)) {
                        builder.coordinationMetadata(CoordinationMetadata.fromXContent(parser));
                    } else if ("settings".equals(currentFieldName)) {
                        builder.persistentSettings(Settings.fromXContent(parser));
                    } else if ("indices".equals(currentFieldName)) {
                        while ((token = parser.nextToken()) != XContentParser.Token.END_OBJECT) {
                            builder.put(IndexMetadata.Builder.fromXContent(parser), false);
                        }
                    } else if ("hashes_of_consistent_settings".equals(currentFieldName)) {
                        builder.hashesOfConsistentSettings(parser.mapStrings());
                    } else if ("templates".equals(currentFieldName)) {
                        while ((token = parser.nextToken()) != XContentParser.Token.END_OBJECT) {
                            builder.put(IndexTemplateMetadata.Builder.fromXContent(parser, parser.currentName()));
                        }
                    } else {
                        try {
                            Custom custom = parser.namedObject(Custom.class, currentFieldName, null);
                            builder.putCustom(custom.getWriteableName(), custom);
                        } catch (NamedObjectNotFoundException ex) {
                            logger.warn("Skipping unknown custom object with type {}", currentFieldName);
                            parser.skipChildren();
                        }
                    }
                } else if (token.isValue()) {
                    if ("version".equals(currentFieldName)) {
                        builder.version = parser.longValue();
                    } else if ("cluster_uuid".equals(currentFieldName) || "uuid".equals(currentFieldName)) {
                        builder.clusterUUID = parser.text();
                    } else if ("cluster_uuid_committed".equals(currentFieldName)) {
                        builder.clusterUUIDCommitted = parser.booleanValue();
                    } else {
                        throw new IllegalArgumentException("Unexpected field [" + currentFieldName + "]");
                    }
                } else {
                    throw new IllegalArgumentException("Unexpected token " + token);
                }
            }
            XContentParserUtils.ensureExpectedToken(XContentParser.Token.END_OBJECT, parser.nextToken(), parser);
            return builder.build();
        }

        /**
         * Dedupes {@link MappingMetadata} instance from the provided indexMetadata parameter using the sha256
         * hash from the compressed source of the mapping. If there is a mapping with the same sha256 hash then
         * a new {@link IndexMetadata} is returned with the found {@link MappingMetadata} instance, otherwise
         * the {@link MappingMetadata} instance of the indexMetadata parameter is recorded and the indexMetadata
         * parameter is then returned.
         */
        private IndexMetadata dedupeMapping(IndexMetadata indexMetadata) {
            if (indexMetadata.mapping() == null) {
                return indexMetadata;
            }

            String digest = indexMetadata.mapping().getSha256();
            MappingMetadata entry = mappingsByHash.get(digest);
            if (entry != null) {
                return indexMetadata.withMappingMetadata(entry);
            } else {
                mappingsByHash.put(digest, indexMetadata.mapping());
                return indexMetadata;
            }
        }

        /**
         * Similar to {@link #dedupeMapping(IndexMetadata)}.
         */
        private void dedupeMapping(IndexMetadata.Builder indexMetadataBuilder) {
            if (indexMetadataBuilder.mapping() == null) {
                return;
            }

            String digest = indexMetadataBuilder.mapping().getSha256();
            MappingMetadata entry = mappingsByHash.get(digest);
            if (entry != null) {
                indexMetadataBuilder.putMapping(entry);
            } else {
                mappingsByHash.put(digest, indexMetadataBuilder.mapping());
            }
        }

        private void purgeUnusedEntries(ImmutableOpenMap<String, IndexMetadata> indices) {
            final Set<String> sha256HashesInUse = new HashSet<>(mappingsByHash.size());
            for (var im : indices.values()) {
                if (im.mapping() != null) {
                    sha256HashesInUse.add(im.mapping().getSha256());
                }
            }

            final var iterator = mappingsByHash.entrySet().iterator();
            while (iterator.hasNext()) {
                final var cacheKey = iterator.next().getKey();
                if (sha256HashesInUse.contains(cacheKey) == false) {
                    iterator.remove();
                }
            }
        }

    }

    private static final ToXContent.Params FORMAT_PARAMS;
    static {
        Map<String, String> params = Maps.newMapWithExpectedSize(2);
        params.put("binary", "true");
        params.put(Metadata.CONTEXT_MODE_PARAM, Metadata.CONTEXT_MODE_GATEWAY);
        FORMAT_PARAMS = new MapParams(params);
    }

    /**
     * State format for {@link Metadata} to write to and load from disk
     */
    public static final MetadataStateFormat<Metadata> FORMAT = new MetadataStateFormat<>(GLOBAL_STATE_FILE_PREFIX) {

        @Override
        public void toXContent(XContentBuilder builder, Metadata state) throws IOException {
            Builder.toXContent(state, builder, FORMAT_PARAMS);
        }

        @Override
        public Metadata fromXContent(XContentParser parser) throws IOException {
            return Builder.fromXContent(parser);
        }
    };
}<|MERGE_RESOLUTION|>--- conflicted
+++ resolved
@@ -1749,12 +1749,7 @@
                         visibleClosedIndices.add(name);
                     }
                 }
-<<<<<<< HEAD
-                oldestIndexVersionId = Math.min(oldestIndexVersionId, indexMetadata.getCreationVersion().id);
-=======
-                indexMetadata.getAliases().keysIt().forEachRemaining(indicesAliases::add);
                 oldestIndexVersionId = Math.min(oldestIndexVersionId, indexMetadata.getCompatibilityVersion().id);
->>>>>>> 0a93df1e
             }
 
             var aliasedIndices = this.aliasedIndices.build();
