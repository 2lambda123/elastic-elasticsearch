--- conflicted
+++ resolved
@@ -1175,12 +1175,8 @@
     }
 
     public OptionalDouble getForecastedWriteLoad() {
-<<<<<<< HEAD
         // TODO prefer version from https://github.com/elastic/elasticsearch/pull/91425/files
         return writeLoad != null ? writeLoad.getWriteLoadForShard(0) : OptionalDouble.empty();
-=======
-        return writeLoadForecast == null ? OptionalDouble.empty() : OptionalDouble.of(writeLoadForecast);
->>>>>>> 089ee1d1
     }
 
     public static final String INDEX_RESIZE_SOURCE_UUID_KEY = "index.resize.source.uuid";
