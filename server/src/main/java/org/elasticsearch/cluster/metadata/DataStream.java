/*
 * Copyright Elasticsearch B.V. and/or licensed to Elasticsearch B.V. under one
 * or more contributor license agreements. Licensed under the Elastic License
 * 2.0 and the Server Side Public License, v 1; you may not use this file except
 * in compliance with, at your election, the Elastic License 2.0 or the Server
 * Side Public License, v 1.
 */
package org.elasticsearch.cluster.metadata;

import org.apache.lucene.document.LongPoint;
import org.apache.lucene.index.LeafReader;
import org.apache.lucene.index.PointValues;
import org.elasticsearch.ElasticsearchException;
import org.elasticsearch.TransportVersion;
import org.elasticsearch.TransportVersions;
import org.elasticsearch.action.DocWriteRequest;
import org.elasticsearch.action.admin.indices.rollover.RolloverConfiguration;
import org.elasticsearch.action.admin.indices.rollover.RolloverInfo;
import org.elasticsearch.action.index.IndexRequest;
import org.elasticsearch.cluster.Diff;
import org.elasticsearch.cluster.SimpleDiffable;
import org.elasticsearch.cluster.metadata.DataStreamLifecycle.Downsampling.Round;
import org.elasticsearch.common.ParsingException;
import org.elasticsearch.common.Strings;
import org.elasticsearch.common.bytes.BytesReference;
import org.elasticsearch.common.io.stream.StreamInput;
import org.elasticsearch.common.io.stream.StreamOutput;
import org.elasticsearch.common.time.DateFormatter;
import org.elasticsearch.common.time.DateFormatters;
import org.elasticsearch.common.util.FeatureFlag;
import org.elasticsearch.common.xcontent.XContentHelper;
import org.elasticsearch.core.Nullable;
import org.elasticsearch.core.TimeValue;
import org.elasticsearch.core.Tuple;
import org.elasticsearch.index.Index;
import org.elasticsearch.index.IndexMode;
import org.elasticsearch.index.IndexSettings;
import org.elasticsearch.index.mapper.DateFieldMapper;
import org.elasticsearch.xcontent.ConstructingObjectParser;
import org.elasticsearch.xcontent.ParseField;
import org.elasticsearch.xcontent.ToXContentObject;
import org.elasticsearch.xcontent.XContentBuilder;
import org.elasticsearch.xcontent.XContentParser;
import org.elasticsearch.xcontent.XContentParserConfiguration;
import org.elasticsearch.xcontent.XContentType;

import java.io.IOException;
import java.time.Instant;
import java.time.temporal.ChronoUnit;
import java.util.ArrayList;
import java.util.Collection;
import java.util.Comparator;
import java.util.HashMap;
import java.util.HashSet;
import java.util.List;
import java.util.Locale;
import java.util.Map;
import java.util.Objects;
import java.util.Set;
import java.util.function.Function;
import java.util.function.LongSupplier;
import java.util.function.Predicate;
import java.util.stream.Collectors;

import static org.elasticsearch.common.xcontent.XContentParserUtils.ensureExpectedToken;
import static org.elasticsearch.index.IndexSettings.LIFECYCLE_ORIGINATION_DATE;
import static org.elasticsearch.index.IndexSettings.PREFER_ILM_SETTING;

public final class DataStream implements SimpleDiffable<DataStream>, ToXContentObject, IndexAbstraction {

    public static final FeatureFlag FAILURE_STORE_FEATURE_FLAG = new FeatureFlag("failure_store");
    public static final TransportVersion ADDED_FAILURE_STORE_TRANSPORT_VERSION = TransportVersions.DATA_STREAM_FAILURE_STORE_ADDED;

    public static boolean isFailureStoreEnabled() {
        return FAILURE_STORE_FEATURE_FLAG.isEnabled();
    }

    public static final String BACKING_INDEX_PREFIX = ".ds-";
    public static final String FAILURE_STORE_PREFIX = ".fs-";
    public static final DateFormatter DATE_FORMATTER = DateFormatter.forPattern("uuuu.MM.dd");
    public static final String TIMESTAMP_FIELD_NAME = "@timestamp";
    // Timeseries indices' leaf readers should be sorted by desc order of their timestamp field, as it allows search time optimizations
    public static Comparator<LeafReader> TIMESERIES_LEAF_READERS_SORTER = Comparator.comparingLong((LeafReader r) -> {
        try {
            PointValues points = r.getPointValues(TIMESTAMP_FIELD_NAME);
            if (points != null) {
                byte[] sortValue = points.getMaxPackedValue();
                return LongPoint.decodeDimension(sortValue, 0);
            } else {
                // As we apply this segment sorter to any timeseries indices,
                // we don't have a guarantee that all docs contain @timestamp field.
                // Some segments may have all docs without @timestamp field, in this
                // case they will be sorted last.
                return Long.MIN_VALUE;
            }
        } catch (IOException e) {
            throw new ElasticsearchException("Can't access [" + TIMESTAMP_FIELD_NAME + "] field for the index!", e);
        }
    }).reversed();

    private final LongSupplier timeProvider;
    private final String name;
    private final List<Index> indices;
    private final long generation;
    private final Map<String, Object> metadata;
    private final boolean hidden;
    private final boolean replicated;
    private final boolean system;
    private final boolean allowCustomRouting;
    private final IndexMode indexMode;
    @Nullable
    private final DataStreamLifecycle lifecycle;
    private final boolean rolloverOnWrite;
    private final boolean failureStore;
    private final List<Index> failureIndices;

    public DataStream(
        String name,
        List<Index> indices,
        long generation,
        Map<String, Object> metadata,
        boolean hidden,
        boolean replicated,
        boolean system,
        boolean allowCustomRouting,
        IndexMode indexMode,
        DataStreamLifecycle lifecycle,
        boolean failureStore,
        List<Index> failureIndices
    ) {
        this(
            name,
            indices,
            generation,
            metadata,
            hidden,
            replicated,
            system,
            System::currentTimeMillis,
            allowCustomRouting,
            indexMode,
            lifecycle,
            failureStore,
            failureIndices,
            false
        );
    }

    public DataStream(
        String name,
        List<Index> indices,
        long generation,
        Map<String, Object> metadata,
        boolean hidden,
        boolean replicated,
        boolean system,
        boolean allowCustomRouting,
        IndexMode indexMode,
        DataStreamLifecycle lifecycle,
        boolean failureStore,
        List<Index> failureIndices,
        boolean rolloverOnWrite
    ) {
        this(
            name,
            indices,
            generation,
            metadata,
            hidden,
            replicated,
            system,
            System::currentTimeMillis,
            allowCustomRouting,
            indexMode,
            lifecycle,
            failureStore,
            failureIndices,
            rolloverOnWrite
        );
    }

    // visible for testing
    DataStream(
        String name,
        List<Index> indices,
        long generation,
        Map<String, Object> metadata,
        boolean hidden,
        boolean replicated,
        boolean system,
        LongSupplier timeProvider,
        boolean allowCustomRouting,
        IndexMode indexMode,
        DataStreamLifecycle lifecycle,
        boolean failureStore,
        List<Index> failureIndices,
        boolean rolloverOnWrite
    ) {
        this.name = name;
        this.indices = List.copyOf(indices);
        assert indices.isEmpty() == false;
        this.generation = generation;
        this.metadata = metadata;
        assert system == false || hidden; // system indices must be hidden
        this.hidden = hidden;
        this.replicated = replicated;
        this.timeProvider = timeProvider;
        this.system = system;
        this.allowCustomRouting = allowCustomRouting;
        this.indexMode = indexMode;
        this.lifecycle = lifecycle;
        this.failureStore = failureStore;
        this.failureIndices = failureIndices;
        assert assertConsistent(this.indices);
        this.rolloverOnWrite = rolloverOnWrite;
    }

    // mainly available for testing
    public DataStream(
        String name,
        List<Index> indices,
        long generation,
        Map<String, Object> metadata,
        boolean hidden,
        boolean replicated,
        boolean system,
        boolean allowCustomRouting,
        IndexMode indexMode
    ) {
        this(name, indices, generation, metadata, hidden, replicated, system, allowCustomRouting, indexMode, null, false, List.of());
    }

    private static boolean assertConsistent(List<Index> indices) {
        assert indices.size() > 0;
        final Set<String> indexNames = new HashSet<>();
        for (Index index : indices) {
            final boolean added = indexNames.add(index.getName());
            assert added : "found duplicate index entries in " + indices;
        }
        return true;
    }

    @Override
    public Type getType() {
        return Type.DATA_STREAM;
    }

    @Override
    public String getName() {
        return name;
    }

    @Override
    public boolean isDataStreamRelated() {
        return true;
    }

    @Override
    public List<Index> getIndices() {
        return indices;
    }

    public long getGeneration() {
        return generation;
    }

    public List<Index> getFailureIndices() {
        return failureIndices;
    }

    @Override
    public Index getWriteIndex() {
        return indices.get(indices.size() - 1);
    }

<<<<<<< HEAD
    @Nullable
    public Index getFailureStoreWriteIndex() {
        return failureIndices.isEmpty() ? null : failureIndices.get(failureIndices.size() - 1);
=======
    public boolean rolloverOnWrite() {
        return rolloverOnWrite;
>>>>>>> df820220
    }

    /**
     * @param timestamp The timestamp used to select a backing index based on its start and end time.
     * @param metadata  The metadata that is used to fetch the start and end times for backing indices of this data stream.
     * @return a backing index with a start time that is greater or equal to the provided timestamp and
     *         an end time that is less than the provided timestamp. Otherwise <code>null</code> is returned.
     */
    public Index selectTimeSeriesWriteIndex(Instant timestamp, Metadata metadata) {
        for (int i = indices.size() - 1; i >= 0; i--) {
            Index index = indices.get(i);
            IndexMetadata im = metadata.index(index);

            // TODO: make index_mode, start and end time fields in IndexMetadata class.
            // (this to avoid the overhead that occurs when reading a setting)
            if (im.getIndexMode() != IndexMode.TIME_SERIES) {
                // Not a tsdb backing index, so skip.
                // (This can happen if this is a migrated tsdb data stream)
                continue;
            }

            Instant start = im.getTimeSeriesStart();
            Instant end = im.getTimeSeriesEnd();
            // Check should be in sync with DataStreamTimestampFieldMapper#validateTimestamp(...) method
            if (timestamp.compareTo(start) >= 0 && timestamp.compareTo(end) < 0) {
                return index;
            }
        }
        return null;
    }

    /**
     * Validates this data stream. If this is a time series data stream then this method validates that temporal range
     * of backing indices (defined by index.time_series.start_time and index.time_series.end_time) do not overlap with each other.
     *
     * @param imSupplier Function that supplies {@link IndexMetadata} instances based on the provided index name
     */
    public void validate(Function<String, IndexMetadata> imSupplier) {
        if (indexMode == IndexMode.TIME_SERIES) {
            // Get a sorted overview of each backing index with there start and end time range:
            var startAndEndTimes = indices.stream().map(index -> {
                IndexMetadata im = imSupplier.apply(index.getName());
                if (im == null) {
                    throw new IllegalStateException("index [" + index.getName() + "] is not found in the index metadata supplier");
                }
                return im;
            })
                .filter(
                    // Migrated tsdb data streams have non tsdb backing indices:
                    im -> im.getTimeSeriesStart() != null && im.getTimeSeriesEnd() != null
                )
                .map(im -> {
                    Instant start = im.getTimeSeriesStart();
                    Instant end = im.getTimeSeriesEnd();
                    assert end.isAfter(start); // This is also validated by TIME_SERIES_END_TIME setting.
                    return new Tuple<>(im.getIndex().getName(), new Tuple<>(start, end));
                })
                .sorted(Comparator.comparing(entry -> entry.v2().v1())) // Sort by start time
                .toList();

            Tuple<String, Tuple<Instant, Instant>> previous = null;
            var formatter = DateFieldMapper.DEFAULT_DATE_TIME_FORMATTER;
            for (var current : startAndEndTimes) {
                if (previous == null) {
                    previous = current;
                } else {
                    // The end_time of previous backing index should be equal or less than start_time of current backing index.
                    // If previous.end_time > current.start_time then we should fail here:
                    if (previous.v2().v2().compareTo(current.v2().v1()) > 0) {
                        String range1 = formatter.format(previous.v2().v1()) + " TO " + formatter.format(previous.v2().v2());
                        String range2 = formatter.format(current.v2().v1()) + " TO " + formatter.format(current.v2().v2());
                        throw new IllegalArgumentException(
                            "backing index ["
                                + previous.v1()
                                + "] with range ["
                                + range1
                                + "] is overlapping with backing index ["
                                + current.v1()
                                + "] with range ["
                                + range2
                                + "]"
                        );
                    }
                }
            }
        }
    }

    @Nullable
    public Map<String, Object> getMetadata() {
        return metadata;
    }

    @Override
    public boolean isHidden() {
        return hidden;
    }

    /**
     * Determines whether this data stream is replicated from elsewhere,
     * for example a remote cluster
     *
     * @return Whether this data stream is replicated.
     */
    public boolean isReplicated() {
        return replicated;
    }

    @Override
    public boolean isSystem() {
        return system;
    }

    public boolean isAllowCustomRouting() {
        return allowCustomRouting;
    }

    /**
     * Determines if this data stream should persist ingest pipeline and mapping failures from bulk requests to a locally
     * configured failure store.
     *
     * @return Whether this data stream should store ingestion failures.
     */
    public boolean isFailureStore() {
        return failureStore;
    }

    @Nullable
    public IndexMode getIndexMode() {
        return indexMode;
    }

    @Nullable
    public DataStreamLifecycle getLifecycle() {
        return lifecycle;
    }

    /**
     * Performs a rollover on a {@code DataStream} instance and returns a new instance containing
     * the updated list of backing indices and incremented generation.
     *
     * @param writeIndex    new write index
     * @param generation    new generation
     * @param timeSeries    whether the template that created this data stream is in time series mode
     *
     * @return new {@code DataStream} instance with the rollover operation applied
     */
    public DataStream rollover(Index writeIndex, long generation, boolean timeSeries) {
        ensureNotReplicated();

        return unsafeRollover(writeIndex, generation, timeSeries);
    }

    /**
     * Like {@link #rollover(Index, long, boolean)}, but does no validation, use with care only.
     */
    public DataStream unsafeRollover(Index writeIndex, long generation, boolean timeSeries) {
        IndexMode indexMode = this.indexMode;
        if ((indexMode == null || indexMode == IndexMode.STANDARD) && timeSeries) {
            // This allows for migrating a data stream to be a tsdb data stream:
            // (only if index_mode=null|standard then allow it to be set to time_series)
            indexMode = IndexMode.TIME_SERIES;
        } else if (indexMode == IndexMode.TIME_SERIES && timeSeries == false) {
            // Allow downgrading a time series data stream to a regular data stream
            indexMode = null;
        }

        List<Index> backingIndices = new ArrayList<>(indices);
        backingIndices.add(writeIndex);
        return new DataStream(
            name,
            backingIndices,
            generation,
            metadata,
            hidden,
            false,
            system,
            allowCustomRouting,
            indexMode,
            lifecycle,
            failureStore,
            failureIndices
        );
    }

    /**
     * Performs a dummy rollover on a {@code DataStream} instance and returns the tuple of the next write index name and next generation
     * that this {@code DataStream} should roll over to using {@link #rollover(Index, long, boolean)}.
     *
     * @param clusterMetadata Cluster metadata
     *
     * @return new {@code DataStream} instance with the dummy rollover operation applied
     */
    public Tuple<String, Long> nextWriteIndexAndGeneration(Metadata clusterMetadata) {
        ensureNotReplicated();
        return unsafeNextWriteIndexAndGeneration(clusterMetadata);
    }

    /**
     * Like {@link #nextWriteIndexAndGeneration(Metadata)}, but does no validation, use with care only.
     */
    public Tuple<String, Long> unsafeNextWriteIndexAndGeneration(Metadata clusterMetadata) {
        String newWriteIndexName;
        long generation = this.generation;
        long currentTimeMillis = timeProvider.getAsLong();
        do {
            newWriteIndexName = DataStream.getDefaultBackingIndexName(getName(), ++generation, currentTimeMillis);
        } while (clusterMetadata.hasIndexAbstraction(newWriteIndexName));
        return Tuple.tuple(newWriteIndexName, generation);
    }

    private void ensureNotReplicated() {
        if (replicated) {
            throw new IllegalArgumentException("data stream [" + name + "] cannot be rolled over, because it is a replicated data stream");
        }
    }

    /**
     * Removes the specified backing index and returns a new {@code DataStream} instance with
     * the remaining backing indices.
     *
     * @param index the backing index to remove
     * @return new {@code DataStream} instance with the remaining backing indices
     * @throws IllegalArgumentException if {@code index} is not a backing index or is the current write index of the data stream
     */
    public DataStream removeBackingIndex(Index index) {
        int backingIndexPosition = indices.indexOf(index);

        if (backingIndexPosition == -1) {
            throw new IllegalArgumentException(
                String.format(Locale.ROOT, "index [%s] is not part of data stream [%s]", index.getName(), name)
            );
        }
        if (indices.size() == (backingIndexPosition + 1)) {
            throw new IllegalArgumentException(
                String.format(
                    Locale.ROOT,
                    "cannot remove backing index [%s] of data stream [%s] because it is the write index",
                    index.getName(),
                    name
                )
            );
        }

        List<Index> backingIndices = new ArrayList<>(indices);
        backingIndices.remove(index);
        assert backingIndices.size() == indices.size() - 1;
        return new DataStream(
            name,
            backingIndices,
            generation + 1,
            metadata,
            hidden,
            replicated,
            system,
            allowCustomRouting,
            indexMode,
            lifecycle,
            failureStore,
            failureIndices
        );
    }

    /**
     * Replaces the specified backing index with a new index and returns a new {@code DataStream} instance with
     * the modified backing indices. An {@code IllegalArgumentException} is thrown if the index to be replaced
     * is not a backing index for this data stream or if it is the {@code DataStream}'s write index.
     *
     * @param existingBackingIndex the backing index to be replaced
     * @param newBackingIndex      the new index that will be part of the {@code DataStream}
     * @return new {@code DataStream} instance with backing indices that contain replacement index instead of the specified
     * existing index.
     */
    public DataStream replaceBackingIndex(Index existingBackingIndex, Index newBackingIndex) {
        List<Index> backingIndices = new ArrayList<>(indices);
        int backingIndexPosition = backingIndices.indexOf(existingBackingIndex);
        if (backingIndexPosition == -1) {
            throw new IllegalArgumentException(
                String.format(Locale.ROOT, "index [%s] is not part of data stream [%s]", existingBackingIndex.getName(), name)
            );
        }
        if (indices.size() == (backingIndexPosition + 1)) {
            throw new IllegalArgumentException(
                String.format(
                    Locale.ROOT,
                    "cannot replace backing index [%s] of data stream [%s] because it is the write index",
                    existingBackingIndex.getName(),
                    name
                )
            );
        }
        backingIndices.set(backingIndexPosition, newBackingIndex);
        return new DataStream(
            name,
            backingIndices,
            generation + 1,
            metadata,
            hidden,
            replicated,
            system,
            allowCustomRouting,
            indexMode,
            lifecycle,
            failureStore,
            failureIndices
        );
    }

    /**
     * Adds the specified index as a backing index and returns a new {@code DataStream} instance with the new combination
     * of backing indices.
     *
     * @param index index to add to the data stream
     * @return new {@code DataStream} instance with the added backing index
     * @throws IllegalArgumentException if {@code index} is ineligible to be a backing index for the data stream
     */
    public DataStream addBackingIndex(Metadata clusterMetadata, Index index) {
        // validate that index is not part of another data stream
        final var parentDataStream = clusterMetadata.getIndicesLookup().get(index.getName()).getParentDataStream();
        if (parentDataStream != null) {
            if (parentDataStream.equals(this)) {
                return this;
            } else {
                throw new IllegalArgumentException(
                    String.format(
                        Locale.ROOT,
                        "cannot add index [%s] to data stream [%s] because it is already a backing index on data stream [%s]",
                        index.getName(),
                        getName(),
                        parentDataStream.getName()
                    )
                );
            }
        }

        // ensure that no aliases reference index
        IndexMetadata im = clusterMetadata.index(clusterMetadata.getIndicesLookup().get(index.getName()).getWriteIndex());
        if (im.getAliases().size() > 0) {
            throw new IllegalArgumentException(
                String.format(
                    Locale.ROOT,
                    "cannot add index [%s] to data stream [%s] until its alias(es) [%s] are removed",
                    index.getName(),
                    getName(),
                    Strings.collectionToCommaDelimitedString(im.getAliases().keySet().stream().sorted().toList())
                )
            );
        }

        List<Index> backingIndices = new ArrayList<>(indices);
        backingIndices.add(0, index);
        assert backingIndices.size() == indices.size() + 1;
        return new DataStream(
            name,
            backingIndices,
            generation + 1,
            metadata,
            hidden,
            replicated,
            system,
            allowCustomRouting,
            indexMode,
            lifecycle,
            failureStore,
            failureIndices
        );
    }

    public DataStream promoteDataStream() {
        return new DataStream(
            name,
            indices,
            getGeneration(),
            metadata,
            hidden,
            false,
            system,
            timeProvider,
            allowCustomRouting,
            indexMode,
            lifecycle,
            failureStore,
            failureIndices,
            rolloverOnWrite
        );
    }

    /**
     * Reconciles this data stream with a list of indices available in a snapshot. Allows snapshots to store accurate data
     * stream definitions that do not reference backing indices not contained in the snapshot.
     *
     * @param indicesInSnapshot List of indices in the snapshot
     * @return Reconciled {@link DataStream} instance or {@code null} if no reconciled version of this data stream could be built from the
     *         given indices
     */
    @Nullable
    public DataStream snapshot(Collection<String> indicesInSnapshot) {
        // do not include indices not available in the snapshot
        List<Index> reconciledIndices = new ArrayList<>(this.indices);
        if (reconciledIndices.removeIf(x -> indicesInSnapshot.contains(x.getName()) == false) == false) {
            return this;
        }

        if (reconciledIndices.size() == 0) {
            return null;
        }

        return new DataStream(
            name,
            reconciledIndices,
            generation,
            metadata == null ? null : new HashMap<>(metadata),
            hidden,
            replicated,
            system,
            allowCustomRouting,
            indexMode,
            lifecycle,
            failureStore,
            failureIndices
        );
    }

    /**
     * Iterate over the backing indices and return the ones that are managed by the data stream lifecycle and past the configured
     * retention in their lifecycle.
     * NOTE that this specifically does not return the write index of the data stream as usually retention
     * is treated differently for the write index (i.e. they first need to be rolled over)
     */
    public List<Index> getIndicesPastRetention(Function<String, IndexMetadata> indexMetadataSupplier, LongSupplier nowSupplier) {
        if (lifecycle == null || lifecycle.getEffectiveDataRetention() == null) {
            return List.of();
        }

        List<Index> indicesPastRetention = getNonWriteIndicesOlderThan(
            lifecycle.getEffectiveDataRetention(),
            indexMetadataSupplier,
            this::isIndexManagedByDataStreamLifecycle,
            nowSupplier
        );
        return indicesPastRetention;
    }

    /**
     * Returns a list of downsampling rounds this index is eligible for (based on the rounds `after` configuration) or
     * an empty list if this data streams' lifecycle doesn't have downsampling configured or the index's generation age
     * doesn't yet match any `after` downsampling configuration.
     *
     * An empty list is returned for indices that are not time series.
     */
    public List<Round> getDownsamplingRoundsFor(
        Index index,
        Function<String, IndexMetadata> indexMetadataSupplier,
        LongSupplier nowSupplier
    ) {
        assert indices.contains(index) : "the provided index must be a backing index for this datastream";
        if (lifecycle == null || lifecycle.getDownsamplingRounds() == null) {
            return List.of();
        }

        IndexMetadata indexMetadata = indexMetadataSupplier.apply(index.getName());
        if (indexMetadata == null || IndexSettings.MODE.get(indexMetadata.getSettings()) != IndexMode.TIME_SERIES) {
            return List.of();
        }
        TimeValue indexGenerationTime = getGenerationLifecycleDate(indexMetadata);

        if (indexGenerationTime != null) {
            long nowMillis = nowSupplier.getAsLong();
            long indexGenerationTimeMillis = indexGenerationTime.millis();
            List<Round> orderedRoundsForIndex = new ArrayList<>(lifecycle.getDownsamplingRounds().size());
            for (Round round : lifecycle.getDownsamplingRounds()) {
                if (nowMillis >= indexGenerationTimeMillis + round.after().getMillis()) {
                    orderedRoundsForIndex.add(round);
                }
            }
            return orderedRoundsForIndex;
        }
        return List.of();
    }

    /**
     * Returns the non-write backing indices that are older than the provided age, *excluding the write index*.
     * The index age is calculated from the rollover or index creation date (or the origination date if present).
     * If an indices predicate is provided the returned list of indices will be filtered
     * according to the predicate definition. This is useful for things like "return only
     * the backing indices that are managed by the data stream lifecycle".
     */
    public List<Index> getNonWriteIndicesOlderThan(
        TimeValue age,
        Function<String, IndexMetadata> indexMetadataSupplier,
        @Nullable Predicate<IndexMetadata> indicesPredicate,
        LongSupplier nowSupplier
    ) {
        List<Index> olderIndices = new ArrayList<>();
        for (Index index : indices) {
            IndexMetadata indexMetadata = indexMetadataSupplier.apply(index.getName());
            if (indexMetadata == null) {
                // we would normally throw exception in a situation like this however, this is meant to be a helper method
                // so let's ignore deleted indices
                continue;
            }
            TimeValue indexLifecycleDate = getGenerationLifecycleDate(indexMetadata);
            if (indexLifecycleDate != null) {
                long nowMillis = nowSupplier.getAsLong();
                if (nowMillis >= indexLifecycleDate.getMillis() + age.getMillis()) {
                    if (indicesPredicate == null || indicesPredicate.test(indexMetadata)) {
                        olderIndices.add(index);
                    }
                }
            }
        }
        return olderIndices;
    }

    /**
     * Checks if the provided backing index is managed by the data stream lifecycle as part of this data stream.
     * If the index is not a backing index of this data stream, or we cannot supply its metadata
     * we return false.
     */
    public boolean isIndexManagedByDataStreamLifecycle(Index index, Function<String, IndexMetadata> indexMetadataSupplier) {
        if (indices.contains(index) == false) {
            return false;
        }
        IndexMetadata indexMetadata = indexMetadataSupplier.apply(index.getName());
        if (indexMetadata == null) {
            // the index was deleted
            return false;
        }
        return isIndexManagedByDataStreamLifecycle(indexMetadata);
    }

    /**
     * This is the raw definition of an index being managed by the data stream lifecycle. An index is managed by the data stream lifecycle
     * if it's part of a data stream that has a data stream lifecycle configured and enabled and depending on the value of
     * {@link org.elasticsearch.index.IndexSettings#PREFER_ILM_SETTING} having an ILM policy configured will play into the decision.
     * This method also skips any validation to make sure the index is part of this data stream, hence the private
     * access method.
     */
    private boolean isIndexManagedByDataStreamLifecycle(IndexMetadata indexMetadata) {
        boolean preferIlm = PREFER_ILM_SETTING.get(indexMetadata.getSettings());
        if (indexMetadata.getLifecyclePolicyName() != null && lifecycle != null && lifecycle.isEnabled()) {
            // when both ILM and data stream lifecycle are configured, choose depending on the configured preference for this backing index
            return preferIlm == false;
        }
        return lifecycle != null && lifecycle.isEnabled();
    }

    /**
     * Returns the generation date of the index whose metadata is passed. The generation date of the index represents the time at which the
     * index started progressing towards the user configurable / business specific parts of the lifecycle (e.g. retention).
     * The generation date is the origination date if it exists, or the rollover date if it exists and the origination date does not, or
     * the creation date if neither the origination date nor the rollover date exist.
     * If the index is the write index the generation date will be null because it is not eligible for retention or other parts of the
     * lifecycle.
     * @param indexMetadata The metadata of the index whose generation date is returned
     * @return The generation date of the index, or null if this is the write index
     */
    @Nullable
    public TimeValue getGenerationLifecycleDate(IndexMetadata indexMetadata) {
        if (indexMetadata.getIndex().equals(getWriteIndex())) {
            return null;
        }
        Long originationDate = indexMetadata.getSettings().getAsLong(LIFECYCLE_ORIGINATION_DATE, null);
        RolloverInfo rolloverInfo = indexMetadata.getRolloverInfos().get(getName());
        if (rolloverInfo != null) {
            return TimeValue.timeValueMillis(Objects.requireNonNullElseGet(originationDate, rolloverInfo::getTime));
        } else {
            return TimeValue.timeValueMillis(Objects.requireNonNullElseGet(originationDate, indexMetadata::getCreationDate));
        }
    }

    /**
     * Generates the name of the index that conforms to the default naming convention for backing indices
     * on data streams given the specified data stream name and generation and the current system time.
     *
     * @param dataStreamName name of the data stream
     * @param generation generation of the data stream
     * @return backing index name
     */
    public static String getDefaultBackingIndexName(String dataStreamName, long generation) {
        return getDefaultBackingIndexName(dataStreamName, generation, System.currentTimeMillis());
    }

    /**
     * Generates the name of the index that conforms to the default naming convention for backing indices
     * on data streams given the specified data stream name, generation, and time.
     *
     * @param dataStreamName name of the data stream
     * @param generation generation of the data stream
     * @param epochMillis creation time for the backing index
     * @return backing index name
     */
    public static String getDefaultBackingIndexName(String dataStreamName, long generation, long epochMillis) {
        return String.format(
            Locale.ROOT,
            BACKING_INDEX_PREFIX + "%s-%s-%06d",
            dataStreamName,
            DATE_FORMATTER.formatMillis(epochMillis),
            generation
        );
    }

    /**
     * Generates the name of the index that conforms to the default naming convention for backing indices
     * on data streams given the specified data stream name, generation, and time.
     *
     * @param dataStreamName name of the data stream
     * @param generation generation of the data stream
     * @param epochMillis creation time for the backing index
     * @return backing index name
     */
    public static String getDefaultFailureStoreName(String dataStreamName, long generation, long epochMillis) {
        return String.format(
            Locale.ROOT,
            FAILURE_STORE_PREFIX + "%s-%s-%06d",
            dataStreamName,
            DATE_FORMATTER.formatMillis(epochMillis),
            generation
        );
    }

    public DataStream(StreamInput in) throws IOException {
        this(
            readName(in),
            readIndices(in),
            in.readVLong(),
            in.readGenericMap(),
            in.readBoolean(),
            in.readBoolean(),
            in.readBoolean(),
            in.getTransportVersion().onOrAfter(TransportVersions.V_8_0_0) ? in.readBoolean() : false,
            in.getTransportVersion().onOrAfter(TransportVersions.V_8_1_0) ? in.readOptionalEnum(IndexMode.class) : null,
            in.getTransportVersion().onOrAfter(TransportVersions.V_8_500_020) ? in.readOptionalWriteable(DataStreamLifecycle::new) : null,
            in.getTransportVersion().onOrAfter(DataStream.ADDED_FAILURE_STORE_TRANSPORT_VERSION) ? in.readBoolean() : false,
            in.getTransportVersion().onOrAfter(DataStream.ADDED_FAILURE_STORE_TRANSPORT_VERSION) ? readIndices(in) : List.of(),
            in.getTransportVersion().onOrAfter(TransportVersions.LAZY_ROLLOVER_ADDED) ? in.readBoolean() : false
        );
    }

    static String readName(StreamInput in) throws IOException {
        String name = in.readString();
        in.readString(); // TODO: clear out the timestamp field, which is a constant https://github.com/elastic/elasticsearch/issues/101991
        return name;
    }

    static List<Index> readIndices(StreamInput in) throws IOException {
        return in.readCollectionAsImmutableList(Index::new);
    }

    public static Diff<DataStream> readDiffFrom(StreamInput in) throws IOException {
        return SimpleDiffable.readDiffFrom(DataStream::new, in);
    }

    @Override
    public void writeTo(StreamOutput out) throws IOException {
        out.writeString(name);
        out.writeString(TIMESTAMP_FIELD_NAME); // TODO: clear this out in the future https://github.com/elastic/elasticsearch/issues/101991
        out.writeCollection(indices);
        out.writeVLong(generation);
        out.writeGenericMap(metadata);
        out.writeBoolean(hidden);
        out.writeBoolean(replicated);
        out.writeBoolean(system);
        if (out.getTransportVersion().onOrAfter(TransportVersions.V_8_0_0)) {
            out.writeBoolean(allowCustomRouting);
        }
        if (out.getTransportVersion().onOrAfter(TransportVersions.V_8_1_0)) {
            out.writeOptionalEnum(indexMode);
        }
        if (out.getTransportVersion().onOrAfter(TransportVersions.V_8_500_020)) {
            out.writeOptionalWriteable(lifecycle);
        }
        if (out.getTransportVersion().onOrAfter(DataStream.ADDED_FAILURE_STORE_TRANSPORT_VERSION)) {
            out.writeBoolean(failureStore);
            out.writeCollection(failureIndices);
        }
        if (out.getTransportVersion().onOrAfter(TransportVersions.LAZY_ROLLOVER_ADDED)) {
            out.writeBoolean(rolloverOnWrite);
        }
    }

    public static final ParseField NAME_FIELD = new ParseField("name");
    public static final ParseField TIMESTAMP_FIELD_FIELD = new ParseField("timestamp_field");
    public static final ParseField INDICES_FIELD = new ParseField("indices");
    public static final ParseField GENERATION_FIELD = new ParseField("generation");
    public static final ParseField METADATA_FIELD = new ParseField("_meta");
    public static final ParseField HIDDEN_FIELD = new ParseField("hidden");
    public static final ParseField REPLICATED_FIELD = new ParseField("replicated");
    public static final ParseField SYSTEM_FIELD = new ParseField("system");
    public static final ParseField ALLOW_CUSTOM_ROUTING = new ParseField("allow_custom_routing");
    public static final ParseField INDEX_MODE = new ParseField("index_mode");
    public static final ParseField LIFECYCLE = new ParseField("lifecycle");
    public static final ParseField FAILURE_STORE_FIELD = new ParseField("failure_store");
    public static final ParseField FAILURE_INDICES_FIELD = new ParseField("failure_indices");
    public static final ParseField ROLLOVER_ON_WRITE_FIELD = new ParseField("rollover_on_write");

    @SuppressWarnings("unchecked")
    private static final ConstructingObjectParser<DataStream, Void> PARSER = new ConstructingObjectParser<>("data_stream", args -> {
        // Fields behind a feature flag need to be parsed last otherwise the parser will fail when the feature flag is disabled.
        // Until the feature flag is removed we keep them separately to be mindful of this.
        boolean failureStoreEnabled = DataStream.isFailureStoreEnabled() && args[11] != null && (boolean) args[11];
        List<Index> failureStoreIndices = DataStream.isFailureStoreEnabled() && args[12] != null ? (List<Index>) args[12] : List.of();
        return new DataStream(
            (String) args[0],
            (List<Index>) args[1],
            (Long) args[2],
            (Map<String, Object>) args[3],
            args[4] != null && (boolean) args[4],
            args[5] != null && (boolean) args[5],
            args[6] != null && (boolean) args[6],
            args[7] != null && (boolean) args[7],
            args[8] != null ? IndexMode.fromString((String) args[8]) : null,
            (DataStreamLifecycle) args[9],
            failureStoreEnabled,
            failureStoreIndices,
            args[10] != null && (boolean) args[10]
        );
    });

    static {
        PARSER.declareString(ConstructingObjectParser.constructorArg(), NAME_FIELD);
        final ConstructingObjectParser<String, Void> tsFieldParser = new ConstructingObjectParser<>("timestamp_field", args -> {
            if (TIMESTAMP_FIELD_NAME.equals(args[0]) == false) {
                throw new IllegalArgumentException("unexpected timestamp field [" + args[0] + "]");
            }
            return TIMESTAMP_FIELD_NAME;
        });
        tsFieldParser.declareString(ConstructingObjectParser.constructorArg(), NAME_FIELD);
        PARSER.declareObject((f, v) -> { assert v == TIMESTAMP_FIELD_NAME; }, tsFieldParser, TIMESTAMP_FIELD_FIELD);
        PARSER.declareObjectArray(ConstructingObjectParser.constructorArg(), (p, c) -> Index.fromXContent(p), INDICES_FIELD);
        PARSER.declareLong(ConstructingObjectParser.constructorArg(), GENERATION_FIELD);
        PARSER.declareObject(ConstructingObjectParser.optionalConstructorArg(), (p, c) -> p.map(), METADATA_FIELD);
        PARSER.declareBoolean(ConstructingObjectParser.optionalConstructorArg(), HIDDEN_FIELD);
        PARSER.declareBoolean(ConstructingObjectParser.optionalConstructorArg(), REPLICATED_FIELD);
        PARSER.declareBoolean(ConstructingObjectParser.optionalConstructorArg(), SYSTEM_FIELD);
        PARSER.declareBoolean(ConstructingObjectParser.optionalConstructorArg(), ALLOW_CUSTOM_ROUTING);
        PARSER.declareString(ConstructingObjectParser.optionalConstructorArg(), INDEX_MODE);
        PARSER.declareObject(ConstructingObjectParser.optionalConstructorArg(), (p, c) -> DataStreamLifecycle.fromXContent(p), LIFECYCLE);
        PARSER.declareBoolean(ConstructingObjectParser.optionalConstructorArg(), ROLLOVER_ON_WRITE_FIELD);
        // The fields behind the feature flag should always be last.
        if (DataStream.isFailureStoreEnabled()) {
            PARSER.declareBoolean(ConstructingObjectParser.optionalConstructorArg(), FAILURE_STORE_FIELD);
            PARSER.declareObjectArray(
                ConstructingObjectParser.optionalConstructorArg(),
                (p, c) -> Index.fromXContent(p),
                FAILURE_INDICES_FIELD
            );
        }
    }

    public static DataStream fromXContent(XContentParser parser) throws IOException {
        return PARSER.parse(parser, null);
    }

    @Override
    public XContentBuilder toXContent(XContentBuilder builder, Params params) throws IOException {
        return toXContent(builder, params, null);
    }

    /**
     * Converts the data stream to XContent and passes the RolloverConditions, when provided, to the lifecycle.
     */
    public XContentBuilder toXContent(XContentBuilder builder, Params params, @Nullable RolloverConfiguration rolloverConfiguration)
        throws IOException {
        builder.startObject();
        builder.field(NAME_FIELD.getPreferredName(), name);
        builder.field(TIMESTAMP_FIELD_FIELD.getPreferredName())
            .startObject()
            .field(NAME_FIELD.getPreferredName(), TIMESTAMP_FIELD_NAME)
            .endObject();
        builder.xContentList(INDICES_FIELD.getPreferredName(), indices);
        builder.field(GENERATION_FIELD.getPreferredName(), generation);
        if (DataStream.isFailureStoreEnabled() && failureIndices.isEmpty() == false) {
            builder.xContentList(FAILURE_INDICES_FIELD.getPreferredName(), failureIndices);
        }
        if (metadata != null) {
            builder.field(METADATA_FIELD.getPreferredName(), metadata);
        }
        builder.field(HIDDEN_FIELD.getPreferredName(), hidden);
        builder.field(REPLICATED_FIELD.getPreferredName(), replicated);
        builder.field(SYSTEM_FIELD.getPreferredName(), system);
        builder.field(ALLOW_CUSTOM_ROUTING.getPreferredName(), allowCustomRouting);
        if (DataStream.isFailureStoreEnabled()) {
            builder.field(FAILURE_STORE_FIELD.getPreferredName(), failureStore);
        }
        if (indexMode != null) {
            builder.field(INDEX_MODE.getPreferredName(), indexMode);
        }
        if (lifecycle != null) {
            builder.field(LIFECYCLE.getPreferredName());
            lifecycle.toXContent(builder, params, rolloverConfiguration);
        }
        builder.field(ROLLOVER_ON_WRITE_FIELD.getPreferredName(), rolloverOnWrite);
        builder.endObject();
        return builder;
    }

    @Override
    public boolean equals(Object o) {
        if (this == o) return true;
        if (o == null || getClass() != o.getClass()) return false;
        DataStream that = (DataStream) o;
        return name.equals(that.name)
            && indices.equals(that.indices)
            && generation == that.generation
            && Objects.equals(metadata, that.metadata)
            && hidden == that.hidden
            && system == that.system
            && replicated == that.replicated
            && allowCustomRouting == that.allowCustomRouting
            && indexMode == that.indexMode
            && Objects.equals(lifecycle, that.lifecycle)
            && failureStore == that.failureStore
            && failureIndices.equals(that.failureIndices)
            && rolloverOnWrite == that.rolloverOnWrite;
    }

    @Override
    public int hashCode() {
        return Objects.hash(
            name,
            indices,
            generation,
            metadata,
            hidden,
            system,
            replicated,
            allowCustomRouting,
            indexMode,
            lifecycle,
            failureStore,
            failureIndices,
            rolloverOnWrite
        );
    }

    @Override
    public Index getWriteIndex(IndexRequest request, Metadata metadata) {
        if (request.opType() != DocWriteRequest.OpType.CREATE) {
            return getWriteIndex();
        }

        if (getIndexMode() != IndexMode.TIME_SERIES) {
            return getWriteIndex();
        }

        Instant timestamp;
        Object rawTimestamp = request.getRawTimestamp();
        if (rawTimestamp != null) {
            timestamp = getTimeStampFromRaw(rawTimestamp);
        } else {
            timestamp = getTimestampFromParser(request.source(), request.getContentType());
        }
        timestamp = getCanonicalTimestampBound(timestamp);
        Index result = selectTimeSeriesWriteIndex(timestamp, metadata);
        if (result == null) {
            String timestampAsString = DateFieldMapper.DEFAULT_DATE_TIME_FORMATTER.format(timestamp);
            String writeableIndicesString = getIndices().stream()
                .map(metadata::index)
                .map(IndexMetadata::getSettings)
                .map(
                    settings -> "["
                        + settings.get(IndexSettings.TIME_SERIES_START_TIME.getKey())
                        + ","
                        + settings.get(IndexSettings.TIME_SERIES_END_TIME.getKey())
                        + "]"
                )
                .collect(Collectors.joining());
            throw new IllegalArgumentException(
                "the document timestamp ["
                    + timestampAsString
                    + "] is outside of ranges of currently writable indices ["
                    + writeableIndicesString
                    + "]"
            );
        }
        return result;
    }

    @Override
    public DataStream getParentDataStream() {
        // a data stream cannot have a parent data stream
        return null;
    }

    public static final XContentParserConfiguration TS_EXTRACT_CONFIG = XContentParserConfiguration.EMPTY.withFiltering(
        Set.of(TIMESTAMP_FIELD_NAME),
        null,
        false
    );

    private static final DateFormatter TIMESTAMP_FORMATTER = DateFormatter.forPattern(
        "strict_date_optional_time_nanos||strict_date_optional_time||epoch_millis"
    );

    private static Instant getTimeStampFromRaw(Object rawTimestamp) {
        try {
            if (rawTimestamp instanceof Long lTimestamp) {
                return Instant.ofEpochMilli(lTimestamp);
            } else if (rawTimestamp instanceof String sTimestamp) {
                return DateFormatters.from(TIMESTAMP_FORMATTER.parse(sTimestamp), TIMESTAMP_FORMATTER.locale()).toInstant();
            } else {
                throw new IllegalArgumentException("timestamp [" + rawTimestamp + "] type [" + rawTimestamp.getClass() + "] error");
            }
        } catch (Exception e) {
            throw new IllegalArgumentException("Error get data stream timestamp field: " + e.getMessage(), e);
        }
    }

    private static Instant getTimestampFromParser(BytesReference source, XContentType xContentType) {
        try (XContentParser parser = XContentHelper.createParserNotCompressed(TS_EXTRACT_CONFIG, source, xContentType)) {
            ensureExpectedToken(XContentParser.Token.START_OBJECT, parser.nextToken(), parser);
            ensureExpectedToken(XContentParser.Token.FIELD_NAME, parser.nextToken(), parser);
            return switch (parser.nextToken()) {
                case VALUE_STRING -> DateFormatters.from(TIMESTAMP_FORMATTER.parse(parser.text()), TIMESTAMP_FORMATTER.locale())
                    .toInstant();
                case VALUE_NUMBER -> Instant.ofEpochMilli(parser.longValue());
                default -> throw new ParsingException(
                    parser.getTokenLocation(),
                    String.format(
                        Locale.ROOT,
                        "Failed to parse object: expecting token of type [%s] or [%s] but found [%s]",
                        XContentParser.Token.VALUE_STRING,
                        XContentParser.Token.VALUE_NUMBER,
                        parser.currentToken()
                    )
                );
            };
        } catch (Exception e) {
            throw new IllegalArgumentException("Error extracting data stream timestamp field: " + e.getMessage(), e);
        }
    }

    /**
     * Modifies the passed Instant object to be used as a bound for a timestamp field in TimeSeries. It needs to be called in both backing
     * index construction (rollover) and index selection for doc insertion. Failure to do so may lead to errors due to document timestamps
     * exceeding the end time of the selected backing index for insertion.
     * @param time The initial Instant object that's used to generate the canonical time
     * @return A canonical Instant object to be used as a timestamp bound
     */
    public static Instant getCanonicalTimestampBound(Instant time) {
        return time.truncatedTo(ChronoUnit.SECONDS);
    }
}<|MERGE_RESOLUTION|>--- conflicted
+++ resolved
@@ -273,14 +273,13 @@
         return indices.get(indices.size() - 1);
     }
 
-<<<<<<< HEAD
+    public boolean rolloverOnWrite() {
+        return rolloverOnWrite;
+    }
+
     @Nullable
     public Index getFailureStoreWriteIndex() {
         return failureIndices.isEmpty() ? null : failureIndices.get(failureIndices.size() - 1);
-=======
-    public boolean rolloverOnWrite() {
-        return rolloverOnWrite;
->>>>>>> df820220
     }
 
     /**
