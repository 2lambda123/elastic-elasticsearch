--- conflicted
+++ resolved
@@ -79,14 +79,12 @@
         return generation;
     }
 
-<<<<<<< HEAD
     public Index getWriteIndex() {
         return indices.get(indices.size() - 1);
-=======
+
     @Nullable
     public Map<String, Object> getMetadata() {
         return metadata;
->>>>>>> 709264ac
     }
 
     /**
