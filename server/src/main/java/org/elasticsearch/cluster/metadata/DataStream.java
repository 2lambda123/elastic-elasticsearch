--- conflicted
+++ resolved
@@ -750,11 +750,7 @@
             in.readBoolean(),
             in.getTransportVersion().onOrAfter(TransportVersion.V_8_0_0) ? in.readBoolean() : false,
             in.getTransportVersion().onOrAfter(TransportVersion.V_8_1_0) ? in.readOptionalEnum(IndexMode.class) : null,
-<<<<<<< HEAD
-            in.getTransportVersion().onOrAfter(TransportVersion.V_8_500_010) ? in.readOptionalWriteable(DataLifecycle::new) : null
-=======
-            in.getTransportVersion().onOrAfter(TransportVersion.V_8_500_007) ? in.readOptionalWriteable(DataStreamLifecycle::new) : null
->>>>>>> 3438e931
+            in.getTransportVersion().onOrAfter(TransportVersion.V_8_500_010) ? in.readOptionalWriteable(DataStreamLifecycle::new) : null
         );
     }
 
