--- conflicted
+++ resolved
@@ -209,7 +209,6 @@
                 firstBackingIndexName
             ).dataStreamName(dataStreamName).systemDataStreamDescriptor(systemDataStreamDescriptor);
 
-<<<<<<< HEAD
             // Get the index mode from template and based on that set tsdb start and end time settings correctly:
             IndexMode indexMode = template.template() != null && template.template().settings() != null
                 ? IndexSettings.MODE.get(template.template().settings())
@@ -226,12 +225,9 @@
                     indexSettingsBuilder.put(MetadataRolloverService.HIDDEN_INDEX_SETTINGS);
                 }
                 createIndexRequest.settings(indexSettingsBuilder.build());
-            } else if (isSystem == false) {
-=======
-            if (isSystem) {
+            } else if (isSystem) {
                 createIndexRequest.settings(SystemIndexDescriptor.DEFAULT_SETTINGS);
             } else {
->>>>>>> c7aa2b5c
                 createIndexRequest.settings(MetadataRolloverService.HIDDEN_INDEX_SETTINGS);
             }
 
