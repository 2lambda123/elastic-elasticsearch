/*
 * Copyright Elasticsearch B.V. and/or licensed to Elasticsearch B.V. under one
 * or more contributor license agreements. Licensed under the Elastic License
 * 2.0 and the Server Side Public License, v 1; you may not use this file except
 * in compliance with, at your election, the Elastic License 2.0 or the Server
 * Side Public License, v 1.
 */

package org.elasticsearch.cluster.metadata;

import org.elasticsearch.TransportVersion;
import org.elasticsearch.TransportVersions;
import org.elasticsearch.action.admin.indices.rollover.RolloverConfiguration;
import org.elasticsearch.action.downsample.DownsampleConfig;
import org.elasticsearch.cluster.Diff;
import org.elasticsearch.cluster.SimpleDiffable;
import org.elasticsearch.common.Strings;
import org.elasticsearch.common.io.stream.StreamInput;
import org.elasticsearch.common.io.stream.StreamOutput;
import org.elasticsearch.common.io.stream.Writeable;
import org.elasticsearch.common.settings.Setting;
import org.elasticsearch.common.settings.Settings;
import org.elasticsearch.core.Nullable;
import org.elasticsearch.core.TimeValue;
import org.elasticsearch.core.Tuple;
import org.elasticsearch.search.aggregations.bucket.histogram.DateHistogramInterval;
import org.elasticsearch.xcontent.AbstractObjectParser;
import org.elasticsearch.xcontent.ConstructingObjectParser;
import org.elasticsearch.xcontent.ObjectParser;
import org.elasticsearch.xcontent.ParseField;
import org.elasticsearch.xcontent.ToXContentFragment;
import org.elasticsearch.xcontent.ToXContentObject;
import org.elasticsearch.xcontent.XContentBuilder;
import org.elasticsearch.xcontent.XContentParser;

import java.io.IOException;
import java.util.List;
import java.util.Locale;
import java.util.Objects;

import static org.elasticsearch.xcontent.ConstructingObjectParser.constructorArg;

/**
 * Holds the data stream lifecycle metadata that are configuring how a data stream is managed. Currently, it supports the following
 * configurations:
 * - enabled
 * - data retention
 * - downsampling
 */
public class DataStreamLifecycle implements SimpleDiffable<DataStreamLifecycle>, ToXContentObject {

    // Versions over the wire
    public static final TransportVersion ADDED_ENABLED_FLAG_VERSION = TransportVersions.V_8_10_X;

    public static final String DATA_STREAMS_LIFECYCLE_ONLY_SETTING_NAME = "data_streams.lifecycle_only.mode";

    /**
     * Check if {@link #DATA_STREAMS_LIFECYCLE_ONLY_SETTING_NAME} is present and set to {@code true}, indicating that
     * we're running in a cluster configuration that is only expecting to use data streams lifecycles.
     *
     * @param settings the node settings
     * @return true if {@link #DATA_STREAMS_LIFECYCLE_ONLY_SETTING_NAME} is present and set
     */
    public static boolean isDataStreamsLifecycleOnlyMode(final Settings settings) {
        return settings.getAsBoolean(DATA_STREAMS_LIFECYCLE_ONLY_SETTING_NAME, false);
    }

    public static final Setting<RolloverConfiguration> CLUSTER_LIFECYCLE_DEFAULT_ROLLOVER_SETTING = new Setting<>(
        "cluster.lifecycle.default.rollover",
        "max_age=auto,max_primary_shard_size=50gb,min_docs=1,max_primary_shard_docs=200000000",
        (s) -> RolloverConfiguration.parseSetting(s, "cluster.lifecycle.default.rollover"),
        Setting.Property.Dynamic,
        Setting.Property.NodeScope
    );

    public static final DataStreamLifecycle DEFAULT = new DataStreamLifecycle();

    public static final String DATA_STREAM_LIFECYCLE_ORIGIN = "data_stream_lifecycle";

    public static final ParseField ENABLED_FIELD = new ParseField("enabled");
    public static final ParseField DATA_RETENTION_FIELD = new ParseField("data_retention");
    public static final ParseField DOWNSAMPLING_FIELD = new ParseField("downsampling");
    private static final ParseField ROLLOVER_FIELD = new ParseField("rollover");

    public static final ConstructingObjectParser<DataStreamLifecycle, Void> PARSER = new ConstructingObjectParser<>(
        "lifecycle",
        false,
        (args, unused) -> new DataStreamLifecycle((Retention) args[0], (Downsampling) args[1], (Boolean) args[2])
    );

    static {
        PARSER.declareField(ConstructingObjectParser.optionalConstructorArg(), (p, c) -> {
            String value = p.textOrNull();
            if (value == null) {
                return Retention.NULL;
            } else {
                return new Retention(TimeValue.parseTimeValue(value, DATA_RETENTION_FIELD.getPreferredName()));
            }
        }, DATA_RETENTION_FIELD, ObjectParser.ValueType.STRING_OR_NULL);
        PARSER.declareField(ConstructingObjectParser.optionalConstructorArg(), (p, c) -> {
            if (p.currentToken() == XContentParser.Token.VALUE_NULL) {
                return Downsampling.NULL;
            } else {
                return new Downsampling(AbstractObjectParser.parseArray(p, c, Downsampling.Round::fromXContent));
            }
        }, DOWNSAMPLING_FIELD, ObjectParser.ValueType.OBJECT_ARRAY_OR_NULL);
        PARSER.declareBoolean(ConstructingObjectParser.optionalConstructorArg(), ENABLED_FIELD);
    }

    @Nullable
    private final Retention dataRetention;
    @Nullable
    private final Downsampling downsampling;
    private final boolean enabled;

    public DataStreamLifecycle() {
        this(null, null, null);
    }

    public DataStreamLifecycle(@Nullable Retention dataRetention, @Nullable Downsampling downsampling, @Nullable Boolean enabled) {
        this.enabled = enabled == null || enabled;
        this.dataRetention = dataRetention;
        this.downsampling = downsampling;
    }

    /**
     * Returns true, if this data stream lifecycle configuration is enabled and false otherwise
     */
    public boolean isEnabled() {
        return enabled;
    }

    // Temporary until we hook the global retention everywhere
    public TimeValue getEffectiveDataRetention() {
        return getEffectiveDataRetention(null);
    }

    /**
     * The least amount of time data should be kept by elasticsearch.
     * @return the time period or null, null represents that data should never be deleted.
     * @deprecated use {@link #getEffectiveDataRetention(DataStreamGlobalRetention)}
     */
    @Deprecated
    @Nullable
<<<<<<< HEAD
    public TimeValue getEffectiveDataRetention(@Nullable DataStreamGlobalRetention globalRetention) {
        var dataStreamRetention = getDataStreamRetention();
        if (globalRetention == null) {
            return dataStreamRetention;
        }
        if (dataStreamRetention == null) {
            return globalRetention.getDefaultRetention() != null
                ? globalRetention.getDefaultRetention()
                : globalRetention.getMaxRetention();
        }
        if (globalRetention.getMaxRetention() != null && globalRetention.getMaxRetention().getMillis() < dataStreamRetention.getMillis()) {
            return globalRetention.getMaxRetention();
        } else {
            return dataStreamRetention;
=======
    public TimeValue getEffectiveDataRetention() {
        return getEffectiveDataRetention(null);
    }

    /**
     * The least amount of time data should be kept by elasticsearch.
     * @return the time period or null, null represents that data should never be deleted.
     */
    @Nullable
    public TimeValue getEffectiveDataRetention(@Nullable DataStreamGlobalRetention globalRetention) {
        return getEffectiveDataRetentionWithSource(globalRetention).v1();
    }

    /**
     * The least amount of time data should be kept by elasticsearch.
     * @return the time period or null, null represents that data should never be deleted.
     */
    @Nullable
    public Tuple<TimeValue, RetentionSource> getEffectiveDataRetentionWithSource(@Nullable DataStreamGlobalRetention globalRetention) {
        // If lifecycle is disabled there is no effective retention
        if (enabled == false) {
            return Tuple.tuple(null, RetentionSource.DATA_STREAM_CONFIGURATION);
        }
        var dataStreamRetention = getDataStreamRetention();
        if (globalRetention == null) {
            return Tuple.tuple(dataStreamRetention, RetentionSource.DATA_STREAM_CONFIGURATION);
        }
        if (dataStreamRetention == null) {
            return globalRetention.getDefaultRetention() != null
                ? Tuple.tuple(globalRetention.getDefaultRetention(), RetentionSource.DEFAULT_GLOBAL_RETENTION)
                : Tuple.tuple(globalRetention.getMaxRetention(), RetentionSource.MAX_GLOBAL_RETENTION);
        }
        if (globalRetention.getMaxRetention() != null && globalRetention.getMaxRetention().getMillis() < dataStreamRetention.getMillis()) {
            return Tuple.tuple(globalRetention.getMaxRetention(), RetentionSource.MAX_GLOBAL_RETENTION);
        } else {
            return Tuple.tuple(dataStreamRetention, RetentionSource.DATA_STREAM_CONFIGURATION);
>>>>>>> d5565b61
        }
    }

    /**
     * The least amount of time data the data stream is requesting es to keep the data.
<<<<<<< HEAD
     * NOTE: this can be overridden by the {@link DataStreamLifecycle#getEffectiveDataRetention(DataStreamGlobalRetention)} ()}.
=======
     * NOTE: this can be overridden by the {@link DataStreamLifecycle#getEffectiveDataRetention(DataStreamGlobalRetention)}.
>>>>>>> d5565b61
     * @return the time period or null, null represents that data should never be deleted.
     */
    @Nullable
    public TimeValue getDataStreamRetention() {
        return dataRetention == null ? null : dataRetention.value;
    }

    /**
     * The configuration as provided by the user about the least amount of time data should be kept by elasticsearch.
     * This method differentiates between a missing retention and a nullified retention and this is useful for template
     * composition.
     * @return one of the following:
     * - `null`, represents that the user did not provide data retention, this represents the user has no opinion about retention
     * - `Retention{value = null}`, represents that the user explicitly wants to have infinite retention
     * - `Retention{value = "10d"}`, represents that the user has requested the data to be kept at least 10d.
     */
    @Nullable
    Retention getDataRetention() {
        return dataRetention;
    }

    /**
     * The configured downsampling rounds with the `after` and the `fixed_interval` per round. If downsampling is
     * not configured then it returns null.
     */
    @Nullable
    public List<Downsampling.Round> getDownsamplingRounds() {
        return downsampling == null ? null : downsampling.rounds();
    }

    /**
     * Returns the configured wrapper object as it was defined in the template. This should be used only during
     * template composition.
     */
    @Nullable
    Downsampling getDownsampling() {
        return downsampling;
    }

    @Override
    public boolean equals(Object o) {
        if (this == o) return true;
        if (o == null || getClass() != o.getClass()) return false;

        final DataStreamLifecycle that = (DataStreamLifecycle) o;
        return Objects.equals(dataRetention, that.dataRetention)
            && Objects.equals(downsampling, that.downsampling)
            && enabled == that.enabled;
    }

    @Override
    public int hashCode() {
        return Objects.hash(dataRetention, downsampling, enabled);
    }

    @Override
    public void writeTo(StreamOutput out) throws IOException {
        if (out.getTransportVersion().onOrAfter(TransportVersions.V_8_9_X)) {
            out.writeOptionalWriteable(dataRetention);
        }
        if (out.getTransportVersion().onOrAfter(ADDED_ENABLED_FLAG_VERSION)) {
            out.writeOptionalWriteable(downsampling);
            out.writeBoolean(enabled);
        }
    }

    public DataStreamLifecycle(StreamInput in) throws IOException {
        if (in.getTransportVersion().onOrAfter(TransportVersions.V_8_9_X)) {
            dataRetention = in.readOptionalWriteable(Retention::read);
        } else {
            dataRetention = null;
        }
        if (in.getTransportVersion().onOrAfter(ADDED_ENABLED_FLAG_VERSION)) {
            downsampling = in.readOptionalWriteable(Downsampling::read);
            enabled = in.readBoolean();
        } else {
            downsampling = null;
            enabled = true;
        }
    }

    public static Diff<DataStreamLifecycle> readDiffFrom(StreamInput in) throws IOException {
        return SimpleDiffable.readDiffFrom(DataStreamLifecycle::new, in);
    }

    @Override
    public String toString() {
        return Strings.toString(this, true, true);
    }

    @Override
    public XContentBuilder toXContent(XContentBuilder builder, Params params) throws IOException {
        return toXContent(builder, params, null, null);
    }

    /**
     * Converts the data stream lifecycle to XContent and injects the RolloverConditions if they exist.
     * @deprecated use {@link #toXContent(XContentBuilder, Params, RolloverConfiguration, DataStreamGlobalRetention)}
     */
    @Deprecated
    public XContentBuilder toXContent(XContentBuilder builder, Params params, @Nullable RolloverConfiguration rolloverConfiguration)
        throws IOException {
        return toXContent(builder, params, rolloverConfiguration, null);
    }

    /**
     * Converts the data stream lifecycle to XContent and injects the RolloverConditions and the global retention if they exist.
     */
    public XContentBuilder toXContent(
        XContentBuilder builder,
        Params params,
        @Nullable RolloverConfiguration rolloverConfiguration,
        @Nullable DataStreamGlobalRetention globalRetention
    ) throws IOException {
        builder.startObject();
        builder.field(ENABLED_FIELD.getPreferredName(), enabled);
        if (dataRetention != null) {
            if (dataRetention.value() == null) {
                builder.nullField(DATA_RETENTION_FIELD.getPreferredName());
            } else {
                builder.field(DATA_RETENTION_FIELD.getPreferredName(), dataRetention.value().getStringRep());
            }
        }
        if (downsampling != null) {
            builder.field(DOWNSAMPLING_FIELD.getPreferredName());
            downsampling.toXContent(builder, params);
        }
        if (rolloverConfiguration != null) {
            builder.field(ROLLOVER_FIELD.getPreferredName());
            rolloverConfiguration.evaluateAndConvertToXContent(builder, params, getEffectiveDataRetention(globalRetention));
        }
        builder.endObject();
        return builder;
    }

    public static DataStreamLifecycle fromXContent(XContentParser parser) throws IOException {
        return PARSER.parse(parser, null);
    }

    public static Builder newBuilder(DataStreamLifecycle lifecycle) {
        return new Builder().dataRetention(lifecycle.getDataRetention())
            .downsampling(lifecycle.getDownsampling())
            .enabled(lifecycle.isEnabled());
    }

    public static Builder newBuilder() {
        return new Builder();
    }

    /**
     * This builder helps during the composition of the data stream lifecycle templates.
     */
    public static class Builder {
        @Nullable
        private Retention dataRetention = null;
        @Nullable
        private Downsampling downsampling = null;
        private boolean enabled = true;

        public Builder enabled(boolean value) {
            enabled = value;
            return this;
        }

        public Builder dataRetention(@Nullable Retention value) {
            dataRetention = value;
            return this;
        }

        public Builder dataRetention(@Nullable TimeValue value) {
            dataRetention = value == null ? null : new Retention(value);
            return this;
        }

        public Builder dataRetention(long value) {
            dataRetention = new Retention(TimeValue.timeValueMillis(value));
            return this;
        }

        public Builder downsampling(@Nullable Downsampling value) {
            downsampling = value;
            return this;
        }

        public DataStreamLifecycle build() {
            return new DataStreamLifecycle(dataRetention, downsampling, enabled);
        }
    }

    /**
     * Retention is the least amount of time that the data will be kept by elasticsearch. Public for testing.
     * @param value is a time period or null. Null represents an explicitly set infinite retention period
     */
    public record Retention(@Nullable TimeValue value) implements Writeable {

        // For testing
        public static final Retention NULL = new Retention(null);

        public static Retention read(StreamInput in) throws IOException {
            return new Retention(in.readOptionalTimeValue());
        }

        @Override
        public void writeTo(StreamOutput out) throws IOException {
            out.writeOptionalTimeValue(value);
        }
    }

    /**
     * Downsampling holds the configuration about when should elasticsearch downsample a backing index.
     * @param rounds is a list of downsampling configuration which instructs when a backing index should be downsampled (`after`) and at
     *               which interval (`fixed_interval`). Null represents an explicit no downsampling during template composition.
     */
    public record Downsampling(@Nullable List<Round> rounds) implements Writeable, ToXContentFragment {

        public static final long FIVE_MINUTES_MILLIS = TimeValue.timeValueMinutes(5).getMillis();

        /**
         * A round represents the configuration for when and how elasticsearch will downsample a backing index.
         * @param after is a TimeValue configuring how old (based on generation age) should a backing index be before downsampling
         * @param config contains the interval that the backing index is going to be downsampled.
         */
        public record Round(TimeValue after, DownsampleConfig config) implements Writeable, ToXContentObject {

            public static final ParseField AFTER_FIELD = new ParseField("after");
            public static final ParseField FIXED_INTERVAL_FIELD = new ParseField("fixed_interval");

            private static final ConstructingObjectParser<Round, Void> PARSER = new ConstructingObjectParser<>(
                "downsampling_round",
                false,
                (args, unused) -> new Round((TimeValue) args[0], new DownsampleConfig((DateHistogramInterval) args[1]))
            );

            static {
                PARSER.declareString(
                    ConstructingObjectParser.optionalConstructorArg(),
                    value -> TimeValue.parseTimeValue(value, AFTER_FIELD.getPreferredName()),
                    AFTER_FIELD
                );
                PARSER.declareField(
                    constructorArg(),
                    p -> new DateHistogramInterval(p.text()),
                    new ParseField(FIXED_INTERVAL_FIELD.getPreferredName()),
                    ObjectParser.ValueType.STRING
                );
            }

            public static Round read(StreamInput in) throws IOException {
                return new Round(in.readTimeValue(), new DownsampleConfig(in));
            }

            public Round {
                if (config.getFixedInterval().estimateMillis() < FIVE_MINUTES_MILLIS) {
                    throw new IllegalArgumentException(
                        "A downsampling round must have a fixed interval of at least five minutes but found: " + config.getFixedInterval()
                    );
                }
            }

            @Override
            public void writeTo(StreamOutput out) throws IOException {
                out.writeTimeValue(after);
                out.writeWriteable(config);
            }

            @Override
            public XContentBuilder toXContent(XContentBuilder builder, Params params) throws IOException {
                builder.startObject();
                builder.field(AFTER_FIELD.getPreferredName(), after.getStringRep());
                config.toXContentFragment(builder);
                builder.endObject();
                return builder;
            }

            public static Round fromXContent(XContentParser parser, Void context) throws IOException {
                return PARSER.parse(parser, context);
            }

            @Override
            public String toString() {
                return Strings.toString(this, true, true);
            }
        }

        // For testing
        public static final Downsampling NULL = new Downsampling(null);

        public Downsampling {
            if (rounds != null) {
                if (rounds.isEmpty()) {
                    throw new IllegalArgumentException("Downsampling configuration should have at least one round configured.");
                }
                if (rounds.size() > 10) {
                    throw new IllegalArgumentException(
                        "Downsampling configuration supports maximum 10 configured rounds. Found: " + rounds.size()
                    );
                }
                Round previous = null;
                for (Round round : rounds) {
                    if (previous == null) {
                        previous = round;
                    } else {
                        if (round.after.compareTo(previous.after) < 0) {
                            throw new IllegalArgumentException(
                                "A downsampling round must have a later 'after' value than the proceeding, "
                                    + round.after.getStringRep()
                                    + " is not after "
                                    + previous.after.getStringRep()
                                    + "."
                            );
                        }
                        DownsampleConfig.validateSourceAndTargetIntervals(previous.config(), round.config());
                    }
                }
            }
        }

        public static Downsampling read(StreamInput in) throws IOException {
            return new Downsampling(in.readOptionalCollectionAsList(Round::read));
        }

        @Override
        public void writeTo(StreamOutput out) throws IOException {
            out.writeOptionalCollection(rounds, StreamOutput::writeWriteable);
        }

        @Override
        public XContentBuilder toXContent(XContentBuilder builder, Params params) throws IOException {
            if (rounds == null) {
                builder.nullValue();
            } else {
                builder.startArray();
                for (Round round : rounds) {
                    round.toXContent(builder, params);
                }
                builder.endArray();
            }
            return builder;
        }
    }

    /**
     * This enum represents all configuration sources that can influence the retention of a data stream.
     */
    public enum RetentionSource {
        DATA_STREAM_CONFIGURATION,
        DEFAULT_GLOBAL_RETENTION,
        MAX_GLOBAL_RETENTION;

        public String displayName() {
            return this.toString().toLowerCase(Locale.ROOT);
        }
    }
}<|MERGE_RESOLUTION|>--- conflicted
+++ resolved
@@ -130,11 +130,6 @@
         return enabled;
     }
 
-    // Temporary until we hook the global retention everywhere
-    public TimeValue getEffectiveDataRetention() {
-        return getEffectiveDataRetention(null);
-    }
-
     /**
      * The least amount of time data should be kept by elasticsearch.
      * @return the time period or null, null represents that data should never be deleted.
@@ -142,22 +137,6 @@
      */
     @Deprecated
     @Nullable
-<<<<<<< HEAD
-    public TimeValue getEffectiveDataRetention(@Nullable DataStreamGlobalRetention globalRetention) {
-        var dataStreamRetention = getDataStreamRetention();
-        if (globalRetention == null) {
-            return dataStreamRetention;
-        }
-        if (dataStreamRetention == null) {
-            return globalRetention.getDefaultRetention() != null
-                ? globalRetention.getDefaultRetention()
-                : globalRetention.getMaxRetention();
-        }
-        if (globalRetention.getMaxRetention() != null && globalRetention.getMaxRetention().getMillis() < dataStreamRetention.getMillis()) {
-            return globalRetention.getMaxRetention();
-        } else {
-            return dataStreamRetention;
-=======
     public TimeValue getEffectiveDataRetention() {
         return getEffectiveDataRetention(null);
     }
@@ -194,17 +173,12 @@
             return Tuple.tuple(globalRetention.getMaxRetention(), RetentionSource.MAX_GLOBAL_RETENTION);
         } else {
             return Tuple.tuple(dataStreamRetention, RetentionSource.DATA_STREAM_CONFIGURATION);
->>>>>>> d5565b61
         }
     }
 
     /**
      * The least amount of time data the data stream is requesting es to keep the data.
-<<<<<<< HEAD
-     * NOTE: this can be overridden by the {@link DataStreamLifecycle#getEffectiveDataRetention(DataStreamGlobalRetention)} ()}.
-=======
      * NOTE: this can be overridden by the {@link DataStreamLifecycle#getEffectiveDataRetention(DataStreamGlobalRetention)}.
->>>>>>> d5565b61
      * @return the time period or null, null represents that data should never be deleted.
      */
     @Nullable
