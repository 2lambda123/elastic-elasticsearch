/*
 * Copyright Elasticsearch B.V. and/or licensed to Elasticsearch B.V. under one
 * or more contributor license agreements. Licensed under the Elastic License
 * 2.0 and the Server Side Public License, v 1; you may not use this file except
 * in compliance with, at your election, the Elastic License 2.0 or the Server
 * Side Public License, v 1.
 */

package org.elasticsearch.cluster.metadata;

import org.apache.logging.log4j.LogManager;
import org.apache.logging.log4j.Logger;
import org.elasticsearch.action.ActionListener;
import org.elasticsearch.action.admin.indices.mapping.put.PutMappingClusterStateUpdateRequest;
import org.elasticsearch.action.support.master.AcknowledgedResponse;
import org.elasticsearch.cluster.ClusterState;
import org.elasticsearch.cluster.ClusterStateAckListener;
import org.elasticsearch.cluster.ClusterStateTaskConfig;
import org.elasticsearch.cluster.ClusterStateTaskExecutor;
import org.elasticsearch.cluster.ClusterStateTaskListener;
import org.elasticsearch.cluster.node.DiscoveryNode;
import org.elasticsearch.cluster.service.ClusterService;
import org.elasticsearch.common.Priority;
import org.elasticsearch.common.Strings;
import org.elasticsearch.common.compress.CompressedXContent;
import org.elasticsearch.common.inject.Inject;
import org.elasticsearch.core.IOUtils;
import org.elasticsearch.core.Releasable;
import org.elasticsearch.core.TimeValue;
import org.elasticsearch.index.Index;
import org.elasticsearch.index.mapper.DocumentMapper;
import org.elasticsearch.index.mapper.MapperService;
import org.elasticsearch.index.mapper.MapperService.MergeReason;
import org.elasticsearch.index.mapper.Mapping;
import org.elasticsearch.indices.IndicesService;

import java.util.ArrayList;
import java.util.HashMap;
import java.util.List;
import java.util.Map;
import java.util.function.Supplier;

/**
 * Service responsible for submitting mapping changes
 */
public class MetadataMappingService {

    private static final Logger logger = LogManager.getLogger(MetadataMappingService.class);

    private final ClusterService clusterService;
    private final IndicesService indicesService;

    final PutMappingExecutor putMappingExecutor = new PutMappingExecutor();

    @Inject
    public MetadataMappingService(ClusterService clusterService, IndicesService indicesService) {
        this.clusterService = clusterService;
        this.indicesService = indicesService;
    }

    record PutMappingClusterStateUpdateTask(PutMappingClusterStateUpdateRequest request, ActionListener<AcknowledgedResponse> listener)
        implements
            ClusterStateTaskListener,
            ClusterStateAckListener {

        @Override
        public void onFailure(Exception e) {
            listener.onFailure(e);
        }

        @Override
        public boolean mustAck(DiscoveryNode discoveryNode) {
            return true;
        }

        @Override
        public void onAllNodesAcked() {
            listener.onResponse(AcknowledgedResponse.of(true));
        }

        @Override
        public void onAckFailure(Exception e) {
            listener.onResponse(AcknowledgedResponse.of(false));
        }

        @Override
        public void onAckTimeout() {
            listener.onResponse(AcknowledgedResponse.FALSE);
        }

        @Override
        public TimeValue ackTimeout() {
            return request.ackTimeout();
        }
    }

    class PutMappingExecutor implements ClusterStateTaskExecutor<PutMappingClusterStateUpdateTask> {
        @Override
<<<<<<< HEAD
        public ClusterState execute(
            ClusterState currentState,
            List<TaskContext<PutMappingClusterStateUpdateTask>> taskContexts,
            Supplier<Releasable> dropHeadersContextSupplier
        ) throws Exception {
=======
        public ClusterState execute(BatchExecutionContext<PutMappingClusterStateUpdateTask> batchExecutionContext) throws Exception {
>>>>>>> 4779893b
            Map<Index, MapperService> indexMapperServices = new HashMap<>();
            try {
                var currentState = batchExecutionContext.initialState();
                for (final var taskContext : batchExecutionContext.taskContexts()) {
                    final var task = taskContext.getTask();
                    final PutMappingClusterStateUpdateRequest request = task.request;
                    try (var ignored = taskContext.captureResponseHeaders()) {
                        for (Index index : request.indices()) {
                            final IndexMetadata indexMetadata = currentState.metadata().getIndexSafe(index);
                            if (indexMapperServices.containsKey(indexMetadata.getIndex()) == false) {
                                MapperService mapperService = indicesService.createIndexMapperServiceForValidation(indexMetadata);
                                indexMapperServices.put(index, mapperService);
                                // add mappings for all types, we need them for cross-type validation
                                mapperService.merge(indexMetadata, MergeReason.MAPPING_RECOVERY);
                            }
                        }
                        currentState = applyRequest(currentState, request, indexMapperServices);
                        taskContext.success(task);
                    } catch (Exception e) {
                        taskContext.onFailure(e);
                    }
                }
                return currentState;
            } finally {
                IOUtils.close(indexMapperServices.values());
            }
        }

        private static ClusterState applyRequest(
            ClusterState currentState,
            PutMappingClusterStateUpdateRequest request,
            Map<Index, MapperService> indexMapperServices
        ) {

            final CompressedXContent mappingUpdateSource = request.source();
            final Metadata metadata = currentState.metadata();
            final List<IndexMetadata> updateList = new ArrayList<>();
            for (Index index : request.indices()) {
                MapperService mapperService = indexMapperServices.get(index);
                // IMPORTANT: always get the metadata from the state since it get's batched
                // and if we pull it from the indexService we might miss an update etc.
                final IndexMetadata indexMetadata = currentState.getMetadata().getIndexSafe(index);
                DocumentMapper existingMapper = mapperService.documentMapper();
                if (existingMapper != null && existingMapper.mappingSource().equals(mappingUpdateSource)) {
                    continue;
                }
                // this is paranoia... just to be sure we use the exact same metadata tuple on the update that
                // we used for the validation, it makes this mechanism little less scary (a little)
                updateList.add(indexMetadata);
                // try and parse it (no need to add it here) so we can bail early in case of parsing exception
                // first, simulate: just call merge and ignore the result
                Mapping mapping = mapperService.parseMapping(MapperService.SINGLE_MAPPING_NAME, mappingUpdateSource);
                MapperService.mergeMappings(mapperService.documentMapper(), mapping, MergeReason.MAPPING_UPDATE);
            }
            Metadata.Builder builder = Metadata.builder(metadata);
            boolean updated = false;
            for (IndexMetadata indexMetadata : updateList) {
                boolean updatedMapping = false;
                // do the actual merge here on the master, and update the mapping source
                // we use the exact same indexService and metadata we used to validate above here to actually apply the update
                final Index index = indexMetadata.getIndex();
                final MapperService mapperService = indexMapperServices.get(index);

                CompressedXContent existingSource = null;
                DocumentMapper existingMapper = mapperService.documentMapper();
                if (existingMapper != null) {
                    existingSource = existingMapper.mappingSource();
                }
                DocumentMapper mergedMapper = mapperService.merge(
                    MapperService.SINGLE_MAPPING_NAME,
                    mappingUpdateSource,
                    MergeReason.MAPPING_UPDATE
                );
                CompressedXContent updatedSource = mergedMapper.mappingSource();

                if (existingSource != null) {
                    if (existingSource.equals(updatedSource)) {
                        // same source, no changes, ignore it
                    } else {
                        updatedMapping = true;
                        // use the merged mapping source
                        if (logger.isDebugEnabled()) {
                            logger.debug("{} update_mapping [{}] with source [{}]", index, mergedMapper.type(), updatedSource);
                        } else if (logger.isInfoEnabled()) {
                            logger.info("{} update_mapping [{}]", index, mergedMapper.type());
                        }

                    }
                } else {
                    updatedMapping = true;
                    if (logger.isDebugEnabled()) {
                        logger.debug("{} create_mapping with source [{}]", index, updatedSource);
                    } else if (logger.isInfoEnabled()) {
                        logger.info("{} create_mapping", index);
                    }
                }

                IndexMetadata.Builder indexMetadataBuilder = IndexMetadata.builder(indexMetadata);
                // Mapping updates on a single type may have side-effects on other types so we need to
                // update mapping metadata on all types
                DocumentMapper mapper = mapperService.documentMapper();
                if (mapper != null) {
                    indexMetadataBuilder.putMapping(new MappingMetadata(mapper));
                }
                if (updatedMapping) {
                    indexMetadataBuilder.mappingVersion(1 + indexMetadataBuilder.mappingVersion());
                }
                /*
                 * This implicitly increments the index metadata version and builds the index metadata. This means that we need to have
                 * already incremented the mapping version if necessary. Therefore, the mapping version increment must remain before this
                 * statement.
                 */
                builder.put(indexMetadataBuilder);
                updated |= updatedMapping;
            }
            if (updated) {
                return ClusterState.builder(currentState).metadata(builder).build();
            } else {
                return currentState;
            }
        }

    }

    public void putMapping(final PutMappingClusterStateUpdateRequest request, final ActionListener<AcknowledgedResponse> listener) {
        final Metadata metadata = clusterService.state().metadata();
        boolean noop = true;
        for (Index index : request.indices()) {
            final IndexMetadata indexMetadata = metadata.index(index);
            if (indexMetadata == null) {
                // local store recovery sends a mapping update request during application of a cluster state on the data node which we might
                // receive here before the CS update that created the index has been applied on all nodes and thus the index isn't found in
                // the state yet, but will be visible to the CS update below
                noop = false;
                break;
            }
            final MappingMetadata mappingMetadata = indexMetadata.mapping();
            if (mappingMetadata == null) {
                noop = false;
                break;
            }
            if (request.source().equals(mappingMetadata.source()) == false) {
                noop = false;
                break;
            }
        }
        if (noop) {
            listener.onResponse(AcknowledgedResponse.TRUE);
            return;
        }

        final PutMappingClusterStateUpdateTask task = new PutMappingClusterStateUpdateTask(request, listener);
        clusterService.submitStateUpdateTask(
            "put-mapping " + Strings.arrayToCommaDelimitedString(request.indices()),
            task,
            ClusterStateTaskConfig.build(Priority.HIGH, request.masterNodeTimeout()),
            putMappingExecutor
        );
    }
}<|MERGE_RESOLUTION|>--- conflicted
+++ resolved
@@ -25,7 +25,6 @@
 import org.elasticsearch.common.compress.CompressedXContent;
 import org.elasticsearch.common.inject.Inject;
 import org.elasticsearch.core.IOUtils;
-import org.elasticsearch.core.Releasable;
 import org.elasticsearch.core.TimeValue;
 import org.elasticsearch.index.Index;
 import org.elasticsearch.index.mapper.DocumentMapper;
@@ -38,7 +37,6 @@
 import java.util.HashMap;
 import java.util.List;
 import java.util.Map;
-import java.util.function.Supplier;
 
 /**
  * Service responsible for submitting mapping changes
@@ -96,15 +94,7 @@
 
     class PutMappingExecutor implements ClusterStateTaskExecutor<PutMappingClusterStateUpdateTask> {
         @Override
-<<<<<<< HEAD
-        public ClusterState execute(
-            ClusterState currentState,
-            List<TaskContext<PutMappingClusterStateUpdateTask>> taskContexts,
-            Supplier<Releasable> dropHeadersContextSupplier
-        ) throws Exception {
-=======
         public ClusterState execute(BatchExecutionContext<PutMappingClusterStateUpdateTask> batchExecutionContext) throws Exception {
->>>>>>> 4779893b
             Map<Index, MapperService> indexMapperServices = new HashMap<>();
             try {
                 var currentState = batchExecutionContext.initialState();
