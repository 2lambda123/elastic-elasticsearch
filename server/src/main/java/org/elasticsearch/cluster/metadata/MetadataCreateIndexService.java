--- conflicted
+++ resolved
@@ -189,7 +189,7 @@
             if (matchingDescriptors.isEmpty() && (isHidden == null || isHidden == Boolean.FALSE)) {
                 deprecationLogger.deprecate("index_name_starts_with_dot",
                     "index name [{}] starts with a dot '.', in the next major version, index names " +
-                            "starting with a dot are reserved for hidden indices and system indices", index);
+                    "starting with a dot are reserved for hidden indices and system indices", index);
             } else if (matchingDescriptors.size() > 1) {
                 // This should be prevented by erroring on overlapping patterns at startup time, but is here just in case.
                 StringBuilder errorMessage = new StringBuilder()
@@ -345,17 +345,9 @@
                     request.index(), isHiddenFromRequest);
 
                 if (v1Templates.size() > 1) {
-<<<<<<< HEAD
                     deprecationLogger.deprecate("index_template_multiple_match",
-                        "index [{}] matches multiple v1 templates " +
-                            "[{}], v2 index templates will only match a single index template",
-                        request.index(),
-                        v1Templates.stream().map(IndexTemplateMetadata::name).sorted().collect(Collectors.joining(", ")));
-=======
-                    deprecationLogger.deprecatedAndMaybeLog("index_template_multiple_match",
                         "index [{}] matches multiple legacy templates [{}], composable templates will only match a single template",
                         request.index(), v1Templates.stream().map(IndexTemplateMetadata::name).sorted().collect(Collectors.joining(", ")));
->>>>>>> 4bfd0769
                 }
 
                 return applyCreateIndexRequestWithV1Templates(currentState, request, silent, v1Templates, metadataTransformer);
