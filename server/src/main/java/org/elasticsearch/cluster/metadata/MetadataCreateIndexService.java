--- conflicted
+++ resolved
@@ -476,13 +476,9 @@
                 MetadataIndexTemplateService.resolveAliases(templates), currentState.metadata(), aliasValidator,
                 // the context is only used for validation so it's fine to pass fake values for the
                 // shard id and the current timestamp
-<<<<<<< HEAD
-                xContentRegistry, indexService.newQueryShardContext(0, 0, null, () -> 0L, null, emptyMap()),
+                xContentRegistry, indexService.newSearchExecutionContext(0, 0, null, () -> 0L, null, emptyMap()),
                 indexService.dateMathExpressionResolverAt(request.getNameResolvedAt())),
-=======
-                xContentRegistry, indexService.newSearchExecutionContext(0, 0, null, () -> 0L, null, emptyMap())),
->>>>>>> e686e188
-            templates.stream().map(IndexTemplateMetadata::getName).collect(toList()), metadataTransformer);
+                templates.stream().map(IndexTemplateMetadata::getName).collect(toList()), metadataTransformer);
     }
 
     private ClusterState applyCreateIndexRequestWithV2Template(final ClusterState currentState,
@@ -514,13 +510,9 @@
                 MetadataIndexTemplateService.resolveAliases(currentState.metadata(), templateName), currentState.metadata(),
                 // the context is only used for validation so it's fine to pass fake values for the
                 // shard id and the current timestamp
-<<<<<<< HEAD
-                xContentRegistry, indexService.newQueryShardContext(0, 0, null, () -> 0L, null, emptyMap()),
+                aliasValidator, xContentRegistry, indexService.newSearchExecutionContext(0, 0, null, () -> 0L, null, emptyMap()),
                 indexService.dateMathExpressionResolverAt(request.getNameResolvedAt())),
-=======
-                aliasValidator, xContentRegistry, indexService.newSearchExecutionContext(0, 0, null, () -> 0L, null, emptyMap())),
->>>>>>> e686e188
-            Collections.singletonList(templateName), metadataTransformer);
+                Collections.singletonList(templateName), metadataTransformer);
     }
 
     public static List<Map<String, Object>> collectV2Mappings(final String requestMappings,
@@ -565,13 +557,9 @@
                 currentState.metadata(), aliasValidator, xContentRegistry,
                 // the context is only used for validation so it's fine to pass fake values for the
                 // shard id and the current timestamp
-<<<<<<< HEAD
-                indexService.newQueryShardContext(0, 0, null, () -> 0L, null, emptyMap()),
+                indexService.newSearchExecutionContext(0, 0, null, () -> 0L, null, emptyMap()),
                 indexService.dateMathExpressionResolverAt(request.getNameResolvedAt())),
-=======
-                indexService.newSearchExecutionContext(0, 0, null, () -> 0L, null, emptyMap())),
->>>>>>> e686e188
-            List.of(), metadataTransformer);
+                List.of(), metadataTransformer);
     }
 
     /**
@@ -770,12 +758,8 @@
     public static List<AliasMetadata> resolveAndValidateAliases(String index, Set<Alias> aliases,
                                                                 List<Map<String, AliasMetadata>> templateAliases, Metadata metadata,
                                                                 AliasValidator aliasValidator, NamedXContentRegistry xContentRegistry,
-<<<<<<< HEAD
-                                                                QueryShardContext queryShardContext) {
-
-=======
                                                                 SearchExecutionContext searchExecutionContext) {
->>>>>>> e686e188
+
         List<AliasMetadata> resolvedAliases = new ArrayList<>();
         for (Alias alias : aliases) {
             aliasValidator.validateAlias(alias, index, metadata);
@@ -835,7 +819,8 @@
     public static List<AliasMetadata> resolveAndValidateAliases(String index, Set<Alias> aliases,
                                                                 List<Map<String, AliasMetadata>> templateAliases, Metadata metadata,
                                                                 AliasValidator aliasValidator, NamedXContentRegistry xContentRegistry,
-                                                                QueryShardContext queryShardContext, Function<String, String> indexNameExpressionResolver) {
+                                                                SearchExecutionContext searchExecutionContext,
+                                                                Function<String, String> indexNameExpressionResolver) {
 
         Set<Alias> dateMathExpressionResolvedAliases = new HashSet<>();
         for (Alias alias : aliases) {
@@ -856,7 +841,9 @@
             }
             resolvedTemplateAliases.add(resolvedAliases);
         }
-        return resolveAndValidateAliases(index, dateMathExpressionResolvedAliases, Collections.unmodifiableList(resolvedTemplateAliases), metadata, aliasValidator, xContentRegistry, queryShardContext);
+        return resolveAndValidateAliases(index, dateMathExpressionResolvedAliases,
+            Collections.unmodifiableList(resolvedTemplateAliases),
+            metadata, aliasValidator, xContentRegistry, searchExecutionContext);
     }
 
     /**
