--- conflicted
+++ resolved
@@ -578,7 +578,6 @@
 
         Map<String, List<String>> overlaps = findConflictingV2Templates(currentState, request.name, request.indexPatterns);
         if (overlaps.size() > 0) {
-<<<<<<< HEAD
             String warning = String.format(Locale.ROOT, "template [%s] has index patterns %s matching patterns" +
                     " from existing index templates [%s] with patterns (%s); this template [%s] may be ignored in favor of " +
                     "an index template at index creation time",
@@ -590,36 +589,7 @@
                     .collect(Collectors.joining(",")),
                 request.name);
             logger.warn(warning);
-            deprecationLogger.deprecated(warning);
-=======
-            // Be less strict (just a warning) if we're updating an existing template or this is a match-all template
-            if (isUpdateAndPatternsAreUnchanged || request.indexPatterns.stream().anyMatch(Regex::isMatchAllPattern)) {
-                String warning = String.format(Locale.ROOT, "template [%s] has index patterns %s matching patterns" +
-                        " from existing index templates [%s] with patterns (%s); this template [%s] may be ignored in favor of " +
-                        "an index template at index creation time",
-                    request.name,
-                    request.indexPatterns,
-                    Strings.collectionToCommaDelimitedString(overlaps.keySet()),
-                    overlaps.entrySet().stream()
-                        .map(e -> e.getKey() + " => " + e.getValue())
-                        .collect(Collectors.joining(",")),
-                    request.name);
-                logger.warn(warning);
-                deprecationLogger.deprecatedAndMaybeLog("index_template_pattern_overlap", warning);
-            } else {
-                // Otherwise, this is a hard error, the user should use V2 index templates instead
-                String error = String.format(Locale.ROOT, "template [%s] has index patterns %s matching patterns" +
-                        " from existing index templates [%s] with patterns (%s), use index templates (/_index_template) instead",
-                    request.name,
-                    request.indexPatterns,
-                    Strings.collectionToCommaDelimitedString(overlaps.keySet()),
-                    overlaps.entrySet().stream()
-                        .map(e -> e.getKey() + " => " + e.getValue())
-                        .collect(Collectors.joining(",")));
-                logger.error(error);
-                throw new IllegalArgumentException(error);
-            }
->>>>>>> 55485cfa
+            deprecationLogger.deprecatedAndMaybeLog("index_template_pattern_overlap", warning);
         }
 
         templateBuilder.order(request.order);
