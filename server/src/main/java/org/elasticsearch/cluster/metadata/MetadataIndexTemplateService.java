/*
 * Licensed to Elasticsearch under one or more contributor
 * license agreements. See the NOTICE file distributed with
 * this work for additional information regarding copyright
 * ownership. Elasticsearch licenses this file to you under
 * the Apache License, Version 2.0 (the "License"); you may
 * not use this file except in compliance with the License.
 * You may obtain a copy of the License at
 *
 *    http://www.apache.org/licenses/LICENSE-2.0
 *
 * Unless required by applicable law or agreed to in writing,
 * software distributed under the License is distributed on an
 * "AS IS" BASIS, WITHOUT WARRANTIES OR CONDITIONS OF ANY
 * KIND, either express or implied.  See the License for the
 * specific language governing permissions and limitations
 * under the License.
 */
package org.elasticsearch.cluster.metadata;

import com.carrotsearch.hppc.cursors.ObjectCursor;
import com.carrotsearch.hppc.cursors.ObjectObjectCursor;
import org.apache.logging.log4j.LogManager;
import org.apache.logging.log4j.Logger;
import org.apache.lucene.util.CollectionUtil;
import org.apache.lucene.util.automaton.Automaton;
import org.apache.lucene.util.automaton.Operations;
import org.elasticsearch.Version;
import org.elasticsearch.action.ActionListener;
import org.elasticsearch.action.admin.indices.alias.Alias;
import org.elasticsearch.action.support.master.AcknowledgedResponse;
import org.elasticsearch.action.support.master.MasterNodeRequest;
import org.elasticsearch.cluster.ClusterState;
import org.elasticsearch.cluster.ClusterStateUpdateTask;
import org.elasticsearch.cluster.service.ClusterService;
import org.elasticsearch.common.Nullable;
import org.elasticsearch.common.Priority;
import org.elasticsearch.common.Strings;
import org.elasticsearch.common.UUIDs;
import org.elasticsearch.common.ValidationException;
import org.elasticsearch.common.bytes.BytesReference;
import org.elasticsearch.common.compress.CompressedXContent;
import org.elasticsearch.common.inject.Inject;
import org.elasticsearch.common.logging.HeaderWarning;
import org.elasticsearch.common.regex.Regex;
import org.elasticsearch.common.settings.IndexScopedSettings;
import org.elasticsearch.common.settings.Settings;
import org.elasticsearch.common.unit.TimeValue;
import org.elasticsearch.common.util.set.Sets;
import org.elasticsearch.common.xcontent.NamedXContentRegistry;
import org.elasticsearch.common.xcontent.XContentBuilder;
import org.elasticsearch.common.xcontent.XContentFactory;
import org.elasticsearch.common.xcontent.XContentParseException;
import org.elasticsearch.common.xcontent.XContentType;
import org.elasticsearch.index.Index;
import org.elasticsearch.index.IndexService;
import org.elasticsearch.index.mapper.MapperParsingException;
import org.elasticsearch.index.mapper.MapperService;
import org.elasticsearch.index.mapper.MapperService.MergeReason;
import org.elasticsearch.indices.IndexTemplateMissingException;
import org.elasticsearch.indices.IndicesService;
import org.elasticsearch.indices.InvalidIndexTemplateException;

import java.io.IOException;
import java.io.UncheckedIOException;
import java.util.ArrayList;
import java.util.Collections;
import java.util.Comparator;
import java.util.HashMap;
import java.util.HashSet;
import java.util.LinkedList;
import java.util.List;
import java.util.Locale;
import java.util.Map;
import java.util.Objects;
import java.util.Optional;
import java.util.Set;
import java.util.TreeSet;
import java.util.function.Function;
import java.util.function.Predicate;
import java.util.stream.Collectors;

import static org.elasticsearch.cluster.metadata.MetadataCreateDataStreamService.validateTimestampFieldMapping;
import static org.elasticsearch.indices.cluster.IndicesClusterStateService.AllocatedIndices.IndexRemovalReason.NO_LONGER_ASSIGNED;

/**
 * Service responsible for submitting index templates updates
 */
public class MetadataIndexTemplateService {

    public static final String DEFAULT_TIMESTAMP_FIELD = "@timestamp";
    public static final String DEFAULT_TIMESTAMP_MAPPING = "{\n" +
        "      \"properties\": {\n" +
        "        \"@timestamp\": {\n" +
        "          \"type\": \"date\"\n" +
        "        }\n" +
        "      }\n" +
        "    }";
    private static final Logger logger = LogManager.getLogger(MetadataIndexTemplateService.class);
    private final ClusterService clusterService;
    private final AliasValidator aliasValidator;
    private final IndicesService indicesService;
    private final MetadataCreateIndexService metadataCreateIndexService;
    private final IndexScopedSettings indexScopedSettings;
    private final NamedXContentRegistry xContentRegistry;

    @Inject
    public MetadataIndexTemplateService(ClusterService clusterService,
                                        MetadataCreateIndexService metadataCreateIndexService,
                                        AliasValidator aliasValidator, IndicesService indicesService,
                                        IndexScopedSettings indexScopedSettings, NamedXContentRegistry xContentRegistry) {
        this.clusterService = clusterService;
        this.aliasValidator = aliasValidator;
        this.indicesService = indicesService;
        this.metadataCreateIndexService = metadataCreateIndexService;
        this.indexScopedSettings = indexScopedSettings;
        this.xContentRegistry = xContentRegistry;
    }

    public void removeTemplates(final RemoveRequest request, final RemoveListener listener) {
        clusterService.submitStateUpdateTask("remove-index-template [" + request.name + "]", new ClusterStateUpdateTask(Priority.URGENT) {

            @Override
            public TimeValue timeout() {
                return request.masterTimeout;
            }

            @Override
            public void onFailure(String source, Exception e) {
                listener.onFailure(e);
            }

            @Override
            public ClusterState execute(ClusterState currentState) {
                Set<String> templateNames = new HashSet<>();
                for (ObjectCursor<String> cursor : currentState.metadata().templates().keys()) {
                    String templateName = cursor.value;
                    if (Regex.simpleMatch(request.name, templateName)) {
                        templateNames.add(templateName);
                    }
                }
                if (templateNames.isEmpty()) {
                    // if its a match all pattern, and no templates are found (we have none), don't
                    // fail with index missing...
                    if (Regex.isMatchAllPattern(request.name)) {
                        return currentState;
                    }
                    throw new IndexTemplateMissingException(request.name);
                }
                Metadata.Builder metadata = Metadata.builder(currentState.metadata());
                for (String templateName : templateNames) {
                    logger.info("removing template [{}]", templateName);
                    metadata.removeTemplate(templateName);
                }
                return ClusterState.builder(currentState).metadata(metadata).build();
            }

            @Override
            public void clusterStateProcessed(String source, ClusterState oldState, ClusterState newState) {
                listener.onResponse(new RemoveResponse(true));
            }
        });
    }

    /**
     * Add the given component template to the cluster state. If {@code create} is true, an
     * exception will be thrown if the component template already exists
     */
    public void putComponentTemplate(final String cause, final boolean create, final String name, final TimeValue masterTimeout,
                                     final ComponentTemplate template, final ActionListener<AcknowledgedResponse> listener) {
        clusterService.submitStateUpdateTask("create-component-template [" + name + "], cause [" + cause + "]",
            new ClusterStateUpdateTask(Priority.URGENT) {

                @Override
                public TimeValue timeout() {
                    return masterTimeout;
                }

                @Override
                public void onFailure(String source, Exception e) {
                    listener.onFailure(e);
                }

                @Override
                public ClusterState execute(ClusterState currentState) throws Exception {
                    return addComponentTemplate(currentState, create, name, template);
                }

                @Override
                public void clusterStateProcessed(String source, ClusterState oldState, ClusterState newState) {
                    listener.onResponse(new AcknowledgedResponse(true));
                }
            });
    }

    // Package visible for testing
    ClusterState addComponentTemplate(final ClusterState currentState, final boolean create,
                                      final String name, final ComponentTemplate template) throws Exception {
        final ComponentTemplate existing = currentState.metadata().componentTemplates().get(name);
        if (create && existing != null) {
            throw new IllegalArgumentException("component template [" + name + "] already exists");
        }

        CompressedXContent mappings = template.template().mappings();
        String stringMappings = wrapMappingsIfNecessary(mappings == null ? null : mappings.string(), xContentRegistry);

        // We may need to normalize index settings, so do that also
        Settings finalSettings = template.template().settings();
        if (finalSettings != null) {
            finalSettings = Settings.builder()
                .put(finalSettings).normalizePrefix(IndexMetadata.INDEX_SETTING_PREFIX)
                .build();
        }

        // Collect all the composable (index) templates that use this component template, we'll use
        // this for validating that they're still going to be valid after this component template
        // has been updated
        final Map<String, ComposableIndexTemplate> templatesUsingComponent = currentState.metadata().templatesV2().entrySet().stream()
            .filter(e -> e.getValue().composedOf().contains(name))
            .collect(Collectors.toMap(Map.Entry::getKey, Map.Entry::getValue));

        // if we're updating a component template, let's check if it's part of any V2 template that will yield the CT update invalid
        if (create == false && finalSettings != null) {
            // if the CT is specifying the `index.hidden` setting it cannot be part of any global template
            if (IndexMetadata.INDEX_HIDDEN_SETTING.exists(finalSettings)) {
                List<String> globalTemplatesThatUseThisComponent = new ArrayList<>();
                for (Map.Entry<String, ComposableIndexTemplate> entry : templatesUsingComponent.entrySet()) {
                    ComposableIndexTemplate templateV2 = entry.getValue();
                    if (templateV2.indexPatterns().stream().anyMatch(Regex::isMatchAllPattern)) {
                        // global templates don't support configuring the `index.hidden` setting so we don't need to resolve the settings as
                        // no other component template can remove this setting from the resolved settings, so just invalidate this update
                        globalTemplatesThatUseThisComponent.add(entry.getKey());
                    }
                }
                if (globalTemplatesThatUseThisComponent.isEmpty() == false) {
                    throw new IllegalArgumentException("cannot update component template ["
                        + name + "] because the following global templates would resolve to specifying the ["
                        + IndexMetadata.SETTING_INDEX_HIDDEN + "] setting: [" + String.join(",", globalTemplatesThatUseThisComponent)
                        + "]");
                }
            }
        }

        final Template finalTemplate = new Template(finalSettings,
            stringMappings == null ? null : new CompressedXContent(stringMappings), template.template().aliases());
        final ComponentTemplate finalComponentTemplate = new ComponentTemplate(finalTemplate, template.version(), template.metadata());

        if (finalComponentTemplate.equals(existing)) {
            return currentState;
        }

        validateTemplate(finalSettings, stringMappings, indicesService, xContentRegistry);
        validate(name, finalComponentTemplate);

        // Validate all composable index templates that use this component template
        if (templatesUsingComponent.size() > 0) {
            ClusterState tempStateWithComponentTemplateAdded = ClusterState.builder(currentState)
                .metadata(Metadata.builder(currentState.metadata()).put(name, finalComponentTemplate))
                .build();
            Exception validationFailure = null;
            for (Map.Entry<String, ComposableIndexTemplate> entry : templatesUsingComponent.entrySet()) {
                final String composableTemplateName = entry.getKey();
                final ComposableIndexTemplate composableTemplate = entry.getValue();
                try {
                    validateCompositeTemplate(tempStateWithComponentTemplateAdded, composableTemplateName,
                        composableTemplate, indicesService, xContentRegistry);
                } catch (Exception e) {
                    if (validationFailure == null) {
                        validationFailure = new IllegalArgumentException("updating component template [" + name +
                            "] results in invalid composable template [" + composableTemplateName + "] after templates are merged", e);
                    } else {
                        validationFailure.addSuppressed(e);
                    }
                }
            }
            if (validationFailure != null) {
                throw validationFailure;
            }
        }

        logger.info("{} component template [{}]", existing == null ? "adding" : "updating", name);
        return ClusterState.builder(currentState)
            .metadata(Metadata.builder(currentState.metadata()).put(name, finalComponentTemplate))
            .build();
    }

    @Nullable
    private static String wrapMappingsIfNecessary(@Nullable String mappings, NamedXContentRegistry xContentRegistry) throws Exception {
        // Mappings in templates don't have to include _doc, so update
        // the mappings to include this single type if necessary

        String stringMappings = mappings;
        if (stringMappings != null) {
            Map<String, Object> parsedMappings = MapperService.parseMapping(xContentRegistry, stringMappings);
            if (parsedMappings.size() > 0) {
                if (parsedMappings.size() == 1) {
                    final String keyName = parsedMappings.keySet().iterator().next();
                    // Check if it's already wrapped in `_doc`, only rewrap if needed
                    if (MapperService.SINGLE_MAPPING_NAME.equals(keyName) == false) {
                        stringMappings = Strings.toString(XContentFactory.jsonBuilder()
                            .startObject()
                            .field(MapperService.SINGLE_MAPPING_NAME, parsedMappings)
                            .endObject());
                    }
                } else {
                    stringMappings = Strings.toString(XContentFactory.jsonBuilder()
                        .startObject()
                        .field(MapperService.SINGLE_MAPPING_NAME, parsedMappings)
                        .endObject());
                }
            }
        }
        return stringMappings;
    }

    /**
     * Remove the given component template from the cluster state. The component template name
     * supports simple regex wildcards for removing multiple component templates at a time.
     */
    public void removeComponentTemplate(final String name, final TimeValue masterTimeout,
                                        final ActionListener<AcknowledgedResponse> listener) {
        validateNotInUse(clusterService.state().metadata(), name);
        clusterService.submitStateUpdateTask("remove-component-template [" + name + "]",
            new ClusterStateUpdateTask(Priority.URGENT) {

                @Override
                public TimeValue timeout() {
                    return masterTimeout;
                }

                @Override
                public void onFailure(String source, Exception e) {
                    listener.onFailure(e);
                }

                @Override
                public ClusterState execute(ClusterState currentState) {
                    Set<String> templateNames = new HashSet<>();
                    for (String templateName : currentState.metadata().componentTemplates().keySet()) {
                        if (Regex.simpleMatch(name, templateName)) {
                            templateNames.add(templateName);
                        }
                    }
                    if (templateNames.isEmpty()) {
                        // if its a match all pattern, and no templates are found (we have none), don't
                        // fail with index missing...
                        if (Regex.isMatchAllPattern(name)) {
                            return currentState;
                        }
                        // TODO: perhaps introduce a ComponentTemplateMissingException?
                        throw new IndexTemplateMissingException(name);
                    }
                    Metadata.Builder metadata = Metadata.builder(currentState.metadata());
                    for (String templateName : templateNames) {
                        logger.info("removing component template [{}]", templateName);
                        metadata.removeComponentTemplate(templateName);
                    }
                    return ClusterState.builder(currentState).metadata(metadata).build();
                }

                @Override
                public void clusterStateProcessed(String source, ClusterState oldState, ClusterState newState) {
                    listener.onResponse(new AcknowledgedResponse(true));
                }
            });
    }

    /**
     * Validates that the given component template is not used by any index
     * templates, throwing an error if it is still in use
     */
    static void validateNotInUse(Metadata metadata, String templateNameOrWildcard) {
        final Set<String> matchingComponentTemplates = metadata.componentTemplates().keySet().stream()
            .filter(name -> Regex.simpleMatch(templateNameOrWildcard, name))
            .collect(Collectors.toSet());
        final Set<String> componentsBeingUsed = new HashSet<>();
        final List<String> templatesStillUsing = metadata.templatesV2().entrySet().stream()
            .filter(e -> {
                Set<String> intersecting = Sets.intersection(new HashSet<>(e.getValue().composedOf()), matchingComponentTemplates);
                if (intersecting.size() > 0) {
                    componentsBeingUsed.addAll(intersecting);
                    return true;
                }
                return false;
            })
            .map(Map.Entry::getKey)
            .collect(Collectors.toList());

        if (templatesStillUsing.size() > 0) {
            throw new IllegalArgumentException("component templates " + componentsBeingUsed +
                " cannot be removed as they are still in use by index templates " + templatesStillUsing);
        }
    }

    /**
     * Add the given index template to the cluster state. If {@code create} is true, an
     * exception will be thrown if the component template already exists
     */
    public void putIndexTemplateV2(final String cause, final boolean create, final String name, final TimeValue masterTimeout,
                                   final ComposableIndexTemplate template, final ActionListener<AcknowledgedResponse> listener) {
        validateV2TemplateRequest(clusterService.state().metadata(), name, template);
        clusterService.submitStateUpdateTask("create-index-template-v2 [" + name + "], cause [" + cause + "]",
            new ClusterStateUpdateTask(Priority.URGENT) {

                @Override
                public TimeValue timeout() {
                    return masterTimeout;
                }

                @Override
                public void onFailure(String source, Exception e) {
                    listener.onFailure(e);
                }

                @Override
                public ClusterState execute(ClusterState currentState) throws Exception {
                    return addIndexTemplateV2(currentState, create, name, template);
                }

                @Override
                public void clusterStateProcessed(String source, ClusterState oldState, ClusterState newState) {
                    listener.onResponse(new AcknowledgedResponse(true));
                }
            });
    }

    public static void validateV2TemplateRequest(Metadata metadata, String name, ComposableIndexTemplate template) {
        if (template.indexPatterns().stream().anyMatch(Regex::isMatchAllPattern)) {
            Settings mergedSettings = resolveSettings(metadata, template);
            if (IndexMetadata.INDEX_HIDDEN_SETTING.exists(mergedSettings)) {
                throw new InvalidIndexTemplateException(name, "global composable templates may not specify the setting "
                    + IndexMetadata.INDEX_HIDDEN_SETTING.getKey());
            }
        }

        final Map<String, ComponentTemplate> componentTemplates = metadata.componentTemplates();
        final List<String> missingComponentTemplates = template.composedOf().stream()
            .filter(componentTemplate -> componentTemplates.containsKey(componentTemplate) == false)
            .collect(Collectors.toList());

        if (missingComponentTemplates.size() > 0) {
            throw new InvalidIndexTemplateException(name, "index template [" + name + "] specifies component templates " +
                missingComponentTemplates + " that do not exist");
        }
    }

    public ClusterState addIndexTemplateV2(final ClusterState currentState, final boolean create,
                                           final String name, final ComposableIndexTemplate template) throws Exception {
        final ComposableIndexTemplate existing = currentState.metadata().templatesV2().get(name);
        if (create && existing != null) {
            throw new IllegalArgumentException("index template [" + name + "] already exists");
        }

        Map<String, List<String>> overlaps = findConflictingV2Templates(currentState, name, template.indexPatterns(), true,
            template.priorityOrZero());
        overlaps.remove(name);
        if (overlaps.size() > 0) {
            String error = String.format(Locale.ROOT, "index template [%s] has index patterns %s matching patterns from " +
                    "existing templates [%s] with patterns (%s) that have the same priority [%d], multiple index templates may not " +
                    "match during index creation, please use a different priority",
                name,
                template.indexPatterns(),
                Strings.collectionToCommaDelimitedString(overlaps.keySet()),
                overlaps.entrySet().stream()
                    .map(e -> e.getKey() + " => " + e.getValue())
                    .collect(Collectors.joining(",")),
                template.priorityOrZero());
            throw new IllegalArgumentException(error);
        }

        overlaps = findConflictingV1Templates(currentState, name, template.indexPatterns());
        if (overlaps.size() > 0) {
            String warning = String.format(Locale.ROOT, "index template [%s] has index patterns %s matching patterns from " +
                    "existing older templates [%s] with patterns (%s); this template [%s] will take precedence during new index creation",
                name,
                template.indexPatterns(),
                Strings.collectionToCommaDelimitedString(overlaps.keySet()),
                overlaps.entrySet().stream()
                    .map(e -> e.getKey() + " => " + e.getValue())
                    .collect(Collectors.joining(",")),
                name);
            logger.warn(warning);
            HeaderWarning.addWarning(warning);
        }

        ComposableIndexTemplate finalIndexTemplate = template;
        Template innerTemplate = template.template();
        if (innerTemplate != null) {
            // We may need to normalize index settings, so do that also
            Settings finalSettings = innerTemplate.settings();
            if (finalSettings != null) {
                finalSettings = Settings.builder()
                    .put(finalSettings).normalizePrefix(IndexMetadata.INDEX_SETTING_PREFIX)
                    .build();
            }
            // If an inner template was specified, its mappings may need to be
            // adjusted (to add _doc) and it should be validated
            CompressedXContent mappings = innerTemplate.mappings();
            String stringMappings = wrapMappingsIfNecessary(mappings == null ? null : mappings.string(), xContentRegistry);

            final Template finalTemplate = new Template(finalSettings,
                stringMappings == null ? null : new CompressedXContent(stringMappings), innerTemplate.aliases());
            finalIndexTemplate = new ComposableIndexTemplate(template.indexPatterns(), finalTemplate, template.composedOf(),
                template.priority(), template.version(), template.metadata(), template.getDataStreamTemplate());
        }

        if (finalIndexTemplate.equals(existing)) {
            return currentState;
        }

        validate(name, finalIndexTemplate);
        validateDataStreamsStillReferenced(currentState, name, finalIndexTemplate);

        // Finally, right before adding the template, we need to ensure that the composite settings,
        // mappings, and aliases are valid after it's been composed with the component templates
        try {
            validateCompositeTemplate(currentState, name, finalIndexTemplate, indicesService, xContentRegistry);
        } catch (Exception e) {
            throw new IllegalArgumentException("composable template [" + name +
                "] template after composition " +
                (finalIndexTemplate.composedOf().size() > 0 ? "with component templates " + finalIndexTemplate.composedOf() + " " : "") +
                "is invalid", e);
        }
        logger.info("{} index template [{}] for index patterns {}", existing == null ? "adding" : "updating", name,
            template.indexPatterns());
        return ClusterState.builder(currentState)
            .metadata(Metadata.builder(currentState.metadata()).put(name, finalIndexTemplate))
            .build();
    }

    /**
     * Validate that by changing or adding {@code newTemplate}, there are
     * no unreferenced data streams. Note that this scenario is still possible
     * due to snapshot restores, but this validation is best-effort at template
     * addition/update time
     */
    private static void validateDataStreamsStillReferenced(ClusterState state, String templateName,
                                                           ComposableIndexTemplate newTemplate) {
        final Set<String> dataStreams = state.metadata().dataStreams().keySet();

        Function<Metadata, Set<String>> findUnreferencedDataStreams = meta -> {
            final Set<String> unreferenced = new HashSet<>();
            // For each data stream that we have, see whether it's covered by a different
            // template (which is great), or whether it's now uncovered by any template
            for (String dataStream : dataStreams) {
                final String matchingTemplate = findV2Template(meta, dataStream, false);
                if (matchingTemplate == null) {
                    unreferenced.add(dataStream);
                } else {
                    // We found a template that still matches, great! Buuuuttt... check whether it
                    // is a data stream template, as it's only useful if it has a data stream definition
                    if (meta.templatesV2().get(matchingTemplate).getDataStreamTemplate() == null) {
                        unreferenced.add(dataStream);
                    }
                }
            }
            return unreferenced;
        };

        // Find data streams that are currently unreferenced
        final Set<String> currentlyUnreferenced = findUnreferencedDataStreams.apply(state.metadata());

        // Generate a metadata as if the new template were actually in the cluster state
        final Metadata updatedMetadata = Metadata.builder(state.metadata()).put(templateName, newTemplate).build();
        // Find the data streams that would be unreferenced now that the template is updated/added
        final Set<String> newlyUnreferenced = findUnreferencedDataStreams.apply(updatedMetadata);

        // If we found any data streams that used to be covered, but will no longer be covered by
        // changing this template, then blow up with as much helpful information as we can muster
        if (newlyUnreferenced.size() > currentlyUnreferenced.size()) {
            throw new IllegalArgumentException("composable template [" + templateName + "] with index patterns " +
                newTemplate.indexPatterns() + ", priority [" + newTemplate.priority() + "] " +
                (newTemplate.getDataStreamTemplate() == null ? "and no data stream configuration " : "") +
                "would cause data streams " +
                newlyUnreferenced + " to no longer match a data stream template");
        }
    }

    /**
     * Return a map of v1 template names to their index patterns for v1 templates that would overlap
     * with the given v2 template's index patterns.
     */
    public static Map<String, List<String>> findConflictingV1Templates(final ClusterState state, final String candidateName,
                                                                       final List<String> indexPatterns) {
        Automaton v2automaton = Regex.simpleMatchToAutomaton(indexPatterns.toArray(Strings.EMPTY_ARRAY));
        Map<String, List<String>> overlappingTemplates = new HashMap<>();
        for (ObjectObjectCursor<String, IndexTemplateMetadata> cursor : state.metadata().templates()) {
            String name = cursor.key;
            IndexTemplateMetadata template = cursor.value;
            Automaton v1automaton = Regex.simpleMatchToAutomaton(template.patterns().toArray(Strings.EMPTY_ARRAY));
            if (Operations.isEmpty(Operations.intersection(v2automaton, v1automaton)) == false) {
                logger.debug("composable template {} and legacy template {} would overlap: {} <=> {}",
                    candidateName, name, indexPatterns, template.patterns());
                overlappingTemplates.put(name, template.patterns());
            }
        }
        return overlappingTemplates;
    }

    /**
     * Return a map of v2 template names to their index patterns for v2 templates that would overlap
     * with the given template's index patterns.
     */
    public static Map<String, List<String>> findConflictingV2Templates(final ClusterState state, final String candidateName,
                                                                       final List<String> indexPatterns) {
        return findConflictingV2Templates(state, candidateName, indexPatterns, false, 0L);
    }

    /**
     * Return a map of v2 template names to their index patterns for v2 templates that would overlap
     * with the given template's index patterns.
     *
     * Based on the provided checkPriority and priority parameters this aims to report the overlapping
     * index templates regardless of the priority (ie. checkPriority == false) or otherwise overlapping
     * templates with the same priority as the given priority parameter (this is useful when trying to
     * add a new template, as we don't support multiple overlapping, from an index pattern perspective,
     * index templates with the same priority).
     */
    static Map<String, List<String>> findConflictingV2Templates(final ClusterState state, final String candidateName,
                                                                final List<String> indexPatterns, boolean checkPriority, long priority) {
        Automaton v1automaton = Regex.simpleMatchToAutomaton(indexPatterns.toArray(Strings.EMPTY_ARRAY));
        Map<String, List<String>> overlappingTemplates = new HashMap<>();
        for (Map.Entry<String, ComposableIndexTemplate> entry : state.metadata().templatesV2().entrySet()) {
            String name = entry.getKey();
            ComposableIndexTemplate template = entry.getValue();
            Automaton v2automaton = Regex.simpleMatchToAutomaton(template.indexPatterns().toArray(Strings.EMPTY_ARRAY));
            if (Operations.isEmpty(Operations.intersection(v1automaton, v2automaton)) == false) {
                if (checkPriority == false || priority == template.priorityOrZero()) {
                    logger.debug("legacy template {} and composable template {} would overlap: {} <=> {}",
                        candidateName, name, indexPatterns, template.indexPatterns());
                    overlappingTemplates.put(name, template.indexPatterns());
                }
            }
        }
        // if the candidate was a V2 template that already exists in the cluster state it will "overlap" with itself so remove it from the
        // results
        overlappingTemplates.remove(candidateName);
        return overlappingTemplates;
    }

    /**
     * Remove the given index template from the cluster state. The index template name
     * supports simple regex wildcards for removing multiple index templates at a time.
     */
    public void removeIndexTemplateV2(final String name, final TimeValue masterTimeout,
                                      final ActionListener<AcknowledgedResponse> listener) {
        clusterService.submitStateUpdateTask("remove-index-template-v2 [" + name + "]",
            new ClusterStateUpdateTask(Priority.URGENT) {

                @Override
                public TimeValue timeout() {
                    return masterTimeout;
                }

                @Override
                public void onFailure(String source, Exception e) {
                    listener.onFailure(e);
                }

                @Override
                public ClusterState execute(ClusterState currentState) {
                    return innerRemoveIndexTemplateV2(currentState, name);
                }

                @Override
                public void clusterStateProcessed(String source, ClusterState oldState, ClusterState newState) {
                    listener.onResponse(new AcknowledgedResponse(true));
                }
            });
    }

    // Package visible for testing
    static ClusterState innerRemoveIndexTemplateV2(ClusterState currentState, String name) {
        Set<String> templateNames = new HashSet<>();
        for (String templateName : currentState.metadata().templatesV2().keySet()) {
            if (Regex.simpleMatch(name, templateName)) {
                templateNames.add(templateName);
            }
        }
        if (templateNames.isEmpty()) {
            // if its a match all pattern, and no templates are found (we have none), don't
            // fail with index missing...
            if (Regex.isMatchAllPattern(name)) {
                return currentState;
            }
            throw new IndexTemplateMissingException(name);
        }

        Optional<Set<String>> dataStreamsUsingTemplates = templateNames.stream()
            .map(templateName -> dataStreamsUsingTemplate(currentState, templateName))
            .reduce(Sets::union);
        dataStreamsUsingTemplates.ifPresent(set -> {
            if (set.size() > 0) {
                throw new IllegalArgumentException("unable to remove composable templates " + new TreeSet<>(templateNames) +
                    " as they are in use by a data streams " + new TreeSet<>(set));
            }
        });

        Metadata.Builder metadata = Metadata.builder(currentState.metadata());
        for (String templateName : templateNames) {
            logger.info("removing index template [{}]", templateName);
            metadata.removeIndexTemplate(templateName);
        }
        return ClusterState.builder(currentState).metadata(metadata).build();
    }

    static Set<String> dataStreamsUsingTemplate(final ClusterState state, final String templateName) {
        final ComposableIndexTemplate template = state.metadata().templatesV2().get(templateName);
        if (template == null) {
            return Collections.emptySet();
        }
        final Set<String> dataStreams = state.metadata().dataStreams().keySet();
        Set<String> matches = new HashSet<>();
        template.indexPatterns().forEach(indexPattern ->
            matches.addAll(dataStreams.stream().filter(stream -> Regex.simpleMatch(indexPattern, stream)).collect(Collectors.toList())));
        return matches;
    }

    public void putTemplate(final PutRequest request, final PutListener listener) {
        Settings.Builder updatedSettingsBuilder = Settings.builder();
        updatedSettingsBuilder.put(request.settings).normalizePrefix(IndexMetadata.INDEX_SETTING_PREFIX);
        request.settings(updatedSettingsBuilder.build());

        if (request.name == null) {
            listener.onFailure(new IllegalArgumentException("index_template must provide a name"));
            return;
        }
        if (request.indexPatterns == null) {
            listener.onFailure(new IllegalArgumentException("index_template must provide a template"));
            return;
        }

        try {
            validate(request);
        } catch (Exception e) {
            listener.onFailure(e);
            return;
        }

        final IndexTemplateMetadata.Builder templateBuilder = IndexTemplateMetadata.builder(request.name);

        clusterService.submitStateUpdateTask("create-index-template [" + request.name + "], cause [" + request.cause + "]",
                new ClusterStateUpdateTask(Priority.URGENT) {

            @Override
            public TimeValue timeout() {
                return request.masterTimeout;
            }

            @Override
            public void onFailure(String source, Exception e) {
                listener.onFailure(e);
            }

            @Override
            public ClusterState execute(ClusterState currentState) throws Exception {
                validateTemplate(request.settings, request.mappings, indicesService, xContentRegistry);
                return innerPutTemplate(currentState, request, templateBuilder);
            }

            @Override
            public void clusterStateProcessed(String source, ClusterState oldState, ClusterState newState) {
                listener.onResponse(new PutResponse(true));
            }
        });
    }

    // Package visible for testing
    static ClusterState innerPutTemplate(final ClusterState currentState, PutRequest request,
                                         IndexTemplateMetadata.Builder templateBuilder) {
        // Flag for whether this is updating an existing template or adding a new one
        // TODO: in 8.0+, only allow updating index templates, not adding new ones
        boolean isUpdate = currentState.metadata().templates().containsKey(request.name);
        if (request.create && isUpdate) {
            throw new IllegalArgumentException("index_template [" + request.name + "] already exists");
        }
        boolean isUpdateAndPatternsAreUnchanged = isUpdate &&
            currentState.metadata().templates().get(request.name).patterns().equals(request.indexPatterns);

        Map<String, List<String>> overlaps = findConflictingV2Templates(currentState, request.name, request.indexPatterns);
        if (overlaps.size() > 0) {
            // Be less strict (just a warning) if we're updating an existing template or this is a match-all template
            if (isUpdateAndPatternsAreUnchanged || request.indexPatterns.stream().anyMatch(Regex::isMatchAllPattern)) {
                String warning = String.format(Locale.ROOT, "legacy template [%s] has index patterns %s matching patterns" +
                        " from existing composable templates [%s] with patterns (%s); this template [%s] may be ignored in favor" +
                        " of a composable template at index creation time",
                    request.name,
                    request.indexPatterns,
                    Strings.collectionToCommaDelimitedString(overlaps.keySet()),
                    overlaps.entrySet().stream()
                        .map(e -> e.getKey() + " => " + e.getValue())
                        .collect(Collectors.joining(",")),
                    request.name);
                logger.warn(warning);
                HeaderWarning.addWarning(warning);
            } else {
                // Otherwise, this is a hard error, the user should use V2 index templates instead
                String error = String.format(Locale.ROOT, "legacy template [%s] has index patterns %s matching patterns" +
                        " from existing composable templates [%s] with patterns (%s), use composable templates" +
                        " (/_index_template) instead",
                    request.name,
                    request.indexPatterns,
                    Strings.collectionToCommaDelimitedString(overlaps.keySet()),
                    overlaps.entrySet().stream()
                        .map(e -> e.getKey() + " => " + e.getValue())
                        .collect(Collectors.joining(",")));
                logger.error(error);
                throw new IllegalArgumentException(error);
            }
        }

        templateBuilder.order(request.order);
        templateBuilder.version(request.version);
        templateBuilder.patterns(request.indexPatterns);
        templateBuilder.settings(request.settings);

        if (request.mappings != null) {
            try {
                templateBuilder.putMapping(MapperService.SINGLE_MAPPING_NAME, request.mappings);
            } catch (Exception e) {
                throw new MapperParsingException("Failed to parse mapping: {}", e, request.mappings);
            }
        }

        for (Alias alias : request.aliases) {
            AliasMetadata aliasMetadata = AliasMetadata.builder(alias.name()).filter(alias.filter())
                .indexRouting(alias.indexRouting()).searchRouting(alias.searchRouting()).build();
            templateBuilder.putAlias(aliasMetadata);
        }
        IndexTemplateMetadata template = templateBuilder.build();

        Metadata.Builder builder = Metadata.builder(currentState.metadata()).put(template);

        logger.info("adding template [{}] for index patterns {}", request.name, request.indexPatterns);
        return ClusterState.builder(currentState).metadata(builder).build();
    }

    /**
     * Finds index templates whose index pattern matched with the given index name. In the case of
     * hidden indices, a template with a match all pattern or global template will not be returned.
     *
     * @param metadata The {@link Metadata} containing all of the {@link IndexTemplateMetadata} values
     * @param indexName The name of the index that templates are being found for
     * @param isHidden Whether or not the index is known to be hidden. May be {@code null} if the index
     *                 being hidden has not been explicitly requested. When {@code null} if the result
     *                 of template application results in a hidden index, then global templates will
     *                 not be returned
     * @return a list of templates sorted by {@link IndexTemplateMetadata#order()} descending.
     *
     */
    public static List<IndexTemplateMetadata> findV1Templates(Metadata metadata, String indexName, @Nullable Boolean isHidden) {
        final Predicate<String> patternMatchPredicate = pattern -> Regex.simpleMatch(pattern, indexName);
        final List<IndexTemplateMetadata> matchedTemplates = new ArrayList<>();
        for (ObjectCursor<IndexTemplateMetadata> cursor : metadata.templates().values()) {
            final IndexTemplateMetadata template = cursor.value;
            if (isHidden == null || isHidden == Boolean.FALSE) {
                final boolean matched = template.patterns().stream().anyMatch(patternMatchPredicate);
                if (matched) {
                    matchedTemplates.add(template);
                }
            } else {
                assert isHidden == Boolean.TRUE;
                final boolean isNotMatchAllTemplate = template.patterns().stream().noneMatch(Regex::isMatchAllPattern);
                if (isNotMatchAllTemplate) {
                    if (template.patterns().stream().anyMatch(patternMatchPredicate)) {
                        matchedTemplates.add(template);
                    }
                }
            }
        }
        CollectionUtil.timSort(matchedTemplates, Comparator.comparingInt(IndexTemplateMetadata::order).reversed());

        // this is complex but if the index is not hidden in the create request but is hidden as the result of template application,
        // then we need to exclude global templates
        if (isHidden == null) {
            final Optional<IndexTemplateMetadata> templateWithHiddenSetting = matchedTemplates.stream()
                .filter(template -> IndexMetadata.INDEX_HIDDEN_SETTING.exists(template.settings())).findFirst();
            if (templateWithHiddenSetting.isPresent()) {
                final boolean templatedIsHidden = IndexMetadata.INDEX_HIDDEN_SETTING.get(templateWithHiddenSetting.get().settings());
                if (templatedIsHidden) {
                    // remove the global templates
                    matchedTemplates.removeIf(current -> current.patterns().stream().anyMatch(Regex::isMatchAllPattern));
                }
                // validate that hidden didn't change
                final Optional<IndexTemplateMetadata> templateWithHiddenSettingPostRemoval = matchedTemplates.stream()
                    .filter(template -> IndexMetadata.INDEX_HIDDEN_SETTING.exists(template.settings())).findFirst();
                if (templateWithHiddenSettingPostRemoval.isEmpty() ||
                    templateWithHiddenSetting.get() != templateWithHiddenSettingPostRemoval.get()) {
                    throw new IllegalStateException("A global index template [" + templateWithHiddenSetting.get().name() +
                        "] defined the index hidden setting, which is not allowed");
                }
            }
        }
        return Collections.unmodifiableList(matchedTemplates);
    }

    /**
     * Return the name (id) of the highest matching index template for the given index name. In
     * the event that no templates are matched, {@code null} is returned.
     */
    @Nullable
    public static String findV2Template(Metadata metadata, String indexName, boolean isHidden) {
        final Predicate<String> patternMatchPredicate = pattern -> Regex.simpleMatch(pattern, indexName);
        final Map<ComposableIndexTemplate, String> matchedTemplates = new HashMap<>();
        for (Map.Entry<String, ComposableIndexTemplate> entry : metadata.templatesV2().entrySet()) {
            final String name = entry.getKey();
            final ComposableIndexTemplate template = entry.getValue();
            if (isHidden == false) {
                final boolean matched = template.indexPatterns().stream().anyMatch(patternMatchPredicate);
                if (matched) {
                    matchedTemplates.put(template, name);
                }
            } else {
                final boolean isNotMatchAllTemplate = template.indexPatterns().stream().noneMatch(Regex::isMatchAllPattern);
                if (isNotMatchAllTemplate) {
                    if (template.indexPatterns().stream().anyMatch(patternMatchPredicate)) {
                        matchedTemplates.put(template, name);
                    }
                }
            }
        }

        if (matchedTemplates.size() == 0) {
            return null;
        }

        final List<ComposableIndexTemplate> candidates = new ArrayList<>(matchedTemplates.keySet());
        CollectionUtil.timSort(candidates, Comparator.comparing(ComposableIndexTemplate::priorityOrZero, Comparator.reverseOrder()));

        assert candidates.size() > 0 : "we should have returned early with no candidates";
        ComposableIndexTemplate winner = candidates.get(0);
        String winnerName = matchedTemplates.get(winner);

        // if the winner template is a global template that specifies the `index.hidden` setting (which is not allowed, so it'd be due to
        // a restored index cluster state that modified a component template used by this global template such that it has this setting)
        // we will fail and the user will have to update the index template and remove this setting or update the corresponding component
        // template that contributes to the index template resolved settings
        if (winner.indexPatterns().stream().anyMatch(Regex::isMatchAllPattern) &&
            IndexMetadata.INDEX_HIDDEN_SETTING.exists(resolveSettings(metadata, winnerName))) {
            throw new IllegalStateException("global index template [" + winnerName + "], composed of component templates [" +
                String.join(",", winner.composedOf()) + "] defined the index.hidden setting, which is not allowed");
        }

        return winnerName;
    }

    /**
     * Collect the given v2 template into an ordered list of mappings.
     */
    public static List<CompressedXContent> collectMappings(final ClusterState state,
                                                           final String templateName,
                                                           final String indexName,
                                                           final NamedXContentRegistry xContentRegistry) throws Exception {
        final ComposableIndexTemplate template = state.metadata().templatesV2().get(templateName);
        assert template != null : "attempted to resolve mappings for a template [" + templateName +
            "] that did not exist in the cluster state";
        if (template == null) {
            return List.of();
        }

        final Map<String, ComponentTemplate> componentTemplates = state.metadata().componentTemplates();
        List<CompressedXContent> mappings = template.composedOf().stream()
            .map(componentTemplates::get)
            .filter(Objects::nonNull)
            .map(ComponentTemplate::template)
            .map(Template::mappings)
            .filter(Objects::nonNull)
            .collect(Collectors.toCollection(LinkedList::new));
        // Add the actual index template's mappings, since it takes the highest precedence
        Optional.ofNullable(template.template())
            .map(Template::mappings)
            .ifPresent(mappings::add);
        if (template.getDataStreamTemplate() != null && indexName.startsWith(DataStream.BACKING_INDEX_PREFIX)) {
            // add a default mapping for the `@timestamp` field, at the lowest precedence, to make bootstrapping data streams more
            // straightforward as all backing indices are required to have a timestamp field
            mappings.add(0, new CompressedXContent(wrapMappingsIfNecessary(DEFAULT_TIMESTAMP_MAPPING, xContentRegistry)));
        }

        // Only include _timestamp mapping snippet if creating backing index.
        if (indexName.startsWith(DataStream.BACKING_INDEX_PREFIX)) {
            // Only if template has data stream definition this should be added and
            // adding this template last, since _timestamp field should have highest precedence:
            Optional.ofNullable(template.getDataStreamTemplate())
                .map(ComposableIndexTemplate.DataStreamTemplate::getDataSteamMappingSnippet)
                .map(mapping -> {
                    try (XContentBuilder builder = XContentBuilder.builder(XContentType.JSON.xContent())) {
                        builder.value(mapping);
                        return new CompressedXContent(BytesReference.bytes(builder));
                    } catch (IOException e) {
                        throw new UncheckedIOException(e);
                    }
                })
                .ifPresent(mappings::add);
        }
        return Collections.unmodifiableList(mappings);
    }

    /**
     * Resolve index settings for the given list of v1 templates, templates are apply in reverse
     * order since they should be provided in order of priority/order
     */
    public static Settings resolveSettings(final List<IndexTemplateMetadata> templates) {
        Settings.Builder templateSettings = Settings.builder();
        // apply templates, here, in reverse order, since first ones are better matching
        for (int i = templates.size() - 1; i >= 0; i--) {
            templateSettings.put(templates.get(i).settings());
        }
        return templateSettings.build();
    }

    /**
     * Resolve the given v2 template into a collected {@link Settings} object
     */
    public static Settings resolveSettings(final Metadata metadata, final String templateName) {
        final ComposableIndexTemplate template = metadata.templatesV2().get(templateName);
        assert template != null : "attempted to resolve settings for a template [" + templateName +
            "] that did not exist in the cluster state";
        if (template == null) {
            return Settings.EMPTY;
        }
        return resolveSettings(metadata, template);
    }

    private static Settings resolveSettings(Metadata metadata, ComposableIndexTemplate template) {
        final Map<String, ComponentTemplate> componentTemplates = metadata.componentTemplates();
        List<Settings> componentSettings = template.composedOf().stream()
            .map(componentTemplates::get)
            .filter(Objects::nonNull)
            .map(ComponentTemplate::template)
            .map(Template::settings)
            .filter(Objects::nonNull)
            .collect(Collectors.toList());

        Settings.Builder templateSettings = Settings.builder();
        componentSettings.forEach(templateSettings::put);
        // Add the actual index template's settings to the end, since it takes the highest precedence.
        Optional.ofNullable(template.template())
            .map(Template::settings)
            .ifPresent(templateSettings::put);
        return templateSettings.build();
    }

    /**
     * Resolve the given v1 templates into an ordered list of aliases
     */
    public static List<Map<String, AliasMetadata>> resolveAliases(final List<IndexTemplateMetadata> templates) {
        final List<Map<String, AliasMetadata>> resolvedAliases = new ArrayList<>();
        templates.forEach(template -> {
            if (template.aliases() != null) {
                Map<String, AliasMetadata> aliasMeta = new HashMap<>();
                for (ObjectObjectCursor<String, AliasMetadata> cursor : template.aliases()) {
                    aliasMeta.put(cursor.key, cursor.value);
                }
                resolvedAliases.add(aliasMeta);
            }
        });
        return Collections.unmodifiableList(resolvedAliases);
    }

    /**
     * Resolve the given v2 template into an ordered list of aliases
     */
    public static List<Map<String, AliasMetadata>> resolveAliases(final Metadata metadata, final String templateName) {
        final ComposableIndexTemplate template = metadata.templatesV2().get(templateName);
        assert template != null : "attempted to resolve aliases for a template [" + templateName +
            "] that did not exist in the cluster state";
        if (template == null) {
            return List.of();
        }
        final Map<String, ComponentTemplate> componentTemplates = metadata.componentTemplates();
        List<Map<String, AliasMetadata>> aliases = template.composedOf().stream()
            .map(componentTemplates::get)
            .filter(Objects::nonNull)
            .map(ComponentTemplate::template)
            .map(Template::aliases)
            .filter(Objects::nonNull)
            .collect(Collectors.toList());

        // Add the actual index template's aliases to the end if they exist
        Optional.ofNullable(template.template())
            .map(Template::aliases)
            .ifPresent(aliases::add);
        // Aliases are applied in order, but subsequent alias configuration from the same name is
        // ignored, so in order for the order to be correct, alias configuration should be in order
        // of precedence (with the index template first)
        Collections.reverse(aliases);
        return Collections.unmodifiableList(aliases);
    }

    /**
     * Given a state and a composable template, validate that the final composite template
     * generated by the composable template and all of its component templates contains valid
     * settings, mappings, and aliases.
     */
    private static void validateCompositeTemplate(final ClusterState state,
                                                  final String templateName,
                                                  final ComposableIndexTemplate template,
                                                  final IndicesService indicesService,
                                                  final NamedXContentRegistry xContentRegistry) throws Exception {
        final ClusterState stateWithTemplate = ClusterState.builder(state)
            .metadata(Metadata.builder(state.metadata()).put(templateName, template))
            .build();

        final String temporaryIndexName = "validate-template-" + UUIDs.randomBase64UUID().toLowerCase(Locale.ROOT);
        Settings resolvedSettings = resolveSettings(stateWithTemplate.metadata(), templateName);

        // use the provided values, otherwise just pick valid dummy values
        int dummyPartitionSize = IndexMetadata.INDEX_ROUTING_PARTITION_SIZE_SETTING.get(resolvedSettings);
        int dummyShards = resolvedSettings.getAsInt(IndexMetadata.SETTING_NUMBER_OF_SHARDS,
            dummyPartitionSize == 1 ? 1 : dummyPartitionSize + 1);
        int shardReplicas = resolvedSettings.getAsInt(IndexMetadata.SETTING_NUMBER_OF_REPLICAS, 0);


        // Create the final aggregate settings, which will be used to create the temporary index metadata to validate everything
        Settings finalResolvedSettings = Settings.builder()
            .put(IndexMetadata.SETTING_VERSION_CREATED, Version.CURRENT)
            .put(resolvedSettings)
            .put(IndexMetadata.SETTING_NUMBER_OF_SHARDS, dummyShards)
            .put(IndexMetadata.SETTING_NUMBER_OF_REPLICAS, shardReplicas)
            .put(IndexMetadata.SETTING_INDEX_UUID, UUIDs.randomBase64UUID())
            .build();

        // Validate index metadata (settings)
        final ClusterState stateWithIndex = ClusterState.builder(stateWithTemplate)
            .metadata(Metadata.builder(stateWithTemplate.metadata())
                .put(IndexMetadata.builder(temporaryIndexName).settings(finalResolvedSettings))
                .build())
            .build();
        final IndexMetadata tmpIndexMetadata = stateWithIndex.metadata().index(temporaryIndexName);
        indicesService.withTempIndexService(tmpIndexMetadata,
            tempIndexService -> {
                // Validate aliases
                MetadataCreateIndexService.resolveAndValidateAliases(temporaryIndexName, Collections.emptySet(),
                    MetadataIndexTemplateService.resolveAliases(stateWithIndex.metadata(), templateName), stateWithIndex.metadata(),
                    new AliasValidator(),
                    // the context is only used for validation so it's fine to pass fake values for the
                    // shard id and the current timestamp
                    xContentRegistry, tempIndexService.newQueryShardContext(0, null, () -> 0L, null));

                // triggers inclusion of _timestamp field and its validation:
                String indexName = DataStream.BACKING_INDEX_PREFIX + temporaryIndexName;
                // Parse mappings to ensure they are valid after being composed
<<<<<<< HEAD
                List<CompressedXContent> mappings = collectMappings(stateWithIndex, templateName, indexName, xContentRegistry);
=======

                if (template.getDataStreamTemplate() != null) {
                    // If there is no _data_stream meta field mapper and a data stream should be created then
                    // fail as if the  data_stream field can't be parsed:
                    if (tempIndexService.mapperService().isMetadataField("_data_stream_timestamp") == false) {
                        // Fail like a parsing expection, since we will be moving data_stream template out of server module and
                        // then we would fail with the same error message, like we do here.
                        throw new XContentParseException("[index_template] unknown field [data_stream]");
                    }
                }

                List<CompressedXContent> mappings = collectMappings(stateWithIndex, templateName, indexName );
>>>>>>> 2976ba47
                try {
                    MapperService mapperService = tempIndexService.mapperService();
                    for (CompressedXContent mapping : mappings) {
                        mapperService.merge(MapperService.SINGLE_MAPPING_NAME, mapping, MergeReason.INDEX_TEMPLATE);
                    }

                    if (template.getDataStreamTemplate() != null) {
                        String tsFieldName = template.getDataStreamTemplate().getTimestampField();
                        validateTimestampFieldMapping(tsFieldName, mapperService);
                    }
                } catch (Exception e) {
                    throw new IllegalArgumentException("invalid composite mappings for [" + templateName + "]", e);
                }
                return null;
            });
    }

    private static void validateTemplate(Settings validateSettings, String mappings,
                                         IndicesService indicesService, NamedXContentRegistry xContentRegistry) throws Exception {
        // First check to see if mappings are valid XContent
        if (mappings != null) {
            try {
                new CompressedXContent(mappings);
            } catch (Exception e) {
                throw new MapperParsingException("Failed to parse mapping: {}", e, mappings);
            }
        }

        // Hard to validate settings if they're non-existent, so used empty ones if none were provided
        Settings settings = validateSettings;
        if (settings == null) {
            settings = Settings.EMPTY;
        }

        Index createdIndex = null;
        final String temporaryIndexName = UUIDs.randomBase64UUID();
        try {
            // use the provided values, otherwise just pick valid dummy values
            int dummyPartitionSize = IndexMetadata.INDEX_ROUTING_PARTITION_SIZE_SETTING.get(settings);
            int dummyShards = settings.getAsInt(IndexMetadata.SETTING_NUMBER_OF_SHARDS,
                    dummyPartitionSize == 1 ? 1 : dummyPartitionSize + 1);
            int shardReplicas = settings.getAsInt(IndexMetadata.SETTING_NUMBER_OF_REPLICAS, 0);


            //create index service for parsing and validating "mappings"
            Settings dummySettings = Settings.builder()
                .put(IndexMetadata.SETTING_VERSION_CREATED, Version.CURRENT)
                .put(settings)
                .put(IndexMetadata.SETTING_NUMBER_OF_SHARDS, dummyShards)
                .put(IndexMetadata.SETTING_NUMBER_OF_REPLICAS, shardReplicas)
                .put(IndexMetadata.SETTING_INDEX_UUID, UUIDs.randomBase64UUID())
                .build();

            final IndexMetadata tmpIndexMetadata = IndexMetadata.builder(temporaryIndexName).settings(dummySettings).build();
            IndexService dummyIndexService = indicesService.createIndex(tmpIndexMetadata, Collections.emptyList(), false);
            createdIndex = dummyIndexService.index();

            if (mappings != null) {
                dummyIndexService.mapperService().merge(MapperService.SINGLE_MAPPING_NAME,
                    MapperService.parseMapping(xContentRegistry, mappings), MergeReason.MAPPING_UPDATE);
            }

        } finally {
            if (createdIndex != null) {
                indicesService.removeIndex(createdIndex, NO_LONGER_ASSIGNED, " created for parsing template mapping");
            }
        }
    }

    private void validate(String name, ComponentTemplate template) {
        validate(name, template.template(), Collections.emptyList());
    }

    private void validate(String name, ComposableIndexTemplate template) {
        validate(name, template.template(), template.indexPatterns());
    }

    private void validate(String name, Template template, List<String> indexPatterns) {
        Optional<Template> maybeTemplate = Optional.ofNullable(template);
        validate(name,
            maybeTemplate.map(Template::settings).orElse(Settings.EMPTY),
            indexPatterns,
            maybeTemplate.map(Template::aliases)
                .orElse(Collections.emptyMap())
                .values().stream()
                .map(MetadataIndexTemplateService::toAlias)
                .collect(Collectors.toList()));
    }

    private static Alias toAlias(AliasMetadata aliasMeta) {
        Alias a = new Alias(aliasMeta.alias());
        if (aliasMeta.filter() != null) {
            a.filter(aliasMeta.filter().string());
        }
        a.searchRouting(aliasMeta.searchRouting());
        a.indexRouting(aliasMeta.indexRouting());
        a.isHidden(aliasMeta.isHidden());
        a.writeIndex(aliasMeta.writeIndex());
        return a;
    }

    private void validate(PutRequest putRequest) {
        validate(putRequest.name, putRequest.settings, putRequest.indexPatterns, putRequest.aliases);
    }

    private void validate(String name, @Nullable Settings settings, List<String> indexPatterns, List<Alias> aliases) {
        List<String> validationErrors = new ArrayList<>();
        if (name.contains(" ")) {
            validationErrors.add("name must not contain a space");
        }
        if (name.contains(",")) {
            validationErrors.add("name must not contain a ','");
        }
        if (name.contains("#")) {
            validationErrors.add("name must not contain a '#'");
        }
        if (name.contains("*")) {
            validationErrors.add("name must not contain a '*'");
        }
        if (name.startsWith("_")) {
            validationErrors.add("name must not start with '_'");
        }
        if (name.toLowerCase(Locale.ROOT).equals(name) == false) {
            validationErrors.add("name must be lower cased");
        }
        for(String indexPattern : indexPatterns) {
            if (indexPattern.contains(" ")) {
                validationErrors.add("index_patterns [" + indexPattern + "] must not contain a space");
            }
            if (indexPattern.contains(",")) {
                validationErrors.add("index_pattern [" + indexPattern + "] must not contain a ','");
            }
            if (indexPattern.contains("#")) {
                validationErrors.add("index_pattern [" + indexPattern + "] must not contain a '#'");
            }
            if (indexPattern.contains(":")) {
                validationErrors.add("index_pattern [" + indexPattern + "] must not contain a ':'");
            }
            if (indexPattern.startsWith("_")) {
                validationErrors.add("index_pattern [" + indexPattern + "] must not start with '_'");
            }
            if (Strings.validFileNameExcludingAstrix(indexPattern) == false) {
                validationErrors.add("index_pattern [" + indexPattern + "] must not contain the following characters " +
                    Strings.INVALID_FILENAME_CHARS);
            }
        }


        if (settings != null) {
            try {
                // templates must be consistent with regards to dependencies
                indexScopedSettings.validate(settings, true);
            } catch (IllegalArgumentException iae) {
                validationErrors.add(iae.getMessage());
                for (Throwable t : iae.getSuppressed()) {
                    validationErrors.add(t.getMessage());
                }
            }
            List<String> indexSettingsValidation = metadataCreateIndexService.getIndexSettingsValidationErrors(settings, true);
            validationErrors.addAll(indexSettingsValidation);
        }

        if (indexPatterns.stream().anyMatch(Regex::isMatchAllPattern)) {
            if (settings != null && IndexMetadata.INDEX_HIDDEN_SETTING.exists(settings)) {
                validationErrors.add("global templates may not specify the setting " + IndexMetadata.INDEX_HIDDEN_SETTING.getKey());
            }
        }

        if (validationErrors.size() > 0) {
            ValidationException validationException = new ValidationException();
            validationException.addValidationErrors(validationErrors);
            throw new InvalidIndexTemplateException(name, validationException.getMessage());
        }

        for (Alias alias : aliases) {
            // we validate the alias only partially, as we don't know yet to which index it'll get applied to
            aliasValidator.validateAliasStandalone(alias);
            if (indexPatterns.contains(alias.name())) {
                throw new IllegalArgumentException("alias [" + alias.name() +
                    "] cannot be the same as any pattern in [" + String.join(", ", indexPatterns) + "]");
            }
        }
    }

    public interface PutListener {

        void onResponse(PutResponse response);

        void onFailure(Exception e);
    }

    public static class PutRequest {
        final String name;
        final String cause;
        boolean create;
        int order;
        Integer version;
        List<String> indexPatterns;
        Settings settings = Settings.Builder.EMPTY_SETTINGS;
        String mappings = null;
        List<Alias> aliases = new ArrayList<>();

        TimeValue masterTimeout = MasterNodeRequest.DEFAULT_MASTER_NODE_TIMEOUT;

        public PutRequest(String cause, String name) {
            this.cause = cause;
            this.name = name;
        }

        public PutRequest order(int order) {
            this.order = order;
            return this;
        }

        public PutRequest patterns(List<String> indexPatterns) {
            this.indexPatterns = indexPatterns;
            return this;
        }

        public PutRequest create(boolean create) {
            this.create = create;
            return this;
        }

        public PutRequest settings(Settings settings) {
            this.settings = settings;
            return this;
        }

        public PutRequest mappings(String mappings) {
            this.mappings = mappings;
            return this;
        }

        public PutRequest aliases(Set<Alias> aliases) {
            this.aliases.addAll(aliases);
            return this;
        }

        public PutRequest masterTimeout(TimeValue masterTimeout) {
            this.masterTimeout = masterTimeout;
            return this;
        }

        public PutRequest version(Integer version) {
            this.version = version;
            return this;
        }
    }

    public static class PutResponse {
        private final boolean acknowledged;

        public PutResponse(boolean acknowledged) {
            this.acknowledged = acknowledged;
        }

        public boolean acknowledged() {
            return acknowledged;
        }
    }

    public static class RemoveRequest {
        final String name;
        TimeValue masterTimeout = MasterNodeRequest.DEFAULT_MASTER_NODE_TIMEOUT;

        public RemoveRequest(String name) {
            this.name = name;
        }

        public RemoveRequest masterTimeout(TimeValue masterTimeout) {
            this.masterTimeout = masterTimeout;
            return this;
        }
    }

    public static class RemoveResponse {
        private final boolean acknowledged;

        public RemoveResponse(boolean acknowledged) {
            this.acknowledged = acknowledged;
        }

        public boolean acknowledged() {
            return acknowledged;
        }
    }

    public interface RemoveListener {

        void onResponse(RemoveResponse response);

        void onFailure(Exception e);
    }
}<|MERGE_RESOLUTION|>--- conflicted
+++ resolved
@@ -1140,9 +1140,6 @@
                 // triggers inclusion of _timestamp field and its validation:
                 String indexName = DataStream.BACKING_INDEX_PREFIX + temporaryIndexName;
                 // Parse mappings to ensure they are valid after being composed
-<<<<<<< HEAD
-                List<CompressedXContent> mappings = collectMappings(stateWithIndex, templateName, indexName, xContentRegistry);
-=======
 
                 if (template.getDataStreamTemplate() != null) {
                     // If there is no _data_stream meta field mapper and a data stream should be created then
@@ -1154,8 +1151,7 @@
                     }
                 }
 
-                List<CompressedXContent> mappings = collectMappings(stateWithIndex, templateName, indexName );
->>>>>>> 2976ba47
+                List<CompressedXContent> mappings = collectMappings(stateWithIndex, templateName, indexName, xContentRegistry);
                 try {
                     MapperService mapperService = tempIndexService.mapperService();
                     for (CompressedXContent mapping : mappings) {
