--- conflicted
+++ resolved
@@ -19,6 +19,8 @@
 import org.elasticsearch.action.support.master.AcknowledgedResponse;
 import org.elasticsearch.action.support.master.MasterNodeRequest;
 import org.elasticsearch.cluster.ClusterState;
+import org.elasticsearch.cluster.ClusterStateTaskConfig;
+import org.elasticsearch.cluster.ClusterStateTaskExecutor;
 import org.elasticsearch.cluster.ClusterStateUpdateTask;
 import org.elasticsearch.cluster.service.ClusterService;
 import org.elasticsearch.common.Priority;
@@ -185,13 +187,8 @@
         clusterService.submitUnbatchedStateUpdateTask(source, task);
     }
 
-<<<<<<< HEAD
     public void removeTemplates(final RemoveRequest request, final ActionListener<AcknowledgedResponse> listener) {
         clusterService.submitStateUpdateTask(
-=======
-    public void removeTemplates(final RemoveRequest request, final RemoveListener listener) {
-        submitUnbatchedTask(
->>>>>>> 3cc08898
             "remove-index-template [" + request.name + "]",
             new TemplateClusterStateUpdateTask(Priority.URGENT, request.masterTimeout, listener) {
                 @Override
@@ -218,17 +215,9 @@
                     }
                     return ClusterState.builder(currentState).metadata(metadata).build();
                 }
-<<<<<<< HEAD
             },
+            ClusterStateTaskConfig.build(Priority.URGENT, request.masterTimeout),
             TEMPLATE_TASK_EXECUTOR
-=======
-
-                @Override
-                public void clusterStateProcessed(ClusterState oldState, ClusterState newState) {
-                    listener.onResponse(AcknowledgedResponse.TRUE);
-                }
-            }
->>>>>>> 3cc08898
         );
     }
 
@@ -244,24 +233,16 @@
         final ComponentTemplate template,
         final ActionListener<AcknowledgedResponse> listener
     ) {
-        submitUnbatchedTask(
+        clusterService.submitStateUpdateTask(
             "create-component-template [" + name + "], cause [" + cause + "]",
             new TemplateClusterStateUpdateTask(Priority.URGENT, masterTimeout, listener) {
                 @Override
                 public ClusterState doExecute(ClusterState currentState) throws Exception {
                     return addComponentTemplate(currentState, create, name, template);
                 }
-<<<<<<< HEAD
             },
+            ClusterStateTaskConfig.build(Priority.URGENT, masterTimeout),
             TEMPLATE_TASK_EXECUTOR
-=======
-
-                @Override
-                public void clusterStateProcessed(ClusterState oldState, ClusterState newState) {
-                    listener.onResponse(AcknowledgedResponse.TRUE);
-                }
-            }
->>>>>>> 3cc08898
         );
     }
 
@@ -414,24 +395,16 @@
         final ActionListener<AcknowledgedResponse> listener
     ) {
         validateNotInUse(state.metadata(), names);
-        submitUnbatchedTask(
+        clusterService.submitStateUpdateTask(
             "remove-component-template [" + String.join(",", names) + "]",
             new TemplateClusterStateUpdateTask(Priority.URGENT, masterTimeout, listener) {
                 @Override
                 public ClusterState doExecute(ClusterState currentState) {
                     return innerRemoveComponentTemplate(currentState, names);
                 }
-<<<<<<< HEAD
             },
+            ClusterStateTaskConfig.build(Priority.URGENT, masterTimeout),
             TEMPLATE_TASK_EXECUTOR
-=======
-
-                @Override
-                public void clusterStateProcessed(ClusterState oldState, ClusterState newState) {
-                    listener.onResponse(AcknowledgedResponse.TRUE);
-                }
-            }
->>>>>>> 3cc08898
         );
     }
 
@@ -529,24 +502,16 @@
         final ActionListener<AcknowledgedResponse> listener
     ) {
         validateV2TemplateRequest(clusterService.state().metadata(), name, template);
-        submitUnbatchedTask(
+        clusterService.submitStateUpdateTask(
             "create-index-template-v2 [" + name + "], cause [" + cause + "]",
             new TemplateClusterStateUpdateTask(Priority.URGENT, masterTimeout, listener) {
                 @Override
                 public ClusterState doExecute(ClusterState currentState) throws Exception {
                     return addIndexTemplateV2(currentState, create, name, template);
                 }
-<<<<<<< HEAD
             },
+            ClusterStateTaskConfig.build(Priority.URGENT, masterTimeout),
             TEMPLATE_TASK_EXECUTOR
-=======
-
-                @Override
-                public void clusterStateProcessed(ClusterState oldState, ClusterState newState) {
-                    listener.onResponse(AcknowledgedResponse.TRUE);
-                }
-            }
->>>>>>> 3cc08898
         );
     }
 
@@ -917,24 +882,16 @@
         final TimeValue masterTimeout,
         final ActionListener<AcknowledgedResponse> listener
     ) {
-        submitUnbatchedTask(
+        clusterService.submitStateUpdateTask(
             "remove-index-template-v2 [" + String.join(",", names) + "]",
             new TemplateClusterStateUpdateTask(Priority.URGENT, masterTimeout, listener) {
                 @Override
                 public ClusterState doExecute(ClusterState currentState) {
                     return innerRemoveIndexTemplateV2(currentState, names);
                 }
-<<<<<<< HEAD
             },
+            ClusterStateTaskConfig.build(Priority.URGENT, masterTimeout),
             TEMPLATE_TASK_EXECUTOR
-=======
-
-                @Override
-                public void clusterStateProcessed(ClusterState oldState, ClusterState newState) {
-                    listener.onResponse(AcknowledgedResponse.TRUE);
-                }
-            }
->>>>>>> 3cc08898
         );
     }
 
@@ -1049,7 +1006,7 @@
 
         final IndexTemplateMetadata.Builder templateBuilder = IndexTemplateMetadata.builder(request.name);
 
-        submitUnbatchedTask(
+        clusterService.submitStateUpdateTask(
             "create-index-template [" + request.name + "], cause [" + request.cause + "]",
             new TemplateClusterStateUpdateTask(Priority.URGENT, request.masterTimeout, listener) {
                 @Override
@@ -1057,17 +1014,9 @@
                     validateTemplate(request.settings, request.mappings, indicesService);
                     return innerPutTemplate(currentState, request, templateBuilder);
                 }
-<<<<<<< HEAD
             },
+            ClusterStateTaskConfig.build(Priority.URGENT, request.masterTimeout),
             TEMPLATE_TASK_EXECUTOR
-=======
-
-                @Override
-                public void clusterStateProcessed(ClusterState oldState, ClusterState newState) {
-                    listener.onResponse(new PutResponse(true));
-                }
-            }
->>>>>>> 3cc08898
         );
     }
 
@@ -1515,7 +1464,7 @@
             try {
                 MapperService mapperService = tempIndexService.mapperService();
                 for (CompressedXContent mapping : mappings) {
-                    mapperService.merge(MapperService.SINGLE_MAPPING_NAME, mapping, MergeReason.INDEX_TEMPLATE);
+                    mapperService.merge(MapperService.SINGLE_MAPPING_NAME, mapping, MapperService.MergeReason.INDEX_TEMPLATE);
                 }
 
                 if (template.getDataStreamTemplate() != null) {
@@ -1586,7 +1535,7 @@
             maybeTemplate.map(Template::settings).orElse(Settings.EMPTY),
             indexPatterns,
             maybeTemplate.map(Template::aliases)
-                .orElse(Collections.emptyMap())
+                .orElse(emptyMap())
                 .values()
                 .stream()
                 .map(MetadataIndexTemplateService::toAlias)
