/*
 * Copyright Elasticsearch B.V. and/or licensed to Elasticsearch B.V. under one
 * or more contributor license agreements. Licensed under the Elastic License
 * 2.0 and the Server Side Public License, v 1; you may not use this file except
 * in compliance with, at your election, the Elastic License 2.0 or the Server
 * Side Public License, v 1.
 */

package org.elasticsearch.cluster.coordination;

import org.elasticsearch.cluster.node.DiscoveryNode;
import org.elasticsearch.health.HealthIndicatorDetails;
import org.elasticsearch.health.HealthIndicatorImpact;
import org.elasticsearch.health.HealthIndicatorResult;
import org.elasticsearch.health.HealthIndicatorService;
import org.elasticsearch.health.HealthStatus;
import org.elasticsearch.health.ImpactArea;
import org.elasticsearch.health.UserAction;

import java.util.Collection;
<<<<<<< HEAD
import java.util.HashSet;
import java.util.List;
import java.util.Locale;
import java.util.Objects;
import java.util.Set;
import java.util.concurrent.TimeUnit;
import java.util.stream.Collectors;
=======
import java.util.List;
>>>>>>> 73b0273f

import static org.elasticsearch.health.ServerHealthComponents.CLUSTER_COORDINATION;

/**
 * This indicator reports the health of master stability.
 * If we have had a master within the last 30 seconds, and that master has not changed more than 3 times in the last 30 minutes, then
 * this will report GREEN.
 * If we have had a master within the last 30 seconds, but that master has changed more than 3 times in the last 30 minutes (and that is
 * confirmed by checking with the last-known master), then this will report YELLOW.
 * If we have not had a master within the last 30 seconds, then this will will report RED with one exception. That exception is when:
 * (1) no node is elected master, (2) this node is not master eligible, (3) some node is master eligible, (4) we ask a master-eligible node
 * to run this indicator, and (5) it comes back with a result that is not RED.
 * Since this indicator needs to be able to run when there is no master at all, it does not depend on the dedicated health node (which
 * requires the existence of a master).
 */
public class StableMasterHealthIndicatorService implements HealthIndicatorService {

    public static final String NAME = "master_is_stable";
    private static final String HELP_URL = "https://ela.st/fix-master";

<<<<<<< HEAD
    private final ClusterService clusterService;
    private final Coordinator coordinator;
    private final MasterHistoryService masterHistoryService;

    /**
     * This is the amount of time we use to make the initial decision -- have we seen a master node in the very recent past?
     */
    private final TimeValue nodeHasMasterLookupTimeframe;
    /**
     * If the master transitions from a non-null master to a null master at least this many times it starts impacting the health status.
     */
    private final int unacceptableNullTransitions;
    /**
     * If the master transitions from one non-null master to a different non-null master at least this many times it starts impacting the
     * health status.
     */
    private final int unacceptableIdentityChanges;

    private static final Logger logger = LogManager.getLogger(StableMasterHealthIndicatorService.class);
=======
    private final CoordinationDiagnosticsService coordinationDiagnosticsService;
>>>>>>> 73b0273f

    // Keys for the details map:
    private static final String DETAILS_CURRENT_MASTER = "current_master";
    private static final String DETAILS_RECENT_MASTERS = "recent_masters";
    private static final String DETAILS_EXCEPTION_FETCHING_HISTORY = "exception_fetching_history";
    private static final String CLUSTER_FORMATION = "cluster_formation";

    // Impacts of having an unstable master:
    private static final String UNSTABLE_MASTER_INGEST_IMPACT = "The cluster cannot create, delete, or rebalance indices, and cannot "
        + "insert or update documents.";
    private static final String UNSTABLE_MASTER_DEPLOYMENT_MANAGEMENT_IMPACT = "Scheduled tasks such as Watcher, ILM, and SLM will not "
        + "work. The _cat APIs will not work.";
    private static final String UNSTABLE_MASTER_BACKUP_IMPACT = "Snapshot and restore will not work. Searchable snapshots cannot be "
        + "mounted.";

    /**
     * This is the list of the impacts to be reported when the master node is determined to be unstable.
     */
    private static final List<HealthIndicatorImpact> UNSTABLE_MASTER_IMPACTS = List.of(
        new HealthIndicatorImpact(1, UNSTABLE_MASTER_INGEST_IMPACT, List.of(ImpactArea.INGEST)),
        new HealthIndicatorImpact(1, UNSTABLE_MASTER_DEPLOYMENT_MANAGEMENT_IMPACT, List.of(ImpactArea.DEPLOYMENT_MANAGEMENT)),
        new HealthIndicatorImpact(3, UNSTABLE_MASTER_BACKUP_IMPACT, List.of(ImpactArea.BACKUP))
    );

<<<<<<< HEAD
    /**
     * This is the default amount of time we look back to see if we have had a master at all, before moving on with other checks
     */
    public static final Setting<TimeValue> NODE_HAS_MASTER_LOOKUP_TIMEFRAME_SETTING = Setting.timeSetting(
        "health.master_history.has_master_lookup_timeframe",
        new TimeValue(30, TimeUnit.SECONDS),
        new TimeValue(1, TimeUnit.SECONDS),
        Setting.Property.NodeScope
    );

    /**
     * This is the number of times that it is not OK to have a master go null. This many transitions or more will be reported as a problem.
     */
    public static final Setting<Integer> NO_MASTER_TRANSITIONS_THRESHOLD_SETTING = Setting.intSetting(
        "health.master_history.no_master_transitions_threshold",
        4,
        0,
        Setting.Property.NodeScope
    );

    /**
     * This is the number of times that it is not OK to have a master change identity. This many changes or more will be reported as a
     * problem.
     */
    public static final Setting<Integer> IDENTITY_CHANGES_THRESHOLD_SETTING = Setting.intSetting(
        "health.master_history.identity_changes_threshold",
        4,
        0,
        Setting.Property.NodeScope
    );

    public StableMasterHealthIndicatorService(
        ClusterService clusterService,
        Coordinator coordinator,
        MasterHistoryService masterHistoryService
    ) {
        this.clusterService = clusterService;
        this.coordinator = coordinator;
        this.masterHistoryService = masterHistoryService;
        this.nodeHasMasterLookupTimeframe = NODE_HAS_MASTER_LOOKUP_TIMEFRAME_SETTING.get(clusterService.getSettings());
        this.unacceptableNullTransitions = NO_MASTER_TRANSITIONS_THRESHOLD_SETTING.get(clusterService.getSettings());
        this.unacceptableIdentityChanges = IDENTITY_CHANGES_THRESHOLD_SETTING.get(clusterService.getSettings());
        clusterService.addListener(this);
=======
    public StableMasterHealthIndicatorService(CoordinationDiagnosticsService coordinationDiagnosticsService) {
        this.coordinationDiagnosticsService = coordinationDiagnosticsService;
>>>>>>> 73b0273f
    }

    @Override
    public String name() {
        return NAME;
    }

    @Override
    public String component() {
        return CLUSTER_COORDINATION;
    }

    @Override
    public String helpURL() {
        return HELP_URL;
    }

    @Override
    public HealthIndicatorResult calculate(boolean explain) {
        CoordinationDiagnosticsService.CoordinationDiagnosticsResult coordinationDiagnosticsResult = coordinationDiagnosticsService
            .diagnoseMasterStability(explain);
        return getHealthIndicatorResult(coordinationDiagnosticsResult, explain);
    }

    /**
     * Transforms a CoordinationDiagnosticsService.CoordinationDiagnosticsResult into a HealthIndicatorResult.
     * @param coordinationDiagnosticsResult The CoordinationDiagnosticsResult from the CoordinationDiagnosticsService to be transformed
     * @param explain If false, the details and user actions returned will be empty
     * @return The HealthIndicatorResult
     */
    // Non-private for testing
    HealthIndicatorResult getHealthIndicatorResult(
        CoordinationDiagnosticsService.CoordinationDiagnosticsResult coordinationDiagnosticsResult,
        boolean explain
    ) {
<<<<<<< HEAD
        logger.trace("Have seen {} master changes in the last {}", masterChanges, localMasterHistory.getMaxHistoryAge());
        HealthStatus stableMasterStatus = HealthStatus.YELLOW;
        String summary = String.format(
            Locale.ROOT,
            "The elected master node has changed %d times in the last %s",
            masterChanges,
            localMasterHistory.getMaxHistoryAge()
        );
        HealthIndicatorDetails details = getDetails(explain, localMasterHistory, null);
        List<UserAction> userActions = getContactSupportUserActions(explain);
        return createIndicator(
            stableMasterStatus,
            summary,
            explain ? details : HealthIndicatorDetails.EMPTY,
            UNSTABLE_MASTER_IMPACTS,
            userActions
        );
    }

    /**
     * This returns HealthIndicatorDetails.EMPTY if explain is false, otherwise a HealthIndicatorDetails object containing only a
     * a "current_master" object and a "recent_masters" array, and optionally a "cluster_formation" field. The "current_master" object
     * will be will have "node_id" and "name" fields for the master node. Both will be null if the last-seen master was null. The
     * "recent_masters" array will contain "recent_master" objects. Each "recent_master" object will have "node_id" and "name" fields for
     * the master node. These fields will never be null because null masters are not written to this array. The "cluster_formation"
     * string will be the clusterFormationMessage passed in, and will not be present if clusterFormationMessage is null.
     * @param explain If true, the HealthIndicatorDetails will contain "current_master" and "recent_masters". Otherwise it will be empty.
     * @param localMasterHistory The MasterHistory object to pull current and recent master info from
     * @param clusterFormationMessage The cluster coordination message to put in the returned details if there was a cluster
     *                                   coordination problem
     * @return An empty HealthIndicatorDetails if explain is false, otherwise a HealthIndicatorDetails containing only "current_master"
     * and "recent_masters"
     */
    private HealthIndicatorDetails getDetails(boolean explain, MasterHistory localMasterHistory, @Nullable String clusterFormationMessage) {
=======
        HealthStatus status = HealthStatus.fromCoordinationDiagnosticsStatus(coordinationDiagnosticsResult.status());
        HealthIndicatorDetails details = getDetails(coordinationDiagnosticsResult.details(), explain);
        Collection<HealthIndicatorImpact> impacts = status.indicatesHealthProblem() ? UNSTABLE_MASTER_IMPACTS : List.of();
        List<UserAction> userActions = status.indicatesHealthProblem() ? getContactSupportUserActions(explain) : List.of();
        return createIndicator(status, coordinationDiagnosticsResult.summary(), details, impacts, userActions);
    }

    /**
     * Returns a HealthIndicatorDetails populated with information from the coordinationDiagnosticsDetails. If explain is false,
     * HealthIndicatorDetails.EMPTY will be returned. Otherwise the xContent of the returned HealthIndicatorDetails will potentially
     * include some of "current_master", "recent_masters", and "exception_fetching_history" top-level objects. The "current_master" field
     * will have "node_id" and "name" fields. The "recent_masters" field will be an array of objects, each containing "node_id" and
     * "name" fields. The "exception_fetching_history" field will contain "message" and "stack_trace" fields.
     * @param coordinationDiagnosticsDetails The CoordinationDiagnosticsDetails to transform into a HealthIndicatorDetails
     * @param explain If false, HealthIndicatorDetails.EMPTY will be returned
     * @return A HealthIndicatorDetails
     */
    private HealthIndicatorDetails getDetails(
        CoordinationDiagnosticsService.CoordinationDiagnosticsDetails coordinationDiagnosticsDetails,
        boolean explain
    ) {
>>>>>>> 73b0273f
        if (explain == false) {
            return HealthIndicatorDetails.EMPTY;
        }
        return (builder, params) -> {
            builder.startObject();
            DiscoveryNode masterNode = coordinationDiagnosticsDetails.currentMaster();
            builder.object(DETAILS_CURRENT_MASTER, xContentBuilder -> {
                if (masterNode != null) {
                    builder.field("node_id", masterNode.getId());
                    builder.field("name", masterNode.getName());
                } else {
                    builder.nullField("node_id");
                    builder.nullField("name");
                }
            });
            List<DiscoveryNode> recentMasters = coordinationDiagnosticsDetails.recentMasters();
            if (recentMasters != null) {
                builder.array(DETAILS_RECENT_MASTERS, arrayXContentBuilder -> {
                    for (DiscoveryNode recentMaster : recentMasters) {
                        if (recentMaster != null) {
                            builder.startObject();
                            builder.field("node_id", recentMaster.getId());
                            builder.field("name", recentMaster.getName());
                            builder.endObject();
                        }
                    }
<<<<<<< HEAD
                }
            });
            if (clusterFormationMessage != null) {
                builder.object(CLUSTER_FORMATION, xContentBuilder -> { builder.field("description", clusterFormationMessage); });
=======
                });
            }
            String remoteHistoryExceptionMessage = coordinationDiagnosticsDetails.remoteExceptionMessage();
            if (remoteHistoryExceptionMessage != null) {
                builder.object(DETAILS_EXCEPTION_FETCHING_HISTORY, xContentBuilder -> {
                    builder.field("message", remoteHistoryExceptionMessage);
                    builder.field("stack_trace", coordinationDiagnosticsDetails.remoteExceptionStackTrace());
                });
>>>>>>> 73b0273f
            }
            return builder.endObject();
        };
    }

    /**
     * This method returns the only user action that is relevant when the master is unstable -- contact support.
     * @param explain If true, the returned list includes a UserAction to contact support, otherwise an empty list
     * @return a single UserAction instructing users to contact support.
     */
    private List<UserAction> getContactSupportUserActions(boolean explain) {
        if (explain) {
            UserAction.Definition contactSupport = new UserAction.Definition(
                "contact_support",
                "The Elasticsearch cluster does not have a stable master node. Please contact Elastic Support "
                    + "(https://support.elastic.co) to discuss available options.",
                null
            );
            UserAction userAction = new UserAction(contactSupport, null);
            return List.of(userAction);
        } else {
            return List.of();
        }
    }
<<<<<<< HEAD

    /**
     * Returns the health result when we have detected locally that the master has changed to null repeatedly (by default more than 3 times
     * in the last 30 minutes). This method attemtps to use the master history from a remote node to confirm what we are seeing locally.
     * If the information from the remote node confirms that the master history has been unstable, a YELLOW status is returned. If the
     * information from the remote node shows that the master history has been stable, then we assume that the problem is with this node
     * and a GREEN status is returned (the problems with this node will be covered in a different health indicator). If there had been
     * problems fetching the remote master history, the exception seen will be included in the details of the result.
     * @param localMasterHistory The master history as seen from the local machine
     * @param explain Whether to calculate and include the details in the result
     * @return The HealthIndicatorResult for the given localMasterHistory
     */
    private HealthIndicatorResult calculateOnMasterHasFlappedNull(MasterHistory localMasterHistory, boolean explain) {
        DiscoveryNode master = localMasterHistory.getMostRecentNonNullMaster();
        boolean localNodeIsMaster = clusterService.localNode().equals(master);
        List<DiscoveryNode> remoteHistory;
        Exception remoteHistoryException = null;
        if (localNodeIsMaster) {
            remoteHistory = null; // We don't need to fetch the remote master's history if we are that remote master
        } else {
            try {
                remoteHistory = masterHistoryService.getRemoteMasterHistory();
            } catch (Exception e) {
                remoteHistory = null;
                remoteHistoryException = e;
            }
        }
        /*
         * If the local node is master, then we have a confirmed problem (since we now know that from this node's point of view the
         * master is unstable).
         * If the local node is not master but the remote history is null then we have a problem (since from this node's point of view the
         * master is unstable, and we were unable to get the master's own view of its history). It could just be a short-lived problem
         * though if the remote history has not arrived yet.
         * If the local node is not master and the master history from the master itself reports that the master has gone null repeatedly
         *  or changed identity repeatedly, then we have a problem (the master has confirmed what the local node saw).
         */
        boolean masterConfirmedUnstable = localNodeIsMaster
            || remoteHistoryException != null
            || (remoteHistory != null
                && (MasterHistory.hasMasterGoneNullAtLeastNTimes(remoteHistory, unacceptableNullTransitions)
                    || MasterHistory.getNumberOfMasterIdentityChanges(remoteHistory) >= unacceptableIdentityChanges));
        if (masterConfirmedUnstable) {
            logger.trace("The master node {} thinks it is unstable", master);
            String summary = String.format(
                Locale.ROOT,
                "The cluster's master has alternated between %s and no master multiple times in the last %s",
                localMasterHistory.getNodes().stream().filter(Objects::nonNull).collect(Collectors.toSet()),
                localMasterHistory.getMaxHistoryAge()
            );
            final HealthIndicatorDetails details = getHealthIndicatorDetailsOnMasterHasFlappedNull(
                explain,
                localMasterHistory,
                remoteHistoryException
            );
            final List<UserAction> userActions = getContactSupportUserActions(explain);
            return createIndicator(
                HealthStatus.YELLOW,
                summary,
                explain ? details : HealthIndicatorDetails.EMPTY,
                UNSTABLE_MASTER_IMPACTS,
                userActions
            );
        } else {
            logger.trace("This node thinks the master is unstable, but the master node {} thinks it is stable", master);
            return getMasterIsStableResult(explain, localMasterHistory);
        }
    }

    /**
     * Returns the health indicator details for the calculateOnMasterHasFlappedNull method. The top-level objects are "current_master" and
     * (optionally) "exception_fetching_history". The "current_master" object will have "node_id" and "name" fields for the master node.
     * Both will be null if the last-seen master was null.
     * @param explain If false, nothing is calculated and HealthIndicatorDetails.EMPTY is returned
     * @param localMasterHistory The localMasterHistory
     * @param remoteHistoryException An exception that was found when retrieving the remote master history. Can be null
     * @return The HealthIndicatorDetails
     */
    private HealthIndicatorDetails getHealthIndicatorDetailsOnMasterHasFlappedNull(
        boolean explain,
        MasterHistory localMasterHistory,
        @Nullable Exception remoteHistoryException
    ) {
        if (explain == false) {
            return HealthIndicatorDetails.EMPTY;
        }
        return (builder, params) -> {
            builder.startObject();
            DiscoveryNode masterNode = localMasterHistory.getMostRecentMaster();
            builder.object(DETAILS_CURRENT_MASTER, xContentBuilder -> {
                if (masterNode != null) {
                    builder.field("node_id", masterNode.getId());
                    builder.field("name", masterNode.getName());
                } else {
                    builder.nullField("node_id");
                    builder.nullField("name");
                }
            });
            if (remoteHistoryException != null) {
                builder.object(DETAILS_EXCEPTION_FETCHING_HISTORY, xContentBuilder -> {
                    builder.field("message", remoteHistoryException.getMessage());
                    StringWriter stringWriter = new StringWriter();
                    remoteHistoryException.printStackTrace(new PrintWriter(stringWriter));
                    String remoteHistoryExceptionStackTrace = stringWriter.toString();
                    builder.field("stack_trace", remoteHistoryExceptionStackTrace);
                });
            }
            return builder.endObject();
        };
    }

    /**
     * Returns a HealthIndicatorResult for the case when the master is seen as stable
     * @return A HealthIndicatorResult for the case when the master is seen as stable (GREEN status, no impacts or details)
     */
    private HealthIndicatorResult getMasterIsStableResult(boolean explain, MasterHistory localMasterHistory) {
        String summary = "The cluster has a stable master node";
        Collection<HealthIndicatorImpact> impacts = new ArrayList<>();
        List<UserAction> userActions = List.of();
        logger.trace("The cluster has a stable master node");
        HealthIndicatorDetails details = getDetails(explain, localMasterHistory, null);
        return createIndicator(HealthStatus.GREEN, summary, details, impacts, userActions);
    }

    /**
     * Returns the health result for the case when we have NOT seen a master recently (at some point in the last 30 seconds).
     * @param localMasterHistory The master history as seen from the local machine
     * @param explain Whether to calculate and include the details in the result
     * @return The HealthIndicatorResult for the given localMasterHistory
     */
    private HealthIndicatorResult calculateOnHaveNotSeenMasterRecently(MasterHistory localMasterHistory, boolean explain) {
        Collection<DiscoveryNode> masterEligibleNodes = getMasterEligibleNodes();
        final HealthIndicatorResult result;
        boolean leaderHasBeenElected = coordinator.getPeerFinder().getLeader().isPresent();
        if (masterEligibleNodes.isEmpty() && leaderHasBeenElected == false) {
            result = getIndicatorResultOnNoMasterEligibleNodes(localMasterHistory, explain);
        } else if (leaderHasBeenElected) {
            DiscoveryNode currentMaster = coordinator.getPeerFinder().getLeader().get();
            result = getIndicatorResultOnCannotJoinLeader(localMasterHistory, currentMaster, explain);
        } else {
            // NOTE: The logic in this block will be implemented in a future PR
            result = createIndicator(
                HealthStatus.RED,
                "No master has been observed recently",
                HealthIndicatorDetails.EMPTY,
                UNSTABLE_MASTER_IMPACTS,
                getContactSupportUserActions(explain)
            );
        }
        return result;
    }

    /**
     * Creates a HealthIndicatorResult in the case that there has been no master in the last few seconds, there is no elected master known,
     * and there are no master eligible nodes. The status will be RED, and the details (if explain is true) will contain the list of any
     * masters seen previously and a description of known problems from this node's Coordinator.
     * @param localMasterHistory Used to pull recent master nodes for the details if explain is true
     * @param explain If true, details are returned
     * @return A HealthIndicatorResult with a RED status
     */
    private HealthIndicatorResult getIndicatorResultOnNoMasterEligibleNodes(MasterHistory localMasterHistory, boolean explain) {
        String summary = "No master eligible nodes found in the cluster";
        HealthIndicatorDetails details = getDetails(explain, localMasterHistory, coordinator.getClusterFormationState().getDescription());
        return createIndicator(HealthStatus.RED, summary, details, UNSTABLE_MASTER_IMPACTS, getContactSupportUserActions(explain));
    }

    /**
     * Creates a HealthIndicatorResult in the case that there has been no master in the last few seconds in this node's cluster state, but
     * PeerFinder reports that there is an elected master. The assumption is that this node is having a problem joining the elected master.
     * The status will be RED, and the details (if explain is true) will contain the list of any masters seen previously and a
     * description of known problems from this node's Coordinator.
     * @param localMasterHistory Used to pull recent master nodes for the details if explain is true
     * @param currentMaster The node that PeerFinder reports as the elected master
     * @param explain If true, details are returned
     * @return A HealthIndicatorResult with a RED status
     */
    private HealthIndicatorResult getIndicatorResultOnCannotJoinLeader(
        MasterHistory localMasterHistory,
        DiscoveryNode currentMaster,
        boolean explain
    ) {
        String summary = String.format(
            Locale.ROOT,
            "%s has been elected master, but the node being queried, %s, is unable to join it",
            currentMaster,
            clusterService.localNode()
        );
        HealthIndicatorDetails details = getDetails(explain, localMasterHistory, coordinator.getClusterFormationState().getDescription());
        return createIndicator(HealthStatus.RED, summary, details, UNSTABLE_MASTER_IMPACTS, getContactSupportUserActions(explain));
    }

    /**
     * Returns the master eligible nodes as found in this node's Coordinator, plus the local node if it is master eligible.
     * @return All known master eligible nodes in this cluster
     */
    private Collection<DiscoveryNode> getMasterEligibleNodes() {
        Set<DiscoveryNode> masterEligibleNodes = new HashSet<>();
        coordinator.getFoundPeers().forEach(node -> {
            if (node.isMasterNode()) {
                masterEligibleNodes.add(node);
            }
        });
        // Coordinator does not report the local node, so add it:
        if (clusterService.localNode().isMasterNode()) {
            masterEligibleNodes.add(clusterService.localNode());
        }
        return masterEligibleNodes;
    }

    /**
     * This returns true if this node has seen a master node within the last few seconds
     * @return true if this node has seen a master node within the last few seconds, false otherwise
     */
    private boolean hasSeenMasterInHasMasterLookupTimeframe() {
        return masterHistoryService.getLocalMasterHistory().hasSeenMasterInLastNSeconds((int) nodeHasMasterLookupTimeframe.seconds());
    }

    /*
     * If we detect that the master has gone null 3 or more times (by default), we ask the MasterHistoryService to fetch the master
     * history as seen from the most recent master node so that it is ready in case a health API request comes in. The request to the
     * MasterHistoryService is made asynchronously, and populates the value that MasterHistoryService.getRemoteMasterHistory() will return.
     * The remote master history is ordinarily returned very quickly if it is going to be returned, so the odds are very good it will be
     * in place by the time a request for it comes in. If not, this indicator will briefly switch to yellow.
     */
    @Override
    public void clusterChanged(ClusterChangedEvent event) {
        DiscoveryNode currentMaster = event.state().nodes().getMasterNode();
        DiscoveryNode previousMaster = event.previousState().nodes().getMasterNode();
        if (currentMaster == null && previousMaster != null) {
            if (masterHistoryService.getLocalMasterHistory().hasMasterGoneNullAtLeastNTimes(unacceptableNullTransitions)) {
                DiscoveryNode master = masterHistoryService.getLocalMasterHistory().getMostRecentNonNullMaster();
                /*
                 * If the most recent master was this box, there is no point in making a transport request -- we already know what this
                 * box's view of the master history is
                 */
                if (master != null && clusterService.localNode().equals(master) == false) {
                    masterHistoryService.refreshRemoteMasterHistory(master);
                }
            }
        }
    }
=======
>>>>>>> 73b0273f
}<|MERGE_RESOLUTION|>--- conflicted
+++ resolved
@@ -18,17 +18,7 @@
 import org.elasticsearch.health.UserAction;
 
 import java.util.Collection;
-<<<<<<< HEAD
-import java.util.HashSet;
 import java.util.List;
-import java.util.Locale;
-import java.util.Objects;
-import java.util.Set;
-import java.util.concurrent.TimeUnit;
-import java.util.stream.Collectors;
-=======
-import java.util.List;
->>>>>>> 73b0273f
 
 import static org.elasticsearch.health.ServerHealthComponents.CLUSTER_COORDINATION;
 
@@ -49,29 +39,7 @@
     public static final String NAME = "master_is_stable";
     private static final String HELP_URL = "https://ela.st/fix-master";
 
-<<<<<<< HEAD
-    private final ClusterService clusterService;
-    private final Coordinator coordinator;
-    private final MasterHistoryService masterHistoryService;
-
-    /**
-     * This is the amount of time we use to make the initial decision -- have we seen a master node in the very recent past?
-     */
-    private final TimeValue nodeHasMasterLookupTimeframe;
-    /**
-     * If the master transitions from a non-null master to a null master at least this many times it starts impacting the health status.
-     */
-    private final int unacceptableNullTransitions;
-    /**
-     * If the master transitions from one non-null master to a different non-null master at least this many times it starts impacting the
-     * health status.
-     */
-    private final int unacceptableIdentityChanges;
-
-    private static final Logger logger = LogManager.getLogger(StableMasterHealthIndicatorService.class);
-=======
     private final CoordinationDiagnosticsService coordinationDiagnosticsService;
->>>>>>> 73b0273f
 
     // Keys for the details map:
     private static final String DETAILS_CURRENT_MASTER = "current_master";
@@ -96,54 +64,8 @@
         new HealthIndicatorImpact(3, UNSTABLE_MASTER_BACKUP_IMPACT, List.of(ImpactArea.BACKUP))
     );
 
-<<<<<<< HEAD
-    /**
-     * This is the default amount of time we look back to see if we have had a master at all, before moving on with other checks
-     */
-    public static final Setting<TimeValue> NODE_HAS_MASTER_LOOKUP_TIMEFRAME_SETTING = Setting.timeSetting(
-        "health.master_history.has_master_lookup_timeframe",
-        new TimeValue(30, TimeUnit.SECONDS),
-        new TimeValue(1, TimeUnit.SECONDS),
-        Setting.Property.NodeScope
-    );
-
-    /**
-     * This is the number of times that it is not OK to have a master go null. This many transitions or more will be reported as a problem.
-     */
-    public static final Setting<Integer> NO_MASTER_TRANSITIONS_THRESHOLD_SETTING = Setting.intSetting(
-        "health.master_history.no_master_transitions_threshold",
-        4,
-        0,
-        Setting.Property.NodeScope
-    );
-
-    /**
-     * This is the number of times that it is not OK to have a master change identity. This many changes or more will be reported as a
-     * problem.
-     */
-    public static final Setting<Integer> IDENTITY_CHANGES_THRESHOLD_SETTING = Setting.intSetting(
-        "health.master_history.identity_changes_threshold",
-        4,
-        0,
-        Setting.Property.NodeScope
-    );
-
-    public StableMasterHealthIndicatorService(
-        ClusterService clusterService,
-        Coordinator coordinator,
-        MasterHistoryService masterHistoryService
-    ) {
-        this.clusterService = clusterService;
-        this.coordinator = coordinator;
-        this.masterHistoryService = masterHistoryService;
-        this.nodeHasMasterLookupTimeframe = NODE_HAS_MASTER_LOOKUP_TIMEFRAME_SETTING.get(clusterService.getSettings());
-        this.unacceptableNullTransitions = NO_MASTER_TRANSITIONS_THRESHOLD_SETTING.get(clusterService.getSettings());
-        this.unacceptableIdentityChanges = IDENTITY_CHANGES_THRESHOLD_SETTING.get(clusterService.getSettings());
-        clusterService.addListener(this);
-=======
     public StableMasterHealthIndicatorService(CoordinationDiagnosticsService coordinationDiagnosticsService) {
         this.coordinationDiagnosticsService = coordinationDiagnosticsService;
->>>>>>> 73b0273f
     }
 
     @Override
@@ -179,42 +101,6 @@
         CoordinationDiagnosticsService.CoordinationDiagnosticsResult coordinationDiagnosticsResult,
         boolean explain
     ) {
-<<<<<<< HEAD
-        logger.trace("Have seen {} master changes in the last {}", masterChanges, localMasterHistory.getMaxHistoryAge());
-        HealthStatus stableMasterStatus = HealthStatus.YELLOW;
-        String summary = String.format(
-            Locale.ROOT,
-            "The elected master node has changed %d times in the last %s",
-            masterChanges,
-            localMasterHistory.getMaxHistoryAge()
-        );
-        HealthIndicatorDetails details = getDetails(explain, localMasterHistory, null);
-        List<UserAction> userActions = getContactSupportUserActions(explain);
-        return createIndicator(
-            stableMasterStatus,
-            summary,
-            explain ? details : HealthIndicatorDetails.EMPTY,
-            UNSTABLE_MASTER_IMPACTS,
-            userActions
-        );
-    }
-
-    /**
-     * This returns HealthIndicatorDetails.EMPTY if explain is false, otherwise a HealthIndicatorDetails object containing only a
-     * a "current_master" object and a "recent_masters" array, and optionally a "cluster_formation" field. The "current_master" object
-     * will be will have "node_id" and "name" fields for the master node. Both will be null if the last-seen master was null. The
-     * "recent_masters" array will contain "recent_master" objects. Each "recent_master" object will have "node_id" and "name" fields for
-     * the master node. These fields will never be null because null masters are not written to this array. The "cluster_formation"
-     * string will be the clusterFormationMessage passed in, and will not be present if clusterFormationMessage is null.
-     * @param explain If true, the HealthIndicatorDetails will contain "current_master" and "recent_masters". Otherwise it will be empty.
-     * @param localMasterHistory The MasterHistory object to pull current and recent master info from
-     * @param clusterFormationMessage The cluster coordination message to put in the returned details if there was a cluster
-     *                                   coordination problem
-     * @return An empty HealthIndicatorDetails if explain is false, otherwise a HealthIndicatorDetails containing only "current_master"
-     * and "recent_masters"
-     */
-    private HealthIndicatorDetails getDetails(boolean explain, MasterHistory localMasterHistory, @Nullable String clusterFormationMessage) {
-=======
         HealthStatus status = HealthStatus.fromCoordinationDiagnosticsStatus(coordinationDiagnosticsResult.status());
         HealthIndicatorDetails details = getDetails(coordinationDiagnosticsResult.details(), explain);
         Collection<HealthIndicatorImpact> impacts = status.indicatesHealthProblem() ? UNSTABLE_MASTER_IMPACTS : List.of();
@@ -236,7 +122,6 @@
         CoordinationDiagnosticsService.CoordinationDiagnosticsDetails coordinationDiagnosticsDetails,
         boolean explain
     ) {
->>>>>>> 73b0273f
         if (explain == false) {
             return HealthIndicatorDetails.EMPTY;
         }
@@ -263,12 +148,6 @@
                             builder.endObject();
                         }
                     }
-<<<<<<< HEAD
-                }
-            });
-            if (clusterFormationMessage != null) {
-                builder.object(CLUSTER_FORMATION, xContentBuilder -> { builder.field("description", clusterFormationMessage); });
-=======
                 });
             }
             String remoteHistoryExceptionMessage = coordinationDiagnosticsDetails.remoteExceptionMessage();
@@ -277,7 +156,12 @@
                     builder.field("message", remoteHistoryExceptionMessage);
                     builder.field("stack_trace", coordinationDiagnosticsDetails.remoteExceptionStackTrace());
                 });
->>>>>>> 73b0273f
+            }
+            if (coordinationDiagnosticsDetails.clusterFormationDescription() != null) {
+                builder.object(
+                    CLUSTER_FORMATION,
+                    xContentBuilder -> { builder.field("description", coordinationDiagnosticsDetails.clusterFormationDescription()); }
+                );
             }
             return builder.endObject();
         };
@@ -302,247 +186,4 @@
             return List.of();
         }
     }
-<<<<<<< HEAD
-
-    /**
-     * Returns the health result when we have detected locally that the master has changed to null repeatedly (by default more than 3 times
-     * in the last 30 minutes). This method attemtps to use the master history from a remote node to confirm what we are seeing locally.
-     * If the information from the remote node confirms that the master history has been unstable, a YELLOW status is returned. If the
-     * information from the remote node shows that the master history has been stable, then we assume that the problem is with this node
-     * and a GREEN status is returned (the problems with this node will be covered in a different health indicator). If there had been
-     * problems fetching the remote master history, the exception seen will be included in the details of the result.
-     * @param localMasterHistory The master history as seen from the local machine
-     * @param explain Whether to calculate and include the details in the result
-     * @return The HealthIndicatorResult for the given localMasterHistory
-     */
-    private HealthIndicatorResult calculateOnMasterHasFlappedNull(MasterHistory localMasterHistory, boolean explain) {
-        DiscoveryNode master = localMasterHistory.getMostRecentNonNullMaster();
-        boolean localNodeIsMaster = clusterService.localNode().equals(master);
-        List<DiscoveryNode> remoteHistory;
-        Exception remoteHistoryException = null;
-        if (localNodeIsMaster) {
-            remoteHistory = null; // We don't need to fetch the remote master's history if we are that remote master
-        } else {
-            try {
-                remoteHistory = masterHistoryService.getRemoteMasterHistory();
-            } catch (Exception e) {
-                remoteHistory = null;
-                remoteHistoryException = e;
-            }
-        }
-        /*
-         * If the local node is master, then we have a confirmed problem (since we now know that from this node's point of view the
-         * master is unstable).
-         * If the local node is not master but the remote history is null then we have a problem (since from this node's point of view the
-         * master is unstable, and we were unable to get the master's own view of its history). It could just be a short-lived problem
-         * though if the remote history has not arrived yet.
-         * If the local node is not master and the master history from the master itself reports that the master has gone null repeatedly
-         *  or changed identity repeatedly, then we have a problem (the master has confirmed what the local node saw).
-         */
-        boolean masterConfirmedUnstable = localNodeIsMaster
-            || remoteHistoryException != null
-            || (remoteHistory != null
-                && (MasterHistory.hasMasterGoneNullAtLeastNTimes(remoteHistory, unacceptableNullTransitions)
-                    || MasterHistory.getNumberOfMasterIdentityChanges(remoteHistory) >= unacceptableIdentityChanges));
-        if (masterConfirmedUnstable) {
-            logger.trace("The master node {} thinks it is unstable", master);
-            String summary = String.format(
-                Locale.ROOT,
-                "The cluster's master has alternated between %s and no master multiple times in the last %s",
-                localMasterHistory.getNodes().stream().filter(Objects::nonNull).collect(Collectors.toSet()),
-                localMasterHistory.getMaxHistoryAge()
-            );
-            final HealthIndicatorDetails details = getHealthIndicatorDetailsOnMasterHasFlappedNull(
-                explain,
-                localMasterHistory,
-                remoteHistoryException
-            );
-            final List<UserAction> userActions = getContactSupportUserActions(explain);
-            return createIndicator(
-                HealthStatus.YELLOW,
-                summary,
-                explain ? details : HealthIndicatorDetails.EMPTY,
-                UNSTABLE_MASTER_IMPACTS,
-                userActions
-            );
-        } else {
-            logger.trace("This node thinks the master is unstable, but the master node {} thinks it is stable", master);
-            return getMasterIsStableResult(explain, localMasterHistory);
-        }
-    }
-
-    /**
-     * Returns the health indicator details for the calculateOnMasterHasFlappedNull method. The top-level objects are "current_master" and
-     * (optionally) "exception_fetching_history". The "current_master" object will have "node_id" and "name" fields for the master node.
-     * Both will be null if the last-seen master was null.
-     * @param explain If false, nothing is calculated and HealthIndicatorDetails.EMPTY is returned
-     * @param localMasterHistory The localMasterHistory
-     * @param remoteHistoryException An exception that was found when retrieving the remote master history. Can be null
-     * @return The HealthIndicatorDetails
-     */
-    private HealthIndicatorDetails getHealthIndicatorDetailsOnMasterHasFlappedNull(
-        boolean explain,
-        MasterHistory localMasterHistory,
-        @Nullable Exception remoteHistoryException
-    ) {
-        if (explain == false) {
-            return HealthIndicatorDetails.EMPTY;
-        }
-        return (builder, params) -> {
-            builder.startObject();
-            DiscoveryNode masterNode = localMasterHistory.getMostRecentMaster();
-            builder.object(DETAILS_CURRENT_MASTER, xContentBuilder -> {
-                if (masterNode != null) {
-                    builder.field("node_id", masterNode.getId());
-                    builder.field("name", masterNode.getName());
-                } else {
-                    builder.nullField("node_id");
-                    builder.nullField("name");
-                }
-            });
-            if (remoteHistoryException != null) {
-                builder.object(DETAILS_EXCEPTION_FETCHING_HISTORY, xContentBuilder -> {
-                    builder.field("message", remoteHistoryException.getMessage());
-                    StringWriter stringWriter = new StringWriter();
-                    remoteHistoryException.printStackTrace(new PrintWriter(stringWriter));
-                    String remoteHistoryExceptionStackTrace = stringWriter.toString();
-                    builder.field("stack_trace", remoteHistoryExceptionStackTrace);
-                });
-            }
-            return builder.endObject();
-        };
-    }
-
-    /**
-     * Returns a HealthIndicatorResult for the case when the master is seen as stable
-     * @return A HealthIndicatorResult for the case when the master is seen as stable (GREEN status, no impacts or details)
-     */
-    private HealthIndicatorResult getMasterIsStableResult(boolean explain, MasterHistory localMasterHistory) {
-        String summary = "The cluster has a stable master node";
-        Collection<HealthIndicatorImpact> impacts = new ArrayList<>();
-        List<UserAction> userActions = List.of();
-        logger.trace("The cluster has a stable master node");
-        HealthIndicatorDetails details = getDetails(explain, localMasterHistory, null);
-        return createIndicator(HealthStatus.GREEN, summary, details, impacts, userActions);
-    }
-
-    /**
-     * Returns the health result for the case when we have NOT seen a master recently (at some point in the last 30 seconds).
-     * @param localMasterHistory The master history as seen from the local machine
-     * @param explain Whether to calculate and include the details in the result
-     * @return The HealthIndicatorResult for the given localMasterHistory
-     */
-    private HealthIndicatorResult calculateOnHaveNotSeenMasterRecently(MasterHistory localMasterHistory, boolean explain) {
-        Collection<DiscoveryNode> masterEligibleNodes = getMasterEligibleNodes();
-        final HealthIndicatorResult result;
-        boolean leaderHasBeenElected = coordinator.getPeerFinder().getLeader().isPresent();
-        if (masterEligibleNodes.isEmpty() && leaderHasBeenElected == false) {
-            result = getIndicatorResultOnNoMasterEligibleNodes(localMasterHistory, explain);
-        } else if (leaderHasBeenElected) {
-            DiscoveryNode currentMaster = coordinator.getPeerFinder().getLeader().get();
-            result = getIndicatorResultOnCannotJoinLeader(localMasterHistory, currentMaster, explain);
-        } else {
-            // NOTE: The logic in this block will be implemented in a future PR
-            result = createIndicator(
-                HealthStatus.RED,
-                "No master has been observed recently",
-                HealthIndicatorDetails.EMPTY,
-                UNSTABLE_MASTER_IMPACTS,
-                getContactSupportUserActions(explain)
-            );
-        }
-        return result;
-    }
-
-    /**
-     * Creates a HealthIndicatorResult in the case that there has been no master in the last few seconds, there is no elected master known,
-     * and there are no master eligible nodes. The status will be RED, and the details (if explain is true) will contain the list of any
-     * masters seen previously and a description of known problems from this node's Coordinator.
-     * @param localMasterHistory Used to pull recent master nodes for the details if explain is true
-     * @param explain If true, details are returned
-     * @return A HealthIndicatorResult with a RED status
-     */
-    private HealthIndicatorResult getIndicatorResultOnNoMasterEligibleNodes(MasterHistory localMasterHistory, boolean explain) {
-        String summary = "No master eligible nodes found in the cluster";
-        HealthIndicatorDetails details = getDetails(explain, localMasterHistory, coordinator.getClusterFormationState().getDescription());
-        return createIndicator(HealthStatus.RED, summary, details, UNSTABLE_MASTER_IMPACTS, getContactSupportUserActions(explain));
-    }
-
-    /**
-     * Creates a HealthIndicatorResult in the case that there has been no master in the last few seconds in this node's cluster state, but
-     * PeerFinder reports that there is an elected master. The assumption is that this node is having a problem joining the elected master.
-     * The status will be RED, and the details (if explain is true) will contain the list of any masters seen previously and a
-     * description of known problems from this node's Coordinator.
-     * @param localMasterHistory Used to pull recent master nodes for the details if explain is true
-     * @param currentMaster The node that PeerFinder reports as the elected master
-     * @param explain If true, details are returned
-     * @return A HealthIndicatorResult with a RED status
-     */
-    private HealthIndicatorResult getIndicatorResultOnCannotJoinLeader(
-        MasterHistory localMasterHistory,
-        DiscoveryNode currentMaster,
-        boolean explain
-    ) {
-        String summary = String.format(
-            Locale.ROOT,
-            "%s has been elected master, but the node being queried, %s, is unable to join it",
-            currentMaster,
-            clusterService.localNode()
-        );
-        HealthIndicatorDetails details = getDetails(explain, localMasterHistory, coordinator.getClusterFormationState().getDescription());
-        return createIndicator(HealthStatus.RED, summary, details, UNSTABLE_MASTER_IMPACTS, getContactSupportUserActions(explain));
-    }
-
-    /**
-     * Returns the master eligible nodes as found in this node's Coordinator, plus the local node if it is master eligible.
-     * @return All known master eligible nodes in this cluster
-     */
-    private Collection<DiscoveryNode> getMasterEligibleNodes() {
-        Set<DiscoveryNode> masterEligibleNodes = new HashSet<>();
-        coordinator.getFoundPeers().forEach(node -> {
-            if (node.isMasterNode()) {
-                masterEligibleNodes.add(node);
-            }
-        });
-        // Coordinator does not report the local node, so add it:
-        if (clusterService.localNode().isMasterNode()) {
-            masterEligibleNodes.add(clusterService.localNode());
-        }
-        return masterEligibleNodes;
-    }
-
-    /**
-     * This returns true if this node has seen a master node within the last few seconds
-     * @return true if this node has seen a master node within the last few seconds, false otherwise
-     */
-    private boolean hasSeenMasterInHasMasterLookupTimeframe() {
-        return masterHistoryService.getLocalMasterHistory().hasSeenMasterInLastNSeconds((int) nodeHasMasterLookupTimeframe.seconds());
-    }
-
-    /*
-     * If we detect that the master has gone null 3 or more times (by default), we ask the MasterHistoryService to fetch the master
-     * history as seen from the most recent master node so that it is ready in case a health API request comes in. The request to the
-     * MasterHistoryService is made asynchronously, and populates the value that MasterHistoryService.getRemoteMasterHistory() will return.
-     * The remote master history is ordinarily returned very quickly if it is going to be returned, so the odds are very good it will be
-     * in place by the time a request for it comes in. If not, this indicator will briefly switch to yellow.
-     */
-    @Override
-    public void clusterChanged(ClusterChangedEvent event) {
-        DiscoveryNode currentMaster = event.state().nodes().getMasterNode();
-        DiscoveryNode previousMaster = event.previousState().nodes().getMasterNode();
-        if (currentMaster == null && previousMaster != null) {
-            if (masterHistoryService.getLocalMasterHistory().hasMasterGoneNullAtLeastNTimes(unacceptableNullTransitions)) {
-                DiscoveryNode master = masterHistoryService.getLocalMasterHistory().getMostRecentNonNullMaster();
-                /*
-                 * If the most recent master was this box, there is no point in making a transport request -- we already know what this
-                 * box's view of the master history is
-                 */
-                if (master != null && clusterService.localNode().equals(master) == false) {
-                    masterHistoryService.refreshRemoteMasterHistory(master);
-                }
-            }
-        }
-    }
-=======
->>>>>>> 73b0273f
 }