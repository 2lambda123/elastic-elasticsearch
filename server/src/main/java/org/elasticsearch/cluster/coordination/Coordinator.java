--- conflicted
+++ resolved
@@ -264,24 +264,19 @@
             if (mode == Mode.LEADER && maxTermSeen > currentTerm) {
                 // Bump our term. However if there is a publication in flight then doing so would cancel the publication, so don't do that
                 // since we check whether a term bump is needed at the end of the publication too.
-<<<<<<< HEAD
-                try {
-                    ensureTermAtLeast(getLocalNode(), updatedMaxTermSeen);
-                } catch (Exception e) {
-                    logger.debug("failed to bump term", e);
-                    becomeCandidate("updateMaxTermSeen");
-                    return;
-                }
-                startElection();
-=======
                 if (publicationInProgress()) {
                     logger.debug("updateMaxTermSeen: maxTermSeen = {} > currentTerm = {}, enqueueing term bump",
                         maxTermSeen, currentTerm);
                 } else {
-                    ensureTermAtLeast(getLocalNode(), maxTermSeen);
+                    try {
+                        ensureTermAtLeast(getLocalNode(), maxTermSeen);
+                    } catch (Exception e) {
+                        logger.debug("failed to bump term", e);
+                        becomeCandidate("updateMaxTermSeen");
+                        return;
+                    }
                     startElection();
                 }
->>>>>>> d98199df
             }
         }
     }
