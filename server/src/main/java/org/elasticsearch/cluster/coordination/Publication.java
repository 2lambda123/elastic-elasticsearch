/*
 * Copyright Elasticsearch B.V. and/or licensed to Elasticsearch B.V. under one
 * or more contributor license agreements. Licensed under the Elastic License
 * 2.0 and the Server Side Public License, v 1; you may not use this file except
 * in compliance with, at your election, the Elastic License 2.0 or the Server
 * Side Public License, v 1.
 */

package org.elasticsearch.cluster.coordination;

import org.elasticsearch.ElasticsearchException;
import org.elasticsearch.action.ActionListener;
import org.elasticsearch.cluster.ClusterState;
import org.elasticsearch.cluster.coordination.ClusterStatePublisher.AckListener;
import org.elasticsearch.cluster.node.DiscoveryNode;
import org.elasticsearch.core.TimeValue;
import org.elasticsearch.logging.Level;
import org.elasticsearch.logging.LogManager;
import org.elasticsearch.logging.Logger;
import org.elasticsearch.logging.Message;
import org.elasticsearch.transport.TransportException;
import org.elasticsearch.transport.TransportResponse;

import java.util.ArrayList;
import java.util.List;
import java.util.Optional;
import java.util.Set;
import java.util.function.LongSupplier;
import java.util.stream.Collectors;

public abstract class Publication {

    protected final Logger logger = LogManager.getLogger(getClass());

    private final List<PublicationTarget> publicationTargets;
    private final PublishRequest publishRequest;
    private final AckListener ackListener;
    private final LongSupplier currentTimeSupplier;
    private final long startTime;

    private Optional<ApplyCommitRequest> applyCommitRequest; // set when state is committed
    private boolean isCompleted; // set when publication is completed
    private boolean cancelled; // set when publication is cancelled

    public Publication(PublishRequest publishRequest, AckListener ackListener, LongSupplier currentTimeSupplier) {
        this.publishRequest = publishRequest;
        this.ackListener = ackListener;
        this.currentTimeSupplier = currentTimeSupplier;
        startTime = currentTimeSupplier.getAsLong();
        applyCommitRequest = Optional.empty();
        publicationTargets = new ArrayList<>(publishRequest.getAcceptedState().getNodes().getNodes().size());
        publishRequest.getAcceptedState().getNodes().mastersFirstStream().forEach(n -> publicationTargets.add(new PublicationTarget(n)));
    }

    public void start(Set<DiscoveryNode> faultyNodes) {
        logger.trace("publishing {} to {}", publishRequest, publicationTargets);

        for (final DiscoveryNode faultyNode : faultyNodes) {
            onFaultyNode(faultyNode);
        }
        onPossibleCommitFailure();
        publicationTargets.forEach(PublicationTarget::sendPublishRequest);
    }

    public void cancel(String reason) {
        if (isCompleted) {
            return;
        }

        assert cancelled == false;
        cancelled = true;
        if (applyCommitRequest.isPresent() == false) {
            logger.debug("cancel: [{}] cancelled before committing (reason: {})", this, reason);
            // fail all current publications
            final Exception e = new ElasticsearchException("publication cancelled before committing: " + reason);
            publicationTargets.stream().filter(PublicationTarget::isActive).forEach(pt -> pt.setFailed(e));
        }
        onPossibleCompletion();
    }

    public void onFaultyNode(DiscoveryNode faultyNode) {
        publicationTargets.forEach(t -> t.onFaultyNode(faultyNode));
        onPossibleCompletion();
    }

    public List<DiscoveryNode> completedNodes() {
        return publicationTargets.stream()
            .filter(PublicationTarget::isSuccessfullyCompleted)
            .map(PublicationTarget::getDiscoveryNode)
            .toList();
    }

    public boolean isCommitted() {
        return applyCommitRequest.isPresent();
    }

    private void onPossibleCompletion() {
        if (isCompleted) {
            return;
        }

        if (cancelled == false) {
            for (final PublicationTarget target : publicationTargets) {
                if (target.isActive()) {
                    return;
                }
            }
        }

        if (applyCommitRequest.isPresent() == false) {
            logger.debug("onPossibleCompletion: [{}] commit failed", this);
            assert isCompleted == false;
            isCompleted = true;
            onCompletion(false);
            return;
        }

        assert isCompleted == false;
        isCompleted = true;
        onCompletion(true);
        assert applyCommitRequest.isPresent();
        logger.trace("onPossibleCompletion: [{}] was successful", this);
    }

    // For assertions only: verify that this invariant holds
    private boolean publicationCompletedIffAllTargetsInactiveOrCancelled() {
        if (cancelled == false) {
            for (final PublicationTarget target : publicationTargets) {
                if (target.isActive()) {
                    return isCompleted == false;
                }
            }
        }
        return isCompleted;
    }

    // For assertions
    ClusterState publishedState() {
        return publishRequest.getAcceptedState();
    }

    private void onPossibleCommitFailure() {
        if (applyCommitRequest.isPresent()) {
            onPossibleCompletion();
            return;
        }

        final CoordinationState.VoteCollection possiblySuccessfulNodes = new CoordinationState.VoteCollection();
        for (PublicationTarget publicationTarget : publicationTargets) {
            if (publicationTarget.mayCommitInFuture()) {
                possiblySuccessfulNodes.addVote(publicationTarget.discoveryNode);
            } else {
                assert publicationTarget.isFailed() : publicationTarget;
            }
        }

        if (isPublishQuorum(possiblySuccessfulNodes) == false) {
            logger.debug(
                "onPossibleCommitFailure: non-failed nodes {} do not form a quorum, so {} cannot succeed",
                possiblySuccessfulNodes,
                this
            );
            Exception e = new FailedToCommitClusterStateException("non-failed nodes do not form a quorum");
            publicationTargets.stream().filter(PublicationTarget::isActive).forEach(pt -> pt.setFailed(e));
            onPossibleCompletion();
        }
    }

    protected final long getStartTime() {
        return startTime;
    }

    protected abstract void onCompletion(boolean committed);

    protected abstract boolean isPublishQuorum(CoordinationState.VoteCollection votes);

    protected abstract Optional<ApplyCommitRequest> handlePublishResponse(DiscoveryNode sourceNode, PublishResponse publishResponse);

    protected abstract void onJoin(Join join);

    protected abstract void onMissingJoin(DiscoveryNode discoveryNode);

    protected abstract void sendPublishRequest(
        DiscoveryNode destination,
        PublishRequest publishRequest,
        ActionListener<PublishWithJoinResponse> responseActionListener
    );

    protected abstract void sendApplyCommit(
        DiscoveryNode destination,
        ApplyCommitRequest applyCommit,
        ActionListener<TransportResponse.Empty> responseActionListener
    );

    @Override
    public String toString() {
        return "Publication{term="
            + publishRequest.getAcceptedState().term()
            + ", version="
            + publishRequest.getAcceptedState().version()
            + '}';
    }

    void logIncompleteNodes(Level level) {
        final String message = publicationTargets.stream()
            .filter(PublicationTarget::isActive)
            .map(publicationTarget -> publicationTarget.getDiscoveryNode() + " [" + publicationTarget.getState() + "]")
            .collect(Collectors.joining(", "));
        if (message.isEmpty() == false) {
            final TimeValue elapsedTime = TimeValue.timeValueMillis(currentTimeSupplier.getAsLong() - startTime);
            logger.log(
                level,
                "after [{}] publication of cluster state version [{}] is still waiting for {}",
                elapsedTime,
                publishRequest.getAcceptedState().version(),
                message
            );
        }
    }

    enum PublicationTargetState {
        NOT_STARTED,
        FAILED,
        SENT_PUBLISH_REQUEST,
        WAITING_FOR_QUORUM,
        SENT_APPLY_COMMIT,
        APPLIED_COMMIT,
    }

    class PublicationTarget {
        private final DiscoveryNode discoveryNode;
        private boolean ackIsPending = true;
        private PublicationTargetState state = PublicationTargetState.NOT_STARTED;

        PublicationTarget(DiscoveryNode discoveryNode) {
            this.discoveryNode = discoveryNode;
        }

        PublicationTargetState getState() {
            return state;
        }

        @Override
        public String toString() {
            return "PublicationTarget{" + "discoveryNode=" + discoveryNode + ", state=" + state + ", ackIsPending=" + ackIsPending + '}';
        }

        void sendPublishRequest() {
            if (isFailed()) {
                return;
            }
            assert state == PublicationTargetState.NOT_STARTED : state + " -> " + PublicationTargetState.SENT_PUBLISH_REQUEST;
            state = PublicationTargetState.SENT_PUBLISH_REQUEST;
            Publication.this.sendPublishRequest(discoveryNode, publishRequest, new PublishResponseHandler());
            assert publicationCompletedIffAllTargetsInactiveOrCancelled();
        }

        void handlePublishResponse(PublishResponse publishResponse) {
            assert isWaitingForQuorum() : this;
            logger.trace("handlePublishResponse: handling [{}] from [{}])", publishResponse, discoveryNode);
            if (applyCommitRequest.isPresent()) {
                sendApplyCommit();
            } else {
                try {
                    Publication.this.handlePublishResponse(discoveryNode, publishResponse).ifPresent(applyCommit -> {
                        assert applyCommitRequest.isPresent() == false;
                        applyCommitRequest = Optional.of(applyCommit);
                        ackListener.onCommit(TimeValue.timeValueMillis(currentTimeSupplier.getAsLong() - startTime));
                        publicationTargets.stream()
                            .filter(PublicationTarget::isWaitingForQuorum)
                            .forEach(PublicationTarget::sendApplyCommit);
                    });
                } catch (Exception e) {
                    setFailed(e);
                    onPossibleCommitFailure();
                }
            }
        }

        void sendApplyCommit() {
            assert state == PublicationTargetState.WAITING_FOR_QUORUM : state + " -> " + PublicationTargetState.SENT_APPLY_COMMIT;
            state = PublicationTargetState.SENT_APPLY_COMMIT;
            assert applyCommitRequest.isPresent();
            Publication.this.sendApplyCommit(discoveryNode, applyCommitRequest.get(), new ApplyCommitResponseHandler());
            assert publicationCompletedIffAllTargetsInactiveOrCancelled();
        }

        void setAppliedCommit() {
            assert state == PublicationTargetState.SENT_APPLY_COMMIT : state + " -> " + PublicationTargetState.APPLIED_COMMIT;
            state = PublicationTargetState.APPLIED_COMMIT;
            ackOnce(null);
        }

        void setFailed(Exception e) {
            assert state != PublicationTargetState.APPLIED_COMMIT : state + " -> " + PublicationTargetState.FAILED;
            state = PublicationTargetState.FAILED;
            ackOnce(e);
        }

        void onFaultyNode(DiscoveryNode faultyNode) {
            if (isActive() && discoveryNode.equals(faultyNode)) {
                logger.debug("onFaultyNode: [{}] is faulty, failing target in publication {}", faultyNode, Publication.this);
                setFailed(new ElasticsearchException("faulty node"));
                onPossibleCommitFailure();
            }
        }

        DiscoveryNode getDiscoveryNode() {
            return discoveryNode;
        }

        private void ackOnce(Exception e) {
            if (ackIsPending) {
                ackIsPending = false;
                ackListener.onNodeAck(discoveryNode, e);
            }
        }

        boolean isActive() {
            return state != PublicationTargetState.FAILED && state != PublicationTargetState.APPLIED_COMMIT;
        }

        boolean isSuccessfullyCompleted() {
            return state == PublicationTargetState.APPLIED_COMMIT;
        }

        boolean isWaitingForQuorum() {
            return state == PublicationTargetState.WAITING_FOR_QUORUM;
        }

        boolean mayCommitInFuture() {
            return (state == PublicationTargetState.NOT_STARTED
                || state == PublicationTargetState.SENT_PUBLISH_REQUEST
                || state == PublicationTargetState.WAITING_FOR_QUORUM);
        }

        boolean isFailed() {
            return state == PublicationTargetState.FAILED;
        }

        private class PublishResponseHandler implements ActionListener<PublishWithJoinResponse> {

            @Override
            public void onResponse(PublishWithJoinResponse response) {
                if (isFailed()) {
                    logger.debug("PublishResponseHandler.handleResponse: already failed, ignoring response from [{}]", discoveryNode);
                    assert publicationCompletedIffAllTargetsInactiveOrCancelled();
                    return;
                }

                if (response.getJoin().isPresent()) {
                    final Join join = response.getJoin().get();
                    assert discoveryNode.equals(join.getSourceNode());
                    assert join.getTerm() == response.getPublishResponse().getTerm() : response;
                    logger.trace("handling join within publish response: {}", join);
                    onJoin(join);
                } else {
                    logger.trace("publish response from {} contained no join", discoveryNode);
                    onMissingJoin(discoveryNode);
                }

                assert state == PublicationTargetState.SENT_PUBLISH_REQUEST : state + " -> " + PublicationTargetState.WAITING_FOR_QUORUM;
                state = PublicationTargetState.WAITING_FOR_QUORUM;
                handlePublishResponse(response.getPublishResponse());

                assert publicationCompletedIffAllTargetsInactiveOrCancelled();
            }

            @Override
            public void onFailure(Exception e) {
<<<<<<< HEAD
                assert e instanceof TransportException;
                final TransportException exp = (TransportException) e;
                logger.debug(() -> Message.createParameterizedMessage("PublishResponseHandler: [{}] failed", discoveryNode), exp);
                assert ((TransportException) e).getRootCause() instanceof Exception;
                setFailed((Exception) exp.getRootCause());
=======
                logger.debug(() -> new ParameterizedMessage("PublishResponseHandler: [{}] failed", discoveryNode), e);
                setFailed(getRootCause(e));
>>>>>>> 4c849362
                onPossibleCommitFailure();
                assert publicationCompletedIffAllTargetsInactiveOrCancelled();
            }

        }

        private Exception getRootCause(Exception e) {
            if (e instanceof final TransportException transportException) {
                if (transportException.getRootCause()instanceof final Exception rootCause) {
                    return rootCause;
                } else {
                    assert false : e;
                    logger.error(new ParameterizedMessage("PublishResponseHandler: [{}] failed", discoveryNode), e);
                }
            }
            return e;
        }

        private class ApplyCommitResponseHandler implements ActionListener<TransportResponse.Empty> {

            @Override
            public void onResponse(TransportResponse.Empty ignored) {
                if (isFailed()) {
                    logger.debug("ApplyCommitResponseHandler.handleResponse: already failed, ignoring response from [{}]", discoveryNode);
                    return;
                }
                setAppliedCommit();
                onPossibleCompletion();
                assert publicationCompletedIffAllTargetsInactiveOrCancelled();
            }

            @Override
            public void onFailure(Exception e) {
                assert e instanceof TransportException;
                final TransportException exp = (TransportException) e;
                logger.debug(() -> Message.createParameterizedMessage("ApplyCommitResponseHandler: [{}] failed", discoveryNode), exp);
                assert ((TransportException) e).getRootCause() instanceof Exception;
                setFailed((Exception) exp.getRootCause());
                onPossibleCompletion();
                assert publicationCompletedIffAllTargetsInactiveOrCancelled();
            }
        }
    }
}<|MERGE_RESOLUTION|>--- conflicted
+++ resolved
@@ -368,16 +368,11 @@
 
             @Override
             public void onFailure(Exception e) {
-<<<<<<< HEAD
                 assert e instanceof TransportException;
                 final TransportException exp = (TransportException) e;
                 logger.debug(() -> Message.createParameterizedMessage("PublishResponseHandler: [{}] failed", discoveryNode), exp);
                 assert ((TransportException) e).getRootCause() instanceof Exception;
                 setFailed((Exception) exp.getRootCause());
-=======
-                logger.debug(() -> new ParameterizedMessage("PublishResponseHandler: [{}] failed", discoveryNode), e);
-                setFailed(getRootCause(e));
->>>>>>> 4c849362
                 onPossibleCommitFailure();
                 assert publicationCompletedIffAllTargetsInactiveOrCancelled();
             }
@@ -390,7 +385,7 @@
                     return rootCause;
                 } else {
                     assert false : e;
-                    logger.error(new ParameterizedMessage("PublishResponseHandler: [{}] failed", discoveryNode), e);
+                    logger.error(Message.createParameterizedMessage("PublishResponseHandler: [{}] failed", discoveryNode), e);
                 }
             }
             return e;
