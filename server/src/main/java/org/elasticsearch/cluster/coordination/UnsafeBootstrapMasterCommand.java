--- conflicted
+++ resolved
@@ -69,13 +69,8 @@
         return true;
     }
 
-<<<<<<< HEAD
-    protected void processNodePaths(Terminal terminal, Path[] dataPaths, OptionSet options, Environment env) throws IOException {
-        final PersistedClusterStateService persistedClusterStateService = createPersistedClusterStateService(env.settings(), dataPaths[0]);
-=======
     protected void processNodePaths(Terminal terminal, Path dataPath, OptionSet options, Environment env) throws IOException {
         final PersistedClusterStateService persistedClusterStateService = createPersistedClusterStateService(env.settings(), dataPath);
->>>>>>> bbfa090a
 
         final Tuple<Long, ClusterState> state = loadTermAndClusterState(persistedClusterStateService, env);
         final ClusterState oldClusterState = state.v2();
