--- conflicted
+++ resolved
@@ -71,10 +71,6 @@
                 }
             });
             return builder.endObject();
-<<<<<<< HEAD
-        } : HealthIndicatorDetails.EMPTY, includeDetails);
-=======
-        }, Collections.emptyList());
->>>>>>> 53108045
+        } : HealthIndicatorDetails.EMPTY, includeDetails, Collections.emptyList());
     }
 }