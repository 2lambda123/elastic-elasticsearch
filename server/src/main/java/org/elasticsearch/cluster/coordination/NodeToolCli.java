/*
 * Copyright Elasticsearch B.V. and/or licensed to Elasticsearch B.V. under one
 * or more contributor license agreements. Licensed under the Elastic License
 * 2.0 and the Server Side Public License, v 1; you may not use this file except
 * in compliance with, at your election, the Elastic License 2.0 or the Server
 * Side Public License, v 1.
 */
package org.elasticsearch.cluster.coordination;

import org.elasticsearch.cli.MultiCommand;
import org.elasticsearch.env.NodeRepurposeCommand;
import org.elasticsearch.env.OverrideNodeVersionCommand;

<<<<<<< HEAD
public class NodeToolCli extends MultiCommand {

    public NodeToolCli() {
=======
class NodeToolCli extends MultiCommand {

    NodeToolCli() {
>>>>>>> ef357672
        super("A CLI tool to do unsafe cluster and index manipulations on current node");
        subcommands.put("repurpose", new NodeRepurposeCommand());
        subcommands.put("unsafe-bootstrap", new UnsafeBootstrapMasterCommand());
        subcommands.put("detach-cluster", new DetachClusterCommand());
        subcommands.put("override-version", new OverrideNodeVersionCommand());
        subcommands.put("remove-settings", new RemoveSettingsCommand());
        subcommands.put("remove-customs", new RemoveCustomsCommand());
    }
}<|MERGE_RESOLUTION|>--- conflicted
+++ resolved
@@ -11,15 +11,9 @@
 import org.elasticsearch.env.NodeRepurposeCommand;
 import org.elasticsearch.env.OverrideNodeVersionCommand;
 
-<<<<<<< HEAD
-public class NodeToolCli extends MultiCommand {
-
-    public NodeToolCli() {
-=======
 class NodeToolCli extends MultiCommand {
 
     NodeToolCli() {
->>>>>>> ef357672
         super("A CLI tool to do unsafe cluster and index manipulations on current node");
         subcommands.put("repurpose", new NodeRepurposeCommand());
         subcommands.put("unsafe-bootstrap", new UnsafeBootstrapMasterCommand());
