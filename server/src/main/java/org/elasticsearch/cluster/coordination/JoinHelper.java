/*
 * Copyright Elasticsearch B.V. and/or licensed to Elasticsearch B.V. under one
 * or more contributor license agreements. Licensed under the Elastic License
 * 2.0 and the Server Side Public License, v 1; you may not use this file except
 * in compliance with, at your election, the Elastic License 2.0 or the Server
 * Side Public License, v 1.
 */
package org.elasticsearch.cluster.coordination;

import org.apache.logging.log4j.Level;
import org.apache.logging.log4j.LogManager;
import org.apache.logging.log4j.Logger;
import org.elasticsearch.ElasticsearchException;
import org.elasticsearch.action.ActionListener;
import org.elasticsearch.action.support.ChannelActionListener;
<<<<<<< HEAD
import org.elasticsearch.cluster.ClusterState;
import org.elasticsearch.cluster.ClusterStateTaskConfig;
=======
>>>>>>> d0c8dfc6
import org.elasticsearch.cluster.coordination.Coordinator.Mode;
import org.elasticsearch.cluster.node.DiscoveryNode;
import org.elasticsearch.cluster.routing.RerouteService;
import org.elasticsearch.cluster.routing.allocation.AllocationService;
import org.elasticsearch.cluster.service.ClusterApplier;
import org.elasticsearch.cluster.service.ClusterApplierService;
import org.elasticsearch.cluster.service.MasterService;
import org.elasticsearch.cluster.service.MasterServiceTaskQueue;
import org.elasticsearch.common.Priority;
import org.elasticsearch.common.breaker.CircuitBreaker;
import org.elasticsearch.common.breaker.CircuitBreakingException;
import org.elasticsearch.common.util.concurrent.ConcurrentCollections;
import org.elasticsearch.core.Releasable;
import org.elasticsearch.core.Releasables;
import org.elasticsearch.core.TimeValue;
import org.elasticsearch.core.Tuple;
import org.elasticsearch.indices.breaker.CircuitBreakerService;
import org.elasticsearch.monitor.NodeHealthService;
import org.elasticsearch.monitor.StatusInfo;
import org.elasticsearch.threadpool.ThreadPool;
import org.elasticsearch.threadpool.ThreadPool.Names;
import org.elasticsearch.transport.ConnectTransportException;
import org.elasticsearch.transport.TransportException;
import org.elasticsearch.transport.TransportRequest;
import org.elasticsearch.transport.TransportRequestOptions;
import org.elasticsearch.transport.TransportResponse;
import org.elasticsearch.transport.TransportResponse.Empty;
import org.elasticsearch.transport.TransportResponseHandler;
import org.elasticsearch.transport.TransportService;

import java.util.ArrayList;
import java.util.HashMap;
import java.util.List;
import java.util.Map;
import java.util.Optional;
import java.util.concurrent.atomic.AtomicReference;
import java.util.function.BiConsumer;
import java.util.function.Function;
import java.util.function.LongSupplier;

import static org.elasticsearch.core.Strings.format;
import static org.elasticsearch.monitor.StatusInfo.Status.UNHEALTHY;

public class JoinHelper {

    private static final Logger logger = LogManager.getLogger(JoinHelper.class);

    public static final String START_JOIN_ACTION_NAME = "internal:cluster/coordination/start_join";
    public static final String JOIN_ACTION_NAME = "internal:cluster/coordination/join";
    public static final String JOIN_PING_ACTION_NAME = "internal:cluster/coordination/join/ping";

    private final ClusterApplier clusterApplier;
    private final TransportService transportService;
    private final MasterServiceTaskQueue<JoinTask> joinTaskQueue;
    private final LongSupplier currentTermSupplier;
    private final NodeHealthService nodeHealthService;
    private final JoinReasonService joinReasonService;
    private final CircuitBreakerService circuitBreakerService;

    private final Map<Tuple<DiscoveryNode, JoinRequest>, PendingJoinInfo> pendingOutgoingJoins = ConcurrentCollections.newConcurrentMap();
    private final AtomicReference<FailedJoinAttempt> lastFailedJoinAttempt = new AtomicReference<>();
    private final Map<DiscoveryNode, Releasable> joinConnections = new HashMap<>(); // synchronized on itself

    JoinHelper(
        AllocationService allocationService,
        MasterService masterService,
        ClusterApplier clusterApplier,
        TransportService transportService,
        LongSupplier currentTermSupplier,
        BiConsumer<JoinRequest, ActionListener<Void>> joinHandler,
        Function<StartJoinRequest, Join> joinLeaderInTerm,
        RerouteService rerouteService,
        NodeHealthService nodeHealthService,
        JoinReasonService joinReasonService,
        CircuitBreakerService circuitBreakerService,
        Function<ClusterState, ClusterState> maybeReconfigureAfterMasterElection
    ) {
        this.joinTaskQueue = masterService.createTaskQueue(
            "node-join",
            Priority.URGENT,
            new NodeJoinExecutor(allocationService, rerouteService)
        );
        this.clusterApplier = clusterApplier;
        this.transportService = transportService;
        this.circuitBreakerService = circuitBreakerService;
<<<<<<< HEAD
        this.nodeJoinExecutor = new NodeJoinExecutor(allocationService, rerouteService, maybeReconfigureAfterMasterElection);
=======
>>>>>>> d0c8dfc6
        this.currentTermSupplier = currentTermSupplier;
        this.nodeHealthService = nodeHealthService;
        this.joinReasonService = joinReasonService;

        transportService.registerRequestHandler(
            JOIN_ACTION_NAME,
            Names.CLUSTER_COORDINATION,
            false,
            false,
            JoinRequest::new,
            (request, channel, task) -> joinHandler.accept(
                request,
                new ChannelActionListener<Empty>(channel).map(ignored -> Empty.INSTANCE)
            )
        );

        transportService.registerRequestHandler(
            START_JOIN_ACTION_NAME,
            Names.CLUSTER_COORDINATION,
            false,
            false,
            StartJoinRequest::new,
            (request, channel, task) -> {
                final DiscoveryNode destination = request.getSourceNode();
                sendJoinRequest(destination, currentTermSupplier.getAsLong(), Optional.of(joinLeaderInTerm.apply(request)));
                channel.sendResponse(Empty.INSTANCE);
            }
        );

        transportService.registerRequestHandler(
            JOIN_PING_ACTION_NAME,
            ThreadPool.Names.SAME,
            false,
            false,
            TransportRequest.Empty::new,
            (request, channel, task) -> channel.sendResponse(Empty.INSTANCE)
        );
    }

    boolean isJoinPending() {
        return pendingOutgoingJoins.isEmpty() == false;
    }

    public void onClusterStateApplied() {
        // we applied a cluster state as LEADER or FOLLOWER which means the NodeConnectionsService has taken ownership of any connections to
        // nodes in the cluster and therefore we can release the connection(s) that we were using for joining
        final List<Releasable> releasables;
        synchronized (joinConnections) {
            if (joinConnections.isEmpty()) {
                return;
            }
            releasables = new ArrayList<>(joinConnections.values());
            joinConnections.clear();
        }

        logger.debug("releasing [{}] connections on successful cluster state application", releasables.size());
        releasables.forEach(Releasables::close);
    }

    private void registerConnection(DiscoveryNode destination, Releasable connectionReference) {
        final Releasable previousConnection;
        synchronized (joinConnections) {
            previousConnection = joinConnections.put(destination, connectionReference);
        }
        Releasables.close(previousConnection);
    }

    private void unregisterAndReleaseConnection(DiscoveryNode destination, Releasable connectionReference) {
        synchronized (joinConnections) {
            joinConnections.remove(destination, connectionReference);
        }
        Releasables.close(connectionReference);
    }

    // package-private for testing
    static class FailedJoinAttempt {
        private final DiscoveryNode destination;
        private final JoinRequest joinRequest;
        private final ElasticsearchException exception;
        private final long timestamp;

        FailedJoinAttempt(DiscoveryNode destination, JoinRequest joinRequest, ElasticsearchException exception) {
            this.destination = destination;
            this.joinRequest = joinRequest;
            this.exception = exception;
            this.timestamp = System.nanoTime();
        }

        void logNow() {
            logger.log(getLogLevel(exception), () -> format("failed to join %s with %s", destination, joinRequest), exception);
        }

        static Level getLogLevel(ElasticsearchException e) {
            Throwable cause = e.unwrapCause();
            if (cause instanceof CoordinationStateRejectedException
                || cause instanceof CircuitBreakingException
                || (cause instanceof Exception causeException && MasterService.isPublishFailureException(causeException))) {
                return Level.DEBUG;
            }
            return Level.INFO;
        }

        void logWarnWithTimestamp() {
            logger.warn(
                () -> format(
                    "last failed join attempt was %s ago, failed to join %s with %s",
                    TimeValue.timeValueMillis(TimeValue.nsecToMSec(System.nanoTime() - timestamp)),
                    destination,
                    joinRequest
                ),
                exception
            );
        }
    }

    void logLastFailedJoinAttempt() {
        FailedJoinAttempt attempt = lastFailedJoinAttempt.get();
        if (attempt != null) {
            attempt.logWarnWithTimestamp();
            lastFailedJoinAttempt.compareAndSet(attempt, null);
        }
    }

    public void sendJoinRequest(DiscoveryNode destination, long term, Optional<Join> optionalJoin) {
        assert destination.isMasterNode() : "trying to join master-ineligible " + destination;
        final StatusInfo statusInfo = nodeHealthService.getHealth();
        if (statusInfo.getStatus() == UNHEALTHY) {
            logger.debug("dropping join request to [{}]: [{}]", destination, statusInfo.getInfo());
            return;
        }
        final JoinRequest joinRequest = new JoinRequest(transportService.getLocalNode(), term, optionalJoin);
        final Tuple<DiscoveryNode, JoinRequest> dedupKey = Tuple.tuple(destination, joinRequest);
        final var pendingJoinInfo = new PendingJoinInfo(transportService.getThreadPool().relativeTimeInMillis());
        if (pendingOutgoingJoins.putIfAbsent(dedupKey, pendingJoinInfo) == null) {

            // If this node is under excessive heap pressure then the state it receives for join validation will trip a circuit breaker and
            // fail the join attempt, resulting in retrying in a loop which makes the master just send a constant stream of cluster states
            // to this node. We try and keep the problem local to this node by checking that we can at least allocate one byte:
            final var breaker = circuitBreakerService.getBreaker(CircuitBreaker.IN_FLIGHT_REQUESTS);
            try {
                breaker.addEstimateBytesAndMaybeBreak(1L, "pre-flight join request");
            } catch (Exception e) {
                pendingJoinInfo.message = PENDING_JOIN_FAILED;
                pendingOutgoingJoins.remove(dedupKey);
                if (e instanceof ElasticsearchException elasticsearchException) {
                    final var attempt = new FailedJoinAttempt(destination, joinRequest, elasticsearchException);
                    attempt.logNow();
                    lastFailedJoinAttempt.set(attempt);
                    assert elasticsearchException instanceof CircuitBreakingException : e; // others shouldn't happen, handle them anyway
                } else {
                    logger.error("join failed during pre-flight circuit breaker check", e);
                    assert false : e; // shouldn't happen, handle it anyway
                }
                return;
            }
            breaker.addWithoutBreaking(-1L);

            logger.debug("attempting to join {} with {}", destination, joinRequest);
            pendingJoinInfo.message = PENDING_JOIN_CONNECTING;
            // Typically we're already connected to the destination at this point, the PeerFinder holds a reference to this connection to
            // keep it open, but we need to acquire our own reference to keep the connection alive through the joining process.
            transportService.connectToNode(destination, new ActionListener<>() {
                @Override
                public void onResponse(Releasable connectionReference) {
                    logger.trace("acquired connection for joining join {} with {}", destination, joinRequest);

                    // Register the connection in joinConnections so it can be released once we successfully apply the cluster state, at
                    // which point the NodeConnectionsService will have taken ownership of it.
                    registerConnection(destination, connectionReference);

                    // It's possible that our cluster applier is still applying an earlier cluster state (maybe stuck waiting on IO), in
                    // which case the master will accept our join and add us to the cluster but we won't be able to apply the joining state
                    // fast enough and will be kicked out of the cluster for lagging, which can happen repeatedly and be a little
                    // disruptive. To avoid this we send the join from the applier thread which ensures that it's not busy doing something
                    // else.
                    pendingJoinInfo.message = PENDING_JOIN_WAITING_APPLIER;
                    clusterApplier.onNewClusterState(
                        "joining " + destination.descriptionWithoutAttributes(),
                        () -> null,
                        new ActionListener<>() {
                            @Override
                            public void onResponse(Void unused) {
                                assert ThreadPool.assertCurrentThreadPool(ClusterApplierService.CLUSTER_UPDATE_THREAD_NAME);
                                pendingJoinInfo.message = PENDING_JOIN_WAITING_RESPONSE;
                                transportService.sendRequest(
                                    destination,
                                    JOIN_ACTION_NAME,
                                    joinRequest,
                                    TransportRequestOptions.of(null, TransportRequestOptions.Type.PING),
                                    new TransportResponseHandler.Empty() {
                                        @Override
                                        public void handleResponse(TransportResponse.Empty response) {
                                            pendingJoinInfo.message = PENDING_JOIN_WAITING_STATE; // only logged if state delayed
                                            pendingOutgoingJoins.remove(dedupKey);
                                            logger.debug("successfully joined {} with {}", destination, joinRequest);
                                            lastFailedJoinAttempt.set(null);
                                        }

                                        @Override
                                        public void handleException(TransportException exp) {
                                            cleanUpOnFailure(exp);
                                        }
                                    }
                                );
                            }

                            @Override
                            public void onFailure(Exception e) {
                                assert false : e; // no-op cluster state update cannot fail
                                cleanUpOnFailure(new TransportException(e));
                            }

                            private void cleanUpOnFailure(TransportException exp) {
                                pendingJoinInfo.message = PENDING_JOIN_FAILED;
                                pendingOutgoingJoins.remove(dedupKey);
                                final var attempt = new FailedJoinAttempt(destination, joinRequest, exp);
                                attempt.logNow();
                                lastFailedJoinAttempt.set(attempt);
                                unregisterAndReleaseConnection(destination, connectionReference);
                            }
                        }
                    );
                }

                @Override
                public void onFailure(Exception e) {
                    pendingJoinInfo.message = PENDING_JOIN_CONNECT_FAILED;
                    pendingOutgoingJoins.remove(dedupKey);
                    final var attempt = new FailedJoinAttempt(
                        destination,
                        joinRequest,
                        new ConnectTransportException(destination, "failed to acquire connection", e)
                    );
                    attempt.logNow();
                    lastFailedJoinAttempt.set(attempt);
                }
            });

        } else {
            logger.debug("already attempting to join {} with request {}, not sending request", destination, joinRequest);
        }
    }

    void sendStartJoinRequest(final StartJoinRequest startJoinRequest, final DiscoveryNode destination) {
        assert startJoinRequest.getSourceNode().isMasterNode()
            : "sending start-join request for master-ineligible " + startJoinRequest.getSourceNode();
        transportService.sendRequest(destination, START_JOIN_ACTION_NAME, startJoinRequest, new TransportResponseHandler.Empty() {
            @Override
            public void handleResponse(TransportResponse.Empty response) {
                logger.debug("successful response to {} from {}", startJoinRequest, destination);
            }

            @Override
            public void handleException(TransportException exp) {
                logger.debug(() -> format("failure in response to %s from %s", startJoinRequest, destination), exp);
            }
        });
    }

    List<JoinStatus> getInFlightJoinStatuses() {
        final var currentTime = transportService.getThreadPool().relativeTimeInMillis();
        final var result = new ArrayList<JoinStatus>(pendingOutgoingJoins.size());
        var maxTerm = Long.MIN_VALUE;
        for (final var entry : pendingOutgoingJoins.entrySet()) {
            final var nodeAndJoinRequest = entry.getKey();
            final var term = nodeAndJoinRequest.v2().getTerm();
            if (maxTerm < term) {
                result.clear();
                maxTerm = term;
            }
            if (term == maxTerm) {
                final var pendingJoinInfo = entry.getValue();
                result.add(
                    new JoinStatus(
                        nodeAndJoinRequest.v1(),
                        term,
                        pendingJoinInfo.message,
                        TimeValue.timeValueMillis(currentTime - pendingJoinInfo.startTimeMillis)
                    )
                );
            }
        }
        return result;
    }

    interface JoinAccumulator {
        void handleJoinRequest(DiscoveryNode sender, ActionListener<Void> joinListener);

        default void close(Mode newMode) {}
    }

    class LeaderJoinAccumulator implements JoinAccumulator {
        @Override
        public void handleJoinRequest(DiscoveryNode sender, ActionListener<Void> joinListener) {
            final JoinTask task = JoinTask.singleNode(
                sender,
                joinReasonService.getJoinReason(sender, Mode.LEADER),
                joinListener,
                currentTermSupplier.getAsLong()
            );
            joinTaskQueue.submitTask("node-join", task, null);
        }

        @Override
        public String toString() {
            return "LeaderJoinAccumulator";
        }
    }

    static class InitialJoinAccumulator implements JoinAccumulator {
        @Override
        public void handleJoinRequest(DiscoveryNode sender, ActionListener<Void> joinListener) {
            assert false : "unexpected join from " + sender + " during initialisation";
            joinListener.onFailure(new CoordinationStateRejectedException("join target is not initialised yet"));
        }

        @Override
        public String toString() {
            return "InitialJoinAccumulator";
        }
    }

    static class FollowerJoinAccumulator implements JoinAccumulator {
        @Override
        public void handleJoinRequest(DiscoveryNode sender, ActionListener<Void> joinListener) {
            joinListener.onFailure(new CoordinationStateRejectedException("join target is a follower"));
        }

        @Override
        public String toString() {
            return "FollowerJoinAccumulator";
        }
    }

    class CandidateJoinAccumulator implements JoinAccumulator {

        private final Map<DiscoveryNode, ActionListener<Void>> joinRequestAccumulator = new HashMap<>();
        boolean closed;

        @Override
        public void handleJoinRequest(DiscoveryNode sender, ActionListener<Void> joinListener) {
            assert closed == false : "CandidateJoinAccumulator closed";
            ActionListener<Void> prev = joinRequestAccumulator.put(sender, joinListener);
            if (prev != null) {
                prev.onFailure(new CoordinationStateRejectedException("received a newer join from " + sender));
            }
        }

        @Override
        public void close(Mode newMode) {
            assert closed == false : "CandidateJoinAccumulator closed";
            closed = true;
            if (newMode == Mode.LEADER) {
                final JoinTask joinTask = JoinTask.completingElection(joinRequestAccumulator.entrySet().stream().map(entry -> {
                    final DiscoveryNode discoveryNode = entry.getKey();
                    final ActionListener<Void> listener = entry.getValue();
                    return new JoinTask.NodeJoinTask(
                        discoveryNode,
                        joinReasonService.getJoinReason(discoveryNode, Mode.CANDIDATE),
                        listener
                    );
                }), currentTermSupplier.getAsLong());
                joinTaskQueue.submitTask("elected-as-master ([" + joinTask.nodeCount() + "] nodes joined)", joinTask, null);
            } else {
                assert newMode == Mode.FOLLOWER : newMode;
                joinRequestAccumulator.values()
                    .forEach(joinCallback -> joinCallback.onFailure(new CoordinationStateRejectedException("became follower")));
            }

            // CandidateJoinAccumulator is only closed when becoming leader or follower, otherwise it accumulates all joins received
            // regardless of term.
        }

        @Override
        public String toString() {
            return "CandidateJoinAccumulator{" + joinRequestAccumulator.keySet() + ", closed=" + closed + '}';
        }
    }

    private static class PendingJoinInfo {
        final long startTimeMillis;
        volatile String message = PENDING_JOIN_INITIALIZING;

        PendingJoinInfo(long startTimeMillis) {
            this.startTimeMillis = startTimeMillis;
        }
    }

    static final String PENDING_JOIN_INITIALIZING = "initializing";
    static final String PENDING_JOIN_CONNECTING = "waiting to connect";
    static final String PENDING_JOIN_WAITING_APPLIER = "waiting for local cluster applier";
    static final String PENDING_JOIN_WAITING_RESPONSE = "waiting for response";
    static final String PENDING_JOIN_WAITING_STATE = "waiting to receive cluster state";
    static final String PENDING_JOIN_CONNECT_FAILED = "failed to connect";
    static final String PENDING_JOIN_FAILED = "failed";
}<|MERGE_RESOLUTION|>--- conflicted
+++ resolved
@@ -13,11 +13,7 @@
 import org.elasticsearch.ElasticsearchException;
 import org.elasticsearch.action.ActionListener;
 import org.elasticsearch.action.support.ChannelActionListener;
-<<<<<<< HEAD
 import org.elasticsearch.cluster.ClusterState;
-import org.elasticsearch.cluster.ClusterStateTaskConfig;
-=======
->>>>>>> d0c8dfc6
 import org.elasticsearch.cluster.coordination.Coordinator.Mode;
 import org.elasticsearch.cluster.node.DiscoveryNode;
 import org.elasticsearch.cluster.routing.RerouteService;
@@ -98,15 +94,11 @@
         this.joinTaskQueue = masterService.createTaskQueue(
             "node-join",
             Priority.URGENT,
-            new NodeJoinExecutor(allocationService, rerouteService)
+            new NodeJoinExecutor(allocationService, rerouteService, maybeReconfigureAfterMasterElection)
         );
         this.clusterApplier = clusterApplier;
         this.transportService = transportService;
         this.circuitBreakerService = circuitBreakerService;
-<<<<<<< HEAD
-        this.nodeJoinExecutor = new NodeJoinExecutor(allocationService, rerouteService, maybeReconfigureAfterMasterElection);
-=======
->>>>>>> d0c8dfc6
         this.currentTermSupplier = currentTermSupplier;
         this.nodeHealthService = nodeHealthService;
         this.joinReasonService = joinReasonService;
