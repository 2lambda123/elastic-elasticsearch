--- conflicted
+++ resolved
@@ -94,11 +94,7 @@
         this.joinTaskQueue = masterService.createTaskQueue(
             "node-join",
             Priority.URGENT,
-<<<<<<< HEAD
-            new NodeJoinExecutor(allocationService, rerouteService, transportService)
-=======
-            new NodeJoinExecutor(allocationService, rerouteService, maybeReconfigureAfterMasterElection)
->>>>>>> a96ffea1
+            new NodeJoinExecutor(allocationService, rerouteService, transportService, maybeReconfigureAfterMasterElection)
         );
         this.clusterApplier = clusterApplier;
         this.transportService = transportService;
