--- conflicted
+++ resolved
@@ -141,11 +141,7 @@
                                                         @Nullable ResponseCollectorService collectorService,
                                                         @Nullable Map<String, Long> nodeCounts) {
         if (preference == null || preference.isEmpty()) {
-<<<<<<< HEAD
-            return getShardRoutings(indexShard, nodes, collectorService, nodeCounts);
-=======
             return shardRoutings(indexShard, nodes, collectorService, nodeCounts);
->>>>>>> b4719d37
         }
         if (preference.charAt(0) == '_') {
             Preference preferenceType = Preference.parse(preference);
@@ -172,11 +168,7 @@
                 }
                 // no more preference
                 if (index == -1 || index == preference.length() - 1) {
-<<<<<<< HEAD
-                    return getShardRoutings(indexShard, nodes, collectorService, nodeCounts);
-=======
                     return shardRoutings(indexShard, nodes, collectorService, nodeCounts);
->>>>>>> b4719d37
                 } else {
                     // update the preference and continue
                     preference = preference.substring(index + 1);
@@ -219,11 +211,7 @@
         }
     }
 
-<<<<<<< HEAD
-    private ShardIterator getShardRoutings(IndexShardRoutingTable indexShard, DiscoveryNodes nodes,
-=======
     private ShardIterator shardRoutings(IndexShardRoutingTable indexShard, DiscoveryNodes nodes,
->>>>>>> b4719d37
             @Nullable ResponseCollectorService collectorService, @Nullable Map<String, Long> nodeCounts) {
         if (awarenessAttributes.isEmpty()) {
             if (useAdaptiveReplicaSelection) {
@@ -233,16 +221,6 @@
             }
         } else {
             return indexShard.preferAttributesActiveInitializingShardsIt(awarenessAttributes, nodes);
-<<<<<<< HEAD
-        }
-    }
-
-    public static IndexShardRoutingTable shardRoutingTable(IndexRoutingTable indexRouting, int shardId) {
-        IndexShardRoutingTable indexShard = indexRouting.shard(shardId);
-        if (indexShard == null) {
-            throw new ShardNotFoundException(new ShardId(indexRouting.getIndex(), shardId));
-=======
->>>>>>> b4719d37
         }
     }
 
