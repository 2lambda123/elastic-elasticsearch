--- conflicted
+++ resolved
@@ -130,7 +130,6 @@
 
         // Where reserved space is unavailable (e.g. stats are out-of-sync) compute a conservative estimate for initialising shards
         for (ShardRouting routing : node.initializing()) {
-<<<<<<< HEAD
             if (shouldReserveSpaceForInitializingShard(routing, metadata) && reservedSpace.containsShardId(routing.shardId()) == false) {
                 final String actualPath = clusterInfo.getDataPath(routing);
                 // if we don't yet know the actual path of the incoming shard then conservatively assume
@@ -138,33 +137,9 @@
                 if (actualPath == null || actualPath.equals(dataPath)) {
                     totalSize += Math.max(
                         routing.getExpectedShardSize(),
-                        getExpectedShardSize(routing, 0L, clusterInfo, null, metadata, routingTable)
+                        getExpectedShardSize(routing, 0L, clusterInfo, SnapshotShardSizeInfo.EMPTY, metadata, routingTable)
                     );
                 }
-=======
-            if (routing.relocatingNodeId() == null && metadata.getIndexSafe(routing.index()).isSearchableSnapshot() == false) {
-                // in practice the only initializing-but-not-relocating non-searchable-snapshot shards with a nonzero expected shard size
-                // will be ones created
-                // by a resize (shrink/split/clone) operation which we expect to happen using hard links, so they shouldn't be taking
-                // any additional space and can be ignored here
-                continue;
-            }
-            if (reservedSpace.containsShardId(routing.shardId())) {
-                continue;
-            }
-            final String actualPath = clusterInfo.getDataPath(routing);
-            // if we don't yet know the actual path of the incoming shard then conservatively assume it's going to the path with the least
-            // free space
-            if (actualPath == null || actualPath.equals(dataPath)) {
-                totalSize += getExpectedShardSize(
-                    routing,
-                    Math.max(routing.getExpectedShardSize(), 0L),
-                    clusterInfo,
-                    SnapshotShardSizeInfo.EMPTY,
-                    metadata,
-                    routingTable
-                );
->>>>>>> 1676808a
             }
         }
 
