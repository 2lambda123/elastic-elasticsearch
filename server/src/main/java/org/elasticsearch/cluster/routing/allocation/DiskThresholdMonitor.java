/*
 * Copyright Elasticsearch B.V. and/or licensed to Elasticsearch B.V. under one
 * or more contributor license agreements. Licensed under the Elastic License
 * 2.0 and the Server Side Public License, v 1; you may not use this file except
 * in compliance with, at your election, the Elastic License 2.0 or the Server
 * Side Public License, v 1.
 */

package org.elasticsearch.cluster.routing.allocation;

import org.apache.logging.log4j.LogManager;
import org.apache.logging.log4j.Logger;
import org.elasticsearch.action.ActionListener;
import org.elasticsearch.action.support.RefCountingRunnable;
import org.elasticsearch.action.support.master.AcknowledgedResponse;
import org.elasticsearch.client.internal.Client;
import org.elasticsearch.cluster.ClusterInfo;
import org.elasticsearch.cluster.ClusterState;
import org.elasticsearch.cluster.DiskUsage;
import org.elasticsearch.cluster.block.ClusterBlockLevel;
import org.elasticsearch.cluster.metadata.IndexMetadata;
import org.elasticsearch.cluster.metadata.SingleNodeShutdownMetadata;
import org.elasticsearch.cluster.node.DiscoveryNode;
import org.elasticsearch.cluster.routing.RerouteService;
import org.elasticsearch.cluster.routing.RoutingNode;
import org.elasticsearch.cluster.routing.RoutingNodes;
import org.elasticsearch.cluster.routing.ShardRouting;
import org.elasticsearch.cluster.routing.allocation.decider.DiskThresholdDecider;
import org.elasticsearch.common.Priority;
import org.elasticsearch.common.Strings;
import org.elasticsearch.common.settings.ClusterSettings;
import org.elasticsearch.common.settings.Settings;
import org.elasticsearch.common.unit.ByteSizeValue;
import org.elasticsearch.common.util.concurrent.ConcurrentCollections;
import org.elasticsearch.core.Releasable;
import org.elasticsearch.gateway.GatewayService;
import org.elasticsearch.snapshots.SnapshotShardSizeInfo;

import java.util.ArrayList;
import java.util.Collections;
import java.util.HashSet;
import java.util.List;
import java.util.Map;
import java.util.Objects;
import java.util.Set;
import java.util.concurrent.atomic.AtomicBoolean;
import java.util.concurrent.atomic.AtomicLong;
import java.util.function.LongSupplier;
import java.util.function.Supplier;
import java.util.stream.Collectors;
import java.util.stream.Stream;

/**
 * Listens for a node to go over the high watermark and kicks off an empty
 * reroute if it does. Also responsible for logging about nodes that have
 * passed the disk watermarks
 */
public class DiskThresholdMonitor {

    private static final Logger logger = LogManager.getLogger(DiskThresholdMonitor.class);

    private static final Settings READ_ONLY_ALLOW_DELETE_SETTINGS = Settings.builder()
        .put(IndexMetadata.SETTING_READ_ONLY_ALLOW_DELETE, Boolean.TRUE.toString())
        .build();

    private static final Settings NOT_READ_ONLY_ALLOW_DELETE_SETTINGS = Settings.builder()
        .putNull(IndexMetadata.SETTING_READ_ONLY_ALLOW_DELETE)
        .build();

    private final DiskThresholdSettings diskThresholdSettings;
    private final Client client;
    private final Supplier<ClusterState> clusterStateSupplier;
    private final LongSupplier currentTimeMillisSupplier;
    private final RerouteService rerouteService;
    private final AtomicLong lastRunTimeMillis = new AtomicLong(Long.MIN_VALUE);
    private final AtomicBoolean checkInProgress = new AtomicBoolean();
    // Keeps track of whether the cleanup of existing index blocks (upon disabling
    // the Disk Threshold Monitor) was successfully done or not.
    private final AtomicBoolean cleanupUponDisableCalled = new AtomicBoolean();

    /**
     * The IDs of the nodes that were over the low threshold in the last check (and maybe over another threshold too). Tracked so that we
     * can log when such nodes are no longer over the low threshold.
     */
    private final Set<String> nodesOverLowThreshold = ConcurrentCollections.newConcurrentSet();

    /**
     * The IDs of the nodes that were over the high threshold in the last check (and maybe over another threshold too). Tracked so that we
     * can log when such nodes are no longer over the high threshold.
     */
    private final Set<String> nodesOverHighThreshold = ConcurrentCollections.newConcurrentSet();

    /**
     * The IDs of the nodes that were over the high threshold in the last check, but which are relocating shards that will bring them
     * under the high threshold again. Tracked so that we can log when such nodes are no longer in this state.
     */
    private final Set<String> nodesOverHighThresholdAndRelocating = ConcurrentCollections.newConcurrentSet();

    /**
     * The IDs of the nodes in the last info received. Tracked because when a new node joins we consider its disk usage to be equal to
     * the average disk usage in the cluster but we don't keep track of whether this puts it over any of the watermarks so when we receive
     * its actual disk usage we may be able to move some more shards around. No need for synchronization, all access is protected by
     * {@code checkInProgress}.
     */
    private Set<String> lastNodes = Collections.emptySet();

    public DiskThresholdMonitor(
        Settings settings,
        Supplier<ClusterState> clusterStateSupplier,
        ClusterSettings clusterSettings,
        Client client,
        LongSupplier currentTimeMillisSupplier,
        RerouteService rerouteService
    ) {
        this.clusterStateSupplier = clusterStateSupplier;
        this.currentTimeMillisSupplier = currentTimeMillisSupplier;
        this.rerouteService = rerouteService;
        this.diskThresholdSettings = new DiskThresholdSettings(settings, clusterSettings);
        this.client = client;
    }

    private void checkFinished() {
        final boolean checkFinished = checkInProgress.compareAndSet(true, false);
        assert checkFinished;
        logger.trace("checkFinished");
    }

    public void onNewInfo(ClusterInfo info) {
        final ClusterState state = clusterStateSupplier.get();
        if (state.blocks().hasGlobalBlock(GatewayService.STATE_NOT_RECOVERED_BLOCK)) {
            logger.debug("skipping monitor as the cluster state is not recovered yet");
            return;
        }

        // TODO find a better way to limit concurrent updates (and potential associated reroutes) while allowing tests to ensure that
        // all ClusterInfo updates are processed and never ignored
        if (checkInProgress.compareAndSet(false, true) == false) {
            logger.info("skipping monitor as a check is already in progress");
            return;
        }

        if (diskThresholdSettings.isEnabled() == false) {
            removeExistingIndexBlocks();
            return;
        } else {
            // reset this for the next disable call.
            cleanupUponDisableCalled.set(false);
        }

        final Map<String, DiskUsage> usages = info.getNodeLeastAvailableDiskUsages();
        if (usages == null) {
            logger.trace("skipping monitor as no disk usage information is available");
            lastNodes = Collections.emptySet();
            checkFinished();
            return;
        }

        logger.trace("processing new cluster info");

        boolean reroute = false;
        String explanation = "";
        final long currentTimeMillis = currentTimeMillisSupplier.getAsLong();

        // Clean up nodes that have been removed from the cluster
        final Set<String> nodes = new HashSet<>(usages.keySet());
        cleanUpRemovedNodes(nodes, nodesOverLowThreshold);
        cleanUpRemovedNodes(nodes, nodesOverHighThreshold);
        cleanUpRemovedNodes(nodes, nodesOverHighThresholdAndRelocating);

        if (lastNodes.equals(nodes) == false) {
            if (lastNodes.containsAll(nodes) == false) {
                logger.debug("rerouting because disk usage info received from new nodes");
                reroute = true;
            }
            lastNodes = Collections.unmodifiableSet(nodes);
        }

        final Set<String> indicesToMarkReadOnly = new HashSet<>();
        RoutingNodes routingNodes = state.getRoutingNodes();
        Set<String> indicesNotToAutoRelease = new HashSet<>();
        markNodesMissingUsageIneligibleForRelease(routingNodes, usages, indicesNotToAutoRelease);

        final List<DiskUsage> usagesOverHighThreshold = new ArrayList<>();

        for (final Map.Entry<String, DiskUsage> entry : usages.entrySet()) {
            final String node = entry.getKey();
            final DiskUsage usage = entry.getValue();
            final RoutingNode routingNode = routingNodes.node(node);
            final ByteSizeValue total = ByteSizeValue.ofBytes(usage.totalBytes());

            if (isDedicatedFrozenNode(routingNode)) {
                if (usage.freeBytes() < diskThresholdSettings.getFreeBytesThresholdFrozenFloodStage(total).getBytes()) {
                    logger.warn(
                        "flood stage disk watermark [{}] exceeded on {}",
                        diskThresholdSettings.describeFrozenFloodStageThreshold(total, false),
                        usage
                    );
                }
                // skip checking high/low watermarks for frozen nodes, since frozen shards have only insignificant local storage footprint
                // and this allows us to use more of the local storage for cache.
                continue;
            }

            if (usage.freeBytes() < diskThresholdSettings.getFreeBytesThresholdFloodStage(total).getBytes()) {
                nodesOverLowThreshold.add(node);
                nodesOverHighThreshold.add(node);
                nodesOverHighThresholdAndRelocating.remove(node);

                if (routingNode != null) { // might be temporarily null if the ClusterInfoService and the ClusterService are out of step
                    for (ShardRouting routing : routingNode) {
                        String indexName = routing.index().getName();
                        indicesToMarkReadOnly.add(indexName);
                        indicesNotToAutoRelease.add(indexName);
                    }
                }

                logger.warn(
                    "flood stage disk watermark [{}] exceeded on {}, all indices on this node will be marked read-only",
                    diskThresholdSettings.describeFloodStageThreshold(total, false),
                    usage
                );

                continue;
            }

            if (usage.freeBytes() < diskThresholdSettings.getFreeBytesThresholdHighStage(total).getBytes()) {
                if (routingNode != null) { // might be temporarily null if the ClusterInfoService and the ClusterService are out of step
                    for (ShardRouting routing : routingNode) {
                        String indexName = routing.index().getName();
                        indicesNotToAutoRelease.add(indexName);
                    }
                }
            }

<<<<<<< HEAD
            final long reservedSpace = info.getReservedSpace(usage.nodeId(), usage.path()).getTotal();
=======
            final long reservedSpace = info.getReservedSpace(usage.getNodeId(), usage.getPath()).total();
>>>>>>> 0887b4f7
            final DiskUsage usageWithReservedSpace = new DiskUsage(
                usage.nodeId(),
                usage.nodeName(),
                usage.path(),
                usage.totalBytes(),
                Math.max(0L, usage.freeBytes() - reservedSpace)
            );

            if (usageWithReservedSpace.freeBytes() < diskThresholdSettings.getFreeBytesThresholdHighStage(total).getBytes()) {
                nodesOverLowThreshold.add(node);
                nodesOverHighThreshold.add(node);

                if (lastRunTimeMillis.get() <= currentTimeMillis - diskThresholdSettings.getRerouteInterval().millis()) {
                    reroute = true;
                    explanation = "high disk watermark exceeded on one or more nodes";
                    usagesOverHighThreshold.add(usage);
                    // will log about this node when the reroute completes
                } else {
                    logger.debug(
                        "high disk watermark exceeded on {} but an automatic reroute has occurred " + "in the last [{}], skipping reroute",
                        node,
                        diskThresholdSettings.getRerouteInterval()
                    );
                }

            } else if (usageWithReservedSpace.freeBytes() < diskThresholdSettings.getFreeBytesThresholdLowStage(total).getBytes()) {
                nodesOverHighThresholdAndRelocating.remove(node);

                final boolean wasUnderLowThreshold = nodesOverLowThreshold.add(node);
                final boolean wasOverHighThreshold = nodesOverHighThreshold.remove(node);
                assert (wasUnderLowThreshold && wasOverHighThreshold) == false;

                if (wasUnderLowThreshold) {
                    logger.info(
                        "low disk watermark [{}] exceeded on {}, replicas will not be assigned to this node",
                        diskThresholdSettings.describeLowThreshold(total, false),
                        usage
                    );
                } else if (wasOverHighThreshold) {
                    logger.info(
                        "high disk watermark [{}] no longer exceeded on {}, but low disk watermark [{}] is still exceeded",
                        diskThresholdSettings.describeHighThreshold(total, false),
                        usage,
                        diskThresholdSettings.describeLowThreshold(total, false)
                    );
                }

            } else {
                nodesOverHighThresholdAndRelocating.remove(node);

                if (nodesOverLowThreshold.contains(node)) {
                    // The node has previously been over the low watermark, but is no longer, so it may be possible to allocate more
                    // shards if we reroute now.
                    if (lastRunTimeMillis.get() <= currentTimeMillis - diskThresholdSettings.getRerouteInterval().millis()) {
                        reroute = true;
                        explanation = "one or more nodes has gone under the high or low watermark";
                        nodesOverLowThreshold.remove(node);
                        nodesOverHighThreshold.remove(node);

                        logger.info(
                            "low disk watermark [{}] no longer exceeded on {}",
                            diskThresholdSettings.describeLowThreshold(total, false),
                            usage
                        );

                    } else {
                        logger.debug(
                            "{} has gone below a disk threshold, but an automatic reroute has occurred "
                                + "in the last [{}], skipping reroute",
                            node,
                            diskThresholdSettings.getRerouteInterval()
                        );
                    }
                }

            }
        }

        try (var asyncRefs = new RefCountingRunnable(this::checkFinished)) {

            if (reroute) {
                logger.debug("rerouting shards: [{}]", explanation);
                rerouteService.reroute(
                    "disk threshold monitor",
                    Priority.HIGH,
                    ActionListener.releaseAfter(ActionListener.runAfter(ActionListener.wrap(ignored -> {
                        final var reroutedClusterState = clusterStateSupplier.get();
                        for (DiskUsage diskUsage : usagesOverHighThreshold) {
                            final RoutingNode routingNode = reroutedClusterState.getRoutingNodes().node(diskUsage.nodeId());
                            final DiskUsage usageIncludingRelocations;
                            final long relocatingShardsSize;
                            if (routingNode != null) { // might be temporarily null if ClusterInfoService and ClusterService are out of step
                                relocatingShardsSize = sizeOfRelocatingShards(routingNode, diskUsage, info, reroutedClusterState);
                                usageIncludingRelocations = new DiskUsage(
                                    diskUsage.nodeId(),
                                    diskUsage.nodeName(),
                                    diskUsage.path(),
                                    diskUsage.totalBytes(),
                                    diskUsage.freeBytes() - relocatingShardsSize
                                );
                            } else {
                                usageIncludingRelocations = diskUsage;
                                relocatingShardsSize = 0L;
                            }
                            final ByteSizeValue total = ByteSizeValue.ofBytes(usageIncludingRelocations.totalBytes());

                            if (usageIncludingRelocations.freeBytes() < diskThresholdSettings.getFreeBytesThresholdHighStage(total)
                                .getBytes()) {
                                nodesOverHighThresholdAndRelocating.remove(diskUsage.nodeId());
                                logger.warn("""
                                    high disk watermark [{}] exceeded on {}, shards will be relocated away from this node; currently \
                                    relocating away shards totalling [{}] bytes; the node is expected to continue to exceed the high disk \
                                    watermark when these relocations are complete\
                                    """, diskThresholdSettings.describeHighThreshold(total, false), diskUsage, -relocatingShardsSize);
                            } else if (nodesOverHighThresholdAndRelocating.add(diskUsage.nodeId())) {
                                logger.info("""
                                    high disk watermark [{}] exceeded on {}, shards will be relocated away from this node; currently \
                                    relocating away shards totalling [{}] bytes; the node is expected to be below the high disk watermark \
                                    when these relocations are complete\
                                    """, diskThresholdSettings.describeHighThreshold(total, false), diskUsage, -relocatingShardsSize);
                            } else {
                                logger.debug("""
                                    high disk watermark [{}] exceeded on {}, shards will be relocated away from this node; currently \
                                    relocating away shards totalling [{}] bytes\
                                    """, diskThresholdSettings.describeHighThreshold(total, false), diskUsage, -relocatingShardsSize);
                            }
                        }
                    }, e -> logger.debug("reroute failed", e)), this::setLastRunTimeMillis), asyncRefs.acquire())
                );
            } else {
                logger.trace("no reroute required");
            }

            // Generate a map of node name to ID so we can use it to look up node replacement targets
            final Map<String, String> nodeNameToId = state.getRoutingNodes()
                .stream()
                .collect(Collectors.toMap(rn -> rn.node().getName(), RoutingNode::nodeId, (s1, s2) -> s2));

            // Calculate both the source node id and the target node id of a "replace" type shutdown
            final Set<String> nodesIdsPartOfReplacement = state.metadata()
                .nodeShutdowns()
                .getAll()
                .values()
                .stream()
                .filter(meta -> meta.getType() == SingleNodeShutdownMetadata.Type.REPLACE)
                .flatMap(meta -> Stream.of(meta.getNodeId(), nodeNameToId.get(meta.getTargetNodeName())))
                .filter(Objects::nonNull)  // The REPLACE target node might not still be in RoutingNodes
                .collect(Collectors.toSet());

            // Generate a set of all the indices that exist on either the target or source of a node replacement
            final Set<String> indicesOnReplaceSourceOrTarget = new HashSet<>();
            for (String nodeId : nodesIdsPartOfReplacement) {
                for (ShardRouting shardRouting : state.getRoutingNodes().node(nodeId)) {
                    indicesOnReplaceSourceOrTarget.add(shardRouting.index().getName());
                }
            }

            final Set<String> indicesToAutoRelease = state.routingTable()
                .indicesRouting()
                .keySet()
                .stream()
                .filter(index -> indicesNotToAutoRelease.contains(index) == false)
                .filter(index -> state.getBlocks().hasIndexBlock(index, IndexMetadata.INDEX_READ_ONLY_ALLOW_DELETE_BLOCK))
                // Do not auto release indices that are on either the source or the target of a node replacement
                .filter(index -> indicesOnReplaceSourceOrTarget.contains(index) == false)
                .collect(Collectors.toSet());

            if (indicesToAutoRelease.isEmpty() == false) {
                logger.info(
                    "releasing read-only block on indices "
                        + indicesToAutoRelease
                        + " since they are now allocated to nodes with sufficient disk space"
                );
                updateIndicesReadOnly(indicesToAutoRelease, asyncRefs.acquire(), false);
            } else {
                logger.trace("no auto-release required");
            }

            indicesToMarkReadOnly.removeIf(index -> state.getBlocks().indexBlocked(ClusterBlockLevel.WRITE, index));
            logger.trace("marking indices as read-only: [{}]", indicesToMarkReadOnly);
            if (indicesToMarkReadOnly.isEmpty() == false) {
                updateIndicesReadOnly(indicesToMarkReadOnly, asyncRefs.acquire(), true);
            }
        }
    }

    // exposed for tests to override
    long sizeOfRelocatingShards(RoutingNode routingNode, DiskUsage diskUsage, ClusterInfo info, ClusterState reroutedClusterState) {
        return DiskThresholdDecider.sizeOfUnaccountedShards(
            routingNode,
            true,
            diskUsage.path(),
            info,
            SnapshotShardSizeInfo.EMPTY,
            reroutedClusterState.metadata(),
            reroutedClusterState.routingTable(),
            0L
        );
    }

    private static void markNodesMissingUsageIneligibleForRelease(
        RoutingNodes routingNodes,
        Map<String, DiskUsage> usages,
        Set<String> indicesToMarkIneligibleForAutoRelease
    ) {
        for (RoutingNode routingNode : routingNodes) {
            if (usages.containsKey(routingNode.nodeId()) == false) {
                for (ShardRouting routing : routingNode) {
                    String indexName = routing.index().getName();
                    indicesToMarkIneligibleForAutoRelease.add(indexName);
                }
            }
        }
    }

    private void setLastRunTimeMillis() {
        lastRunTimeMillis.getAndUpdate(l -> Math.max(l, currentTimeMillisSupplier.getAsLong()));
    }

    protected void updateIndicesReadOnly(Set<String> indicesToUpdate, Releasable onCompletion, boolean readOnly) {
        // set read-only block but don't block on the response
        Settings readOnlySettings = readOnly ? READ_ONLY_ALLOW_DELETE_SETTINGS : NOT_READ_ONLY_ALLOW_DELETE_SETTINGS;
        client.admin()
            .indices()
            .prepareUpdateSettings(indicesToUpdate.toArray(Strings.EMPTY_ARRAY))
            .setSettings(readOnlySettings)
            .origin("disk-threshold-monitor")
            .execute(
                ActionListener.releaseAfter(
                    ActionListener.runAfter(
                        ActionListener.<AcknowledgedResponse>noop()
                            .delegateResponse((l, e) -> logger.debug(() -> "setting indices [" + readOnly + "] read-only failed", e)),
                        this::setLastRunTimeMillis
                    ),
                    onCompletion
                )
            );
    }

    private void removeExistingIndexBlocks() {
        if (cleanupUponDisableCalled.get()) {
            checkFinished();
            return;
        }
        ActionListener<Void> wrappedListener = ActionListener.wrap(r -> {
            cleanupUponDisableCalled.set(true);
            checkFinished();
        }, e -> {
            logger.debug("removing read-only blocks from indices failed", e);
            checkFinished();
        });
        final ClusterState state = clusterStateSupplier.get();
        final Set<String> indicesToRelease = state.getBlocks()
            .indices()
            .keySet()
            .stream()
            .filter(index -> state.getBlocks().hasIndexBlock(index, IndexMetadata.INDEX_READ_ONLY_ALLOW_DELETE_BLOCK))
            .collect(Collectors.toUnmodifiableSet());
        logger.trace("removing read-only block from indices [{}]", indicesToRelease);
        if (indicesToRelease.isEmpty() == false) {
            client.admin()
                .indices()
                .prepareUpdateSettings(indicesToRelease.toArray(Strings.EMPTY_ARRAY))
                .setSettings(NOT_READ_ONLY_ALLOW_DELETE_SETTINGS)
                .origin("disk-threshold-monitor")
                .execute(wrappedListener.map(r -> null));
        } else {
            wrappedListener.onResponse(null);
        }
    }

    private static void cleanUpRemovedNodes(Set<String> nodesToKeep, Set<String> nodesToCleanUp) {
        for (String node : nodesToCleanUp) {
            if (nodesToKeep.contains(node) == false) {
                nodesToCleanUp.remove(node);
            }
        }
    }

    private static boolean isDedicatedFrozenNode(RoutingNode routingNode) {
        if (routingNode == null) {
            return false;
        }
        DiscoveryNode node = routingNode.node();
        return node.isDedicatedFrozenNode();
    }
}<|MERGE_RESOLUTION|>--- conflicted
+++ resolved
@@ -232,11 +232,7 @@
                 }
             }
 
-<<<<<<< HEAD
-            final long reservedSpace = info.getReservedSpace(usage.nodeId(), usage.path()).getTotal();
-=======
-            final long reservedSpace = info.getReservedSpace(usage.getNodeId(), usage.getPath()).total();
->>>>>>> 0887b4f7
+            final long reservedSpace = info.getReservedSpace(usage.nodeId(), usage.path()).total();
             final DiskUsage usageWithReservedSpace = new DiskUsage(
                 usage.nodeId(),
                 usage.nodeName(),
