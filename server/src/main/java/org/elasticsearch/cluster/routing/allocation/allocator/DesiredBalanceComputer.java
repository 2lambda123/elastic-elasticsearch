/*
 * Copyright Elasticsearch B.V. and/or licensed to Elasticsearch B.V. under one
 * or more contributor license agreements. Licensed under the Elastic License
 * 2.0 and the Server Side Public License, v 1; you may not use this file except
 * in compliance with, at your election, the Elastic License 2.0 or the Server
 * Side Public License, v 1.
 */

package org.elasticsearch.cluster.routing.allocation.allocator;

import org.apache.logging.log4j.Level;
import org.apache.logging.log4j.LogManager;
import org.apache.logging.log4j.Logger;
import org.elasticsearch.cluster.ClusterInfoSimulator;
import org.elasticsearch.cluster.routing.RoutingNodes;
import org.elasticsearch.cluster.routing.ShardRouting;
import org.elasticsearch.cluster.routing.UnassignedInfo;
import org.elasticsearch.cluster.routing.allocation.RoutingAllocation;
import org.elasticsearch.cluster.routing.allocation.command.MoveAllocationCommand;
import org.elasticsearch.cluster.routing.allocation.decider.Decision;
import org.elasticsearch.common.metrics.MeanMetric;
import org.elasticsearch.common.settings.ClusterSettings;
import org.elasticsearch.common.settings.Setting;
import org.elasticsearch.common.util.Maps;
import org.elasticsearch.core.Strings;
import org.elasticsearch.core.TimeValue;
import org.elasticsearch.index.shard.ShardId;
import org.elasticsearch.threadpool.ThreadPool;

import java.util.ArrayList;
import java.util.HashMap;
import java.util.HashSet;
import java.util.LinkedList;
import java.util.List;
import java.util.Map;
import java.util.Queue;
import java.util.Set;
import java.util.TreeMap;
import java.util.TreeSet;
import java.util.function.Predicate;

import static java.util.stream.Collectors.toUnmodifiableSet;

/**
 * Holds the desired balance and updates it as the cluster evolves.
 */
public class DesiredBalanceComputer {

    private static final Logger logger = LogManager.getLogger(DesiredBalanceComputer.class);

    private final ThreadPool threadPool;
    private final ShardsAllocator delegateAllocator;

    // stats
    protected final MeanMetric iterations = new MeanMetric();

    public static final Setting<TimeValue> PROGRESS_LOG_INTERVAL_SETTING = Setting.timeSetting(
        "cluster.routing.allocation.desired_balance.progress_log_interval",
        TimeValue.timeValueMinutes(1),
        TimeValue.ZERO,
        Setting.Property.Dynamic,
        Setting.Property.NodeScope
    );

    private TimeValue progressLogInterval;

    public DesiredBalanceComputer(ClusterSettings clusterSettings, ThreadPool threadPool, ShardsAllocator delegateAllocator) {
        this.threadPool = threadPool;
        this.delegateAllocator = delegateAllocator;
        clusterSettings.initializeAndWatch(PROGRESS_LOG_INTERVAL_SETTING, value -> this.progressLogInterval = value);
    }

    public DesiredBalance compute(
        DesiredBalance previousDesiredBalance,
        DesiredBalanceInput desiredBalanceInput,
        Queue<List<MoveAllocationCommand>> pendingDesiredBalanceMoves,
        Predicate<DesiredBalanceInput> isFresh
    ) {

        if (logger.isTraceEnabled()) {
            logger.trace(
                "Recomputing desired balance for [{}]: {}, {}, {}, {}",
                desiredBalanceInput.index(),
                previousDesiredBalance,
                desiredBalanceInput.routingAllocation().routingNodes().toString(),
                desiredBalanceInput.routingAllocation().clusterInfo().toString(),
                desiredBalanceInput.routingAllocation().snapshotShardSizeInfo().toString()
            );
        } else {
            logger.debug("Recomputing desired balance for [{}]", desiredBalanceInput.index());
        }

        final var routingAllocation = desiredBalanceInput.routingAllocation().mutableCloneForSimulation();
        final var routingNodes = routingAllocation.routingNodes();
        final var knownNodeIds = routingNodes.getAllNodeIds();
        final var changes = routingAllocation.changes();
        final var ignoredShards = getIgnoredShardsWithDiscardedAllocationStatus(desiredBalanceInput.ignoredShards());
        final var clusterInfoSimulator = new ClusterInfoSimulator(routingAllocation);

        if (routingNodes.size() == 0) {
            return new DesiredBalance(desiredBalanceInput.index(), Map.of());
        }

        // we assume that all ongoing recoveries will complete
        for (final var routingNode : routingNodes) {
            for (final var shardRouting : routingNode) {
                if (shardRouting.initializing()) {
                    clusterInfoSimulator.simulateShardStarted(shardRouting);
                    routingNodes.startShard(shardRouting, changes, 0L);
                }
            }
        }

        // we are not responsible for allocating unassigned primaries of existing shards, and we're only responsible for allocating
        // unassigned replicas if the ReplicaShardAllocator gives up, so we must respect these ignored shards
        final var unassignedPrimaries = new HashSet<ShardId>();
        final var shardRoutings = new HashMap<ShardId, ShardRoutings>();
        for (final var primary : new boolean[] { true, false }) {
            final RoutingNodes.UnassignedShards unassigned = routingNodes.unassigned();
            for (final var iterator = unassigned.iterator(); iterator.hasNext();) {
                final var shardRouting = iterator.next();
                if (shardRouting.primary() == primary) {
                    var lastAllocatedNodeId = shardRouting.unassignedInfo().getLastAllocatedNodeId();
                    if (knownNodeIds.contains(lastAllocatedNodeId)
                        || ignoredShards.contains(discardAllocationStatus(shardRouting)) == false) {
                        shardRoutings.computeIfAbsent(shardRouting.shardId(), ShardRoutings::new).unassigned().add(shardRouting);
                    } else {
                        iterator.removeAndIgnore(UnassignedInfo.AllocationStatus.NO_ATTEMPT, changes);
                        if (shardRouting.primary()) {
                            unassignedPrimaries.add(shardRouting.shardId());
                        }
                    }
                }
            }
        }

        for (final var assigned : routingNodes.getAssignedShards().entrySet()) {
            shardRoutings.computeIfAbsent(assigned.getKey(), ShardRoutings::new).assigned().addAll(assigned.getValue());
        }

        // we can assume that all possible shards will be allocated/relocated to one of their desired locations
        final var unassignedShardsToInitialize = new HashMap<ShardRouting, LinkedList<String>>();
        for (final var entry : shardRoutings.entrySet()) {
            final var shardId = entry.getKey();
            final var routings = entry.getValue();

            // treemap (keyed by node ID) so that we are consistent about the order of future relocations
            final var shardsToRelocate = new TreeMap<String, ShardRouting>();
            final var assignment = previousDesiredBalance.getAssignment(shardId);

            // treeset (ordered by node ID) so that we are consistent about the order of future relocations
            final var targetNodes = assignment != null ? new TreeSet<>(assignment.nodeIds()) : new TreeSet<String>();
            targetNodes.retainAll(knownNodeIds);

            // preserving last known shard location as a starting point to avoid unnecessary relocations
            for (ShardRouting shardRouting : routings.unassigned()) {
                var lastAllocatedNodeId = shardRouting.unassignedInfo().getLastAllocatedNodeId();
                if (knownNodeIds.contains(lastAllocatedNodeId)) {
                    targetNodes.add(lastAllocatedNodeId);
                }
            }

            for (final var shardRouting : routings.assigned()) {
                assert shardRouting.started();
                if (targetNodes.remove(shardRouting.currentNodeId()) == false) {
                    final var previousShard = shardsToRelocate.put(shardRouting.currentNodeId(), shardRouting);
                    assert previousShard == null : "duplicate shards to relocate: " + shardRouting + " vs " + previousShard;
                }
            }

            final var targetNodesIterator = targetNodes.iterator();

            // Here existing shards are moved to desired locations before initializing unassigned shards because we prefer not to leave
            // immovable shards allocated to undesirable locations (e.g. a node that is shutting down or an allocation filter which was
            // only recently applied). In contrast, reconciliation prefers to initialize the unassigned shards first.
            relocateToDesiredLocation: for (final var shardRouting : shardsToRelocate.values()) {
                assert shardRouting.started();

                while (targetNodesIterator.hasNext()) {
                    final var targetNodeId = targetNodesIterator.next();
                    final var targetNode = routingNodes.node(targetNodeId);
                    if (targetNode != null
                        && routingAllocation.deciders()
                            .canAllocate(shardRouting, targetNode, routingAllocation)
                            .type() != Decision.Type.NO) {
                        final var shardToRelocate = routingNodes.relocateShard(shardRouting, targetNodeId, 0L, "computation", changes).v2();
                        clusterInfoSimulator.simulateShardStarted(shardToRelocate);
                        routingNodes.startShard(shardToRelocate, changes, 0L);
                        continue relocateToDesiredLocation;
                    }
                }
            }

            for (final var shardRouting : routings.unassigned()) {
                assert shardRouting.unassigned();
                if (targetNodesIterator.hasNext()) {
                    unassignedShardsToInitialize.computeIfAbsent(shardRouting, ignored -> new LinkedList<>())
                        .add(targetNodesIterator.next());
                } else {
                    break;
                }
            }
        }

        final var unassignedPrimaryIterator = routingNodes.unassigned().iterator();
        while (unassignedPrimaryIterator.hasNext()) {
            final var shardRouting = unassignedPrimaryIterator.next();
            if (shardRouting.primary()) {
                final var nodeIds = unassignedShardsToInitialize.get(shardRouting);
                if (nodeIds != null && nodeIds.isEmpty() == false) {
                    final var nodeId = nodeIds.removeFirst();
                    final var routingNode = routingNodes.node(nodeId);
                    if (routingNode != null
                        && routingAllocation.deciders()
                            .canAllocate(shardRouting, routingNode, routingAllocation)
                            .type() != Decision.Type.NO) {
                        final var shardToInitialize = unassignedPrimaryIterator.initialize(nodeId, null, 0L, changes);
                        clusterInfoSimulator.simulateShardStarted(shardToInitialize);
                        routingNodes.startShard(shardToInitialize, changes, 0L);
                    }
                }
            }
        }

        final var unassignedReplicaIterator = routingNodes.unassigned().iterator();
        while (unassignedReplicaIterator.hasNext()) {
            final var shardRouting = unassignedReplicaIterator.next();
            if (unassignedPrimaries.contains(shardRouting.shardId()) == false) {
                final var nodeIds = unassignedShardsToInitialize.get(shardRouting);
                if (nodeIds != null && nodeIds.isEmpty() == false) {
                    final var nodeId = nodeIds.removeFirst();
                    final var routingNode = routingNodes.node(nodeId);
                    if (routingNode != null
                        && routingAllocation.deciders()
                            .canAllocate(shardRouting, routingNode, routingAllocation)
                            .type() != Decision.Type.NO) {
                        final var shardToInitialize = unassignedReplicaIterator.initialize(nodeId, null, 0L, changes);
                        clusterInfoSimulator.simulateShardStarted(shardToInitialize);
                        routingNodes.startShard(shardToInitialize, changes, 0L);
                    }
                }
            }
        }

        List<MoveAllocationCommand> commands;
        while ((commands = pendingDesiredBalanceMoves.poll()) != null) {
            for (MoveAllocationCommand command : commands) {
                try {
                    command.execute(routingAllocation, false);
                } catch (RuntimeException e) {
                    logger.debug(
                        () -> "move shard ["
                            + command.index()
                            + ":"
                            + command.shardId()
                            + "] command failed during applying it to the desired balance",
                        e
                    );
                }
            }
        }

        final int iterationCountReportInterval = computeIterationCountReportInterval(routingAllocation);
        final long timeWarningInterval = progressLogInterval.millis();
        final long computationStartedTime = threadPool.relativeTimeInMillis();
        long nextReportTime = computationStartedTime + timeWarningInterval;

        int i = 0;
        boolean hasChanges = false;
        while (true) {
            if (hasChanges) {
                // Not the first iteration, so every remaining unassigned shard has been ignored, perhaps due to throttling. We must bring
                // them all back out of the ignored list to give the allocator another go...
                routingNodes.unassigned().resetIgnored();

                // ... but not if they're ignored because they're out of scope for allocation
                for (final var iterator = routingNodes.unassigned().iterator(); iterator.hasNext();) {
                    final var shardRouting = iterator.next();
                    if (ignoredShards.contains(discardAllocationStatus(shardRouting))) {
                        iterator.removeAndIgnore(UnassignedInfo.AllocationStatus.NO_ATTEMPT, changes);
                    }
                }
            }

            routingAllocation.setSimulatedClusterInfo(clusterInfoSimulator.getClusterInfo());
            logger.trace("running delegate allocator");
            delegateAllocator.allocate(routingAllocation);
            assert routingNodes.unassigned().isEmpty(); // any unassigned shards should now be ignored

            hasChanges = false;
            for (final var routingNode : routingNodes) {
                for (final var shardRouting : routingNode) {
                    if (shardRouting.initializing()) {
                        hasChanges = true;
                        clusterInfoSimulator.simulateShardStarted(shardRouting);
<<<<<<< HEAD
                        routingNodes.startShard(shardRouting, changes, 0L);
                        logger.trace("starting shard {}", shardRouting);
=======
                        routingNodes.startShard(logger, shardRouting, changes, 0L);
>>>>>>> 6fbf9892
                    }
                }
            }

            i++;
            final int iterations = i;
            final long currentTime = threadPool.relativeTimeInMillis();
            final boolean reportByTime = nextReportTime <= currentTime;
            final boolean reportByIterationCount = i % iterationCountReportInterval == 0;
            if (reportByTime || reportByIterationCount) {
                nextReportTime = currentTime + timeWarningInterval;
            }

            if (hasChanges == false) {
                logger.debug(
                    "Desired balance computation for [{}] converged after [{}] and [{}] iterations",
                    desiredBalanceInput.index(),
                    TimeValue.timeValueMillis(currentTime - computationStartedTime).toString(),
                    i
                );
                break;
            }
            if (isFresh.test(desiredBalanceInput) == false) {
                // we run at least one iteration, but if another reroute happened meanwhile
                // then publish the interim state and restart the calculation
                logger.debug(
                    "Desired balance computation for [{}] interrupted after [{}] and [{}] iterations as newer cluster state received. "
                        + "Publishing intermediate desired balance and restarting computation",
                    desiredBalanceInput.index(),
                    i,
                    TimeValue.timeValueMillis(currentTime - computationStartedTime).toString()
                );
                break;
            }

            logger.log(
                reportByIterationCount || reportByTime ? Level.INFO : i % 100 == 0 ? Level.DEBUG : Level.TRACE,
                () -> Strings.format(
                    "Desired balance computation for [%d] is still not converged after [%s] and [%d] iterations",
                    desiredBalanceInput.index(),
                    TimeValue.timeValueMillis(currentTime - computationStartedTime).toString(),
                    iterations
                )
            );
        }
        iterations.inc(i);

        final var assignments = collectShardAssignments(routingNodes);

        for (var shard : routingNodes.unassigned().ignored()) {
            var info = shard.unassignedInfo();
            assert info != null
                && (info.getLastAllocationStatus() == UnassignedInfo.AllocationStatus.DECIDERS_NO
                    || info.getLastAllocationStatus() == UnassignedInfo.AllocationStatus.NO_ATTEMPT
                    || info.getLastAllocationStatus() == UnassignedInfo.AllocationStatus.DECIDERS_THROTTLED)
                : "Unexpected stats in: " + info;

            if (hasChanges == false && info.getLastAllocationStatus() == UnassignedInfo.AllocationStatus.DECIDERS_THROTTLED) {
                // Simulation could not progress due to missing information in any of the deciders.
                // Currently, this could happen if `HasFrozenCacheAllocationDecider` is still fetching the data.
                // Progress would be made after the followup reroute call.
                hasChanges = true;
            }

            var ignored = shard.unassignedInfo().getLastAllocationStatus() == UnassignedInfo.AllocationStatus.DECIDERS_NO ? 0 : 1;
            assignments.compute(
                shard.shardId(),
                (key, oldValue) -> oldValue == null
                    ? new ShardAssignment(Set.of(), 1, 1, ignored)
                    : new ShardAssignment(oldValue.nodeIds(), oldValue.total() + 1, oldValue.unassigned() + 1, oldValue.ignored() + ignored)
            );
        }

        long lastConvergedIndex = hasChanges ? previousDesiredBalance.lastConvergedIndex() : desiredBalanceInput.index();
        return new DesiredBalance(lastConvergedIndex, assignments);
    }

    private static Map<ShardId, ShardAssignment> collectShardAssignments(RoutingNodes routingNodes) {
        final var entries = routingNodes.getAssignedShards().entrySet();
        assert entries.stream().flatMap(t -> t.getValue().stream()).allMatch(ShardRouting::started) : routingNodes;
        final Map<ShardId, ShardAssignment> res = Maps.newHashMapWithExpectedSize(entries.size());
        for (var shardAndAssignments : entries) {
            res.put(shardAndAssignments.getKey(), ShardAssignment.ofAssignedShards(shardAndAssignments.getValue()));
        }
        return res;
    }

    private record ShardRoutings(List<ShardRouting> unassigned, List<ShardRouting> assigned) {

        private ShardRoutings(ShardId ignored) {
            this(new ArrayList<>(), new ArrayList<>());
        }
    }

    private static Set<ShardRouting> getIgnoredShardsWithDiscardedAllocationStatus(List<ShardRouting> ignoredShards) {
        return ignoredShards.stream().map(DesiredBalanceComputer::discardAllocationStatus).collect(toUnmodifiableSet());
    }

    /**
     * AllocationStatus is discarded as it might come from GatewayAllocator and not be present in corresponding routing table
     */
    private static ShardRouting discardAllocationStatus(ShardRouting shardRouting) {
        return shardRouting.updateUnassigned(discardAllocationStatus(shardRouting.unassignedInfo()), shardRouting.recoverySource());
    }

    private static UnassignedInfo discardAllocationStatus(UnassignedInfo info) {
        if (info.getLastAllocationStatus() == UnassignedInfo.AllocationStatus.NO_ATTEMPT) {
            return info;
        }
        return new UnassignedInfo(
            info.getReason(),
            info.getMessage(),
            info.getFailure(),
            info.getNumFailedAllocations(),
            info.getUnassignedTimeInNanos(),
            info.getUnassignedTimeInMillis(),
            info.isDelayed(),
            UnassignedInfo.AllocationStatus.NO_ATTEMPT,
            info.getFailedNodeIds(),
            info.getLastAllocatedNodeId()
        );
    }

    private static int computeIterationCountReportInterval(RoutingAllocation allocation) {
        final int relativeSize = allocation.metadata().getTotalNumberOfShards();
        int iterations = 1000;
        while (iterations < relativeSize && iterations < 1_000_000_000) {
            iterations *= 10;
        }
        return iterations;
    }
}<|MERGE_RESOLUTION|>--- conflicted
+++ resolved
@@ -293,12 +293,7 @@
                     if (shardRouting.initializing()) {
                         hasChanges = true;
                         clusterInfoSimulator.simulateShardStarted(shardRouting);
-<<<<<<< HEAD
                         routingNodes.startShard(shardRouting, changes, 0L);
-                        logger.trace("starting shard {}", shardRouting);
-=======
-                        routingNodes.startShard(logger, shardRouting, changes, 0L);
->>>>>>> 6fbf9892
                     }
                 }
             }
