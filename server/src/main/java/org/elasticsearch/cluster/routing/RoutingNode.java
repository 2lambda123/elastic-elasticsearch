--- conflicted
+++ resolved
@@ -61,12 +61,8 @@
         this.shards = Maps.newLinkedHashMapWithExpectedSize(sizeGuess);
         this.relocatingShards = new LinkedHashSet<>();
         this.initializingShards = new LinkedHashSet<>();
-<<<<<<< HEAD
         this.startedShards = new LinkedHashSet<>();
-        this.shardsByIndex = new HashMap<>();
-=======
         this.shardsByIndex = Maps.newHashMapWithExpectedSize(sizeGuess);
->>>>>>> 1cbb1353
         assert invariant();
     }
 
