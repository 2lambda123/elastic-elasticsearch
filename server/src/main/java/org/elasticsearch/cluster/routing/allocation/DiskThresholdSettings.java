--- conflicted
+++ resolved
@@ -409,11 +409,11 @@
         }
 
         // If watermark is percentage/ratio, calculate the total needed disk space.
-<<<<<<< HEAD
         // This may not be the minimum, due to the possible max headroom value which can cap the free disk space required.
-        double ratioThreshold = watermark.getRatio().getAsRatio();
-        if (ratioThreshold >= 0.0 && ratioThreshold < 1.0) {
-            ByteSizeValue totalBytes = ByteSizeValue.ofBytes((long) Math.ceil(used.getBytes() / ratioThreshold));
+        double ratioThreshold = watermark.getRatio().getAsPercent;
+        if (ratioThreshold >= 0.0 && ratioThreshold < 100.0) {
+            // Use percentage instead of ratio, and multiple bytes with 100, to make division with double more accurate (issue #88791).
+            ByteSizeValue totalBytes = ByteSizeValue.ofBytes((long) Math.ceil((100 * used.getBytes()) / percentThreshold));
 
             // Now calculate the minimum free bytes, taking into account the possible max headroom value as well.
             ByteSizeValue minimumFreeBytes = ByteSizeValue.ofBytes(
@@ -422,13 +422,6 @@
 
             // Finally return used + minimum free bytes
             return ByteSizeValue.ofBytes(minimumFreeBytes.getBytes() + used.getBytes());
-=======
-        double percentThreshold = lowStageWatermark.getRatio().getAsPercent();
-        if (percentThreshold >= 0.0 && percentThreshold < 100.0) {
-            // Use percentage instead of ratio, and multiple bytes with 100, to make division with double more accurate (issue #88791).
-            ByteSizeValue totalBytes = ByteSizeValue.ofBytes((long) Math.ceil((100 * used.getBytes()) / percentThreshold));
-            return totalBytes;
->>>>>>> 631a7051
         } else {
             return used;
         }
