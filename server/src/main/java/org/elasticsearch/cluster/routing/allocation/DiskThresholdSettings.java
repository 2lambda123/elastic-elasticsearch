--- conflicted
+++ resolved
@@ -110,13 +110,8 @@
 
         @Override
         public void validate(final String value, final Map<Setting<?>, Object> settings) {
-<<<<<<< HEAD
-            final String highWatermarkRaw = (String)settings.get(CLUSTER_ROUTING_ALLOCATION_HIGH_DISK_WATERMARK_SETTING);
-            final String floodStageRaw = (String)settings.get(CLUSTER_ROUTING_ALLOCATION_DISK_FLOOD_STAGE_WATERMARK_SETTING);
-=======
             final String highWatermarkRaw = (String) settings.get(CLUSTER_ROUTING_ALLOCATION_HIGH_DISK_WATERMARK_SETTING);
             final String floodStageRaw = (String) settings.get(CLUSTER_ROUTING_ALLOCATION_DISK_FLOOD_STAGE_WATERMARK_SETTING);
->>>>>>> 1f544a3f
             doValidate(value, highWatermarkRaw, floodStageRaw);
         }
 
@@ -139,13 +134,8 @@
 
         @Override
         public void validate(final String value, final Map<Setting<?>, Object> settings) {
-<<<<<<< HEAD
-            final String lowWatermarkRaw = (String)settings.get(CLUSTER_ROUTING_ALLOCATION_LOW_DISK_WATERMARK_SETTING);
-            final String floodStageRaw = (String)settings.get(CLUSTER_ROUTING_ALLOCATION_DISK_FLOOD_STAGE_WATERMARK_SETTING);
-=======
             final String lowWatermarkRaw = (String) settings.get(CLUSTER_ROUTING_ALLOCATION_LOW_DISK_WATERMARK_SETTING);
             final String floodStageRaw = (String) settings.get(CLUSTER_ROUTING_ALLOCATION_DISK_FLOOD_STAGE_WATERMARK_SETTING);
->>>>>>> 1f544a3f
             doValidate(lowWatermarkRaw, value, floodStageRaw);
         }
 
@@ -168,13 +158,8 @@
 
         @Override
         public void validate(final String value, final Map<Setting<?>, Object> settings) {
-<<<<<<< HEAD
-            final String lowWatermarkRaw = (String)settings.get(CLUSTER_ROUTING_ALLOCATION_LOW_DISK_WATERMARK_SETTING);
-            final String highWatermarkRaw = (String)settings.get(CLUSTER_ROUTING_ALLOCATION_HIGH_DISK_WATERMARK_SETTING);
-=======
             final String lowWatermarkRaw = (String) settings.get(CLUSTER_ROUTING_ALLOCATION_LOW_DISK_WATERMARK_SETTING);
             final String highWatermarkRaw = (String) settings.get(CLUSTER_ROUTING_ALLOCATION_HIGH_DISK_WATERMARK_SETTING);
->>>>>>> 1f544a3f
             doValidate(lowWatermarkRaw, highWatermarkRaw, value);
         }
 
