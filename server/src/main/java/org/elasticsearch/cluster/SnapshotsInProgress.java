/*
 * Licensed to Elasticsearch under one or more contributor
 * license agreements. See the NOTICE file distributed with
 * this work for additional information regarding copyright
 * ownership. Elasticsearch licenses this file to you under
 * the Apache License, Version 2.0 (the "License"); you may
 * not use this file except in compliance with the License.
 * You may obtain a copy of the License at
 *
 *    http://www.apache.org/licenses/LICENSE-2.0
 *
 * Unless required by applicable law or agreed to in writing,
 * software distributed under the License is distributed on an
 * "AS IS" BASIS, WITHOUT WARRANTIES OR CONDITIONS OF ANY
 * KIND, either express or implied.  See the License for the
 * specific language governing permissions and limitations
 * under the License.
 */

package org.elasticsearch.cluster;

import com.carrotsearch.hppc.ObjectContainer;
import com.carrotsearch.hppc.cursors.ObjectCursor;
import com.carrotsearch.hppc.cursors.ObjectObjectCursor;
import org.elasticsearch.Version;
import org.elasticsearch.cluster.ClusterState.Custom;
import org.elasticsearch.common.Nullable;
import org.elasticsearch.common.collect.ImmutableOpenMap;
import org.elasticsearch.common.io.stream.StreamInput;
import org.elasticsearch.common.io.stream.StreamOutput;
import org.elasticsearch.common.unit.TimeValue;
import org.elasticsearch.common.xcontent.ToXContent;
import org.elasticsearch.common.xcontent.XContentBuilder;
import org.elasticsearch.index.shard.ShardId;
import org.elasticsearch.repositories.IndexId;
import org.elasticsearch.snapshots.Snapshot;
import org.elasticsearch.snapshots.SnapshotsService;

import java.io.IOException;
import java.util.ArrayList;
import java.util.Arrays;
import java.util.Collections;
import java.util.HashMap;
import java.util.List;
import java.util.Map;
import java.util.Objects;

import static org.elasticsearch.snapshots.SnapshotInfo.METADATA_FIELD_INTRODUCED;

/**
 * Meta data about snapshots that are currently executing
 */
public class SnapshotsInProgress extends AbstractNamedDiffable<Custom> implements Custom {
    public static final String TYPE = "snapshots";

    @Override
    public boolean equals(Object o) {
        if (this == o) return true;
        if (o == null || getClass() != o.getClass()) return false;
        return entries.equals(((SnapshotsInProgress) o).entries);
    }

    @Override
    public int hashCode() {
        return entries.hashCode();
    }

    @Override
    public String toString() {
        StringBuilder builder = new StringBuilder("SnapshotsInProgress[");
        for (int i = 0; i < entries.size(); i++) {
            builder.append(entries.get(i).snapshot().getSnapshotId().getName());
            if (i + 1 < entries.size()) {
                builder.append(",");
            }
        }
        return builder.append("]").toString();
    }

    public static class Entry {
        private final State state;
        private final Snapshot snapshot;
        private final boolean includeGlobalState;
        private final boolean partial;
        private final ImmutableOpenMap<ShardId, ShardSnapshotStatus> shards;
        private final List<IndexId> indices;
        private final ImmutableOpenMap<String, List<ShardId>> waitingIndices;
        private final long startTime;
        private final long repositoryStateId;
        @Nullable private final Map<String, Object> userMetadata;
        @Nullable private final String failure;

        public Entry(Snapshot snapshot, boolean includeGlobalState, boolean partial, State state, List<IndexId> indices,
                     long startTime, long repositoryStateId, ImmutableOpenMap<ShardId, ShardSnapshotStatus> shards,
                     String failure, Map<String, Object> userMetadata) {
            this.state = state;
            this.snapshot = snapshot;
            this.includeGlobalState = includeGlobalState;
            this.partial = partial;
            this.indices = indices;
            this.startTime = startTime;
            if (shards == null) {
                this.shards = ImmutableOpenMap.of();
                this.waitingIndices = ImmutableOpenMap.of();
            } else {
                this.shards = shards;
                this.waitingIndices = findWaitingIndices(shards);
            }
            this.repositoryStateId = repositoryStateId;
            this.failure = failure;
            this.userMetadata = userMetadata;
        }

        public Entry(Snapshot snapshot, boolean includeGlobalState, boolean partial, State state, List<IndexId> indices,
                     long startTime, long repositoryStateId, ImmutableOpenMap<ShardId, ShardSnapshotStatus> shards,
                     Map<String, Object> userMetadata) {
            this(snapshot, includeGlobalState, partial, state, indices, startTime, repositoryStateId, shards, null, userMetadata);
        }

        public Entry(Entry entry, State state, ImmutableOpenMap<ShardId, ShardSnapshotStatus> shards) {
            this(entry.snapshot, entry.includeGlobalState, entry.partial, state, entry.indices, entry.startTime,
                entry.repositoryStateId, shards, entry.failure, entry.userMetadata);
        }

        public Entry(Entry entry, State state, ImmutableOpenMap<ShardId, ShardSnapshotStatus> shards, String failure) {
            this(entry.snapshot, entry.includeGlobalState, entry.partial, state, entry.indices, entry.startTime,
                 entry.repositoryStateId, shards, failure, entry.userMetadata);
        }

        public Entry(Entry entry, ImmutableOpenMap<ShardId, ShardSnapshotStatus> shards) {
            this(entry, entry.state, shards, entry.failure);
        }

        public Snapshot snapshot() {
            return this.snapshot;
        }

        public ImmutableOpenMap<ShardId, ShardSnapshotStatus> shards() {
            return this.shards;
        }

        public State state() {
            return state;
        }

        public List<IndexId> indices() {
            return indices;
        }

        public ImmutableOpenMap<String, List<ShardId>> waitingIndices() {
            return waitingIndices;
        }

        public boolean includeGlobalState() {
            return includeGlobalState;
        }

        public Map<String, Object> userMetadata() {
            return userMetadata;
        }

        public boolean partial() {
            return partial;
        }

        public long startTime() {
            return startTime;
        }

        public long getRepositoryStateId() {
            return repositoryStateId;
        }

        public String failure() {
            return failure;
        }

        @Override
        public boolean equals(Object o) {
            if (this == o) return true;
            if (o == null || getClass() != o.getClass()) return false;

            Entry entry = (Entry) o;

            if (includeGlobalState != entry.includeGlobalState) return false;
            if (partial != entry.partial) return false;
            if (startTime != entry.startTime) return false;
            if (!indices.equals(entry.indices)) return false;
            if (!shards.equals(entry.shards)) return false;
            if (!snapshot.equals(entry.snapshot)) return false;
            if (state != entry.state) return false;
            if (!waitingIndices.equals(entry.waitingIndices)) return false;
            if (repositoryStateId != entry.repositoryStateId) return false;

            return true;
        }

        @Override
        public int hashCode() {
            int result = state.hashCode();
            result = 31 * result + snapshot.hashCode();
            result = 31 * result + (includeGlobalState ? 1 : 0);
            result = 31 * result + (partial ? 1 : 0);
            result = 31 * result + shards.hashCode();
            result = 31 * result + indices.hashCode();
            result = 31 * result + waitingIndices.hashCode();
            result = 31 * result + Long.hashCode(startTime);
            result = 31 * result + Long.hashCode(repositoryStateId);
            return result;
        }

        @Override
        public String toString() {
            return snapshot.toString();
        }

        private ImmutableOpenMap<String, List<ShardId>> findWaitingIndices(ImmutableOpenMap<ShardId, ShardSnapshotStatus> shards) {
            Map<String, List<ShardId>> waitingIndicesMap = new HashMap<>();
            for (ObjectObjectCursor<ShardId, ShardSnapshotStatus> entry : shards) {
                if (entry.value.state() == ShardState.WAITING) {
                    waitingIndicesMap.computeIfAbsent(entry.key.getIndexName(), k -> new ArrayList<>()).add(entry.key);
                }
            }
            if (waitingIndicesMap.isEmpty()) {
                return ImmutableOpenMap.of();
            }
            ImmutableOpenMap.Builder<String, List<ShardId>> waitingIndicesBuilder = ImmutableOpenMap.builder();
            for (Map.Entry<String, List<ShardId>> entry : waitingIndicesMap.entrySet()) {
                waitingIndicesBuilder.put(entry.getKey(), Collections.unmodifiableList(entry.getValue()));
            }
            return waitingIndicesBuilder.build();
        }
    }

    /**
     * Checks if all shards in the list have completed
     *
     * @param shards list of shard statuses
     * @return true if all shards have completed (either successfully or failed), false otherwise
     */
    public static boolean completed(ObjectContainer<ShardSnapshotStatus> shards) {
        for (ObjectCursor<ShardSnapshotStatus> status : shards) {
            if (status.value.state().completed == false) {
                return false;
            }
        }
        return true;
    }

    public static class ShardSnapshotStatus {
        private final ShardState state;
        private final String nodeId;

        @Nullable
        private final String generation;

        @Nullable
        private final String reason;

        public ShardSnapshotStatus(String nodeId, String generation) {
            this(nodeId, ShardState.INIT, generation);
        }

        public ShardSnapshotStatus(String nodeId, ShardState state, String generation) {
            this(nodeId, state, null, generation);
        }

        public ShardSnapshotStatus(String nodeId, ShardState state, String reason, String generation) {
            this.nodeId = nodeId;
            this.state = state;
            this.reason = reason;
            this.generation = generation;
            // If the state is failed we have to have a reason for this failure
            assert state.failed() == false || reason != null;
        }

        public ShardSnapshotStatus(StreamInput in) throws IOException {
            nodeId = in.readOptionalString();
            state = ShardState.fromValue(in.readByte());
            if (in.getVersion().onOrAfter(SnapshotsService.SHARD_GEN_IN_REPO_DATA_VERSION)) {
                generation = in.readOptionalString();
<<<<<<< HEAD
=======
                assert generation != null || state != ShardState.SUCCESS : "Received null generation for shard state [" + state + "]";
>>>>>>> f11a3c22
            } else {
                generation = null;
            }
            reason = in.readOptionalString();
        }

        public ShardState state() {
            return state;
        }

        public String nodeId() {
            return nodeId;
        }

        public String generation() {
            return this.generation;
        }

        public String reason() {
            return reason;
        }

        public void writeTo(StreamOutput out) throws IOException {
            out.writeOptionalString(nodeId);
            out.writeByte(state.value);
            if (out.getVersion().onOrAfter(SnapshotsService.SHARD_GEN_IN_REPO_DATA_VERSION)) {
                out.writeOptionalString(generation);
            }
            out.writeOptionalString(reason);
        }

        @Override
        public boolean equals(Object o) {
            if (this == o) return true;
            if (o == null || getClass() != o.getClass()) return false;
            ShardSnapshotStatus status = (ShardSnapshotStatus) o;
            return Objects.equals(nodeId, status.nodeId) && Objects.equals(reason, status.reason)
                && Objects.equals(generation, status.generation) && state == status.state;
        }

        @Override
        public int hashCode() {
            int result = state != null ? state.hashCode() : 0;
            result = 31 * result + (nodeId != null ? nodeId.hashCode() : 0);
            result = 31 * result + (reason != null ? reason.hashCode() : 0);
            result = 31 * result + (generation != null ? generation.hashCode() : 0);
            return result;
        }

        @Override
        public String toString() {
            return "ShardSnapshotStatus[state=" + state + ", nodeId=" + nodeId + ", reason=" + reason + ", generation=" + generation + "]";
        }
    }

    public enum State {
        INIT((byte) 0, false),
        STARTED((byte) 1, false),
        SUCCESS((byte) 2, true),
        FAILED((byte) 3, true),
        ABORTED((byte) 4, false),
        MISSING((byte) 5, true),
        WAITING((byte) 6, false);

        private final byte value;

        private final boolean completed;

        State(byte value, boolean completed) {
            this.value = value;
            this.completed = completed;
        }

        public byte value() {
            return value;
        }

        public boolean completed() {
            return completed;
        }

        public static State fromValue(byte value) {
            switch (value) {
                case 0:
                    return INIT;
                case 1:
                    return STARTED;
                case 2:
                    return SUCCESS;
                case 3:
                    return FAILED;
                case 4:
                    return ABORTED;
                case 5:
                    return MISSING;
                case 6:
                    return WAITING;
                default:
                    throw new IllegalArgumentException("No snapshot state for value [" + value + "]");
            }
        }
    }

    private final List<Entry> entries;

    public SnapshotsInProgress(List<Entry> entries) {
        this.entries = entries;
    }

    public SnapshotsInProgress(Entry... entries) {
        this.entries = Arrays.asList(entries);
    }

    public List<Entry> entries() {
        return this.entries;
    }

    public Entry snapshot(final Snapshot snapshot) {
        for (Entry entry : entries) {
            final Snapshot curr = entry.snapshot();
            if (curr.equals(snapshot)) {
                return entry;
            }
        }
        return null;
    }

    @Override
    public String getWriteableName() {
        return TYPE;
    }

    @Override
    public Version getMinimalSupportedVersion() {
        return Version.CURRENT.minimumCompatibilityVersion();
    }

    public static NamedDiff<Custom> readDiffFrom(StreamInput in) throws IOException {
        return readDiffFrom(Custom.class, TYPE, in);
    }

    public SnapshotsInProgress(StreamInput in) throws IOException {
        Entry[] entries = new Entry[in.readVInt()];
        for (int i = 0; i < entries.length; i++) {
            Snapshot snapshot = new Snapshot(in);
            boolean includeGlobalState = in.readBoolean();
            boolean partial = in.readBoolean();
            State state = State.fromValue(in.readByte());
            int indices = in.readVInt();
            List<IndexId> indexBuilder = new ArrayList<>();
            for (int j = 0; j < indices; j++) {
                indexBuilder.add(new IndexId(in.readString(), in.readString()));
            }
            long startTime = in.readLong();
            ImmutableOpenMap.Builder<ShardId, ShardSnapshotStatus> builder = ImmutableOpenMap.builder();
            int shards = in.readVInt();
            for (int j = 0; j < shards; j++) {
                ShardId shardId = new ShardId(in);
                builder.put(shardId, new ShardSnapshotStatus(in));
            }
            long repositoryStateId = in.readLong();
            final String failure = in.readOptionalString();
            Map<String, Object> userMetadata = null;
            if (in.getVersion().onOrAfter(METADATA_FIELD_INTRODUCED)) {
                userMetadata = in.readMap();
            }
            entries[i] = new Entry(snapshot,
                                   includeGlobalState,
                                   partial,
                                   state,
                                   Collections.unmodifiableList(indexBuilder),
                                   startTime,
                                   repositoryStateId,
                                   builder.build(),
                                   failure,
                                   userMetadata
                );
        }
        this.entries = Arrays.asList(entries);
    }

    @Override
    public void writeTo(StreamOutput out) throws IOException {
        out.writeVInt(entries.size());
        for (Entry entry : entries) {
            entry.snapshot().writeTo(out);
            out.writeBoolean(entry.includeGlobalState());
            out.writeBoolean(entry.partial());
            out.writeByte(entry.state().value());
            out.writeVInt(entry.indices().size());
            for (IndexId index : entry.indices()) {
                index.writeTo(out);
            }
            out.writeLong(entry.startTime());
            out.writeVInt(entry.shards().size());
            for (ObjectObjectCursor<ShardId, ShardSnapshotStatus> shardEntry : entry.shards()) {
                shardEntry.key.writeTo(out);
                shardEntry.value.writeTo(out);
            }
            out.writeLong(entry.repositoryStateId);
            out.writeOptionalString(entry.failure);
            if (out.getVersion().onOrAfter(METADATA_FIELD_INTRODUCED)) {
                out.writeMap(entry.userMetadata);
            }
        }
    }

    private static final String REPOSITORY = "repository";
    private static final String SNAPSHOTS = "snapshots";
    private static final String SNAPSHOT = "snapshot";
    private static final String UUID = "uuid";
    private static final String INCLUDE_GLOBAL_STATE = "include_global_state";
    private static final String PARTIAL = "partial";
    private static final String STATE = "state";
    private static final String INDICES = "indices";
    private static final String START_TIME_MILLIS = "start_time_millis";
    private static final String START_TIME = "start_time";
    private static final String REPOSITORY_STATE_ID = "repository_state_id";
    private static final String SHARDS = "shards";
    private static final String INDEX = "index";
    private static final String SHARD = "shard";
    private static final String NODE = "node";

    @Override
    public XContentBuilder toXContent(XContentBuilder builder, ToXContent.Params params) throws IOException {
        builder.startArray(SNAPSHOTS);
        for (Entry entry : entries) {
            toXContent(entry, builder, params);
        }
        builder.endArray();
        return builder;
    }

    public void toXContent(Entry entry, XContentBuilder builder, ToXContent.Params params) throws IOException {
        builder.startObject();
        builder.field(REPOSITORY, entry.snapshot().getRepository());
        builder.field(SNAPSHOT, entry.snapshot().getSnapshotId().getName());
        builder.field(UUID, entry.snapshot().getSnapshotId().getUUID());
        builder.field(INCLUDE_GLOBAL_STATE, entry.includeGlobalState());
        builder.field(PARTIAL, entry.partial());
        builder.field(STATE, entry.state());
        builder.startArray(INDICES);
        {
            for (IndexId index : entry.indices()) {
                index.toXContent(builder, params);
            }
        }
        builder.endArray();
        builder.humanReadableField(START_TIME_MILLIS, START_TIME, new TimeValue(entry.startTime()));
        builder.field(REPOSITORY_STATE_ID, entry.getRepositoryStateId());
        builder.startArray(SHARDS);
        {
            for (ObjectObjectCursor<ShardId, ShardSnapshotStatus> shardEntry : entry.shards) {
                ShardId shardId = shardEntry.key;
                ShardSnapshotStatus status = shardEntry.value;
                builder.startObject();
                {
                    builder.field(INDEX, shardId.getIndex());
                    builder.field(SHARD, shardId.getId());
                    builder.field(STATE, status.state());
                    builder.field(NODE, status.nodeId());
                }
                builder.endObject();
            }
        }
        builder.endArray();
        builder.endObject();
    }

    public enum ShardState {
        INIT((byte) 0, false, false),
        SUCCESS((byte) 2, true, false),
        FAILED((byte) 3, true, true),
        ABORTED((byte) 4, false, true),
        MISSING((byte) 5, true, true),
        WAITING((byte) 6, false, false);

        private final byte value;

        private final boolean completed;

        private final boolean failed;

        ShardState(byte value, boolean completed, boolean failed) {
            this.value = value;
            this.completed = completed;
            this.failed = failed;
        }

        public boolean completed() {
            return completed;
        }

        public boolean failed() {
            return failed;
        }

        public static ShardState fromValue(byte value) {
            switch (value) {
                case 0:
                    return INIT;
                case 2:
                    return SUCCESS;
                case 3:
                    return FAILED;
                case 4:
                    return ABORTED;
                case 5:
                    return MISSING;
                case 6:
                    return WAITING;
                default:
                    throw new IllegalArgumentException("No shard snapshot state for value [" + value + "]");
            }
        }
    }
}<|MERGE_RESOLUTION|>--- conflicted
+++ resolved
@@ -279,10 +279,7 @@
             state = ShardState.fromValue(in.readByte());
             if (in.getVersion().onOrAfter(SnapshotsService.SHARD_GEN_IN_REPO_DATA_VERSION)) {
                 generation = in.readOptionalString();
-<<<<<<< HEAD
-=======
                 assert generation != null || state != ShardState.SUCCESS : "Received null generation for shard state [" + state + "]";
->>>>>>> f11a3c22
             } else {
                 generation = null;
             }
