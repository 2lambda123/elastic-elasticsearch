/*
 * Licensed to Elasticsearch under one or more contributor
 * license agreements. See the NOTICE file distributed with
 * this work for additional information regarding copyright
 * ownership. Elasticsearch licenses this file to you under
 * the Apache License, Version 2.0 (the "License"); you may
 * not use this file except in compliance with the License.
 * You may obtain a copy of the License at
 *
 *    http://www.apache.org/licenses/LICENSE-2.0
 *
 * Unless required by applicable law or agreed to in writing,
 * software distributed under the License is distributed on an
 * "AS IS" BASIS, WITHOUT WARRANTIES OR CONDITIONS OF ANY
 * KIND, either express or implied.  See the License for the
 * specific language governing permissions and limitations
 * under the License.
 */

package org.elasticsearch.cluster.service;

import org.apache.logging.log4j.Logger;
import org.apache.logging.log4j.message.ParameterizedMessage;
import org.elasticsearch.cluster.ClusterChangedEvent;
import org.elasticsearch.cluster.ClusterState;
import org.elasticsearch.cluster.ClusterStateApplier;
import org.elasticsearch.cluster.ClusterStateListener;
import org.elasticsearch.cluster.ClusterStateObserver;
import org.elasticsearch.cluster.ClusterStateTaskConfig;
import org.elasticsearch.cluster.ClusterStateTaskListener;
import org.elasticsearch.cluster.LocalNodeMasterListener;
import org.elasticsearch.cluster.NodeConnectionsService;
import org.elasticsearch.cluster.TimeoutClusterStateListener;
import org.elasticsearch.cluster.metadata.ProcessClusterEventTimeoutException;
import org.elasticsearch.cluster.node.DiscoveryNodes;
import org.elasticsearch.common.Nullable;
import org.elasticsearch.common.Priority;
import org.elasticsearch.common.component.AbstractLifecycleComponent;
import org.elasticsearch.common.settings.ClusterSettings;
import org.elasticsearch.common.settings.Settings;
import org.elasticsearch.common.unit.TimeValue;
import org.elasticsearch.common.util.concurrent.ConcurrentCollections;
import org.elasticsearch.common.util.concurrent.EsExecutors;
import org.elasticsearch.common.util.concurrent.EsRejectedExecutionException;
import org.elasticsearch.common.util.concurrent.FutureUtils;
import org.elasticsearch.common.util.concurrent.PrioritizedEsThreadPoolExecutor;
import org.elasticsearch.common.util.iterable.Iterables;
import org.elasticsearch.threadpool.ThreadPool;

import java.util.Collection;
import java.util.Collections;
import java.util.Iterator;
import java.util.List;
import java.util.Objects;
import java.util.Queue;
import java.util.concurrent.ConcurrentHashMap;
import java.util.concurrent.CopyOnWriteArrayList;
import java.util.concurrent.ScheduledFuture;
import java.util.concurrent.TimeUnit;
import java.util.concurrent.atomic.AtomicReference;
import java.util.function.Consumer;
import java.util.function.Function;
import java.util.function.Supplier;
import java.util.stream.Stream;

import static org.elasticsearch.cluster.service.ClusterService.CLUSTER_SERVICE_SLOW_TASK_LOGGING_THRESHOLD_SETTING;
import static org.elasticsearch.common.util.concurrent.EsExecutors.daemonThreadFactory;

public class ClusterApplierService extends AbstractLifecycleComponent implements ClusterApplier {

    public static final String CLUSTER_UPDATE_THREAD_NAME = "clusterApplierService#updateTask";

    private final ClusterSettings clusterSettings;
    protected final ThreadPool threadPool;

    private volatile TimeValue slowTaskLoggingThreshold;

    private volatile PrioritizedEsThreadPoolExecutor threadPoolExecutor;

    /**
     * Those 3 state listeners are changing infrequently - CopyOnWriteArrayList is just fine
     */
    private final Collection<ClusterStateApplier> highPriorityStateAppliers = new CopyOnWriteArrayList<>();
    private final Collection<ClusterStateApplier> normalPriorityStateAppliers = new CopyOnWriteArrayList<>();
    private final Collection<ClusterStateApplier> lowPriorityStateAppliers = new CopyOnWriteArrayList<>();
    private final Iterable<ClusterStateApplier> clusterStateAppliers = Iterables.concat(highPriorityStateAppliers,
        normalPriorityStateAppliers, lowPriorityStateAppliers);

    private final Collection<ClusterStateListener> clusterStateListeners = new CopyOnWriteArrayList<>();
    private final Collection<TimeoutClusterStateListener> timeoutClusterStateListeners =
        Collections.newSetFromMap(new ConcurrentHashMap<TimeoutClusterStateListener, Boolean>());

    private final LocalNodeMasterListeners localNodeMasterListeners;

    private final Queue<NotifyTimeout> onGoingTimeouts = ConcurrentCollections.newQueue();

    private final AtomicReference<ClusterState> state; // last applied state

    private NodeConnectionsService nodeConnectionsService;
    private Supplier<ClusterState.Builder> stateBuilderSupplier;

    public ClusterApplierService(Settings settings, ClusterSettings clusterSettings, ThreadPool threadPool, Supplier<ClusterState
        .Builder> stateBuilderSupplier) {
        super(settings);
        this.clusterSettings = clusterSettings;
        this.threadPool = threadPool;
        this.state = new AtomicReference<>();
        this.slowTaskLoggingThreshold = CLUSTER_SERVICE_SLOW_TASK_LOGGING_THRESHOLD_SETTING.get(settings);
        this.localNodeMasterListeners = new LocalNodeMasterListeners(threadPool);
        this.stateBuilderSupplier = stateBuilderSupplier;
    }

    public void setSlowTaskLoggingThreshold(TimeValue slowTaskLoggingThreshold) {
        this.slowTaskLoggingThreshold = slowTaskLoggingThreshold;
    }

    public synchronized void setNodeConnectionsService(NodeConnectionsService nodeConnectionsService) {
        assert this.nodeConnectionsService == null : "nodeConnectionsService is already set";
        this.nodeConnectionsService = nodeConnectionsService;
    }

    @Override
    public void setInitialState(ClusterState initialState) {
        if (lifecycle.started()) {
            throw new IllegalStateException("can't set initial state when started");
        }
        assert state.get() == null : "state is already set";
        state.set(initialState);
    }

    @Override
    protected synchronized void doStart() {
        Objects.requireNonNull(nodeConnectionsService, "please set the node connection service before starting");
        Objects.requireNonNull(state.get(), "please set initial state before starting");
        addListener(localNodeMasterListeners);
        threadPoolExecutor = EsExecutors.newSinglePrioritizing(
                nodeName() + "/" + CLUSTER_UPDATE_THREAD_NAME,
                daemonThreadFactory(settings, CLUSTER_UPDATE_THREAD_NAME),
                threadPool.getThreadContext(),
                threadPool.scheduler());
    }

    class UpdateTask extends SourcePrioritizedRunnable implements Function<ClusterState, ClusterState> {
        final ClusterStateTaskListener listener;
        final Function<ClusterState, ClusterState> updateFunction;

        UpdateTask(Priority priority, String source, ClusterStateTaskListener listener,
                   Function<ClusterState, ClusterState> updateFunction) {
            super(priority, source);
            this.listener = listener;
            this.updateFunction = updateFunction;
        }

        @Override
        public ClusterState apply(ClusterState clusterState) {
            return updateFunction.apply(clusterState);
        }

        @Override
        public void run() {
            runTask(this);
        }
    }

    @Override
    protected synchronized void doStop() {
        for (NotifyTimeout onGoingTimeout : onGoingTimeouts) {
            onGoingTimeout.cancel();
            try {
                onGoingTimeout.cancel();
                onGoingTimeout.listener.onClose();
            } catch (Exception ex) {
                logger.debug("failed to notify listeners on shutdown", ex);
            }
        }
        ThreadPool.terminate(threadPoolExecutor, 10, TimeUnit.SECONDS);
        // close timeout listeners that did not have an ongoing timeout
        timeoutClusterStateListeners.forEach(TimeoutClusterStateListener::onClose);
        removeListener(localNodeMasterListeners);
    }

    @Override
    protected synchronized void doClose() {
    }

    /**
     * The current cluster state.
     * Should be renamed to appliedClusterState
     */
    public ClusterState state() {
        assert assertNotCalledFromClusterStateApplier("the applied cluster state is not yet available");
        ClusterState clusterState = this.state.get();
        assert clusterState != null : "initial cluster state not set yet";
        return clusterState;
    }

    /**
     * Adds a high priority applier of updated cluster states.
     */
    public void addHighPriorityApplier(ClusterStateApplier applier) {
        highPriorityStateAppliers.add(applier);
    }

    /**
     * Adds an applier which will be called after all high priority and normal appliers have been called.
     */
    public void addLowPriorityApplier(ClusterStateApplier applier) {
        lowPriorityStateAppliers.add(applier);
    }

    /**
     * Adds a applier of updated cluster states.
     */
    public void addStateApplier(ClusterStateApplier applier) {
        normalPriorityStateAppliers.add(applier);
    }

    /**
     * Removes an applier of updated cluster states.
     */
    public void removeApplier(ClusterStateApplier applier) {
        normalPriorityStateAppliers.remove(applier);
        highPriorityStateAppliers.remove(applier);
        lowPriorityStateAppliers.remove(applier);
    }

    /**
     * Add a listener for updated cluster states
     */
    public void addListener(ClusterStateListener listener) {
        clusterStateListeners.add(listener);
    }

    /**
     * Removes a listener for updated cluster states.
     */
    public void removeListener(ClusterStateListener listener) {
        clusterStateListeners.remove(listener);
    }

    /**
     * Removes a timeout listener for updated cluster states.
     */
    public void removeTimeoutListener(TimeoutClusterStateListener listener) {
        timeoutClusterStateListeners.remove(listener);
        for (Iterator<NotifyTimeout> it = onGoingTimeouts.iterator(); it.hasNext(); ) {
            NotifyTimeout timeout = it.next();
            if (timeout.listener.equals(listener)) {
                timeout.cancel();
                it.remove();
            }
        }
    }

    /**
     * Add a listener for on/off local node master events
     */
    public void addLocalNodeMasterListener(LocalNodeMasterListener listener) {
        localNodeMasterListeners.add(listener);
    }

    /**
     * Remove the given listener for on/off local master events
     */
    public void removeLocalNodeMasterListener(LocalNodeMasterListener listener) {
        localNodeMasterListeners.remove(listener);
    }

    /**
     * Adds a cluster state listener that is expected to be removed during a short period of time.
     * If provided, the listener will be notified once a specific time has elapsed.
     *
     * NOTE: the listener is not removed on timeout. This is the responsibility of the caller.
     */
    public void addTimeoutListener(@Nullable final TimeValue timeout, final TimeoutClusterStateListener listener) {
        if (lifecycle.stoppedOrClosed()) {
            listener.onClose();
            return;
        }
        // call the post added notification on the same event thread
        try {
            threadPoolExecutor.execute(new SourcePrioritizedRunnable(Priority.HIGH, "_add_listener_") {
                @Override
                public void run() {
                    if (timeout != null) {
                        NotifyTimeout notifyTimeout = new NotifyTimeout(listener, timeout);
                        notifyTimeout.future = threadPool.schedule(timeout, ThreadPool.Names.GENERIC, notifyTimeout);
                        onGoingTimeouts.add(notifyTimeout);
                    }
                    timeoutClusterStateListeners.add(listener);
                    listener.postAdded();
                }
            });
        } catch (EsRejectedExecutionException e) {
            if (lifecycle.stoppedOrClosed()) {
                listener.onClose();
            } else {
                throw e;
            }
        }
    }

    public void runOnApplierThread(final String source, Consumer<ClusterState> clusterStateConsumer,
                                   final ClusterStateTaskListener listener, Priority priority) {
        submitStateUpdateTask(source, ClusterStateTaskConfig.build(priority),
            (clusterState) -> {
                clusterStateConsumer.accept(clusterState);
                return clusterState;
            },
            listener);
    }

    public void runOnApplierThread(final String source, Consumer<ClusterState> clusterStateConsumer,
                                   final ClusterStateTaskListener listener) {
        runOnApplierThread(source, clusterStateConsumer, listener, Priority.HIGH);
    }

    @Override
    public void onNewClusterState(final String source, final Supplier<ClusterState> clusterStateSupplier,
                                  final ClusterStateTaskListener listener) {
        Function<ClusterState, ClusterState> applyFunction = currentState -> {
            ClusterState nextState = clusterStateSupplier.get();
            if (nextState != null) {
                return nextState;
            } else {
                return currentState;
            }
        };
        submitStateUpdateTask(source, ClusterStateTaskConfig.build(Priority.HIGH), applyFunction, listener);
    }

    private void submitStateUpdateTask(final String source, final ClusterStateTaskConfig config,
                                       final Function<ClusterState, ClusterState> executor,
                                       final ClusterStateTaskListener listener) {
        if (!lifecycle.started()) {
            return;
        }
        try {
            UpdateTask updateTask = new UpdateTask(config.priority(), source, new SafeClusterStateTaskListener(listener, logger), executor);
            if (config.timeout() != null) {
                threadPoolExecutor.execute(updateTask, config.timeout(),
                    () -> threadPool.generic().execute(
                        () -> listener.onFailure(source, new ProcessClusterEventTimeoutException(config.timeout(), source))));
            } else {
                threadPoolExecutor.execute(updateTask);
            }
        } catch (EsRejectedExecutionException e) {
            // ignore cases where we are shutting down..., there is really nothing interesting
            // to be done here...
            if (!lifecycle.stoppedOrClosed()) {
                throw e;
            }
        }
    }

    /** asserts that the current thread is the cluster state update thread */
    public static boolean assertClusterStateUpdateThread() {
        assert Thread.currentThread().getName().contains(ClusterApplierService.CLUSTER_UPDATE_THREAD_NAME) :
            "not called from the cluster state update thread";
        return true;
    }

    /** asserts that the current thread is <b>NOT</b> the cluster state update thread */
    public static boolean assertNotClusterStateUpdateThread(String reason) {
        assert Thread.currentThread().getName().contains(CLUSTER_UPDATE_THREAD_NAME) == false :
            "Expected current thread [" + Thread.currentThread() + "] to not be the cluster state update thread. Reason: [" + reason + "]";
        return true;
    }

    /** asserts that the current stack trace does <b>NOT</b> involve a cluster state applier */
    private static boolean assertNotCalledFromClusterStateApplier(String reason) {
        if (Thread.currentThread().getName().contains(CLUSTER_UPDATE_THREAD_NAME)) {
            for (StackTraceElement element : Thread.currentThread().getStackTrace()) {
                final String className = element.getClassName();
                final String methodName = element.getMethodName();
                if (className.equals(ClusterStateObserver.class.getName())) {
                    // people may start an observer from an applier
                    return true;
                } else if (className.equals(ClusterApplierService.class.getName())
                    && methodName.equals("callClusterStateAppliers")) {
                    throw new AssertionError("should not be called by a cluster state applier. reason [" + reason + "]");
                }
            }
        }
        return true;
    }

    protected void runTask(UpdateTask task) {
        if (!lifecycle.started()) {
            logger.debug("processing [{}]: ignoring, cluster applier service not started", task.source);
            return;
        }

        logger.debug("processing [{}]: execute", task.source);
        final ClusterState previousClusterState = state.get();

        long startTimeNS = currentTimeInNanos();
        final ClusterState newClusterState;
        try {
            newClusterState = task.apply(previousClusterState);
        } catch (Exception e) {
            TimeValue executionTime = TimeValue.timeValueMillis(Math.max(0, TimeValue.nsecToMSec(currentTimeInNanos() - startTimeNS)));
            if (logger.isTraceEnabled()) {
<<<<<<< HEAD
                logger.trace(() -> new ParameterizedMessage(
=======
                logger.trace(new ParameterizedMessage(
>>>>>>> cf60e93a
                        "failed to execute cluster state applier in [{}], state:\nversion [{}], source [{}]\n{}{}{}",
                        executionTime,
                        previousClusterState.version(),
                        task.source,
                        previousClusterState.nodes(),
                        previousClusterState.routingTable(),
                        previousClusterState.getRoutingNodes()),
                    e);
            }
            warnAboutSlowTaskIfNeeded(executionTime, task.source);
            task.listener.onFailure(task.source, e);
            return;
        }

        if (previousClusterState == newClusterState) {
            task.listener.clusterStateProcessed(task.source, newClusterState, newClusterState);
            TimeValue executionTime = TimeValue.timeValueMillis(Math.max(0, TimeValue.nsecToMSec(currentTimeInNanos() - startTimeNS)));
            logger.debug("processing [{}]: took [{}] no change in cluster state", task.source, executionTime);
            warnAboutSlowTaskIfNeeded(executionTime, task.source);
        } else {
            if (logger.isTraceEnabled()) {
                logger.trace("cluster state updated, source [{}]\n{}", task.source, newClusterState);
            } else if (logger.isDebugEnabled()) {
                logger.debug("cluster state updated, version [{}], source [{}]", newClusterState.version(), task.source);
            }
            try {
                applyChanges(task, previousClusterState, newClusterState);
                TimeValue executionTime = TimeValue.timeValueMillis(Math.max(0, TimeValue.nsecToMSec(currentTimeInNanos() - startTimeNS)));
                logger.debug("processing [{}]: took [{}] done applying updated cluster state (version: {}, uuid: {})", task.source,
                    executionTime, newClusterState.version(),
                    newClusterState.stateUUID());
                warnAboutSlowTaskIfNeeded(executionTime, task.source);
            } catch (Exception e) {
                TimeValue executionTime = TimeValue.timeValueMillis(Math.max(0, TimeValue.nsecToMSec(currentTimeInNanos() - startTimeNS)));
                final long version = newClusterState.version();
                final String stateUUID = newClusterState.stateUUID();
                final String fullState = newClusterState.toString();
<<<<<<< HEAD
                logger.warn(() -> new ParameterizedMessage(
=======
                logger.warn(
                    (org.apache.logging.log4j.util.Supplier<?>) () -> new ParameterizedMessage(
>>>>>>> cf60e93a
                        "failed to apply updated cluster state in [{}]:\nversion [{}], uuid [{}], source [{}]\n{}",
                        executionTime,
                        version,
                        stateUUID,
                        task.source,
                        fullState),
                    e);
                // TODO: do we want to call updateTask.onFailure here?
            }
        }
    }

    private void applyChanges(UpdateTask task, ClusterState previousClusterState, ClusterState newClusterState) {
        ClusterChangedEvent clusterChangedEvent = new ClusterChangedEvent(task.source, newClusterState, previousClusterState);
        // new cluster state, notify all listeners
        final DiscoveryNodes.Delta nodesDelta = clusterChangedEvent.nodesDelta();
        if (nodesDelta.hasChanges() && logger.isInfoEnabled()) {
            String summary = nodesDelta.shortSummary();
            if (summary.length() > 0) {
                logger.info("{}, reason: {}", summary, task.source);
            }
        }

        nodeConnectionsService.connectToNodes(newClusterState.nodes());

        logger.debug("applying cluster state version {}", newClusterState.version());
        try {
            // nothing to do until we actually recover from the gateway or any other block indicates we need to disable persistency
            if (clusterChangedEvent.state().blocks().disableStatePersistence() == false && clusterChangedEvent.metaDataChanged()) {
                final Settings incomingSettings = clusterChangedEvent.state().metaData().settings();
                clusterSettings.applySettings(incomingSettings);
            }
        } catch (Exception ex) {
            logger.warn("failed to apply cluster settings", ex);
        }

        logger.debug("apply cluster state with version {}", newClusterState.version());
        callClusterStateAppliers(clusterChangedEvent);

        nodeConnectionsService.disconnectFromNodesExcept(newClusterState.nodes());

        logger.debug("set locally applied cluster state to version {}", newClusterState.version());
        state.set(newClusterState);

        callClusterStateListeners(clusterChangedEvent);

        task.listener.clusterStateProcessed(task.source, previousClusterState, newClusterState);
    }

    private void callClusterStateAppliers(ClusterChangedEvent clusterChangedEvent) {
        clusterStateAppliers.forEach(applier -> {
            try {
                logger.trace("calling [{}] with change to version [{}]", applier, clusterChangedEvent.state().version());
                applier.applyClusterState(clusterChangedEvent);
            } catch (Exception ex) {
                logger.warn("failed to notify ClusterStateApplier", ex);
            }
        });
    }

    private void callClusterStateListeners(ClusterChangedEvent clusterChangedEvent) {
        Stream.concat(clusterStateListeners.stream(), timeoutClusterStateListeners.stream()).forEach(listener -> {
            try {
                logger.trace("calling [{}] with change to version [{}]", listener, clusterChangedEvent.state().version());
                listener.clusterChanged(clusterChangedEvent);
            } catch (Exception ex) {
                logger.warn("failed to notify ClusterStateListener", ex);
            }
        });
    }

    private static class SafeClusterStateTaskListener implements ClusterStateTaskListener {
        private final ClusterStateTaskListener listener;
        private final Logger logger;

        SafeClusterStateTaskListener(ClusterStateTaskListener listener, Logger logger) {
            this.listener = listener;
            this.logger = logger;
        }

        @Override
        public void onFailure(String source, Exception e) {
            try {
                listener.onFailure(source, e);
            } catch (Exception inner) {
                inner.addSuppressed(e);
<<<<<<< HEAD
                logger.error(() -> new ParameterizedMessage("exception thrown by listener notifying of failure from [{}]", source), inner);
=======
                logger.error(new ParameterizedMessage(
                        "exception thrown by listener notifying of failure from [{}]", source), inner);
>>>>>>> cf60e93a
            }
        }

        @Override
        public void clusterStateProcessed(String source, ClusterState oldState, ClusterState newState) {
            try {
                listener.clusterStateProcessed(source, oldState, newState);
            } catch (Exception e) {
<<<<<<< HEAD
                logger.error(() -> new ParameterizedMessage(
=======
                logger.error(new ParameterizedMessage(
>>>>>>> cf60e93a
                        "exception thrown by listener while notifying of cluster state processed from [{}], old cluster state:\n" +
                            "{}\nnew cluster state:\n{}",
                        source, oldState, newState), e);
            }
        }
    }

    protected void warnAboutSlowTaskIfNeeded(TimeValue executionTime, String source) {
        if (executionTime.getMillis() > slowTaskLoggingThreshold.getMillis()) {
            logger.warn("cluster state applier task [{}] took [{}] above the warn threshold of {}", source, executionTime,
                slowTaskLoggingThreshold);
        }
    }

    class NotifyTimeout implements Runnable {
        final TimeoutClusterStateListener listener;
        final TimeValue timeout;
        volatile ScheduledFuture future;

        NotifyTimeout(TimeoutClusterStateListener listener, TimeValue timeout) {
            this.listener = listener;
            this.timeout = timeout;
        }

        public void cancel() {
            FutureUtils.cancel(future);
        }

        @Override
        public void run() {
            if (future != null && future.isCancelled()) {
                return;
            }
            if (lifecycle.stoppedOrClosed()) {
                listener.onClose();
            } else {
                listener.onTimeout(this.timeout);
            }
            // note, we rely on the listener to remove itself in case of timeout if needed
        }
    }

    private static class LocalNodeMasterListeners implements ClusterStateListener {

        private final List<LocalNodeMasterListener> listeners = new CopyOnWriteArrayList<>();
        private final ThreadPool threadPool;
        private volatile boolean master = false;

        private LocalNodeMasterListeners(ThreadPool threadPool) {
            this.threadPool = threadPool;
        }

        @Override
        public void clusterChanged(ClusterChangedEvent event) {
            if (!master && event.localNodeMaster()) {
                master = true;
                for (LocalNodeMasterListener listener : listeners) {
                    java.util.concurrent.Executor executor = threadPool.executor(listener.executorName());
                    executor.execute(new OnMasterRunnable(listener));
                }
                return;
            }

            if (master && !event.localNodeMaster()) {
                master = false;
                for (LocalNodeMasterListener listener : listeners) {
                    java.util.concurrent.Executor executor = threadPool.executor(listener.executorName());
                    executor.execute(new OffMasterRunnable(listener));
                }
            }
        }

        private void add(LocalNodeMasterListener listener) {
            listeners.add(listener);
        }

        private void remove(LocalNodeMasterListener listener) {
            listeners.remove(listener);
        }

        private void clear() {
            listeners.clear();
        }
    }

    private static class OnMasterRunnable implements Runnable {

        private final LocalNodeMasterListener listener;

        private OnMasterRunnable(LocalNodeMasterListener listener) {
            this.listener = listener;
        }

        @Override
        public void run() {
            listener.onMaster();
        }
    }

    private static class OffMasterRunnable implements Runnable {

        private final LocalNodeMasterListener listener;

        private OffMasterRunnable(LocalNodeMasterListener listener) {
            this.listener = listener;
        }

        @Override
        public void run() {
            listener.offMaster();
        }
    }

    // this one is overridden in tests so we can control time
    protected long currentTimeInNanos() {
        return System.nanoTime();
    }

    @Override
    public ClusterState.Builder newClusterStateBuilder() {
        return stateBuilderSupplier.get();
    }
}<|MERGE_RESOLUTION|>--- conflicted
+++ resolved
@@ -401,11 +401,7 @@
         } catch (Exception e) {
             TimeValue executionTime = TimeValue.timeValueMillis(Math.max(0, TimeValue.nsecToMSec(currentTimeInNanos() - startTimeNS)));
             if (logger.isTraceEnabled()) {
-<<<<<<< HEAD
                 logger.trace(() -> new ParameterizedMessage(
-=======
-                logger.trace(new ParameterizedMessage(
->>>>>>> cf60e93a
                         "failed to execute cluster state applier in [{}], state:\nversion [{}], source [{}]\n{}{}{}",
                         executionTime,
                         previousClusterState.version(),
@@ -443,12 +439,7 @@
                 final long version = newClusterState.version();
                 final String stateUUID = newClusterState.stateUUID();
                 final String fullState = newClusterState.toString();
-<<<<<<< HEAD
                 logger.warn(() -> new ParameterizedMessage(
-=======
-                logger.warn(
-                    (org.apache.logging.log4j.util.Supplier<?>) () -> new ParameterizedMessage(
->>>>>>> cf60e93a
                         "failed to apply updated cluster state in [{}]:\nversion [{}], uuid [{}], source [{}]\n{}",
                         executionTime,
                         version,
@@ -535,12 +526,8 @@
                 listener.onFailure(source, e);
             } catch (Exception inner) {
                 inner.addSuppressed(e);
-<<<<<<< HEAD
-                logger.error(() -> new ParameterizedMessage("exception thrown by listener notifying of failure from [{}]", source), inner);
-=======
                 logger.error(new ParameterizedMessage(
                         "exception thrown by listener notifying of failure from [{}]", source), inner);
->>>>>>> cf60e93a
             }
         }
 
@@ -549,11 +536,7 @@
             try {
                 listener.clusterStateProcessed(source, oldState, newState);
             } catch (Exception e) {
-<<<<<<< HEAD
-                logger.error(() -> new ParameterizedMessage(
-=======
                 logger.error(new ParameterizedMessage(
->>>>>>> cf60e93a
                         "exception thrown by listener while notifying of cluster state processed from [{}], old cluster state:\n" +
                             "{}\nnew cluster state:\n{}",
                         source, oldState, newState), e);
