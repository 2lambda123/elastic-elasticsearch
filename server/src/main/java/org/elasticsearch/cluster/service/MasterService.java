--- conflicted
+++ resolved
@@ -370,36 +370,11 @@
         }
 
         public Discovery.AckListener createAckListener(ThreadPool threadPool, ClusterState newClusterState) {
-<<<<<<< HEAD
-            ArrayList<Discovery.AckListener> ackListeners = new ArrayList<>();
-
-            //timeout straightaway, otherwise we could wait forever as the timeout thread has not started
-            nonFailedTasks.stream().filter(task -> task.listener instanceof AckedClusterStateTaskListener).forEach(task -> {
-                final AckedClusterStateTaskListener ackedListener = (AckedClusterStateTaskListener) task.listener;
-                if (ackedListener.ackTimeout() == null || ackedListener.ackTimeout().millis() == 0) {
-                    ackedListener.onAckTimeout();
-                } else {
-                    try {
-                        ackListeners.add(new AckCountDownListener(ackedListener, newClusterState.version(), newClusterState.nodes(),
-                            threadPool));
-                    } catch (EsRejectedExecutionException ex) {
-                        if (logger.isDebugEnabled()) {
-                            logger.debug("Couldn't schedule timeout thread - node might be shutting down", ex);
-                        }
-                        //timeout straightaway, otherwise we could wait forever as the timeout thread has not started
-                        ackedListener.onAckTimeout();
-                    }
-                }
-            });
-
-            return new DelegatingAckListener(ackListeners);
-=======
             return new DelegatingAckListener(nonFailedTasks.stream()
                 .filter(task -> task.listener instanceof AckedClusterStateTaskListener)
                 .map(task -> new AckCountDownListener((AckedClusterStateTaskListener) task.listener, newClusterState.version(),
                     newClusterState.nodes(), threadPool))
                 .collect(Collectors.toList()));
->>>>>>> 0c7f6570
         }
 
         public boolean clusterStateUnchanged() {
@@ -571,8 +546,6 @@
                 listener.onCommit(commitTime);
             }
         }
-<<<<<<< HEAD
-=======
 
         @Override
         public void onNodeAck(DiscoveryNode node, @Nullable Exception e) {
@@ -580,7 +553,6 @@
                 listener.onNodeAck(node, e);
             }
         }
->>>>>>> 0c7f6570
     }
 
     private static class AckCountDownListener implements Discovery.AckListener {
@@ -590,10 +562,7 @@
         private final AckedClusterStateTaskListener ackedTaskListener;
         private final CountDown countDown;
         private final DiscoveryNode masterNode;
-<<<<<<< HEAD
-=======
         private final ThreadPool threadPool;
->>>>>>> 0c7f6570
         private final long clusterStateVersion;
         private volatile Future<?> ackTimeoutCallback;
         private Exception lastFailure;
@@ -602,10 +571,7 @@
                              ThreadPool threadPool) {
             this.ackedTaskListener = ackedTaskListener;
             this.clusterStateVersion = clusterStateVersion;
-<<<<<<< HEAD
-=======
             this.threadPool = threadPool;
->>>>>>> 0c7f6570
             this.masterNode = nodes.getMasterNode();
             int countDown = 0;
             for (DiscoveryNode node : nodes) {
@@ -619,11 +585,6 @@
         }
 
         @Override
-<<<<<<< HEAD
-        public void onNodeAck(DiscoveryNode node, @Nullable Exception e) {
-            if (node.equals(masterNode) == false && ackedTaskListener.mustAck(node) == false) {
-                return;
-=======
         public void onCommit(TimeValue commitTime) {
             TimeValue ackTimeout = ackedTaskListener.ackTimeout();
             if (ackTimeout == null) {
@@ -640,7 +601,6 @@
                 if (countDown.isCountedDown()) {
                     FutureUtils.cancel(ackTimeoutCallback);
                 }
->>>>>>> 0c7f6570
             }
         }
 
@@ -662,15 +622,12 @@
             }
         }
 
-<<<<<<< HEAD
-=======
         private void finish() {
             logger.trace("all expected nodes acknowledged cluster_state update (version: {})", clusterStateVersion);
             FutureUtils.cancel(ackTimeoutCallback);
             ackedTaskListener.onAllNodesAcked(lastFailure);
         }
 
->>>>>>> 0c7f6570
         public void onTimeout() {
             if (countDown.fastForward()) {
                 logger.trace("timeout waiting for acknowledgement for cluster_state update (version: {})", clusterStateVersion);
