--- conflicted
+++ resolved
@@ -344,6 +344,9 @@
                 }
 
                 logger.debug("publishing cluster state version [{}]", newClusterState.version());
+                // initialize routing nodes and the indices lookup concurrently, we will need both of them for the cluster state
+                // application and can compute them while we wait for the other nodes during publication
+                newClusterState.initializeAsync(threadPool.generic());
                 publish(
                     clusterStatePublicationEvent,
                     new CompositeTaskAckListener(
@@ -396,35 +399,9 @@
                             );
                         }
 
-<<<<<<< HEAD
                         @Override
                         public void onFailure(Exception exception) {
                             if (exception instanceof FailedToCommitClusterStateException failedToCommitClusterStateException) {
-=======
-                    logger.debug("publishing cluster state version [{}]", newClusterState.version());
-                    // initialize routing nodes and the indices lookup concurrently, we will need both of them for the cluster state
-                    // application and can compute them while we wait for the other nodes during publication
-                    newClusterState.initializeAsync(threadPool.generic());
-                    publish(
-                        clusterStatePublicationEvent,
-                        new CompositeTaskAckListener(
-                            executionResults.stream()
-                                .map(ExecutionResult::getContextPreservingAckListener)
-                                .filter(Objects::nonNull)
-                                .map(
-                                    contextPreservingAckListener -> new TaskAckListener(
-                                        contextPreservingAckListener,
-                                        newClusterState.version(),
-                                        newClusterState.nodes(),
-                                        threadPool
-                                    )
-                                )
-                                .toList()
-                        ),
-                        new ActionListener<>() {
-                            @Override
-                            public void onResponse(Void unused) {
->>>>>>> d9dc3a96
                                 final long notificationStartTime = threadPool.rawRelativeTimeInMillis();
                                 final long version = newClusterState.version();
                                 logger.warn(
