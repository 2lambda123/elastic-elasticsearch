--- conflicted
+++ resolved
@@ -255,6 +255,9 @@
                     public void setParentTask(TaskId taskId) {}
 
                     @Override
+                    public void setRequestId(long requestId) {}
+
+                    @Override
                     public TaskId getParentTask() {
                         return TaskId.EMPTY_TASK_ID;
                     }
@@ -302,15 +305,6 @@
             logger.debug("cluster state updated, version [{}], source [{}]", newClusterState.version(), summary);
         }
 
-<<<<<<< HEAD
-            @Override
-            public void setRequestId(long requestId) {}
-
-            @Override
-            public TaskId getParentTask() {
-                return TaskId.EMPTY_TASK_ID;
-            }
-=======
         final ClusterStatePublicationEvent clusterStatePublicationEvent = new ClusterStatePublicationEvent(
             summary,
             previousClusterState,
@@ -319,7 +313,6 @@
             computationTime.millis(),
             publicationStartTime
         );
->>>>>>> f353be22
 
         // new cluster state, notify all listeners
         final DiscoveryNodes.Delta nodesDelta = newClusterState.nodes().delta(previousClusterState.nodes());
