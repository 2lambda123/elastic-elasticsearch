/*
 * Copyright Elasticsearch B.V. and/or licensed to Elasticsearch B.V. under one
 * or more contributor license agreements. Licensed under the Elastic License
 * 2.0 and the Server Side Public License, v 1; you may not use this file except
 * in compliance with, at your election, the Elastic License 2.0 or the Server
 * Side Public License, v 1.
 */

package org.elasticsearch.client.internal.support;

import org.apache.logging.log4j.LogManager;
import org.apache.logging.log4j.Logger;
import org.elasticsearch.action.ActionFuture;
import org.elasticsearch.action.ActionListener;
import org.elasticsearch.action.ActionRequest;
import org.elasticsearch.action.ActionResponse;
import org.elasticsearch.action.ActionType;
import org.elasticsearch.action.DocWriteResponse;
import org.elasticsearch.action.admin.cluster.allocation.ClusterAllocationExplainAction;
import org.elasticsearch.action.admin.cluster.allocation.ClusterAllocationExplainRequest;
import org.elasticsearch.action.admin.cluster.allocation.ClusterAllocationExplainRequestBuilder;
import org.elasticsearch.action.admin.cluster.allocation.ClusterAllocationExplainResponse;
import org.elasticsearch.action.admin.cluster.health.ClusterHealthAction;
import org.elasticsearch.action.admin.cluster.health.ClusterHealthRequest;
import org.elasticsearch.action.admin.cluster.health.ClusterHealthRequestBuilder;
import org.elasticsearch.action.admin.cluster.health.ClusterHealthResponse;
import org.elasticsearch.action.admin.cluster.node.hotthreads.NodesHotThreadsRequest;
import org.elasticsearch.action.admin.cluster.node.hotthreads.NodesHotThreadsRequestBuilder;
import org.elasticsearch.action.admin.cluster.node.hotthreads.NodesHotThreadsResponse;
import org.elasticsearch.action.admin.cluster.node.hotthreads.TransportNodesHotThreadsAction;
import org.elasticsearch.action.admin.cluster.node.info.NodesInfoRequest;
import org.elasticsearch.action.admin.cluster.node.info.NodesInfoRequestBuilder;
import org.elasticsearch.action.admin.cluster.node.info.NodesInfoResponse;
import org.elasticsearch.action.admin.cluster.node.info.TransportNodesInfoAction;
import org.elasticsearch.action.admin.cluster.node.reload.NodesReloadSecureSettingsAction;
import org.elasticsearch.action.admin.cluster.node.reload.NodesReloadSecureSettingsRequestBuilder;
import org.elasticsearch.action.admin.cluster.node.stats.NodesStatsRequest;
import org.elasticsearch.action.admin.cluster.node.stats.NodesStatsRequestBuilder;
import org.elasticsearch.action.admin.cluster.node.stats.NodesStatsResponse;
import org.elasticsearch.action.admin.cluster.node.stats.TransportNodesStatsAction;
import org.elasticsearch.action.admin.cluster.node.tasks.cancel.CancelTasksAction;
import org.elasticsearch.action.admin.cluster.node.tasks.cancel.CancelTasksRequest;
import org.elasticsearch.action.admin.cluster.node.tasks.cancel.CancelTasksRequestBuilder;
import org.elasticsearch.action.admin.cluster.node.tasks.cancel.CancelTasksResponse;
import org.elasticsearch.action.admin.cluster.node.tasks.get.GetTaskAction;
import org.elasticsearch.action.admin.cluster.node.tasks.get.GetTaskRequest;
import org.elasticsearch.action.admin.cluster.node.tasks.get.GetTaskRequestBuilder;
import org.elasticsearch.action.admin.cluster.node.tasks.get.GetTaskResponse;
import org.elasticsearch.action.admin.cluster.node.tasks.list.ListTasksRequest;
import org.elasticsearch.action.admin.cluster.node.tasks.list.ListTasksRequestBuilder;
import org.elasticsearch.action.admin.cluster.node.tasks.list.ListTasksResponse;
import org.elasticsearch.action.admin.cluster.node.tasks.list.TransportListTasksAction;
import org.elasticsearch.action.admin.cluster.node.usage.NodesUsageRequest;
import org.elasticsearch.action.admin.cluster.node.usage.NodesUsageResponse;
import org.elasticsearch.action.admin.cluster.node.usage.TransportNodesUsageAction;
import org.elasticsearch.action.admin.cluster.repositories.cleanup.CleanupRepositoryAction;
import org.elasticsearch.action.admin.cluster.repositories.cleanup.CleanupRepositoryRequest;
import org.elasticsearch.action.admin.cluster.repositories.cleanup.CleanupRepositoryRequestBuilder;
import org.elasticsearch.action.admin.cluster.repositories.cleanup.CleanupRepositoryResponse;
import org.elasticsearch.action.admin.cluster.repositories.delete.DeleteRepositoryAction;
import org.elasticsearch.action.admin.cluster.repositories.delete.DeleteRepositoryRequest;
import org.elasticsearch.action.admin.cluster.repositories.delete.DeleteRepositoryRequestBuilder;
import org.elasticsearch.action.admin.cluster.repositories.get.GetRepositoriesAction;
import org.elasticsearch.action.admin.cluster.repositories.get.GetRepositoriesRequest;
import org.elasticsearch.action.admin.cluster.repositories.get.GetRepositoriesRequestBuilder;
import org.elasticsearch.action.admin.cluster.repositories.get.GetRepositoriesResponse;
import org.elasticsearch.action.admin.cluster.repositories.put.PutRepositoryAction;
import org.elasticsearch.action.admin.cluster.repositories.put.PutRepositoryRequest;
import org.elasticsearch.action.admin.cluster.repositories.put.PutRepositoryRequestBuilder;
import org.elasticsearch.action.admin.cluster.repositories.verify.VerifyRepositoryAction;
import org.elasticsearch.action.admin.cluster.repositories.verify.VerifyRepositoryRequest;
import org.elasticsearch.action.admin.cluster.repositories.verify.VerifyRepositoryRequestBuilder;
import org.elasticsearch.action.admin.cluster.repositories.verify.VerifyRepositoryResponse;
import org.elasticsearch.action.admin.cluster.reroute.ClusterRerouteAction;
import org.elasticsearch.action.admin.cluster.reroute.ClusterRerouteRequest;
import org.elasticsearch.action.admin.cluster.reroute.ClusterRerouteRequestBuilder;
import org.elasticsearch.action.admin.cluster.reroute.ClusterRerouteResponse;
import org.elasticsearch.action.admin.cluster.settings.ClusterUpdateSettingsAction;
import org.elasticsearch.action.admin.cluster.settings.ClusterUpdateSettingsRequest;
import org.elasticsearch.action.admin.cluster.settings.ClusterUpdateSettingsRequestBuilder;
import org.elasticsearch.action.admin.cluster.settings.ClusterUpdateSettingsResponse;
import org.elasticsearch.action.admin.cluster.shards.ClusterSearchShardsAction;
import org.elasticsearch.action.admin.cluster.shards.ClusterSearchShardsRequest;
import org.elasticsearch.action.admin.cluster.shards.ClusterSearchShardsRequestBuilder;
import org.elasticsearch.action.admin.cluster.shards.ClusterSearchShardsResponse;
import org.elasticsearch.action.admin.cluster.snapshots.clone.CloneSnapshotAction;
import org.elasticsearch.action.admin.cluster.snapshots.clone.CloneSnapshotRequest;
import org.elasticsearch.action.admin.cluster.snapshots.clone.CloneSnapshotRequestBuilder;
import org.elasticsearch.action.admin.cluster.snapshots.create.CreateSnapshotAction;
import org.elasticsearch.action.admin.cluster.snapshots.create.CreateSnapshotRequest;
import org.elasticsearch.action.admin.cluster.snapshots.create.CreateSnapshotRequestBuilder;
import org.elasticsearch.action.admin.cluster.snapshots.create.CreateSnapshotResponse;
import org.elasticsearch.action.admin.cluster.snapshots.delete.DeleteSnapshotAction;
import org.elasticsearch.action.admin.cluster.snapshots.delete.DeleteSnapshotRequest;
import org.elasticsearch.action.admin.cluster.snapshots.delete.DeleteSnapshotRequestBuilder;
import org.elasticsearch.action.admin.cluster.snapshots.get.GetSnapshotsAction;
import org.elasticsearch.action.admin.cluster.snapshots.get.GetSnapshotsRequest;
import org.elasticsearch.action.admin.cluster.snapshots.get.GetSnapshotsRequestBuilder;
import org.elasticsearch.action.admin.cluster.snapshots.get.GetSnapshotsResponse;
import org.elasticsearch.action.admin.cluster.snapshots.restore.RestoreSnapshotAction;
import org.elasticsearch.action.admin.cluster.snapshots.restore.RestoreSnapshotRequest;
import org.elasticsearch.action.admin.cluster.snapshots.restore.RestoreSnapshotRequestBuilder;
import org.elasticsearch.action.admin.cluster.snapshots.restore.RestoreSnapshotResponse;
import org.elasticsearch.action.admin.cluster.snapshots.status.SnapshotsStatusAction;
import org.elasticsearch.action.admin.cluster.snapshots.status.SnapshotsStatusRequest;
import org.elasticsearch.action.admin.cluster.snapshots.status.SnapshotsStatusRequestBuilder;
import org.elasticsearch.action.admin.cluster.snapshots.status.SnapshotsStatusResponse;
import org.elasticsearch.action.admin.cluster.state.ClusterStateAction;
import org.elasticsearch.action.admin.cluster.state.ClusterStateRequest;
import org.elasticsearch.action.admin.cluster.state.ClusterStateRequestBuilder;
import org.elasticsearch.action.admin.cluster.state.ClusterStateResponse;
import org.elasticsearch.action.admin.cluster.stats.ClusterStatsAction;
import org.elasticsearch.action.admin.cluster.stats.ClusterStatsRequest;
import org.elasticsearch.action.admin.cluster.stats.ClusterStatsRequestBuilder;
import org.elasticsearch.action.admin.cluster.stats.ClusterStatsResponse;
import org.elasticsearch.action.admin.cluster.storedscripts.DeleteStoredScriptAction;
import org.elasticsearch.action.admin.cluster.storedscripts.DeleteStoredScriptRequest;
import org.elasticsearch.action.admin.cluster.storedscripts.DeleteStoredScriptRequestBuilder;
import org.elasticsearch.action.admin.cluster.storedscripts.GetStoredScriptAction;
import org.elasticsearch.action.admin.cluster.storedscripts.GetStoredScriptRequest;
import org.elasticsearch.action.admin.cluster.storedscripts.GetStoredScriptRequestBuilder;
import org.elasticsearch.action.admin.cluster.storedscripts.GetStoredScriptResponse;
import org.elasticsearch.action.admin.cluster.storedscripts.PutStoredScriptAction;
import org.elasticsearch.action.admin.cluster.storedscripts.PutStoredScriptRequest;
import org.elasticsearch.action.admin.cluster.storedscripts.PutStoredScriptRequestBuilder;
import org.elasticsearch.action.admin.cluster.tasks.PendingClusterTasksAction;
import org.elasticsearch.action.admin.cluster.tasks.PendingClusterTasksRequest;
import org.elasticsearch.action.admin.cluster.tasks.PendingClusterTasksRequestBuilder;
import org.elasticsearch.action.admin.cluster.tasks.PendingClusterTasksResponse;
import org.elasticsearch.action.admin.indices.alias.IndicesAliasesAction;
import org.elasticsearch.action.admin.indices.alias.IndicesAliasesRequest;
import org.elasticsearch.action.admin.indices.alias.IndicesAliasesRequestBuilder;
import org.elasticsearch.action.admin.indices.alias.get.GetAliasesAction;
import org.elasticsearch.action.admin.indices.alias.get.GetAliasesRequest;
import org.elasticsearch.action.admin.indices.alias.get.GetAliasesRequestBuilder;
import org.elasticsearch.action.admin.indices.alias.get.GetAliasesResponse;
import org.elasticsearch.action.admin.indices.analyze.AnalyzeAction;
import org.elasticsearch.action.admin.indices.analyze.AnalyzeRequestBuilder;
import org.elasticsearch.action.admin.indices.cache.clear.ClearIndicesCacheAction;
import org.elasticsearch.action.admin.indices.cache.clear.ClearIndicesCacheRequest;
import org.elasticsearch.action.admin.indices.cache.clear.ClearIndicesCacheRequestBuilder;
import org.elasticsearch.action.admin.indices.cache.clear.ClearIndicesCacheResponse;
import org.elasticsearch.action.admin.indices.close.CloseIndexAction;
import org.elasticsearch.action.admin.indices.close.CloseIndexRequest;
import org.elasticsearch.action.admin.indices.close.CloseIndexRequestBuilder;
import org.elasticsearch.action.admin.indices.close.CloseIndexResponse;
import org.elasticsearch.action.admin.indices.create.CreateIndexAction;
import org.elasticsearch.action.admin.indices.create.CreateIndexRequest;
import org.elasticsearch.action.admin.indices.create.CreateIndexRequestBuilder;
import org.elasticsearch.action.admin.indices.create.CreateIndexResponse;
import org.elasticsearch.action.admin.indices.dangling.delete.DeleteDanglingIndexAction;
import org.elasticsearch.action.admin.indices.dangling.delete.DeleteDanglingIndexRequest;
import org.elasticsearch.action.admin.indices.dangling.import_index.ImportDanglingIndexAction;
import org.elasticsearch.action.admin.indices.dangling.import_index.ImportDanglingIndexRequest;
import org.elasticsearch.action.admin.indices.dangling.list.ListDanglingIndicesAction;
import org.elasticsearch.action.admin.indices.dangling.list.ListDanglingIndicesRequest;
import org.elasticsearch.action.admin.indices.dangling.list.ListDanglingIndicesResponse;
import org.elasticsearch.action.admin.indices.delete.DeleteIndexAction;
import org.elasticsearch.action.admin.indices.delete.DeleteIndexRequest;
import org.elasticsearch.action.admin.indices.delete.DeleteIndexRequestBuilder;
import org.elasticsearch.action.admin.indices.flush.FlushAction;
import org.elasticsearch.action.admin.indices.flush.FlushRequest;
import org.elasticsearch.action.admin.indices.flush.FlushRequestBuilder;
import org.elasticsearch.action.admin.indices.flush.FlushResponse;
import org.elasticsearch.action.admin.indices.forcemerge.ForceMergeAction;
import org.elasticsearch.action.admin.indices.forcemerge.ForceMergeRequest;
import org.elasticsearch.action.admin.indices.forcemerge.ForceMergeRequestBuilder;
import org.elasticsearch.action.admin.indices.forcemerge.ForceMergeResponse;
import org.elasticsearch.action.admin.indices.get.GetIndexAction;
import org.elasticsearch.action.admin.indices.get.GetIndexRequest;
import org.elasticsearch.action.admin.indices.get.GetIndexRequestBuilder;
import org.elasticsearch.action.admin.indices.get.GetIndexResponse;
import org.elasticsearch.action.admin.indices.mapping.get.GetFieldMappingsAction;
import org.elasticsearch.action.admin.indices.mapping.get.GetFieldMappingsRequest;
import org.elasticsearch.action.admin.indices.mapping.get.GetFieldMappingsRequestBuilder;
import org.elasticsearch.action.admin.indices.mapping.get.GetFieldMappingsResponse;
import org.elasticsearch.action.admin.indices.mapping.get.GetMappingsAction;
import org.elasticsearch.action.admin.indices.mapping.get.GetMappingsRequest;
import org.elasticsearch.action.admin.indices.mapping.get.GetMappingsRequestBuilder;
import org.elasticsearch.action.admin.indices.mapping.get.GetMappingsResponse;
import org.elasticsearch.action.admin.indices.mapping.put.PutMappingAction;
import org.elasticsearch.action.admin.indices.mapping.put.PutMappingRequest;
import org.elasticsearch.action.admin.indices.mapping.put.PutMappingRequestBuilder;
import org.elasticsearch.action.admin.indices.open.OpenIndexAction;
import org.elasticsearch.action.admin.indices.open.OpenIndexRequest;
import org.elasticsearch.action.admin.indices.open.OpenIndexRequestBuilder;
import org.elasticsearch.action.admin.indices.open.OpenIndexResponse;
import org.elasticsearch.action.admin.indices.readonly.AddIndexBlockAction;
import org.elasticsearch.action.admin.indices.readonly.AddIndexBlockRequest;
import org.elasticsearch.action.admin.indices.readonly.AddIndexBlockRequestBuilder;
import org.elasticsearch.action.admin.indices.readonly.AddIndexBlockResponse;
import org.elasticsearch.action.admin.indices.recovery.RecoveryAction;
import org.elasticsearch.action.admin.indices.recovery.RecoveryRequest;
import org.elasticsearch.action.admin.indices.recovery.RecoveryRequestBuilder;
import org.elasticsearch.action.admin.indices.recovery.RecoveryResponse;
import org.elasticsearch.action.admin.indices.refresh.RefreshAction;
import org.elasticsearch.action.admin.indices.refresh.RefreshRequest;
import org.elasticsearch.action.admin.indices.refresh.RefreshRequestBuilder;
import org.elasticsearch.action.admin.indices.refresh.RefreshResponse;
import org.elasticsearch.action.admin.indices.resolve.ResolveIndexAction;
import org.elasticsearch.action.admin.indices.rollover.RolloverAction;
import org.elasticsearch.action.admin.indices.rollover.RolloverRequest;
import org.elasticsearch.action.admin.indices.rollover.RolloverRequestBuilder;
import org.elasticsearch.action.admin.indices.rollover.RolloverResponse;
import org.elasticsearch.action.admin.indices.segments.IndicesSegmentResponse;
import org.elasticsearch.action.admin.indices.segments.IndicesSegmentsAction;
import org.elasticsearch.action.admin.indices.segments.IndicesSegmentsRequest;
import org.elasticsearch.action.admin.indices.segments.IndicesSegmentsRequestBuilder;
import org.elasticsearch.action.admin.indices.settings.get.GetSettingsAction;
import org.elasticsearch.action.admin.indices.settings.get.GetSettingsRequest;
import org.elasticsearch.action.admin.indices.settings.get.GetSettingsRequestBuilder;
import org.elasticsearch.action.admin.indices.settings.get.GetSettingsResponse;
import org.elasticsearch.action.admin.indices.settings.put.UpdateSettingsAction;
import org.elasticsearch.action.admin.indices.settings.put.UpdateSettingsRequest;
import org.elasticsearch.action.admin.indices.settings.put.UpdateSettingsRequestBuilder;
import org.elasticsearch.action.admin.indices.shards.IndicesShardStoreRequestBuilder;
import org.elasticsearch.action.admin.indices.shards.IndicesShardStoresAction;
import org.elasticsearch.action.admin.indices.shards.IndicesShardStoresRequest;
import org.elasticsearch.action.admin.indices.shards.IndicesShardStoresResponse;
import org.elasticsearch.action.admin.indices.shrink.ResizeAction;
import org.elasticsearch.action.admin.indices.shrink.ResizeRequest;
import org.elasticsearch.action.admin.indices.shrink.ResizeRequestBuilder;
import org.elasticsearch.action.admin.indices.shrink.ResizeResponse;
import org.elasticsearch.action.admin.indices.stats.IndicesStatsAction;
import org.elasticsearch.action.admin.indices.stats.IndicesStatsRequest;
import org.elasticsearch.action.admin.indices.stats.IndicesStatsRequestBuilder;
import org.elasticsearch.action.admin.indices.stats.IndicesStatsResponse;
import org.elasticsearch.action.admin.indices.template.delete.DeleteIndexTemplateAction;
import org.elasticsearch.action.admin.indices.template.delete.DeleteIndexTemplateRequest;
import org.elasticsearch.action.admin.indices.template.delete.DeleteIndexTemplateRequestBuilder;
import org.elasticsearch.action.admin.indices.template.get.GetIndexTemplatesAction;
import org.elasticsearch.action.admin.indices.template.get.GetIndexTemplatesRequest;
import org.elasticsearch.action.admin.indices.template.get.GetIndexTemplatesRequestBuilder;
import org.elasticsearch.action.admin.indices.template.get.GetIndexTemplatesResponse;
import org.elasticsearch.action.admin.indices.template.put.PutIndexTemplateAction;
import org.elasticsearch.action.admin.indices.template.put.PutIndexTemplateRequest;
import org.elasticsearch.action.admin.indices.template.put.PutIndexTemplateRequestBuilder;
import org.elasticsearch.action.admin.indices.validate.query.ValidateQueryAction;
import org.elasticsearch.action.admin.indices.validate.query.ValidateQueryRequest;
import org.elasticsearch.action.admin.indices.validate.query.ValidateQueryRequestBuilder;
import org.elasticsearch.action.admin.indices.validate.query.ValidateQueryResponse;
import org.elasticsearch.action.bulk.BulkAction;
import org.elasticsearch.action.bulk.BulkRequest;
import org.elasticsearch.action.bulk.BulkRequestBuilder;
import org.elasticsearch.action.bulk.BulkResponse;
import org.elasticsearch.action.delete.DeleteAction;
import org.elasticsearch.action.delete.DeleteRequest;
import org.elasticsearch.action.delete.DeleteRequestBuilder;
import org.elasticsearch.action.delete.DeleteResponse;
import org.elasticsearch.action.explain.ExplainAction;
import org.elasticsearch.action.explain.ExplainRequest;
import org.elasticsearch.action.explain.ExplainRequestBuilder;
import org.elasticsearch.action.explain.ExplainResponse;
import org.elasticsearch.action.fieldcaps.FieldCapabilitiesAction;
import org.elasticsearch.action.fieldcaps.FieldCapabilitiesRequest;
import org.elasticsearch.action.fieldcaps.FieldCapabilitiesRequestBuilder;
import org.elasticsearch.action.fieldcaps.FieldCapabilitiesResponse;
import org.elasticsearch.action.get.GetAction;
import org.elasticsearch.action.get.GetRequest;
import org.elasticsearch.action.get.GetRequestBuilder;
import org.elasticsearch.action.get.GetResponse;
import org.elasticsearch.action.get.MultiGetAction;
import org.elasticsearch.action.get.MultiGetRequest;
import org.elasticsearch.action.get.MultiGetRequestBuilder;
import org.elasticsearch.action.get.MultiGetResponse;
import org.elasticsearch.action.index.IndexAction;
import org.elasticsearch.action.index.IndexRequest;
import org.elasticsearch.action.index.IndexRequestBuilder;
import org.elasticsearch.action.ingest.DeletePipelineAction;
import org.elasticsearch.action.ingest.DeletePipelineRequest;
import org.elasticsearch.action.ingest.DeletePipelineRequestBuilder;
import org.elasticsearch.action.ingest.GetPipelineAction;
import org.elasticsearch.action.ingest.GetPipelineRequest;
import org.elasticsearch.action.ingest.GetPipelineRequestBuilder;
import org.elasticsearch.action.ingest.GetPipelineResponse;
import org.elasticsearch.action.ingest.PutPipelineAction;
import org.elasticsearch.action.ingest.PutPipelineRequest;
import org.elasticsearch.action.ingest.PutPipelineRequestBuilder;
import org.elasticsearch.action.ingest.SimulatePipelineAction;
import org.elasticsearch.action.ingest.SimulatePipelineRequest;
import org.elasticsearch.action.ingest.SimulatePipelineRequestBuilder;
import org.elasticsearch.action.ingest.SimulatePipelineResponse;
import org.elasticsearch.action.search.ClearScrollAction;
import org.elasticsearch.action.search.ClearScrollRequest;
import org.elasticsearch.action.search.ClearScrollRequestBuilder;
import org.elasticsearch.action.search.ClearScrollResponse;
import org.elasticsearch.action.search.MultiSearchAction;
import org.elasticsearch.action.search.MultiSearchRequest;
import org.elasticsearch.action.search.MultiSearchRequestBuilder;
import org.elasticsearch.action.search.MultiSearchResponse;
import org.elasticsearch.action.search.SearchAction;
import org.elasticsearch.action.search.SearchRequest;
import org.elasticsearch.action.search.SearchRequestBuilder;
import org.elasticsearch.action.search.SearchResponse;
import org.elasticsearch.action.search.SearchScrollAction;
import org.elasticsearch.action.search.SearchScrollRequest;
import org.elasticsearch.action.search.SearchScrollRequestBuilder;
import org.elasticsearch.action.support.PlainActionFuture;
import org.elasticsearch.action.support.master.AcknowledgedResponse;
import org.elasticsearch.action.termvectors.MultiTermVectorsAction;
import org.elasticsearch.action.termvectors.MultiTermVectorsRequest;
import org.elasticsearch.action.termvectors.MultiTermVectorsRequestBuilder;
import org.elasticsearch.action.termvectors.MultiTermVectorsResponse;
import org.elasticsearch.action.termvectors.TermVectorsAction;
import org.elasticsearch.action.termvectors.TermVectorsRequest;
import org.elasticsearch.action.termvectors.TermVectorsRequestBuilder;
import org.elasticsearch.action.termvectors.TermVectorsResponse;
import org.elasticsearch.action.update.UpdateAction;
import org.elasticsearch.action.update.UpdateRequest;
import org.elasticsearch.action.update.UpdateRequestBuilder;
import org.elasticsearch.action.update.UpdateResponse;
import org.elasticsearch.client.internal.AdminClient;
import org.elasticsearch.client.internal.Client;
import org.elasticsearch.client.internal.ClusterAdminClient;
import org.elasticsearch.client.internal.ElasticsearchClient;
import org.elasticsearch.client.internal.FilterClient;
import org.elasticsearch.client.internal.IndicesAdminClient;
import org.elasticsearch.cluster.metadata.IndexMetadata.APIBlock;
import org.elasticsearch.common.bytes.BytesReference;
import org.elasticsearch.common.settings.Settings;
import org.elasticsearch.common.util.concurrent.ThreadContext;
import org.elasticsearch.core.Nullable;
import org.elasticsearch.core.RefCounted;
import org.elasticsearch.tasks.TaskId;
import org.elasticsearch.threadpool.ThreadPool;
import org.elasticsearch.xcontent.XContentType;

import java.util.Map;
import java.util.concurrent.ExecutionException;
import java.util.concurrent.atomic.AtomicBoolean;

public abstract class AbstractClient implements Client {

    protected final Logger logger;

    protected final Settings settings;
    private final ThreadPool threadPool;
    private final Admin admin;

    public AbstractClient(Settings settings, ThreadPool threadPool) {
        this.settings = settings;
        this.threadPool = threadPool;
        this.admin = new Admin(this);
        this.logger = LogManager.getLogger(this.getClass());
    }

    @Override
    public final Settings settings() {
        return this.settings;
    }

    @Override
    public final ThreadPool threadPool() {
        return this.threadPool;
    }

    @Override
    public final AdminClient admin() {
        return admin;
    }

    @Override
    public final <Request extends ActionRequest, Response extends ActionResponse> ActionFuture<Response> execute(
        ActionType<Response> action,
        Request request
    ) {
<<<<<<< HEAD
        PlainActionFuture<Response> actionFuture = new PlainActionFuture.ForRefCounted<>();
=======
        PlainActionFuture<Response> actionFuture = new RefCountedFuture<>();
>>>>>>> 1ff52576
        execute(action, request, actionFuture);
        return actionFuture;
    }

    /**
     * This is the single execution point of *all* clients.
     */
    @Override
    public final <Request extends ActionRequest, Response extends ActionResponse> void execute(
        ActionType<Response> action,
        Request request,
        ActionListener<Response> listener
    ) {
        try {
            doExecute(action, request, listener);
        } catch (Exception e) {
            assert false : new AssertionError(e);
            listener.onFailure(e);
        }
    }

    protected abstract <Request extends ActionRequest, Response extends ActionResponse> void doExecute(
        ActionType<Response> action,
        Request request,
        ActionListener<Response> listener
    );

    @Override
    public ActionFuture<DocWriteResponse> index(final IndexRequest request) {
        return execute(IndexAction.INSTANCE, request);
    }

    @Override
    public void index(final IndexRequest request, final ActionListener<DocWriteResponse> listener) {
        execute(IndexAction.INSTANCE, request, listener);
    }

    @Override
    public IndexRequestBuilder prepareIndex() {
        return new IndexRequestBuilder(this, IndexAction.INSTANCE, null);
    }

    @Override
    public IndexRequestBuilder prepareIndex(String index) {
        return new IndexRequestBuilder(this, IndexAction.INSTANCE, index);
    }

    @Override
    public ActionFuture<UpdateResponse> update(final UpdateRequest request) {
        return execute(UpdateAction.INSTANCE, request);
    }

    @Override
    public void update(final UpdateRequest request, final ActionListener<UpdateResponse> listener) {
        execute(UpdateAction.INSTANCE, request, listener);
    }

    @Override
    public UpdateRequestBuilder prepareUpdate() {
        return new UpdateRequestBuilder(this, UpdateAction.INSTANCE, null, null);
    }

    @Override
    public UpdateRequestBuilder prepareUpdate(String index, String id) {
        return new UpdateRequestBuilder(this, UpdateAction.INSTANCE, index, id);
    }

    @Override
    public ActionFuture<DeleteResponse> delete(final DeleteRequest request) {
        return execute(DeleteAction.INSTANCE, request);
    }

    @Override
    public void delete(final DeleteRequest request, final ActionListener<DeleteResponse> listener) {
        execute(DeleteAction.INSTANCE, request, listener);
    }

    @Override
    public DeleteRequestBuilder prepareDelete() {
        return new DeleteRequestBuilder(this, DeleteAction.INSTANCE, null);
    }

    @Override
    public DeleteRequestBuilder prepareDelete(String index, String id) {
        return prepareDelete().setIndex(index).setId(id);
    }

    @Override
    public ActionFuture<BulkResponse> bulk(final BulkRequest request) {
        return execute(BulkAction.INSTANCE, request);
    }

    @Override
    public void bulk(final BulkRequest request, final ActionListener<BulkResponse> listener) {
        execute(BulkAction.INSTANCE, request, listener);
    }

    @Override
    public BulkRequestBuilder prepareBulk() {
        return new BulkRequestBuilder(this, BulkAction.INSTANCE);
    }

    @Override
    public BulkRequestBuilder prepareBulk(@Nullable String globalIndex) {
        return new BulkRequestBuilder(this, BulkAction.INSTANCE, globalIndex);
    }

    @Override
    public ActionFuture<GetResponse> get(final GetRequest request) {
        return execute(GetAction.INSTANCE, request);
    }

    @Override
    public void get(final GetRequest request, final ActionListener<GetResponse> listener) {
        execute(GetAction.INSTANCE, request, listener);
    }

    @Override
    public GetRequestBuilder prepareGet() {
        return new GetRequestBuilder(this, GetAction.INSTANCE, null);
    }

    @Override
    public GetRequestBuilder prepareGet(String index, String id) {
        return prepareGet().setIndex(index).setId(id);
    }

    @Override
    public ActionFuture<MultiGetResponse> multiGet(final MultiGetRequest request) {
        return execute(MultiGetAction.INSTANCE, request);
    }

    @Override
    public void multiGet(final MultiGetRequest request, final ActionListener<MultiGetResponse> listener) {
        execute(MultiGetAction.INSTANCE, request, listener);
    }

    @Override
    public MultiGetRequestBuilder prepareMultiGet() {
        return new MultiGetRequestBuilder(this, MultiGetAction.INSTANCE);
    }

    @Override
    public ActionFuture<SearchResponse> search(final SearchRequest request) {
        return execute(SearchAction.INSTANCE, request);
    }

    @Override
    public void search(final SearchRequest request, final ActionListener<SearchResponse> listener) {
        execute(SearchAction.INSTANCE, request, listener);
    }

    @Override
    public SearchRequestBuilder prepareSearch(String... indices) {
        return new SearchRequestBuilder(this, SearchAction.INSTANCE).setIndices(indices);
    }

    @Override
    public ActionFuture<SearchResponse> searchScroll(final SearchScrollRequest request) {
        return execute(SearchScrollAction.INSTANCE, request);
    }

    @Override
    public void searchScroll(final SearchScrollRequest request, final ActionListener<SearchResponse> listener) {
        execute(SearchScrollAction.INSTANCE, request, listener);
    }

    @Override
    public SearchScrollRequestBuilder prepareSearchScroll(String scrollId) {
        return new SearchScrollRequestBuilder(this, SearchScrollAction.INSTANCE, scrollId);
    }

    @Override
    public ActionFuture<MultiSearchResponse> multiSearch(MultiSearchRequest request) {
        return execute(MultiSearchAction.INSTANCE, request);
    }

    @Override
    public void multiSearch(MultiSearchRequest request, ActionListener<MultiSearchResponse> listener) {
        execute(MultiSearchAction.INSTANCE, request, listener);
    }

    @Override
    public MultiSearchRequestBuilder prepareMultiSearch() {
        return new MultiSearchRequestBuilder(this, MultiSearchAction.INSTANCE);
    }

    @Override
    public ActionFuture<TermVectorsResponse> termVectors(final TermVectorsRequest request) {
        return execute(TermVectorsAction.INSTANCE, request);
    }

    @Override
    public void termVectors(final TermVectorsRequest request, final ActionListener<TermVectorsResponse> listener) {
        execute(TermVectorsAction.INSTANCE, request, listener);
    }

    @Override
    public TermVectorsRequestBuilder prepareTermVectors() {
        return new TermVectorsRequestBuilder(this, TermVectorsAction.INSTANCE);
    }

    @Override
    public TermVectorsRequestBuilder prepareTermVectors(String index, String id) {
        return new TermVectorsRequestBuilder(this, TermVectorsAction.INSTANCE, index, id);
    }

    @Override
    public ActionFuture<MultiTermVectorsResponse> multiTermVectors(final MultiTermVectorsRequest request) {
        return execute(MultiTermVectorsAction.INSTANCE, request);
    }

    @Override
    public void multiTermVectors(final MultiTermVectorsRequest request, final ActionListener<MultiTermVectorsResponse> listener) {
        execute(MultiTermVectorsAction.INSTANCE, request, listener);
    }

    @Override
    public MultiTermVectorsRequestBuilder prepareMultiTermVectors() {
        return new MultiTermVectorsRequestBuilder(this, MultiTermVectorsAction.INSTANCE);
    }

    @Override
    public ExplainRequestBuilder prepareExplain(String index, String id) {
        return new ExplainRequestBuilder(this, ExplainAction.INSTANCE, index, id);
    }

    @Override
    public ActionFuture<ExplainResponse> explain(ExplainRequest request) {
        return execute(ExplainAction.INSTANCE, request);
    }

    @Override
    public void explain(ExplainRequest request, ActionListener<ExplainResponse> listener) {
        execute(ExplainAction.INSTANCE, request, listener);
    }

    @Override
    public void clearScroll(ClearScrollRequest request, ActionListener<ClearScrollResponse> listener) {
        execute(ClearScrollAction.INSTANCE, request, listener);
    }

    @Override
    public ActionFuture<ClearScrollResponse> clearScroll(ClearScrollRequest request) {
        return execute(ClearScrollAction.INSTANCE, request);
    }

    @Override
    public ClearScrollRequestBuilder prepareClearScroll() {
        return new ClearScrollRequestBuilder(this, ClearScrollAction.INSTANCE);
    }

    @Override
    public void fieldCaps(FieldCapabilitiesRequest request, ActionListener<FieldCapabilitiesResponse> listener) {
        execute(FieldCapabilitiesAction.INSTANCE, request, listener);
    }

    @Override
    public ActionFuture<FieldCapabilitiesResponse> fieldCaps(FieldCapabilitiesRequest request) {
        return execute(FieldCapabilitiesAction.INSTANCE, request);
    }

    @Override
    public FieldCapabilitiesRequestBuilder prepareFieldCaps(String... indices) {
        return new FieldCapabilitiesRequestBuilder(this, FieldCapabilitiesAction.INSTANCE, indices);
    }

    static class Admin implements AdminClient {

        private final ClusterAdmin clusterAdmin;
        private final IndicesAdmin indicesAdmin;

        Admin(ElasticsearchClient client) {
            this.clusterAdmin = new ClusterAdmin(client);
            this.indicesAdmin = new IndicesAdmin(client);
        }

        @Override
        public ClusterAdminClient cluster() {
            return clusterAdmin;
        }

        @Override
        public IndicesAdminClient indices() {
            return indicesAdmin;
        }
    }

    static class ClusterAdmin implements ClusterAdminClient {

        private final ElasticsearchClient client;

        ClusterAdmin(ElasticsearchClient client) {
            this.client = client;
        }

        @Override
        public <Request extends ActionRequest, Response extends ActionResponse> ActionFuture<Response> execute(
            ActionType<Response> action,
            Request request
        ) {
            return client.execute(action, request);
        }

        @Override
        public <Request extends ActionRequest, Response extends ActionResponse> void execute(
            ActionType<Response> action,
            Request request,
            ActionListener<Response> listener
        ) {
            client.execute(action, request, listener);
        }

        @Override
        public ThreadPool threadPool() {
            return client.threadPool();
        }

        @Override
        public ActionFuture<ClusterHealthResponse> health(final ClusterHealthRequest request) {
            return execute(ClusterHealthAction.INSTANCE, request);
        }

        @Override
        public void health(final ClusterHealthRequest request, final ActionListener<ClusterHealthResponse> listener) {
            execute(ClusterHealthAction.INSTANCE, request, listener);
        }

        @Override
        public ClusterHealthRequestBuilder prepareHealth(String... indices) {
            return new ClusterHealthRequestBuilder(this, ClusterHealthAction.INSTANCE).setIndices(indices);
        }

        @Override
        public ActionFuture<ClusterStateResponse> state(final ClusterStateRequest request) {
            return execute(ClusterStateAction.INSTANCE, request);
        }

        @Override
        public void state(final ClusterStateRequest request, final ActionListener<ClusterStateResponse> listener) {
            execute(ClusterStateAction.INSTANCE, request, listener);
        }

        @Override
        public ClusterStateRequestBuilder prepareState() {
            return new ClusterStateRequestBuilder(this, ClusterStateAction.INSTANCE);
        }

        @Override
        public ActionFuture<ClusterRerouteResponse> reroute(final ClusterRerouteRequest request) {
            return execute(ClusterRerouteAction.INSTANCE, request);
        }

        @Override
        public void reroute(final ClusterRerouteRequest request, final ActionListener<ClusterRerouteResponse> listener) {
            execute(ClusterRerouteAction.INSTANCE, request, listener);
        }

        @Override
        public ClusterRerouteRequestBuilder prepareReroute() {
            return new ClusterRerouteRequestBuilder(this, ClusterRerouteAction.INSTANCE);
        }

        @Override
        public ActionFuture<ClusterUpdateSettingsResponse> updateSettings(final ClusterUpdateSettingsRequest request) {
            return execute(ClusterUpdateSettingsAction.INSTANCE, request);
        }

        @Override
        public void updateSettings(
            final ClusterUpdateSettingsRequest request,
            final ActionListener<ClusterUpdateSettingsResponse> listener
        ) {
            execute(ClusterUpdateSettingsAction.INSTANCE, request, listener);
        }

        @Override
        public ClusterUpdateSettingsRequestBuilder prepareUpdateSettings() {
            return new ClusterUpdateSettingsRequestBuilder(this, ClusterUpdateSettingsAction.INSTANCE);
        }

        @Override
        public NodesReloadSecureSettingsRequestBuilder prepareReloadSecureSettings() {
            return new NodesReloadSecureSettingsRequestBuilder(this, NodesReloadSecureSettingsAction.INSTANCE);
        }

        @Override
        public ActionFuture<NodesInfoResponse> nodesInfo(final NodesInfoRequest request) {
            return execute(TransportNodesInfoAction.TYPE, request);
        }

        @Override
        public void nodesInfo(final NodesInfoRequest request, final ActionListener<NodesInfoResponse> listener) {
            execute(TransportNodesInfoAction.TYPE, request, listener);
        }

        @Override
        public NodesInfoRequestBuilder prepareNodesInfo(String... nodesIds) {
            return new NodesInfoRequestBuilder(this, TransportNodesInfoAction.TYPE).setNodesIds(nodesIds);
        }

        @Override
        public ActionFuture<NodesStatsResponse> nodesStats(final NodesStatsRequest request) {
            return execute(TransportNodesStatsAction.TYPE, request);
        }

        @Override
        public void nodesStats(final NodesStatsRequest request, final ActionListener<NodesStatsResponse> listener) {
            execute(TransportNodesStatsAction.TYPE, request, listener);
        }

        @Override
        public NodesStatsRequestBuilder prepareNodesStats(String... nodesIds) {
            return new NodesStatsRequestBuilder(this, TransportNodesStatsAction.TYPE).setNodesIds(nodesIds);
        }

        @Override
        public void nodesUsage(final NodesUsageRequest request, final ActionListener<NodesUsageResponse> listener) {
            execute(TransportNodesUsageAction.TYPE, request, listener);
        }

        @Override
        public void clusterStats(ClusterStatsRequest request, ActionListener<ClusterStatsResponse> listener) {
            execute(ClusterStatsAction.INSTANCE, request, listener);
        }

        @Override
        public ClusterStatsRequestBuilder prepareClusterStats() {
            return new ClusterStatsRequestBuilder(this, ClusterStatsAction.INSTANCE);
        }

        @Override
        public void nodesHotThreads(NodesHotThreadsRequest request, ActionListener<NodesHotThreadsResponse> listener) {
            execute(TransportNodesHotThreadsAction.TYPE, request, listener);
        }

        @Override
        public NodesHotThreadsRequestBuilder prepareNodesHotThreads(String... nodesIds) {
            return new NodesHotThreadsRequestBuilder(this, TransportNodesHotThreadsAction.TYPE).setNodesIds(nodesIds);
        }

        @Override
        public ActionFuture<ListTasksResponse> listTasks(final ListTasksRequest request) {
            return execute(TransportListTasksAction.TYPE, request);
        }

        @Override
        public void listTasks(final ListTasksRequest request, final ActionListener<ListTasksResponse> listener) {
            execute(TransportListTasksAction.TYPE, request, listener);
        }

        @Override
        public ListTasksRequestBuilder prepareListTasks(String... nodesIds) {
            return new ListTasksRequestBuilder(this, TransportListTasksAction.TYPE).setNodesIds(nodesIds);
        }

        @Override
        public ActionFuture<GetTaskResponse> getTask(final GetTaskRequest request) {
            return execute(GetTaskAction.INSTANCE, request);
        }

        @Override
        public void getTask(final GetTaskRequest request, final ActionListener<GetTaskResponse> listener) {
            execute(GetTaskAction.INSTANCE, request, listener);
        }

        @Override
        public GetTaskRequestBuilder prepareGetTask(String taskId) {
            return prepareGetTask(new TaskId(taskId));
        }

        @Override
        public GetTaskRequestBuilder prepareGetTask(TaskId taskId) {
            return new GetTaskRequestBuilder(this, GetTaskAction.INSTANCE).setTaskId(taskId);
        }

        @Override
        public ActionFuture<CancelTasksResponse> cancelTasks(CancelTasksRequest request) {
            return execute(CancelTasksAction.INSTANCE, request);
        }

        @Override
        public void cancelTasks(CancelTasksRequest request, ActionListener<CancelTasksResponse> listener) {
            execute(CancelTasksAction.INSTANCE, request, listener);
        }

        @Override
        public CancelTasksRequestBuilder prepareCancelTasks(String... nodesIds) {
            return new CancelTasksRequestBuilder(this, CancelTasksAction.INSTANCE).setNodesIds(nodesIds);
        }

        @Override
        public void searchShards(final ClusterSearchShardsRequest request, final ActionListener<ClusterSearchShardsResponse> listener) {
            execute(ClusterSearchShardsAction.INSTANCE, request, listener);
        }

        @Override
        public ClusterSearchShardsRequestBuilder prepareSearchShards(String... indices) {
            return new ClusterSearchShardsRequestBuilder(this, ClusterSearchShardsAction.INSTANCE).setIndices(indices);
        }

        @Override
        public PendingClusterTasksRequestBuilder preparePendingClusterTasks() {
            return new PendingClusterTasksRequestBuilder(this, PendingClusterTasksAction.INSTANCE);
        }

        @Override
        public void pendingClusterTasks(PendingClusterTasksRequest request, ActionListener<PendingClusterTasksResponse> listener) {
            execute(PendingClusterTasksAction.INSTANCE, request, listener);
        }

        @Override
        public void putRepository(PutRepositoryRequest request, ActionListener<AcknowledgedResponse> listener) {
            execute(PutRepositoryAction.INSTANCE, request, listener);
        }

        @Override
        public PutRepositoryRequestBuilder preparePutRepository(String name) {
            return new PutRepositoryRequestBuilder(this, PutRepositoryAction.INSTANCE, name);
        }

        @Override
        public ActionFuture<CreateSnapshotResponse> createSnapshot(CreateSnapshotRequest request) {
            return execute(CreateSnapshotAction.INSTANCE, request);
        }

        @Override
        public void createSnapshot(CreateSnapshotRequest request, ActionListener<CreateSnapshotResponse> listener) {
            execute(CreateSnapshotAction.INSTANCE, request, listener);
        }

        @Override
        public CreateSnapshotRequestBuilder prepareCreateSnapshot(String repository, String name) {
            return new CreateSnapshotRequestBuilder(this, CreateSnapshotAction.INSTANCE, repository, name);
        }

        @Override
        public CloneSnapshotRequestBuilder prepareCloneSnapshot(String repository, String source, String target) {
            return new CloneSnapshotRequestBuilder(this, CloneSnapshotAction.INSTANCE, repository, source, target);
        }

        @Override
        public void cloneSnapshot(CloneSnapshotRequest request, ActionListener<AcknowledgedResponse> listener) {
            execute(CloneSnapshotAction.INSTANCE, request, listener);
        }

        @Override
        public void getSnapshots(GetSnapshotsRequest request, ActionListener<GetSnapshotsResponse> listener) {
            execute(GetSnapshotsAction.INSTANCE, request, listener);
        }

        @Override
        public GetSnapshotsRequestBuilder prepareGetSnapshots(String... repositories) {
            return new GetSnapshotsRequestBuilder(this, GetSnapshotsAction.INSTANCE, repositories);
        }

        @Override
        public void deleteSnapshot(DeleteSnapshotRequest request, ActionListener<AcknowledgedResponse> listener) {
            execute(DeleteSnapshotAction.INSTANCE, request, listener);
        }

        @Override
        public DeleteSnapshotRequestBuilder prepareDeleteSnapshot(String repository, String... names) {
            return new DeleteSnapshotRequestBuilder(this, DeleteSnapshotAction.INSTANCE, repository, names);
        }

        @Override
        public void deleteRepository(DeleteRepositoryRequest request, ActionListener<AcknowledgedResponse> listener) {
            execute(DeleteRepositoryAction.INSTANCE, request, listener);
        }

        @Override
        public DeleteRepositoryRequestBuilder prepareDeleteRepository(String name) {
            return new DeleteRepositoryRequestBuilder(this, DeleteRepositoryAction.INSTANCE, name);
        }

        @Override
        public void verifyRepository(VerifyRepositoryRequest request, ActionListener<VerifyRepositoryResponse> listener) {
            execute(VerifyRepositoryAction.INSTANCE, request, listener);
        }

        @Override
        public VerifyRepositoryRequestBuilder prepareVerifyRepository(String name) {
            return new VerifyRepositoryRequestBuilder(this, VerifyRepositoryAction.INSTANCE, name);
        }

        @Override
        public void getRepositories(GetRepositoriesRequest request, ActionListener<GetRepositoriesResponse> listener) {
            execute(GetRepositoriesAction.INSTANCE, request, listener);
        }

        @Override
        public GetRepositoriesRequestBuilder prepareGetRepositories(String... name) {
            return new GetRepositoriesRequestBuilder(this, GetRepositoriesAction.INSTANCE, name);
        }

        @Override
        public CleanupRepositoryRequestBuilder prepareCleanupRepository(String repository) {
            return new CleanupRepositoryRequestBuilder(this, CleanupRepositoryAction.INSTANCE, repository);
        }

        @Override
        public void cleanupRepository(CleanupRepositoryRequest request, ActionListener<CleanupRepositoryResponse> listener) {
            execute(CleanupRepositoryAction.INSTANCE, request, listener);
        }

        @Override
        public ActionFuture<RestoreSnapshotResponse> restoreSnapshot(RestoreSnapshotRequest request) {
            return execute(RestoreSnapshotAction.INSTANCE, request);
        }

        @Override
        public void restoreSnapshot(RestoreSnapshotRequest request, ActionListener<RestoreSnapshotResponse> listener) {
            execute(RestoreSnapshotAction.INSTANCE, request, listener);
        }

        @Override
        public RestoreSnapshotRequestBuilder prepareRestoreSnapshot(String repository, String snapshot) {
            return new RestoreSnapshotRequestBuilder(this, RestoreSnapshotAction.INSTANCE, repository, snapshot);
        }

        @Override
        public void snapshotsStatus(SnapshotsStatusRequest request, ActionListener<SnapshotsStatusResponse> listener) {
            execute(SnapshotsStatusAction.INSTANCE, request, listener);
        }

        @Override
        public SnapshotsStatusRequestBuilder prepareSnapshotStatus(String repository) {
            return new SnapshotsStatusRequestBuilder(this, SnapshotsStatusAction.INSTANCE, repository);
        }

        @Override
        public SnapshotsStatusRequestBuilder prepareSnapshotStatus() {
            return new SnapshotsStatusRequestBuilder(this, SnapshotsStatusAction.INSTANCE);
        }

        @Override
        public void putPipeline(PutPipelineRequest request, ActionListener<AcknowledgedResponse> listener) {
            execute(PutPipelineAction.INSTANCE, request, listener);
        }

        @Override
        public ActionFuture<AcknowledgedResponse> putPipeline(PutPipelineRequest request) {
            return execute(PutPipelineAction.INSTANCE, request);
        }

        @Override
        public PutPipelineRequestBuilder preparePutPipeline(String id, BytesReference source, XContentType xContentType) {
            return new PutPipelineRequestBuilder(this, PutPipelineAction.INSTANCE, id, source, xContentType);
        }

        @Override
        public void deletePipeline(DeletePipelineRequest request, ActionListener<AcknowledgedResponse> listener) {
            execute(DeletePipelineAction.INSTANCE, request, listener);
        }

        @Override
        public ActionFuture<AcknowledgedResponse> deletePipeline(DeletePipelineRequest request) {
            return execute(DeletePipelineAction.INSTANCE, request);
        }

        @Override
        public DeletePipelineRequestBuilder prepareDeletePipeline(String id) {
            return new DeletePipelineRequestBuilder(this, DeletePipelineAction.INSTANCE, id);
        }

        @Override
        public void getPipeline(GetPipelineRequest request, ActionListener<GetPipelineResponse> listener) {
            execute(GetPipelineAction.INSTANCE, request, listener);
        }

        @Override
        public GetPipelineRequestBuilder prepareGetPipeline(String... ids) {
            return new GetPipelineRequestBuilder(this, GetPipelineAction.INSTANCE, ids);
        }

        @Override
        public void simulatePipeline(SimulatePipelineRequest request, ActionListener<SimulatePipelineResponse> listener) {
            execute(SimulatePipelineAction.INSTANCE, request, listener);
        }

        @Override
        public ActionFuture<SimulatePipelineResponse> simulatePipeline(SimulatePipelineRequest request) {
            return execute(SimulatePipelineAction.INSTANCE, request);
        }

        @Override
        public SimulatePipelineRequestBuilder prepareSimulatePipeline(BytesReference source, XContentType xContentType) {
            return new SimulatePipelineRequestBuilder(this, SimulatePipelineAction.INSTANCE, source, xContentType);
        }

        @Override
        public void allocationExplain(ClusterAllocationExplainRequest request, ActionListener<ClusterAllocationExplainResponse> listener) {
            execute(ClusterAllocationExplainAction.INSTANCE, request, listener);
        }

        @Override
        public ActionFuture<ClusterAllocationExplainResponse> allocationExplain(ClusterAllocationExplainRequest request) {
            return execute(ClusterAllocationExplainAction.INSTANCE, request);
        }

        @Override
        public ClusterAllocationExplainRequestBuilder prepareAllocationExplain() {
            return new ClusterAllocationExplainRequestBuilder(this, ClusterAllocationExplainAction.INSTANCE);
        }

        @Override
        public void getStoredScript(final GetStoredScriptRequest request, final ActionListener<GetStoredScriptResponse> listener) {
            execute(GetStoredScriptAction.INSTANCE, request, listener);
        }

        @Override
        public ActionFuture<ListDanglingIndicesResponse> listDanglingIndices(ListDanglingIndicesRequest request) {
            return execute(ListDanglingIndicesAction.INSTANCE, request);
        }

        @Override
        public void listDanglingIndices(ListDanglingIndicesRequest request, ActionListener<ListDanglingIndicesResponse> listener) {
            execute(ListDanglingIndicesAction.INSTANCE, request, listener);
        }

        @Override
        public ActionFuture<AcknowledgedResponse> importDanglingIndex(ImportDanglingIndexRequest request) {
            return execute(ImportDanglingIndexAction.INSTANCE, request);
        }

        @Override
        public void importDanglingIndex(ImportDanglingIndexRequest request, ActionListener<AcknowledgedResponse> listener) {
            execute(ImportDanglingIndexAction.INSTANCE, request, listener);
        }

        @Override
        public ActionFuture<AcknowledgedResponse> deleteDanglingIndex(DeleteDanglingIndexRequest request) {
            return execute(DeleteDanglingIndexAction.INSTANCE, request);
        }

        @Override
        public void deleteDanglingIndex(DeleteDanglingIndexRequest request, ActionListener<AcknowledgedResponse> listener) {
            execute(DeleteDanglingIndexAction.INSTANCE, request, listener);
        }

        @Override
        public GetStoredScriptRequestBuilder prepareGetStoredScript(String id) {
            return new GetStoredScriptRequestBuilder(this, GetStoredScriptAction.INSTANCE).setId(id);
        }

        @Override
        public PutStoredScriptRequestBuilder preparePutStoredScript() {
            return new PutStoredScriptRequestBuilder(this, PutStoredScriptAction.INSTANCE);
        }

        @Override
        public void putStoredScript(final PutStoredScriptRequest request, ActionListener<AcknowledgedResponse> listener) {
            execute(PutStoredScriptAction.INSTANCE, request, listener);

        }

        @Override
        public void deleteStoredScript(DeleteStoredScriptRequest request, ActionListener<AcknowledgedResponse> listener) {
            execute(DeleteStoredScriptAction.INSTANCE, request, listener);
        }

        @Override
        public DeleteStoredScriptRequestBuilder prepareDeleteStoredScript(String id) {
            return new DeleteStoredScriptRequestBuilder(client, DeleteStoredScriptAction.INSTANCE).setId(id);
        }
    }

    static class IndicesAdmin implements IndicesAdminClient {

        private final ElasticsearchClient client;

        IndicesAdmin(ElasticsearchClient client) {
            this.client = client;
        }

        @Override
        public <Request extends ActionRequest, Response extends ActionResponse> ActionFuture<Response> execute(
            ActionType<Response> action,
            Request request
        ) {
            return client.execute(action, request);
        }

        @Override
        public <Request extends ActionRequest, Response extends ActionResponse> void execute(
            ActionType<Response> action,
            Request request,
            ActionListener<Response> listener
        ) {
            client.execute(action, request, listener);
        }

        @Override
        public ThreadPool threadPool() {
            return client.threadPool();
        }

        @Override
        public ActionFuture<AcknowledgedResponse> aliases(final IndicesAliasesRequest request) {
            return execute(IndicesAliasesAction.INSTANCE, request);
        }

        @Override
        public void aliases(final IndicesAliasesRequest request, final ActionListener<AcknowledgedResponse> listener) {
            execute(IndicesAliasesAction.INSTANCE, request, listener);
        }

        @Override
        public IndicesAliasesRequestBuilder prepareAliases() {
            return new IndicesAliasesRequestBuilder(this, IndicesAliasesAction.INSTANCE);
        }

        @Override
        public ActionFuture<GetAliasesResponse> getAliases(GetAliasesRequest request) {
            return execute(GetAliasesAction.INSTANCE, request);
        }

        @Override
        public void getAliases(GetAliasesRequest request, ActionListener<GetAliasesResponse> listener) {
            execute(GetAliasesAction.INSTANCE, request, listener);
        }

        @Override
        public GetAliasesRequestBuilder prepareGetAliases(String... aliases) {
            return new GetAliasesRequestBuilder(this, GetAliasesAction.INSTANCE, aliases);
        }

        @Override
        public ActionFuture<ClearIndicesCacheResponse> clearCache(final ClearIndicesCacheRequest request) {
            return execute(ClearIndicesCacheAction.INSTANCE, request);
        }

        @Override
        public ActionFuture<GetIndexResponse> getIndex(GetIndexRequest request) {
            return execute(GetIndexAction.INSTANCE, request);
        }

        @Override
        public void getIndex(GetIndexRequest request, ActionListener<GetIndexResponse> listener) {
            execute(GetIndexAction.INSTANCE, request, listener);
        }

        @Override
        public GetIndexRequestBuilder prepareGetIndex() {
            return new GetIndexRequestBuilder(this, GetIndexAction.INSTANCE);
        }

        @Override
        public void clearCache(final ClearIndicesCacheRequest request, final ActionListener<ClearIndicesCacheResponse> listener) {
            execute(ClearIndicesCacheAction.INSTANCE, request, listener);
        }

        @Override
        public ClearIndicesCacheRequestBuilder prepareClearCache(String... indices) {
            return new ClearIndicesCacheRequestBuilder(this, ClearIndicesCacheAction.INSTANCE).setIndices(indices);
        }

        @Override
        public ActionFuture<CreateIndexResponse> create(final CreateIndexRequest request) {
            return execute(CreateIndexAction.INSTANCE, request);
        }

        @Override
        public void create(final CreateIndexRequest request, final ActionListener<CreateIndexResponse> listener) {
            execute(CreateIndexAction.INSTANCE, request, listener);
        }

        @Override
        public CreateIndexRequestBuilder prepareCreate(String index) {
            return new CreateIndexRequestBuilder(this, CreateIndexAction.INSTANCE, index);
        }

        @Override
        public ActionFuture<AcknowledgedResponse> delete(final DeleteIndexRequest request) {
            return execute(DeleteIndexAction.INSTANCE, request);
        }

        @Override
        public void delete(final DeleteIndexRequest request, final ActionListener<AcknowledgedResponse> listener) {
            execute(DeleteIndexAction.INSTANCE, request, listener);
        }

        @Override
        public DeleteIndexRequestBuilder prepareDelete(String... indices) {
            return new DeleteIndexRequestBuilder(this, DeleteIndexAction.INSTANCE, indices);
        }

        @Override
        public ActionFuture<CloseIndexResponse> close(final CloseIndexRequest request) {
            return execute(CloseIndexAction.INSTANCE, request);
        }

        @Override
        public void close(final CloseIndexRequest request, final ActionListener<CloseIndexResponse> listener) {
            execute(CloseIndexAction.INSTANCE, request, listener);
        }

        @Override
        public CloseIndexRequestBuilder prepareClose(String... indices) {
            return new CloseIndexRequestBuilder(this, CloseIndexAction.INSTANCE, indices);
        }

        @Override
        public ActionFuture<OpenIndexResponse> open(final OpenIndexRequest request) {
            return execute(OpenIndexAction.INSTANCE, request);
        }

        @Override
        public void open(final OpenIndexRequest request, final ActionListener<OpenIndexResponse> listener) {
            execute(OpenIndexAction.INSTANCE, request, listener);
        }

        @Override
        public AddIndexBlockRequestBuilder prepareAddBlock(APIBlock block, String... indices) {
            return new AddIndexBlockRequestBuilder(this, AddIndexBlockAction.INSTANCE, block, indices);
        }

        @Override
        public void addBlock(AddIndexBlockRequest request, ActionListener<AddIndexBlockResponse> listener) {
            execute(AddIndexBlockAction.INSTANCE, request, listener);
        }

        @Override
        public OpenIndexRequestBuilder prepareOpen(String... indices) {
            return new OpenIndexRequestBuilder(this, OpenIndexAction.INSTANCE, indices);
        }

        @Override
        public ActionFuture<FlushResponse> flush(final FlushRequest request) {
            return execute(FlushAction.INSTANCE, request);
        }

        @Override
        public void flush(final FlushRequest request, final ActionListener<FlushResponse> listener) {
            execute(FlushAction.INSTANCE, request, listener);
        }

        @Override
        public FlushRequestBuilder prepareFlush(String... indices) {
            return new FlushRequestBuilder(this, FlushAction.INSTANCE).setIndices(indices);
        }

        @Override
        public void getMappings(GetMappingsRequest request, ActionListener<GetMappingsResponse> listener) {
            execute(GetMappingsAction.INSTANCE, request, listener);
        }

        @Override
        public void getFieldMappings(GetFieldMappingsRequest request, ActionListener<GetFieldMappingsResponse> listener) {
            execute(GetFieldMappingsAction.INSTANCE, request, listener);
        }

        @Override
        public GetMappingsRequestBuilder prepareGetMappings(String... indices) {
            return new GetMappingsRequestBuilder(this, GetMappingsAction.INSTANCE, indices);
        }

        @Override
        public ActionFuture<GetMappingsResponse> getMappings(GetMappingsRequest request) {
            return execute(GetMappingsAction.INSTANCE, request);
        }

        @Override
        public GetFieldMappingsRequestBuilder prepareGetFieldMappings(String... indices) {
            return new GetFieldMappingsRequestBuilder(this, GetFieldMappingsAction.INSTANCE, indices);
        }

        @Override
        public ActionFuture<GetFieldMappingsResponse> getFieldMappings(GetFieldMappingsRequest request) {
            return execute(GetFieldMappingsAction.INSTANCE, request);
        }

        @Override
        public ActionFuture<AcknowledgedResponse> putMapping(final PutMappingRequest request) {
            return execute(PutMappingAction.INSTANCE, request);
        }

        @Override
        public void putMapping(final PutMappingRequest request, final ActionListener<AcknowledgedResponse> listener) {
            execute(PutMappingAction.INSTANCE, request, listener);
        }

        @Override
        public PutMappingRequestBuilder preparePutMapping(String... indices) {
            return new PutMappingRequestBuilder(this, PutMappingAction.INSTANCE).setIndices(indices);
        }

        @Override
        public ActionFuture<ForceMergeResponse> forceMerge(final ForceMergeRequest request) {
            return execute(ForceMergeAction.INSTANCE, request);
        }

        @Override
        public void forceMerge(final ForceMergeRequest request, final ActionListener<ForceMergeResponse> listener) {
            execute(ForceMergeAction.INSTANCE, request, listener);
        }

        @Override
        public ForceMergeRequestBuilder prepareForceMerge(String... indices) {
            return new ForceMergeRequestBuilder(this, ForceMergeAction.INSTANCE).setIndices(indices);
        }

        @Override
        public ActionFuture<RefreshResponse> refresh(final RefreshRequest request) {
            return execute(RefreshAction.INSTANCE, request);
        }

        @Override
        public void refresh(final RefreshRequest request, final ActionListener<RefreshResponse> listener) {
            execute(RefreshAction.INSTANCE, request, listener);
        }

        @Override
        public RefreshRequestBuilder prepareRefresh(String... indices) {
            return new RefreshRequestBuilder(this, RefreshAction.INSTANCE).setIndices(indices);
        }

        @Override
        public ActionFuture<IndicesStatsResponse> stats(final IndicesStatsRequest request) {
            return execute(IndicesStatsAction.INSTANCE, request);
        }

        @Override
        public void stats(final IndicesStatsRequest request, final ActionListener<IndicesStatsResponse> listener) {
            execute(IndicesStatsAction.INSTANCE, request, listener);
        }

        @Override
        public IndicesStatsRequestBuilder prepareStats(String... indices) {
            return new IndicesStatsRequestBuilder(this, IndicesStatsAction.INSTANCE).setIndices(indices);
        }

        @Override
        public ActionFuture<RecoveryResponse> recoveries(final RecoveryRequest request) {
            return execute(RecoveryAction.INSTANCE, request);
        }

        @Override
        public void recoveries(final RecoveryRequest request, final ActionListener<RecoveryResponse> listener) {
            execute(RecoveryAction.INSTANCE, request, listener);
        }

        @Override
        public RecoveryRequestBuilder prepareRecoveries(String... indices) {
            return new RecoveryRequestBuilder(this, RecoveryAction.INSTANCE).setIndices(indices);
        }

        @Override
        public ActionFuture<IndicesSegmentResponse> segments(final IndicesSegmentsRequest request) {
            return execute(IndicesSegmentsAction.INSTANCE, request);
        }

        @Override
        public void segments(final IndicesSegmentsRequest request, final ActionListener<IndicesSegmentResponse> listener) {
            execute(IndicesSegmentsAction.INSTANCE, request, listener);
        }

        @Override
        public IndicesSegmentsRequestBuilder prepareSegments(String... indices) {
            return new IndicesSegmentsRequestBuilder(this, IndicesSegmentsAction.INSTANCE).setIndices(indices);
        }

        @Override
        public ActionFuture<IndicesShardStoresResponse> shardStores(IndicesShardStoresRequest request) {
            return execute(IndicesShardStoresAction.INSTANCE, request);
        }

        @Override
        public void shardStores(IndicesShardStoresRequest request, ActionListener<IndicesShardStoresResponse> listener) {
            execute(IndicesShardStoresAction.INSTANCE, request, listener);
        }

        @Override
        public IndicesShardStoreRequestBuilder prepareShardStores(String... indices) {
            return new IndicesShardStoreRequestBuilder(this, IndicesShardStoresAction.INSTANCE, indices);
        }

        @Override
        public ActionFuture<AcknowledgedResponse> updateSettings(final UpdateSettingsRequest request) {
            return execute(UpdateSettingsAction.INSTANCE, request);
        }

        @Override
        public void updateSettings(final UpdateSettingsRequest request, final ActionListener<AcknowledgedResponse> listener) {
            execute(UpdateSettingsAction.INSTANCE, request, listener);
        }

        @Override
        public UpdateSettingsRequestBuilder prepareUpdateSettings(String... indices) {
            return new UpdateSettingsRequestBuilder(this, UpdateSettingsAction.INSTANCE).setIndices(indices);
        }

        @Override
        public ActionFuture<AnalyzeAction.Response> analyze(final AnalyzeAction.Request request) {
            return execute(AnalyzeAction.INSTANCE, request);
        }

        @Override
        public void analyze(final AnalyzeAction.Request request, final ActionListener<AnalyzeAction.Response> listener) {
            execute(AnalyzeAction.INSTANCE, request, listener);
        }

        @Override
        public AnalyzeRequestBuilder prepareAnalyze(@Nullable String index, String text) {
            return new AnalyzeRequestBuilder(this, AnalyzeAction.INSTANCE, index, text);
        }

        @Override
        public AnalyzeRequestBuilder prepareAnalyze(String text) {
            return new AnalyzeRequestBuilder(this, AnalyzeAction.INSTANCE, null, text);
        }

        @Override
        public AnalyzeRequestBuilder prepareAnalyze() {
            return new AnalyzeRequestBuilder(this, AnalyzeAction.INSTANCE);
        }

        @Override
        public ActionFuture<AcknowledgedResponse> putTemplate(final PutIndexTemplateRequest request) {
            return execute(PutIndexTemplateAction.INSTANCE, request);
        }

        @Override
        public void putTemplate(final PutIndexTemplateRequest request, final ActionListener<AcknowledgedResponse> listener) {
            execute(PutIndexTemplateAction.INSTANCE, request, listener);
        }

        @Override
        public PutIndexTemplateRequestBuilder preparePutTemplate(String name) {
            return new PutIndexTemplateRequestBuilder(this, PutIndexTemplateAction.INSTANCE, name);
        }

        @Override
        public void getTemplates(final GetIndexTemplatesRequest request, final ActionListener<GetIndexTemplatesResponse> listener) {
            execute(GetIndexTemplatesAction.INSTANCE, request, listener);
        }

        @Override
        public GetIndexTemplatesRequestBuilder prepareGetTemplates(String... names) {
            return new GetIndexTemplatesRequestBuilder(this, GetIndexTemplatesAction.INSTANCE, names);
        }

        @Override
        public void deleteTemplate(final DeleteIndexTemplateRequest request, final ActionListener<AcknowledgedResponse> listener) {
            execute(DeleteIndexTemplateAction.INSTANCE, request, listener);
        }

        @Override
        public DeleteIndexTemplateRequestBuilder prepareDeleteTemplate(String name) {
            return new DeleteIndexTemplateRequestBuilder(this, DeleteIndexTemplateAction.INSTANCE, name);
        }

        @Override
        public ActionFuture<ValidateQueryResponse> validateQuery(final ValidateQueryRequest request) {
            return execute(ValidateQueryAction.INSTANCE, request);
        }

        @Override
        public void validateQuery(final ValidateQueryRequest request, final ActionListener<ValidateQueryResponse> listener) {
            execute(ValidateQueryAction.INSTANCE, request, listener);
        }

        @Override
        public ValidateQueryRequestBuilder prepareValidateQuery(String... indices) {
            return new ValidateQueryRequestBuilder(this, ValidateQueryAction.INSTANCE).setIndices(indices);
        }

        @Override
        public GetSettingsRequestBuilder prepareGetSettings(String... indices) {
            return new GetSettingsRequestBuilder(this, GetSettingsAction.INSTANCE, indices);
        }

        @Override
        public ResizeRequestBuilder prepareResizeIndex(String sourceIndex, String targetIndex) {
            return new ResizeRequestBuilder(this, ResizeAction.INSTANCE).setSourceIndex(sourceIndex)
                .setTargetIndex(new CreateIndexRequest(targetIndex));
        }

        @Override
        public void resizeIndex(ResizeRequest request, ActionListener<ResizeResponse> listener) {
            execute(ResizeAction.INSTANCE, request, listener);
        }

        @Override
        public RolloverRequestBuilder prepareRolloverIndex(String alias) {
            return new RolloverRequestBuilder(this, RolloverAction.INSTANCE).setRolloverTarget(alias);
        }

        @Override
        public ActionFuture<RolloverResponse> rolloverIndex(RolloverRequest request) {
            return execute(RolloverAction.INSTANCE, request);
        }

        @Override
        public void rolloverIndex(RolloverRequest request, ActionListener<RolloverResponse> listener) {
            execute(RolloverAction.INSTANCE, request, listener);
        }

        @Override
        public ActionFuture<GetSettingsResponse> getSettings(GetSettingsRequest request) {
            return execute(GetSettingsAction.INSTANCE, request);
        }

        @Override
        public void getSettings(GetSettingsRequest request, ActionListener<GetSettingsResponse> listener) {
            execute(GetSettingsAction.INSTANCE, request, listener);
        }

        @Override
        public void resolveIndex(ResolveIndexAction.Request request, ActionListener<ResolveIndexAction.Response> listener) {
            execute(ResolveIndexAction.INSTANCE, request, listener);
        }

        @Override
        public ActionFuture<ResolveIndexAction.Response> resolveIndex(ResolveIndexAction.Request request) {
            return execute(ResolveIndexAction.INSTANCE, request);
        }
    }

    @Override
    public Client filterWithHeader(Map<String, String> headers) {
        return new FilterClient(this) {
            @Override
            protected <Request extends ActionRequest, Response extends ActionResponse> void doExecute(
                ActionType<Response> action,
                Request request,
                ActionListener<Response> listener
            ) {
                ThreadContext threadContext = threadPool().getThreadContext();
                try (ThreadContext.StoredContext ctx = threadContext.stashAndMergeHeaders(headers)) {
                    super.doExecute(action, request, listener);
                }
            }
        };
    }

    /**
     * Same as {@link PlainActionFuture} but for use with {@link RefCounted} result types. Unlike {@code PlainActionFuture} this future
     * acquires a reference to its result. This means that the result reference must be released by a call to {@link RefCounted#decRef()}
     * on the result before it goes out of scope.
     * @param <R> reference counted result type
     */
    private static class RefCountedFuture<R extends RefCounted> extends PlainActionFuture<R> {

        @Override
        public final void onResponse(R result) {
            assert result.hasReferences();
            if (set(result)) {
                result.incRef();
            }
        }

        private final AtomicBoolean getCalled = new AtomicBoolean(false);

        @Override
        public R get() throws InterruptedException, ExecutionException {
            final boolean firstCall = getCalled.compareAndSet(false, true);
            if (firstCall == false) {
                final IllegalStateException ise = new IllegalStateException("must only call .get() once per instance to avoid leaks");
                assert false : ise;
                throw ise;
            }
            return super.get();
        }
    }
}<|MERGE_RESOLUTION|>--- conflicted
+++ resolved
@@ -364,11 +364,7 @@
         ActionType<Response> action,
         Request request
     ) {
-<<<<<<< HEAD
-        PlainActionFuture<Response> actionFuture = new PlainActionFuture.ForRefCounted<>();
-=======
         PlainActionFuture<Response> actionFuture = new RefCountedFuture<>();
->>>>>>> 1ff52576
         execute(action, request, actionFuture);
         return actionFuture;
     }
