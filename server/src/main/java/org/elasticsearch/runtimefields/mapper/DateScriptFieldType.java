--- conflicted
+++ resolved
@@ -86,13 +86,8 @@
             if (script.get() == null) {
                 return new DateScriptFieldType(name, DateFieldScript.PARSE_FROM_SOURCE, dateTimeFormatter, getScript(), meta(), this);
             }
-<<<<<<< HEAD
-            DateFieldScript.Factory factory = parserContext.scriptService().compile(script.getValue(), DateFieldScript.CONTEXT);
+            DateFieldScript.Factory factory = parserContext.scriptCompiler().compile(script.getValue(), DateFieldScript.CONTEXT);
             return new DateScriptFieldType(name, factory, dateTimeFormatter, getScript(), meta(), this);
-=======
-            DateFieldScript.Factory factory = parserContext.scriptCompiler().compile(script.getValue(), DateFieldScript.CONTEXT);
-            return new DateScriptFieldType(name, factory, dateTimeFormatter, this);
->>>>>>> 7dd96ef6
         }
     });
 
