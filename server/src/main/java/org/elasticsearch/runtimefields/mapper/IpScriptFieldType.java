/*
 * Copyright Elasticsearch B.V. and/or licensed to Elasticsearch B.V. under one
 * or more contributor license agreements. Licensed under the Elastic License
 * 2.0 and the Server Side Public License, v 1; you may not use this file except
 * in compliance with, at your election, the Elastic License 2.0 or the Server
 * Side Public License, v 1.
 */

package org.elasticsearch.runtimefields.mapper;

import org.apache.lucene.document.InetAddressPoint;
import org.apache.lucene.search.BooleanClause.Occur;
import org.apache.lucene.search.BooleanQuery;
import org.apache.lucene.search.Query;
import org.apache.lucene.util.BytesRef;
import org.elasticsearch.common.collect.Tuple;
import org.elasticsearch.common.lucene.BytesRefs;
import org.elasticsearch.common.network.InetAddresses;
import org.elasticsearch.common.time.DateMathParser;
import org.elasticsearch.common.util.BigArrays;
import org.elasticsearch.common.util.BytesRefHash;
import org.elasticsearch.common.xcontent.ToXContent;
import org.elasticsearch.index.mapper.IpFieldMapper;
import org.elasticsearch.index.mapper.RuntimeFieldType;
import org.elasticsearch.index.query.SearchExecutionContext;
import org.elasticsearch.runtimefields.fielddata.IpScriptFieldData;
import org.elasticsearch.runtimefields.query.IpScriptFieldExistsQuery;
import org.elasticsearch.runtimefields.query.IpScriptFieldRangeQuery;
import org.elasticsearch.runtimefields.query.IpScriptFieldTermQuery;
import org.elasticsearch.runtimefields.query.IpScriptFieldTermsQuery;
import org.elasticsearch.script.Script;
import org.elasticsearch.search.DocValueFormat;
import org.elasticsearch.search.lookup.SearchLookup;

import java.net.InetAddress;
import java.time.ZoneId;
import java.util.ArrayList;
import java.util.Collection;
import java.util.List;
import java.util.Locale;
import java.util.Map;
import java.util.function.Supplier;

public final class IpScriptFieldType extends AbstractScriptFieldType<IpFieldScript.LeafFactory> {

    public static final RuntimeFieldType.Parser PARSER = new RuntimeFieldType.Parser((name, parserContext) -> new Builder(name) {
        @Override
        protected RuntimeFieldType buildFieldType() {
            if (script.get() == null) {
                return new IpScriptFieldType(name, IpFieldScript.PARSE_FROM_SOURCE, getScript(), meta(), this);
            }
<<<<<<< HEAD
            IpFieldScript.Factory factory = parserContext.scriptService().compile(script.getValue(), IpFieldScript.CONTEXT);
            return new IpScriptFieldType(name, factory, getScript(), meta(), this);
=======
            IpFieldScript.Factory factory = parserContext.scriptCompiler().compile(script.getValue(), IpFieldScript.CONTEXT);
            return new IpScriptFieldType(name, factory, this);
>>>>>>> 7dd96ef6
        }
    });

    IpScriptFieldType(
        String name,
        IpFieldScript.Factory scriptFactory,
        Script script,
        Map<String, String> meta,
        ToXContent toXContent
    ) {
        super(name, scriptFactory::newFactory, script, meta, toXContent);
    }

    @Override
    public String typeName() {
        return IpFieldMapper.CONTENT_TYPE;
    }

    @Override
    public Object valueForDisplay(Object value) {
        if (value == null) {
            return null;
        }
        return DocValueFormat.IP.format((BytesRef) value);
    }

    @Override
    public DocValueFormat docValueFormat(String format, ZoneId timeZone) {
        if (format != null) {
            String message = "Runtime field [%s] of type [%s] does not support custom formats";
            throw new IllegalArgumentException(String.format(Locale.ROOT, message, name(), typeName()));
        }
        if (timeZone != null) {
            String message = "Runtime field [%s] of type [%s] does not support custom time zones";
            throw new IllegalArgumentException(String.format(Locale.ROOT, message, name(), typeName()));
        }
        return DocValueFormat.IP;
    }

    @Override
    public IpScriptFieldData.Builder fielddataBuilder(String fullyQualifiedIndexName, Supplier<SearchLookup> searchLookup) {
        return new IpScriptFieldData.Builder(name(), leafFactory(searchLookup.get()));
    }

    @Override
    public Query existsQuery(SearchExecutionContext context) {
        checkAllowExpensiveQueries(context);
        return new IpScriptFieldExistsQuery(script, leafFactory(context), name());
    }

    @Override
    public Query rangeQuery(
        Object lowerTerm,
        Object upperTerm,
        boolean includeLower,
        boolean includeUpper,
        ZoneId timeZone,
        DateMathParser parser,
        SearchExecutionContext context
    ) {
        checkAllowExpensiveQueries(context);
        return IpFieldMapper.IpFieldType.rangeQuery(
            lowerTerm,
            upperTerm,
            includeLower,
            includeUpper,
            (lower, upper) -> new IpScriptFieldRangeQuery(
                script,
                leafFactory(context),
                name(),
                new BytesRef(InetAddressPoint.encode(lower)),
                new BytesRef(InetAddressPoint.encode(upper))
            )
        );
    }

    @Override
    public Query termQuery(Object value, SearchExecutionContext context) {
        checkAllowExpensiveQueries(context);
        if (value instanceof InetAddress) {
            return inetAddressQuery((InetAddress) value, context);
        }
        String term = BytesRefs.toString(value);
        if (term.contains("/")) {
            return cidrQuery(term, context);
        }
        InetAddress address = InetAddresses.forString(term);
        return inetAddressQuery(address, context);
    }

    private Query inetAddressQuery(InetAddress address, SearchExecutionContext context) {
        return new IpScriptFieldTermQuery(script, leafFactory(context), name(), new BytesRef(InetAddressPoint.encode(address)));
    }

    @Override
    public Query termsQuery(Collection<?> values, SearchExecutionContext context) {
        checkAllowExpensiveQueries(context);
        BytesRefHash terms = new BytesRefHash(values.size(), BigArrays.NON_RECYCLING_INSTANCE);
        List<Query> cidrQueries = null;
        for (Object value : values) {
            if (value instanceof InetAddress) {
                terms.add(new BytesRef(InetAddressPoint.encode((InetAddress) value)));
                continue;
            }
            String term = BytesRefs.toString(value);
            if (false == term.contains("/")) {
                terms.add(new BytesRef(InetAddressPoint.encode(InetAddresses.forString(term))));
                continue;
            }
            if (cidrQueries == null) {
                cidrQueries = new ArrayList<>();
            }
            cidrQueries.add(cidrQuery(term, context));
        }
        Query termsQuery = new IpScriptFieldTermsQuery(script, leafFactory(context), name(), terms);
        if (cidrQueries == null) {
            return termsQuery;
        }
        BooleanQuery.Builder bool = new BooleanQuery.Builder();
        bool.add(termsQuery, Occur.SHOULD);
        for (Query cidrQuery : cidrQueries) {
            bool.add(cidrQuery, Occur.SHOULD);
        }
        return bool.build();
    }

    private Query cidrQuery(String term, SearchExecutionContext context) {
        Tuple<InetAddress, Integer> cidr = InetAddresses.parseCidr(term);
        InetAddress addr = cidr.v1();
        int prefixLength = cidr.v2();
        // create the lower value by zeroing out the host portion, upper value by filling it with all ones.
        byte lower[] = addr.getAddress();
        byte upper[] = addr.getAddress();
        for (int i = prefixLength; i < 8 * lower.length; i++) {
            int m = 1 << (7 - (i & 7));
            lower[i >> 3] &= ~m;
            upper[i >> 3] |= m;
        }
        // Force the terms into IPv6
        BytesRef lowerBytes = new BytesRef(InetAddressPoint.encode(InetAddressPoint.decode(lower)));
        BytesRef upperBytes = new BytesRef(InetAddressPoint.encode(InetAddressPoint.decode(upper)));
        return new IpScriptFieldRangeQuery(script, leafFactory(context), name(), lowerBytes, upperBytes);
    }
}<|MERGE_RESOLUTION|>--- conflicted
+++ resolved
@@ -49,13 +49,8 @@
             if (script.get() == null) {
                 return new IpScriptFieldType(name, IpFieldScript.PARSE_FROM_SOURCE, getScript(), meta(), this);
             }
-<<<<<<< HEAD
-            IpFieldScript.Factory factory = parserContext.scriptService().compile(script.getValue(), IpFieldScript.CONTEXT);
+            IpFieldScript.Factory factory = parserContext.scriptCompiler().compile(script.getValue(), IpFieldScript.CONTEXT);
             return new IpScriptFieldType(name, factory, getScript(), meta(), this);
-=======
-            IpFieldScript.Factory factory = parserContext.scriptCompiler().compile(script.getValue(), IpFieldScript.CONTEXT);
-            return new IpScriptFieldType(name, factory, this);
->>>>>>> 7dd96ef6
         }
     });
 
