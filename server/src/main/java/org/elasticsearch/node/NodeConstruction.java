--- conflicted
+++ resolved
@@ -55,6 +55,7 @@
 import org.elasticsearch.cluster.routing.RerouteService;
 import org.elasticsearch.cluster.routing.allocation.AllocationService;
 import org.elasticsearch.cluster.routing.allocation.DiskThresholdMonitor;
+import org.elasticsearch.cluster.routing.allocation.ShardsAvailabilityHealthIndicatorService;
 import org.elasticsearch.cluster.routing.allocation.WriteLoadForecaster;
 import org.elasticsearch.cluster.service.ClusterService;
 import org.elasticsearch.cluster.service.TransportVersionsFixupListener;
@@ -1036,10 +1037,9 @@
         );
         clusterService.addListener(pluginShutdownService);
 
-        List<ReloadablePlugin> reloadablePlugins = pluginsService.filterPlugins(ReloadablePlugin.class);
+        List<ReloadablePlugin> reloadablePlugins = pluginsService.filterPlugins(ReloadablePlugin.class).toList();
         pluginsService.filterPlugins(ReloadAwarePlugin.class).forEach(p -> p.setReloadCallback(wrapPlugins(reloadablePlugins)));
 
-<<<<<<< HEAD
         modules.add(
             loadDiagnosticServices(
                 settings,
@@ -1047,6 +1047,7 @@
                 discoveryModule.getCoordinator(),
                 clusterService,
                 transportService,
+                featureService,
                 systemIndices,
                 threadPool
             )
@@ -1079,32 +1080,6 @@
         });
 
         modules.add(loadPluginComponents(pluginComponents));
-=======
-        final MasterHistoryService masterHistoryService = new MasterHistoryService(transportService, threadPool, clusterService);
-        final CoordinationDiagnosticsService coordinationDiagnosticsService = new CoordinationDiagnosticsService(
-            clusterService,
-            transportService,
-            discoveryModule.getCoordinator(),
-            masterHistoryService
-        );
-        final HealthService healthService = createHealthService(clusterService, coordinationDiagnosticsService, threadPool);
-        HealthPeriodicLogger healthPeriodicLogger = createHealthPeriodicLogger(clusterService, settings, client, healthService);
-        healthPeriodicLogger.init();
-        HealthMetadataService healthMetadataService = HealthMetadataService.create(clusterService, featureService, settings);
-        LocalHealthMonitor localHealthMonitor = LocalHealthMonitor.create(
-            settings,
-            clusterService,
-            nodeService,
-            threadPool,
-            client,
-            featureService
-        );
-        HealthInfoCache nodeHealthOverview = HealthInfoCache.create(clusterService);
-        HealthApiStats healthApiStats = new HealthApiStats();
-
-        List<ReloadablePlugin> reloadablePlugins = pluginsService.filterPlugins(ReloadablePlugin.class).toList();
-        pluginsService.filterPlugins(ReloadAwarePlugin.class).forEach(p -> p.setReloadCallback(wrapPlugins(reloadablePlugins)));
->>>>>>> 43a3730d
 
         modules.add(b -> {
             b.bind(NodeService.class).toInstance(nodeService);
@@ -1190,6 +1165,7 @@
         Coordinator coordinator,
         ClusterService clusterService,
         TransportService transportService,
+        FeatureService featureService,
         SystemIndices systemIndices,
         ThreadPool threadPool
     ) {
@@ -1210,7 +1186,6 @@
             new ShardsCapacityHealthIndicatorService(clusterService)
         );
         var pluginHealthIndicatorServices = pluginsService.filterPlugins(HealthPlugin.class)
-            .stream()
             .flatMap(plugin -> plugin.getHealthIndicatorServices().stream());
 
         HealthService healthService = new HealthService(
@@ -1218,8 +1193,15 @@
             threadPool
         );
         HealthPeriodicLogger healthPeriodicLogger = HealthPeriodicLogger.create(settings, clusterService, client, healthService);
-        HealthMetadataService healthMetadataService = HealthMetadataService.create(clusterService, settings);
-        LocalHealthMonitor localHealthMonitor = LocalHealthMonitor.create(settings, clusterService, nodeService, threadPool, client);
+        HealthMetadataService healthMetadataService = HealthMetadataService.create(clusterService, featureService, settings);
+        LocalHealthMonitor localHealthMonitor = LocalHealthMonitor.create(
+            settings,
+            clusterService,
+            nodeService,
+            threadPool,
+            client,
+            featureService
+        );
         HealthInfoCache nodeHealthOverview = HealthInfoCache.create(clusterService);
 
         return b -> {
@@ -1331,34 +1313,6 @@
         };
     }
 
-<<<<<<< HEAD
-=======
-    private HealthService createHealthService(
-        ClusterService clusterService,
-        CoordinationDiagnosticsService coordinationDiagnosticsService,
-        ThreadPool threadPool
-    ) {
-        var serverHealthIndicatorServices = Stream.of(
-            new StableMasterHealthIndicatorService(coordinationDiagnosticsService, clusterService),
-            new RepositoryIntegrityHealthIndicatorService(clusterService),
-            new DiskHealthIndicatorService(clusterService),
-            new ShardsCapacityHealthIndicatorService(clusterService)
-        );
-        var pluginHealthIndicatorServices = pluginsService.filterPlugins(HealthPlugin.class)
-            .flatMap(plugin -> plugin.getHealthIndicatorServices().stream());
-        return new HealthService(Stream.concat(serverHealthIndicatorServices, pluginHealthIndicatorServices).toList(), threadPool);
-    }
-
-    private static HealthPeriodicLogger createHealthPeriodicLogger(
-        ClusterService clusterService,
-        Settings settings,
-        NodeClient client,
-        HealthService healthService
-    ) {
-        return new HealthPeriodicLogger(settings, clusterService, client, healthService);
-    }
-
->>>>>>> 43a3730d
     private RecoveryPlannerService getRecoveryPlannerService(
         ThreadPool threadPool,
         ClusterService clusterService,
