/*
 * Copyright Elasticsearch B.V. and/or licensed to Elasticsearch B.V. under one
 * or more contributor license agreements. Licensed under the Elastic License
 * 2.0 and the Server Side Public License, v 1; you may not use this file except
 * in compliance with, at your election, the Elastic License 2.0 or the Server
 * Side Public License, v 1.
 */

package org.elasticsearch.node;

import org.apache.logging.log4j.LogManager;
import org.apache.logging.log4j.Logger;
import org.apache.lucene.search.IndexSearcher;
import org.apache.lucene.util.Constants;
import org.apache.lucene.util.SetOnce;
import org.elasticsearch.Build;
import org.elasticsearch.ElasticsearchException;
import org.elasticsearch.TransportVersion;
import org.elasticsearch.action.ActionModule;
import org.elasticsearch.action.ActionRequest;
import org.elasticsearch.action.ActionResponse;
import org.elasticsearch.action.ActionType;
import org.elasticsearch.action.admin.cluster.repositories.reservedstate.ReservedRepositoryAction;
import org.elasticsearch.action.admin.indices.template.reservedstate.ReservedComposableIndexTemplateAction;
import org.elasticsearch.action.ingest.ReservedPipelineAction;
import org.elasticsearch.action.search.SearchExecutionStatsCollector;
import org.elasticsearch.action.search.SearchPhaseController;
import org.elasticsearch.action.search.SearchTransportAPMMetrics;
import org.elasticsearch.action.search.SearchTransportService;
import org.elasticsearch.action.support.TransportAction;
import org.elasticsearch.action.update.UpdateHelper;
import org.elasticsearch.client.internal.Client;
import org.elasticsearch.client.internal.node.NodeClient;
import org.elasticsearch.cluster.ClusterInfoService;
import org.elasticsearch.cluster.ClusterModule;
import org.elasticsearch.cluster.ClusterName;
import org.elasticsearch.cluster.ClusterState;
import org.elasticsearch.cluster.coordination.CoordinationDiagnosticsService;
import org.elasticsearch.cluster.coordination.Coordinator;
import org.elasticsearch.cluster.coordination.MasterHistoryService;
import org.elasticsearch.cluster.coordination.StableMasterHealthIndicatorService;
import org.elasticsearch.cluster.metadata.IndexMetadataVerifier;
import org.elasticsearch.cluster.metadata.IndexNameExpressionResolver;
import org.elasticsearch.cluster.metadata.MetadataCreateDataStreamService;
import org.elasticsearch.cluster.metadata.MetadataCreateIndexService;
import org.elasticsearch.cluster.metadata.MetadataDataStreamsService;
import org.elasticsearch.cluster.metadata.MetadataIndexTemplateService;
import org.elasticsearch.cluster.metadata.MetadataUpdateSettingsService;
import org.elasticsearch.cluster.metadata.SystemIndexMetadataUpgradeService;
import org.elasticsearch.cluster.metadata.TemplateUpgradeService;
import org.elasticsearch.cluster.node.DiscoveryNode;
import org.elasticsearch.cluster.node.DiscoveryNodeRole;
import org.elasticsearch.cluster.routing.BatchedRerouteService;
import org.elasticsearch.cluster.routing.RerouteService;
import org.elasticsearch.cluster.routing.allocation.AllocationService;
import org.elasticsearch.cluster.routing.allocation.DiskThresholdMonitor;
import org.elasticsearch.cluster.routing.allocation.WriteLoadForecaster;
import org.elasticsearch.cluster.service.ClusterService;
import org.elasticsearch.cluster.service.TransportVersionsFixupListener;
import org.elasticsearch.cluster.version.CompatibilityVersions;
import org.elasticsearch.common.breaker.CircuitBreaker;
import org.elasticsearch.common.component.LifecycleComponent;
import org.elasticsearch.common.inject.Injector;
import org.elasticsearch.common.inject.Key;
import org.elasticsearch.common.inject.Module;
import org.elasticsearch.common.inject.ModulesBuilder;
import org.elasticsearch.common.io.stream.NamedWriteableRegistry;
import org.elasticsearch.common.logging.DeprecationCategory;
import org.elasticsearch.common.logging.DeprecationLogger;
import org.elasticsearch.common.logging.HeaderWarning;
import org.elasticsearch.common.network.NetworkModule;
import org.elasticsearch.common.network.NetworkService;
import org.elasticsearch.common.settings.ClusterSettings;
import org.elasticsearch.common.settings.ConsistentSettingsService;
import org.elasticsearch.common.settings.Setting;
import org.elasticsearch.common.settings.Settings;
import org.elasticsearch.common.settings.SettingsModule;
import org.elasticsearch.common.util.BigArrays;
import org.elasticsearch.common.util.PageCacheRecycler;
import org.elasticsearch.core.IOUtils;
import org.elasticsearch.core.TimeValue;
import org.elasticsearch.core.Tuple;
import org.elasticsearch.discovery.DiscoveryModule;
import org.elasticsearch.env.Environment;
import org.elasticsearch.env.NodeEnvironment;
import org.elasticsearch.features.FeatureService;
import org.elasticsearch.features.FeatureSpecification;
import org.elasticsearch.gateway.GatewayAllocator;
import org.elasticsearch.gateway.GatewayMetaState;
import org.elasticsearch.gateway.GatewayModule;
import org.elasticsearch.gateway.MetaStateService;
import org.elasticsearch.gateway.PersistedClusterStateService;
import org.elasticsearch.health.HealthPeriodicLogger;
import org.elasticsearch.health.HealthService;
import org.elasticsearch.health.metadata.HealthMetadataService;
import org.elasticsearch.health.node.DiskHealthIndicatorService;
import org.elasticsearch.health.node.HealthInfoCache;
import org.elasticsearch.health.node.LocalHealthMonitor;
import org.elasticsearch.health.node.ShardsCapacityHealthIndicatorService;
import org.elasticsearch.health.node.selection.HealthNodeTaskExecutor;
import org.elasticsearch.health.node.tracker.DiskHealthTracker;
import org.elasticsearch.health.node.tracker.HealthTracker;
import org.elasticsearch.health.node.tracker.RepositoriesHealthTracker;
import org.elasticsearch.health.stats.HealthApiStats;
import org.elasticsearch.http.HttpServerTransport;
import org.elasticsearch.index.IndexSettingProvider;
import org.elasticsearch.index.IndexSettingProviders;
import org.elasticsearch.index.IndexingPressure;
import org.elasticsearch.index.analysis.AnalysisRegistry;
import org.elasticsearch.indices.ExecutorSelector;
import org.elasticsearch.indices.IndicesModule;
import org.elasticsearch.indices.IndicesService;
import org.elasticsearch.indices.IndicesServiceBuilder;
import org.elasticsearch.indices.ShardLimitValidator;
import org.elasticsearch.indices.SystemIndexMappingUpdateService;
import org.elasticsearch.indices.SystemIndices;
import org.elasticsearch.indices.analysis.AnalysisModule;
import org.elasticsearch.indices.breaker.CircuitBreakerMetrics;
import org.elasticsearch.indices.breaker.CircuitBreakerService;
import org.elasticsearch.indices.breaker.HierarchyCircuitBreakerService;
import org.elasticsearch.indices.breaker.NoneCircuitBreakerService;
import org.elasticsearch.indices.recovery.PeerRecoverySourceService;
import org.elasticsearch.indices.recovery.PeerRecoveryTargetService;
import org.elasticsearch.indices.recovery.RecoverySettings;
import org.elasticsearch.indices.recovery.SnapshotFilesProvider;
import org.elasticsearch.indices.recovery.plan.PeerOnlyRecoveryPlannerService;
import org.elasticsearch.indices.recovery.plan.RecoveryPlannerService;
import org.elasticsearch.indices.recovery.plan.ShardSnapshotsService;
import org.elasticsearch.inference.InferenceServiceRegistry;
import org.elasticsearch.inference.ModelRegistry;
import org.elasticsearch.ingest.IngestService;
import org.elasticsearch.monitor.MonitorService;
import org.elasticsearch.monitor.fs.FsHealthService;
import org.elasticsearch.monitor.jvm.JvmInfo;
import org.elasticsearch.monitor.metrics.NodeMetrics;
import org.elasticsearch.node.internal.TerminationHandler;
import org.elasticsearch.node.internal.TerminationHandlerProvider;
import org.elasticsearch.persistent.PersistentTasksClusterService;
import org.elasticsearch.persistent.PersistentTasksExecutor;
import org.elasticsearch.persistent.PersistentTasksExecutorRegistry;
import org.elasticsearch.persistent.PersistentTasksService;
import org.elasticsearch.plugins.ActionPlugin;
import org.elasticsearch.plugins.AnalysisPlugin;
import org.elasticsearch.plugins.CircuitBreakerPlugin;
import org.elasticsearch.plugins.ClusterCoordinationPlugin;
import org.elasticsearch.plugins.ClusterPlugin;
import org.elasticsearch.plugins.DiscoveryPlugin;
import org.elasticsearch.plugins.HealthPlugin;
import org.elasticsearch.plugins.InferenceRegistryPlugin;
import org.elasticsearch.plugins.IngestPlugin;
import org.elasticsearch.plugins.MapperPlugin;
import org.elasticsearch.plugins.MetadataUpgrader;
import org.elasticsearch.plugins.NetworkPlugin;
import org.elasticsearch.plugins.PersistentTaskPlugin;
import org.elasticsearch.plugins.Plugin;
import org.elasticsearch.plugins.PluginsService;
import org.elasticsearch.plugins.RecoveryPlannerPlugin;
import org.elasticsearch.plugins.ReloadablePlugin;
import org.elasticsearch.plugins.RepositoryPlugin;
import org.elasticsearch.plugins.ScriptPlugin;
import org.elasticsearch.plugins.SearchPlugin;
import org.elasticsearch.plugins.ShutdownAwarePlugin;
import org.elasticsearch.plugins.SystemIndexPlugin;
import org.elasticsearch.plugins.TelemetryPlugin;
<<<<<<< HEAD
import org.elasticsearch.plugins.internal.DocumentParsingSupplier;
import org.elasticsearch.plugins.internal.DocumentParsingSupplierPlugin;
=======
import org.elasticsearch.plugins.internal.DocumentParsingProvider;
import org.elasticsearch.plugins.internal.DocumentParsingProviderPlugin;
>>>>>>> a0ed9ba7
import org.elasticsearch.plugins.internal.ReloadAwarePlugin;
import org.elasticsearch.plugins.internal.RestExtension;
import org.elasticsearch.plugins.internal.SettingsExtension;
import org.elasticsearch.readiness.ReadinessService;
import org.elasticsearch.repositories.RepositoriesModule;
import org.elasticsearch.repositories.RepositoriesService;
import org.elasticsearch.reservedstate.ReservedClusterStateHandler;
import org.elasticsearch.reservedstate.ReservedClusterStateHandlerProvider;
import org.elasticsearch.reservedstate.action.ReservedClusterSettingsAction;
import org.elasticsearch.reservedstate.service.FileSettingsService;
import org.elasticsearch.rest.action.search.SearchResponseMetrics;
import org.elasticsearch.script.ScriptModule;
import org.elasticsearch.script.ScriptService;
import org.elasticsearch.search.SearchModule;
import org.elasticsearch.search.SearchService;
import org.elasticsearch.search.SearchUtils;
import org.elasticsearch.search.aggregations.support.AggregationUsageService;
import org.elasticsearch.shutdown.PluginShutdownService;
import org.elasticsearch.snapshots.InternalSnapshotsInfoService;
import org.elasticsearch.snapshots.RepositoryIntegrityHealthIndicatorService;
import org.elasticsearch.snapshots.RestoreService;
import org.elasticsearch.snapshots.SnapshotShardsService;
import org.elasticsearch.snapshots.SnapshotsInfoService;
import org.elasticsearch.snapshots.SnapshotsService;
import org.elasticsearch.tasks.Task;
import org.elasticsearch.tasks.TaskManager;
import org.elasticsearch.telemetry.TelemetryProvider;
import org.elasticsearch.telemetry.metric.MeterRegistry;
import org.elasticsearch.telemetry.tracing.Tracer;
import org.elasticsearch.threadpool.ExecutorBuilder;
import org.elasticsearch.threadpool.ThreadPool;
import org.elasticsearch.transport.Transport;
import org.elasticsearch.transport.TransportService;
import org.elasticsearch.upgrades.SystemIndexMigrationExecutor;
import org.elasticsearch.usage.UsageService;
import org.elasticsearch.watcher.ResourceWatcherService;
import org.elasticsearch.xcontent.NamedXContentRegistry;

import java.io.Closeable;
import java.io.IOException;
import java.io.UncheckedIOException;
import java.util.ArrayList;
import java.util.Arrays;
import java.util.Collection;
import java.util.LinkedHashSet;
import java.util.List;
import java.util.Locale;
import java.util.Map;
import java.util.Objects;
import java.util.Optional;
import java.util.Set;
import java.util.concurrent.TimeUnit;
import java.util.function.Function;
import java.util.function.Supplier;
import java.util.stream.Collectors;
import java.util.stream.Stream;

import static org.elasticsearch.core.Types.forciblyCast;

/**
 * Class uses to perform all the operations needed to construct a {@link Node} instance.
 * <p>
 * Constructing a {@link Node} is a complex operation, involving many interdependent services.
 * Separating out this logic into a dedicated class is a lot clearer and more flexible than
 * doing all this logic inside a constructor in {@link Node}.
 */
class NodeConstruction {

    /**
     * Prepare everything needed to create a {@link Node} instance.
     *
     * @param initialEnvironment         the initial environment for this node, which will be added to by plugins
     * @param serviceProvider            provides various service implementations that could be mocked
     * @param forbidPrivateIndexSettings whether or not private index settings are forbidden when creating an index; this is used in the
     *                                   test framework for tests that rely on being able to set private settings
     */
    static NodeConstruction prepareConstruction(
        Environment initialEnvironment,
        NodeServiceProvider serviceProvider,
        boolean forbidPrivateIndexSettings
    ) {
        List<Closeable> closeables = new ArrayList<>();
        try {
            NodeConstruction constructor = new NodeConstruction(closeables);

            Settings settings = constructor.createEnvironment(initialEnvironment, serviceProvider);
            TelemetryProvider telemetryProvider = constructor.createTelemetryProvider(settings);
            ThreadPool threadPool = constructor.createThreadPool(settings, telemetryProvider.getMeterRegistry());
            SettingsModule settingsModule = constructor.validateSettings(initialEnvironment.settings(), settings, threadPool);

            SearchModule searchModule = constructor.createSearchModule(settingsModule.getSettings(), threadPool);
            constructor.createClientAndRegistries(settingsModule.getSettings(), threadPool, searchModule);
            DocumentParsingSupplier documentParsingSupplier = constructor.createDocumentParsingSupplier();

            ScriptService scriptService = constructor.createScriptService(
                settingsModule,
                threadPool,
                serviceProvider,
                documentParsingSupplier
            );

            constructor.construct(
                threadPool,
                settingsModule,
                searchModule,
                scriptService,
                constructor.createAnalysisRegistry(),
                serviceProvider,
                forbidPrivateIndexSettings,
                telemetryProvider,
                documentParsingSupplier
            );

            return constructor;
        } catch (IOException e) {
            IOUtils.closeWhileHandlingException(closeables);
            throw new ElasticsearchException("Failed to bind service", e);
        } catch (Throwable t) {
            IOUtils.closeWhileHandlingException(closeables);
            throw t;
        }
    }

    /**
     * See comments on Node#logger for why this is not static
     */
    private final Logger logger = LogManager.getLogger(Node.class);
    private final DeprecationLogger deprecationLogger = DeprecationLogger.getLogger(Node.class);

    private final List<Closeable> resourcesToClose;
    private final ModulesBuilder modules = new ModulesBuilder();
    /*
     * References for storing in a Node
     */
    private Injector injector;
    private Environment environment;
    private NodeEnvironment nodeEnvironment;
    private PluginsService pluginsService;
    private NodeClient client;
    private Collection<LifecycleComponent> pluginLifecycleComponents;
    private Node.LocalNodeFactory localNodeFactory;
    private NodeService nodeService;
    private TerminationHandler terminationHandler;
    private NamedWriteableRegistry namedWriteableRegistry;
    private NamedXContentRegistry xContentRegistry;

    private NodeConstruction(List<Closeable> resourcesToClose) {
        this.resourcesToClose = resourcesToClose;
    }

    Injector injector() {
        return injector;
    }

    Environment environment() {
        return environment;
    }

    NodeEnvironment nodeEnvironment() {
        return nodeEnvironment;
    }

    PluginsService pluginsService() {
        return pluginsService;
    }

    NodeClient client() {
        return client;
    }

    Collection<LifecycleComponent> pluginLifecycleComponents() {
        return pluginLifecycleComponents;
    }

    Node.LocalNodeFactory localNodeFactory() {
        return localNodeFactory;
    }

    NodeService nodeService() {
        return nodeService;
    }

    TerminationHandler terminationHandler() {
        return terminationHandler;
    }

    NamedWriteableRegistry namedWriteableRegistry() {
        return namedWriteableRegistry;
    }

    NamedXContentRegistry namedXContentRegistry() {
        return xContentRegistry;
    }

    private <T> Optional<T> getSinglePlugin(Class<T> pluginClass) {
        return getSinglePlugin(pluginsService.filterPlugins(pluginClass), pluginClass);
    }

    private static <T> Optional<T> getSinglePlugin(Stream<T> plugins, Class<T> pluginClass) {
        var it = plugins.iterator();
        if (it.hasNext() == false) {
            return Optional.empty();
        }
        T plugin = it.next();
        if (it.hasNext()) {
            List<T> allPlugins = new ArrayList<>();
            allPlugins.add(plugin);
            it.forEachRemaining(allPlugins::add);
            throw new IllegalStateException("A single " + pluginClass.getName() + " was expected but got " + allPlugins);
        }
        return Optional.of(plugin);
    }

    private Settings createEnvironment(Environment initialEnvironment, NodeServiceProvider serviceProvider) {
        // Pass the node settings to the DeprecationLogger class so that it can have the deprecation.skip_deprecated_settings setting:
        Settings envSettings = initialEnvironment.settings();
        DeprecationLogger.initialize(envSettings);

        JvmInfo jvmInfo = JvmInfo.jvmInfo();
        logger.info(
            "version[{}], pid[{}], build[{}/{}/{}], OS[{}/{}/{}], JVM[{}/{}/{}/{}]",
            Build.current().qualifiedVersion(),
            jvmInfo.pid(),
            Build.current().type().displayName(),
            Build.current().hash(),
            Build.current().date(),
            Constants.OS_NAME,
            Constants.OS_VERSION,
            Constants.OS_ARCH,
            Constants.JVM_VENDOR,
            Constants.JVM_NAME,
            Constants.JAVA_VERSION,
            Constants.JVM_VERSION
        );
        logger.info("JVM home [{}], using bundled JDK [{}]", System.getProperty("java.home"), jvmInfo.getUsingBundledJdk());
        logger.info("JVM arguments {}", Arrays.toString(jvmInfo.getInputArguments()));
        logger.info("Default Locale [{}]", Locale.getDefault());
        if (Build.current().isProductionRelease() == false) {
            logger.warn(
                "version [{}] is a pre-release version of Elasticsearch and is not suitable for production",
                Build.current().qualifiedVersion()
            );
        }
        if (Environment.PATH_SHARED_DATA_SETTING.exists(envSettings)) {
            // NOTE: this must be done with an explicit check here because the deprecation property on a path setting will
            // cause ES to fail to start since logging is not yet initialized on first read of the setting
            deprecationLogger.warn(
                DeprecationCategory.SETTINGS,
                "shared-data-path",
                "setting [path.shared_data] is deprecated and will be removed in a future release"
            );
        }

        if (initialEnvironment.dataFiles().length > 1) {
            // NOTE: we use initialEnvironment here, but assertEquivalent below ensures the data paths do not change
            deprecationLogger.warn(
                DeprecationCategory.SETTINGS,
                "multiple-data-paths",
                "Configuring multiple [path.data] paths is deprecated. Use RAID or other system level features for utilizing "
                    + "multiple disks. This feature will be removed in a future release."
            );
        }
        if (Environment.dataPathUsesList(envSettings)) {
            // already checked for multiple values above, so if this is a list it is a single valued list
            deprecationLogger.warn(
                DeprecationCategory.SETTINGS,
                "multiple-data-paths-list",
                "Configuring [path.data] with a list is deprecated. Instead specify as a string value."
            );
        }

        if (logger.isDebugEnabled()) {
            logger.debug(
                "using config [{}], data [{}], logs [{}], plugins [{}]",
                initialEnvironment.configFile(),
                Arrays.toString(initialEnvironment.dataFiles()),
                initialEnvironment.logsFile(),
                initialEnvironment.pluginsFile()
            );
        }

        Node.deleteTemporaryApmConfig(
            jvmInfo,
            (e, apmConfig) -> logger.error("failed to delete temporary APM config file [{}], reason: [{}]", apmConfig, e.getMessage())
        );

        pluginsService = serviceProvider.newPluginService(initialEnvironment, envSettings);
        modules.bindToInstance(PluginsService.class, pluginsService);
        Settings settings = Node.mergePluginSettings(pluginsService.pluginMap(), envSettings);

        /*
         * Create the environment based on the finalized view of the settings. This is to ensure that components get the same setting
         * values, no matter they ask for them from.
         */
        environment = new Environment(settings, initialEnvironment.configFile());
        Environment.assertEquivalent(initialEnvironment, environment);
        modules.bindToInstance(Environment.class, environment);

        return settings;
    }

    private TelemetryProvider createTelemetryProvider(Settings settings) {
        return getSinglePlugin(TelemetryPlugin.class).map(p -> p.getTelemetryProvider(settings)).orElse(TelemetryProvider.NOOP);
    }

    private ThreadPool createThreadPool(Settings settings, MeterRegistry meterRegistry) throws IOException {
        ThreadPool threadPool = new ThreadPool(
            settings,
            meterRegistry,
            pluginsService.flatMap(p -> p.getExecutorBuilders(settings)).toArray(ExecutorBuilder<?>[]::new)
        );
        resourcesToClose.add(() -> ThreadPool.terminate(threadPool, 10, TimeUnit.SECONDS));
        modules.bindToInstance(ThreadPool.class, threadPool);

        // adds the context to the DeprecationLogger so that it does not need to be injected everywhere
        HeaderWarning.setThreadContext(threadPool.getThreadContext());
        resourcesToClose.add(() -> HeaderWarning.removeThreadContext(threadPool.getThreadContext()));

        return threadPool;
    }

    private SettingsModule validateSettings(Settings envSettings, Settings settings, ThreadPool threadPool) throws IOException {
        // register the node.data, node.ingest, node.master, node.remote_cluster_client settings here so we can mark them private
        List<Setting<?>> additionalSettings = new ArrayList<>(pluginsService.flatMap(Plugin::getSettings).toList());
        for (final ExecutorBuilder<?> builder : threadPool.builders()) {
            additionalSettings.addAll(builder.getRegisteredSettings());
        }
        SettingsExtension.load().forEach(e -> additionalSettings.addAll(e.getSettings()));

        // this is as early as we can validate settings at this point. we already pass them to ThreadPool
        // so we might be late here already
        SettingsModule settingsModule = new SettingsModule(
            settings,
            additionalSettings,
            pluginsService.flatMap(Plugin::getSettingsFilter).toList()
        );
        modules.add(settingsModule);

        // creating `NodeEnvironment` breaks the ability to rollback to 7.x on an 8.0 upgrade (`upgradeLegacyNodeFolders`) so do this
        // after settings validation.
        nodeEnvironment = new NodeEnvironment(envSettings, environment);
        logger.info(
            "node name [{}], node ID [{}], cluster name [{}], roles {}",
            Node.NODE_NAME_SETTING.get(envSettings),
            nodeEnvironment.nodeId(),
            ClusterName.CLUSTER_NAME_SETTING.get(envSettings).value(),
            DiscoveryNode.getRolesFromSettings(settings)
                .stream()
                .map(DiscoveryNodeRole::roleName)
                .collect(Collectors.toCollection(LinkedHashSet::new))
        );
        resourcesToClose.add(nodeEnvironment);
        modules.bindToInstance(NodeEnvironment.class, nodeEnvironment);

        return settingsModule;
    }

    private SearchModule createSearchModule(Settings settings, ThreadPool threadPool) {
        IndexSearcher.setMaxClauseCount(SearchUtils.calculateMaxClauseValue(threadPool));
        return new SearchModule(settings, pluginsService.filterPlugins(SearchPlugin.class).toList());
    }

    /**
     * Create various objects that are stored as member variables. This is so they are accessible as soon as possible.
     */
    private void createClientAndRegistries(Settings settings, ThreadPool threadPool, SearchModule searchModule) {
        client = new NodeClient(settings, threadPool);
        modules.add(b -> {
            b.bind(Client.class).toInstance(client);
            b.bind(NodeClient.class).toInstance(client);
        });

        localNodeFactory = new Node.LocalNodeFactory(settings, nodeEnvironment.nodeId());

        namedWriteableRegistry = new NamedWriteableRegistry(
            Stream.of(
                NetworkModule.getNamedWriteables().stream(),
                IndicesModule.getNamedWriteables().stream(),
                searchModule.getNamedWriteables().stream(),
                pluginsService.flatMap(Plugin::getNamedWriteables),
                ClusterModule.getNamedWriteables().stream(),
                SystemIndexMigrationExecutor.getNamedWriteables().stream()
            ).flatMap(Function.identity()).toList()
        );
        xContentRegistry = new NamedXContentRegistry(
            Stream.of(
                NetworkModule.getNamedXContents().stream(),
                IndicesModule.getNamedXContents().stream(),
                searchModule.getNamedXContents().stream(),
                pluginsService.flatMap(Plugin::getNamedXContent),
                ClusterModule.getNamedXWriteables().stream(),
                SystemIndexMigrationExecutor.getNamedXContentParsers().stream(),
                HealthNodeTaskExecutor.getNamedXContentParsers().stream()
            ).flatMap(Function.identity()).toList()
        );
        modules.add(b -> {
            b.bind(NamedWriteableRegistry.class).toInstance(namedWriteableRegistry);
            b.bind(NamedXContentRegistry.class).toInstance(xContentRegistry);
        });
    }

    private ScriptService createScriptService(
        SettingsModule settingsModule,
        ThreadPool threadPool,
        NodeServiceProvider serviceProvider,
        DocumentParsingSupplier documentParsingSupplier
    ) {
        Settings settings = settingsModule.getSettings();
        ScriptModule scriptModule = new ScriptModule(settings, pluginsService.filterPlugins(ScriptPlugin.class).toList());

        ScriptService scriptService = serviceProvider.newScriptService(
            pluginsService,
            settings,
            scriptModule.engines,
            scriptModule.contexts,
            threadPool::absoluteTimeInMillis
        );
        ScriptModule.registerClusterSettingsListeners(scriptService, settingsModule.getClusterSettings());
        modules.add(b -> {
            b.bind(ScriptService.class).toInstance(scriptService);
            b.bind(UpdateHelper.class).toInstance(new UpdateHelper(scriptService, documentParsingSupplier));
        });

        return scriptService;
    }

    private AnalysisRegistry createAnalysisRegistry() throws IOException {
        AnalysisRegistry registry = new AnalysisModule(
            environment,
            pluginsService.filterPlugins(AnalysisPlugin.class).toList(),
            pluginsService.getStablePluginRegistry()
        ).getAnalysisRegistry();
        modules.bindToInstance(AnalysisRegistry.class, registry);
        return registry;
    }

    private void construct(
        ThreadPool threadPool,
        SettingsModule settingsModule,
        SearchModule searchModule,
        ScriptService scriptService,
        AnalysisRegistry analysisRegistry,
        NodeServiceProvider serviceProvider,
        boolean forbidPrivateIndexSettings,
        TelemetryProvider telemetryProvider,
        DocumentParsingSupplier documentParsingSupplier
    ) throws IOException {

        Settings settings = settingsModule.getSettings();

        modules.bindToInstance(Tracer.class, telemetryProvider.getTracer());

        TaskManager taskManager = new TaskManager(
            settings,
            threadPool,
            Stream.concat(
                pluginsService.filterPlugins(ActionPlugin.class).flatMap(p -> p.getTaskHeaders().stream()),
                Task.HEADERS_TO_COPY.stream()
            ).collect(Collectors.toSet()),
            telemetryProvider.getTracer()
        );
        final Tracer tracer = telemetryProvider.getTracer();

        ClusterService clusterService = createClusterService(settingsModule, threadPool, taskManager);
        clusterService.addStateApplier(scriptService);

<<<<<<< HEAD
        modules.bindToInstance(DocumentParsingSupplier.class, documentParsingSupplier);
=======
        DocumentParsingProvider documentParsingProvider = getDocumentParsingSupplier();
        modules.bindToInstance(DocumentParsingProvider.class, documentParsingProvider);
>>>>>>> a0ed9ba7

        final IngestService ingestService = new IngestService(
            clusterService,
            threadPool,
            environment,
            scriptService,
            analysisRegistry,
            pluginsService.filterPlugins(IngestPlugin.class).toList(),
            client,
            IngestService.createGrokThreadWatchdog(environment, threadPool),
<<<<<<< HEAD
            documentParsingSupplier
=======
            documentParsingProvider
>>>>>>> a0ed9ba7
        );

        SystemIndices systemIndices = createSystemIndices(settings);

        final SetOnce<RepositoriesService> repositoriesServiceReference = new SetOnce<>();
        final SetOnce<RerouteService> rerouteServiceReference = new SetOnce<>();
        final ClusterInfoService clusterInfoService = serviceProvider.newClusterInfoService(
            pluginsService,
            settings,
            clusterService,
            threadPool,
            client
        );
        final InternalSnapshotsInfoService snapshotsInfoService = new InternalSnapshotsInfoService(
            settings,
            clusterService,
            repositoriesServiceReference::get,
            rerouteServiceReference::get
        );
        final ClusterModule clusterModule = new ClusterModule(
            settings,
            clusterService,
            pluginsService.filterPlugins(ClusterPlugin.class).toList(),
            clusterInfoService,
            snapshotsInfoService,
            threadPool,
            systemIndices,
            getWriteLoadForecaster(threadPool, settings, clusterService.getClusterSettings()),
            telemetryProvider
        );
        modules.add(clusterModule);

        RerouteService rerouteService = new BatchedRerouteService(clusterService, clusterModule.getAllocationService()::reroute);
        rerouteServiceReference.set(rerouteService);

        clusterInfoService.addListener(
            new DiskThresholdMonitor(
                settings,
                clusterService::state,
                clusterService.getClusterSettings(),
                client,
                threadPool::relativeTimeInMillis,
                rerouteService
            )::onNewInfo
        );

        IndicesModule indicesModule = new IndicesModule(pluginsService.filterPlugins(MapperPlugin.class).toList());
        modules.add(indicesModule);

        CircuitBreakerService circuitBreakerService = createCircuitBreakerService(
            new CircuitBreakerMetrics(telemetryProvider),
            settingsModule.getSettings(),
            settingsModule.getClusterSettings()
        );
        modules.add(new GatewayModule());

        CompatibilityVersions compatibilityVersions = new CompatibilityVersions(
            TransportVersion.current(),
            systemIndices.getMappingsVersions()
        );
        modules.add(loadPersistedClusterStateService(clusterService.getClusterSettings(), threadPool, compatibilityVersions));

        PageCacheRecycler pageCacheRecycler = serviceProvider.newPageCacheRecycler(pluginsService, settings);
        BigArrays bigArrays = serviceProvider.newBigArrays(pluginsService, pageCacheRecycler, circuitBreakerService);
        final MetaStateService metaStateService = new MetaStateService(nodeEnvironment, xContentRegistry);

        FeatureService featureService = new FeatureService(pluginsService.loadServiceProviders(FeatureSpecification.class));

        if (DiscoveryNode.isMasterNode(settings)) {
            clusterService.addListener(new SystemIndexMappingUpdateService(systemIndices, client));
            clusterService.addListener(
                new TransportVersionsFixupListener(clusterService, client.admin().cluster(), featureService, threadPool)
            );
        }

        IndicesService indicesService = new IndicesServiceBuilder().settings(settings)
            .pluginsService(pluginsService)
            .nodeEnvironment(nodeEnvironment)
            .xContentRegistry(xContentRegistry)
            .analysisRegistry(analysisRegistry)
            .indexNameExpressionResolver(clusterModule.getIndexNameExpressionResolver())
            .mapperRegistry(indicesModule.getMapperRegistry())
            .namedWriteableRegistry(namedWriteableRegistry)
            .threadPool(threadPool)
            .indexScopedSettings(settingsModule.getIndexScopedSettings())
            .circuitBreakerService(circuitBreakerService)
            .bigArrays(bigArrays)
            .scriptService(scriptService)
            .clusterService(clusterService)
            .client(client)
            .featureService(featureService)
            .metaStateService(metaStateService)
            .valuesSourceRegistry(searchModule.getValuesSourceRegistry())
            .requestCacheKeyDifferentiator(searchModule.getRequestCacheKeyDifferentiator())
<<<<<<< HEAD
            .documentParsingSupplier(documentParsingSupplier)
=======
>>>>>>> a0ed9ba7
            .build();

        final var parameters = new IndexSettingProvider.Parameters(indicesService::createIndexMapperServiceForValidation);
        IndexSettingProviders indexSettingProviders = new IndexSettingProviders(
            pluginsService.flatMap(p -> p.getAdditionalIndexSettingProviders(parameters)).collect(Collectors.toSet())
        );

        final ShardLimitValidator shardLimitValidator = new ShardLimitValidator(settings, clusterService);
        final MetadataCreateIndexService metadataCreateIndexService = new MetadataCreateIndexService(
            settings,
            clusterService,
            indicesService,
            clusterModule.getAllocationService(),
            shardLimitValidator,
            environment,
            settingsModule.getIndexScopedSettings(),
            threadPool,
            xContentRegistry,
            systemIndices,
            forbidPrivateIndexSettings,
            indexSettingProviders
        );

        modules.bindToInstance(
            MetadataCreateDataStreamService.class,
            new MetadataCreateDataStreamService(threadPool, clusterService, metadataCreateIndexService)
        );
        modules.bindToInstance(MetadataDataStreamsService.class, new MetadataDataStreamsService(clusterService, indicesService));

        final MetadataUpdateSettingsService metadataUpdateSettingsService = new MetadataUpdateSettingsService(
            clusterService,
            clusterModule.getAllocationService(),
            settingsModule.getIndexScopedSettings(),
            indicesService,
            shardLimitValidator,
            threadPool
        );

        record PluginServiceInstances(
            Client client,
            ClusterService clusterService,
            RerouteService rerouteService,
            ThreadPool threadPool,
            ResourceWatcherService resourceWatcherService,
            ScriptService scriptService,
            NamedXContentRegistry xContentRegistry,
            Environment environment,
            NodeEnvironment nodeEnvironment,
            NamedWriteableRegistry namedWriteableRegistry,
            IndexNameExpressionResolver indexNameExpressionResolver,
            Supplier<RepositoriesService> repositoriesServiceSupplier,
            TelemetryProvider telemetryProvider,
            AllocationService allocationService,
            IndicesService indicesService,
            FeatureService featureService,
            SystemIndices systemIndices
        ) implements Plugin.PluginServices {}
        PluginServiceInstances pluginServices = new PluginServiceInstances(
            client,
            clusterService,
            rerouteService,
            threadPool,
            createResourceWatcherService(settings, threadPool),
            scriptService,
            xContentRegistry,
            environment,
            nodeEnvironment,
            namedWriteableRegistry,
            clusterModule.getIndexNameExpressionResolver(),
            repositoriesServiceReference::get,
            telemetryProvider,
            clusterModule.getAllocationService(),
            indicesService,
            featureService,
            systemIndices
        );

        Collection<?> pluginComponents = pluginsService.flatMap(p -> p.createComponents(pluginServices)).toList();

        var terminationHandlers = pluginsService.loadServiceProviders(TerminationHandlerProvider.class)
            .stream()
            .map(TerminationHandlerProvider::handler);
        terminationHandler = getSinglePlugin(terminationHandlers, TerminationHandler.class).orElse(null);

        ActionModule actionModule = new ActionModule(
            settings,
            clusterModule.getIndexNameExpressionResolver(),
            namedWriteableRegistry,
            settingsModule.getIndexScopedSettings(),
            settingsModule.getClusterSettings(),
            settingsModule.getSettingsFilter(),
            threadPool,
            pluginsService.filterPlugins(ActionPlugin.class).toList(),
            client,
            circuitBreakerService,
            createUsageService(),
            systemIndices,
            telemetryProvider.getTracer(),
            clusterService,
            rerouteService,
            buildReservedStateHandlers(
                settingsModule,
                clusterService,
                indicesService,
                systemIndices,
                indexSettingProviders,
                metadataCreateIndexService
            ),
            pluginsService.loadSingletonServiceProvider(RestExtension.class, RestExtension::allowAll)
        );
        modules.add(actionModule);

        final NetworkService networkService = new NetworkService(
            pluginsService.filterPlugins(DiscoveryPlugin.class)
                .map(d -> d.getCustomNameResolver(environment.settings()))
                .filter(Objects::nonNull)
                .toList()
        );
        final NetworkModule networkModule = new NetworkModule(
            settings,
            pluginsService.filterPlugins(NetworkPlugin.class).toList(),
            threadPool,
            bigArrays,
            pageCacheRecycler,
            circuitBreakerService,
            namedWriteableRegistry,
            xContentRegistry,
            networkService,
            actionModule.getRestController(),
            actionModule::copyRequestHeadersToThreadContext,
            clusterService.getClusterSettings(),
            telemetryProvider.getTracer()
        );

        var indexTemplateMetadataUpgraders = pluginsService.map(Plugin::getIndexTemplateMetadataUpgrader).toList();
        modules.bindToInstance(MetadataUpgrader.class, new MetadataUpgrader(indexTemplateMetadataUpgraders));

        final IndexMetadataVerifier indexMetadataVerifier = new IndexMetadataVerifier(
            settings,
            clusterService,
            xContentRegistry,
            indicesModule.getMapperRegistry(),
            settingsModule.getIndexScopedSettings(),
            scriptService
        );
        if (DiscoveryNode.isMasterNode(settings)) {
            clusterService.addListener(new SystemIndexMetadataUpgradeService(systemIndices, clusterService));
            clusterService.addListener(new TemplateUpgradeService(client, clusterService, threadPool, indexTemplateMetadataUpgraders));
        }
        final Transport transport = networkModule.getTransportSupplier().get();
        final TransportService transportService = serviceProvider.newTransportService(
            pluginsService,
            settings,
            transport,
            threadPool,
            networkModule.getTransportInterceptor(),
            localNodeFactory,
            settingsModule.getClusterSettings(),
            taskManager,
            telemetryProvider.getTracer()
        );
        final ResponseCollectorService responseCollectorService = new ResponseCollectorService(clusterService);
        final SearchTransportAPMMetrics searchTransportAPMMetrics = new SearchTransportAPMMetrics(telemetryProvider.getMeterRegistry());
        final SearchResponseMetrics searchResponseMetrics = new SearchResponseMetrics(telemetryProvider.getMeterRegistry());
        final SearchTransportService searchTransportService = new SearchTransportService(
            transportService,
            client,
            SearchExecutionStatsCollector.makeWrapper(responseCollectorService)
        );
        final HttpServerTransport httpServerTransport = serviceProvider.newHttpTransport(pluginsService, networkModule);
        final IndexingPressure indexingLimits = new IndexingPressure(settings);

        final RecoverySettings recoverySettings = new RecoverySettings(settings, settingsModule.getClusterSettings());
        RepositoriesModule repositoriesModule = new RepositoriesModule(
            environment,
            pluginsService.filterPlugins(RepositoryPlugin.class).toList(),
            transportService,
            clusterService,
            bigArrays,
            xContentRegistry,
            recoverySettings,
            telemetryProvider
        );
        RepositoriesService repositoryService = repositoriesModule.getRepositoryService();
        repositoriesServiceReference.set(repositoryService);
        SnapshotsService snapshotsService = new SnapshotsService(
            settings,
            clusterService,
            rerouteService,
            clusterModule.getIndexNameExpressionResolver(),
            repositoryService,
            transportService,
            actionModule.getActionFilters(),
            systemIndices
        );
        SnapshotShardsService snapshotShardsService = new SnapshotShardsService(
            settings,
            clusterService,
            repositoryService,
            transportService,
            indicesService
        );

        actionModule.getReservedClusterStateService().installStateHandler(new ReservedRepositoryAction(repositoryService));
        actionModule.getReservedClusterStateService().installStateHandler(new ReservedPipelineAction());

        FileSettingsService fileSettingsService = new FileSettingsService(
            clusterService,
            actionModule.getReservedClusterStateService(),
            environment
        );

        RestoreService restoreService = new RestoreService(
            clusterService,
            repositoryService,
            clusterModule.getAllocationService(),
            metadataCreateIndexService,
            indexMetadataVerifier,
            shardLimitValidator,
            systemIndices,
            indicesService,
            fileSettingsService,
            threadPool
        );

        DiscoveryModule discoveryModule = createDiscoveryModule(
            settings,
            threadPool,
            transportService,
            networkService,
            clusterService,
            clusterModule.getAllocationService(),
            rerouteService,
            circuitBreakerService,
            compatibilityVersions,
            featureService
        );
        nodeService = new NodeService(
            settings,
            threadPool,
            new MonitorService(settings, nodeEnvironment, threadPool),
            discoveryModule.getCoordinator(),
            transportService,
            indicesService,
            pluginsService,
            circuitBreakerService,
            scriptService,
            httpServerTransport,
            ingestService,
            clusterService,
            settingsModule.getSettingsFilter(),
            responseCollectorService,
            searchTransportService,
            indexingLimits,
            searchModule.getValuesSourceRegistry().getUsageService(),
            repositoryService
        );

        final TimeValue metricsInterval = settings.getAsTime("telemetry.agent.metrics_interval", TimeValue.timeValueSeconds(10));
        final NodeMetrics nodeMetrics = new NodeMetrics(telemetryProvider.getMeterRegistry(), nodeService, metricsInterval);

        final SearchService searchService = serviceProvider.newSearchService(
            pluginsService,
            clusterService,
            indicesService,
            threadPool,
            scriptService,
            bigArrays,
            searchModule.getFetchPhase(),
            responseCollectorService,
            circuitBreakerService,
            systemIndices.getExecutorSelector(),
            telemetryProvider.getTracer()
        );

        modules.add(
            loadPersistentTasksService(
                settingsModule,
                clusterService,
                threadPool,
                systemIndices,
                featureService,
                clusterModule.getIndexNameExpressionResolver(),
                metadataUpdateSettingsService,
                metadataCreateIndexService
            )
        );

        modules.add(
            loadPluginShutdownService(clusterService),
            loadDiagnosticServices(
                settings,
                discoveryModule.getCoordinator(),
                clusterService,
                transportService,
                featureService,
                threadPool,
                telemetryProvider,
                repositoryService
            )
        );

        RecoveryPlannerService recoveryPlannerService = getRecoveryPlannerService(threadPool, clusterService, repositoryService);
        modules.add(b -> {
            serviceProvider.processRecoverySettings(pluginsService, settingsModule.getClusterSettings(), recoverySettings);
            SnapshotFilesProvider snapshotFilesProvider = new SnapshotFilesProvider(repositoryService);
            var peerRecovery = new PeerRecoverySourceService(
                transportService,
                indicesService,
                clusterService,
                recoverySettings,
                recoveryPlannerService
            );
            resourcesToClose.add(peerRecovery);
            b.bind(PeerRecoverySourceService.class).toInstance(peerRecovery);
            b.bind(PeerRecoveryTargetService.class)
                .toInstance(
                    new PeerRecoveryTargetService(
                        client,
                        threadPool,
                        transportService,
                        recoverySettings,
                        clusterService,
                        snapshotFilesProvider
                    )
                );
        });

        modules.add(loadPluginComponents(pluginComponents));

        modules.add(b -> {
            b.bind(NodeService.class).toInstance(nodeService);
            b.bind(BigArrays.class).toInstance(bigArrays);
            b.bind(PageCacheRecycler.class).toInstance(pageCacheRecycler);
            b.bind(IngestService.class).toInstance(ingestService);
            b.bind(IndexingPressure.class).toInstance(indexingLimits);
            b.bind(AggregationUsageService.class).toInstance(searchModule.getValuesSourceRegistry().getUsageService());
            b.bind(MetaStateService.class).toInstance(metaStateService);
            b.bind(IndicesService.class).toInstance(indicesService);
            b.bind(MetadataCreateIndexService.class).toInstance(metadataCreateIndexService);
            b.bind(MetadataUpdateSettingsService.class).toInstance(metadataUpdateSettingsService);
            b.bind(SearchService.class).toInstance(searchService);
            b.bind(SearchTransportAPMMetrics.class).toInstance(searchTransportAPMMetrics);
            b.bind(SearchResponseMetrics.class).toInstance(searchResponseMetrics);
            b.bind(SearchTransportService.class).toInstance(searchTransportService);
            b.bind(SearchPhaseController.class).toInstance(new SearchPhaseController(searchService::aggReduceContextBuilder));
            b.bind(Transport.class).toInstance(transport);
            b.bind(TransportService.class).toInstance(transportService);
            b.bind(NodeMetrics.class).toInstance(nodeMetrics);
            b.bind(NetworkService.class).toInstance(networkService);
            b.bind(IndexMetadataVerifier.class).toInstance(indexMetadataVerifier);
            b.bind(ClusterInfoService.class).toInstance(clusterInfoService);
            b.bind(SnapshotsInfoService.class).toInstance(snapshotsInfoService);
            b.bind(FeatureService.class).toInstance(featureService);
            b.bind(HttpServerTransport.class).toInstance(httpServerTransport);
            b.bind(RepositoriesService.class).toInstance(repositoryService);
            b.bind(SnapshotsService.class).toInstance(snapshotsService);
            b.bind(SnapshotShardsService.class).toInstance(snapshotShardsService);
            b.bind(RestoreService.class).toInstance(restoreService);
            b.bind(RerouteService.class).toInstance(rerouteService);
            b.bind(ShardLimitValidator.class).toInstance(shardLimitValidator);
            b.bind(IndexSettingProviders.class).toInstance(indexSettingProviders);
            b.bind(FileSettingsService.class).toInstance(fileSettingsService);
            b.bind(CompatibilityVersions.class).toInstance(compatibilityVersions);
        });

        if (ReadinessService.enabled(environment)) {
            modules.bindToInstance(
                ReadinessService.class,
                serviceProvider.newReadinessService(pluginsService, clusterService, environment)
            );
        }

        // Register noop versions of inference services if Inference plugin is not available
        Optional<InferenceRegistryPlugin> inferenceRegistryPlugin = getSinglePlugin(InferenceRegistryPlugin.class);
        modules.bindToInstance(
            InferenceServiceRegistry.class,
            inferenceRegistryPlugin.map(InferenceRegistryPlugin::getInferenceServiceRegistry)
                .orElse(new InferenceServiceRegistry.NoopInferenceServiceRegistry())
        );
        modules.bindToInstance(
            ModelRegistry.class,
            inferenceRegistryPlugin.map(InferenceRegistryPlugin::getModelRegistry).orElse(new ModelRegistry.NoopModelRegistry())
        );

        injector = modules.createInjector();

        postInjection(clusterModule, actionModule, clusterService, transportService, featureService);
    }

    private ClusterService createClusterService(SettingsModule settingsModule, ThreadPool threadPool, TaskManager taskManager) {
        ClusterService clusterService = new ClusterService(
            settingsModule.getSettings(),
            settingsModule.getClusterSettings(),
            threadPool,
            taskManager
        );
        resourcesToClose.add(clusterService);

        Set<Setting<?>> consistentSettings = settingsModule.getConsistentSettings();
        if (consistentSettings.isEmpty() == false) {
            clusterService.addLocalNodeMasterListener(
                new ConsistentSettingsService(settingsModule.getSettings(), clusterService, consistentSettings).newHashPublisher()
            );
        }
        return clusterService;
    }

    private UsageService createUsageService() {
        UsageService usageService = new UsageService();
        modules.bindToInstance(UsageService.class, usageService);
        return usageService;
    }

    private SystemIndices createSystemIndices(Settings settings) {
        List<SystemIndices.Feature> features = pluginsService.filterPlugins(SystemIndexPlugin.class).map(plugin -> {
            SystemIndices.validateFeatureName(plugin.getFeatureName(), plugin.getClass().getCanonicalName());
            return SystemIndices.Feature.fromSystemIndexPlugin(plugin, settings);
        }).toList();

        SystemIndices systemIndices = new SystemIndices(features);
        modules.add(b -> {
            b.bind(SystemIndices.class).toInstance(systemIndices);
            b.bind(ExecutorSelector.class).toInstance(systemIndices.getExecutorSelector());
        });
        return systemIndices;
    }

    private ResourceWatcherService createResourceWatcherService(Settings settings, ThreadPool threadPool) {
        ResourceWatcherService resourceWatcherService = new ResourceWatcherService(settings, threadPool);
        resourcesToClose.add(resourceWatcherService);
        modules.bindToInstance(ResourceWatcherService.class, resourceWatcherService);
        return resourceWatcherService;
    }

    private Module loadPluginShutdownService(ClusterService clusterService) {
        PluginShutdownService pluginShutdownService = new PluginShutdownService(
            pluginsService.filterPlugins(ShutdownAwarePlugin.class).toList()
        );
        clusterService.addListener(pluginShutdownService);

        return b -> b.bind(PluginShutdownService.class).toInstance(pluginShutdownService);
    }

    private Module loadDiagnosticServices(
        Settings settings,
        Coordinator coordinator,
        ClusterService clusterService,
        TransportService transportService,
        FeatureService featureService,
        ThreadPool threadPool,
        TelemetryProvider telemetryProvider,
        RepositoriesService repositoriesService
    ) {

        MasterHistoryService masterHistoryService = new MasterHistoryService(transportService, threadPool, clusterService);
        CoordinationDiagnosticsService coordinationDiagnosticsService = new CoordinationDiagnosticsService(
            clusterService,
            transportService,
            coordinator,
            masterHistoryService
        );

        var serverHealthIndicatorServices = Stream.of(
            new StableMasterHealthIndicatorService(coordinationDiagnosticsService, clusterService),
            new RepositoryIntegrityHealthIndicatorService(clusterService),
            new DiskHealthIndicatorService(clusterService),
            new ShardsCapacityHealthIndicatorService(clusterService)
        );
        var pluginHealthIndicatorServices = pluginsService.filterPlugins(HealthPlugin.class)
            .flatMap(plugin -> plugin.getHealthIndicatorServices().stream());

        HealthService healthService = new HealthService(
            Stream.concat(serverHealthIndicatorServices, pluginHealthIndicatorServices).toList(),
            threadPool
        );
        HealthPeriodicLogger healthPeriodicLogger = HealthPeriodicLogger.create(
            settings,
            clusterService,
            client,
            healthService,
            telemetryProvider
        );
        HealthMetadataService healthMetadataService = HealthMetadataService.create(clusterService, featureService, settings);

        List<HealthTracker<?>> healthTrackers = List.of(
            new DiskHealthTracker(nodeService, clusterService),
            new RepositoriesHealthTracker(repositoriesService)
        );
        LocalHealthMonitor localHealthMonitor = LocalHealthMonitor.create(
            settings,
            clusterService,
            threadPool,
            client,
            featureService,
            healthTrackers
        );
        HealthInfoCache nodeHealthOverview = HealthInfoCache.create(clusterService);

        return b -> {
            b.bind(HealthService.class).toInstance(healthService);
            b.bind(MasterHistoryService.class).toInstance(masterHistoryService);
            b.bind(CoordinationDiagnosticsService.class).toInstance(coordinationDiagnosticsService);
            b.bind(HealthMetadataService.class).toInstance(healthMetadataService);
            b.bind(LocalHealthMonitor.class).toInstance(localHealthMonitor);
            b.bind(HealthInfoCache.class).toInstance(nodeHealthOverview);
            b.bind(HealthApiStats.class).toInstance(new HealthApiStats());
            b.bind(HealthPeriodicLogger.class).toInstance(healthPeriodicLogger);
        };
    }

    private Module loadPluginComponents(Collection<?> pluginComponents) {
        List<LifecycleComponent> pluginLifecycleComponents = pluginComponents.stream().map(p -> {
            if (p instanceof PluginComponentBinding<?, ?> pcb) {
                return pcb.impl();
            }
            return p;
        }).filter(p -> p instanceof LifecycleComponent).map(p -> (LifecycleComponent) p).toList();
        resourcesToClose.addAll(pluginLifecycleComponents);
        this.pluginLifecycleComponents = pluginLifecycleComponents;

        List<ReloadablePlugin> reloadablePlugins = pluginsService.filterPlugins(ReloadablePlugin.class).toList();
        pluginsService.filterPlugins(ReloadAwarePlugin.class).forEach(p -> p.setReloadCallback(wrapPlugins(reloadablePlugins)));

        return b -> pluginComponents.forEach(p -> {
            if (p instanceof PluginComponentBinding<?, ?> pcb) {
                @SuppressWarnings("unchecked")
                Class<Object> clazz = (Class<Object>) pcb.inter();
                b.bind(clazz).toInstance(pcb.impl());
            } else {
                @SuppressWarnings("unchecked")
                Class<Object> clazz = (Class<Object>) p.getClass();
                b.bind(clazz).toInstance(p);
            }
        });
    }

    private void postInjection(
        ClusterModule clusterModule,
        ActionModule actionModule,
        ClusterService clusterService,
        TransportService transportService,
        FeatureService featureService
    ) {
        // We allocate copies of existing shards by looking for a viable copy of the shard in the cluster and assigning the shard there.
        // The search for viable copies is triggered by an allocation attempt (i.e. a reroute) and is performed asynchronously. When it
        // completes we trigger another reroute to try the allocation again. This means there is a circular dependency: the allocation
        // service needs access to the existing shards allocators (e.g. the GatewayAllocator) which need to be able to trigger a
        // reroute, which needs to call into the allocation service. We close the loop here:
        clusterModule.setExistingShardsAllocators(injector.getInstance(GatewayAllocator.class));

        // Due to Java's type erasure with generics, the injector can't give us exactly what we need, and we have
        // to resort to some evil casting.
        @SuppressWarnings("rawtypes")
        Map<ActionType<? extends ActionResponse>, TransportAction<? extends ActionRequest, ? extends ActionResponse>> actions =
            forciblyCast(injector.getInstance(new Key<Map<ActionType, TransportAction>>() {
            }));

        client.initialize(
            actions,
            transportService.getTaskManager(),
            () -> clusterService.localNode().getId(),
            transportService.getLocalNodeConnection(),
            transportService.getRemoteClusterService()
        );

        logger.debug("initializing HTTP handlers ...");
        actionModule.initRestHandlers(() -> clusterService.state().nodesIfRecovered(), f -> {
            ClusterState state = clusterService.state();
            return state.clusterRecovered() && featureService.clusterHasFeature(state, f);
        });
        logger.info("initialized");
    }

<<<<<<< HEAD
    private DocumentParsingSupplier createDocumentParsingSupplier() {
        return getSinglePlugin(DocumentParsingSupplierPlugin.class).map(DocumentParsingSupplierPlugin::getDocumentParsingSupplier)
            .orElse(DocumentParsingSupplier.EMPTY_INSTANCE);
=======
    private DocumentParsingProvider getDocumentParsingSupplier() {
        return getSinglePlugin(DocumentParsingProviderPlugin.class).map(DocumentParsingProviderPlugin::getDocumentParsingSupplier)
            .orElse(DocumentParsingProvider.EMPTY_INSTANCE);
>>>>>>> a0ed9ba7
    }

    /**
     * Create and initialize a new {@link CircuitBreakerService} based on the settings provided.
     *
     * @see Node#BREAKER_TYPE_KEY
     */
    private CircuitBreakerService createCircuitBreakerService(
        CircuitBreakerMetrics metrics,
        Settings settings,
        ClusterSettings clusterSettings
    ) {
        var pluginBreakers = pluginsService.filterPlugins(CircuitBreakerPlugin.class)
            .map(p -> Tuple.tuple(p, p.getCircuitBreaker(settings)))
            .toList();

        String type = Node.BREAKER_TYPE_KEY.get(settings);
        CircuitBreakerService circuitBreakerService = switch (type) {
            case "hierarchy" -> new HierarchyCircuitBreakerService(
                metrics,
                settings,
                pluginBreakers.stream().map(Tuple::v2).toList(),
                clusterSettings
            );
            case "none" -> new NoneCircuitBreakerService();
            default -> throw new IllegalArgumentException("Unknown circuit breaker type [" + type + "]");
        };
        resourcesToClose.add(circuitBreakerService);
        modules.bindToInstance(CircuitBreakerService.class, circuitBreakerService);

        pluginBreakers.forEach(t -> {
            final CircuitBreaker circuitBreaker = circuitBreakerService.getBreaker(t.v2().getName());
            t.v1().setCircuitBreaker(circuitBreaker);
        });

        return circuitBreakerService;
    }

    /**
     * Wrap a group of reloadable plugins into a single reloadable plugin interface
     * @param reloadablePlugins A list of reloadable plugins
     * @return A single ReloadablePlugin that, upon reload, reloads the plugins it wraps
     */
    private static ReloadablePlugin wrapPlugins(List<ReloadablePlugin> reloadablePlugins) {
        return settings -> {
            for (ReloadablePlugin plugin : reloadablePlugins) {
                try {
                    plugin.reload(settings);
                } catch (IOException e) {
                    throw new UncheckedIOException(e);
                }
            }
        };
    }

    private RecoveryPlannerService getRecoveryPlannerService(
        ThreadPool threadPool,
        ClusterService clusterService,
        RepositoriesService repositoryService
    ) {
        var recoveryPlannerServices = pluginsService.filterPlugins(RecoveryPlannerPlugin.class)
            .map(
                plugin -> plugin.createRecoveryPlannerService(
                    new ShardSnapshotsService(client, repositoryService, threadPool, clusterService)
                )
            )
            .flatMap(Optional::stream);
        return getSinglePlugin(recoveryPlannerServices, RecoveryPlannerService.class).orElseGet(PeerOnlyRecoveryPlannerService::new);
    }

    private WriteLoadForecaster getWriteLoadForecaster(ThreadPool threadPool, Settings settings, ClusterSettings clusterSettings) {
        var writeLoadForecasters = pluginsService.filterPlugins(ClusterPlugin.class)
            .flatMap(clusterPlugin -> clusterPlugin.createWriteLoadForecasters(threadPool, settings, clusterSettings).stream());

        WriteLoadForecaster forecaster = getSinglePlugin(writeLoadForecasters, WriteLoadForecaster.class).orElse(
            WriteLoadForecaster.DEFAULT
        );
        modules.bindToInstance(WriteLoadForecaster.class, forecaster);
        return forecaster;
    }

    private Module loadPersistedClusterStateService(
        ClusterSettings clusterSettings,
        ThreadPool threadPool,
        CompatibilityVersions compatibilityVersions
    ) {
        var persistedClusterStateServiceFactories = pluginsService.filterPlugins(ClusterCoordinationPlugin.class)
            .map(ClusterCoordinationPlugin::getPersistedClusterStateServiceFactory)
            .flatMap(Optional::stream);

        var service = getSinglePlugin(
            persistedClusterStateServiceFactories,
            ClusterCoordinationPlugin.PersistedClusterStateServiceFactory.class
        ).map(f -> f.newPersistedClusterStateService(nodeEnvironment, xContentRegistry, clusterSettings, threadPool, compatibilityVersions))
            .orElseGet(
                () -> new PersistedClusterStateService(nodeEnvironment, xContentRegistry, clusterSettings, threadPool::relativeTimeInMillis)
            );

        return b -> b.bind(PersistedClusterStateService.class).toInstance(service);
    }

    private List<ReservedClusterStateHandler<?>> buildReservedStateHandlers(
        SettingsModule settingsModule,
        ClusterService clusterService,
        IndicesService indicesService,
        SystemIndices systemIndices,
        IndexSettingProviders indexSettingProviders,
        MetadataCreateIndexService metadataCreateIndexService
    ) {
        List<ReservedClusterStateHandler<?>> reservedStateHandlers = new ArrayList<>();

        // add all reserved state handlers from server
        reservedStateHandlers.add(new ReservedClusterSettingsAction(settingsModule.getClusterSettings()));

        var templateService = new MetadataIndexTemplateService(
            clusterService,
            metadataCreateIndexService,
            indicesService,
            settingsModule.getIndexScopedSettings(),
            xContentRegistry,
            systemIndices,
            indexSettingProviders
        );
        reservedStateHandlers.add(new ReservedComposableIndexTemplateAction(templateService, settingsModule.getIndexScopedSettings()));

        // add all reserved state handlers from plugins
        pluginsService.loadServiceProviders(ReservedClusterStateHandlerProvider.class)
            .forEach(h -> reservedStateHandlers.addAll(h.handlers()));

        return reservedStateHandlers;
    }

    private DiscoveryModule createDiscoveryModule(
        Settings settings,
        ThreadPool threadPool,
        TransportService transportService,
        NetworkService networkService,
        ClusterService clusterService,
        AllocationService allocationService,
        RerouteService rerouteService,
        CircuitBreakerService circuitBreakerService,
        CompatibilityVersions compatibilityVersions,
        FeatureService featureService
    ) {
        GatewayMetaState gatewayMetaState = new GatewayMetaState();
        FsHealthService fsHealthService = new FsHealthService(settings, clusterService.getClusterSettings(), threadPool, nodeEnvironment);

        DiscoveryModule module = new DiscoveryModule(
            settings,
            transportService,
            client,
            namedWriteableRegistry,
            networkService,
            clusterService.getMasterService(),
            clusterService.getClusterApplierService(),
            clusterService.getClusterSettings(),
            pluginsService.filterPlugins(DiscoveryPlugin.class).toList(),
            pluginsService.filterPlugins(ClusterCoordinationPlugin.class).toList(),
            allocationService,
            environment.configFile(),
            gatewayMetaState,
            rerouteService,
            fsHealthService,
            circuitBreakerService,
            compatibilityVersions,
            featureService
        );

        modules.add(module, b -> {
            b.bind(GatewayMetaState.class).toInstance(gatewayMetaState);
            b.bind(FsHealthService.class).toInstance(fsHealthService);
        });

        return module;
    }

    private Module loadPersistentTasksService(
        SettingsModule settingsModule,
        ClusterService clusterService,
        ThreadPool threadPool,
        SystemIndices systemIndices,
        FeatureService featureService,
        IndexNameExpressionResolver indexNameExpressionResolver,
        MetadataUpdateSettingsService metadataUpdateSettingsService,
        MetadataCreateIndexService metadataCreateIndexService
    ) {
        PersistentTasksService persistentTasksService = new PersistentTasksService(clusterService, threadPool, client);
        SystemIndexMigrationExecutor systemIndexMigrationExecutor = new SystemIndexMigrationExecutor(
            client,
            clusterService,
            systemIndices,
            metadataUpdateSettingsService,
            metadataCreateIndexService,
            settingsModule.getIndexScopedSettings()
        );
        HealthNodeTaskExecutor healthNodeTaskExecutor = HealthNodeTaskExecutor.create(
            clusterService,
            persistentTasksService,
            featureService,
            settingsModule.getSettings(),
            clusterService.getClusterSettings()
        );
        Stream<PersistentTasksExecutor<?>> builtinTaskExecutors = Stream.of(systemIndexMigrationExecutor, healthNodeTaskExecutor);

        Stream<PersistentTasksExecutor<?>> pluginTaskExecutors = pluginsService.filterPlugins(PersistentTaskPlugin.class)
            .map(p -> p.getPersistentTasksExecutor(clusterService, threadPool, client, settingsModule, indexNameExpressionResolver))
            .flatMap(List::stream);

        PersistentTasksExecutorRegistry registry = new PersistentTasksExecutorRegistry(
            Stream.concat(pluginTaskExecutors, builtinTaskExecutors).toList()
        );
        PersistentTasksClusterService persistentTasksClusterService = new PersistentTasksClusterService(
            settingsModule.getSettings(),
            registry,
            clusterService,
            threadPool
        );
        resourcesToClose.add(persistentTasksClusterService);

        return b -> {
            b.bind(PersistentTasksService.class).toInstance(persistentTasksService);
            b.bind(HealthNodeTaskExecutor.class).toInstance(healthNodeTaskExecutor);
            b.bind(PersistentTasksExecutorRegistry.class).toInstance(registry);
            b.bind(PersistentTasksClusterService.class).toInstance(persistentTasksClusterService);
        };
    }
}<|MERGE_RESOLUTION|>--- conflicted
+++ resolved
@@ -162,13 +162,8 @@
 import org.elasticsearch.plugins.ShutdownAwarePlugin;
 import org.elasticsearch.plugins.SystemIndexPlugin;
 import org.elasticsearch.plugins.TelemetryPlugin;
-<<<<<<< HEAD
-import org.elasticsearch.plugins.internal.DocumentParsingSupplier;
-import org.elasticsearch.plugins.internal.DocumentParsingSupplierPlugin;
-=======
 import org.elasticsearch.plugins.internal.DocumentParsingProvider;
 import org.elasticsearch.plugins.internal.DocumentParsingProviderPlugin;
->>>>>>> a0ed9ba7
 import org.elasticsearch.plugins.internal.ReloadAwarePlugin;
 import org.elasticsearch.plugins.internal.RestExtension;
 import org.elasticsearch.plugins.internal.SettingsExtension;
@@ -261,14 +256,8 @@
 
             SearchModule searchModule = constructor.createSearchModule(settingsModule.getSettings(), threadPool);
             constructor.createClientAndRegistries(settingsModule.getSettings(), threadPool, searchModule);
-            DocumentParsingSupplier documentParsingSupplier = constructor.createDocumentParsingSupplier();
-
-            ScriptService scriptService = constructor.createScriptService(
-                settingsModule,
-                threadPool,
-                serviceProvider,
-                documentParsingSupplier
-            );
+
+            ScriptService scriptService = constructor.createScriptService(settingsModule, threadPool, serviceProvider);
 
             constructor.construct(
                 threadPool,
@@ -278,8 +267,7 @@
                 constructor.createAnalysisRegistry(),
                 serviceProvider,
                 forbidPrivateIndexSettings,
-                telemetryProvider,
-                documentParsingSupplier
+                telemetryProvider
             );
 
             return constructor;
@@ -570,12 +558,7 @@
         });
     }
 
-    private ScriptService createScriptService(
-        SettingsModule settingsModule,
-        ThreadPool threadPool,
-        NodeServiceProvider serviceProvider,
-        DocumentParsingSupplier documentParsingSupplier
-    ) {
+    private ScriptService createScriptService(SettingsModule settingsModule, ThreadPool threadPool, NodeServiceProvider serviceProvider) {
         Settings settings = settingsModule.getSettings();
         ScriptModule scriptModule = new ScriptModule(settings, pluginsService.filterPlugins(ScriptPlugin.class).toList());
 
@@ -589,7 +572,7 @@
         ScriptModule.registerClusterSettingsListeners(scriptService, settingsModule.getClusterSettings());
         modules.add(b -> {
             b.bind(ScriptService.class).toInstance(scriptService);
-            b.bind(UpdateHelper.class).toInstance(new UpdateHelper(scriptService, documentParsingSupplier));
+            b.bind(UpdateHelper.class).toInstance(new UpdateHelper(scriptService));
         });
 
         return scriptService;
@@ -613,8 +596,7 @@
         AnalysisRegistry analysisRegistry,
         NodeServiceProvider serviceProvider,
         boolean forbidPrivateIndexSettings,
-        TelemetryProvider telemetryProvider,
-        DocumentParsingSupplier documentParsingSupplier
+        TelemetryProvider telemetryProvider
     ) throws IOException {
 
         Settings settings = settingsModule.getSettings();
@@ -635,12 +617,8 @@
         ClusterService clusterService = createClusterService(settingsModule, threadPool, taskManager);
         clusterService.addStateApplier(scriptService);
 
-<<<<<<< HEAD
-        modules.bindToInstance(DocumentParsingSupplier.class, documentParsingSupplier);
-=======
         DocumentParsingProvider documentParsingProvider = getDocumentParsingSupplier();
         modules.bindToInstance(DocumentParsingProvider.class, documentParsingProvider);
->>>>>>> a0ed9ba7
 
         final IngestService ingestService = new IngestService(
             clusterService,
@@ -651,11 +629,7 @@
             pluginsService.filterPlugins(IngestPlugin.class).toList(),
             client,
             IngestService.createGrokThreadWatchdog(environment, threadPool),
-<<<<<<< HEAD
-            documentParsingSupplier
-=======
             documentParsingProvider
->>>>>>> a0ed9ba7
         );
 
         SystemIndices systemIndices = createSystemIndices(settings);
@@ -750,10 +724,6 @@
             .metaStateService(metaStateService)
             .valuesSourceRegistry(searchModule.getValuesSourceRegistry())
             .requestCacheKeyDifferentiator(searchModule.getRequestCacheKeyDifferentiator())
-<<<<<<< HEAD
-            .documentParsingSupplier(documentParsingSupplier)
-=======
->>>>>>> a0ed9ba7
             .build();
 
         final var parameters = new IndexSettingProvider.Parameters(indicesService::createIndexMapperServiceForValidation);
@@ -1328,15 +1298,9 @@
         logger.info("initialized");
     }
 
-<<<<<<< HEAD
-    private DocumentParsingSupplier createDocumentParsingSupplier() {
-        return getSinglePlugin(DocumentParsingSupplierPlugin.class).map(DocumentParsingSupplierPlugin::getDocumentParsingSupplier)
-            .orElse(DocumentParsingSupplier.EMPTY_INSTANCE);
-=======
     private DocumentParsingProvider getDocumentParsingSupplier() {
         return getSinglePlugin(DocumentParsingProviderPlugin.class).map(DocumentParsingProviderPlugin::getDocumentParsingSupplier)
             .orElse(DocumentParsingProvider.EMPTY_INSTANCE);
->>>>>>> a0ed9ba7
     }
 
     /**
