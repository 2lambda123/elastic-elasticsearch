--- conflicted
+++ resolved
@@ -653,12 +653,8 @@
             snapshotsInfoService,
             threadPool,
             systemIndices,
-<<<<<<< HEAD
-            getWriteLoadForecaster(threadPool, settings, clusterService.getClusterSettings())
-=======
-            writeLoadForecaster,
+            getWriteLoadForecaster(threadPool, settings, clusterService.getClusterSettings()),
             telemetryProvider
->>>>>>> 2ca11ecb
         );
         modules.add(clusterModule);
         IndicesModule indicesModule = new IndicesModule(pluginsService.filterPlugins(MapperPlugin.class).toList());
