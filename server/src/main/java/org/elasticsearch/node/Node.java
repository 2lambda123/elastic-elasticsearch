/*
 * Copyright Elasticsearch B.V. and/or licensed to Elasticsearch B.V. under one
 * or more contributor license agreements. Licensed under the Elastic License
 * 2.0 and the Server Side Public License, v 1; you may not use this file except
 * in compliance with, at your election, the Elastic License 2.0 or the Server
 * Side Public License, v 1.
 */

package org.elasticsearch.node;

import org.apache.logging.log4j.LogManager;
import org.apache.logging.log4j.Logger;
import org.apache.lucene.util.Constants;
import org.apache.lucene.util.SetOnce;
import org.elasticsearch.Assertions;
import org.elasticsearch.Build;
import org.elasticsearch.ElasticsearchException;
import org.elasticsearch.ElasticsearchTimeoutException;
import org.elasticsearch.Version;
import org.elasticsearch.action.ActionModule;
import org.elasticsearch.action.ActionRequest;
import org.elasticsearch.action.ActionResponse;
import org.elasticsearch.action.ActionType;
import org.elasticsearch.action.search.SearchExecutionStatsCollector;
import org.elasticsearch.action.search.SearchPhaseController;
import org.elasticsearch.action.search.SearchTransportService;
import org.elasticsearch.action.support.TransportAction;
import org.elasticsearch.action.update.UpdateHelper;
import org.elasticsearch.bootstrap.BootstrapCheck;
import org.elasticsearch.bootstrap.BootstrapContext;
import org.elasticsearch.client.Client;
import org.elasticsearch.client.node.NodeClient;
import org.elasticsearch.cluster.ClusterInfoService;
import org.elasticsearch.cluster.ClusterModule;
import org.elasticsearch.cluster.ClusterName;
import org.elasticsearch.cluster.ClusterState;
import org.elasticsearch.cluster.ClusterStateObserver;
import org.elasticsearch.cluster.InternalClusterInfoService;
import org.elasticsearch.cluster.NodeConnectionsService;
import org.elasticsearch.cluster.action.index.MappingUpdatedAction;
import org.elasticsearch.cluster.metadata.AliasValidator;
import org.elasticsearch.cluster.metadata.IndexMetadataVerifier;
import org.elasticsearch.cluster.metadata.IndexTemplateMetadata;
import org.elasticsearch.cluster.metadata.Metadata;
import org.elasticsearch.cluster.metadata.MetadataCreateDataStreamService;
import org.elasticsearch.cluster.metadata.MetadataCreateIndexService;
import org.elasticsearch.cluster.metadata.SystemIndexMetadataUpgradeService;
import org.elasticsearch.cluster.metadata.TemplateUpgradeService;
import org.elasticsearch.cluster.node.DiscoveryNode;
import org.elasticsearch.cluster.node.DiscoveryNodeRole;
import org.elasticsearch.cluster.routing.BatchedRerouteService;
import org.elasticsearch.cluster.routing.RerouteService;
import org.elasticsearch.cluster.routing.allocation.DiskThresholdMonitor;
import org.elasticsearch.cluster.service.ClusterService;
import org.elasticsearch.common.StopWatch;
import org.elasticsearch.common.breaker.CircuitBreaker;
import org.elasticsearch.common.component.Lifecycle;
import org.elasticsearch.common.component.LifecycleComponent;
import org.elasticsearch.common.inject.Injector;
import org.elasticsearch.common.inject.Key;
import org.elasticsearch.common.inject.ModulesBuilder;
import org.elasticsearch.common.io.stream.NamedWriteableRegistry;
import org.elasticsearch.core.Releasables;
import org.elasticsearch.common.logging.DeprecationCategory;
import org.elasticsearch.common.logging.DeprecationLogger;
import org.elasticsearch.common.logging.HeaderWarning;
import org.elasticsearch.common.logging.NodeAndClusterIdStateListener;
import org.elasticsearch.common.network.NetworkAddress;
import org.elasticsearch.common.network.NetworkModule;
import org.elasticsearch.common.network.NetworkService;
import org.elasticsearch.common.settings.ClusterSettings;
import org.elasticsearch.common.settings.ConsistentSettingsService;
import org.elasticsearch.common.settings.Setting;
import org.elasticsearch.common.settings.Setting.Property;
import org.elasticsearch.common.settings.SettingUpgrader;
import org.elasticsearch.common.settings.Settings;
import org.elasticsearch.common.settings.SettingsModule;
import org.elasticsearch.common.transport.BoundTransportAddress;
import org.elasticsearch.common.transport.TransportAddress;
import org.elasticsearch.core.TimeValue;
import org.elasticsearch.common.util.BigArrays;
import org.elasticsearch.common.util.PageCacheRecycler;
import org.elasticsearch.common.xcontent.NamedXContentRegistry;
import org.elasticsearch.core.internal.io.IOUtils;
import org.elasticsearch.discovery.Discovery;
import org.elasticsearch.discovery.DiscoveryModule;
import org.elasticsearch.env.Environment;
import org.elasticsearch.env.NodeEnvironment;
import org.elasticsearch.env.NodeMetadata;
import org.elasticsearch.gateway.GatewayAllocator;
import org.elasticsearch.gateway.GatewayMetaState;
import org.elasticsearch.gateway.GatewayModule;
import org.elasticsearch.gateway.GatewayService;
import org.elasticsearch.gateway.MetaStateService;
import org.elasticsearch.gateway.PersistedClusterStateService;
import org.elasticsearch.http.HttpServerTransport;
import org.elasticsearch.index.IndexSettings;
import org.elasticsearch.index.IndexingPressure;
import org.elasticsearch.index.analysis.AnalysisRegistry;
import org.elasticsearch.index.engine.EngineFactory;
import org.elasticsearch.indices.ExecutorSelector;
import org.elasticsearch.indices.IndicesModule;
import org.elasticsearch.indices.IndicesService;
import org.elasticsearch.indices.ShardLimitValidator;
import org.elasticsearch.indices.SystemIndexManager;
import org.elasticsearch.indices.SystemIndices;
import org.elasticsearch.indices.analysis.AnalysisModule;
import org.elasticsearch.indices.breaker.BreakerSettings;
import org.elasticsearch.indices.breaker.CircuitBreakerService;
import org.elasticsearch.indices.breaker.HierarchyCircuitBreakerService;
import org.elasticsearch.indices.breaker.NoneCircuitBreakerService;
import org.elasticsearch.indices.cluster.IndicesClusterStateService;
import org.elasticsearch.indices.recovery.PeerRecoverySourceService;
import org.elasticsearch.indices.recovery.PeerRecoveryTargetService;
import org.elasticsearch.indices.recovery.RecoverySettings;
import org.elasticsearch.indices.store.IndicesStore;
import org.elasticsearch.ingest.IngestService;
import org.elasticsearch.monitor.MonitorService;
import org.elasticsearch.monitor.fs.FsHealthService;
import org.elasticsearch.monitor.jvm.JvmInfo;
import org.elasticsearch.persistent.PersistentTasksClusterService;
import org.elasticsearch.persistent.PersistentTasksExecutor;
import org.elasticsearch.persistent.PersistentTasksExecutorRegistry;
import org.elasticsearch.persistent.PersistentTasksService;
import org.elasticsearch.plugins.ActionPlugin;
import org.elasticsearch.plugins.AnalysisPlugin;
import org.elasticsearch.plugins.CircuitBreakerPlugin;
import org.elasticsearch.plugins.ClusterPlugin;
import org.elasticsearch.plugins.DiscoveryPlugin;
import org.elasticsearch.plugins.EnginePlugin;
import org.elasticsearch.plugins.IndexStorePlugin;
import org.elasticsearch.plugins.IngestPlugin;
import org.elasticsearch.plugins.MapperPlugin;
import org.elasticsearch.plugins.MetadataUpgrader;
import org.elasticsearch.plugins.NetworkPlugin;
import org.elasticsearch.plugins.PersistentTaskPlugin;
import org.elasticsearch.plugins.Plugin;
import org.elasticsearch.plugins.PluginsService;
import org.elasticsearch.plugins.RepositoryPlugin;
import org.elasticsearch.plugins.ScriptPlugin;
import org.elasticsearch.plugins.SearchPlugin;
import org.elasticsearch.plugins.ShutdownAwarePlugin;
import org.elasticsearch.plugins.SystemIndexPlugin;
import org.elasticsearch.repositories.RepositoriesModule;
import org.elasticsearch.repositories.RepositoriesService;
import org.elasticsearch.rest.RestController;
import org.elasticsearch.script.ScriptContext;
import org.elasticsearch.script.ScriptEngine;
import org.elasticsearch.script.ScriptModule;
import org.elasticsearch.script.ScriptService;
import org.elasticsearch.search.SearchModule;
import org.elasticsearch.search.SearchService;
import org.elasticsearch.search.aggregations.support.AggregationUsageService;
import org.elasticsearch.search.fetch.FetchPhase;
import org.elasticsearch.shutdown.PluginShutdownService;
import org.elasticsearch.snapshots.InternalSnapshotsInfoService;
import org.elasticsearch.snapshots.RestoreService;
import org.elasticsearch.snapshots.SnapshotShardsService;
import org.elasticsearch.snapshots.SnapshotsInfoService;
import org.elasticsearch.snapshots.SnapshotsService;
import org.elasticsearch.tasks.Task;
import org.elasticsearch.tasks.TaskCancellationService;
import org.elasticsearch.tasks.TaskResultsService;
import org.elasticsearch.threadpool.ExecutorBuilder;
import org.elasticsearch.threadpool.ThreadPool;
import org.elasticsearch.transport.Transport;
import org.elasticsearch.transport.TransportInterceptor;
import org.elasticsearch.transport.TransportService;
import org.elasticsearch.usage.UsageService;
import org.elasticsearch.watcher.ResourceWatcherService;

import javax.net.ssl.SNIHostName;
import java.io.BufferedWriter;
import java.io.Closeable;
import java.io.IOException;
import java.net.InetAddress;
import java.net.InetSocketAddress;
import java.nio.charset.Charset;
import java.nio.file.Files;
import java.nio.file.Path;
import java.nio.file.StandardCopyOption;
import java.util.ArrayList;
import java.util.Arrays;
import java.util.Collection;
import java.util.Collections;
import java.util.LinkedHashSet;
import java.util.List;
import java.util.Map;
import java.util.Optional;
import java.util.Set;
import java.util.concurrent.CountDownLatch;
import java.util.concurrent.TimeUnit;
import java.util.function.Function;
import java.util.function.UnaryOperator;
import java.util.stream.Collectors;
import java.util.stream.Stream;

import static java.util.stream.Collectors.toList;
import static org.elasticsearch.core.Types.forciblyCast;

/**
 * A node represent a node within a cluster ({@code cluster.name}). The {@link #client()} can be used
 * in order to use a {@link Client} to perform actions/operations against the cluster.
 */
public class Node implements Closeable {
    public static final Setting<Boolean> WRITE_PORTS_FILE_SETTING =
        Setting.boolSetting("node.portsfile", false, Property.NodeScope);

    public static final Setting<String> NODE_NAME_SETTING = Setting.simpleString("node.name", Property.NodeScope);
    public static final Setting.AffixSetting<String> NODE_ATTRIBUTES = Setting.prefixKeySetting("node.attr.", (key) ->
        new Setting<>(key, "", (value) -> {
            if (value.length() > 0
                && (Character.isWhitespace(value.charAt(0)) || Character.isWhitespace(value.charAt(value.length() - 1)))) {
                throw new IllegalArgumentException(key + " cannot have leading or trailing whitespace " +
                    "[" + value + "]");
            }
            if (value.length() > 0 && "node.attr.server_name".equals(key)) {
                try {
                    new SNIHostName(value);
                } catch (IllegalArgumentException e) {
                    throw new IllegalArgumentException("invalid node.attr.server_name [" + value + "]", e);
                }
            }
            return value;
        }, Property.NodeScope));
    public static final Setting<String> BREAKER_TYPE_KEY = new Setting<>("indices.breaker.type", "hierarchy", (s) -> {
        switch (s) {
            case "hierarchy":
            case "none":
                return s;
            default:
                throw new IllegalArgumentException("indices.breaker.type must be one of [hierarchy, none] but was: " + s);
        }
    }, Setting.Property.NodeScope);

    public static final Setting<TimeValue> INITIAL_STATE_TIMEOUT_SETTING =
        Setting.positiveTimeSetting("discovery.initial_state_timeout", TimeValue.timeValueSeconds(30), Property.NodeScope);

    private static final String CLIENT_TYPE = "node";

    private final Lifecycle lifecycle = new Lifecycle();

    /**
     * This logger instance is an instance field as opposed to a static field. This ensures that the field is not
     * initialized until an instance of Node is constructed, which is sure to happen after the logging infrastructure
     * has been initialized to include the hostname. If this field were static, then it would be initialized when the
     * class initializer runs. Alas, this happens too early, before logging is initialized as this class is referred to
     * in InternalSettingsPreparer#finalizeSettings, which runs when creating the Environment, before logging is
     * initialized.
     */
    private final Logger logger = LogManager.getLogger(Node.class);
    private final DeprecationLogger deprecationLogger = DeprecationLogger.getLogger(Node.class);
    private final Injector injector;
    private final Environment environment;
    private final NodeEnvironment nodeEnvironment;
    private final PluginsService pluginsService;
    private final NodeClient client;
    private final Collection<LifecycleComponent> pluginLifecycleComponents;
    private final LocalNodeFactory localNodeFactory;
    private final NodeService nodeService;
    // for testing
    final NamedWriteableRegistry namedWriteableRegistry;
    final NamedXContentRegistry namedXContentRegistry;

    public Node(Environment environment) {
        this(environment, Collections.emptyList(), true);
    }

    /**
     * Constructs a node
     *
     * @param initialEnvironment         the initial environment for this node, which will be added to by plugins
     * @param classpathPlugins           the plugins to be loaded from the classpath
     * @param forbidPrivateIndexSettings whether or not private index settings are forbidden when creating an index; this is used in the
     *                                   test framework for tests that rely on being able to set private settings
     */
    protected Node(final Environment initialEnvironment,
                   Collection<Class<? extends Plugin>> classpathPlugins, boolean forbidPrivateIndexSettings) {
        final List<Closeable> resourcesToClose = new ArrayList<>(); // register everything we need to release in the case of an error
        boolean success = false;
        try {
            Settings tmpSettings = Settings.builder().put(initialEnvironment.settings())
                .put(Client.CLIENT_TYPE_SETTING_S.getKey(), CLIENT_TYPE).build();

            final JvmInfo jvmInfo = JvmInfo.jvmInfo();
            logger.info(
                "version[{}], pid[{}], build[{}/{}/{}/{}], OS[{}/{}/{}], JVM[{}/{}/{}/{}]",
                Build.CURRENT.getQualifiedVersion(),
                jvmInfo.pid(),
                Build.CURRENT.flavor().displayName(),
                Build.CURRENT.type().displayName(),
                Build.CURRENT.hash(),
                Build.CURRENT.date(),
                Constants.OS_NAME,
                Constants.OS_VERSION,
                Constants.OS_ARCH,
                Constants.JVM_VENDOR,
                Constants.JVM_NAME,
                Constants.JAVA_VERSION,
                Constants.JVM_VERSION);
            if (jvmInfo.getBundledJdk()) {
                logger.info("JVM home [{}], using bundled JDK [{}]", System.getProperty("java.home"), jvmInfo.getUsingBundledJdk());
            } else {
                logger.info("JVM home [{}]", System.getProperty("java.home"));
                deprecationLogger.deprecate(
                    DeprecationCategory.OTHER,
                    "no-jdk",
                    "no-jdk distributions that do not bundle a JDK are deprecated and will be removed in a future release");
            }
            logger.info("JVM arguments {}", Arrays.toString(jvmInfo.getInputArguments()));
            if (Build.CURRENT.isProductionRelease() == false) {
                logger.warn(
                    "version [{}] is a pre-release version of Elasticsearch and is not suitable for production",
                    Build.CURRENT.getQualifiedVersion());
            }
            if (Environment.PATH_SHARED_DATA_SETTING.exists(tmpSettings)) {
                // NOTE: this must be done with an explicit check here because the deprecation property on a path setting will
                // cause ES to fail to start since logging is not yet initialized on first read of the setting
                deprecationLogger.deprecate(
                    DeprecationCategory.SETTINGS,
                    "shared-data-path",
                    "setting [path.shared_data] is deprecated and will be removed in a future release"
                );
            }

            if (logger.isDebugEnabled()) {
                logger.debug("using config [{}], data [{}], logs [{}], plugins [{}]",
                    initialEnvironment.configFile(), initialEnvironment.dataFile(),
                    initialEnvironment.logsFile(), initialEnvironment.pluginsFile());
            }

            this.pluginsService = new PluginsService(tmpSettings, initialEnvironment.configFile(), initialEnvironment.modulesFile(),
                initialEnvironment.pluginsFile(), classpathPlugins);
            final Settings settings = pluginsService.updatedSettings();

            /*
             * Create the environment based on the finalized view of the settings. This is to ensure that components get the same setting
             * values, no matter they ask for them from.
             */
            this.environment = new Environment(settings, initialEnvironment.configFile());
            Environment.assertEquivalent(initialEnvironment, this.environment);
            nodeEnvironment = new NodeEnvironment(tmpSettings, environment);
            logger.info(
                "node name [{}], node ID [{}], cluster name [{}], roles {}",
                NODE_NAME_SETTING.get(tmpSettings),
                nodeEnvironment.nodeId(),
                ClusterName.CLUSTER_NAME_SETTING.get(tmpSettings).value(),
                DiscoveryNode.getRolesFromSettings(settings).stream()
                    .map(DiscoveryNodeRole::roleName)
                    .collect(Collectors.toCollection(LinkedHashSet::new))
            );
            resourcesToClose.add(nodeEnvironment);
            localNodeFactory = new LocalNodeFactory(settings, nodeEnvironment.nodeId());

            final List<ExecutorBuilder<?>> executorBuilders = pluginsService.getExecutorBuilders(settings);

            final ThreadPool threadPool = new ThreadPool(settings, executorBuilders.toArray(new ExecutorBuilder<?>[0]));
            resourcesToClose.add(() -> ThreadPool.terminate(threadPool, 10, TimeUnit.SECONDS));
            final ResourceWatcherService resourceWatcherService = new ResourceWatcherService(settings, threadPool);
            resourcesToClose.add(resourceWatcherService);
            // adds the context to the DeprecationLogger so that it does not need to be injected everywhere
            HeaderWarning.setThreadContext(threadPool.getThreadContext());
            resourcesToClose.add(() -> HeaderWarning.removeThreadContext(threadPool.getThreadContext()));

            final List<Setting<?>> additionalSettings = new ArrayList<>();
            // register the node.data, node.ingest, node.master, node.remote_cluster_client settings here so we can mark them private
            additionalSettings.addAll(pluginsService.getPluginSettings());
            final List<String> additionalSettingsFilter = new ArrayList<>(pluginsService.getPluginSettingsFilter());
            for (final ExecutorBuilder<?> builder : threadPool.builders()) {
                additionalSettings.addAll(builder.getRegisteredSettings());
            }
            client = new NodeClient(settings, threadPool);

            final ScriptModule scriptModule = new ScriptModule(settings, pluginsService.filterPlugins(ScriptPlugin.class));
            final ScriptService scriptService = newScriptService(settings, scriptModule.engines, scriptModule.contexts);
            AnalysisModule analysisModule = new AnalysisModule(this.environment, pluginsService.filterPlugins(AnalysisPlugin.class));
            // this is as early as we can validate settings at this point. we already pass them to ScriptModule as well as ThreadPool
            // so we might be late here already

            final Set<SettingUpgrader<?>> settingsUpgraders = pluginsService.filterPlugins(Plugin.class)
                .stream()
                .map(Plugin::getSettingUpgraders)
                .flatMap(List::stream)
                .collect(Collectors.toSet());

            final SettingsModule settingsModule =
                new SettingsModule(settings, additionalSettings, additionalSettingsFilter, settingsUpgraders);
            scriptModule.registerClusterSettingsListeners(scriptService, settingsModule.getClusterSettings());
            final NetworkService networkService = new NetworkService(
                getCustomNameResolvers(pluginsService.filterPlugins(DiscoveryPlugin.class)));

            List<ClusterPlugin> clusterPlugins = pluginsService.filterPlugins(ClusterPlugin.class);
            final ClusterService clusterService = new ClusterService(settings, settingsModule.getClusterSettings(), threadPool);
            clusterService.addStateApplier(scriptService);
            resourcesToClose.add(clusterService);
            final Set<Setting<?>> consistentSettings = settingsModule.getConsistentSettings();
            if (consistentSettings.isEmpty() == false) {
                clusterService.addLocalNodeMasterListener(
                    new ConsistentSettingsService(settings, clusterService, consistentSettings).newHashPublisher());
            }
            final IngestService ingestService = new IngestService(clusterService, threadPool, this.environment,
                scriptService, analysisModule.getAnalysisRegistry(),
                pluginsService.filterPlugins(IngestPlugin.class), client);
            final SetOnce<RepositoriesService> repositoriesServiceReference = new SetOnce<>();
            final ClusterInfoService clusterInfoService = newClusterInfoService(settings, clusterService, threadPool, client);
            final UsageService usageService = new UsageService();

            SearchModule searchModule = new SearchModule(settings, pluginsService.filterPlugins(SearchPlugin.class));
            List<NamedWriteableRegistry.Entry> namedWriteables = Stream.of(
                NetworkModule.getNamedWriteables().stream(),
                IndicesModule.getNamedWriteables().stream(),
                searchModule.getNamedWriteables().stream(),
                pluginsService.filterPlugins(Plugin.class).stream()
                    .flatMap(p -> p.getNamedWriteables().stream()),
                ClusterModule.getNamedWriteables().stream())
                .flatMap(Function.identity()).collect(Collectors.toList());
            final NamedWriteableRegistry namedWriteableRegistry = new NamedWriteableRegistry(namedWriteables);
            NamedXContentRegistry xContentRegistry = new NamedXContentRegistry(Stream.of(
                NetworkModule.getNamedXContents().stream(),
                IndicesModule.getNamedXContents().stream(),
                searchModule.getNamedXContents().stream(),
                pluginsService.filterPlugins(Plugin.class).stream()
                    .flatMap(p -> p.getNamedXContent().stream()),
<<<<<<< HEAD
                ClusterModule.getNamedXWriteables().stream(),
                getCompatibleNamedXContents())
=======
                ClusterModule.getNamedXWriteables().stream())
>>>>>>> c8c5d225
                .flatMap(Function.identity()).collect(toList())
            );
            final Map<String, SystemIndices.Feature> featuresMap = pluginsService
                .filterPlugins(SystemIndexPlugin.class)
                .stream()
                .peek(plugin -> SystemIndices.validateFeatureName(plugin.getFeatureName(), plugin.getClass().getCanonicalName()))
                .collect(Collectors.toUnmodifiableMap(
                    SystemIndexPlugin::getFeatureName,
                    plugin -> SystemIndices.pluginToFeature(plugin, settings)
                ));
            final SystemIndices systemIndices = new SystemIndices(featuresMap);
            final ExecutorSelector executorSelector = systemIndices.getExecutorSelector();

            ModulesBuilder modules = new ModulesBuilder();
            final MonitorService monitorService = new MonitorService(settings, nodeEnvironment, threadPool);
            final FsHealthService fsHealthService = new FsHealthService(settings, clusterService.getClusterSettings(), threadPool,
                nodeEnvironment);
            final SetOnce<RerouteService> rerouteServiceReference = new SetOnce<>();
            final InternalSnapshotsInfoService snapshotsInfoService = new InternalSnapshotsInfoService(settings, clusterService,
                repositoriesServiceReference::get, rerouteServiceReference::get);
            final ClusterModule clusterModule = new ClusterModule(settings, clusterService, clusterPlugins, clusterInfoService,
                snapshotsInfoService, threadPool.getThreadContext(), systemIndices);
            modules.add(clusterModule);
            IndicesModule indicesModule = new IndicesModule(pluginsService.filterPlugins(MapperPlugin.class));
            modules.add(indicesModule);

            List<BreakerSettings> pluginCircuitBreakers = pluginsService.filterPlugins(CircuitBreakerPlugin.class)
                .stream()
                .map(plugin -> plugin.getCircuitBreaker(settings))
                .collect(Collectors.toList());
            final CircuitBreakerService circuitBreakerService = createCircuitBreakerService(settingsModule.getSettings(),
                pluginCircuitBreakers,
                settingsModule.getClusterSettings());
            pluginsService.filterPlugins(CircuitBreakerPlugin.class)
                .forEach(plugin -> {
                    CircuitBreaker breaker = circuitBreakerService.getBreaker(plugin.getCircuitBreaker(settings).getName());
                    plugin.setCircuitBreaker(breaker);
                });
            resourcesToClose.add(circuitBreakerService);
            modules.add(new GatewayModule());


            PageCacheRecycler pageCacheRecycler = createPageCacheRecycler(settings);
            BigArrays bigArrays = createBigArrays(pageCacheRecycler, circuitBreakerService);
            modules.add(settingsModule);
            final MetaStateService metaStateService = new MetaStateService(nodeEnvironment, xContentRegistry);
            final PersistedClusterStateService lucenePersistedStateFactory
                = new PersistedClusterStateService(nodeEnvironment, xContentRegistry, bigArrays, clusterService.getClusterSettings(),
                threadPool::relativeTimeInMillis);

            // collect engine factory providers from plugins
            final Collection<EnginePlugin> enginePlugins = pluginsService.filterPlugins(EnginePlugin.class);
            final Collection<Function<IndexSettings, Optional<EngineFactory>>> engineFactoryProviders =
                enginePlugins.stream().map(plugin -> (Function<IndexSettings, Optional<EngineFactory>>) plugin::getEngineFactory)
                    .collect(Collectors.toList());


            final Map<String, IndexStorePlugin.DirectoryFactory> indexStoreFactories =
                pluginsService.filterPlugins(IndexStorePlugin.class)
                    .stream()
                    .map(IndexStorePlugin::getDirectoryFactories)
                    .flatMap(m -> m.entrySet().stream())
                    .collect(Collectors.toMap(Map.Entry::getKey, Map.Entry::getValue));

            final Map<String, IndexStorePlugin.RecoveryStateFactory> recoveryStateFactories =
                pluginsService.filterPlugins(IndexStorePlugin.class)
                    .stream()
                    .map(IndexStorePlugin::getRecoveryStateFactories)
                    .flatMap(m -> m.entrySet().stream())
                    .collect(Collectors.toMap(Map.Entry::getKey, Map.Entry::getValue));

            final List<IndexStorePlugin.IndexFoldersDeletionListener> indexFoldersDeletionListeners =
                pluginsService.filterPlugins(IndexStorePlugin.class)
                    .stream()
                    .map(IndexStorePlugin::getIndexFoldersDeletionListeners)
                    .flatMap(List::stream)
                    .collect(Collectors.toList());

            final Map<String, IndexStorePlugin.SnapshotCommitSupplier> snapshotCommitSuppliers =
                pluginsService.filterPlugins(IndexStorePlugin.class)
                    .stream()
                    .map(IndexStorePlugin::getSnapshotCommitSuppliers)
                    .flatMap(m -> m.entrySet().stream())
                    .collect(Collectors.toMap(Map.Entry::getKey, Map.Entry::getValue));

            if (DiscoveryNode.isMasterNode(settings)) {
                clusterService.addListener(new SystemIndexManager(systemIndices, client));
            }

            final RerouteService rerouteService
                = new BatchedRerouteService(clusterService, clusterModule.getAllocationService()::reroute);
            rerouteServiceReference.set(rerouteService);
            clusterService.setRerouteService(rerouteService);

            final IndicesService indicesService =
                new IndicesService(settings, pluginsService, nodeEnvironment, xContentRegistry, analysisModule.getAnalysisRegistry(),
                    clusterModule.getIndexNameExpressionResolver(), indicesModule.getMapperRegistry(), namedWriteableRegistry,
                    threadPool, settingsModule.getIndexScopedSettings(), circuitBreakerService, bigArrays, scriptService,
                    clusterService, client, metaStateService, engineFactoryProviders, indexStoreFactories,
                    searchModule.getValuesSourceRegistry(), recoveryStateFactories, indexFoldersDeletionListeners,
                    snapshotCommitSuppliers, searchModule.getRequestCacheKeyDifferentiator());

            final AliasValidator aliasValidator = new AliasValidator();

            final ShardLimitValidator shardLimitValidator = new ShardLimitValidator(settings, clusterService);
            final MetadataCreateIndexService metadataCreateIndexService = new MetadataCreateIndexService(
                settings,
                clusterService,
                indicesService,
                clusterModule.getAllocationService(),
                aliasValidator,
                shardLimitValidator,
                environment,
                settingsModule.getIndexScopedSettings(),
                threadPool,
                xContentRegistry,
                systemIndices,
                forbidPrivateIndexSettings
            );
            pluginsService.filterPlugins(Plugin.class)
                .forEach(p -> p.getAdditionalIndexSettingProviders()
                    .forEach(metadataCreateIndexService::addAdditionalIndexSettingProvider));

            final MetadataCreateDataStreamService metadataCreateDataStreamService =
                new MetadataCreateDataStreamService(threadPool, clusterService, metadataCreateIndexService);

            Collection<Object> pluginComponents = pluginsService.filterPlugins(Plugin.class).stream()
                .flatMap(p -> p.createComponents(client, clusterService, threadPool, resourceWatcherService,
                    scriptService, xContentRegistry, environment, nodeEnvironment,
                    namedWriteableRegistry, clusterModule.getIndexNameExpressionResolver(),
                    repositoriesServiceReference::get).stream())
                .collect(Collectors.toList());

            ActionModule actionModule = new ActionModule(settings, clusterModule.getIndexNameExpressionResolver(),
                settingsModule.getIndexScopedSettings(), settingsModule.getClusterSettings(), settingsModule.getSettingsFilter(),
                threadPool, pluginsService.filterPlugins(ActionPlugin.class), client, circuitBreakerService, usageService, systemIndices);
            modules.add(actionModule);

            final RestController restController = actionModule.getRestController();
            final NetworkModule networkModule = new NetworkModule(settings, pluginsService.filterPlugins(NetworkPlugin.class),
                threadPool, bigArrays, pageCacheRecycler, circuitBreakerService, namedWriteableRegistry, xContentRegistry,
                networkService, restController, clusterService.getClusterSettings());
            Collection<UnaryOperator<Map<String, IndexTemplateMetadata>>> indexTemplateMetadataUpgraders =
                pluginsService.filterPlugins(Plugin.class).stream()
                    .map(Plugin::getIndexTemplateMetadataUpgrader)
                    .collect(Collectors.toList());
            final MetadataUpgrader metadataUpgrader = new MetadataUpgrader(indexTemplateMetadataUpgraders);
            final IndexMetadataVerifier indexMetadataVerifier = new IndexMetadataVerifier(settings, xContentRegistry,
                indicesModule.getMapperRegistry(), settingsModule.getIndexScopedSettings(), scriptService);
            if (DiscoveryNode.isMasterNode(settings)) {
                clusterService.addListener(new SystemIndexMetadataUpgradeService(systemIndices, clusterService));
            }
            new TemplateUpgradeService(client, clusterService, threadPool, indexTemplateMetadataUpgraders);
            final Transport transport = networkModule.getTransportSupplier().get();
            Set<String> taskHeaders = Stream.concat(
                pluginsService.filterPlugins(ActionPlugin.class).stream().flatMap(p -> p.getTaskHeaders().stream()),
                Stream.of(Task.X_OPAQUE_ID, Task.TRACE_ID)
            ).collect(Collectors.toSet());
            final TransportService transportService = newTransportService(settings, transport, threadPool,
                networkModule.getTransportInterceptor(), localNodeFactory, settingsModule.getClusterSettings(), taskHeaders);
            final GatewayMetaState gatewayMetaState = new GatewayMetaState();
            final ResponseCollectorService responseCollectorService = new ResponseCollectorService(clusterService);
            final SearchTransportService searchTransportService = new SearchTransportService(transportService, client,
                SearchExecutionStatsCollector.makeWrapper(responseCollectorService));
            final HttpServerTransport httpServerTransport = newHttpTransport(networkModule);
            final IndexingPressure indexingLimits = new IndexingPressure(settings);

            final RecoverySettings recoverySettings = new RecoverySettings(settings, settingsModule.getClusterSettings());
            RepositoriesModule repositoriesModule = new RepositoriesModule(this.environment,
                pluginsService.filterPlugins(RepositoryPlugin.class), transportService, clusterService, bigArrays, xContentRegistry,
                recoverySettings);
            RepositoriesService repositoryService = repositoriesModule.getRepositoryService();
            repositoriesServiceReference.set(repositoryService);
            SnapshotsService snapshotsService = new SnapshotsService(settings, clusterService,
                clusterModule.getIndexNameExpressionResolver(), repositoryService, transportService, actionModule.getActionFilters(),
                    systemIndices.getFeatures());
            SnapshotShardsService snapshotShardsService = new SnapshotShardsService(settings, clusterService, repositoryService,
                transportService, indicesService);
            RestoreService restoreService = new RestoreService(clusterService, repositoryService, clusterModule.getAllocationService(),
                    metadataCreateIndexService, clusterModule.getMetadataDeleteIndexService(), indexMetadataVerifier,
                 shardLimitValidator, systemIndices);
            final DiskThresholdMonitor diskThresholdMonitor = new DiskThresholdMonitor(settings, clusterService::state,
                clusterService.getClusterSettings(), client, threadPool::relativeTimeInMillis, rerouteService);
            clusterInfoService.addListener(diskThresholdMonitor::onNewInfo);

            final DiscoveryModule discoveryModule = new DiscoveryModule(settings, transportService, namedWriteableRegistry,
                networkService, clusterService.getMasterService(), clusterService.getClusterApplierService(),
                clusterService.getClusterSettings(), pluginsService.filterPlugins(DiscoveryPlugin.class),
                clusterModule.getAllocationService(), environment.configFile(), gatewayMetaState, rerouteService,
                fsHealthService);
            this.nodeService = new NodeService(settings, threadPool, monitorService, discoveryModule.getDiscovery(),
                transportService, indicesService, pluginsService, circuitBreakerService, scriptService,
                httpServerTransport, ingestService, clusterService, settingsModule.getSettingsFilter(), responseCollectorService,
                searchTransportService, indexingLimits, searchModule.getValuesSourceRegistry().getUsageService());

            final SearchService searchService = newSearchService(clusterService, indicesService,
                threadPool, scriptService, bigArrays, searchModule.getFetchPhase(),
                responseCollectorService, circuitBreakerService, executorSelector);

            final List<PersistentTasksExecutor<?>> tasksExecutors = pluginsService
                .filterPlugins(PersistentTaskPlugin.class).stream()
                .map(p -> p.getPersistentTasksExecutor(clusterService, threadPool, client, settingsModule,
                    clusterModule.getIndexNameExpressionResolver()))
                .flatMap(List::stream)
                .collect(toList());

            final PersistentTasksExecutorRegistry registry = new PersistentTasksExecutorRegistry(tasksExecutors);
            final PersistentTasksClusterService persistentTasksClusterService =
                new PersistentTasksClusterService(settings, registry, clusterService, threadPool);
            resourcesToClose.add(persistentTasksClusterService);
            final PersistentTasksService persistentTasksService = new PersistentTasksService(clusterService, threadPool, client);

            final List<ShutdownAwarePlugin> shutdownAwarePlugins = pluginsService.filterPlugins(ShutdownAwarePlugin.class);
            final PluginShutdownService pluginShutdownService = new PluginShutdownService(shutdownAwarePlugins);
            clusterService.addListener(pluginShutdownService);

            modules.add(b -> {
                    b.bind(Node.class).toInstance(this);
                    b.bind(NodeService.class).toInstance(nodeService);
                    b.bind(NamedXContentRegistry.class).toInstance(xContentRegistry);
                    b.bind(PluginsService.class).toInstance(pluginsService);
                    b.bind(Client.class).toInstance(client);
                    b.bind(NodeClient.class).toInstance(client);
                    b.bind(Environment.class).toInstance(this.environment);
                    b.bind(ThreadPool.class).toInstance(threadPool);
                    b.bind(NodeEnvironment.class).toInstance(nodeEnvironment);
                    b.bind(ResourceWatcherService.class).toInstance(resourceWatcherService);
                    b.bind(CircuitBreakerService.class).toInstance(circuitBreakerService);
                    b.bind(BigArrays.class).toInstance(bigArrays);
                    b.bind(PageCacheRecycler.class).toInstance(pageCacheRecycler);
                    b.bind(ScriptService.class).toInstance(scriptService);
                    b.bind(AnalysisRegistry.class).toInstance(analysisModule.getAnalysisRegistry());
                    b.bind(IngestService.class).toInstance(ingestService);
                    b.bind(IndexingPressure.class).toInstance(indexingLimits);
                    b.bind(UsageService.class).toInstance(usageService);
                    b.bind(AggregationUsageService.class).toInstance(searchModule.getValuesSourceRegistry().getUsageService());
                    b.bind(NamedWriteableRegistry.class).toInstance(namedWriteableRegistry);
                    b.bind(MetadataUpgrader.class).toInstance(metadataUpgrader);
                    b.bind(MetaStateService.class).toInstance(metaStateService);
                    b.bind(PersistedClusterStateService.class).toInstance(lucenePersistedStateFactory);
                    b.bind(IndicesService.class).toInstance(indicesService);
                    b.bind(AliasValidator.class).toInstance(aliasValidator);
                    b.bind(MetadataCreateIndexService.class).toInstance(metadataCreateIndexService);
                    b.bind(MetadataCreateDataStreamService.class).toInstance(metadataCreateDataStreamService);
                    b.bind(SearchService.class).toInstance(searchService);
                    b.bind(SearchTransportService.class).toInstance(searchTransportService);
                    b.bind(SearchPhaseController.class).toInstance(new SearchPhaseController(
                        namedWriteableRegistry, searchService::aggReduceContextBuilder));
                    b.bind(Transport.class).toInstance(transport);
                    b.bind(TransportService.class).toInstance(transportService);
                    b.bind(NetworkService.class).toInstance(networkService);
                    b.bind(UpdateHelper.class).toInstance(new UpdateHelper(scriptService));
                    b.bind(IndexMetadataVerifier.class).toInstance(indexMetadataVerifier);
                    b.bind(ClusterInfoService.class).toInstance(clusterInfoService);
                    b.bind(SnapshotsInfoService.class).toInstance(snapshotsInfoService);
                    b.bind(GatewayMetaState.class).toInstance(gatewayMetaState);
                    b.bind(Discovery.class).toInstance(discoveryModule.getDiscovery());
                    {
                        processRecoverySettings(settingsModule.getClusterSettings(), recoverySettings);
                        b.bind(PeerRecoverySourceService.class).toInstance(new PeerRecoverySourceService(transportService,
                            indicesService, recoverySettings));
                        b.bind(PeerRecoveryTargetService.class).toInstance(new PeerRecoveryTargetService(threadPool,
                            transportService, recoverySettings, clusterService));
                    }
                    b.bind(HttpServerTransport.class).toInstance(httpServerTransport);
                    pluginComponents.forEach(p -> {
                        @SuppressWarnings("unchecked")
                        Class<Object> pluginClass = (Class<Object>) p.getClass();
                        b.bind(pluginClass).toInstance(p);
                    });
                    b.bind(PersistentTasksService.class).toInstance(persistentTasksService);
                    b.bind(PersistentTasksClusterService.class).toInstance(persistentTasksClusterService);
                    b.bind(PersistentTasksExecutorRegistry.class).toInstance(registry);
                    b.bind(RepositoriesService.class).toInstance(repositoryService);
                    b.bind(SnapshotsService.class).toInstance(snapshotsService);
                    b.bind(SnapshotShardsService.class).toInstance(snapshotShardsService);
                    b.bind(RestoreService.class).toInstance(restoreService);
                    b.bind(RerouteService.class).toInstance(rerouteService);
                    b.bind(ShardLimitValidator.class).toInstance(shardLimitValidator);
                    b.bind(FsHealthService.class).toInstance(fsHealthService);
                    b.bind(SystemIndices.class).toInstance(systemIndices);
                    b.bind(PluginShutdownService.class).toInstance(pluginShutdownService);
                    b.bind(ExecutorSelector.class).toInstance(executorSelector);
                }
            );
            injector = modules.createInjector();

            // We allocate copies of existing shards by looking for a viable copy of the shard in the cluster and assigning the shard there.
            // The search for viable copies is triggered by an allocation attempt (i.e. a reroute) and is performed asynchronously. When it
            // completes we trigger another reroute to try the allocation again. This means there is a circular dependency: the allocation
            // service needs access to the existing shards allocators (e.g. the GatewayAllocator) which need to be able to trigger a
            // reroute, which needs to call into the allocation service. We close the loop here:
            clusterModule.setExistingShardsAllocators(injector.getInstance(GatewayAllocator.class));

            List<LifecycleComponent> pluginLifecycleComponents = pluginComponents.stream()
                .filter(p -> p instanceof LifecycleComponent)
                .map(p -> (LifecycleComponent) p).collect(Collectors.toList());
            resourcesToClose.addAll(pluginLifecycleComponents);
            resourcesToClose.add(injector.getInstance(PeerRecoverySourceService.class));
            this.pluginLifecycleComponents = Collections.unmodifiableList(pluginLifecycleComponents);

            // Due to Java's type erasure with generics, the injector can't give us exactly what we need, and we have
            // to resort to some evil casting.
            @SuppressWarnings("rawtypes")
            Map<ActionType<? extends ActionResponse>, TransportAction<? extends ActionRequest, ? extends ActionResponse>> actions =
                forciblyCast(injector.getInstance(new Key<Map<ActionType, TransportAction>>() {
                }));

            client.initialize(actions,
                transportService.getTaskManager(),
                () -> clusterService.localNode().getId(),
                transportService.getLocalNodeConnection(),
                transportService.getRemoteClusterService(),
                namedWriteableRegistry);
            this.namedWriteableRegistry = namedWriteableRegistry;
            this.namedXContentRegistry = xContentRegistry;

            logger.debug("initializing HTTP handlers ...");
            actionModule.initRestHandlers(() -> clusterService.state().nodes());
            logger.info("initialized");

            success = true;
        } catch (IOException ex) {
            throw new ElasticsearchException("failed to bind service", ex);
        } finally {
            if (success == false) {
                IOUtils.closeWhileHandlingException(resourcesToClose);
            }
        }
    }

<<<<<<< HEAD
    // package scope for testing
    Stream<NamedXContentRegistry.Entry> getCompatibleNamedXContents() {
        return pluginsService.filterPlugins(Plugin.class).stream()
            .flatMap(p -> p.getNamedXContentForCompatibility().stream());
    }
=======
>>>>>>> c8c5d225

    protected TransportService newTransportService(Settings settings, Transport transport, ThreadPool threadPool,
                                                   TransportInterceptor interceptor,
                                                   Function<BoundTransportAddress, DiscoveryNode> localNodeFactory,
                                                   ClusterSettings clusterSettings, Set<String> taskHeaders) {
        return new TransportService(settings, transport, threadPool, interceptor, localNodeFactory, clusterSettings, taskHeaders);
    }

    protected void processRecoverySettings(ClusterSettings clusterSettings, RecoverySettings recoverySettings) {
        // Noop in production, overridden by tests
    }

    /**
     * The settings that are used by this node. Contains original settings as well as additional settings provided by plugins.
     */
    public Settings settings() {
        return this.environment.settings();
    }

    /**
     * A client that can be used to execute actions (operations) against the cluster.
     */
    public Client client() {
        return client;
    }

    /**
     * Returns the environment of the node
     */
    public Environment getEnvironment() {
        return environment;
    }

    /**
     * Returns the {@link NodeEnvironment} instance of this node
     */
    public NodeEnvironment getNodeEnvironment() {
        return nodeEnvironment;
    }


    /**
     * Start the node. If the node is already started, this method is no-op.
     */
    public Node start() throws NodeValidationException {
        if (lifecycle.moveToStarted() == false) {
            return this;
        }

        logger.info("starting ...");
        pluginLifecycleComponents.forEach(LifecycleComponent::start);

        injector.getInstance(MappingUpdatedAction.class).setClient(client);
        injector.getInstance(IndicesService.class).start();
        injector.getInstance(IndicesClusterStateService.class).start();
        injector.getInstance(SnapshotsService.class).start();
        injector.getInstance(SnapshotShardsService.class).start();
        injector.getInstance(RepositoriesService.class).start();
        injector.getInstance(SearchService.class).start();
        injector.getInstance(FsHealthService.class).start();
        nodeService.getMonitorService().start();

        final ClusterService clusterService = injector.getInstance(ClusterService.class);

        final NodeConnectionsService nodeConnectionsService = injector.getInstance(NodeConnectionsService.class);
        nodeConnectionsService.start();
        clusterService.setNodeConnectionsService(nodeConnectionsService);

        injector.getInstance(GatewayService.class).start();
        Discovery discovery = injector.getInstance(Discovery.class);
        clusterService.getMasterService().setClusterStatePublisher(discovery::publish);

        // Start the transport service now so the publish address will be added to the local disco node in ClusterService
        TransportService transportService = injector.getInstance(TransportService.class);
        transportService.getTaskManager().setTaskResultsService(injector.getInstance(TaskResultsService.class));
        transportService.getTaskManager().setTaskCancellationService(new TaskCancellationService(transportService));
        transportService.start();
        assert localNodeFactory.getNode() != null;
        assert transportService.getLocalNode().equals(localNodeFactory.getNode())
            : "transportService has a different local node than the factory provided";
        injector.getInstance(PeerRecoverySourceService.class).start();

        // Load (and maybe upgrade) the metadata stored on disk
        final GatewayMetaState gatewayMetaState = injector.getInstance(GatewayMetaState.class);
        gatewayMetaState.start(settings(), transportService, clusterService, injector.getInstance(MetaStateService.class),
            injector.getInstance(IndexMetadataVerifier.class), injector.getInstance(MetadataUpgrader.class),
            injector.getInstance(PersistedClusterStateService.class));
        if (Assertions.ENABLED) {
            try {
                assert injector.getInstance(MetaStateService.class).loadFullState().v1().isEmpty();
                final NodeMetadata nodeMetadata = NodeMetadata.FORMAT.loadLatestState(logger, NamedXContentRegistry.EMPTY,
                    nodeEnvironment.nodeDataPath());
                assert nodeMetadata != null;
                assert nodeMetadata.nodeVersion().equals(Version.CURRENT);
                assert nodeMetadata.nodeId().equals(localNodeFactory.getNode().getId());
            } catch (IOException e) {
                assert false : e;
            }
        }
        // we load the global state here (the persistent part of the cluster state stored on disk) to
        // pass it to the bootstrap checks to allow plugins to enforce certain preconditions based on the recovered state.
        final Metadata onDiskMetadata = gatewayMetaState.getPersistedState().getLastAcceptedState().metadata();
        assert onDiskMetadata != null : "metadata is null but shouldn't"; // this is never null
        validateNodeBeforeAcceptingRequests(new BootstrapContext(environment, onDiskMetadata), transportService.boundAddress(),
            pluginsService.filterPlugins(Plugin.class).stream()
                .flatMap(p -> p.getBootstrapChecks().stream()).collect(Collectors.toList()));

        clusterService.addStateApplier(transportService.getTaskManager());
        // start after transport service so the local disco is known
        discovery.start(); // start before cluster service so that it can set initial state on ClusterApplierService
        clusterService.start();
        assert clusterService.localNode().equals(localNodeFactory.getNode())
            : "clusterService has a different local node than the factory provided";
        transportService.acceptIncomingRequests();
        discovery.startInitialJoin();
        final TimeValue initialStateTimeout = INITIAL_STATE_TIMEOUT_SETTING.get(settings());
        configureNodeAndClusterIdStateListener(clusterService);

        if (initialStateTimeout.millis() > 0) {
            final ThreadPool thread = injector.getInstance(ThreadPool.class);
            ClusterState clusterState = clusterService.state();
            ClusterStateObserver observer =
                new ClusterStateObserver(clusterState, clusterService, null, logger, thread.getThreadContext());

            if (clusterState.nodes().getMasterNodeId() == null) {
                logger.debug("waiting to join the cluster. timeout [{}]", initialStateTimeout);
                final CountDownLatch latch = new CountDownLatch(1);
                observer.waitForNextChange(new ClusterStateObserver.Listener() {
                    @Override
                    public void onNewClusterState(ClusterState state) {
                        latch.countDown();
                    }

                    @Override
                    public void onClusterServiceClose() {
                        latch.countDown();
                    }

                    @Override
                    public void onTimeout(TimeValue timeout) {
                        logger.warn("timed out while waiting for initial discovery state - timeout: {}",
                            initialStateTimeout);
                        latch.countDown();
                    }
                }, state -> state.nodes().getMasterNodeId() != null, initialStateTimeout);

                try {
                    latch.await();
                } catch (InterruptedException e) {
                    throw new ElasticsearchTimeoutException("Interrupted while waiting for initial discovery state");
                }
            }
        }

        injector.getInstance(HttpServerTransport.class).start();

        if (WRITE_PORTS_FILE_SETTING.get(settings())) {
            TransportService transport = injector.getInstance(TransportService.class);
            writePortsFile("transport", transport.boundAddress());
            HttpServerTransport http = injector.getInstance(HttpServerTransport.class);
            writePortsFile("http", http.boundAddress());
        }

        logger.info("started");

        pluginsService.filterPlugins(ClusterPlugin.class).forEach(ClusterPlugin::onNodeStarted);

        return this;
    }

    protected void configureNodeAndClusterIdStateListener(ClusterService clusterService) {
        NodeAndClusterIdStateListener.getAndSetNodeIdAndClusterId(clusterService,
            injector.getInstance(ThreadPool.class).getThreadContext());
    }

    private Node stop() {
        if (lifecycle.moveToStopped() == false) {
            return this;
        }
        logger.info("stopping ...");

        injector.getInstance(ResourceWatcherService.class).close();
        injector.getInstance(HttpServerTransport.class).stop();

        injector.getInstance(SnapshotsService.class).stop();
        injector.getInstance(SnapshotShardsService.class).stop();
        injector.getInstance(RepositoriesService.class).stop();
        // stop any changes happening as a result of cluster state changes
        injector.getInstance(IndicesClusterStateService.class).stop();
        // close discovery early to not react to pings anymore.
        // This can confuse other nodes and delay things - mostly if we're the master and we're running tests.
        injector.getInstance(Discovery.class).stop();
        // we close indices first, so operations won't be allowed on it
        injector.getInstance(ClusterService.class).stop();
        injector.getInstance(NodeConnectionsService.class).stop();
        injector.getInstance(FsHealthService.class).stop();
        nodeService.getMonitorService().stop();
        injector.getInstance(GatewayService.class).stop();
        injector.getInstance(SearchService.class).stop();
        injector.getInstance(TransportService.class).stop();

        pluginLifecycleComponents.forEach(LifecycleComponent::stop);
        // we should stop this last since it waits for resources to get released
        // if we had scroll searchers etc or recovery going on we wait for to finish.
        injector.getInstance(IndicesService.class).stop();
        logger.info("stopped");

        return this;
    }

    // During concurrent close() calls we want to make sure that all of them return after the node has completed it's shutdown cycle.
    // If not, the hook that is added in Bootstrap#setup() will be useless:
    // close() might not be executed, in case another (for example api) call to close() has already set some lifecycles to stopped.
    // In this case the process will be terminated even if the first call to close() has not finished yet.
    @Override
    public synchronized void close() throws IOException {
        synchronized (lifecycle) {
            if (lifecycle.started()) {
                stop();
            }
            if (lifecycle.moveToClosed() == false) {
                return;
            }
        }

        logger.info("closing ...");
        List<Closeable> toClose = new ArrayList<>();
        StopWatch stopWatch = new StopWatch("node_close");
        toClose.add(() -> stopWatch.start("node_service"));
        toClose.add(nodeService);
        toClose.add(() -> stopWatch.stop().start("http"));
        toClose.add(injector.getInstance(HttpServerTransport.class));
        toClose.add(() -> stopWatch.stop().start("snapshot_service"));
        toClose.add(injector.getInstance(SnapshotsService.class));
        toClose.add(injector.getInstance(SnapshotShardsService.class));
        toClose.add(injector.getInstance(RepositoriesService.class));
        toClose.add(() -> stopWatch.stop().start("client"));
        Releasables.close(injector.getInstance(Client.class));
        toClose.add(() -> stopWatch.stop().start("indices_cluster"));
        toClose.add(injector.getInstance(IndicesClusterStateService.class));
        toClose.add(() -> stopWatch.stop().start("indices"));
        toClose.add(injector.getInstance(IndicesService.class));
        // close filter/fielddata caches after indices
        toClose.add(injector.getInstance(IndicesStore.class));
        toClose.add(injector.getInstance(PeerRecoverySourceService.class));
        toClose.add(() -> stopWatch.stop().start("cluster"));
        toClose.add(injector.getInstance(ClusterService.class));
        toClose.add(() -> stopWatch.stop().start("node_connections_service"));
        toClose.add(injector.getInstance(NodeConnectionsService.class));
        toClose.add(() -> stopWatch.stop().start("discovery"));
        toClose.add(injector.getInstance(Discovery.class));
        toClose.add(() -> stopWatch.stop().start("monitor"));
        toClose.add(nodeService.getMonitorService());
        toClose.add(() -> stopWatch.stop().start("fsHealth"));
        toClose.add(injector.getInstance(FsHealthService.class));
        toClose.add(() -> stopWatch.stop().start("gateway"));
        toClose.add(injector.getInstance(GatewayService.class));
        toClose.add(() -> stopWatch.stop().start("search"));
        toClose.add(injector.getInstance(SearchService.class));
        toClose.add(() -> stopWatch.stop().start("transport"));
        toClose.add(injector.getInstance(TransportService.class));

        for (LifecycleComponent plugin : pluginLifecycleComponents) {
            toClose.add(() -> stopWatch.stop().start("plugin(" + plugin.getClass().getName() + ")"));
            toClose.add(plugin);
        }
        toClose.addAll(pluginsService.filterPlugins(Plugin.class));

        toClose.add(() -> stopWatch.stop().start("script"));
        toClose.add(injector.getInstance(ScriptService.class));

        toClose.add(() -> stopWatch.stop().start("thread_pool"));
        toClose.add(() -> injector.getInstance(ThreadPool.class).shutdown());
        // Don't call shutdownNow here, it might break ongoing operations on Lucene indices.
        // See https://issues.apache.org/jira/browse/LUCENE-7248. We call shutdownNow in
        // awaitClose if the node doesn't finish closing within the specified time.

        toClose.add(() -> stopWatch.stop().start("gateway_meta_state"));
        toClose.add(injector.getInstance(GatewayMetaState.class));

        toClose.add(() -> stopWatch.stop().start("node_environment"));
        toClose.add(injector.getInstance(NodeEnvironment.class));
        toClose.add(stopWatch::stop);

        if (logger.isTraceEnabled()) {
            toClose.add(() -> logger.trace("Close times for each service:\n{}", stopWatch.prettyPrint()));
        }
        IOUtils.close(toClose);
        logger.info("closed");
    }

    /**
     * Wait for this node to be effectively closed.
     */
    // synchronized to prevent running concurrently with close()
    public synchronized boolean awaitClose(long timeout, TimeUnit timeUnit) throws InterruptedException {
        if (lifecycle.closed() == false) {
            // We don't want to shutdown the threadpool or interrupt threads on a node that is not
            // closed yet.
            throw new IllegalStateException("Call close() first");
        }


        ThreadPool threadPool = injector.getInstance(ThreadPool.class);
        final boolean terminated = ThreadPool.terminate(threadPool, timeout, timeUnit);
        if (terminated) {
            // All threads terminated successfully. Because search, recovery and all other operations
            // that run on shards run in the threadpool, indices should be effectively closed by now.
            if (nodeService.awaitClose(0, TimeUnit.MILLISECONDS) == false) {
                throw new IllegalStateException("Some shards are still open after the threadpool terminated. " +
                    "Something is leaking index readers or store references.");
            }
        }
        return terminated;
    }

    /**
     * Returns {@code true} if the node is closed.
     */
    public boolean isClosed() {
        return lifecycle.closed();
    }

    public Injector injector() {
        return this.injector;
    }

    /**
     * Hook for validating the node after network
     * services are started but before the cluster service is started
     * and before the network service starts accepting incoming network
     * requests.
     *
     * @param context               the bootstrap context for this node
     * @param boundTransportAddress the network addresses the node is
     *                              bound and publishing to
     */
    @SuppressWarnings("unused")
    protected void validateNodeBeforeAcceptingRequests(
        final BootstrapContext context,
        final BoundTransportAddress boundTransportAddress, List<BootstrapCheck> bootstrapChecks) throws NodeValidationException {
    }

    /**
     * Writes a file to the logs dir containing the ports for the given transport type
     */
    private void writePortsFile(String type, BoundTransportAddress boundAddress) {
        Path tmpPortsFile = environment.logsFile().resolve(type + ".ports.tmp");
        try (BufferedWriter writer = Files.newBufferedWriter(tmpPortsFile, Charset.forName("UTF-8"))) {
            for (TransportAddress address : boundAddress.boundAddresses()) {
                InetAddress inetAddress = InetAddress.getByName(address.getAddress());
                writer.write(NetworkAddress.format(new InetSocketAddress(inetAddress, address.getPort())) + "\n");
            }
        } catch (IOException e) {
            throw new RuntimeException("Failed to write ports file", e);
        }
        Path portsFile = environment.logsFile().resolve(type + ".ports");
        try {
            Files.move(tmpPortsFile, portsFile, StandardCopyOption.ATOMIC_MOVE);
        } catch (IOException e) {
            throw new RuntimeException("Failed to rename ports file", e);
        }
    }

    /**
     * The {@link PluginsService} used to build this node's components.
     */
    protected PluginsService getPluginsService() {
        return pluginsService;
    }

    /**
     * Creates a new {@link CircuitBreakerService} based on the settings provided.
     *
     * @see #BREAKER_TYPE_KEY
     */
    private static CircuitBreakerService createCircuitBreakerService(Settings settings,
                                                                     List<BreakerSettings> breakerSettings,
                                                                     ClusterSettings clusterSettings) {
        String type = BREAKER_TYPE_KEY.get(settings);
        if (type.equals("hierarchy")) {
            return new HierarchyCircuitBreakerService(settings, breakerSettings, clusterSettings);
        } else if (type.equals("none")) {
            return new NoneCircuitBreakerService();
        } else {
            throw new IllegalArgumentException("Unknown circuit breaker type [" + type + "]");
        }
    }

    /**
     * Creates a new {@link BigArrays} instance used for this node.
     * This method can be overwritten by subclasses to change their {@link BigArrays} implementation for instance for testing
     */
    BigArrays createBigArrays(PageCacheRecycler pageCacheRecycler, CircuitBreakerService circuitBreakerService) {
        return new BigArrays(pageCacheRecycler, circuitBreakerService, CircuitBreaker.REQUEST);
    }

    /**
     * Creates a new {@link BigArrays} instance used for this node.
     * This method can be overwritten by subclasses to change their {@link BigArrays} implementation for instance for testing
     */
    PageCacheRecycler createPageCacheRecycler(Settings settings) {
        return new PageCacheRecycler(settings);
    }

    /**
     * Creates a new the SearchService. This method can be overwritten by tests to inject mock implementations.
     */
    protected SearchService newSearchService(ClusterService clusterService, IndicesService indicesService,
                                             ThreadPool threadPool, ScriptService scriptService, BigArrays bigArrays,
                                             FetchPhase fetchPhase, ResponseCollectorService responseCollectorService,
                                             CircuitBreakerService circuitBreakerService, ExecutorSelector executorSelector) {
        return new SearchService(clusterService, indicesService, threadPool,
            scriptService, bigArrays, fetchPhase, responseCollectorService, circuitBreakerService,
            executorSelector);
    }

    /**
     * Creates a new the ScriptService. This method can be overwritten by tests to inject mock implementations.
     */
    protected ScriptService newScriptService(Settings settings, Map<String, ScriptEngine> engines, Map<String, ScriptContext<?>> contexts) {
        return new ScriptService(settings, engines, contexts);
    }

    /**
     * Get Custom Name Resolvers list based on a Discovery Plugins list
     *
     * @param discoveryPlugins Discovery plugins list
     */
    private List<NetworkService.CustomNameResolver> getCustomNameResolvers(List<DiscoveryPlugin> discoveryPlugins) {
        List<NetworkService.CustomNameResolver> customNameResolvers = new ArrayList<>();
        for (DiscoveryPlugin discoveryPlugin : discoveryPlugins) {
            NetworkService.CustomNameResolver customNameResolver = discoveryPlugin.getCustomNameResolver(settings());
            if (customNameResolver != null) {
                customNameResolvers.add(customNameResolver);
            }
        }
        return customNameResolvers;
    }

    /**
     * Constructs a ClusterInfoService which may be mocked for tests.
     */
    protected ClusterInfoService newClusterInfoService(Settings settings, ClusterService clusterService,
                                                       ThreadPool threadPool, NodeClient client) {
        final InternalClusterInfoService service = new InternalClusterInfoService(settings, clusterService, threadPool, client);
        if (DiscoveryNode.isMasterNode(settings)) {
            // listen for state changes (this node starts/stops being the elected master, or new nodes are added)
            clusterService.addListener(service);
        }
        return service;
    }

    /**
     * Constructs a {@link org.elasticsearch.http.HttpServerTransport} which may be mocked for tests.
     */
    protected HttpServerTransport newHttpTransport(NetworkModule networkModule) {
        return networkModule.getHttpServerTransportSupplier().get();
    }

    private static class LocalNodeFactory implements Function<BoundTransportAddress, DiscoveryNode> {
        private final SetOnce<DiscoveryNode> localNode = new SetOnce<>();
        private final String persistentNodeId;
        private final Settings settings;

        private LocalNodeFactory(Settings settings, String persistentNodeId) {
            this.persistentNodeId = persistentNodeId;
            this.settings = settings;
        }

        @Override
        public DiscoveryNode apply(BoundTransportAddress boundTransportAddress) {
            localNode.set(DiscoveryNode.createLocal(settings, boundTransportAddress.publishAddress(), persistentNodeId));
            return localNode.get();
        }

        DiscoveryNode getNode() {
            assert localNode.get() != null;
            return localNode.get();
        }
    }
}<|MERGE_RESOLUTION|>--- conflicted
+++ resolved
@@ -421,12 +421,7 @@
                 searchModule.getNamedXContents().stream(),
                 pluginsService.filterPlugins(Plugin.class).stream()
                     .flatMap(p -> p.getNamedXContent().stream()),
-<<<<<<< HEAD
-                ClusterModule.getNamedXWriteables().stream(),
-                getCompatibleNamedXContents())
-=======
                 ClusterModule.getNamedXWriteables().stream())
->>>>>>> c8c5d225
                 .flatMap(Function.identity()).collect(toList())
             );
             final Map<String, SystemIndices.Feature> featuresMap = pluginsService
@@ -758,14 +753,6 @@
         }
     }
 
-<<<<<<< HEAD
-    // package scope for testing
-    Stream<NamedXContentRegistry.Entry> getCompatibleNamedXContents() {
-        return pluginsService.filterPlugins(Plugin.class).stream()
-            .flatMap(p -> p.getNamedXContentForCompatibility().stream());
-    }
-=======
->>>>>>> c8c5d225
 
     protected TransportService newTransportService(Settings settings, Transport transport, ThreadPool threadPool,
                                                    TransportInterceptor interceptor,
