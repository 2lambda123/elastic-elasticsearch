/*
 * Licensed to Elasticsearch under one or more contributor
 * license agreements. See the NOTICE file distributed with
 * this work for additional information regarding copyright
 * ownership. Elasticsearch licenses this file to you under
 * the Apache License, Version 2.0 (the "License"); you may
 * not use this file except in compliance with the License.
 * You may obtain a copy of the License at
 *
 *    http://www.apache.org/licenses/LICENSE-2.0
 *
 * Unless required by applicable law or agreed to in writing,
 * software distributed under the License is distributed on an
 * "AS IS" BASIS, WITHOUT WARRANTIES OR CONDITIONS OF ANY
 * KIND, either express or implied.  See the License for the
 * specific language governing permissions and limitations
 * under the License.
 */

package org.elasticsearch.node;

import org.apache.logging.log4j.LogManager;
import org.apache.logging.log4j.Logger;
import org.apache.lucene.util.Constants;
import org.apache.lucene.util.SetOnce;
import org.elasticsearch.Build;
import org.elasticsearch.ElasticsearchException;
import org.elasticsearch.ElasticsearchTimeoutException;
import org.elasticsearch.action.Action;
import org.elasticsearch.action.ActionModule;
import org.elasticsearch.action.search.SearchExecutionStatsCollector;
import org.elasticsearch.action.search.SearchPhaseController;
import org.elasticsearch.action.search.SearchTransportService;
import org.elasticsearch.action.support.TransportAction;
import org.elasticsearch.action.update.UpdateHelper;
import org.elasticsearch.bootstrap.BootstrapCheck;
import org.elasticsearch.bootstrap.BootstrapContext;
import org.elasticsearch.client.Client;
import org.elasticsearch.client.node.NodeClient;
import org.elasticsearch.cluster.ClusterInfo;
import org.elasticsearch.cluster.ClusterInfoService;
import org.elasticsearch.cluster.ClusterModule;
import org.elasticsearch.cluster.ClusterState;
import org.elasticsearch.cluster.ClusterStateObserver;
import org.elasticsearch.cluster.InternalClusterInfoService;
import org.elasticsearch.cluster.NodeConnectionsService;
import org.elasticsearch.cluster.action.index.MappingUpdatedAction;
import org.elasticsearch.cluster.metadata.AliasValidator;
import org.elasticsearch.cluster.metadata.IndexMetaData;
import org.elasticsearch.cluster.metadata.IndexTemplateMetaData;
import org.elasticsearch.cluster.metadata.MetaData;
import org.elasticsearch.cluster.metadata.MetaDataCreateIndexService;
import org.elasticsearch.cluster.metadata.MetaDataIndexUpgradeService;
import org.elasticsearch.cluster.metadata.TemplateUpgradeService;
import org.elasticsearch.cluster.node.DiscoveryNode;
import org.elasticsearch.cluster.routing.RoutingService;
import org.elasticsearch.cluster.routing.allocation.DiskThresholdMonitor;
import org.elasticsearch.cluster.service.ClusterService;
import org.elasticsearch.common.StopWatch;
import org.elasticsearch.common.breaker.CircuitBreaker;
import org.elasticsearch.common.component.Lifecycle;
import org.elasticsearch.common.component.LifecycleComponent;
import org.elasticsearch.common.inject.Injector;
import org.elasticsearch.common.inject.Key;
import org.elasticsearch.common.inject.Module;
import org.elasticsearch.common.inject.ModulesBuilder;
import org.elasticsearch.common.io.stream.NamedWriteableRegistry;
import org.elasticsearch.common.lease.Releasables;
import org.elasticsearch.common.logging.DeprecationLogger;
import org.elasticsearch.common.logging.NodeAndClusterIdStateListener;
import org.elasticsearch.common.network.NetworkAddress;
import org.elasticsearch.common.network.NetworkModule;
import org.elasticsearch.common.network.NetworkService;
import org.elasticsearch.common.settings.ClusterSettings;
import org.elasticsearch.common.settings.Setting;
import org.elasticsearch.common.settings.Setting.Property;
import org.elasticsearch.common.settings.SettingUpgrader;
import org.elasticsearch.common.settings.Settings;
import org.elasticsearch.common.settings.SettingsModule;
import org.elasticsearch.common.transport.BoundTransportAddress;
import org.elasticsearch.common.transport.TransportAddress;
import org.elasticsearch.common.unit.TimeValue;
import org.elasticsearch.common.util.BigArrays;
import org.elasticsearch.common.util.PageCacheRecycler;
import org.elasticsearch.common.xcontent.NamedXContentRegistry;
import org.elasticsearch.core.internal.io.IOUtils;
import org.elasticsearch.discovery.Discovery;
import org.elasticsearch.discovery.DiscoveryModule;
import org.elasticsearch.env.Environment;
import org.elasticsearch.env.NodeEnvironment;
import org.elasticsearch.gateway.GatewayAllocator;
import org.elasticsearch.gateway.GatewayMetaState;
import org.elasticsearch.gateway.GatewayModule;
import org.elasticsearch.gateway.GatewayService;
import org.elasticsearch.gateway.MetaStateService;
import org.elasticsearch.http.HttpServerTransport;
import org.elasticsearch.index.IndexSettings;
import org.elasticsearch.index.analysis.AnalysisRegistry;
import org.elasticsearch.index.engine.EngineFactory;
import org.elasticsearch.index.store.IndexStore;
import org.elasticsearch.indices.IndicesModule;
import org.elasticsearch.indices.IndicesService;
import org.elasticsearch.indices.analysis.AnalysisModule;
import org.elasticsearch.indices.breaker.CircuitBreakerService;
import org.elasticsearch.indices.breaker.HierarchyCircuitBreakerService;
import org.elasticsearch.indices.breaker.NoneCircuitBreakerService;
import org.elasticsearch.indices.cluster.IndicesClusterStateService;
import org.elasticsearch.indices.recovery.PeerRecoverySourceService;
import org.elasticsearch.indices.recovery.PeerRecoveryTargetService;
import org.elasticsearch.indices.recovery.RecoverySettings;
import org.elasticsearch.indices.store.IndicesStore;
import org.elasticsearch.ingest.IngestService;
import org.elasticsearch.monitor.MonitorService;
import org.elasticsearch.monitor.jvm.JvmInfo;
import org.elasticsearch.persistent.PersistentTasksClusterService;
import org.elasticsearch.persistent.PersistentTasksExecutor;
import org.elasticsearch.persistent.PersistentTasksExecutorRegistry;
import org.elasticsearch.persistent.PersistentTasksService;
import org.elasticsearch.plugins.ActionPlugin;
import org.elasticsearch.plugins.AnalysisPlugin;
import org.elasticsearch.plugins.ClusterPlugin;
import org.elasticsearch.plugins.DiscoveryPlugin;
import org.elasticsearch.plugins.EnginePlugin;
import org.elasticsearch.plugins.IndexStorePlugin;
import org.elasticsearch.plugins.IngestPlugin;
import org.elasticsearch.plugins.MapperPlugin;
import org.elasticsearch.plugins.MetaDataUpgrader;
import org.elasticsearch.plugins.NetworkPlugin;
import org.elasticsearch.plugins.PersistentTaskPlugin;
import org.elasticsearch.plugins.Plugin;
import org.elasticsearch.plugins.PluginsService;
import org.elasticsearch.plugins.RepositoryPlugin;
import org.elasticsearch.plugins.ScriptPlugin;
import org.elasticsearch.plugins.SearchPlugin;
import org.elasticsearch.repositories.RepositoriesModule;
import org.elasticsearch.rest.RestController;
import org.elasticsearch.script.ScriptModule;
import org.elasticsearch.script.ScriptService;
import org.elasticsearch.search.SearchModule;
import org.elasticsearch.search.SearchService;
import org.elasticsearch.search.fetch.FetchPhase;
import org.elasticsearch.snapshots.SnapshotShardsService;
import org.elasticsearch.snapshots.SnapshotsService;
import org.elasticsearch.tasks.Task;
import org.elasticsearch.tasks.TaskResultsService;
import org.elasticsearch.threadpool.ExecutorBuilder;
import org.elasticsearch.threadpool.ThreadPool;
import org.elasticsearch.transport.Transport;
import org.elasticsearch.transport.TransportInterceptor;
import org.elasticsearch.transport.TransportService;
import org.elasticsearch.usage.UsageService;
import org.elasticsearch.watcher.ResourceWatcherService;

import javax.net.ssl.SNIHostName;
import java.io.BufferedWriter;
import java.io.Closeable;
import java.io.IOException;
import java.net.InetAddress;
import java.net.InetSocketAddress;
import java.nio.charset.Charset;
import java.nio.file.Files;
import java.nio.file.Path;
import java.nio.file.StandardCopyOption;
import java.util.ArrayList;
import java.util.Arrays;
import java.util.Collection;
import java.util.Collections;
import java.util.List;
import java.util.Map;
import java.util.Optional;
import java.util.Set;
import java.util.concurrent.CountDownLatch;
import java.util.concurrent.TimeUnit;
import java.util.function.Consumer;
import java.util.function.Function;
import java.util.function.UnaryOperator;
import java.util.stream.Collectors;
import java.util.stream.Stream;

import static java.util.stream.Collectors.toList;

/**
 * A node represent a node within a cluster ({@code cluster.name}). The {@link #client()} can be used
 * in order to use a {@link Client} to perform actions/operations against the cluster.
 */
public class Node implements Closeable {
    public static final Setting<Boolean> WRITE_PORTS_FILE_SETTING =
        Setting.boolSetting("node.portsfile", false, Property.NodeScope);
    public static final Setting<Boolean> NODE_DATA_SETTING = Setting.boolSetting("node.data", true, Property.NodeScope);
    public static final Setting<Boolean> NODE_MASTER_SETTING =
        Setting.boolSetting("node.master", true, Property.NodeScope);
    public static final Setting<Boolean> NODE_INGEST_SETTING =
        Setting.boolSetting("node.ingest", true, Property.NodeScope);

    /**
    * controls whether the node is allowed to persist things like metadata to disk
    * Note that this does not control whether the node stores actual indices (see
    * {@link #NODE_DATA_SETTING}). However, if this is false, {@link #NODE_DATA_SETTING}
    * and {@link #NODE_MASTER_SETTING} must also be false.
    *
    */
    public static final Setting<Boolean> NODE_LOCAL_STORAGE_SETTING = Setting.boolSetting("node.local_storage", true, Property.NodeScope);
    public static final Setting<String> NODE_NAME_SETTING = Setting.simpleString("node.name", Property.NodeScope);
    public static final Setting.AffixSetting<String> NODE_ATTRIBUTES = Setting.prefixKeySetting("node.attr.", (key) ->
        new Setting<>(key, "", (value) -> {
            if (value.length() > 0
                && (Character.isWhitespace(value.charAt(0)) || Character.isWhitespace(value.charAt(value.length() - 1)))) {
                throw new IllegalArgumentException(key + " cannot have leading or trailing whitespace " +
                    "[" + value + "]");
            }
            if (value.length() > 0 && "node.attr.server_name".equals(key)) {
                try {
                    new SNIHostName(value);
                } catch (IllegalArgumentException e) {
                    throw new IllegalArgumentException("invalid node.attr.server_name [" + value + "]", e );
                }
            }
            return value;
        }, Property.NodeScope));
    public static final Setting<String> BREAKER_TYPE_KEY = new Setting<>("indices.breaker.type", "hierarchy", (s) -> {
        switch (s) {
            case "hierarchy":
            case "none":
                return s;
            default:
                throw new IllegalArgumentException("indices.breaker.type must be one of [hierarchy, none] but was: " + s);
        }
    }, Setting.Property.NodeScope);

    public static final Setting<TimeValue> INITIAL_STATE_TIMEOUT_SETTING =
        Setting.positiveTimeSetting("discovery.initial_state_timeout", TimeValue.timeValueSeconds(30), Property.NodeScope);

    private static final String CLIENT_TYPE = "node";

    private final Lifecycle lifecycle = new Lifecycle();

    /**
     * Logger initialized in the ctor because if it were initialized statically
     * then it wouldn't get the node name.
     */
    private final Logger logger;
    private final Injector injector;
    private final Environment environment;
    private final NodeEnvironment nodeEnvironment;
    private final PluginsService pluginsService;
    private final NodeClient client;
    private final Collection<LifecycleComponent> pluginLifecycleComponents;
    private final LocalNodeFactory localNodeFactory;
    private final NodeService nodeService;

    public Node(Environment environment) {
        this(environment, Collections.emptyList(), true);
    }

    /**
     * Constructs a node
     *
     * @param environment                the environment for this node
     * @param classpathPlugins           the plugins to be loaded from the classpath
     * @param forbidPrivateIndexSettings whether or not private index settings are forbidden when creating an index; this is used in the
     *                                   test framework for tests that rely on being able to set private settings
     */
    protected Node(
            final Environment environment, Collection<Class<? extends Plugin>> classpathPlugins, boolean forbidPrivateIndexSettings) {
        logger = LogManager.getLogger(Node.class);
        final List<Closeable> resourcesToClose = new ArrayList<>(); // register everything we need to release in the case of an error
        boolean success = false;
        try {
            Settings tmpSettings = Settings.builder().put(environment.settings())
                .put(Client.CLIENT_TYPE_SETTING_S.getKey(), CLIENT_TYPE).build();

            nodeEnvironment = new NodeEnvironment(tmpSettings, environment);
            resourcesToClose.add(nodeEnvironment);
            logger.info("node name [{}], node ID [{}]",
                    NODE_NAME_SETTING.get(tmpSettings), nodeEnvironment.nodeId());

            final JvmInfo jvmInfo = JvmInfo.jvmInfo();
            logger.info(
                "version[{}], pid[{}], build[{}/{}/{}/{}], OS[{}/{}/{}], JVM[{}/{}/{}/{}]",
                Build.CURRENT.getQualifiedVersion(),
                jvmInfo.pid(),
                Build.CURRENT.flavor().displayName(),
                Build.CURRENT.type().displayName(),
                Build.CURRENT.shortHash(),
                Build.CURRENT.date(),
                Constants.OS_NAME,
                Constants.OS_VERSION,
                Constants.OS_ARCH,
                Constants.JVM_VENDOR,
                Constants.JVM_NAME,
                Constants.JAVA_VERSION,
                Constants.JVM_VERSION);
            logger.info("JVM home [{}]", System.getProperty("java.home"));
            logger.info("JVM arguments {}", Arrays.toString(jvmInfo.getInputArguments()));
            if (Build.CURRENT.isProductionRelease() == false) {
                logger.warn(
                    "version [{}] is a pre-release version of Elasticsearch and is not suitable for production",
                    Build.CURRENT.getQualifiedVersion());
            }

            if (logger.isDebugEnabled()) {
                logger.debug("using config [{}], data [{}], logs [{}], plugins [{}]",
                    environment.configFile(), Arrays.toString(environment.dataFiles()), environment.logsFile(), environment.pluginsFile());
            }

            this.pluginsService = new PluginsService(tmpSettings, environment.configFile(), environment.modulesFile(),
                environment.pluginsFile(), classpathPlugins);
            final Settings settings = pluginsService.updatedSettings();
            localNodeFactory = new LocalNodeFactory(settings, nodeEnvironment.nodeId());

            // create the environment based on the finalized (processed) view of the settings
            // this is just to makes sure that people get the same settings, no matter where they ask them from
            this.environment = new Environment(settings, environment.configFile());
            Environment.assertEquivalent(environment, this.environment);

            final List<ExecutorBuilder<?>> executorBuilders = pluginsService.getExecutorBuilders(settings);

            final ThreadPool threadPool = new ThreadPool(settings, executorBuilders.toArray(new ExecutorBuilder[0]));
            resourcesToClose.add(() -> ThreadPool.terminate(threadPool, 10, TimeUnit.SECONDS));
            // adds the context to the DeprecationLogger so that it does not need to be injected everywhere
            DeprecationLogger.setThreadContext(threadPool.getThreadContext());
            resourcesToClose.add(() -> DeprecationLogger.removeThreadContext(threadPool.getThreadContext()));

            final List<Setting<?>> additionalSettings = new ArrayList<>(pluginsService.getPluginSettings());
            final List<String> additionalSettingsFilter = new ArrayList<>(pluginsService.getPluginSettingsFilter());
            for (final ExecutorBuilder<?> builder : threadPool.builders()) {
                additionalSettings.addAll(builder.getRegisteredSettings());
            }
            client = new NodeClient(settings, threadPool);
            final ResourceWatcherService resourceWatcherService = new ResourceWatcherService(settings, threadPool);
            final ScriptModule scriptModule = new ScriptModule(settings, pluginsService.filterPlugins(ScriptPlugin.class));
            AnalysisModule analysisModule = new AnalysisModule(this.environment, pluginsService.filterPlugins(AnalysisPlugin.class));
            // this is as early as we can validate settings at this point. we already pass them to ScriptModule as well as ThreadPool
            // so we might be late here already

            final Set<SettingUpgrader<?>> settingsUpgraders = pluginsService.filterPlugins(Plugin.class)
                    .stream()
                    .map(Plugin::getSettingUpgraders)
                    .flatMap(List::stream)
                    .collect(Collectors.toSet());

            final SettingsModule settingsModule =
                    new SettingsModule(settings, additionalSettings, additionalSettingsFilter, settingsUpgraders);
            scriptModule.registerClusterSettingsListeners(settingsModule.getClusterSettings());
            resourcesToClose.add(resourceWatcherService);
            final NetworkService networkService = new NetworkService(
                getCustomNameResolvers(pluginsService.filterPlugins(DiscoveryPlugin.class)));

            List<ClusterPlugin> clusterPlugins = pluginsService.filterPlugins(ClusterPlugin.class);
            final ClusterService clusterService = new ClusterService(settings, settingsModule.getClusterSettings(), threadPool);
            clusterService.addStateApplier(scriptModule.getScriptService());
            resourcesToClose.add(clusterService);
            final IngestService ingestService = new IngestService(clusterService, threadPool, this.environment,
                scriptModule.getScriptService(), analysisModule.getAnalysisRegistry(), pluginsService.filterPlugins(IngestPlugin.class));
            final DiskThresholdMonitor listener = new DiskThresholdMonitor(settings, clusterService::state,
                clusterService.getClusterSettings(), client);
            final ClusterInfoService clusterInfoService = newClusterInfoService(settings, clusterService, threadPool, client,
                listener::onNewInfo);
            final UsageService usageService = new UsageService();

            ModulesBuilder modules = new ModulesBuilder();
            // plugin modules must be added here, before others or we can get crazy injection errors...
            for (Module pluginModule : pluginsService.createGuiceModules()) {
                modules.add(pluginModule);
            }
            final MonitorService monitorService = new MonitorService(settings, nodeEnvironment, threadPool, clusterInfoService);
            ClusterModule clusterModule = new ClusterModule(settings, clusterService, clusterPlugins, clusterInfoService);
            modules.add(clusterModule);
            IndicesModule indicesModule = new IndicesModule(pluginsService.filterPlugins(MapperPlugin.class));
            modules.add(indicesModule);

            SearchModule searchModule = new SearchModule(settings, false, pluginsService.filterPlugins(SearchPlugin.class));
            CircuitBreakerService circuitBreakerService = createCircuitBreakerService(settingsModule.getSettings(),
                settingsModule.getClusterSettings());
            resourcesToClose.add(circuitBreakerService);
            modules.add(new GatewayModule());


            PageCacheRecycler pageCacheRecycler = createPageCacheRecycler(settings);
            BigArrays bigArrays = createBigArrays(pageCacheRecycler, circuitBreakerService);
            modules.add(settingsModule);
            List<NamedWriteableRegistry.Entry> namedWriteables = Stream.of(
                NetworkModule.getNamedWriteables().stream(),
                indicesModule.getNamedWriteables().stream(),
                searchModule.getNamedWriteables().stream(),
                pluginsService.filterPlugins(Plugin.class).stream()
                    .flatMap(p -> p.getNamedWriteables().stream()),
                ClusterModule.getNamedWriteables().stream())
                .flatMap(Function.identity()).collect(Collectors.toList());
            final NamedWriteableRegistry namedWriteableRegistry = new NamedWriteableRegistry(namedWriteables);
            NamedXContentRegistry xContentRegistry = new NamedXContentRegistry(Stream.of(
                NetworkModule.getNamedXContents().stream(),
                indicesModule.getNamedXContents().stream(),
                searchModule.getNamedXContents().stream(),
                pluginsService.filterPlugins(Plugin.class).stream()
                    .flatMap(p -> p.getNamedXContent().stream()),
                ClusterModule.getNamedXWriteables().stream())
                .flatMap(Function.identity()).collect(toList()));
            final MetaStateService metaStateService = new MetaStateService(nodeEnvironment, xContentRegistry);

            // collect engine factory providers from server and from plugins
            final Collection<EnginePlugin> enginePlugins = pluginsService.filterPlugins(EnginePlugin.class);
            final Collection<Function<IndexSettings, Optional<EngineFactory>>> engineFactoryProviders =
                    Stream.concat(
                            indicesModule.getEngineFactories().stream(),
                            enginePlugins.stream().map(plugin -> plugin::getEngineFactory))
                    .collect(Collectors.toList());


            final Map<String, Function<IndexSettings, IndexStore>> indexStoreFactories =
                    pluginsService.filterPlugins(IndexStorePlugin.class)
                            .stream()
                            .map(IndexStorePlugin::getIndexStoreFactories)
                            .flatMap(m -> m.entrySet().stream())
                            .collect(Collectors.toMap(Map.Entry::getKey, Map.Entry::getValue));

            final IndicesService indicesService =
                    new IndicesService(settings, pluginsService, nodeEnvironment, xContentRegistry, analysisModule.getAnalysisRegistry(),
                            clusterModule.getIndexNameExpressionResolver(), indicesModule.getMapperRegistry(), namedWriteableRegistry,
                            threadPool, settingsModule.getIndexScopedSettings(), circuitBreakerService, bigArrays,
                            scriptModule.getScriptService(), client, metaStateService, engineFactoryProviders, indexStoreFactories);

            final AliasValidator aliasValidator = new AliasValidator();

            final MetaDataCreateIndexService metaDataCreateIndexService = new MetaDataCreateIndexService(
                    settings,
                    clusterService,
                    indicesService,
                    clusterModule.getAllocationService(),
                    aliasValidator,
                    environment,
                    settingsModule.getIndexScopedSettings(),
                    threadPool,
                    xContentRegistry,
                    forbidPrivateIndexSettings);

            Collection<Object> pluginComponents = pluginsService.filterPlugins(Plugin.class).stream()
                .flatMap(p -> p.createComponents(client, clusterService, threadPool, resourceWatcherService,
                                                 scriptModule.getScriptService(), xContentRegistry, environment, nodeEnvironment,
                                                 namedWriteableRegistry).stream())
                .collect(Collectors.toList());

            ActionModule actionModule = new ActionModule(false, settings, clusterModule.getIndexNameExpressionResolver(),
                settingsModule.getIndexScopedSettings(), settingsModule.getClusterSettings(), settingsModule.getSettingsFilter(),
                threadPool, pluginsService.filterPlugins(ActionPlugin.class), client, circuitBreakerService, usageService);
            modules.add(actionModule);

            final RestController restController = actionModule.getRestController();
            final NetworkModule networkModule = new NetworkModule(settings, false, pluginsService.filterPlugins(NetworkPlugin.class),
                threadPool, bigArrays, pageCacheRecycler, circuitBreakerService, namedWriteableRegistry, xContentRegistry,
                networkService, restController);
            Collection<UnaryOperator<Map<String, MetaData.Custom>>> customMetaDataUpgraders =
                pluginsService.filterPlugins(Plugin.class).stream()
                    .map(Plugin::getCustomMetaDataUpgrader)
                    .collect(Collectors.toList());
            Collection<UnaryOperator<Map<String, IndexTemplateMetaData>>> indexTemplateMetaDataUpgraders =
                pluginsService.filterPlugins(Plugin.class).stream()
                    .map(Plugin::getIndexTemplateMetaDataUpgrader)
                    .collect(Collectors.toList());
            Collection<UnaryOperator<IndexMetaData>> indexMetaDataUpgraders = pluginsService.filterPlugins(Plugin.class).stream()
                    .map(Plugin::getIndexMetaDataUpgrader).collect(Collectors.toList());
            final MetaDataUpgrader metaDataUpgrader = new MetaDataUpgrader(customMetaDataUpgraders, indexTemplateMetaDataUpgraders);
            final MetaDataIndexUpgradeService metaDataIndexUpgradeService = new MetaDataIndexUpgradeService(settings, xContentRegistry,
                indicesModule.getMapperRegistry(), settingsModule.getIndexScopedSettings(), indexMetaDataUpgraders);
            new TemplateUpgradeService(client, clusterService, threadPool, indexTemplateMetaDataUpgraders);
            final Transport transport = networkModule.getTransportSupplier().get();
            Set<String> taskHeaders = Stream.concat(
                pluginsService.filterPlugins(ActionPlugin.class).stream().flatMap(p -> p.getTaskHeaders().stream()),
                Stream.of(Task.X_OPAQUE_ID)
            ).collect(Collectors.toSet());
            final TransportService transportService = newTransportService(settings, transport, threadPool,
                networkModule.getTransportInterceptor(), localNodeFactory, settingsModule.getClusterSettings(), taskHeaders);
            final GatewayMetaState gatewayMetaState = new GatewayMetaState(settings, nodeEnvironment, metaStateService,
                    metaDataIndexUpgradeService, metaDataUpgrader, transportService, clusterService, indicesService);
            final ResponseCollectorService responseCollectorService = new ResponseCollectorService(clusterService);
            final SearchTransportService searchTransportService =  new SearchTransportService(transportService,
                SearchExecutionStatsCollector.makeWrapper(responseCollectorService));
            final HttpServerTransport httpServerTransport = newHttpTransport(networkModule);


            modules.add(new RepositoriesModule(this.environment, pluginsService.filterPlugins(RepositoryPlugin.class), transportService,
                clusterService, threadPool, xContentRegistry));

            final DiscoveryModule discoveryModule = new DiscoveryModule(settings, threadPool, transportService, namedWriteableRegistry,
                networkService, clusterService.getMasterService(), clusterService.getClusterApplierService(),
                clusterService.getClusterSettings(), pluginsService.filterPlugins(DiscoveryPlugin.class),
                clusterModule.getAllocationService(), environment.configFile(), gatewayMetaState);
            this.nodeService = new NodeService(settings, threadPool, monitorService, discoveryModule.getDiscovery(),
                transportService, indicesService, pluginsService, circuitBreakerService, scriptModule.getScriptService(),
                httpServerTransport, ingestService, clusterService, settingsModule.getSettingsFilter(), responseCollectorService,
                searchTransportService);

            final SearchService searchService = newSearchService(clusterService, indicesService,
                threadPool, scriptModule.getScriptService(), bigArrays, searchModule.getFetchPhase(),
                responseCollectorService);

            final List<PersistentTasksExecutor<?>> tasksExecutors = pluginsService
                .filterPlugins(PersistentTaskPlugin.class).stream()
                .map(p -> p.getPersistentTasksExecutor(clusterService, threadPool, client, settingsModule))
                .flatMap(List::stream)
                .collect(toList());

            final PersistentTasksExecutorRegistry registry = new PersistentTasksExecutorRegistry(tasksExecutors);
            final PersistentTasksClusterService persistentTasksClusterService =
                new PersistentTasksClusterService(settings, registry, clusterService, threadPool);
            resourcesToClose.add(persistentTasksClusterService);
            final PersistentTasksService persistentTasksService = new PersistentTasksService(clusterService, threadPool, client);

            modules.add(b -> {
                    b.bind(Node.class).toInstance(this);
                    b.bind(NodeService.class).toInstance(nodeService);
                    b.bind(NamedXContentRegistry.class).toInstance(xContentRegistry);
                    b.bind(PluginsService.class).toInstance(pluginsService);
                    b.bind(Client.class).toInstance(client);
                    b.bind(NodeClient.class).toInstance(client);
                    b.bind(Environment.class).toInstance(this.environment);
                    b.bind(ThreadPool.class).toInstance(threadPool);
                    b.bind(NodeEnvironment.class).toInstance(nodeEnvironment);
                    b.bind(ResourceWatcherService.class).toInstance(resourceWatcherService);
                    b.bind(CircuitBreakerService.class).toInstance(circuitBreakerService);
                    b.bind(BigArrays.class).toInstance(bigArrays);
                    b.bind(PageCacheRecycler.class).toInstance(pageCacheRecycler);
                    b.bind(ScriptService.class).toInstance(scriptModule.getScriptService());
                    b.bind(AnalysisRegistry.class).toInstance(analysisModule.getAnalysisRegistry());
                    b.bind(IngestService.class).toInstance(ingestService);
                    b.bind(UsageService.class).toInstance(usageService);
                    b.bind(NamedWriteableRegistry.class).toInstance(namedWriteableRegistry);
                    b.bind(MetaDataUpgrader.class).toInstance(metaDataUpgrader);
                    b.bind(MetaStateService.class).toInstance(metaStateService);
                    b.bind(IndicesService.class).toInstance(indicesService);
                    b.bind(AliasValidator.class).toInstance(aliasValidator);
                    b.bind(MetaDataCreateIndexService.class).toInstance(metaDataCreateIndexService);
                    b.bind(SearchService.class).toInstance(searchService);
                    b.bind(SearchTransportService.class).toInstance(searchTransportService);
                    b.bind(SearchPhaseController.class).toInstance(new SearchPhaseController(searchService::createReduceContext));
                    b.bind(Transport.class).toInstance(transport);
                    b.bind(TransportService.class).toInstance(transportService);
                    b.bind(NetworkService.class).toInstance(networkService);
                    b.bind(UpdateHelper.class).toInstance(new UpdateHelper(scriptModule.getScriptService()));
                    b.bind(MetaDataIndexUpgradeService.class).toInstance(metaDataIndexUpgradeService);
                    b.bind(ClusterInfoService.class).toInstance(clusterInfoService);
                    b.bind(GatewayMetaState.class).toInstance(gatewayMetaState);
                    b.bind(Discovery.class).toInstance(discoveryModule.getDiscovery());
                    {
                        RecoverySettings recoverySettings = new RecoverySettings(settings, settingsModule.getClusterSettings());
                        processRecoverySettings(settingsModule.getClusterSettings(), recoverySettings);
                        b.bind(PeerRecoverySourceService.class).toInstance(new PeerRecoverySourceService(transportService,
                                indicesService, recoverySettings));
                        b.bind(PeerRecoveryTargetService.class).toInstance(new PeerRecoveryTargetService(threadPool,
                                transportService, recoverySettings, clusterService));
                    }
                    b.bind(HttpServerTransport.class).toInstance(httpServerTransport);
                    pluginComponents.stream().forEach(p -> b.bind((Class) p.getClass()).toInstance(p));
                    b.bind(PersistentTasksService.class).toInstance(persistentTasksService);
                    b.bind(PersistentTasksClusterService.class).toInstance(persistentTasksClusterService);
                    b.bind(PersistentTasksExecutorRegistry.class).toInstance(registry);
                }
            );
            injector = modules.createInjector();

            // TODO hack around circular dependencies problems in AllocationService
            clusterModule.getAllocationService().setGatewayAllocator(injector.getInstance(GatewayAllocator.class));

            List<LifecycleComponent> pluginLifecycleComponents = pluginComponents.stream()
                .filter(p -> p instanceof LifecycleComponent)
                .map(p -> (LifecycleComponent) p).collect(Collectors.toList());
            pluginLifecycleComponents.addAll(pluginsService.getGuiceServiceClasses().stream()
                .map(injector::getInstance).collect(Collectors.toList()));
            resourcesToClose.addAll(pluginLifecycleComponents);
            this.pluginLifecycleComponents = Collections.unmodifiableList(pluginLifecycleComponents);
            client.initialize(injector.getInstance(new Key<Map<Action, TransportAction>>() {}),
                    () -> clusterService.localNode().getId(), transportService.getRemoteClusterService());

            logger.debug("initializing HTTP handlers ...");
            actionModule.initRestHandlers(() -> clusterService.state().nodes());
            logger.info("initialized");

            success = true;
        } catch (IOException ex) {
            throw new ElasticsearchException("failed to bind service", ex);
        } finally {
            if (!success) {
                IOUtils.closeWhileHandlingException(resourcesToClose);
            }
        }
    }

    protected TransportService newTransportService(Settings settings, Transport transport, ThreadPool threadPool,
                                                   TransportInterceptor interceptor,
                                                   Function<BoundTransportAddress, DiscoveryNode> localNodeFactory,
                                                   ClusterSettings clusterSettings, Set<String> taskHeaders) {
        return new TransportService(settings, transport, threadPool, interceptor, localNodeFactory, clusterSettings, taskHeaders);
    }

    protected void processRecoverySettings(ClusterSettings clusterSettings, RecoverySettings recoverySettings) {
        // Noop in production, overridden by tests
    }

    /**
     * The settings that are used by this node. Contains original settings as well as additional settings provided by plugins.
     */
    public Settings settings() {
        return this.environment.settings();
    }

    /**
     * A client that can be used to execute actions (operations) against the cluster.
     */
    public Client client() {
        return client;
    }

    /**
     * Returns the environment of the node
     */
    public Environment getEnvironment() {
        return environment;
    }

    /**
     * Returns the {@link NodeEnvironment} instance of this node
     */
    public NodeEnvironment getNodeEnvironment() {
        return nodeEnvironment;
    }


    /**
     * Start the node. If the node is already started, this method is no-op.
     */
    public Node start() throws NodeValidationException {
        if (!lifecycle.moveToStarted()) {
            return this;
        }

        logger.info("starting ...");
        pluginLifecycleComponents.forEach(LifecycleComponent::start);

        injector.getInstance(MappingUpdatedAction.class).setClient(client);
        injector.getInstance(IndicesService.class).start();
        injector.getInstance(IndicesClusterStateService.class).start();
        injector.getInstance(SnapshotsService.class).start();
        injector.getInstance(SnapshotShardsService.class).start();
        injector.getInstance(RoutingService.class).start();
        injector.getInstance(SearchService.class).start();
        nodeService.getMonitorService().start();

        final ClusterService clusterService = injector.getInstance(ClusterService.class);

        final NodeConnectionsService nodeConnectionsService = injector.getInstance(NodeConnectionsService.class);
        nodeConnectionsService.start();
        clusterService.setNodeConnectionsService(nodeConnectionsService);

        injector.getInstance(ResourceWatcherService.class).start();
        injector.getInstance(GatewayService.class).start();
        Discovery discovery = injector.getInstance(Discovery.class);
        clusterService.getMasterService().setClusterStatePublisher(discovery::publish);

        // Start the transport service now so the publish address will be added to the local disco node in ClusterService
        TransportService transportService = injector.getInstance(TransportService.class);
        transportService.getTaskManager().setTaskResultsService(injector.getInstance(TaskResultsService.class));
        transportService.start();
        assert localNodeFactory.getNode() != null;
        assert transportService.getLocalNode().equals(localNodeFactory.getNode())
            : "transportService has a different local node than the factory provided";
        final MetaData onDiskMetadata;
        // we load the global state here (the persistent part of the cluster state stored on disk) to
        // pass it to the bootstrap checks to allow plugins to enforce certain preconditions based on the recovered state.
        if (DiscoveryNode.isMasterNode(settings()) || DiscoveryNode.isDataNode(settings())) {
            onDiskMetadata = injector.getInstance(GatewayMetaState.class).getMetaData();
        } else {
            onDiskMetadata = MetaData.EMPTY_META_DATA;
        }
        assert onDiskMetadata != null : "metadata is null but shouldn't"; // this is never null
        validateNodeBeforeAcceptingRequests(new BootstrapContext(environment, onDiskMetadata), transportService.boundAddress(),
            pluginsService.filterPlugins(Plugin.class).stream()
                .flatMap(p -> p.getBootstrapChecks().stream()).collect(Collectors.toList()));

        clusterService.addStateApplier(transportService.getTaskManager());
        // start after transport service so the local disco is known
        discovery.start(); // start before cluster service so that it can set initial state on ClusterApplierService
        clusterService.start();
        assert clusterService.localNode().equals(localNodeFactory.getNode())
            : "clusterService has a different local node than the factory provided";
        transportService.acceptIncomingRequests();
        discovery.startInitialJoin();
        final TimeValue initialStateTimeout = INITIAL_STATE_TIMEOUT_SETTING.get(settings());
        configureNodeAndClusterIdStateListener(clusterService);

        if (initialStateTimeout.millis() > 0) {
            final ThreadPool thread = injector.getInstance(ThreadPool.class);
            ClusterState clusterState = clusterService.state();
            ClusterStateObserver observer =
                new ClusterStateObserver(clusterState, clusterService, null, logger, thread.getThreadContext());

            if (clusterState.nodes().getMasterNodeId() == null) {
                logger.debug("waiting to join the cluster. timeout [{}]", initialStateTimeout);
                final CountDownLatch latch = new CountDownLatch(1);
                observer.waitForNextChange(new ClusterStateObserver.Listener() {
                    @Override
                    public void onNewClusterState(ClusterState state) { latch.countDown(); }

                    @Override
                    public void onClusterServiceClose() {
                        latch.countDown();
                    }

                    @Override
                    public void onTimeout(TimeValue timeout) {
                        logger.warn("timed out while waiting for initial discovery state - timeout: {}",
                            initialStateTimeout);
                        latch.countDown();
                    }
                }, state -> state.nodes().getMasterNodeId() != null, initialStateTimeout);

                try {
                    latch.await();
                } catch (InterruptedException e) {
                    throw new ElasticsearchTimeoutException("Interrupted while waiting for initial discovery state");
                }
            }
        }

        injector.getInstance(HttpServerTransport.class).start();

        if (WRITE_PORTS_FILE_SETTING.get(settings())) {
            TransportService transport = injector.getInstance(TransportService.class);
            writePortsFile("transport", transport.boundAddress());
            HttpServerTransport http = injector.getInstance(HttpServerTransport.class);
            writePortsFile("http", http.boundAddress());
        }

        logger.info("started");

        pluginsService.filterPlugins(ClusterPlugin.class).forEach(ClusterPlugin::onNodeStarted);

        return this;
    }

    protected void configureNodeAndClusterIdStateListener(ClusterService clusterService) {
        NodeAndClusterIdStateListener.getAndSetNodeIdAndClusterId(clusterService,
            injector.getInstance(ThreadPool.class).getThreadContext());
    }

    private Node stop() {
        if (!lifecycle.moveToStopped()) {
            return this;
        }
        logger.info("stopping ...");

        injector.getInstance(ResourceWatcherService.class).stop();
        injector.getInstance(HttpServerTransport.class).stop();

        injector.getInstance(SnapshotsService.class).stop();
        injector.getInstance(SnapshotShardsService.class).stop();
        // stop any changes happening as a result of cluster state changes
        injector.getInstance(IndicesClusterStateService.class).stop();
        // close discovery early to not react to pings anymore.
        // This can confuse other nodes and delay things - mostly if we're the master and we're running tests.
        injector.getInstance(Discovery.class).stop();
        // we close indices first, so operations won't be allowed on it
        injector.getInstance(RoutingService.class).stop();
        injector.getInstance(ClusterService.class).stop();
        injector.getInstance(NodeConnectionsService.class).stop();
        nodeService.getMonitorService().stop();
        injector.getInstance(GatewayService.class).stop();
        injector.getInstance(SearchService.class).stop();
        injector.getInstance(TransportService.class).stop();

        pluginLifecycleComponents.forEach(LifecycleComponent::stop);
        // we should stop this last since it waits for resources to get released
        // if we had scroll searchers etc or recovery going on we wait for to finish.
        injector.getInstance(IndicesService.class).stop();
        logger.info("stopped");

        return this;
    }

    // During concurrent close() calls we want to make sure that all of them return after the node has completed it's shutdown cycle.
    // If not, the hook that is added in Bootstrap#setup() will be useless:
    // close() might not be executed, in case another (for example api) call to close() has already set some lifecycles to stopped.
    // In this case the process will be terminated even if the first call to close() has not finished yet.
    @Override
    public synchronized void close() throws IOException {
        synchronized (lifecycle) {
            if (lifecycle.started()) {
                stop();
            }
            if (!lifecycle.moveToClosed()) {
                return;
            }
        }

        logger.info("closing ...");
        List<Closeable> toClose = new ArrayList<>();
        StopWatch stopWatch = new StopWatch("node_close");
        toClose.add(() -> stopWatch.start("node_service"));
        toClose.add(nodeService);
        toClose.add(() -> stopWatch.stop().start("http"));
        toClose.add(injector.getInstance(HttpServerTransport.class));
        toClose.add(() -> stopWatch.stop().start("snapshot_service"));
        toClose.add(injector.getInstance(SnapshotsService.class));
        toClose.add(injector.getInstance(SnapshotShardsService.class));
        toClose.add(() -> stopWatch.stop().start("client"));
        Releasables.close(injector.getInstance(Client.class));
        toClose.add(() -> stopWatch.stop().start("indices_cluster"));
        toClose.add(injector.getInstance(IndicesClusterStateService.class));
        toClose.add(() -> stopWatch.stop().start("indices"));
        toClose.add(injector.getInstance(IndicesService.class));
        // close filter/fielddata caches after indices
        toClose.add(injector.getInstance(IndicesStore.class));
        toClose.add(() -> stopWatch.stop().start("routing"));
        toClose.add(injector.getInstance(RoutingService.class));
        toClose.add(() -> stopWatch.stop().start("cluster"));
        toClose.add(injector.getInstance(ClusterService.class));
        toClose.add(() -> stopWatch.stop().start("node_connections_service"));
        toClose.add(injector.getInstance(NodeConnectionsService.class));
        toClose.add(() -> stopWatch.stop().start("discovery"));
        toClose.add(injector.getInstance(Discovery.class));
        toClose.add(() -> stopWatch.stop().start("monitor"));
        toClose.add(nodeService.getMonitorService());
        toClose.add(() -> stopWatch.stop().start("gateway"));
        toClose.add(injector.getInstance(GatewayService.class));
        toClose.add(() -> stopWatch.stop().start("search"));
        toClose.add(injector.getInstance(SearchService.class));
        toClose.add(() -> stopWatch.stop().start("transport"));
        toClose.add(injector.getInstance(TransportService.class));

        for (LifecycleComponent plugin : pluginLifecycleComponents) {
            toClose.add(() -> stopWatch.stop().start("plugin(" + plugin.getClass().getName() + ")"));
            toClose.add(plugin);
        }
        toClose.addAll(pluginsService.filterPlugins(Plugin.class));

        toClose.add(() -> stopWatch.stop().start("script"));
        toClose.add(injector.getInstance(ScriptService.class));

        toClose.add(() -> stopWatch.stop().start("thread_pool"));
        toClose.add(() -> injector.getInstance(ThreadPool.class).shutdown());
        // Don't call shutdownNow here, it might break ongoing operations on Lucene indices.
        // See https://issues.apache.org/jira/browse/LUCENE-7248. We call shutdownNow in
        // awaitClose if the node doesn't finish closing within the specified time.
        toClose.add(() -> stopWatch.stop().start("node_environment"));

        toClose.add(injector.getInstance(NodeEnvironment.class));
<<<<<<< HEAD
=======
        toClose.add(() -> stopWatch.stop().start("page_cache_recycler"));
        toClose.add(injector.getInstance(PageCacheRecycler.class));
        toClose.add(stopWatch::stop);
>>>>>>> 3911770a

        if (logger.isTraceEnabled()) {
            toClose.add(() -> logger.trace("Close times for each service:\n{}", stopWatch.prettyPrint()));
        }
        IOUtils.close(toClose);
        logger.info("closed");
    }

    /**
     * Wait for this node to be effectively closed.
     */
    // synchronized to prevent running concurrently with close()
    public synchronized boolean awaitClose(long timeout, TimeUnit timeUnit) throws InterruptedException {
        if (lifecycle.closed() == false) {
            // We don't want to shutdown the threadpool or interrupt threads on a node that is not
            // closed yet.
            throw new IllegalStateException("Call close() first");
        }


        ThreadPool threadPool = injector.getInstance(ThreadPool.class);
        final boolean terminated = ThreadPool.terminate(threadPool, timeout, timeUnit);
        if (terminated) {
            // All threads terminated successfully. Because search, recovery and all other operations
            // that run on shards run in the threadpool, indices should be effectively closed by now.
            if (nodeService.awaitClose(0, TimeUnit.MILLISECONDS) == false) {
                throw new IllegalStateException("Some shards are still open after the threadpool terminated. " +
                        "Something is leaking index readers or store references.");
            }
        }
        return terminated;
    }

    /**
     * Returns {@code true} if the node is closed.
     */
    public boolean isClosed() {
        return lifecycle.closed();
    }

    public Injector injector() {
        return this.injector;
    }

    /**
     * Hook for validating the node after network
     * services are started but before the cluster service is started
     * and before the network service starts accepting incoming network
     * requests.
     *
     * @param context               the bootstrap context for this node
     * @param boundTransportAddress the network addresses the node is
     *                              bound and publishing to
     */
    @SuppressWarnings("unused")
    protected void validateNodeBeforeAcceptingRequests(
        final BootstrapContext context,
        final BoundTransportAddress boundTransportAddress, List<BootstrapCheck> bootstrapChecks) throws NodeValidationException {
    }

    /** Writes a file to the logs dir containing the ports for the given transport type */
    private void writePortsFile(String type, BoundTransportAddress boundAddress) {
        Path tmpPortsFile = environment.logsFile().resolve(type + ".ports.tmp");
        try (BufferedWriter writer = Files.newBufferedWriter(tmpPortsFile, Charset.forName("UTF-8"))) {
            for (TransportAddress address : boundAddress.boundAddresses()) {
                InetAddress inetAddress = InetAddress.getByName(address.getAddress());
                writer.write(NetworkAddress.format(new InetSocketAddress(inetAddress, address.getPort())) + "\n");
            }
        } catch (IOException e) {
            throw new RuntimeException("Failed to write ports file", e);
        }
        Path portsFile = environment.logsFile().resolve(type + ".ports");
        try {
            Files.move(tmpPortsFile, portsFile, StandardCopyOption.ATOMIC_MOVE);
        } catch (IOException e) {
            throw new RuntimeException("Failed to rename ports file", e);
        }
    }

    /**
     * The {@link PluginsService} used to build this node's components.
     */
    protected PluginsService getPluginsService() {
        return pluginsService;
    }

    /**
     * Creates a new {@link CircuitBreakerService} based on the settings provided.
     * @see #BREAKER_TYPE_KEY
     */
    public static CircuitBreakerService createCircuitBreakerService(Settings settings, ClusterSettings clusterSettings) {
        String type = BREAKER_TYPE_KEY.get(settings);
        if (type.equals("hierarchy")) {
            return new HierarchyCircuitBreakerService(settings, clusterSettings);
        } else if (type.equals("none")) {
            return new NoneCircuitBreakerService();
        } else {
            throw new IllegalArgumentException("Unknown circuit breaker type [" + type + "]");
        }
    }

    /**
     * Creates a new {@link BigArrays} instance used for this node.
     * This method can be overwritten by subclasses to change their {@link BigArrays} implementation for instance for testing
     */
    BigArrays createBigArrays(PageCacheRecycler pageCacheRecycler, CircuitBreakerService circuitBreakerService) {
        return new BigArrays(pageCacheRecycler, circuitBreakerService, CircuitBreaker.REQUEST);
    }

    /**
     * Creates a new {@link BigArrays} instance used for this node.
     * This method can be overwritten by subclasses to change their {@link BigArrays} implementation for instance for testing
     */
    PageCacheRecycler createPageCacheRecycler(Settings settings) {
        return new PageCacheRecycler(settings);
    }

    /**
     * Creates a new the SearchService. This method can be overwritten by tests to inject mock implementations.
     */
    protected SearchService newSearchService(ClusterService clusterService, IndicesService indicesService,
                                             ThreadPool threadPool, ScriptService scriptService, BigArrays bigArrays,
                                             FetchPhase fetchPhase, ResponseCollectorService responseCollectorService) {
        return new SearchService(clusterService, indicesService, threadPool,
            scriptService, bigArrays, fetchPhase, responseCollectorService);
    }

    /**
     * Get Custom Name Resolvers list based on a Discovery Plugins list
     * @param discoveryPlugins Discovery plugins list
     */
    private List<NetworkService.CustomNameResolver> getCustomNameResolvers(List<DiscoveryPlugin> discoveryPlugins) {
        List<NetworkService.CustomNameResolver> customNameResolvers = new ArrayList<>();
        for (DiscoveryPlugin discoveryPlugin : discoveryPlugins) {
            NetworkService.CustomNameResolver customNameResolver = discoveryPlugin.getCustomNameResolver(settings());
            if (customNameResolver != null) {
                customNameResolvers.add(customNameResolver);
            }
        }
        return customNameResolvers;
    }

    /** Constructs a ClusterInfoService which may be mocked for tests. */
    protected ClusterInfoService newClusterInfoService(Settings settings, ClusterService clusterService,
                                                       ThreadPool threadPool, NodeClient client, Consumer<ClusterInfo> listeners) {
        return new InternalClusterInfoService(settings, clusterService, threadPool, client, listeners);
    }

    /** Constructs a {@link org.elasticsearch.http.HttpServerTransport} which may be mocked for tests. */
    protected HttpServerTransport newHttpTransport(NetworkModule networkModule) {
        return networkModule.getHttpServerTransportSupplier().get();
    }

    private static class LocalNodeFactory implements Function<BoundTransportAddress, DiscoveryNode> {
        private final SetOnce<DiscoveryNode> localNode = new SetOnce<>();
        private final String persistentNodeId;
        private final Settings settings;

        private LocalNodeFactory(Settings settings, String persistentNodeId) {
            this.persistentNodeId = persistentNodeId;
            this.settings = settings;
        }

        @Override
        public DiscoveryNode apply(BoundTransportAddress boundTransportAddress) {
            localNode.set(DiscoveryNode.createLocal(settings, boundTransportAddress.publishAddress(), persistentNodeId));
            return localNode.get();
        }

        DiscoveryNode getNode() {
            assert localNode.get() != null;
            return localNode.get();
        }
    }
}<|MERGE_RESOLUTION|>--- conflicted
+++ resolved
@@ -843,12 +843,7 @@
         toClose.add(() -> stopWatch.stop().start("node_environment"));
 
         toClose.add(injector.getInstance(NodeEnvironment.class));
-<<<<<<< HEAD
-=======
-        toClose.add(() -> stopWatch.stop().start("page_cache_recycler"));
-        toClose.add(injector.getInstance(PageCacheRecycler.class));
         toClose.add(stopWatch::stop);
->>>>>>> 3911770a
 
         if (logger.isTraceEnabled()) {
             toClose.add(() -> logger.trace("Close times for each service:\n{}", stopWatch.prettyPrint()));
