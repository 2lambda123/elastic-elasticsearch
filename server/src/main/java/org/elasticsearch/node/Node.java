--- conflicted
+++ resolved
@@ -985,12 +985,8 @@
                 b.bind(IndicesWriteLoadStatsService.class).toInstance(indicesWriteLoadStatsService);
                 b.bind(DesiredNodesSettingsValidator.class).toInstance(desiredNodesSettingsValidator);
                 b.bind(HealthService.class).toInstance(healthService);
-<<<<<<< HEAD
-                b.bind(StatsRequestLimiter.class).toInstance(statsRequestLimiter);
+                b.bind(MasterHistoryService.class).toInstance(masterHistoryService);
                 b.bind(IndicesWriteLoadStatsCollector.class).toInstance(indicesWriteLoadStatsCollector);
-=======
-                b.bind(MasterHistoryService.class).toInstance(masterHistoryService);
->>>>>>> 35b48729
             });
 
             if (ReadinessService.enabled(environment)) {
