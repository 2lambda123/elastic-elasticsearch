--- conflicted
+++ resolved
@@ -414,7 +414,7 @@
                 .filterPlugins(SystemIndexPlugin.class)
                 .stream()
                 .peek(plugin -> SystemIndices.validateFeatureName(plugin.getFeatureName(), plugin.getClass().getCanonicalName()))
-                .collect(Collectors.toUnmodifiableMap(
+                .collect(Collectors.toMap(
                     plugin -> plugin.getFeatureName(),
                     plugin -> new SystemIndices.Feature(
                         plugin.getFeatureDescription(),
@@ -422,7 +422,11 @@
                         plugin.getAssociatedIndexPatterns()
                     ))
                 );
-            final SystemIndices systemIndices = new SystemIndices(featuresMap);
+
+            // TODO: Ugly hack to create the persistent search index that for now it isn't a plugin
+            featuresMap.put("persistent_search", new SystemIndices.Feature("Indices to store partial " +
+                "results", PersistentSearchResultsIndexStore.getSystemIndexDescriptors(), Collections.emptyList()));
+            final SystemIndices systemIndices = new SystemIndices(Collections.unmodifiableMap(featuresMap));
 
             ModulesBuilder modules = new ModulesBuilder();
             final MonitorService monitorService = new MonitorService(settings, nodeEnvironment, threadPool);
@@ -516,27 +520,6 @@
                     .flatMap(m -> m.entrySet().stream())
                     .collect(Collectors.toMap(Map.Entry::getKey, Map.Entry::getValue));
 
-<<<<<<< HEAD
-            final Map<String, SystemIndices.Feature> featuresMap = pluginsService
-                .filterPlugins(SystemIndexPlugin.class)
-                .stream()
-                .peek(plugin -> SystemIndices.validateFeatureName(plugin.getFeatureName(), plugin.getClass().getCanonicalName()))
-                .collect(Collectors.toMap(
-                    plugin -> plugin.getFeatureName(),
-                    plugin -> new SystemIndices.Feature(
-                        plugin.getFeatureDescription(),
-                        plugin.getSystemIndexDescriptors(settings),
-                        plugin.getAssociatedIndexPatterns()
-                    ))
-                );
-
-            // TODO: Ugly hack to create the persistent search index that for now it isn't a plugin
-            featuresMap.put("persistent_search", new SystemIndices.Feature("Indices to store partial " +
-                "results", PersistentSearchResultsIndexStore.getSystemIndexDescriptors(), Collections.emptyList()));
-            final SystemIndices systemIndices = new SystemIndices(Collections.unmodifiableMap(featuresMap));
-
-=======
->>>>>>> cdb302cd
             final SystemIndexManager systemIndexManager = new SystemIndexManager(systemIndices, client);
             clusterService.addListener(systemIndexManager);
 
