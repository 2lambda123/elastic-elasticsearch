/*
 * Copyright Elasticsearch B.V. and/or licensed to Elasticsearch B.V. under one
 * or more contributor license agreements. Licensed under the Elastic License
 * 2.0 and the Server Side Public License, v 1; you may not use this file except
 * in compliance with, at your election, the Elastic License 2.0 or the Server
 * Side Public License, v 1.
 */

package org.elasticsearch.node;

import org.apache.logging.log4j.LogManager;
import org.apache.logging.log4j.Logger;
import org.apache.lucene.search.IndexSearcher;
import org.apache.lucene.util.Constants;
import org.apache.lucene.util.SetOnce;
import org.elasticsearch.Assertions;
import org.elasticsearch.Build;
import org.elasticsearch.ElasticsearchException;
import org.elasticsearch.ElasticsearchTimeoutException;
import org.elasticsearch.Version;
import org.elasticsearch.action.ActionModule;
import org.elasticsearch.action.ActionRequest;
import org.elasticsearch.action.ActionResponse;
import org.elasticsearch.action.ActionType;
import org.elasticsearch.action.search.SearchExecutionStatsCollector;
import org.elasticsearch.action.search.SearchPhaseController;
import org.elasticsearch.action.search.SearchTransportService;
import org.elasticsearch.action.support.TransportAction;
import org.elasticsearch.action.update.UpdateHelper;
import org.elasticsearch.bootstrap.BootstrapCheck;
import org.elasticsearch.bootstrap.BootstrapContext;
import org.elasticsearch.client.internal.Client;
import org.elasticsearch.client.internal.node.NodeClient;
import org.elasticsearch.cluster.ClusterInfoService;
import org.elasticsearch.cluster.ClusterModule;
import org.elasticsearch.cluster.ClusterName;
import org.elasticsearch.cluster.ClusterState;
import org.elasticsearch.cluster.ClusterStateObserver;
import org.elasticsearch.cluster.InternalClusterInfoService;
import org.elasticsearch.cluster.NodeConnectionsService;
import org.elasticsearch.cluster.action.index.MappingUpdatedAction;
import org.elasticsearch.cluster.coordination.Coordinator;
import org.elasticsearch.cluster.coordination.InstanceHasMasterHealthIndicatorService;
import org.elasticsearch.cluster.desirednodes.DesiredNodesSettingsValidator;
import org.elasticsearch.cluster.metadata.IndexMetadataVerifier;
import org.elasticsearch.cluster.metadata.IndexTemplateMetadata;
import org.elasticsearch.cluster.metadata.Metadata;
import org.elasticsearch.cluster.metadata.MetadataCreateDataStreamService;
import org.elasticsearch.cluster.metadata.MetadataCreateIndexService;
import org.elasticsearch.cluster.metadata.MetadataDataStreamsService;
import org.elasticsearch.cluster.metadata.MetadataUpdateSettingsService;
import org.elasticsearch.cluster.metadata.SystemIndexMetadataUpgradeService;
import org.elasticsearch.cluster.metadata.TemplateUpgradeService;
import org.elasticsearch.cluster.node.DiscoveryNode;
import org.elasticsearch.cluster.node.DiscoveryNodeRole;
import org.elasticsearch.cluster.routing.BatchedRerouteService;
import org.elasticsearch.cluster.routing.RerouteService;
import org.elasticsearch.cluster.routing.allocation.DiskThresholdMonitor;
import org.elasticsearch.cluster.routing.allocation.ShardsHealthIndicatorService;
import org.elasticsearch.cluster.service.ClusterService;
import org.elasticsearch.common.StopWatch;
import org.elasticsearch.common.breaker.CircuitBreaker;
import org.elasticsearch.common.component.Lifecycle;
import org.elasticsearch.common.component.LifecycleComponent;
import org.elasticsearch.common.inject.Injector;
import org.elasticsearch.common.inject.Key;
import org.elasticsearch.common.inject.ModulesBuilder;
import org.elasticsearch.common.io.stream.NamedWriteableRegistry;
import org.elasticsearch.common.logging.DeprecationCategory;
import org.elasticsearch.common.logging.DeprecationLogger;
import org.elasticsearch.common.logging.HeaderWarning;
import org.elasticsearch.common.logging.NodeAndClusterIdStateListener;
import org.elasticsearch.common.network.NetworkAddress;
import org.elasticsearch.common.network.NetworkModule;
import org.elasticsearch.common.network.NetworkService;
import org.elasticsearch.common.settings.ClusterSettings;
import org.elasticsearch.common.settings.ConsistentSettingsService;
import org.elasticsearch.common.settings.Setting;
import org.elasticsearch.common.settings.Setting.Property;
import org.elasticsearch.common.settings.SettingUpgrader;
import org.elasticsearch.common.settings.Settings;
import org.elasticsearch.common.settings.SettingsModule;
import org.elasticsearch.common.transport.BoundTransportAddress;
import org.elasticsearch.common.transport.TransportAddress;
import org.elasticsearch.common.util.BigArrays;
import org.elasticsearch.common.util.PageCacheRecycler;
import org.elasticsearch.core.Releasables;
import org.elasticsearch.core.TimeValue;
import org.elasticsearch.core.internal.io.IOUtils;
import org.elasticsearch.discovery.DiscoveryModule;
import org.elasticsearch.env.Environment;
import org.elasticsearch.env.NodeEnvironment;
import org.elasticsearch.env.NodeMetadata;
import org.elasticsearch.gateway.GatewayAllocator;
import org.elasticsearch.gateway.GatewayMetaState;
import org.elasticsearch.gateway.GatewayModule;
import org.elasticsearch.gateway.GatewayService;
import org.elasticsearch.gateway.MetaStateService;
import org.elasticsearch.gateway.PersistedClusterStateService;
import org.elasticsearch.health.HealthService;
import org.elasticsearch.http.HttpServerTransport;
import org.elasticsearch.index.IndexSettingProviders;
import org.elasticsearch.index.IndexSettings;
import org.elasticsearch.index.IndexingPressure;
import org.elasticsearch.index.analysis.AnalysisRegistry;
import org.elasticsearch.index.engine.EngineFactory;
import org.elasticsearch.indices.ExecutorSelector;
import org.elasticsearch.indices.IndicesModule;
import org.elasticsearch.indices.IndicesService;
import org.elasticsearch.indices.ShardLimitValidator;
import org.elasticsearch.indices.SystemIndexManager;
import org.elasticsearch.indices.SystemIndices;
import org.elasticsearch.indices.analysis.AnalysisModule;
import org.elasticsearch.indices.breaker.BreakerSettings;
import org.elasticsearch.indices.breaker.CircuitBreakerService;
import org.elasticsearch.indices.breaker.HierarchyCircuitBreakerService;
import org.elasticsearch.indices.breaker.NoneCircuitBreakerService;
import org.elasticsearch.indices.cluster.IndicesClusterStateService;
import org.elasticsearch.indices.recovery.PeerRecoverySourceService;
import org.elasticsearch.indices.recovery.PeerRecoveryTargetService;
import org.elasticsearch.indices.recovery.RecoverySettings;
import org.elasticsearch.indices.recovery.SnapshotFilesProvider;
import org.elasticsearch.indices.recovery.plan.RecoveryPlannerService;
import org.elasticsearch.indices.recovery.plan.ShardSnapshotsService;
import org.elasticsearch.indices.recovery.plan.SourceOnlyRecoveryPlannerService;
import org.elasticsearch.indices.store.IndicesStore;
import org.elasticsearch.ingest.IngestService;
import org.elasticsearch.monitor.MonitorService;
import org.elasticsearch.monitor.fs.FsHealthService;
import org.elasticsearch.monitor.jvm.JvmInfo;
import org.elasticsearch.persistent.PersistentTasksClusterService;
import org.elasticsearch.persistent.PersistentTasksExecutor;
import org.elasticsearch.persistent.PersistentTasksExecutorRegistry;
import org.elasticsearch.persistent.PersistentTasksService;
import org.elasticsearch.plugins.ActionPlugin;
import org.elasticsearch.plugins.AnalysisPlugin;
import org.elasticsearch.plugins.CircuitBreakerPlugin;
import org.elasticsearch.plugins.ClusterPlugin;
import org.elasticsearch.plugins.DiscoveryPlugin;
import org.elasticsearch.plugins.EnginePlugin;
import org.elasticsearch.plugins.HealthPlugin;
import org.elasticsearch.plugins.IndexStorePlugin;
import org.elasticsearch.plugins.IngestPlugin;
import org.elasticsearch.plugins.MapperPlugin;
import org.elasticsearch.plugins.MetadataUpgrader;
import org.elasticsearch.plugins.NetworkPlugin;
import org.elasticsearch.plugins.PersistentTaskPlugin;
import org.elasticsearch.plugins.Plugin;
import org.elasticsearch.plugins.PluginsService;
import org.elasticsearch.plugins.RecoveryPlannerPlugin;
import org.elasticsearch.plugins.RepositoryPlugin;
import org.elasticsearch.plugins.ScriptPlugin;
import org.elasticsearch.plugins.SearchPlugin;
import org.elasticsearch.plugins.ShutdownAwarePlugin;
import org.elasticsearch.plugins.SystemIndexPlugin;
import org.elasticsearch.repositories.RepositoriesModule;
import org.elasticsearch.repositories.RepositoriesService;
import org.elasticsearch.rest.RestController;
import org.elasticsearch.script.ScriptContext;
import org.elasticsearch.script.ScriptEngine;
import org.elasticsearch.script.ScriptModule;
import org.elasticsearch.script.ScriptService;
import org.elasticsearch.search.SearchModule;
import org.elasticsearch.search.SearchService;
import org.elasticsearch.search.SearchUtils;
import org.elasticsearch.search.aggregations.support.AggregationUsageService;
import org.elasticsearch.search.fetch.FetchPhase;
import org.elasticsearch.shutdown.PluginShutdownService;
import org.elasticsearch.snapshots.InternalSnapshotsInfoService;
import org.elasticsearch.snapshots.RepositoryIntegrityHealthIndicatorService;
import org.elasticsearch.snapshots.RestoreService;
import org.elasticsearch.snapshots.SnapshotShardsService;
import org.elasticsearch.snapshots.SnapshotsInfoService;
import org.elasticsearch.snapshots.SnapshotsService;
import org.elasticsearch.tasks.Task;
import org.elasticsearch.tasks.TaskCancellationService;
import org.elasticsearch.tasks.TaskResultsService;
import org.elasticsearch.threadpool.ExecutorBuilder;
import org.elasticsearch.threadpool.ThreadPool;
import org.elasticsearch.transport.Transport;
import org.elasticsearch.transport.TransportInterceptor;
import org.elasticsearch.transport.TransportService;
import org.elasticsearch.upgrades.SystemIndexMigrationExecutor;
import org.elasticsearch.usage.UsageService;
import org.elasticsearch.watcher.ResourceWatcherService;
import org.elasticsearch.xcontent.NamedXContentRegistry;

import java.io.BufferedWriter;
import java.io.Closeable;
import java.io.IOException;
import java.net.InetAddress;
import java.net.InetSocketAddress;
import java.nio.charset.Charset;
import java.nio.file.Files;
import java.nio.file.Path;
import java.nio.file.StandardCopyOption;
import java.util.ArrayList;
import java.util.Arrays;
import java.util.Collection;
import java.util.Collections;
import java.util.LinkedHashSet;
import java.util.List;
import java.util.Map;
import java.util.Optional;
import java.util.Set;
import java.util.concurrent.CountDownLatch;
import java.util.concurrent.TimeUnit;
import java.util.function.Function;
import java.util.function.LongSupplier;
import java.util.function.UnaryOperator;
import java.util.stream.Collectors;
import java.util.stream.Stream;

import javax.net.ssl.SNIHostName;

import static java.util.stream.Collectors.toList;
import static org.elasticsearch.common.util.CollectionUtils.concatLists;
import static org.elasticsearch.core.Types.forciblyCast;

/**
 * A node represent a node within a cluster ({@code cluster.name}). The {@link #client()} can be used
 * in order to use a {@link Client} to perform actions/operations against the cluster.
 */
public class Node implements Closeable {
    public static final Setting<Boolean> WRITE_PORTS_FILE_SETTING = Setting.boolSetting("node.portsfile", false, Property.NodeScope);

    public static final Setting<String> NODE_NAME_SETTING = Setting.simpleString("node.name", Property.NodeScope);
    public static final Setting<String> NODE_EXTERNAL_ID_SETTING = Setting.simpleString(
        "node.external_id",
        NODE_NAME_SETTING,
        Property.NodeScope
    );
    public static final Setting.AffixSetting<String> NODE_ATTRIBUTES = Setting.prefixKeySetting(
        "node.attr.",
        (key) -> new Setting<>(key, "", (value) -> {
            if (value.length() > 0
                && (Character.isWhitespace(value.charAt(0)) || Character.isWhitespace(value.charAt(value.length() - 1)))) {
                throw new IllegalArgumentException(key + " cannot have leading or trailing whitespace " + "[" + value + "]");
            }
            if (value.length() > 0 && "node.attr.server_name".equals(key)) {
                try {
                    new SNIHostName(value);
                } catch (IllegalArgumentException e) {
                    throw new IllegalArgumentException("invalid node.attr.server_name [" + value + "]", e);
                }
            }
            return value;
        }, Property.NodeScope)
    );
    public static final Setting<String> BREAKER_TYPE_KEY = new Setting<>("indices.breaker.type", "hierarchy", (s) -> {
        return switch (s) {
            case "hierarchy", "none" -> s;
            default -> throw new IllegalArgumentException("indices.breaker.type must be one of [hierarchy, none] but was: " + s);
        };
    }, Setting.Property.NodeScope);

    public static final Setting<TimeValue> INITIAL_STATE_TIMEOUT_SETTING = Setting.positiveTimeSetting(
        "discovery.initial_state_timeout",
        TimeValue.timeValueSeconds(30),
        Property.NodeScope
    );

    private static final String CLIENT_TYPE = "node";

    private final Lifecycle lifecycle = new Lifecycle();

    /**
     * This logger instance is an instance field as opposed to a static field. This ensures that the field is not
     * initialized until an instance of Node is constructed, which is sure to happen after the logging infrastructure
     * has been initialized to include the hostname. If this field were static, then it would be initialized when the
     * class initializer runs. Alas, this happens too early, before logging is initialized as this class is referred to
     * in InternalSettingsPreparer#finalizeSettings, which runs when creating the Environment, before logging is
     * initialized.
     */
    private final Logger logger = LogManager.getLogger(Node.class);
    private final DeprecationLogger deprecationLogger = DeprecationLogger.getLogger(Node.class);
    private final Injector injector;
    private final Environment environment;
    private final NodeEnvironment nodeEnvironment;
    private final PluginsService pluginsService;
    private final NodeClient client;
    private final Collection<LifecycleComponent> pluginLifecycleComponents;
    private final LocalNodeFactory localNodeFactory;
    private final NodeService nodeService;
    // for testing
    final NamedWriteableRegistry namedWriteableRegistry;
    final NamedXContentRegistry namedXContentRegistry;

    public Node(Environment environment) {
        this(environment, Collections.emptyList(), true);
    }

    /**
     * Constructs a node
     *
     * @param initialEnvironment         the initial environment for this node, which will be added to by plugins
     * @param classpathPlugins           the plugins to be loaded from the classpath
     * @param forbidPrivateIndexSettings whether or not private index settings are forbidden when creating an index; this is used in the
     *                                   test framework for tests that rely on being able to set private settings
     */
    protected Node(
        final Environment initialEnvironment,
        Collection<Class<? extends Plugin>> classpathPlugins,
        boolean forbidPrivateIndexSettings
    ) {
        final List<Closeable> resourcesToClose = new ArrayList<>(); // register everything we need to release in the case of an error
        boolean success = false;
        try {
            Settings tmpSettings = Settings.builder()
                .put(initialEnvironment.settings())
                .put(Client.CLIENT_TYPE_SETTING_S.getKey(), CLIENT_TYPE)
                .build();

            final JvmInfo jvmInfo = JvmInfo.jvmInfo();
            logger.info(
                "version[{}], pid[{}], build[{}/{}/{}/{}], OS[{}/{}/{}], JVM[{}/{}/{}/{}]",
                Build.CURRENT.qualifiedVersion(),
                jvmInfo.pid(),
                Build.CURRENT.flavor().displayName(),
                Build.CURRENT.type().displayName(),
                Build.CURRENT.hash(),
                Build.CURRENT.date(),
                Constants.OS_NAME,
                Constants.OS_VERSION,
                Constants.OS_ARCH,
                Constants.JVM_VENDOR,
                Constants.JVM_NAME,
                Constants.JAVA_VERSION,
                Constants.JVM_VERSION
            );
            if (jvmInfo.getBundledJdk()) {
                logger.info("JVM home [{}], using bundled JDK [{}]", System.getProperty("java.home"), jvmInfo.getUsingBundledJdk());
            } else {
                logger.info("JVM home [{}]", System.getProperty("java.home"));
                deprecationLogger.warn(
                    DeprecationCategory.OTHER,
                    "no-jdk",
                    "no-jdk distributions that do not bundle a JDK are deprecated and will be removed in a future release"
                );
            }
            logger.info("JVM arguments {}", Arrays.toString(jvmInfo.getInputArguments()));
            if (Build.CURRENT.isProductionRelease() == false) {
                logger.warn(
                    "version [{}] is a pre-release version of Elasticsearch and is not suitable for production",
                    Build.CURRENT.qualifiedVersion()
                );
            }
            if (Environment.PATH_SHARED_DATA_SETTING.exists(tmpSettings)) {
                // NOTE: this must be done with an explicit check here because the deprecation property on a path setting will
                // cause ES to fail to start since logging is not yet initialized on first read of the setting
                deprecationLogger.warn(
                    DeprecationCategory.SETTINGS,
                    "shared-data-path",
                    "setting [path.shared_data] is deprecated and will be removed in a future release"
                );
            }

            if (initialEnvironment.dataFiles().length > 1) {
                // NOTE: we use initialEnvironment here, but assertEquivalent below ensures the data paths do not change
                deprecationLogger.warn(
                    DeprecationCategory.SETTINGS,
                    "multiple-data-paths",
                    "Configuring multiple [path.data] paths is deprecated. Use RAID or other system level features for utilizing "
                        + "multiple disks. This feature will be removed in a future release."
                );
            }
            if (Environment.dataPathUsesList(tmpSettings)) {
                // already checked for multiple values above, so if this is a list it is a single valued list
                deprecationLogger.warn(
                    DeprecationCategory.SETTINGS,
                    "multiple-data-paths-list",
                    "Configuring [path.data] with a list is deprecated. Instead specify as a string value."
                );
            }

            if (logger.isDebugEnabled()) {
                logger.debug(
                    "using config [{}], data [{}], logs [{}], plugins [{}]",
                    initialEnvironment.configFile(),
                    Arrays.toString(initialEnvironment.dataFiles()),
                    initialEnvironment.logsFile(),
                    initialEnvironment.pluginsFile()
                );
            }

            this.pluginsService = new PluginsService(
                tmpSettings,
                initialEnvironment.configFile(),
                initialEnvironment.modulesFile(),
                initialEnvironment.pluginsFile(),
                classpathPlugins
            );
            final Settings settings = pluginsService.updatedSettings();

            /*
             * Create the environment based on the finalized view of the settings. This is to ensure that components get the same setting
             * values, no matter they ask for them from.
             */
            this.environment = new Environment(settings, initialEnvironment.configFile());
            Environment.assertEquivalent(initialEnvironment, this.environment);
            nodeEnvironment = new NodeEnvironment(tmpSettings, environment);
            logger.info(
                "node name [{}], node ID [{}], cluster name [{}], roles {}",
                NODE_NAME_SETTING.get(tmpSettings),
                nodeEnvironment.nodeId(),
                ClusterName.CLUSTER_NAME_SETTING.get(tmpSettings).value(),
                DiscoveryNode.getRolesFromSettings(settings)
                    .stream()
                    .map(DiscoveryNodeRole::roleName)
                    .collect(Collectors.toCollection(LinkedHashSet::new))
            );
            resourcesToClose.add(nodeEnvironment);
            localNodeFactory = new LocalNodeFactory(settings, nodeEnvironment.nodeId());

            final List<ExecutorBuilder<?>> executorBuilders = pluginsService.getExecutorBuilders(settings);

            final ThreadPool threadPool = new ThreadPool(settings, executorBuilders.toArray(new ExecutorBuilder<?>[0]));
            resourcesToClose.add(() -> ThreadPool.terminate(threadPool, 10, TimeUnit.SECONDS));
            final ResourceWatcherService resourceWatcherService = new ResourceWatcherService(settings, threadPool);
            resourcesToClose.add(resourceWatcherService);
            // adds the context to the DeprecationLogger so that it does not need to be injected everywhere
            HeaderWarning.setThreadContext(threadPool.getThreadContext());
            resourcesToClose.add(() -> HeaderWarning.removeThreadContext(threadPool.getThreadContext()));

            final List<Setting<?>> additionalSettings = new ArrayList<>();
            // register the node.data, node.ingest, node.master, node.remote_cluster_client settings here so we can mark them private
            additionalSettings.addAll(pluginsService.getPluginSettings());
            final List<String> additionalSettingsFilter = new ArrayList<>(pluginsService.getPluginSettingsFilter());
            for (final ExecutorBuilder<?> builder : threadPool.builders()) {
                additionalSettings.addAll(builder.getRegisteredSettings());
            }
            client = new NodeClient(settings, threadPool);

            final ScriptModule scriptModule = new ScriptModule(settings, pluginsService.filterPlugins(ScriptPlugin.class));
            final ScriptService scriptService = newScriptService(
                settings,
                scriptModule.engines,
                scriptModule.contexts,
                threadPool::absoluteTimeInMillis
            );
            AnalysisModule analysisModule = new AnalysisModule(this.environment, pluginsService.filterPlugins(AnalysisPlugin.class));
            // this is as early as we can validate settings at this point. we already pass them to ScriptModule as well as ThreadPool
            // so we might be late here already

            final Set<SettingUpgrader<?>> settingsUpgraders = pluginsService.filterPlugins(Plugin.class)
                .stream()
                .map(Plugin::getSettingUpgraders)
                .flatMap(List::stream)
                .collect(Collectors.toSet());

            final SettingsModule settingsModule = new SettingsModule(
                settings,
                additionalSettings,
                additionalSettingsFilter,
                settingsUpgraders
            );
            scriptModule.registerClusterSettingsListeners(scriptService, settingsModule.getClusterSettings());
            final NetworkService networkService = new NetworkService(
                getCustomNameResolvers(pluginsService.filterPlugins(DiscoveryPlugin.class))
            );

            List<ClusterPlugin> clusterPlugins = pluginsService.filterPlugins(ClusterPlugin.class);
            final ClusterService clusterService = new ClusterService(settings, settingsModule.getClusterSettings(), threadPool);
            clusterService.addStateApplier(scriptService);
            resourcesToClose.add(clusterService);
            final Set<Setting<?>> consistentSettings = settingsModule.getConsistentSettings();
            if (consistentSettings.isEmpty() == false) {
                clusterService.addLocalNodeMasterListener(
                    new ConsistentSettingsService(settings, clusterService, consistentSettings).newHashPublisher()
                );
            }
            final IngestService ingestService = new IngestService(
                clusterService,
                threadPool,
                this.environment,
                scriptService,
                analysisModule.getAnalysisRegistry(),
                pluginsService.filterPlugins(IngestPlugin.class),
                client
            );
            final SetOnce<RepositoriesService> repositoriesServiceReference = new SetOnce<>();
            final ClusterInfoService clusterInfoService = newClusterInfoService(settings, clusterService, threadPool, client);
            final UsageService usageService = new UsageService();

            SearchModule searchModule = new SearchModule(settings, pluginsService.filterPlugins(SearchPlugin.class));
            IndexSearcher.setMaxClauseCount(SearchUtils.calculateMaxClauseValue(threadPool));
            List<NamedWriteableRegistry.Entry> namedWriteables = Stream.of(
                NetworkModule.getNamedWriteables().stream(),
                IndicesModule.getNamedWriteables().stream(),
                searchModule.getNamedWriteables().stream(),
                pluginsService.filterPlugins(Plugin.class).stream().flatMap(p -> p.getNamedWriteables().stream()),
                ClusterModule.getNamedWriteables().stream(),
                SystemIndexMigrationExecutor.getNamedWriteables().stream()
            ).flatMap(Function.identity()).collect(Collectors.toList());
            final NamedWriteableRegistry namedWriteableRegistry = new NamedWriteableRegistry(namedWriteables);
            NamedXContentRegistry xContentRegistry = new NamedXContentRegistry(
                Stream.of(
                    NetworkModule.getNamedXContents().stream(),
                    IndicesModule.getNamedXContents().stream(),
                    searchModule.getNamedXContents().stream(),
                    pluginsService.filterPlugins(Plugin.class).stream().flatMap(p -> p.getNamedXContent().stream()),
                    ClusterModule.getNamedXWriteables().stream()
                ).flatMap(Function.identity()).collect(toList())
            );
            final Map<String, SystemIndices.Feature> featuresMap = pluginsService.filterPlugins(SystemIndexPlugin.class)
                .stream()
                .peek(plugin -> SystemIndices.validateFeatureName(plugin.getFeatureName(), plugin.getClass().getCanonicalName()))
                .collect(
                    Collectors.toUnmodifiableMap(
                        SystemIndexPlugin::getFeatureName,
                        plugin -> SystemIndices.Feature.fromSystemIndexPlugin(plugin, settings)
                    )
                );
            final SystemIndices systemIndices = new SystemIndices(featuresMap);
            final ExecutorSelector executorSelector = systemIndices.getExecutorSelector();

            ModulesBuilder modules = new ModulesBuilder();
            final MonitorService monitorService = new MonitorService(settings, nodeEnvironment, threadPool);
            final FsHealthService fsHealthService = new FsHealthService(
                settings,
                clusterService.getClusterSettings(),
                threadPool,
                nodeEnvironment
            );
            final SetOnce<RerouteService> rerouteServiceReference = new SetOnce<>();
            final InternalSnapshotsInfoService snapshotsInfoService = new InternalSnapshotsInfoService(
                settings,
                clusterService,
                repositoriesServiceReference::get,
                rerouteServiceReference::get
            );
            final ClusterModule clusterModule = new ClusterModule(
                settings,
                clusterService,
                clusterPlugins,
                clusterInfoService,
                snapshotsInfoService,
                threadPool.getThreadContext(),
                systemIndices
            );
            modules.add(clusterModule);
            IndicesModule indicesModule = new IndicesModule(pluginsService.filterPlugins(MapperPlugin.class));
            modules.add(indicesModule);

            List<BreakerSettings> pluginCircuitBreakers = pluginsService.filterPlugins(CircuitBreakerPlugin.class)
                .stream()
                .map(plugin -> plugin.getCircuitBreaker(settings))
                .collect(Collectors.toList());
            final CircuitBreakerService circuitBreakerService = createCircuitBreakerService(
                settingsModule.getSettings(),
                pluginCircuitBreakers,
                settingsModule.getClusterSettings()
            );
            pluginsService.filterPlugins(CircuitBreakerPlugin.class).forEach(plugin -> {
                CircuitBreaker breaker = circuitBreakerService.getBreaker(plugin.getCircuitBreaker(settings).getName());
                plugin.setCircuitBreaker(breaker);
            });
            resourcesToClose.add(circuitBreakerService);
            modules.add(new GatewayModule());

            PageCacheRecycler pageCacheRecycler = createPageCacheRecycler(settings);
            BigArrays bigArrays = createBigArrays(pageCacheRecycler, circuitBreakerService);
            modules.add(settingsModule);
            final MetaStateService metaStateService = new MetaStateService(nodeEnvironment, xContentRegistry);
            final PersistedClusterStateService persistedClusterStateService = new PersistedClusterStateService(
                nodeEnvironment,
                xContentRegistry,
                clusterService.getClusterSettings(),
                threadPool::relativeTimeInMillis
            );

            // collect engine factory providers from plugins
            final Collection<EnginePlugin> enginePlugins = pluginsService.filterPlugins(EnginePlugin.class);
            final Collection<Function<IndexSettings, Optional<EngineFactory>>> engineFactoryProviders = enginePlugins.stream()
                .map(plugin -> (Function<IndexSettings, Optional<EngineFactory>>) plugin::getEngineFactory)
                .collect(Collectors.toList());

            final Map<String, IndexStorePlugin.DirectoryFactory> indexStoreFactories = pluginsService.filterPlugins(IndexStorePlugin.class)
                .stream()
                .map(IndexStorePlugin::getDirectoryFactories)
                .flatMap(m -> m.entrySet().stream())
                .collect(Collectors.toMap(Map.Entry::getKey, Map.Entry::getValue));

            final Map<String, IndexStorePlugin.RecoveryStateFactory> recoveryStateFactories = pluginsService.filterPlugins(
                IndexStorePlugin.class
            )
                .stream()
                .map(IndexStorePlugin::getRecoveryStateFactories)
                .flatMap(m -> m.entrySet().stream())
                .collect(Collectors.toMap(Map.Entry::getKey, Map.Entry::getValue));

            final List<IndexStorePlugin.IndexFoldersDeletionListener> indexFoldersDeletionListeners = pluginsService.filterPlugins(
                IndexStorePlugin.class
            ).stream().map(IndexStorePlugin::getIndexFoldersDeletionListeners).flatMap(List::stream).collect(Collectors.toList());

            final Map<String, IndexStorePlugin.SnapshotCommitSupplier> snapshotCommitSuppliers = pluginsService.filterPlugins(
                IndexStorePlugin.class
            )
                .stream()
                .map(IndexStorePlugin::getSnapshotCommitSuppliers)
                .flatMap(m -> m.entrySet().stream())
                .collect(Collectors.toMap(Map.Entry::getKey, Map.Entry::getValue));

            if (DiscoveryNode.isMasterNode(settings)) {
                clusterService.addListener(new SystemIndexManager(systemIndices, client));
            }

            final RerouteService rerouteService = new BatchedRerouteService(clusterService, clusterModule.getAllocationService()::reroute);
            rerouteServiceReference.set(rerouteService);
            clusterService.setRerouteService(rerouteService);

            final IndicesService indicesService = new IndicesService(
                settings,
                pluginsService,
                nodeEnvironment,
                xContentRegistry,
                analysisModule.getAnalysisRegistry(),
                clusterModule.getIndexNameExpressionResolver(),
                indicesModule.getMapperRegistry(),
                namedWriteableRegistry,
                threadPool,
                settingsModule.getIndexScopedSettings(),
                circuitBreakerService,
                bigArrays,
                scriptService,
                clusterService,
                client,
                metaStateService,
                engineFactoryProviders,
                indexStoreFactories,
                searchModule.getValuesSourceRegistry(),
                recoveryStateFactories,
                indexFoldersDeletionListeners,
                snapshotCommitSuppliers,
                searchModule.getRequestCacheKeyDifferentiator()
            );

            IndexSettingProviders indexSettingProviders = new IndexSettingProviders(
                pluginsService.filterPlugins(Plugin.class)
                    .stream()
                    .flatMap(p -> p.getAdditionalIndexSettingProviders().stream())
                    .collect(Collectors.toSet())
            );

            final ShardLimitValidator shardLimitValidator = new ShardLimitValidator(settings, clusterService);
            final MetadataCreateIndexService metadataCreateIndexService = new MetadataCreateIndexService(
                settings,
                clusterService,
                indicesService,
                clusterModule.getAllocationService(),
                shardLimitValidator,
                environment,
                settingsModule.getIndexScopedSettings(),
                threadPool,
                xContentRegistry,
                systemIndices,
                forbidPrivateIndexSettings,
                indexSettingProviders
            );

            final MetadataCreateDataStreamService metadataCreateDataStreamService = new MetadataCreateDataStreamService(
                threadPool,
                clusterService,
                metadataCreateIndexService
            );
            final MetadataDataStreamsService metadataDataStreamsService = new MetadataDataStreamsService(clusterService, indicesService);

            final MetadataUpdateSettingsService metadataUpdateSettingsService = new MetadataUpdateSettingsService(
                clusterService,
                clusterModule.getAllocationService(),
                settingsModule.getIndexScopedSettings(),
                indicesService,
                shardLimitValidator,
                threadPool
            );

            Collection<Object> pluginComponents = pluginsService.filterPlugins(Plugin.class)
                .stream()
                .flatMap(
                    p -> p.createComponents(
                        client,
                        clusterService,
                        threadPool,
                        resourceWatcherService,
                        scriptService,
                        xContentRegistry,
                        environment,
                        nodeEnvironment,
                        namedWriteableRegistry,
                        clusterModule.getIndexNameExpressionResolver(),
                        repositoriesServiceReference::get
                    ).stream()
                )
                .collect(Collectors.toList());

            ActionModule actionModule = new ActionModule(
                settings,
                clusterModule.getIndexNameExpressionResolver(),
                settingsModule.getIndexScopedSettings(),
                settingsModule.getClusterSettings(),
                settingsModule.getSettingsFilter(),
                threadPool,
                pluginsService.filterPlugins(ActionPlugin.class),
                client,
                circuitBreakerService,
                usageService,
                systemIndices
            );
            modules.add(actionModule);

            final RestController restController = actionModule.getRestController();
            final NetworkModule networkModule = new NetworkModule(
                settings,
                pluginsService.filterPlugins(NetworkPlugin.class),
                threadPool,
                bigArrays,
                pageCacheRecycler,
                circuitBreakerService,
                namedWriteableRegistry,
                xContentRegistry,
                networkService,
                restController,
                clusterService.getClusterSettings()
            );
            Collection<UnaryOperator<Map<String, IndexTemplateMetadata>>> indexTemplateMetadataUpgraders = pluginsService.filterPlugins(
                Plugin.class
            ).stream().map(Plugin::getIndexTemplateMetadataUpgrader).collect(Collectors.toList());
            final MetadataUpgrader metadataUpgrader = new MetadataUpgrader(indexTemplateMetadataUpgraders);
            final IndexMetadataVerifier indexMetadataVerifier = new IndexMetadataVerifier(
                settings,
                xContentRegistry,
                indicesModule.getMapperRegistry(),
                settingsModule.getIndexScopedSettings(),
                scriptService
            );
            if (DiscoveryNode.isMasterNode(settings)) {
                clusterService.addListener(new SystemIndexMetadataUpgradeService(systemIndices, clusterService));
            }
            new TemplateUpgradeService(client, clusterService, threadPool, indexTemplateMetadataUpgraders);
            final Transport transport = networkModule.getTransportSupplier().get();
            Set<String> taskHeaders = Stream.concat(
                pluginsService.filterPlugins(ActionPlugin.class).stream().flatMap(p -> p.getTaskHeaders().stream()),
                Task.HEADERS_TO_COPY.stream()
            ).collect(Collectors.toSet());
            final TransportService transportService = newTransportService(
                settings,
                transport,
                threadPool,
                networkModule.getTransportInterceptor(),
                localNodeFactory,
                settingsModule.getClusterSettings(),
                taskHeaders
            );
            final GatewayMetaState gatewayMetaState = new GatewayMetaState();
            final ResponseCollectorService responseCollectorService = new ResponseCollectorService(clusterService);
            final SearchTransportService searchTransportService = new SearchTransportService(
                transportService,
                client,
                SearchExecutionStatsCollector.makeWrapper(responseCollectorService)
            );
            final HttpServerTransport httpServerTransport = newHttpTransport(networkModule);
            final IndexingPressure indexingLimits = new IndexingPressure(settings);

            final RecoverySettings recoverySettings = new RecoverySettings(settings, settingsModule.getClusterSettings());
            RepositoriesModule repositoriesModule = new RepositoriesModule(
                this.environment,
                pluginsService.filterPlugins(RepositoryPlugin.class),
                transportService,
                clusterService,
                bigArrays,
                xContentRegistry,
                recoverySettings
            );
            RepositoriesService repositoryService = repositoriesModule.getRepositoryService();
            repositoriesServiceReference.set(repositoryService);
            SnapshotsService snapshotsService = new SnapshotsService(
                settings,
                clusterService,
                clusterModule.getIndexNameExpressionResolver(),
                repositoryService,
                transportService,
                actionModule.getActionFilters(),
                systemIndices
            );
            SnapshotShardsService snapshotShardsService = new SnapshotShardsService(
                settings,
                clusterService,
                repositoryService,
                transportService,
                indicesService
            );
            RestoreService restoreService = new RestoreService(
                clusterService,
                repositoryService,
                clusterModule.getAllocationService(),
                metadataCreateIndexService,
                clusterModule.getMetadataDeleteIndexService(),
                indexMetadataVerifier,
                shardLimitValidator,
                systemIndices
            );
            final DiskThresholdMonitor diskThresholdMonitor = new DiskThresholdMonitor(
                settings,
                clusterService::state,
                clusterService.getClusterSettings(),
                client,
                threadPool::relativeTimeInMillis,
                rerouteService
            );
            clusterInfoService.addListener(diskThresholdMonitor::onNewInfo);

            final DiscoveryModule discoveryModule = new DiscoveryModule(
                settings,
                transportService,
                client,
                namedWriteableRegistry,
                networkService,
                clusterService.getMasterService(),
                clusterService.getClusterApplierService(),
                clusterService.getClusterSettings(),
                pluginsService.filterPlugins(DiscoveryPlugin.class),
                clusterModule.getAllocationService(),
                environment.configFile(),
                gatewayMetaState,
                rerouteService,
                fsHealthService
            );
            this.nodeService = new NodeService(
                settings,
                threadPool,
                monitorService,
                discoveryModule.getCoordinator(),
                transportService,
                indicesService,
                pluginsService,
                circuitBreakerService,
                scriptService,
                httpServerTransport,
                ingestService,
                clusterService,
                settingsModule.getSettingsFilter(),
                responseCollectorService,
                searchTransportService,
                indexingLimits,
                searchModule.getValuesSourceRegistry().getUsageService()
            );

            final SearchService searchService = newSearchService(
                clusterService,
                indicesService,
                threadPool,
                scriptService,
                bigArrays,
                searchModule.getFetchPhase(),
                responseCollectorService,
                circuitBreakerService,
                executorSelector
            );

            final SystemIndexMigrationExecutor systemIndexMigrationExecutor = new SystemIndexMigrationExecutor(
                client,
                clusterService,
                systemIndices,
                metadataUpdateSettingsService,
                metadataCreateIndexService,
                settingsModule.getIndexScopedSettings()
            );
            final List<PersistentTasksExecutor<?>> builtinTaskExecutors = List.of(systemIndexMigrationExecutor);
            final List<PersistentTasksExecutor<?>> pluginTaskExectors = pluginsService.filterPlugins(PersistentTaskPlugin.class)
                .stream()
                .map(
                    p -> p.getPersistentTasksExecutor(
                        clusterService,
                        threadPool,
                        client,
                        settingsModule,
                        clusterModule.getIndexNameExpressionResolver()
                    )
                )
                .flatMap(List::stream)
                .collect(toList());
            final PersistentTasksExecutorRegistry registry = new PersistentTasksExecutorRegistry(
                concatLists(pluginTaskExectors, builtinTaskExecutors)
            );
            final PersistentTasksClusterService persistentTasksClusterService = new PersistentTasksClusterService(
                settings,
                registry,
                clusterService,
                threadPool
            );
            resourcesToClose.add(persistentTasksClusterService);
            final PersistentTasksService persistentTasksService = new PersistentTasksService(clusterService, threadPool, client);

            final List<ShutdownAwarePlugin> shutdownAwarePlugins = pluginsService.filterPlugins(ShutdownAwarePlugin.class);
            final PluginShutdownService pluginShutdownService = new PluginShutdownService(shutdownAwarePlugins);
            clusterService.addListener(pluginShutdownService);

            final RecoveryPlannerService recoveryPlannerService = getRecoveryPlannerService(threadPool, clusterService, repositoryService);
            final DesiredNodesSettingsValidator desiredNodesSettingsValidator = new DesiredNodesSettingsValidator(
                clusterService.getClusterSettings()
            );

<<<<<<< HEAD
            List<HealthIndicatorService> serverHealthIndicatorServices = List.of(
                new InstanceHasMasterHealthIndicatorService(clusterService),
                new RepositoryIntegrityHealthIndicatorService(clusterService),
                new ShardsHealthIndicatorService(clusterService)
            );
            List<HealthIndicatorService> pluginHealthIndicatorServices = pluginsService.filterPlugins(HealthPlugin.class)
                .stream()
                .flatMap(plugin -> plugin.getHealthIndicatorServices().stream())
                .toList();
            HealthService healthService = new HealthService(concatLists(serverHealthIndicatorServices, pluginHealthIndicatorServices));
=======
            HealthService healthService = createHealthService(clusterService);
>>>>>>> a86f9c5f

            modules.add(b -> {
                b.bind(Node.class).toInstance(this);
                b.bind(NodeService.class).toInstance(nodeService);
                b.bind(NamedXContentRegistry.class).toInstance(xContentRegistry);
                b.bind(PluginsService.class).toInstance(pluginsService);
                b.bind(Client.class).toInstance(client);
                b.bind(NodeClient.class).toInstance(client);
                b.bind(Environment.class).toInstance(this.environment);
                b.bind(ThreadPool.class).toInstance(threadPool);
                b.bind(NodeEnvironment.class).toInstance(nodeEnvironment);
                b.bind(ResourceWatcherService.class).toInstance(resourceWatcherService);
                b.bind(CircuitBreakerService.class).toInstance(circuitBreakerService);
                b.bind(BigArrays.class).toInstance(bigArrays);
                b.bind(PageCacheRecycler.class).toInstance(pageCacheRecycler);
                b.bind(ScriptService.class).toInstance(scriptService);
                b.bind(AnalysisRegistry.class).toInstance(analysisModule.getAnalysisRegistry());
                b.bind(IngestService.class).toInstance(ingestService);
                b.bind(IndexingPressure.class).toInstance(indexingLimits);
                b.bind(UsageService.class).toInstance(usageService);
                b.bind(AggregationUsageService.class).toInstance(searchModule.getValuesSourceRegistry().getUsageService());
                b.bind(NamedWriteableRegistry.class).toInstance(namedWriteableRegistry);
                b.bind(MetadataUpgrader.class).toInstance(metadataUpgrader);
                b.bind(MetaStateService.class).toInstance(metaStateService);
                b.bind(PersistedClusterStateService.class).toInstance(persistedClusterStateService);
                b.bind(IndicesService.class).toInstance(indicesService);
                b.bind(MetadataCreateIndexService.class).toInstance(metadataCreateIndexService);
                b.bind(MetadataCreateDataStreamService.class).toInstance(metadataCreateDataStreamService);
                b.bind(MetadataDataStreamsService.class).toInstance(metadataDataStreamsService);
                b.bind(MetadataUpdateSettingsService.class).toInstance(metadataUpdateSettingsService);
                b.bind(SearchService.class).toInstance(searchService);
                b.bind(SearchTransportService.class).toInstance(searchTransportService);
                b.bind(SearchPhaseController.class).toInstance(new SearchPhaseController(searchService::aggReduceContextBuilder));
                b.bind(Transport.class).toInstance(transport);
                b.bind(TransportService.class).toInstance(transportService);
                b.bind(NetworkService.class).toInstance(networkService);
                b.bind(UpdateHelper.class).toInstance(new UpdateHelper(scriptService));
                b.bind(IndexMetadataVerifier.class).toInstance(indexMetadataVerifier);
                b.bind(ClusterInfoService.class).toInstance(clusterInfoService);
                b.bind(SnapshotsInfoService.class).toInstance(snapshotsInfoService);
                b.bind(GatewayMetaState.class).toInstance(gatewayMetaState);
                b.bind(Coordinator.class).toInstance(discoveryModule.getCoordinator());
                {
                    processRecoverySettings(settingsModule.getClusterSettings(), recoverySettings);
                    final SnapshotFilesProvider snapshotFilesProvider = new SnapshotFilesProvider(repositoryService);
                    b.bind(PeerRecoverySourceService.class)
                        .toInstance(
                            new PeerRecoverySourceService(transportService, indicesService, recoverySettings, recoveryPlannerService)
                        );
                    b.bind(PeerRecoveryTargetService.class)
                        .toInstance(
                            new PeerRecoveryTargetService(
                                threadPool,
                                transportService,
                                recoverySettings,
                                clusterService,
                                snapshotFilesProvider
                            )
                        );
                }
                b.bind(HttpServerTransport.class).toInstance(httpServerTransport);
                pluginComponents.forEach(p -> {
                    @SuppressWarnings("unchecked")
                    Class<Object> pluginClass = (Class<Object>) p.getClass();
                    b.bind(pluginClass).toInstance(p);
                });
                b.bind(PersistentTasksService.class).toInstance(persistentTasksService);
                b.bind(PersistentTasksClusterService.class).toInstance(persistentTasksClusterService);
                b.bind(PersistentTasksExecutorRegistry.class).toInstance(registry);
                b.bind(RepositoriesService.class).toInstance(repositoryService);
                b.bind(SnapshotsService.class).toInstance(snapshotsService);
                b.bind(SnapshotShardsService.class).toInstance(snapshotShardsService);
                b.bind(RestoreService.class).toInstance(restoreService);
                b.bind(RerouteService.class).toInstance(rerouteService);
                b.bind(ShardLimitValidator.class).toInstance(shardLimitValidator);
                b.bind(FsHealthService.class).toInstance(fsHealthService);
                b.bind(SystemIndices.class).toInstance(systemIndices);
                b.bind(PluginShutdownService.class).toInstance(pluginShutdownService);
                b.bind(ExecutorSelector.class).toInstance(executorSelector);
                b.bind(IndexSettingProviders.class).toInstance(indexSettingProviders);
                b.bind(DesiredNodesSettingsValidator.class).toInstance(desiredNodesSettingsValidator);
                b.bind(HealthService.class).toInstance(healthService);
            });
            injector = modules.createInjector();

            // We allocate copies of existing shards by looking for a viable copy of the shard in the cluster and assigning the shard there.
            // The search for viable copies is triggered by an allocation attempt (i.e. a reroute) and is performed asynchronously. When it
            // completes we trigger another reroute to try the allocation again. This means there is a circular dependency: the allocation
            // service needs access to the existing shards allocators (e.g. the GatewayAllocator) which need to be able to trigger a
            // reroute, which needs to call into the allocation service. We close the loop here:
            clusterModule.setExistingShardsAllocators(injector.getInstance(GatewayAllocator.class));

            List<LifecycleComponent> pluginLifecycleComponents = pluginComponents.stream()
                .filter(p -> p instanceof LifecycleComponent)
                .map(p -> (LifecycleComponent) p)
                .collect(Collectors.toList());
            resourcesToClose.addAll(pluginLifecycleComponents);
            resourcesToClose.add(injector.getInstance(PeerRecoverySourceService.class));
            this.pluginLifecycleComponents = Collections.unmodifiableList(pluginLifecycleComponents);

            // Due to Java's type erasure with generics, the injector can't give us exactly what we need, and we have
            // to resort to some evil casting.
            @SuppressWarnings("rawtypes")
            Map<ActionType<? extends ActionResponse>, TransportAction<? extends ActionRequest, ? extends ActionResponse>> actions =
                forciblyCast(injector.getInstance(new Key<Map<ActionType, TransportAction>>() {
                }));

            client.initialize(
                actions,
                transportService.getTaskManager(),
                () -> clusterService.localNode().getId(),
                transportService.getLocalNodeConnection(),
                transportService.getRemoteClusterService(),
                namedWriteableRegistry
            );
            this.namedWriteableRegistry = namedWriteableRegistry;
            this.namedXContentRegistry = xContentRegistry;

            logger.debug("initializing HTTP handlers ...");
            actionModule.initRestHandlers(() -> clusterService.state().nodes());
            logger.info("initialized");

            success = true;
        } catch (IOException ex) {
            throw new ElasticsearchException("failed to bind service", ex);
        } finally {
            if (success == false) {
                IOUtils.closeWhileHandlingException(resourcesToClose);
            }
        }
    }

    private HealthService createHealthService(ClusterService clusterService) {
        var serverHealthIndicatorServices = List.of(
            new InstanceHasMasterHealthIndicatorService(clusterService),
            new RepositoryIntegrityHealthIndicatorService(clusterService)
        );
        var pluginHealthIndicatorServices = pluginsService.filterPlugins(HealthPlugin.class)
            .stream()
            .flatMap(plugin -> plugin.getHealthIndicatorServices().stream())
            .toList();
        return new HealthService(concatLists(serverHealthIndicatorServices, pluginHealthIndicatorServices));
    }

    private RecoveryPlannerService getRecoveryPlannerService(
        ThreadPool threadPool,
        ClusterService clusterService,
        RepositoriesService repositoryService
    ) {
        final List<RecoveryPlannerPlugin> recoveryPlannerPlugins = pluginsService.filterPlugins(RecoveryPlannerPlugin.class);
        if (recoveryPlannerPlugins.isEmpty()) {
            return new SourceOnlyRecoveryPlannerService();
        }

        if (recoveryPlannerPlugins.size() > 1) {
            throw new IllegalStateException("A single RecoveryPlannerPlugin was expected but got: " + recoveryPlannerPlugins);
        }

        final ShardSnapshotsService shardSnapshotsService = new ShardSnapshotsService(
            client,
            repositoryService,
            threadPool,
            clusterService
        );
        return recoveryPlannerPlugins.get(0).createRecoveryPlannerService(shardSnapshotsService);
    }

    protected TransportService newTransportService(
        Settings settings,
        Transport transport,
        ThreadPool threadPool,
        TransportInterceptor interceptor,
        Function<BoundTransportAddress, DiscoveryNode> localNodeFactory,
        ClusterSettings clusterSettings,
        Set<String> taskHeaders
    ) {
        return new TransportService(settings, transport, threadPool, interceptor, localNodeFactory, clusterSettings, taskHeaders);
    }

    protected void processRecoverySettings(ClusterSettings clusterSettings, RecoverySettings recoverySettings) {
        // Noop in production, overridden by tests
    }

    /**
     * The settings that are used by this node. Contains original settings as well as additional settings provided by plugins.
     */
    public Settings settings() {
        return this.environment.settings();
    }

    /**
     * A client that can be used to execute actions (operations) against the cluster.
     */
    public Client client() {
        return client;
    }

    /**
     * Returns the environment of the node
     */
    public Environment getEnvironment() {
        return environment;
    }

    /**
     * Returns the {@link NodeEnvironment} instance of this node
     */
    public NodeEnvironment getNodeEnvironment() {
        return nodeEnvironment;
    }

    /**
     * Start the node. If the node is already started, this method is no-op.
     */
    public Node start() throws NodeValidationException {
        if (lifecycle.moveToStarted() == false) {
            return this;
        }

        logger.info("starting ...");
        pluginLifecycleComponents.forEach(LifecycleComponent::start);

        injector.getInstance(MappingUpdatedAction.class).setClient(client);
        injector.getInstance(IndicesService.class).start();
        injector.getInstance(IndicesClusterStateService.class).start();
        injector.getInstance(SnapshotsService.class).start();
        injector.getInstance(SnapshotShardsService.class).start();
        injector.getInstance(RepositoriesService.class).start();
        injector.getInstance(SearchService.class).start();
        injector.getInstance(FsHealthService.class).start();
        nodeService.getMonitorService().start();

        final ClusterService clusterService = injector.getInstance(ClusterService.class);

        final NodeConnectionsService nodeConnectionsService = injector.getInstance(NodeConnectionsService.class);
        nodeConnectionsService.start();
        clusterService.setNodeConnectionsService(nodeConnectionsService);

        injector.getInstance(GatewayService.class).start();
        final Coordinator coordinator = injector.getInstance(Coordinator.class);
        clusterService.getMasterService().setClusterStatePublisher(coordinator);

        // Start the transport service now so the publish address will be added to the local disco node in ClusterService
        TransportService transportService = injector.getInstance(TransportService.class);
        transportService.getTaskManager().setTaskResultsService(injector.getInstance(TaskResultsService.class));
        transportService.getTaskManager().setTaskCancellationService(new TaskCancellationService(transportService));
        transportService.start();
        assert localNodeFactory.getNode() != null;
        assert transportService.getLocalNode().equals(localNodeFactory.getNode())
            : "transportService has a different local node than the factory provided";
        injector.getInstance(PeerRecoverySourceService.class).start();

        // Load (and maybe upgrade) the metadata stored on disk
        final GatewayMetaState gatewayMetaState = injector.getInstance(GatewayMetaState.class);
        gatewayMetaState.start(
            settings(),
            transportService,
            clusterService,
            injector.getInstance(MetaStateService.class),
            injector.getInstance(IndexMetadataVerifier.class),
            injector.getInstance(MetadataUpgrader.class),
            injector.getInstance(PersistedClusterStateService.class)
        );
        if (Assertions.ENABLED) {
            try {
                assert injector.getInstance(MetaStateService.class).loadFullState().v1().isEmpty();
                final NodeMetadata nodeMetadata = NodeMetadata.FORMAT.loadLatestState(
                    logger,
                    NamedXContentRegistry.EMPTY,
                    nodeEnvironment.nodeDataPaths()
                );
                assert nodeMetadata != null;
                assert nodeMetadata.nodeVersion().equals(Version.CURRENT);
                assert nodeMetadata.nodeId().equals(localNodeFactory.getNode().getId());
            } catch (IOException e) {
                assert false : e;
            }
        }
        // we load the global state here (the persistent part of the cluster state stored on disk) to
        // pass it to the bootstrap checks to allow plugins to enforce certain preconditions based on the recovered state.
        final Metadata onDiskMetadata = gatewayMetaState.getPersistedState().getLastAcceptedState().metadata();
        assert onDiskMetadata != null : "metadata is null but shouldn't"; // this is never null
        validateNodeBeforeAcceptingRequests(
            new BootstrapContext(environment, onDiskMetadata),
            transportService.boundAddress(),
            pluginsService.filterPlugins(Plugin.class).stream().flatMap(p -> p.getBootstrapChecks().stream()).collect(Collectors.toList())
        );

        clusterService.addStateApplier(transportService.getTaskManager());
        // start after transport service so the local disco is known
        coordinator.start(); // start before cluster service so that it can set initial state on ClusterApplierService
        clusterService.start();
        assert clusterService.localNode().equals(localNodeFactory.getNode())
            : "clusterService has a different local node than the factory provided";
        transportService.acceptIncomingRequests();
        coordinator.startInitialJoin();
        final TimeValue initialStateTimeout = INITIAL_STATE_TIMEOUT_SETTING.get(settings());
        configureNodeAndClusterIdStateListener(clusterService);

        if (initialStateTimeout.millis() > 0) {
            final ThreadPool thread = injector.getInstance(ThreadPool.class);
            ClusterState clusterState = clusterService.state();
            ClusterStateObserver observer = new ClusterStateObserver(clusterState, clusterService, null, logger, thread.getThreadContext());

            if (clusterState.nodes().getMasterNodeId() == null) {
                logger.debug("waiting to join the cluster. timeout [{}]", initialStateTimeout);
                final CountDownLatch latch = new CountDownLatch(1);
                observer.waitForNextChange(new ClusterStateObserver.Listener() {
                    @Override
                    public void onNewClusterState(ClusterState state) {
                        latch.countDown();
                    }

                    @Override
                    public void onClusterServiceClose() {
                        latch.countDown();
                    }

                    @Override
                    public void onTimeout(TimeValue timeout) {
                        logger.warn("timed out while waiting for initial discovery state - timeout: {}", initialStateTimeout);
                        latch.countDown();
                    }
                }, state -> state.nodes().getMasterNodeId() != null, initialStateTimeout);

                try {
                    latch.await();
                } catch (InterruptedException e) {
                    throw new ElasticsearchTimeoutException("Interrupted while waiting for initial discovery state");
                }
            }
        }

        injector.getInstance(HttpServerTransport.class).start();

        if (WRITE_PORTS_FILE_SETTING.get(settings())) {
            TransportService transport = injector.getInstance(TransportService.class);
            writePortsFile("transport", transport.boundAddress());
            HttpServerTransport http = injector.getInstance(HttpServerTransport.class);
            writePortsFile("http", http.boundAddress());
        }

        logger.info("started");

        pluginsService.filterPlugins(ClusterPlugin.class).forEach(ClusterPlugin::onNodeStarted);

        return this;
    }

    protected void configureNodeAndClusterIdStateListener(ClusterService clusterService) {
        NodeAndClusterIdStateListener.getAndSetNodeIdAndClusterId(
            clusterService,
            injector.getInstance(ThreadPool.class).getThreadContext()
        );
    }

    private Node stop() {
        if (lifecycle.moveToStopped() == false) {
            return this;
        }
        logger.info("stopping ...");

        injector.getInstance(ResourceWatcherService.class).close();
        injector.getInstance(HttpServerTransport.class).stop();

        injector.getInstance(SnapshotsService.class).stop();
        injector.getInstance(SnapshotShardsService.class).stop();
        injector.getInstance(RepositoriesService.class).stop();
        // stop any changes happening as a result of cluster state changes
        injector.getInstance(IndicesClusterStateService.class).stop();
        // close cluster coordinator early to not react to pings anymore.
        // This can confuse other nodes and delay things - mostly if we're the master and we're running tests.
        injector.getInstance(Coordinator.class).stop();
        // we close indices first, so operations won't be allowed on it
        injector.getInstance(ClusterService.class).stop();
        injector.getInstance(NodeConnectionsService.class).stop();
        injector.getInstance(FsHealthService.class).stop();
        nodeService.getMonitorService().stop();
        injector.getInstance(GatewayService.class).stop();
        injector.getInstance(SearchService.class).stop();
        injector.getInstance(TransportService.class).stop();

        pluginLifecycleComponents.forEach(LifecycleComponent::stop);
        // we should stop this last since it waits for resources to get released
        // if we had scroll searchers etc or recovery going on we wait for to finish.
        injector.getInstance(IndicesService.class).stop();
        logger.info("stopped");

        return this;
    }

    // During concurrent close() calls we want to make sure that all of them return after the node has completed it's shutdown cycle.
    // If not, the hook that is added in Bootstrap#setup() will be useless:
    // close() might not be executed, in case another (for example api) call to close() has already set some lifecycles to stopped.
    // In this case the process will be terminated even if the first call to close() has not finished yet.
    @Override
    public synchronized void close() throws IOException {
        synchronized (lifecycle) {
            if (lifecycle.started()) {
                stop();
            }
            if (lifecycle.moveToClosed() == false) {
                return;
            }
        }

        logger.info("closing ...");
        List<Closeable> toClose = new ArrayList<>();
        StopWatch stopWatch = new StopWatch("node_close");
        toClose.add(() -> stopWatch.start("node_service"));
        toClose.add(nodeService);
        toClose.add(() -> stopWatch.stop().start("http"));
        toClose.add(injector.getInstance(HttpServerTransport.class));
        toClose.add(() -> stopWatch.stop().start("snapshot_service"));
        toClose.add(injector.getInstance(SnapshotsService.class));
        toClose.add(injector.getInstance(SnapshotShardsService.class));
        toClose.add(injector.getInstance(RepositoriesService.class));
        toClose.add(() -> stopWatch.stop().start("client"));
        Releasables.close(injector.getInstance(Client.class));
        toClose.add(() -> stopWatch.stop().start("indices_cluster"));
        toClose.add(injector.getInstance(IndicesClusterStateService.class));
        toClose.add(() -> stopWatch.stop().start("indices"));
        toClose.add(injector.getInstance(IndicesService.class));
        // close filter/fielddata caches after indices
        toClose.add(injector.getInstance(IndicesStore.class));
        toClose.add(injector.getInstance(PeerRecoverySourceService.class));
        toClose.add(() -> stopWatch.stop().start("cluster"));
        toClose.add(injector.getInstance(ClusterService.class));
        toClose.add(() -> stopWatch.stop().start("node_connections_service"));
        toClose.add(injector.getInstance(NodeConnectionsService.class));
        toClose.add(() -> stopWatch.stop().start("cluster_coordinator"));
        toClose.add(injector.getInstance(Coordinator.class));
        toClose.add(() -> stopWatch.stop().start("monitor"));
        toClose.add(nodeService.getMonitorService());
        toClose.add(() -> stopWatch.stop().start("fsHealth"));
        toClose.add(injector.getInstance(FsHealthService.class));
        toClose.add(() -> stopWatch.stop().start("gateway"));
        toClose.add(injector.getInstance(GatewayService.class));
        toClose.add(() -> stopWatch.stop().start("search"));
        toClose.add(injector.getInstance(SearchService.class));
        toClose.add(() -> stopWatch.stop().start("transport"));
        toClose.add(injector.getInstance(TransportService.class));

        for (LifecycleComponent plugin : pluginLifecycleComponents) {
            toClose.add(() -> stopWatch.stop().start("plugin(" + plugin.getClass().getName() + ")"));
            toClose.add(plugin);
        }
        toClose.addAll(pluginsService.filterPlugins(Plugin.class));

        toClose.add(() -> stopWatch.stop().start("script"));
        toClose.add(injector.getInstance(ScriptService.class));

        toClose.add(() -> stopWatch.stop().start("thread_pool"));
        toClose.add(() -> injector.getInstance(ThreadPool.class).shutdown());
        // Don't call shutdownNow here, it might break ongoing operations on Lucene indices.
        // See https://issues.apache.org/jira/browse/LUCENE-7248. We call shutdownNow in
        // awaitClose if the node doesn't finish closing within the specified time.

        toClose.add(() -> stopWatch.stop().start("gateway_meta_state"));
        toClose.add(injector.getInstance(GatewayMetaState.class));

        toClose.add(() -> stopWatch.stop().start("node_environment"));
        toClose.add(injector.getInstance(NodeEnvironment.class));
        toClose.add(stopWatch::stop);

        if (logger.isTraceEnabled()) {
            toClose.add(() -> logger.trace("Close times for each service:\n{}", stopWatch.prettyPrint()));
        }
        IOUtils.close(toClose);
        logger.info("closed");
    }

    /**
     * Wait for this node to be effectively closed.
     */
    // synchronized to prevent running concurrently with close()
    public synchronized boolean awaitClose(long timeout, TimeUnit timeUnit) throws InterruptedException {
        if (lifecycle.closed() == false) {
            // We don't want to shutdown the threadpool or interrupt threads on a node that is not
            // closed yet.
            throw new IllegalStateException("Call close() first");
        }

        ThreadPool threadPool = injector.getInstance(ThreadPool.class);
        final boolean terminated = ThreadPool.terminate(threadPool, timeout, timeUnit);
        if (terminated) {
            // All threads terminated successfully. Because search, recovery and all other operations
            // that run on shards run in the threadpool, indices should be effectively closed by now.
            if (nodeService.awaitClose(0, TimeUnit.MILLISECONDS) == false) {
                throw new IllegalStateException(
                    "Some shards are still open after the threadpool terminated. "
                        + "Something is leaking index readers or store references."
                );
            }
        }
        return terminated;
    }

    /**
     * Returns {@code true} if the node is closed.
     */
    public boolean isClosed() {
        return lifecycle.closed();
    }

    public Injector injector() {
        return this.injector;
    }

    /**
     * Hook for validating the node after network
     * services are started but before the cluster service is started
     * and before the network service starts accepting incoming network
     * requests.
     *
     * @param context               the bootstrap context for this node
     * @param boundTransportAddress the network addresses the node is
     *                              bound and publishing to
     */
    @SuppressWarnings("unused")
    protected void validateNodeBeforeAcceptingRequests(
        final BootstrapContext context,
        final BoundTransportAddress boundTransportAddress,
        List<BootstrapCheck> bootstrapChecks
    ) throws NodeValidationException {}

    /**
     * Writes a file to the logs dir containing the ports for the given transport type
     */
    private void writePortsFile(String type, BoundTransportAddress boundAddress) {
        Path tmpPortsFile = environment.logsFile().resolve(type + ".ports.tmp");
        try (BufferedWriter writer = Files.newBufferedWriter(tmpPortsFile, Charset.forName("UTF-8"))) {
            for (TransportAddress address : boundAddress.boundAddresses()) {
                InetAddress inetAddress = InetAddress.getByName(address.getAddress());
                writer.write(NetworkAddress.format(new InetSocketAddress(inetAddress, address.getPort())) + "\n");
            }
        } catch (IOException e) {
            throw new RuntimeException("Failed to write ports file", e);
        }
        Path portsFile = environment.logsFile().resolve(type + ".ports");
        try {
            Files.move(tmpPortsFile, portsFile, StandardCopyOption.ATOMIC_MOVE);
        } catch (IOException e) {
            throw new RuntimeException("Failed to rename ports file", e);
        }
    }

    /**
     * The {@link PluginsService} used to build this node's components.
     */
    protected PluginsService getPluginsService() {
        return pluginsService;
    }

    /**
     * Creates a new {@link CircuitBreakerService} based on the settings provided.
     *
     * @see #BREAKER_TYPE_KEY
     */
    private static CircuitBreakerService createCircuitBreakerService(
        Settings settings,
        List<BreakerSettings> breakerSettings,
        ClusterSettings clusterSettings
    ) {
        String type = BREAKER_TYPE_KEY.get(settings);
        if (type.equals("hierarchy")) {
            return new HierarchyCircuitBreakerService(settings, breakerSettings, clusterSettings);
        } else if (type.equals("none")) {
            return new NoneCircuitBreakerService();
        } else {
            throw new IllegalArgumentException("Unknown circuit breaker type [" + type + "]");
        }
    }

    /**
     * Creates a new {@link BigArrays} instance used for this node.
     * This method can be overwritten by subclasses to change their {@link BigArrays} implementation for instance for testing
     */
    BigArrays createBigArrays(PageCacheRecycler pageCacheRecycler, CircuitBreakerService circuitBreakerService) {
        return new BigArrays(pageCacheRecycler, circuitBreakerService, CircuitBreaker.REQUEST);
    }

    /**
     * Creates a new {@link BigArrays} instance used for this node.
     * This method can be overwritten by subclasses to change their {@link BigArrays} implementation for instance for testing
     */
    PageCacheRecycler createPageCacheRecycler(Settings settings) {
        return new PageCacheRecycler(settings);
    }

    /**
     * Creates a new the SearchService. This method can be overwritten by tests to inject mock implementations.
     */
    protected SearchService newSearchService(
        ClusterService clusterService,
        IndicesService indicesService,
        ThreadPool threadPool,
        ScriptService scriptService,
        BigArrays bigArrays,
        FetchPhase fetchPhase,
        ResponseCollectorService responseCollectorService,
        CircuitBreakerService circuitBreakerService,
        ExecutorSelector executorSelector
    ) {
        return new SearchService(
            clusterService,
            indicesService,
            threadPool,
            scriptService,
            bigArrays,
            fetchPhase,
            responseCollectorService,
            circuitBreakerService,
            executorSelector
        );
    }

    /**
     * Creates a new the ScriptService. This method can be overwritten by tests to inject mock implementations.
     */
    protected ScriptService newScriptService(
        Settings settings,
        Map<String, ScriptEngine> engines,
        Map<String, ScriptContext<?>> contexts,
        LongSupplier timeProvider
    ) {
        return new ScriptService(settings, engines, contexts, timeProvider);
    }

    /**
     * Get Custom Name Resolvers list based on a Discovery Plugins list
     *
     * @param discoveryPlugins Discovery plugins list
     */
    private List<NetworkService.CustomNameResolver> getCustomNameResolvers(List<DiscoveryPlugin> discoveryPlugins) {
        List<NetworkService.CustomNameResolver> customNameResolvers = new ArrayList<>();
        for (DiscoveryPlugin discoveryPlugin : discoveryPlugins) {
            NetworkService.CustomNameResolver customNameResolver = discoveryPlugin.getCustomNameResolver(settings());
            if (customNameResolver != null) {
                customNameResolvers.add(customNameResolver);
            }
        }
        return customNameResolvers;
    }

    /**
     * Constructs a ClusterInfoService which may be mocked for tests.
     */
    protected ClusterInfoService newClusterInfoService(
        Settings settings,
        ClusterService clusterService,
        ThreadPool threadPool,
        NodeClient client
    ) {
        final InternalClusterInfoService service = new InternalClusterInfoService(settings, clusterService, threadPool, client);
        if (DiscoveryNode.isMasterNode(settings)) {
            // listen for state changes (this node starts/stops being the elected master, or new nodes are added)
            clusterService.addListener(service);
        }
        return service;
    }

    /**
     * Constructs a {@link org.elasticsearch.http.HttpServerTransport} which may be mocked for tests.
     */
    protected HttpServerTransport newHttpTransport(NetworkModule networkModule) {
        return networkModule.getHttpServerTransportSupplier().get();
    }

    private static class LocalNodeFactory implements Function<BoundTransportAddress, DiscoveryNode> {
        private final SetOnce<DiscoveryNode> localNode = new SetOnce<>();
        private final String persistentNodeId;
        private final Settings settings;

        private LocalNodeFactory(Settings settings, String persistentNodeId) {
            this.persistentNodeId = persistentNodeId;
            this.settings = settings;
        }

        @Override
        public DiscoveryNode apply(BoundTransportAddress boundTransportAddress) {
            localNode.set(DiscoveryNode.createLocal(settings, boundTransportAddress.publishAddress(), persistentNodeId));
            return localNode.get();
        }

        DiscoveryNode getNode() {
            assert localNode.get() != null;
            return localNode.get();
        }
    }
}<|MERGE_RESOLUTION|>--- conflicted
+++ resolved
@@ -900,20 +900,7 @@
                 clusterService.getClusterSettings()
             );
 
-<<<<<<< HEAD
-            List<HealthIndicatorService> serverHealthIndicatorServices = List.of(
-                new InstanceHasMasterHealthIndicatorService(clusterService),
-                new RepositoryIntegrityHealthIndicatorService(clusterService),
-                new ShardsHealthIndicatorService(clusterService)
-            );
-            List<HealthIndicatorService> pluginHealthIndicatorServices = pluginsService.filterPlugins(HealthPlugin.class)
-                .stream()
-                .flatMap(plugin -> plugin.getHealthIndicatorServices().stream())
-                .toList();
-            HealthService healthService = new HealthService(concatLists(serverHealthIndicatorServices, pluginHealthIndicatorServices));
-=======
             HealthService healthService = createHealthService(clusterService);
->>>>>>> a86f9c5f
 
             modules.add(b -> {
                 b.bind(Node.class).toInstance(this);
@@ -1049,7 +1036,8 @@
     private HealthService createHealthService(ClusterService clusterService) {
         var serverHealthIndicatorServices = List.of(
             new InstanceHasMasterHealthIndicatorService(clusterService),
-            new RepositoryIntegrityHealthIndicatorService(clusterService)
+            new RepositoryIntegrityHealthIndicatorService(clusterService),
+            new ShardsHealthIndicatorService(clusterService)
         );
         var pluginHealthIndicatorServices = pluginsService.filterPlugins(HealthPlugin.class)
             .stream()
