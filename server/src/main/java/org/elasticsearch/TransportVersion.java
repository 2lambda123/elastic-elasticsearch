--- conflicted
+++ resolved
@@ -136,11 +136,6 @@
     public static final TransportVersion V_8_500_009 = registerTransportVersion(8_500_009, "35091358-fd41-4106-a6e2-d2a1315494c1");
     public static final TransportVersion V_8_500_010 = registerTransportVersion(8_500_010, "9818C628-1EEC-439B-B943-468F61460675");
     public static final TransportVersion V_8_500_011 = registerTransportVersion(8_500_011, "2209F28D-B52E-4BC4-9889-E780F291C32E");
-<<<<<<< HEAD
-    public static final TransportVersion V_8_500_012 = registerTransportVersion(8_500_012, "D115A2E1-1739-4A02-AB7B-64F6EA157EFB");
-
-    private static final TransportVersion CURRENT = findCurrent(V_8_500_012);
-=======
     public static final TransportVersion V_8_500_012 = registerTransportVersion(8_500_012, "BB6F4AF1-A860-4FD4-A138-8150FFBE0ABD");
     public static final TransportVersion V_8_500_013 = registerTransportVersion(8_500_013, "f65b85ac-db5e-4558-a487-a1dde4f6a33a");
     public static final TransportVersion V_8_500_014 = registerTransportVersion(8_500_014, "D115A2E1-1739-4A02-AB7B-64F6EA157EFB");
@@ -159,7 +154,6 @@
             return new TransportVersion(versionExtension.getCurrentTransportVersionId());
         }
     }
->>>>>>> 5b4bd790
 
     /**
      * Reference to the earliest compatible transport version to this version of the codebase.
