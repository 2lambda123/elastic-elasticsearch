/*
 * Copyright Elasticsearch B.V. and/or licensed to Elasticsearch B.V. under one
 * or more contributor license agreements. Licensed under the Elastic License
 * 2.0 and the Server Side Public License, v 1; you may not use this file except
 * in compliance with, at your election, the Elastic License 2.0 or the Server
 * Side Public License, v 1.
 */

package org.elasticsearch;

import org.elasticsearch.common.Strings;
import org.elasticsearch.common.VersionId;
import org.elasticsearch.common.io.stream.StreamInput;
import org.elasticsearch.common.io.stream.StreamOutput;
import org.elasticsearch.core.Assertions;
import org.elasticsearch.internal.VersionExtension;

import java.io.IOException;
import java.lang.reflect.Field;
import java.util.Collection;
import java.util.Collections;
import java.util.HashMap;
import java.util.Map;
import java.util.NavigableMap;
import java.util.Set;
import java.util.TreeMap;

/**
 * Represents the version of the wire protocol used to communicate between a pair of ES nodes.
 * <p>
 * Prior to 8.8.0, the release {@link Version} was used everywhere. This class separates the wire protocol version from the release version.
 * <p>
 * Each transport version constant has an id number, which for versions prior to 8.9.0 is the same as the release version for backwards
 * compatibility. In 8.9.0 this is changed to an incrementing number, disconnected from the release version.
 * <p>
 * Each version constant has a unique id string. This is not actually used in the binary protocol, but is there to ensure each protocol
 * version is only added to the source file once. This string needs to be unique (normally a UUID, but can be any other unique nonempty
 * string). If two concurrent PRs add the same transport version, the different unique ids cause a git conflict, ensuring that the second PR
 * to be merged must be updated with the next free version first. Without the unique id string, git will happily merge the two versions
 * together, resulting in the same transport version being used across multiple commits, causing problems when you try to upgrade between
 * those two merged commits.
 * <h2>Version compatibility</h2>
 * The earliest compatible version is hardcoded in the {@link #MINIMUM_COMPATIBLE} field. Previously, this was dynamically calculated from
 * the major/minor versions of {@link Version}, but {@code TransportVersion} does not have separate major/minor version numbers. So the
 * minimum compatible version is hard-coded as the transport version used by the highest minor release of the previous major version. {@link
 * #MINIMUM_COMPATIBLE} should be updated appropriately whenever a major release happens.
 * <p>
 * The earliest CCS compatible version is hardcoded at {@link #MINIMUM_CCS_VERSION}, as the transport version used by the previous minor
 * release. This should be updated appropriately whenever a minor release happens.
 * <h2>Adding a new version</h2>
 * A new transport version should be added <em>every time</em> a change is made to the serialization protocol of one or more classes. Each
 * transport version should only be used in a single merged commit (apart from BwC versions copied from {@link Version}).
 * <p>
 * To add a new transport version, add a new constant at the bottom of the list that is one greater than the current highest version, ensure
 * it has a unique id, and update the {@link CurrentHolder#CURRENT} constant to point to the new version.
 * <h2>Reverting a transport version</h2>
 * If you revert a commit with a transport version change, you <em>must</em> ensure there is a <em>new</em> transport version representing
 * the reverted change. <em>Do not</em> let the transport version go backwards, it must <em>always</em> be incremented.
 * <h2>Scope of usefulness of {@link TransportVersion}</h2>
 * {@link TransportVersion} is a property of the transport connection between a pair of nodes, and should not be used as an indication of
 * the version of any single node. The {@link TransportVersion} of a connection is negotiated between the nodes via some logic that is not
 * totally trivial, and may change in future. Any other places that might make decisions based on this version effectively have to reproduce
 * this negotiation logic, which would be fragile. If you need to make decisions based on the version of a single node, do so using a
 * different version value. If you need to know whether the cluster as a whole speaks a new enough {@link TransportVersion} to understand a
 * newly-added feature, use {@link org.elasticsearch.cluster.ClusterState#getMinTransportVersion}.
 */
public record TransportVersion(int id) implements VersionId<TransportVersion> {

    /*
     * NOTE: IntelliJ lies!
     * This map is used during class construction, referenced by the registerTransportVersion method.
     * When all the transport version constants have been registered, the map is cleared & never touched again.
     */
    private static Map<String, Integer> IDS = new HashMap<>();

    private static TransportVersion registerTransportVersion(int id, String uniqueId) {
        if (IDS == null) throw new IllegalStateException("The IDS map needs to be present to call this method");

        Strings.requireNonEmpty(uniqueId, "Each TransportVersion needs a unique string id");
        Integer existing = IDS.put(uniqueId, id);
        if (existing != null) {
            throw new IllegalArgumentException("Versions " + id + " and " + existing + " have the same unique id");
        }
        return new TransportVersion(id);
    }

    public static final TransportVersion ZERO = registerTransportVersion(0, "00000000-0000-0000-0000-000000000000");
    public static final TransportVersion V_7_0_0 = registerTransportVersion(7_00_00_99, "7505fd05-d982-43ce-a63f-ff4c6c8bdeec");
    public static final TransportVersion V_7_0_1 = registerTransportVersion(7_00_01_99, "ae772780-e6f9-46a1-b0a0-20ed0cae37f7");
    public static final TransportVersion V_7_1_0 = registerTransportVersion(7_01_00_99, "fd09007c-1c54-450a-af99-9f941e1a53c2");
    public static final TransportVersion V_7_2_0 = registerTransportVersion(7_02_00_99, "b74dbc52-e727-472c-af21-2156482e8796");
    public static final TransportVersion V_7_2_1 = registerTransportVersion(7_02_01_99, "a3217b94-f436-4aab-a020-162c83ba18f2");
    public static final TransportVersion V_7_3_0 = registerTransportVersion(7_03_00_99, "4f04e4c9-c5aa-49e4-8b99-abeb4e284a5a");
    public static final TransportVersion V_7_3_2 = registerTransportVersion(7_03_02_99, "60da3953-8415-4d4f-a18d-853c3e68ebd6");
    public static final TransportVersion V_7_4_0 = registerTransportVersion(7_04_00_99, "ec7e58aa-55b4-4064-a9dd-fd723a2ba7a8");
    public static final TransportVersion V_7_5_0 = registerTransportVersion(7_05_00_99, "cc6e14dc-9dc7-4b74-8e15-1f99a6cfbe03");
    public static final TransportVersion V_7_6_0 = registerTransportVersion(7_06_00_99, "4637b8ae-f3df-43ae-a065-ad4c29f3373a");
    public static final TransportVersion V_7_7_0 = registerTransportVersion(7_07_00_99, "7bb73c48-ddb8-4437-b184-30371c35dd4b");
    public static final TransportVersion V_7_8_0 = registerTransportVersion(7_08_00_99, "c3cc74af-d15e-494b-a907-6ad6dd2f4660");
    public static final TransportVersion V_7_8_1 = registerTransportVersion(7_08_01_99, "7acb9f6e-32f2-45ce-b87d-ca1f165b8e7a");
    public static final TransportVersion V_7_9_0 = registerTransportVersion(7_09_00_99, "9388fe76-192a-4053-b51c-d2a7b8eae545");
    public static final TransportVersion V_7_10_0 = registerTransportVersion(7_10_00_99, "4efca195-38e4-4f74-b877-c26fb2a40733");
    public static final TransportVersion V_7_10_1 = registerTransportVersion(7_10_01_99, "0070260c-aa0b-4fc2-9c87-5cd5f23b005f");
    public static final TransportVersion V_7_11_0 = registerTransportVersion(7_11_00_99, "3b43bcbc-1c5e-4cc2-a3b4-8ac8b64239e8");
    public static final TransportVersion V_7_12_0 = registerTransportVersion(7_12_00_99, "3be9ff6f-2d9f-4fc2-ba91-394dd5ebcf33");
    public static final TransportVersion V_7_13_0 = registerTransportVersion(7_13_00_99, "e1fe494a-7c66-4571-8f8f-1d7e6d8df1b3");
    public static final TransportVersion V_7_14_0 = registerTransportVersion(7_14_00_99, "8cf0954c-b085-467f-b20b-3cb4b2e69e3e");
    public static final TransportVersion V_7_15_0 = registerTransportVersion(7_15_00_99, "2273ac0e-00bb-4024-9e2e-ab78981623c6");
    public static final TransportVersion V_7_15_1 = registerTransportVersion(7_15_01_99, "a8c3503d-3452-45cf-b385-e855e16547fe");
    public static final TransportVersion V_7_16_0 = registerTransportVersion(7_16_00_99, "59abadd2-25db-4547-a991-c92306a3934e");
    public static final TransportVersion V_7_17_0 = registerTransportVersion(7_17_00_99, "322efe93-4c73-4e15-9274-bb76836c8fa8");
    public static final TransportVersion V_7_17_1 = registerTransportVersion(7_17_01_99, "51c72842-7974-4669-ad25-bf13ba307307");
    public static final TransportVersion V_7_17_8 = registerTransportVersion(7_17_08_99, "82a3e70d-cf0e-4efb-ad16-6077ab9fe19f");
    public static final TransportVersion V_8_0_0 = registerTransportVersion(8_00_00_99, "c7d2372c-9f01-4a79-8b11-227d862dfe4f");
    public static final TransportVersion V_8_1_0 = registerTransportVersion(8_01_00_99, "3dc49dce-9cef-492a-ac8d-3cc79f6b4280");
    public static final TransportVersion V_8_2_0 = registerTransportVersion(8_02_00_99, "8ce6d555-202e-47db-ab7d-ade9dda1b7e8");
    public static final TransportVersion V_8_3_0 = registerTransportVersion(8_03_00_99, "559ddb66-d857-4208-bed5-a995ccf478ea");
    public static final TransportVersion V_8_4_0 = registerTransportVersion(8_04_00_99, "c0d12906-aa5b-45d4-94c7-cbcf4d9818ca");
    public static final TransportVersion V_8_5_0 = registerTransportVersion(8_05_00_99, "be3d7f23-7240-4904-9d7f-e25a0f766eca");
    public static final TransportVersion V_8_6_0 = registerTransportVersion(8_06_00_99, "e209c5ed-3488-4415-b561-33492ca3b789");
    public static final TransportVersion V_8_6_1 = registerTransportVersion(8_06_01_99, "9f113acb-1b21-4fda-bef9-2a3e669b5c7b");
    public static final TransportVersion V_8_7_0 = registerTransportVersion(8_07_00_99, "f1ee7a85-4fa6-43f5-8679-33e2b750448b");
    public static final TransportVersion V_8_7_1 = registerTransportVersion(8_07_01_99, "018de9d8-9e8b-4ac7-8f4b-3a6fbd0487fb");
    public static final TransportVersion V_8_8_0 = registerTransportVersion(8_08_00_99, "f64fe576-0767-4ec3-984e-3e30b33b6c46");
    public static final TransportVersion V_8_8_1 = registerTransportVersion(8_08_01_99, "291c71bb-5b0a-4b7e-a407-6e53bc128d0f");

    /*
     * READ THE JAVADOC ABOVE BEFORE ADDING NEW TRANSPORT VERSIONS
     * Detached transport versions added below here.
     */
    public static final TransportVersion V_8_500_010 = registerTransportVersion(8_500_010, "9818C628-1EEC-439B-B943-468F61460675");
    public static final TransportVersion V_8_500_011 = registerTransportVersion(8_500_011, "2209F28D-B52E-4BC4-9889-E780F291C32E");
    public static final TransportVersion V_8_500_012 = registerTransportVersion(8_500_012, "BB6F4AF1-A860-4FD4-A138-8150FFBE0ABD");
    public static final TransportVersion V_8_500_013 = registerTransportVersion(8_500_013, "f65b85ac-db5e-4558-a487-a1dde4f6a33a");
    public static final TransportVersion V_8_500_014 = registerTransportVersion(8_500_014, "D115A2E1-1739-4A02-AB7B-64F6EA157EFB");
    public static final TransportVersion V_8_500_015 = registerTransportVersion(8_500_015, "651216c9-d54f-4189-9fe1-48d82d276863");
    public static final TransportVersion V_8_500_016 = registerTransportVersion(8_500_016, "492C94FB-AAEA-4C9E-8375-BDB67A398584");

    public static final TransportVersion V_8_500_017 = registerTransportVersion(8_500_017, "0EDCB5BA-049C-443C-8AB1-5FA58FB996FB");
    public static final TransportVersion V_8_500_018 = registerTransportVersion(8_500_018, "827C32CE-33D9-4AC3-A773-8FB768F59EAF");
    public static final TransportVersion V_8_500_019 = registerTransportVersion(8_500_019, "09bae57f-cab8-423c-aab3-c9778509ffe3");
    // 8.9.0
    public static final TransportVersion V_8_500_020 = registerTransportVersion(8_500_020, "ECB42C26-B258-42E5-A835-E31AF84A76DE");
    public static final TransportVersion V_8_500_021 = registerTransportVersion(8_500_021, "102e0d84-0c08-402c-a696-935f3a3da873");
    // Introduced for stateless plugin
    public static final TransportVersion V_8_500_022 = registerTransportVersion(8_500_022, "4993c724-7a81-4955-84e7-403484610091");
    public static final TransportVersion V_8_500_023 = registerTransportVersion(8_500_023, "01b06435-5d73-42ff-a121-3b36b771375e");
    public static final TransportVersion V_8_500_024 = registerTransportVersion(8_500_024, "db337007-f823-4dbd-968e-375383814c17");
    public static final TransportVersion V_8_500_025 = registerTransportVersion(8_500_025, "b2ab7b75-5ac2-4a3b-bbb6-8789ca66722d");
    public static final TransportVersion V_8_500_026 = registerTransportVersion(8_500_026, "965d294b-14aa-4abb-bcfc-34631187941d");
    public static final TransportVersion V_8_500_027 = registerTransportVersion(8_500_027, "B151D967-8E7C-401C-8275-0ABC06335F2D");
    public static final TransportVersion V_8_500_028 = registerTransportVersion(8_500_028, "a6592d08-15cb-4e1a-b9b4-b2ba24058444");
    public static final TransportVersion V_8_500_029 = registerTransportVersion(8_500_029, "f3bd98af-6187-e161-e315-718a2fecc2db");
    public static final TransportVersion V_8_500_030 = registerTransportVersion(8_500_030, "b72d7f12-8ed3-4a5b-8e6a-4910ea10e0d7");
<<<<<<< HEAD
    public static final TransportVersion V_8_500_031 = registerTransportVersion(8_500_031, "4e253c58-1b3d-11ee-be56-0242ac120002");

    private static class CurrentHolder {
        private static final TransportVersion CURRENT = findCurrent(V_8_500_031);
=======
    public static final TransportVersion V_8_500_031 = registerTransportVersion(8_500_031, "e7aa7e95-37e7-46a3-aad1-90a21c0769e7");
    public static final TransportVersion V_8_500_032 = registerTransportVersion(8_500_032, "a9a14bc6-c3f2-41d9-a3d8-c686bf2c901d");
    public static final TransportVersion V_8_500_033 = registerTransportVersion(8_500_033, "193ab7c4-a751-4cbd-a66a-2d7d56ccbc10");
    public static final TransportVersion V_8_500_034 = registerTransportVersion(8_500_034, "16871c8b-88ba-4432-980a-10fd9ecad2dc");
    public static final TransportVersion V_8_500_035 = registerTransportVersion(8_500_035, "664dd6ce-3487-4fbd-81a9-af778b28be45");
    // Introduced for stateless plugin
    public static final TransportVersion V_8_500_036 = registerTransportVersion(8_500_036, "3343c64f-d7ac-4f02-9262-3e1acfc56f89");
    public static final TransportVersion V_8_500_037 = registerTransportVersion(8_500_037, "d76a4f22-8878-43e0-acfa-15e452195fa7");
    public static final TransportVersion V_8_500_038 = registerTransportVersion(8_500_038, "9ef93580-feae-409f-9989-b49e411ca7a9");
    public static final TransportVersion V_8_500_039 = registerTransportVersion(8_500_039, "c23722d7-6139-4cf2-b8a1-600fbd4ec359");
    public static final TransportVersion V_8_500_040 = registerTransportVersion(8_500_040, "8F3AA068-A608-4A16-9683-2412A75BF2DD");
    public static final TransportVersion V_8_500_041 = registerTransportVersion(8_500_041, "5b6a0fd0-ac0b-443f-baae-cffec140905c");
    public static final TransportVersion V_8_500_042 = registerTransportVersion(8_500_042, "763b4801-a4fc-47c4-aff5-7f5a757b8a07");
    public static final TransportVersion V_8_500_043 = registerTransportVersion(8_500_043, "50baabd14-7f5c-4f8c-9351-94e0d397aabc");
    public static final TransportVersion V_8_500_044 = registerTransportVersion(8_500_044, "96b83320-2317-4e9d-b735-356f18c1d76a");
    public static final TransportVersion V_8_500_045 = registerTransportVersion(8_500_045, "24a596dd-c843-4c0a-90b3-759697d74026");
    public static final TransportVersion V_8_500_046 = registerTransportVersion(8_500_046, "61666d4c-a4f0-40db-8a3d-4806718247c5");
    public static final TransportVersion V_8_500_047 = registerTransportVersion(8_500_047, "4b1682fe-c37e-4184-80f6-7d57fcba9b3d");
    public static final TransportVersion V_8_500_048 = registerTransportVersion(8_500_048, "f9658aa5-f066-4edb-bcb9-40bf256c9294");
    public static final TransportVersion V_8_500_049 = registerTransportVersion(8_500_049, "828bb6ce-2fbb-11ee-be56-0242ac120002");
    public static final TransportVersion V_8_500_050 = registerTransportVersion(8_500_050, "69722fa2-7c0a-4227-86fb-6d6a9a0a0321");
    public static final TransportVersion V_8_500_051 = registerTransportVersion(8_500_051, "a28b43bc-bb5f-4406-afcf-26900aa98a71");
    public static final TransportVersion V_8_500_052 = registerTransportVersion(8_500_052, "2d382b3d-9838-4cce-84c8-4142113e5c2b");
    public static final TransportVersion V_8_500_053 = registerTransportVersion(8_500_053, "aa603bae-01e2-380a-8950-6604468e8c6d");
    public static final TransportVersion V_8_500_054 = registerTransportVersion(8_500_054, "b76ef950-af03-4dda-85c2-6400ec442e7e");
    public static final TransportVersion V_8_500_055 = registerTransportVersion(8_500_055, "7831c609-0df1-42d6-aa97-8a346c389ef");
    public static final TransportVersion V_8_500_056 = registerTransportVersion(8_500_056, "afa8c4be-29c9-48ab-b1ed-7182415c1b71");
    public static final TransportVersion V_8_500_057 = registerTransportVersion(8_500_057, "80c088c6-358d-43b2-8d9c-1ea3c6c2b9fd");
    public static final TransportVersion V_8_500_058 = registerTransportVersion(8_500_058, "41d9c98a-1de2-4dc1-86f1-abd4cc1bef57");
    public static final TransportVersion V_8_500_059 = registerTransportVersion(8_500_059, "2f2090c0-7cd0-4a10-8f02-63d26073604f");

    private static class CurrentHolder {
        private static final TransportVersion CURRENT = findCurrent(V_8_500_059);
>>>>>>> e534a8b4

        // finds the pluggable current version, or uses the given fallback
        private static TransportVersion findCurrent(TransportVersion fallback) {
            var versionExtension = VersionExtension.load();
            if (versionExtension == null) {
                return fallback;
            }
            var version = versionExtension.getCurrentTransportVersion();
            assert version.onOrAfter(fallback);
            return version;
        }
    }

    /**
     * Reference to the earliest compatible transport version to this version of the codebase.
     * This should be the transport version used by the highest minor version of the previous major.
     */
    public static final TransportVersion MINIMUM_COMPATIBLE = V_7_17_0;

    /**
     * Reference to the minimum transport version that can be used with CCS.
     * This should be the transport version used by the previous minor release.
     */
    public static final TransportVersion MINIMUM_CCS_VERSION = V_8_500_020;

    static {
        // see comment on IDS field
        // now we're registered all the transport versions, we can clear the map
        IDS = null;
    }

    static NavigableMap<Integer, TransportVersion> getAllVersionIds(Class<?> cls) {
        Map<Integer, String> versionIdFields = new HashMap<>();
        NavigableMap<Integer, TransportVersion> builder = new TreeMap<>();

        Set<String> ignore = Set.of("ZERO", "CURRENT", "MINIMUM_COMPATIBLE", "MINIMUM_CCS_VERSION");

        for (Field declaredField : cls.getFields()) {
            if (declaredField.getType().equals(TransportVersion.class)) {
                String fieldName = declaredField.getName();
                if (ignore.contains(fieldName)) {
                    continue;
                }

                TransportVersion version;
                try {
                    version = (TransportVersion) declaredField.get(null);
                } catch (IllegalAccessException e) {
                    throw new AssertionError(e);
                }
                builder.put(version.id, version);

                if (Assertions.ENABLED) {
                    // check the version number is unique
                    var sameVersionNumber = versionIdFields.put(version.id, fieldName);
                    assert sameVersionNumber == null
                        : "Versions ["
                            + sameVersionNumber
                            + "] and ["
                            + fieldName
                            + "] have the same version number ["
                            + version.id
                            + "]. Each TransportVersion should have a different version number";
                }
            }
        }

        return Collections.unmodifiableNavigableMap(builder);
    }

    private static final NavigableMap<Integer, TransportVersion> VERSION_IDS = getAllVersionIds(TransportVersion.class);

    static Collection<TransportVersion> getAllVersions() {
        return VERSION_IDS.values();
    }

    public static TransportVersion readVersion(StreamInput in) throws IOException {
        return fromId(in.readVInt());
    }

    public static TransportVersion fromId(int id) {
        TransportVersion known = VERSION_IDS.get(id);
        if (known != null) {
            return known;
        }
        // this is a version we don't otherwise know about - just create a placeholder
        return new TransportVersion(id);
    }

    public static void writeVersion(TransportVersion version, StreamOutput out) throws IOException {
        out.writeVInt(version.id);
    }

    /**
     * Returns the minimum version of {@code version1} and {@code version2}
     */
    public static TransportVersion min(TransportVersion version1, TransportVersion version2) {
        return version1.id < version2.id ? version1 : version2;
    }

    /**
     * Returns the maximum version of {@code version1} and {@code version2}
     */
    public static TransportVersion max(TransportVersion version1, TransportVersion version2) {
        return version1.id > version2.id ? version1 : version2;
    }

    /**
     * Returns {@code true} if the specified version is compatible with this running version of Elasticsearch.
     */
    public static boolean isCompatible(TransportVersion version) {
        return version.onOrAfter(MINIMUM_COMPATIBLE);
    }

    /**
     * Reference to the most recent transport version.
     * This should be the transport version with the highest id.
     */
    public static TransportVersion current() {
        return CurrentHolder.CURRENT;
    }

    public static TransportVersion fromString(String str) {
        return TransportVersion.fromId(Integer.parseInt(str));
    }

    @Override
    public String toString() {
        return Integer.toString(id);
    }
}<|MERGE_RESOLUTION|>--- conflicted
+++ resolved
@@ -152,12 +152,6 @@
     public static final TransportVersion V_8_500_028 = registerTransportVersion(8_500_028, "a6592d08-15cb-4e1a-b9b4-b2ba24058444");
     public static final TransportVersion V_8_500_029 = registerTransportVersion(8_500_029, "f3bd98af-6187-e161-e315-718a2fecc2db");
     public static final TransportVersion V_8_500_030 = registerTransportVersion(8_500_030, "b72d7f12-8ed3-4a5b-8e6a-4910ea10e0d7");
-<<<<<<< HEAD
-    public static final TransportVersion V_8_500_031 = registerTransportVersion(8_500_031, "4e253c58-1b3d-11ee-be56-0242ac120002");
-
-    private static class CurrentHolder {
-        private static final TransportVersion CURRENT = findCurrent(V_8_500_031);
-=======
     public static final TransportVersion V_8_500_031 = registerTransportVersion(8_500_031, "e7aa7e95-37e7-46a3-aad1-90a21c0769e7");
     public static final TransportVersion V_8_500_032 = registerTransportVersion(8_500_032, "a9a14bc6-c3f2-41d9-a3d8-c686bf2c901d");
     public static final TransportVersion V_8_500_033 = registerTransportVersion(8_500_033, "193ab7c4-a751-4cbd-a66a-2d7d56ccbc10");
@@ -188,10 +182,10 @@
     public static final TransportVersion V_8_500_057 = registerTransportVersion(8_500_057, "80c088c6-358d-43b2-8d9c-1ea3c6c2b9fd");
     public static final TransportVersion V_8_500_058 = registerTransportVersion(8_500_058, "41d9c98a-1de2-4dc1-86f1-abd4cc1bef57");
     public static final TransportVersion V_8_500_059 = registerTransportVersion(8_500_059, "2f2090c0-7cd0-4a10-8f02-63d26073604f");
+    public static final TransportVersion V_8_500_060 = registerTransportVersion(8_500_060, "4e253c58-1b3d-11ee-be56-0242ac120002");
 
     private static class CurrentHolder {
-        private static final TransportVersion CURRENT = findCurrent(V_8_500_059);
->>>>>>> e534a8b4
+        private static final TransportVersion CURRENT = findCurrent(V_8_500_060);
 
         // finds the pluggable current version, or uses the given fallback
         private static TransportVersion findCurrent(TransportVersion fallback) {
