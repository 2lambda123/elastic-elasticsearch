/*
 * Copyright Elasticsearch B.V. and/or licensed to Elasticsearch B.V. under one
 * or more contributor license agreements. Licensed under the Elastic License
 * 2.0 and the Server Side Public License, v 1; you may not use this file except
 * in compliance with, at your election, the Elastic License 2.0 or the Server
 * Side Public License, v 1.
 */

package org.elasticsearch;

import org.elasticsearch.common.Strings;
import org.elasticsearch.common.VersionId;
import org.elasticsearch.common.io.stream.StreamInput;
import org.elasticsearch.common.io.stream.StreamOutput;
import org.elasticsearch.core.Assertions;
import org.elasticsearch.internal.VersionExtension;

import java.io.IOException;
import java.lang.reflect.Field;
import java.util.Collection;
import java.util.Collections;
import java.util.HashMap;
import java.util.Map;
import java.util.NavigableMap;
import java.util.Set;
import java.util.TreeMap;

/**
 * Represents the version of the wire protocol used to communicate between a pair of ES nodes.
 * <p>
 * Prior to 8.8.0, the release {@link Version} was used everywhere. This class separates the wire protocol version from the release version.
 * <p>
 * Each transport version constant has an id number, which for versions prior to 8.9.0 is the same as the release version for backwards
 * compatibility. In 8.9.0 this is changed to an incrementing number, disconnected from the release version.
 * <p>
 * Each version constant has a unique id string. This is not actually used in the binary protocol, but is there to ensure each protocol
 * version is only added to the source file once. This string needs to be unique (normally a UUID, but can be any other unique nonempty
 * string). If two concurrent PRs add the same transport version, the different unique ids cause a git conflict, ensuring that the second PR
 * to be merged must be updated with the next free version first. Without the unique id string, git will happily merge the two versions
 * together, resulting in the same transport version being used across multiple commits, causing problems when you try to upgrade between
 * those two merged commits.
 * <h2>Version compatibility</h2>
 * The earliest compatible version is hardcoded in the {@link #MINIMUM_COMPATIBLE} field. Previously, this was dynamically calculated from
 * the major/minor versions of {@link Version}, but {@code TransportVersion} does not have separate major/minor version numbers. So the
 * minimum compatible version is hard-coded as the transport version used by the highest minor release of the previous major version. {@link
 * #MINIMUM_COMPATIBLE} should be updated appropriately whenever a major release happens.
 * <p>
 * The earliest CCS compatible version is hardcoded at {@link #MINIMUM_CCS_VERSION}, as the transport version used by the previous minor
 * release. This should be updated appropriately whenever a minor release happens.
 * <h2>Adding a new version</h2>
 * A new transport version should be added <em>every time</em> a change is made to the serialization protocol of one or more classes. Each
 * transport version should only be used in a single merged commit (apart from BwC versions copied from {@link Version}).
 * <p>
 * To add a new transport version, add a new constant at the bottom of the list that is one greater than the current highest version, ensure
 * it has a unique id, and update the {@link CurrentHolder#CURRENT} constant to point to the new version.
 * <h2>Reverting a transport version</h2>
 * If you revert a commit with a transport version change, you <em>must</em> ensure there is a <em>new</em> transport version representing
 * the reverted change. <em>Do not</em> let the transport version go backwards, it must <em>always</em> be incremented.
 * <h2>Scope of usefulness of {@link TransportVersion}</h2>
 * {@link TransportVersion} is a property of the transport connection between a pair of nodes, and should not be used as an indication of
 * the version of any single node. The {@link TransportVersion} of a connection is negotiated between the nodes via some logic that is not
 * totally trivial, and may change in future. Any other places that might make decisions based on this version effectively have to reproduce
 * this negotiation logic, which would be fragile. If you need to make decisions based on the version of a single node, do so using a
 * different version value. If you need to know whether the cluster as a whole speaks a new enough {@link TransportVersion} to understand a
 * newly-added feature, use {@link org.elasticsearch.cluster.ClusterState#getMinTransportVersion}.
 */
public record TransportVersion(int id) implements VersionId<TransportVersion> {

    /*
     * NOTE: IntelliJ lies!
     * This map is used during class construction, referenced by the registerTransportVersion method.
     * When all the transport version constants have been registered, the map is cleared & never touched again.
     */
    private static Map<String, Integer> IDS = new HashMap<>();

    private static TransportVersion registerTransportVersion(int id, String uniqueId) {
        if (IDS == null) throw new IllegalStateException("The IDS map needs to be present to call this method");

        Strings.requireNonEmpty(uniqueId, "Each TransportVersion needs a unique string id");
        Integer existing = IDS.put(uniqueId, id);
        if (existing != null) {
            throw new IllegalArgumentException("Versions " + id + " and " + existing + " have the same unique id");
        }
        return new TransportVersion(id);
    }

    public static final TransportVersion ZERO = registerTransportVersion(0, "00000000-0000-0000-0000-000000000000");
    public static final TransportVersion V_7_0_0 = registerTransportVersion(7_00_00_99, "7505fd05-d982-43ce-a63f-ff4c6c8bdeec");
    public static final TransportVersion V_7_0_1 = registerTransportVersion(7_00_01_99, "ae772780-e6f9-46a1-b0a0-20ed0cae37f7");
    public static final TransportVersion V_7_1_0 = registerTransportVersion(7_01_00_99, "fd09007c-1c54-450a-af99-9f941e1a53c2");
    public static final TransportVersion V_7_2_0 = registerTransportVersion(7_02_00_99, "b74dbc52-e727-472c-af21-2156482e8796");
    public static final TransportVersion V_7_2_1 = registerTransportVersion(7_02_01_99, "a3217b94-f436-4aab-a020-162c83ba18f2");
    public static final TransportVersion V_7_3_0 = registerTransportVersion(7_03_00_99, "4f04e4c9-c5aa-49e4-8b99-abeb4e284a5a");
    public static final TransportVersion V_7_3_2 = registerTransportVersion(7_03_02_99, "60da3953-8415-4d4f-a18d-853c3e68ebd6");
    public static final TransportVersion V_7_4_0 = registerTransportVersion(7_04_00_99, "ec7e58aa-55b4-4064-a9dd-fd723a2ba7a8");
    public static final TransportVersion V_7_5_0 = registerTransportVersion(7_05_00_99, "cc6e14dc-9dc7-4b74-8e15-1f99a6cfbe03");
    public static final TransportVersion V_7_6_0 = registerTransportVersion(7_06_00_99, "4637b8ae-f3df-43ae-a065-ad4c29f3373a");
    public static final TransportVersion V_7_7_0 = registerTransportVersion(7_07_00_99, "7bb73c48-ddb8-4437-b184-30371c35dd4b");
    public static final TransportVersion V_7_8_0 = registerTransportVersion(7_08_00_99, "c3cc74af-d15e-494b-a907-6ad6dd2f4660");
    public static final TransportVersion V_7_8_1 = registerTransportVersion(7_08_01_99, "7acb9f6e-32f2-45ce-b87d-ca1f165b8e7a");
    public static final TransportVersion V_7_9_0 = registerTransportVersion(7_09_00_99, "9388fe76-192a-4053-b51c-d2a7b8eae545");
    public static final TransportVersion V_7_10_0 = registerTransportVersion(7_10_00_99, "4efca195-38e4-4f74-b877-c26fb2a40733");
    public static final TransportVersion V_7_10_1 = registerTransportVersion(7_10_01_99, "0070260c-aa0b-4fc2-9c87-5cd5f23b005f");
    public static final TransportVersion V_7_11_0 = registerTransportVersion(7_11_00_99, "3b43bcbc-1c5e-4cc2-a3b4-8ac8b64239e8");
    public static final TransportVersion V_7_12_0 = registerTransportVersion(7_12_00_99, "3be9ff6f-2d9f-4fc2-ba91-394dd5ebcf33");
    public static final TransportVersion V_7_13_0 = registerTransportVersion(7_13_00_99, "e1fe494a-7c66-4571-8f8f-1d7e6d8df1b3");
    public static final TransportVersion V_7_14_0 = registerTransportVersion(7_14_00_99, "8cf0954c-b085-467f-b20b-3cb4b2e69e3e");
    public static final TransportVersion V_7_15_0 = registerTransportVersion(7_15_00_99, "2273ac0e-00bb-4024-9e2e-ab78981623c6");
    public static final TransportVersion V_7_15_1 = registerTransportVersion(7_15_01_99, "a8c3503d-3452-45cf-b385-e855e16547fe");
    public static final TransportVersion V_7_16_0 = registerTransportVersion(7_16_00_99, "59abadd2-25db-4547-a991-c92306a3934e");
    public static final TransportVersion V_7_17_0 = registerTransportVersion(7_17_00_99, "322efe93-4c73-4e15-9274-bb76836c8fa8");
    public static final TransportVersion V_7_17_1 = registerTransportVersion(7_17_01_99, "51c72842-7974-4669-ad25-bf13ba307307");
    public static final TransportVersion V_7_17_8 = registerTransportVersion(7_17_08_99, "82a3e70d-cf0e-4efb-ad16-6077ab9fe19f");
    public static final TransportVersion V_8_0_0 = registerTransportVersion(8_00_00_99, "c7d2372c-9f01-4a79-8b11-227d862dfe4f");
    public static final TransportVersion V_8_1_0 = registerTransportVersion(8_01_00_99, "3dc49dce-9cef-492a-ac8d-3cc79f6b4280");
    public static final TransportVersion V_8_2_0 = registerTransportVersion(8_02_00_99, "8ce6d555-202e-47db-ab7d-ade9dda1b7e8");
    public static final TransportVersion V_8_3_0 = registerTransportVersion(8_03_00_99, "559ddb66-d857-4208-bed5-a995ccf478ea");
    public static final TransportVersion V_8_4_0 = registerTransportVersion(8_04_00_99, "c0d12906-aa5b-45d4-94c7-cbcf4d9818ca");
    public static final TransportVersion V_8_5_0 = registerTransportVersion(8_05_00_99, "be3d7f23-7240-4904-9d7f-e25a0f766eca");
    public static final TransportVersion V_8_6_0 = registerTransportVersion(8_06_00_99, "e209c5ed-3488-4415-b561-33492ca3b789");
    public static final TransportVersion V_8_6_1 = registerTransportVersion(8_06_01_99, "9f113acb-1b21-4fda-bef9-2a3e669b5c7b");
    public static final TransportVersion V_8_7_0 = registerTransportVersion(8_07_00_99, "f1ee7a85-4fa6-43f5-8679-33e2b750448b");
    public static final TransportVersion V_8_7_1 = registerTransportVersion(8_07_01_99, "018de9d8-9e8b-4ac7-8f4b-3a6fbd0487fb");
    public static final TransportVersion V_8_8_0 = registerTransportVersion(8_08_00_99, "f64fe576-0767-4ec3-984e-3e30b33b6c46");
    public static final TransportVersion V_8_8_1 = registerTransportVersion(8_08_01_99, "291c71bb-5b0a-4b7e-a407-6e53bc128d0f");

    /*
     * READ THE JAVADOC ABOVE BEFORE ADDING NEW TRANSPORT VERSIONS
     * Detached transport versions added below here.
     */
    public static final TransportVersion V_8_500_010 = registerTransportVersion(8_500_010, "9818C628-1EEC-439B-B943-468F61460675");
    public static final TransportVersion V_8_500_011 = registerTransportVersion(8_500_011, "2209F28D-B52E-4BC4-9889-E780F291C32E");
    public static final TransportVersion V_8_500_012 = registerTransportVersion(8_500_012, "BB6F4AF1-A860-4FD4-A138-8150FFBE0ABD");
    public static final TransportVersion V_8_500_013 = registerTransportVersion(8_500_013, "f65b85ac-db5e-4558-a487-a1dde4f6a33a");
    public static final TransportVersion V_8_500_014 = registerTransportVersion(8_500_014, "D115A2E1-1739-4A02-AB7B-64F6EA157EFB");
    public static final TransportVersion V_8_500_015 = registerTransportVersion(8_500_015, "651216c9-d54f-4189-9fe1-48d82d276863");
    public static final TransportVersion V_8_500_016 = registerTransportVersion(8_500_016, "492C94FB-AAEA-4C9E-8375-BDB67A398584");

    public static final TransportVersion V_8_500_017 = registerTransportVersion(8_500_017, "0EDCB5BA-049C-443C-8AB1-5FA58FB996FB");
    public static final TransportVersion V_8_500_018 = registerTransportVersion(8_500_018, "827C32CE-33D9-4AC3-A773-8FB768F59EAF");
    public static final TransportVersion V_8_500_019 = registerTransportVersion(8_500_019, "09bae57f-cab8-423c-aab3-c9778509ffe3");
    // 8.9.0
    public static final TransportVersion V_8_500_020 = registerTransportVersion(8_500_020, "ECB42C26-B258-42E5-A835-E31AF84A76DE");
    public static final TransportVersion V_8_500_021 = registerTransportVersion(8_500_021, "102e0d84-0c08-402c-a696-935f3a3da873");
    // Introduced for stateless plugin
    public static final TransportVersion V_8_500_022 = registerTransportVersion(8_500_022, "4993c724-7a81-4955-84e7-403484610091");
    public static final TransportVersion V_8_500_023 = registerTransportVersion(8_500_023, "01b06435-5d73-42ff-a121-3b36b771375e");
    public static final TransportVersion V_8_500_024 = registerTransportVersion(8_500_024, "db337007-f823-4dbd-968e-375383814c17");
    public static final TransportVersion V_8_500_025 = registerTransportVersion(8_500_025, "b2ab7b75-5ac2-4a3b-bbb6-8789ca66722d");
    public static final TransportVersion V_8_500_026 = registerTransportVersion(8_500_026, "965d294b-14aa-4abb-bcfc-34631187941d");
    public static final TransportVersion V_8_500_027 = registerTransportVersion(8_500_027, "B151D967-8E7C-401C-8275-0ABC06335F2D");
    public static final TransportVersion V_8_500_028 = registerTransportVersion(8_500_028, "a6592d08-15cb-4e1a-b9b4-b2ba24058444");
    public static final TransportVersion V_8_500_029 = registerTransportVersion(8_500_029, "f3bd98af-6187-e161-e315-718a2fecc2db");
    public static final TransportVersion V_8_500_030 = registerTransportVersion(8_500_030, "b72d7f12-8ed3-4a5b-8e6a-4910ea10e0d7");
    public static final TransportVersion V_8_500_031 = registerTransportVersion(8_500_031, "e7aa7e95-37e7-46a3-aad1-90a21c0769e7");
    public static final TransportVersion V_8_500_032 = registerTransportVersion(8_500_032, "a9a14bc6-c3f2-41d9-a3d8-c686bf2c901d");
    public static final TransportVersion V_8_500_033 = registerTransportVersion(8_500_033, "193ab7c4-a751-4cbd-a66a-2d7d56ccbc10");
    public static final TransportVersion V_8_500_034 = registerTransportVersion(8_500_034, "16871c8b-88ba-4432-980a-10fd9ecad2dc");

    public static final TransportVersion V_8_500_035 = registerTransportVersion(8_500_035, "664dd6ce-3487-4fbd-81a9-af778b28be45");
    // Introduced for stateless plugin
    public static final TransportVersion V_8_500_036 = registerTransportVersion(8_500_036, "3343c64f-d7ac-4f02-9262-3e1acfc56f89");
    public static final TransportVersion V_8_500_037 = registerTransportVersion(8_500_037, "d76a4f22-8878-43e0-acfa-15e452195fa7");
    public static final TransportVersion V_8_500_038 = registerTransportVersion(8_500_038, "9ef93580-feae-409f-9989-b49e411ca7a9");
    public static final TransportVersion V_8_500_039 = registerTransportVersion(8_500_039, "c23722d7-6139-4cf2-b8a1-600fbd4ec359");
<<<<<<< HEAD
    public static final TransportVersion V_8_500_040 = registerTransportVersion(8_500_040, "ec065a44-b468-4f8a-aded-7b90ca8d792b");

    private static class CurrentHolder {
        private static final TransportVersion CURRENT = findCurrent(V_8_500_040);
=======
    public static final TransportVersion V_8_500_040 = registerTransportVersion(8_500_040, "8F3AA068-A608-4A16-9683-2412A75BF2DD");
    public static final TransportVersion V_8_500_041 = registerTransportVersion(8_500_041, "5b6a0fd0-ac0b-443f-baae-cffec140905c");
    public static final TransportVersion V_8_500_042 = registerTransportVersion(8_500_042, "763b4801-a4fc-47c4-aff5-7f5a757b8a07");
    public static final TransportVersion V_8_500_043 = registerTransportVersion(8_500_043, "50baabd14-7f5c-4f8c-9351-94e0d397aabc");
    public static final TransportVersion V_8_500_044 = registerTransportVersion(8_500_044, "96b83320-2317-4e9d-b735-356f18c1d76a");
    public static final TransportVersion V_8_500_045 = registerTransportVersion(8_500_045, "24a596dd-c843-4c0a-90b3-759697d74026");
    public static final TransportVersion V_8_500_046 = registerTransportVersion(8_500_046, "61666d4c-a4f0-40db-8a3d-4806718247c5");
    public static final TransportVersion V_8_500_047 = registerTransportVersion(8_500_047, "4b1682fe-c37e-4184-80f6-7d57fcba9b3d");
    public static final TransportVersion V_8_500_048 = registerTransportVersion(8_500_048, "f9658aa5-f066-4edb-bcb9-40bf256c9294");
    public static final TransportVersion V_8_500_049 = registerTransportVersion(8_500_049, "828bb6ce-2fbb-11ee-be56-0242ac120002");
    public static final TransportVersion V_8_500_050 = registerTransportVersion(8_500_050, "69722fa2-7c0a-4227-86fb-6d6a9a0a0321");
    public static final TransportVersion V_8_500_051 = registerTransportVersion(8_500_051, "a28b43bc-bb5f-4406-afcf-26900aa98a71");
    public static final TransportVersion V_8_500_052 = registerTransportVersion(8_500_052, "2d382b3d-9838-4cce-84c8-4142113e5c2b");
    public static final TransportVersion V_8_500_053 = registerTransportVersion(8_500_053, "aa603bae-01e2-380a-8950-6604468e8c6d");

    private static class CurrentHolder {
        private static final TransportVersion CURRENT = findCurrent(V_8_500_053);
>>>>>>> 63916aec

        // finds the pluggable current version, or uses the given fallback
        private static TransportVersion findCurrent(TransportVersion fallback) {
            var versionExtension = VersionExtension.load();
            if (versionExtension == null) {
                return fallback;
            }
            var version = versionExtension.getCurrentTransportVersion();
            assert version.onOrAfter(fallback);
            return version;
        }
    }

    /**
     * Reference to the earliest compatible transport version to this version of the codebase.
     * This should be the transport version used by the highest minor version of the previous major.
     */
    public static final TransportVersion MINIMUM_COMPATIBLE = V_7_17_0;

    /**
     * Reference to the minimum transport version that can be used with CCS.
     * This should be the transport version used by the previous minor release.
     */
    public static final TransportVersion MINIMUM_CCS_VERSION = V_8_500_020;

    static {
        // see comment on IDS field
        // now we're registered all the transport versions, we can clear the map
        IDS = null;
    }

    static NavigableMap<Integer, TransportVersion> getAllVersionIds(Class<?> cls) {
        Map<Integer, String> versionIdFields = new HashMap<>();
        NavigableMap<Integer, TransportVersion> builder = new TreeMap<>();

        Set<String> ignore = Set.of("ZERO", "CURRENT", "MINIMUM_COMPATIBLE", "MINIMUM_CCS_VERSION");

        for (Field declaredField : cls.getFields()) {
            if (declaredField.getType().equals(TransportVersion.class)) {
                String fieldName = declaredField.getName();
                if (ignore.contains(fieldName)) {
                    continue;
                }

                TransportVersion version;
                try {
                    version = (TransportVersion) declaredField.get(null);
                } catch (IllegalAccessException e) {
                    throw new AssertionError(e);
                }
                builder.put(version.id, version);

                if (Assertions.ENABLED) {
                    // check the version number is unique
                    var sameVersionNumber = versionIdFields.put(version.id, fieldName);
                    assert sameVersionNumber == null
                        : "Versions ["
                            + sameVersionNumber
                            + "] and ["
                            + fieldName
                            + "] have the same version number ["
                            + version.id
                            + "]. Each TransportVersion should have a different version number";
                }
            }
        }

        return Collections.unmodifiableNavigableMap(builder);
    }

    private static final NavigableMap<Integer, TransportVersion> VERSION_IDS = getAllVersionIds(TransportVersion.class);

    static Collection<TransportVersion> getAllVersions() {
        return VERSION_IDS.values();
    }

    public static TransportVersion readVersion(StreamInput in) throws IOException {
        return fromId(in.readVInt());
    }

    public static TransportVersion fromId(int id) {
        TransportVersion known = VERSION_IDS.get(id);
        if (known != null) {
            return known;
        }
        // this is a version we don't otherwise know about - just create a placeholder
        return new TransportVersion(id);
    }

    public static void writeVersion(TransportVersion version, StreamOutput out) throws IOException {
        out.writeVInt(version.id);
    }

    /**
     * Returns the minimum version of {@code version1} and {@code version2}
     */
    public static TransportVersion min(TransportVersion version1, TransportVersion version2) {
        return version1.id < version2.id ? version1 : version2;
    }

    /**
     * Returns the maximum version of {@code version1} and {@code version2}
     */
    public static TransportVersion max(TransportVersion version1, TransportVersion version2) {
        return version1.id > version2.id ? version1 : version2;
    }

    /**
     * Returns {@code true} if the specified version is compatible with this running version of Elasticsearch.
     */
    public static boolean isCompatible(TransportVersion version) {
        return version.onOrAfter(MINIMUM_COMPATIBLE);
    }

    /**
     * Reference to the most recent transport version.
     * This should be the transport version with the highest id.
     */
    public static TransportVersion current() {
        return CurrentHolder.CURRENT;
    }

    public static TransportVersion fromString(String str) {
        return TransportVersion.fromId(Integer.parseInt(str));
    }

    @Override
    public String toString() {
        return Integer.toString(id);
    }
}<|MERGE_RESOLUTION|>--- conflicted
+++ resolved
@@ -163,12 +163,6 @@
     public static final TransportVersion V_8_500_037 = registerTransportVersion(8_500_037, "d76a4f22-8878-43e0-acfa-15e452195fa7");
     public static final TransportVersion V_8_500_038 = registerTransportVersion(8_500_038, "9ef93580-feae-409f-9989-b49e411ca7a9");
     public static final TransportVersion V_8_500_039 = registerTransportVersion(8_500_039, "c23722d7-6139-4cf2-b8a1-600fbd4ec359");
-<<<<<<< HEAD
-    public static final TransportVersion V_8_500_040 = registerTransportVersion(8_500_040, "ec065a44-b468-4f8a-aded-7b90ca8d792b");
-
-    private static class CurrentHolder {
-        private static final TransportVersion CURRENT = findCurrent(V_8_500_040);
-=======
     public static final TransportVersion V_8_500_040 = registerTransportVersion(8_500_040, "8F3AA068-A608-4A16-9683-2412A75BF2DD");
     public static final TransportVersion V_8_500_041 = registerTransportVersion(8_500_041, "5b6a0fd0-ac0b-443f-baae-cffec140905c");
     public static final TransportVersion V_8_500_042 = registerTransportVersion(8_500_042, "763b4801-a4fc-47c4-aff5-7f5a757b8a07");
@@ -183,10 +177,10 @@
     public static final TransportVersion V_8_500_051 = registerTransportVersion(8_500_051, "a28b43bc-bb5f-4406-afcf-26900aa98a71");
     public static final TransportVersion V_8_500_052 = registerTransportVersion(8_500_052, "2d382b3d-9838-4cce-84c8-4142113e5c2b");
     public static final TransportVersion V_8_500_053 = registerTransportVersion(8_500_053, "aa603bae-01e2-380a-8950-6604468e8c6d");
+    public static final TransportVersion V_8_500_054 = registerTransportVersion(8_500_054, "ec065a44-b468-4f8a-aded-7b90ca8d792b");
 
     private static class CurrentHolder {
-        private static final TransportVersion CURRENT = findCurrent(V_8_500_053);
->>>>>>> 63916aec
+        private static final TransportVersion CURRENT = findCurrent(V_8_500_054);
 
         // finds the pluggable current version, or uses the given fallback
         private static TransportVersion findCurrent(TransportVersion fallback) {
