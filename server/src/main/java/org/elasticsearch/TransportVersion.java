--- conflicted
+++ resolved
@@ -181,11 +181,7 @@
     public static final TransportVersion V_8_500_066 = registerTransportVersion(8_500_066, "F398ECC6-5D2A-4BD8-A9E8-1101F030DF85");
     public static final TransportVersion V_8_500_067 = registerTransportVersion(8_500_067, "a7c86604-a917-4aff-9a1b-a4d44c3dbe02");
     public static final TransportVersion V_8_500_068 = registerTransportVersion(8_500_068, "2683c8b4-5372-4a6a-bb3a-d61aa679089a");
-<<<<<<< HEAD
-=======
     public static final TransportVersion V_8_500_069 = registerTransportVersion(8_500_069, "5b804027-d8a0-421b-9970-1f53d766854b");
-
->>>>>>> 2a30a967
     /*
      * STOP! READ THIS FIRST! No, really,
      *        ____ _____ ___  ____  _        ____  _____    _    ____    _____ _   _ ___ ____    _____ ___ ____  ____ _____ _
