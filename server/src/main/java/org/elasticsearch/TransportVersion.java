/*
 * Copyright Elasticsearch B.V. and/or licensed to Elasticsearch B.V. under one
 * or more contributor license agreements. Licensed under the Elastic License
 * 2.0 and the Server Side Public License, v 1; you may not use this file except
 * in compliance with, at your election, the Elastic License 2.0 or the Server
 * Side Public License, v 1.
 */

package org.elasticsearch;

import org.elasticsearch.common.Strings;
import org.elasticsearch.common.VersionId;
import org.elasticsearch.common.io.stream.StreamInput;
import org.elasticsearch.common.io.stream.StreamOutput;
import org.elasticsearch.core.Assertions;
import org.elasticsearch.internal.VersionExtension;

import java.io.IOException;
import java.lang.reflect.Field;
import java.util.Collection;
import java.util.Collections;
import java.util.HashMap;
import java.util.Map;
import java.util.NavigableMap;
import java.util.Set;
import java.util.TreeMap;

/**
 * Represents the version of the wire protocol used to communicate between a pair of ES nodes.
 * <p>
 * Prior to 8.8.0, the release {@link Version} was used everywhere. This class separates the wire protocol version from the release version.
 * <p>
 * Each transport version constant has an id number, which for versions prior to 8.9.0 is the same as the release version for backwards
 * compatibility. In 8.9.0 this is changed to an incrementing number, disconnected from the release version.
 * <p>
 * Each version constant has a unique id string. This is not actually used in the binary protocol, but is there to ensure each protocol
 * version is only added to the source file once. This string needs to be unique (normally a UUID, but can be any other unique nonempty
 * string). If two concurrent PRs add the same transport version, the different unique ids cause a git conflict, ensuring that the second PR
 * to be merged must be updated with the next free version first. Without the unique id string, git will happily merge the two versions
 * together, resulting in the same transport version being used across multiple commits, causing problems when you try to upgrade between
 * those two merged commits.
 * <h2>Version compatibility</h2>
 * The earliest compatible version is hardcoded in the {@link #MINIMUM_COMPATIBLE} field. Previously, this was dynamically calculated from
 * the major/minor versions of {@link Version}, but {@code TransportVersion} does not have separate major/minor version numbers. So the
 * minimum compatible version is hard-coded as the transport version used by the highest minor release of the previous major version. {@link
 * #MINIMUM_COMPATIBLE} should be updated appropriately whenever a major release happens.
 * <p>
 * The earliest CCS compatible version is hardcoded at {@link #MINIMUM_CCS_VERSION}, as the transport version used by the previous minor
 * release. This should be updated appropriately whenever a minor release happens.
 * <h2>Adding a new version</h2>
 * A new transport version should be added <em>every time</em> a change is made to the serialization protocol of one or more classes. Each
 * transport version should only be used in a single merged commit (apart from BwC versions copied from {@link Version}).
 * <p>
 * To add a new transport version, add a new constant at the bottom of the list that is one greater than the current highest version, ensure
 * it has a unique id, and update the {@link CurrentHolder#CURRENT} constant to point to the new version.
 * <h2>Reverting a transport version</h2>
 * If you revert a commit with a transport version change, you <em>must</em> ensure there is a <em>new</em> transport version representing
 * the reverted change. <em>Do not</em> let the transport version go backwards, it must <em>always</em> be incremented.
 * <h2>Scope of usefulness of {@link TransportVersion}</h2>
 * {@link TransportVersion} is a property of the transport connection between a pair of nodes, and should not be used as an indication of
 * the version of any single node. The {@link TransportVersion} of a connection is negotiated between the nodes via some logic that is not
 * totally trivial, and may change in future. Any other places that might make decisions based on this version effectively have to reproduce
 * this negotiation logic, which would be fragile. If you need to make decisions based on the version of a single node, do so using a
 * different version value. If you need to know whether the cluster as a whole speaks a new enough {@link TransportVersion} to understand a
 * newly-added feature, use {@link org.elasticsearch.cluster.ClusterState#getMinTransportVersion}.
 */
public record TransportVersion(int id) implements VersionId<TransportVersion> {

    /*
     * NOTE: IntelliJ lies!
     * This map is used during class construction, referenced by the registerTransportVersion method.
     * When all the transport version constants have been registered, the map is cleared & never touched again.
     */
    private static Map<String, Integer> IDS = new HashMap<>();

    private static TransportVersion registerTransportVersion(int id, String uniqueId) {
        if (IDS == null) throw new IllegalStateException("The IDS map needs to be present to call this method");

        Strings.requireNonEmpty(uniqueId, "Each TransportVersion needs a unique string id");
        Integer existing = IDS.put(uniqueId, id);
        if (existing != null) {
            throw new IllegalArgumentException("Versions " + id + " and " + existing + " have the same unique id");
        }
        return new TransportVersion(id);
    }

    public static final TransportVersion ZERO = registerTransportVersion(0, "00000000-0000-0000-0000-000000000000");
    public static final TransportVersion V_7_0_0 = registerTransportVersion(7_00_00_99, "7505fd05-d982-43ce-a63f-ff4c6c8bdeec");
    public static final TransportVersion V_7_0_1 = registerTransportVersion(7_00_01_99, "ae772780-e6f9-46a1-b0a0-20ed0cae37f7");
    public static final TransportVersion V_7_1_0 = registerTransportVersion(7_01_00_99, "fd09007c-1c54-450a-af99-9f941e1a53c2");
    public static final TransportVersion V_7_2_0 = registerTransportVersion(7_02_00_99, "b74dbc52-e727-472c-af21-2156482e8796");
    public static final TransportVersion V_7_2_1 = registerTransportVersion(7_02_01_99, "a3217b94-f436-4aab-a020-162c83ba18f2");
    public static final TransportVersion V_7_3_0 = registerTransportVersion(7_03_00_99, "4f04e4c9-c5aa-49e4-8b99-abeb4e284a5a");
    public static final TransportVersion V_7_3_2 = registerTransportVersion(7_03_02_99, "60da3953-8415-4d4f-a18d-853c3e68ebd6");
    public static final TransportVersion V_7_4_0 = registerTransportVersion(7_04_00_99, "ec7e58aa-55b4-4064-a9dd-fd723a2ba7a8");
    public static final TransportVersion V_7_5_0 = registerTransportVersion(7_05_00_99, "cc6e14dc-9dc7-4b74-8e15-1f99a6cfbe03");
    public static final TransportVersion V_7_6_0 = registerTransportVersion(7_06_00_99, "4637b8ae-f3df-43ae-a065-ad4c29f3373a");
    public static final TransportVersion V_7_7_0 = registerTransportVersion(7_07_00_99, "7bb73c48-ddb8-4437-b184-30371c35dd4b");
    public static final TransportVersion V_7_8_0 = registerTransportVersion(7_08_00_99, "c3cc74af-d15e-494b-a907-6ad6dd2f4660");
    public static final TransportVersion V_7_8_1 = registerTransportVersion(7_08_01_99, "7acb9f6e-32f2-45ce-b87d-ca1f165b8e7a");
    public static final TransportVersion V_7_9_0 = registerTransportVersion(7_09_00_99, "9388fe76-192a-4053-b51c-d2a7b8eae545");
    public static final TransportVersion V_7_10_0 = registerTransportVersion(7_10_00_99, "4efca195-38e4-4f74-b877-c26fb2a40733");
    public static final TransportVersion V_7_10_1 = registerTransportVersion(7_10_01_99, "0070260c-aa0b-4fc2-9c87-5cd5f23b005f");
    public static final TransportVersion V_7_11_0 = registerTransportVersion(7_11_00_99, "3b43bcbc-1c5e-4cc2-a3b4-8ac8b64239e8");
    public static final TransportVersion V_7_12_0 = registerTransportVersion(7_12_00_99, "3be9ff6f-2d9f-4fc2-ba91-394dd5ebcf33");
    public static final TransportVersion V_7_13_0 = registerTransportVersion(7_13_00_99, "e1fe494a-7c66-4571-8f8f-1d7e6d8df1b3");
    public static final TransportVersion V_7_14_0 = registerTransportVersion(7_14_00_99, "8cf0954c-b085-467f-b20b-3cb4b2e69e3e");
    public static final TransportVersion V_7_15_0 = registerTransportVersion(7_15_00_99, "2273ac0e-00bb-4024-9e2e-ab78981623c6");
    public static final TransportVersion V_7_15_1 = registerTransportVersion(7_15_01_99, "a8c3503d-3452-45cf-b385-e855e16547fe");
    public static final TransportVersion V_7_16_0 = registerTransportVersion(7_16_00_99, "59abadd2-25db-4547-a991-c92306a3934e");
    public static final TransportVersion V_7_17_0 = registerTransportVersion(7_17_00_99, "322efe93-4c73-4e15-9274-bb76836c8fa8");
    public static final TransportVersion V_7_17_1 = registerTransportVersion(7_17_01_99, "51c72842-7974-4669-ad25-bf13ba307307");
    public static final TransportVersion V_7_17_8 = registerTransportVersion(7_17_08_99, "82a3e70d-cf0e-4efb-ad16-6077ab9fe19f");
    public static final TransportVersion V_8_0_0 = registerTransportVersion(8_00_00_99, "c7d2372c-9f01-4a79-8b11-227d862dfe4f");
    public static final TransportVersion V_8_1_0 = registerTransportVersion(8_01_00_99, "3dc49dce-9cef-492a-ac8d-3cc79f6b4280");
    public static final TransportVersion V_8_2_0 = registerTransportVersion(8_02_00_99, "8ce6d555-202e-47db-ab7d-ade9dda1b7e8");
    public static final TransportVersion V_8_3_0 = registerTransportVersion(8_03_00_99, "559ddb66-d857-4208-bed5-a995ccf478ea");
    public static final TransportVersion V_8_4_0 = registerTransportVersion(8_04_00_99, "c0d12906-aa5b-45d4-94c7-cbcf4d9818ca");
    public static final TransportVersion V_8_5_0 = registerTransportVersion(8_05_00_99, "be3d7f23-7240-4904-9d7f-e25a0f766eca");
    public static final TransportVersion V_8_6_0 = registerTransportVersion(8_06_00_99, "e209c5ed-3488-4415-b561-33492ca3b789");
    public static final TransportVersion V_8_6_1 = registerTransportVersion(8_06_01_99, "9f113acb-1b21-4fda-bef9-2a3e669b5c7b");
    public static final TransportVersion V_8_7_0 = registerTransportVersion(8_07_00_99, "f1ee7a85-4fa6-43f5-8679-33e2b750448b");
    public static final TransportVersion V_8_7_1 = registerTransportVersion(8_07_01_99, "018de9d8-9e8b-4ac7-8f4b-3a6fbd0487fb");
    public static final TransportVersion V_8_8_0 = registerTransportVersion(8_08_00_99, "f64fe576-0767-4ec3-984e-3e30b33b6c46");
    public static final TransportVersion V_8_8_1 = registerTransportVersion(8_08_01_99, "291c71bb-5b0a-4b7e-a407-6e53bc128d0f");

    /*
     * READ THE JAVADOC ABOVE BEFORE ADDING NEW TRANSPORT VERSIONS
     * Detached transport versions added below here.
     */
    public static final TransportVersion V_8_500_010 = registerTransportVersion(8_500_010, "9818C628-1EEC-439B-B943-468F61460675");
    public static final TransportVersion V_8_500_011 = registerTransportVersion(8_500_011, "2209F28D-B52E-4BC4-9889-E780F291C32E");
    public static final TransportVersion V_8_500_012 = registerTransportVersion(8_500_012, "BB6F4AF1-A860-4FD4-A138-8150FFBE0ABD");
    public static final TransportVersion V_8_500_013 = registerTransportVersion(8_500_013, "f65b85ac-db5e-4558-a487-a1dde4f6a33a");
    public static final TransportVersion V_8_500_014 = registerTransportVersion(8_500_014, "D115A2E1-1739-4A02-AB7B-64F6EA157EFB");
    public static final TransportVersion V_8_500_015 = registerTransportVersion(8_500_015, "651216c9-d54f-4189-9fe1-48d82d276863");
    public static final TransportVersion V_8_500_016 = registerTransportVersion(8_500_016, "492C94FB-AAEA-4C9E-8375-BDB67A398584");

    public static final TransportVersion V_8_500_017 = registerTransportVersion(8_500_017, "0EDCB5BA-049C-443C-8AB1-5FA58FB996FB");
    public static final TransportVersion V_8_500_018 = registerTransportVersion(8_500_018, "827C32CE-33D9-4AC3-A773-8FB768F59EAF");
    public static final TransportVersion V_8_500_019 = registerTransportVersion(8_500_019, "09bae57f-cab8-423c-aab3-c9778509ffe3");
    // 8.9.0
    public static final TransportVersion V_8_500_020 = registerTransportVersion(8_500_020, "ECB42C26-B258-42E5-A835-E31AF84A76DE");
    public static final TransportVersion V_8_500_021 = registerTransportVersion(8_500_021, "102e0d84-0c08-402c-a696-935f3a3da873");
    // Introduced for stateless plugin
    public static final TransportVersion V_8_500_022 = registerTransportVersion(8_500_022, "4993c724-7a81-4955-84e7-403484610091");
    public static final TransportVersion V_8_500_023 = registerTransportVersion(8_500_023, "01b06435-5d73-42ff-a121-3b36b771375e");
    public static final TransportVersion V_8_500_024 = registerTransportVersion(8_500_024, "db337007-f823-4dbd-968e-375383814c17");
    public static final TransportVersion V_8_500_025 = registerTransportVersion(8_500_025, "b2ab7b75-5ac2-4a3b-bbb6-8789ca66722d");
    public static final TransportVersion V_8_500_026 = registerTransportVersion(8_500_026, "965d294b-14aa-4abb-bcfc-34631187941d");
    public static final TransportVersion V_8_500_027 = registerTransportVersion(8_500_027, "B151D967-8E7C-401C-8275-0ABC06335F2D");
    public static final TransportVersion V_8_500_028 = registerTransportVersion(8_500_028, "a6592d08-15cb-4e1a-b9b4-b2ba24058444");
    public static final TransportVersion V_8_500_029 = registerTransportVersion(8_500_029, "f3bd98af-6187-e161-e315-718a2fecc2db");
    public static final TransportVersion V_8_500_030 = registerTransportVersion(8_500_030, "b72d7f12-8ed3-4a5b-8e6a-4910ea10e0d7");
    public static final TransportVersion V_8_500_031 = registerTransportVersion(8_500_031, "e7aa7e95-37e7-46a3-aad1-90a21c0769e7");
    public static final TransportVersion V_8_500_032 = registerTransportVersion(8_500_032, "a9a14bc6-c3f2-41d9-a3d8-c686bf2c901d");
    public static final TransportVersion V_8_500_033 = registerTransportVersion(8_500_033, "193ab7c4-a751-4cbd-a66a-2d7d56ccbc10");
    public static final TransportVersion V_8_500_034 = registerTransportVersion(8_500_034, "16871c8b-88ba-4432-980a-10fd9ecad2dc");
    public static final TransportVersion V_8_500_035 = registerTransportVersion(8_500_035, "664dd6ce-3487-4fbd-81a9-af778b28be45");
    // Introduced for stateless plugin
    public static final TransportVersion V_8_500_036 = registerTransportVersion(8_500_036, "3343c64f-d7ac-4f02-9262-3e1acfc56f89");
    public static final TransportVersion V_8_500_037 = registerTransportVersion(8_500_037, "d76a4f22-8878-43e0-acfa-15e452195fa7");
    public static final TransportVersion V_8_500_038 = registerTransportVersion(8_500_038, "9ef93580-feae-409f-9989-b49e411ca7a9");
    public static final TransportVersion V_8_500_039 = registerTransportVersion(8_500_039, "c23722d7-6139-4cf2-b8a1-600fbd4ec359");
    public static final TransportVersion V_8_500_040 = registerTransportVersion(8_500_040, "8F3AA068-A608-4A16-9683-2412A75BF2DD");
    public static final TransportVersion V_8_500_041 = registerTransportVersion(8_500_041, "5b6a0fd0-ac0b-443f-baae-cffec140905c");
    public static final TransportVersion V_8_500_042 = registerTransportVersion(8_500_042, "763b4801-a4fc-47c4-aff5-7f5a757b8a07");
    public static final TransportVersion V_8_500_043 = registerTransportVersion(8_500_043, "50baabd14-7f5c-4f8c-9351-94e0d397aabc");
<<<<<<< HEAD
    public static final TransportVersion V_8_500_044 = registerTransportVersion(8_500_044, "24a596dd-c843-4c0a-90b3-759697d74026");
=======
    public static final TransportVersion V_8_500_044 = registerTransportVersion(8_500_044, "96b83320-2317-4e9d-b735-356f18c1d76a");
>>>>>>> c848f317

    private static class CurrentHolder {
        private static final TransportVersion CURRENT = findCurrent(V_8_500_044);

        // finds the pluggable current version, or uses the given fallback
        private static TransportVersion findCurrent(TransportVersion fallback) {
            var versionExtension = VersionExtension.load();
            if (versionExtension == null) {
                return fallback;
            }
            var version = versionExtension.getCurrentTransportVersion();
            assert version.onOrAfter(fallback);
            return version;
        }
    }

    /**
     * Reference to the earliest compatible transport version to this version of the codebase.
     * This should be the transport version used by the highest minor version of the previous major.
     */
    public static final TransportVersion MINIMUM_COMPATIBLE = V_7_17_0;

    /**
     * Reference to the minimum transport version that can be used with CCS.
     * This should be the transport version used by the previous minor release.
     */
    public static final TransportVersion MINIMUM_CCS_VERSION = V_8_500_020;

    static {
        // see comment on IDS field
        // now we're registered all the transport versions, we can clear the map
        IDS = null;
    }

    static NavigableMap<Integer, TransportVersion> getAllVersionIds(Class<?> cls) {
        Map<Integer, String> versionIdFields = new HashMap<>();
        NavigableMap<Integer, TransportVersion> builder = new TreeMap<>();

        Set<String> ignore = Set.of("ZERO", "CURRENT", "MINIMUM_COMPATIBLE", "MINIMUM_CCS_VERSION");

        for (Field declaredField : cls.getFields()) {
            if (declaredField.getType().equals(TransportVersion.class)) {
                String fieldName = declaredField.getName();
                if (ignore.contains(fieldName)) {
                    continue;
                }

                TransportVersion version;
                try {
                    version = (TransportVersion) declaredField.get(null);
                } catch (IllegalAccessException e) {
                    throw new AssertionError(e);
                }
                builder.put(version.id, version);

                if (Assertions.ENABLED) {
                    // check the version number is unique
                    var sameVersionNumber = versionIdFields.put(version.id, fieldName);
                    assert sameVersionNumber == null
                        : "Versions ["
                            + sameVersionNumber
                            + "] and ["
                            + fieldName
                            + "] have the same version number ["
                            + version.id
                            + "]. Each TransportVersion should have a different version number";
                }
            }
        }

        return Collections.unmodifiableNavigableMap(builder);
    }

    private static final NavigableMap<Integer, TransportVersion> VERSION_IDS = getAllVersionIds(TransportVersion.class);

    static Collection<TransportVersion> getAllVersions() {
        return VERSION_IDS.values();
    }

    public static TransportVersion readVersion(StreamInput in) throws IOException {
        return fromId(in.readVInt());
    }

    public static TransportVersion fromId(int id) {
        TransportVersion known = VERSION_IDS.get(id);
        if (known != null) {
            return known;
        }
        // this is a version we don't otherwise know about - just create a placeholder
        return new TransportVersion(id);
    }

    public static void writeVersion(TransportVersion version, StreamOutput out) throws IOException {
        out.writeVInt(version.id);
    }

    /**
     * Returns the minimum version of {@code version1} and {@code version2}
     */
    public static TransportVersion min(TransportVersion version1, TransportVersion version2) {
        return version1.id < version2.id ? version1 : version2;
    }

    /**
     * Returns the maximum version of {@code version1} and {@code version2}
     */
    public static TransportVersion max(TransportVersion version1, TransportVersion version2) {
        return version1.id > version2.id ? version1 : version2;
    }

    /**
     * Returns {@code true} if the specified version is compatible with this running version of Elasticsearch.
     */
    public static boolean isCompatible(TransportVersion version) {
        return version.onOrAfter(MINIMUM_COMPATIBLE);
    }

    /**
     * Reference to the most recent transport version.
     * This should be the transport version with the highest id.
     */
    public static TransportVersion current() {
        return CurrentHolder.CURRENT;
    }

    public static TransportVersion fromString(String str) {
        return TransportVersion.fromId(Integer.parseInt(str));
    }

    @Override
    public String toString() {
        return Integer.toString(id);
    }
}<|MERGE_RESOLUTION|>--- conflicted
+++ resolved
@@ -166,14 +166,11 @@
     public static final TransportVersion V_8_500_041 = registerTransportVersion(8_500_041, "5b6a0fd0-ac0b-443f-baae-cffec140905c");
     public static final TransportVersion V_8_500_042 = registerTransportVersion(8_500_042, "763b4801-a4fc-47c4-aff5-7f5a757b8a07");
     public static final TransportVersion V_8_500_043 = registerTransportVersion(8_500_043, "50baabd14-7f5c-4f8c-9351-94e0d397aabc");
-<<<<<<< HEAD
-    public static final TransportVersion V_8_500_044 = registerTransportVersion(8_500_044, "24a596dd-c843-4c0a-90b3-759697d74026");
-=======
     public static final TransportVersion V_8_500_044 = registerTransportVersion(8_500_044, "96b83320-2317-4e9d-b735-356f18c1d76a");
->>>>>>> c848f317
+    public static final TransportVersion V_8_500_045 = registerTransportVersion(8_500_045, "24a596dd-c843-4c0a-90b3-759697d74026");
 
     private static class CurrentHolder {
-        private static final TransportVersion CURRENT = findCurrent(V_8_500_044);
+        private static final TransportVersion CURRENT = findCurrent(V_8_500_045);
 
         // finds the pluggable current version, or uses the given fallback
         private static TransportVersion findCurrent(TransportVersion fallback) {
