/*
 * Copyright Elasticsearch B.V. and/or licensed to Elasticsearch B.V. under one
 * or more contributor license agreements. Licensed under the Elastic License
 * 2.0 and the Server Side Public License, v 1; you may not use this file except
 * in compliance with, at your election, the Elastic License 2.0 or the Server
 * Side Public License, v 1.
 */

package org.elasticsearch;

import org.elasticsearch.common.Strings;
import org.elasticsearch.common.VersionId;
import org.elasticsearch.common.io.stream.StreamInput;
import org.elasticsearch.common.io.stream.StreamOutput;
import org.elasticsearch.core.Assertions;
import org.elasticsearch.internal.VersionExtension;

import java.io.IOException;
import java.lang.reflect.Field;
import java.util.Collection;
import java.util.Collections;
import java.util.HashMap;
import java.util.Map;
import java.util.NavigableMap;
import java.util.Set;
import java.util.TreeMap;

/**
 * Represents the version of the wire protocol used to communicate between a pair of ES nodes.
 * <p>
 * Prior to 8.8.0, the release {@link Version} was used everywhere. This class separates the wire protocol version from the release version.
 * <p>
 * Each transport version constant has an id number, which for versions prior to 8.9.0 is the same as the release version for backwards
 * compatibility. In 8.9.0 this is changed to an incrementing number, disconnected from the release version.
 * <p>
 * Each version constant has a unique id string. This is not actually used in the binary protocol, but is there to ensure each protocol
 * version is only added to the source file once. This string needs to be unique (normally a UUID, but can be any other unique nonempty
 * string). If two concurrent PRs add the same transport version, the different unique ids cause a git conflict, ensuring that the second PR
 * to be merged must be updated with the next free version first. Without the unique id string, git will happily merge the two versions
 * together, resulting in the same transport version being used across multiple commits, causing problems when you try to upgrade between
 * those two merged commits.
 * <h2>Version compatibility</h2>
 * The earliest compatible version is hardcoded in the {@link #MINIMUM_COMPATIBLE} field. Previously, this was dynamically calculated from
 * the major/minor versions of {@link Version}, but {@code TransportVersion} does not have separate major/minor version numbers. So the
 * minimum compatible version is hard-coded as the transport version used by the highest minor release of the previous major version. {@link
 * #MINIMUM_COMPATIBLE} should be updated appropriately whenever a major release happens.
 * <p>
 * The earliest CCS compatible version is hardcoded at {@link #MINIMUM_CCS_VERSION}, as the transport version used by the previous minor
 * release. This should be updated appropriately whenever a minor release happens.
 * <h2>Adding a new version</h2>
 * A new transport version should be added <em>every time</em> a change is made to the serialization protocol of one or more classes. Each
 * transport version should only be used in a single merged commit (apart from BwC versions copied from {@link Version}).
 * <p>
 * To add a new transport version, add a new constant at the bottom of the list that is one greater than the current highest version, ensure
 * it has a unique id, and update the {@link CurrentHolder#CURRENT} constant to point to the new version.
 * <h2>Reverting a transport version</h2>
 * If you revert a commit with a transport version change, you <em>must</em> ensure there is a <em>new</em> transport version representing
 * the reverted change. <em>Do not</em> let the transport version go backwards, it must <em>always</em> be incremented.
 * <h2>Scope of usefulness of {@link TransportVersion}</h2>
 * {@link TransportVersion} is a property of the transport connection between a pair of nodes, and should not be used as an indication of
 * the version of any single node. The {@link TransportVersion} of a connection is negotiated between the nodes via some logic that is not
 * totally trivial, and may change in future. Any other places that might make decisions based on this version effectively have to reproduce
 * this negotiation logic, which would be fragile. If you need to make decisions based on the version of a single node, do so using a
 * different version value. If you need to know whether the cluster as a whole speaks a new enough {@link TransportVersion} to understand a
 * newly-added feature, use {@link org.elasticsearch.cluster.ClusterState#getMinTransportVersion}.
 */
public record TransportVersion(int id) implements VersionId<TransportVersion> {

    /*
     * NOTE: IntelliJ lies!
     * This map is used during class construction, referenced by the registerTransportVersion method.
     * When all the transport version constants have been registered, the map is cleared & never touched again.
     */
    private static Map<String, Integer> IDS = new HashMap<>();

    private static TransportVersion registerTransportVersion(int id, String uniqueId) {
        if (IDS == null) throw new IllegalStateException("The IDS map needs to be present to call this method");

        Strings.requireNonEmpty(uniqueId, "Each TransportVersion needs a unique string id");
        Integer existing = IDS.put(uniqueId, id);
        if (existing != null) {
            throw new IllegalArgumentException("Versions " + id + " and " + existing + " have the same unique id");
        }
        return new TransportVersion(id);
    }

    public static final TransportVersion ZERO = registerTransportVersion(0, "00000000-0000-0000-0000-000000000000");
    public static final TransportVersion V_7_0_0 = registerTransportVersion(7_00_00_99, "7505fd05-d982-43ce-a63f-ff4c6c8bdeec");
    public static final TransportVersion V_7_0_1 = registerTransportVersion(7_00_01_99, "ae772780-e6f9-46a1-b0a0-20ed0cae37f7");
    public static final TransportVersion V_7_1_0 = registerTransportVersion(7_01_00_99, "fd09007c-1c54-450a-af99-9f941e1a53c2");
    public static final TransportVersion V_7_2_0 = registerTransportVersion(7_02_00_99, "b74dbc52-e727-472c-af21-2156482e8796");
    public static final TransportVersion V_7_2_1 = registerTransportVersion(7_02_01_99, "a3217b94-f436-4aab-a020-162c83ba18f2");
    public static final TransportVersion V_7_3_0 = registerTransportVersion(7_03_00_99, "4f04e4c9-c5aa-49e4-8b99-abeb4e284a5a");
    public static final TransportVersion V_7_3_2 = registerTransportVersion(7_03_02_99, "60da3953-8415-4d4f-a18d-853c3e68ebd6");
    public static final TransportVersion V_7_4_0 = registerTransportVersion(7_04_00_99, "ec7e58aa-55b4-4064-a9dd-fd723a2ba7a8");
    public static final TransportVersion V_7_5_0 = registerTransportVersion(7_05_00_99, "cc6e14dc-9dc7-4b74-8e15-1f99a6cfbe03");
    public static final TransportVersion V_7_6_0 = registerTransportVersion(7_06_00_99, "4637b8ae-f3df-43ae-a065-ad4c29f3373a");
    public static final TransportVersion V_7_7_0 = registerTransportVersion(7_07_00_99, "7bb73c48-ddb8-4437-b184-30371c35dd4b");
    public static final TransportVersion V_7_8_0 = registerTransportVersion(7_08_00_99, "c3cc74af-d15e-494b-a907-6ad6dd2f4660");
    public static final TransportVersion V_7_8_1 = registerTransportVersion(7_08_01_99, "7acb9f6e-32f2-45ce-b87d-ca1f165b8e7a");
    public static final TransportVersion V_7_9_0 = registerTransportVersion(7_09_00_99, "9388fe76-192a-4053-b51c-d2a7b8eae545");
    public static final TransportVersion V_7_10_0 = registerTransportVersion(7_10_00_99, "4efca195-38e4-4f74-b877-c26fb2a40733");
    public static final TransportVersion V_7_10_1 = registerTransportVersion(7_10_01_99, "0070260c-aa0b-4fc2-9c87-5cd5f23b005f");
    public static final TransportVersion V_7_11_0 = registerTransportVersion(7_11_00_99, "3b43bcbc-1c5e-4cc2-a3b4-8ac8b64239e8");
    public static final TransportVersion V_7_12_0 = registerTransportVersion(7_12_00_99, "3be9ff6f-2d9f-4fc2-ba91-394dd5ebcf33");
    public static final TransportVersion V_7_13_0 = registerTransportVersion(7_13_00_99, "e1fe494a-7c66-4571-8f8f-1d7e6d8df1b3");
    public static final TransportVersion V_7_14_0 = registerTransportVersion(7_14_00_99, "8cf0954c-b085-467f-b20b-3cb4b2e69e3e");
    public static final TransportVersion V_7_15_0 = registerTransportVersion(7_15_00_99, "2273ac0e-00bb-4024-9e2e-ab78981623c6");
    public static final TransportVersion V_7_15_1 = registerTransportVersion(7_15_01_99, "a8c3503d-3452-45cf-b385-e855e16547fe");
    public static final TransportVersion V_7_16_0 = registerTransportVersion(7_16_00_99, "59abadd2-25db-4547-a991-c92306a3934e");
    public static final TransportVersion V_7_17_0 = registerTransportVersion(7_17_00_99, "322efe93-4c73-4e15-9274-bb76836c8fa8");
    public static final TransportVersion V_7_17_1 = registerTransportVersion(7_17_01_99, "51c72842-7974-4669-ad25-bf13ba307307");
    public static final TransportVersion V_7_17_8 = registerTransportVersion(7_17_08_99, "82a3e70d-cf0e-4efb-ad16-6077ab9fe19f");
    public static final TransportVersion V_8_0_0 = registerTransportVersion(8_00_00_99, "c7d2372c-9f01-4a79-8b11-227d862dfe4f");
    public static final TransportVersion V_8_1_0 = registerTransportVersion(8_01_00_99, "3dc49dce-9cef-492a-ac8d-3cc79f6b4280");
    public static final TransportVersion V_8_2_0 = registerTransportVersion(8_02_00_99, "8ce6d555-202e-47db-ab7d-ade9dda1b7e8");
    public static final TransportVersion V_8_3_0 = registerTransportVersion(8_03_00_99, "559ddb66-d857-4208-bed5-a995ccf478ea");
    public static final TransportVersion V_8_4_0 = registerTransportVersion(8_04_00_99, "c0d12906-aa5b-45d4-94c7-cbcf4d9818ca");
    public static final TransportVersion V_8_5_0 = registerTransportVersion(8_05_00_99, "be3d7f23-7240-4904-9d7f-e25a0f766eca");
    public static final TransportVersion V_8_6_0 = registerTransportVersion(8_06_00_99, "e209c5ed-3488-4415-b561-33492ca3b789");
    public static final TransportVersion V_8_6_1 = registerTransportVersion(8_06_01_99, "9f113acb-1b21-4fda-bef9-2a3e669b5c7b");
    public static final TransportVersion V_8_7_0 = registerTransportVersion(8_07_00_99, "f1ee7a85-4fa6-43f5-8679-33e2b750448b");
    public static final TransportVersion V_8_7_1 = registerTransportVersion(8_07_01_99, "018de9d8-9e8b-4ac7-8f4b-3a6fbd0487fb");
    public static final TransportVersion V_8_8_0 = registerTransportVersion(8_08_00_99, "f64fe576-0767-4ec3-984e-3e30b33b6c46");
    public static final TransportVersion V_8_8_1 = registerTransportVersion(8_08_01_99, "291c71bb-5b0a-4b7e-a407-6e53bc128d0f");

    /*
     * READ THE JAVADOC ABOVE BEFORE ADDING NEW TRANSPORT VERSIONS
     * Detached transport versions added below here.
     */
    public static final TransportVersion V_8_500_010 = registerTransportVersion(8_500_010, "9818C628-1EEC-439B-B943-468F61460675");
    public static final TransportVersion V_8_500_011 = registerTransportVersion(8_500_011, "2209F28D-B52E-4BC4-9889-E780F291C32E");
    public static final TransportVersion V_8_500_012 = registerTransportVersion(8_500_012, "BB6F4AF1-A860-4FD4-A138-8150FFBE0ABD");
    public static final TransportVersion V_8_500_013 = registerTransportVersion(8_500_013, "f65b85ac-db5e-4558-a487-a1dde4f6a33a");
    public static final TransportVersion V_8_500_014 = registerTransportVersion(8_500_014, "D115A2E1-1739-4A02-AB7B-64F6EA157EFB");
    public static final TransportVersion V_8_500_015 = registerTransportVersion(8_500_015, "651216c9-d54f-4189-9fe1-48d82d276863");
    public static final TransportVersion V_8_500_016 = registerTransportVersion(8_500_016, "492C94FB-AAEA-4C9E-8375-BDB67A398584");

    public static final TransportVersion V_8_500_017 = registerTransportVersion(8_500_017, "0EDCB5BA-049C-443C-8AB1-5FA58FB996FB");
    public static final TransportVersion V_8_500_018 = registerTransportVersion(8_500_018, "827C32CE-33D9-4AC3-A773-8FB768F59EAF");
    public static final TransportVersion V_8_500_019 = registerTransportVersion(8_500_019, "09bae57f-cab8-423c-aab3-c9778509ffe3");
    // 8.9.0
    public static final TransportVersion V_8_500_020 = registerTransportVersion(8_500_020, "ECB42C26-B258-42E5-A835-E31AF84A76DE");
    public static final TransportVersion V_8_500_021 = registerTransportVersion(8_500_021, "102e0d84-0c08-402c-a696-935f3a3da873");
    // Introduced for stateless plugin
    public static final TransportVersion V_8_500_022 = registerTransportVersion(8_500_022, "4993c724-7a81-4955-84e7-403484610091");
    public static final TransportVersion V_8_500_023 = registerTransportVersion(8_500_023, "01b06435-5d73-42ff-a121-3b36b771375e");
    public static final TransportVersion V_8_500_024 = registerTransportVersion(8_500_024, "db337007-f823-4dbd-968e-375383814c17");
    public static final TransportVersion V_8_500_025 = registerTransportVersion(8_500_025, "b2ab7b75-5ac2-4a3b-bbb6-8789ca66722d");
    public static final TransportVersion V_8_500_026 = registerTransportVersion(8_500_026, "965d294b-14aa-4abb-bcfc-34631187941d");
    public static final TransportVersion V_8_500_027 = registerTransportVersion(8_500_027, "B151D967-8E7C-401C-8275-0ABC06335F2D");
    public static final TransportVersion V_8_500_028 = registerTransportVersion(8_500_028, "a6592d08-15cb-4e1a-b9b4-b2ba24058444");
    public static final TransportVersion V_8_500_029 = registerTransportVersion(8_500_029, "f3bd98af-6187-e161-e315-718a2fecc2db");
    public static final TransportVersion V_8_500_030 = registerTransportVersion(8_500_030, "b72d7f12-8ed3-4a5b-8e6a-4910ea10e0d7");
    public static final TransportVersion V_8_500_031 = registerTransportVersion(8_500_031, "e7aa7e95-37e7-46a3-aad1-90a21c0769e7");
    public static final TransportVersion V_8_500_032 = registerTransportVersion(8_500_032, "a9a14bc6-c3f2-41d9-a3d8-c686bf2c901d");
    public static final TransportVersion V_8_500_033 = registerTransportVersion(8_500_033, "193ab7c4-a751-4cbd-a66a-2d7d56ccbc10");
    public static final TransportVersion V_8_500_034 = registerTransportVersion(8_500_034, "16871c8b-88ba-4432-980a-10fd9ecad2dc");
    public static final TransportVersion V_8_500_035 = registerTransportVersion(8_500_035, "664dd6ce-3487-4fbd-81a9-af778b28be45");
    // Introduced for stateless plugin
    public static final TransportVersion V_8_500_036 = registerTransportVersion(8_500_036, "3343c64f-d7ac-4f02-9262-3e1acfc56f89");
    public static final TransportVersion V_8_500_037 = registerTransportVersion(8_500_037, "d76a4f22-8878-43e0-acfa-15e452195fa7");
    public static final TransportVersion V_8_500_038 = registerTransportVersion(8_500_038, "9ef93580-feae-409f-9989-b49e411ca7a9");
    public static final TransportVersion V_8_500_039 = registerTransportVersion(8_500_039, "c23722d7-6139-4cf2-b8a1-600fbd4ec359");
    public static final TransportVersion V_8_500_040 = registerTransportVersion(8_500_040, "8F3AA068-A608-4A16-9683-2412A75BF2DD");
    public static final TransportVersion V_8_500_041 = registerTransportVersion(8_500_041, "5b6a0fd0-ac0b-443f-baae-cffec140905c");
    public static final TransportVersion V_8_500_042 = registerTransportVersion(8_500_042, "763b4801-a4fc-47c4-aff5-7f5a757b8a07");
    public static final TransportVersion V_8_500_043 = registerTransportVersion(8_500_043, "50baabd14-7f5c-4f8c-9351-94e0d397aabc");
    public static final TransportVersion V_8_500_044 = registerTransportVersion(8_500_044, "96b83320-2317-4e9d-b735-356f18c1d76a");
    public static final TransportVersion V_8_500_045 = registerTransportVersion(8_500_045, "24a596dd-c843-4c0a-90b3-759697d74026");
    public static final TransportVersion V_8_500_046 = registerTransportVersion(8_500_046, "61666d4c-a4f0-40db-8a3d-4806718247c5");
    public static final TransportVersion V_8_500_047 = registerTransportVersion(8_500_047, "4b1682fe-c37e-4184-80f6-7d57fcba9b3d");
    public static final TransportVersion V_8_500_048 = registerTransportVersion(8_500_048, "f9658aa5-f066-4edb-bcb9-40bf256c9294");
    public static final TransportVersion V_8_500_049 = registerTransportVersion(8_500_049, "828bb6ce-2fbb-11ee-be56-0242ac120002");
    public static final TransportVersion V_8_500_050 = registerTransportVersion(8_500_050, "69722fa2-7c0a-4227-86fb-6d6a9a0a0321");
    public static final TransportVersion V_8_500_051 = registerTransportVersion(8_500_051, "a28b43bc-bb5f-4406-afcf-26900aa98a71");
    public static final TransportVersion V_8_500_052 = registerTransportVersion(8_500_052, "2d382b3d-9838-4cce-84c8-4142113e5c2b");
    public static final TransportVersion V_8_500_053 = registerTransportVersion(8_500_053, "aa603bae-01e2-380a-8950-6604468e8c6d");
    public static final TransportVersion V_8_500_054 = registerTransportVersion(8_500_054, "b76ef950-af03-4dda-85c2-6400ec442e7e");
    public static final TransportVersion V_8_500_055 = registerTransportVersion(8_500_055, "7831c609-0df1-42d6-aa97-8a346c389ef");
    public static final TransportVersion V_8_500_056 = registerTransportVersion(8_500_056, "afa8c4be-29c9-48ab-b1ed-7182415c1b71");
    public static final TransportVersion V_8_500_057 = registerTransportVersion(8_500_057, "80c088c6-358d-43b2-8d9c-1ea3c6c2b9fd");
<<<<<<< HEAD
    public static final TransportVersion V_8_500_058 = registerTransportVersion(8_500_058, "2f2090c0-7cd0-4a10-8f02-63d26073604f");
=======
    public static final TransportVersion V_8_500_058 = registerTransportVersion(8_500_058, "41d9c98a-1de2-4dc1-86f1-abd4cc1bef57");
>>>>>>> c9aa3b1b

    private static class CurrentHolder {
        private static final TransportVersion CURRENT = findCurrent(V_8_500_058);

        // finds the pluggable current version, or uses the given fallback
        private static TransportVersion findCurrent(TransportVersion fallback) {
            var versionExtension = VersionExtension.load();
            if (versionExtension == null) {
                return fallback;
            }
            var version = versionExtension.getCurrentTransportVersion();
            assert version.onOrAfter(fallback);
            return version;
        }
    }

    /**
     * Reference to the earliest compatible transport version to this version of the codebase.
     * This should be the transport version used by the highest minor version of the previous major.
     */
    public static final TransportVersion MINIMUM_COMPATIBLE = V_7_17_0;

    /**
     * Reference to the minimum transport version that can be used with CCS.
     * This should be the transport version used by the previous minor release.
     */
    public static final TransportVersion MINIMUM_CCS_VERSION = V_8_500_020;

    static {
        // see comment on IDS field
        // now we're registered all the transport versions, we can clear the map
        IDS = null;
    }

    static NavigableMap<Integer, TransportVersion> getAllVersionIds(Class<?> cls) {
        Map<Integer, String> versionIdFields = new HashMap<>();
        NavigableMap<Integer, TransportVersion> builder = new TreeMap<>();

        Set<String> ignore = Set.of("ZERO", "CURRENT", "MINIMUM_COMPATIBLE", "MINIMUM_CCS_VERSION");

        for (Field declaredField : cls.getFields()) {
            if (declaredField.getType().equals(TransportVersion.class)) {
                String fieldName = declaredField.getName();
                if (ignore.contains(fieldName)) {
                    continue;
                }

                TransportVersion version;
                try {
                    version = (TransportVersion) declaredField.get(null);
                } catch (IllegalAccessException e) {
                    throw new AssertionError(e);
                }
                builder.put(version.id, version);

                if (Assertions.ENABLED) {
                    // check the version number is unique
                    var sameVersionNumber = versionIdFields.put(version.id, fieldName);
                    assert sameVersionNumber == null
                        : "Versions ["
                            + sameVersionNumber
                            + "] and ["
                            + fieldName
                            + "] have the same version number ["
                            + version.id
                            + "]. Each TransportVersion should have a different version number";
                }
            }
        }

        return Collections.unmodifiableNavigableMap(builder);
    }

    private static final NavigableMap<Integer, TransportVersion> VERSION_IDS = getAllVersionIds(TransportVersion.class);

    static Collection<TransportVersion> getAllVersions() {
        return VERSION_IDS.values();
    }

    public static TransportVersion readVersion(StreamInput in) throws IOException {
        return fromId(in.readVInt());
    }

    public static TransportVersion fromId(int id) {
        TransportVersion known = VERSION_IDS.get(id);
        if (known != null) {
            return known;
        }
        // this is a version we don't otherwise know about - just create a placeholder
        return new TransportVersion(id);
    }

    public static void writeVersion(TransportVersion version, StreamOutput out) throws IOException {
        out.writeVInt(version.id);
    }

    /**
     * Returns the minimum version of {@code version1} and {@code version2}
     */
    public static TransportVersion min(TransportVersion version1, TransportVersion version2) {
        return version1.id < version2.id ? version1 : version2;
    }

    /**
     * Returns the maximum version of {@code version1} and {@code version2}
     */
    public static TransportVersion max(TransportVersion version1, TransportVersion version2) {
        return version1.id > version2.id ? version1 : version2;
    }

    /**
     * Returns {@code true} if the specified version is compatible with this running version of Elasticsearch.
     */
    public static boolean isCompatible(TransportVersion version) {
        return version.onOrAfter(MINIMUM_COMPATIBLE);
    }

    /**
     * Reference to the most recent transport version.
     * This should be the transport version with the highest id.
     */
    public static TransportVersion current() {
        return CurrentHolder.CURRENT;
    }

    public static TransportVersion fromString(String str) {
        return TransportVersion.fromId(Integer.parseInt(str));
    }

    @Override
    public String toString() {
        return Integer.toString(id);
    }
}<|MERGE_RESOLUTION|>--- conflicted
+++ resolved
@@ -180,14 +180,11 @@
     public static final TransportVersion V_8_500_055 = registerTransportVersion(8_500_055, "7831c609-0df1-42d6-aa97-8a346c389ef");
     public static final TransportVersion V_8_500_056 = registerTransportVersion(8_500_056, "afa8c4be-29c9-48ab-b1ed-7182415c1b71");
     public static final TransportVersion V_8_500_057 = registerTransportVersion(8_500_057, "80c088c6-358d-43b2-8d9c-1ea3c6c2b9fd");
-<<<<<<< HEAD
-    public static final TransportVersion V_8_500_058 = registerTransportVersion(8_500_058, "2f2090c0-7cd0-4a10-8f02-63d26073604f");
-=======
     public static final TransportVersion V_8_500_058 = registerTransportVersion(8_500_058, "41d9c98a-1de2-4dc1-86f1-abd4cc1bef57");
->>>>>>> c9aa3b1b
+    public static final TransportVersion V_8_500_059 = registerTransportVersion(8_500_059, "2f2090c0-7cd0-4a10-8f02-63d26073604f");
 
     private static class CurrentHolder {
-        private static final TransportVersion CURRENT = findCurrent(V_8_500_058);
+        private static final TransportVersion CURRENT = findCurrent(V_8_500_059);
 
         // finds the pluggable current version, or uses the given fallback
         private static TransportVersion findCurrent(TransportVersion fallback) {
