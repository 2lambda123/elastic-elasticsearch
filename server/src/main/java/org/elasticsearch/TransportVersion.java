/*
 * Copyright Elasticsearch B.V. and/or licensed to Elasticsearch B.V. under one
 * or more contributor license agreements. Licensed under the Elastic License
 * 2.0 and the Server Side Public License, v 1; you may not use this file except
 * in compliance with, at your election, the Elastic License 2.0 or the Server
 * Side Public License, v 1.
 */

package org.elasticsearch;

import org.elasticsearch.common.Strings;
import org.elasticsearch.common.VersionId;
import org.elasticsearch.common.io.stream.StreamInput;
import org.elasticsearch.common.io.stream.StreamOutput;
import org.elasticsearch.core.Assertions;
import org.elasticsearch.internal.VersionExtension;

import java.io.IOException;
import java.lang.reflect.Field;
import java.util.Collection;
import java.util.Collections;
import java.util.HashMap;
import java.util.Map;
import java.util.NavigableMap;
import java.util.Set;
import java.util.TreeMap;

/**
 * Represents the version of the wire protocol used to communicate between a pair of ES nodes.
 * <p>
 * Prior to 8.8.0, the release {@link Version} was used everywhere. This class separates the wire protocol version from the release version.
 * <p>
 * Each transport version constant has an id number, which for versions prior to 8.9.0 is the same as the release version for backwards
 * compatibility. In 8.9.0 this is changed to an incrementing number, disconnected from the release version.
 * <p>
 * Each version constant has a unique id string. This is not actually used in the binary protocol, but is there to ensure each protocol
 * version is only added to the source file once. This string needs to be unique (normally a UUID, but can be any other unique nonempty
 * string). If two concurrent PRs add the same transport version, the different unique ids cause a git conflict, ensuring that the second PR
 * to be merged must be updated with the next free version first. Without the unique id string, git will happily merge the two versions
 * together, resulting in the same transport version being used across multiple commits, causing problems when you try to upgrade between
 * those two merged commits.
 * <h2>Version compatibility</h2>
 * The earliest compatible version is hardcoded in the {@link #MINIMUM_COMPATIBLE} field. Previously, this was dynamically calculated from
 * the major/minor versions of {@link Version}, but {@code TransportVersion} does not have separate major/minor version numbers. So the
 * minimum compatible version is hard-coded as the transport version used by the highest minor release of the previous major version. {@link
 * #MINIMUM_COMPATIBLE} should be updated appropriately whenever a major release happens.
 * <p>
 * The earliest CCS compatible version is hardcoded at {@link #MINIMUM_CCS_VERSION}, as the transport version used by the previous minor
 * release. This should be updated appropriately whenever a minor release happens.
 * <h2>Adding a new version</h2>
 * A new transport version should be added <em>every time</em> a change is made to the serialization protocol of one or more classes. Each
 * transport version should only be used in a single merged commit (apart from BwC versions copied from {@link Version}).
 * <p>
 * To add a new transport version, add a new constant at the bottom of the list that is one greater than the current highest version, ensure
 * it has a unique id, and update the {@link CurrentHolder#CURRENT} constant to point to the new version.
 * <h2>Reverting a transport version</h2>
 * If you revert a commit with a transport version change, you <em>must</em> ensure there is a <em>new</em> transport version representing
 * the reverted change. <em>Do not</em> let the transport version go backwards, it must <em>always</em> be incremented.
 * <h2>Scope of usefulness of {@link TransportVersion}</h2>
 * {@link TransportVersion} is a property of the transport connection between a pair of nodes, and should not be used as an indication of
 * the version of any single node. The {@link TransportVersion} of a connection is negotiated between the nodes via some logic that is not
 * totally trivial, and may change in future. Any other places that might make decisions based on this version effectively have to reproduce
 * this negotiation logic, which would be fragile. If you need to make decisions based on the version of a single node, do so using a
 * different version value. If you need to know whether the cluster as a whole speaks a new enough {@link TransportVersion} to understand a
 * newly-added feature, use {@link org.elasticsearch.cluster.ClusterState#getMinTransportVersion}.
 */
public record TransportVersion(int id) implements VersionId<TransportVersion> {

    /*
     * NOTE: IntelliJ lies!
     * This map is used during class construction, referenced by the registerTransportVersion method.
     * When all the transport version constants have been registered, the map is cleared & never touched again.
     */
    private static Map<String, Integer> IDS = new HashMap<>();

    private static TransportVersion registerTransportVersion(int id, String uniqueId) {
        if (IDS == null) throw new IllegalStateException("The IDS map needs to be present to call this method");

        Strings.requireNonEmpty(uniqueId, "Each TransportVersion needs a unique string id");
        Integer existing = IDS.put(uniqueId, id);
        if (existing != null) {
            throw new IllegalArgumentException("Versions " + id + " and " + existing + " have the same unique id");
        }
        return new TransportVersion(id);
    }

    public static final TransportVersion ZERO = registerTransportVersion(0, "00000000-0000-0000-0000-000000000000");
    public static final TransportVersion V_7_0_0 = registerTransportVersion(7_00_00_99, "7505fd05-d982-43ce-a63f-ff4c6c8bdeec");
    public static final TransportVersion V_7_0_1 = registerTransportVersion(7_00_01_99, "ae772780-e6f9-46a1-b0a0-20ed0cae37f7");
    public static final TransportVersion V_7_1_0 = registerTransportVersion(7_01_00_99, "fd09007c-1c54-450a-af99-9f941e1a53c2");
    public static final TransportVersion V_7_2_0 = registerTransportVersion(7_02_00_99, "b74dbc52-e727-472c-af21-2156482e8796");
    public static final TransportVersion V_7_2_1 = registerTransportVersion(7_02_01_99, "a3217b94-f436-4aab-a020-162c83ba18f2");
    public static final TransportVersion V_7_3_0 = registerTransportVersion(7_03_00_99, "4f04e4c9-c5aa-49e4-8b99-abeb4e284a5a");
    public static final TransportVersion V_7_3_2 = registerTransportVersion(7_03_02_99, "60da3953-8415-4d4f-a18d-853c3e68ebd6");
    public static final TransportVersion V_7_4_0 = registerTransportVersion(7_04_00_99, "ec7e58aa-55b4-4064-a9dd-fd723a2ba7a8");
    public static final TransportVersion V_7_5_0 = registerTransportVersion(7_05_00_99, "cc6e14dc-9dc7-4b74-8e15-1f99a6cfbe03");
    public static final TransportVersion V_7_6_0 = registerTransportVersion(7_06_00_99, "4637b8ae-f3df-43ae-a065-ad4c29f3373a");
    public static final TransportVersion V_7_7_0 = registerTransportVersion(7_07_00_99, "7bb73c48-ddb8-4437-b184-30371c35dd4b");
    public static final TransportVersion V_7_8_0 = registerTransportVersion(7_08_00_99, "c3cc74af-d15e-494b-a907-6ad6dd2f4660");
    public static final TransportVersion V_7_8_1 = registerTransportVersion(7_08_01_99, "7acb9f6e-32f2-45ce-b87d-ca1f165b8e7a");
    public static final TransportVersion V_7_9_0 = registerTransportVersion(7_09_00_99, "9388fe76-192a-4053-b51c-d2a7b8eae545");
    public static final TransportVersion V_7_10_0 = registerTransportVersion(7_10_00_99, "4efca195-38e4-4f74-b877-c26fb2a40733");
    public static final TransportVersion V_7_10_1 = registerTransportVersion(7_10_01_99, "0070260c-aa0b-4fc2-9c87-5cd5f23b005f");
    public static final TransportVersion V_7_11_0 = registerTransportVersion(7_11_00_99, "3b43bcbc-1c5e-4cc2-a3b4-8ac8b64239e8");
    public static final TransportVersion V_7_12_0 = registerTransportVersion(7_12_00_99, "3be9ff6f-2d9f-4fc2-ba91-394dd5ebcf33");
    public static final TransportVersion V_7_13_0 = registerTransportVersion(7_13_00_99, "e1fe494a-7c66-4571-8f8f-1d7e6d8df1b3");
    public static final TransportVersion V_7_14_0 = registerTransportVersion(7_14_00_99, "8cf0954c-b085-467f-b20b-3cb4b2e69e3e");
    public static final TransportVersion V_7_15_0 = registerTransportVersion(7_15_00_99, "2273ac0e-00bb-4024-9e2e-ab78981623c6");
    public static final TransportVersion V_7_15_1 = registerTransportVersion(7_15_01_99, "a8c3503d-3452-45cf-b385-e855e16547fe");
    public static final TransportVersion V_7_16_0 = registerTransportVersion(7_16_00_99, "59abadd2-25db-4547-a991-c92306a3934e");
    public static final TransportVersion V_7_17_0 = registerTransportVersion(7_17_00_99, "322efe93-4c73-4e15-9274-bb76836c8fa8");
    public static final TransportVersion V_7_17_1 = registerTransportVersion(7_17_01_99, "51c72842-7974-4669-ad25-bf13ba307307");
    public static final TransportVersion V_7_17_8 = registerTransportVersion(7_17_08_99, "82a3e70d-cf0e-4efb-ad16-6077ab9fe19f");
    public static final TransportVersion V_8_0_0 = registerTransportVersion(8_00_00_99, "c7d2372c-9f01-4a79-8b11-227d862dfe4f");
    public static final TransportVersion V_8_1_0 = registerTransportVersion(8_01_00_99, "3dc49dce-9cef-492a-ac8d-3cc79f6b4280");
    public static final TransportVersion V_8_2_0 = registerTransportVersion(8_02_00_99, "8ce6d555-202e-47db-ab7d-ade9dda1b7e8");
    public static final TransportVersion V_8_3_0 = registerTransportVersion(8_03_00_99, "559ddb66-d857-4208-bed5-a995ccf478ea");
    public static final TransportVersion V_8_4_0 = registerTransportVersion(8_04_00_99, "c0d12906-aa5b-45d4-94c7-cbcf4d9818ca");
    public static final TransportVersion V_8_5_0 = registerTransportVersion(8_05_00_99, "be3d7f23-7240-4904-9d7f-e25a0f766eca");
    public static final TransportVersion V_8_6_0 = registerTransportVersion(8_06_00_99, "e209c5ed-3488-4415-b561-33492ca3b789");
    public static final TransportVersion V_8_6_1 = registerTransportVersion(8_06_01_99, "9f113acb-1b21-4fda-bef9-2a3e669b5c7b");
    public static final TransportVersion V_8_7_0 = registerTransportVersion(8_07_00_99, "f1ee7a85-4fa6-43f5-8679-33e2b750448b");
    public static final TransportVersion V_8_7_1 = registerTransportVersion(8_07_01_99, "018de9d8-9e8b-4ac7-8f4b-3a6fbd0487fb");
    public static final TransportVersion V_8_8_0 = registerTransportVersion(8_08_00_99, "f64fe576-0767-4ec3-984e-3e30b33b6c46");
    public static final TransportVersion V_8_8_1 = registerTransportVersion(8_08_01_99, "291c71bb-5b0a-4b7e-a407-6e53bc128d0f");

    /*
     * READ THE JAVADOC ABOVE BEFORE ADDING NEW TRANSPORT VERSIONS
     * Detached transport versions added below here.
     */
    public static final TransportVersion V_8_500_010 = registerTransportVersion(8_500_010, "9818C628-1EEC-439B-B943-468F61460675");
    public static final TransportVersion V_8_500_011 = registerTransportVersion(8_500_011, "2209F28D-B52E-4BC4-9889-E780F291C32E");
    public static final TransportVersion V_8_500_012 = registerTransportVersion(8_500_012, "BB6F4AF1-A860-4FD4-A138-8150FFBE0ABD");
    public static final TransportVersion V_8_500_013 = registerTransportVersion(8_500_013, "f65b85ac-db5e-4558-a487-a1dde4f6a33a");
    public static final TransportVersion V_8_500_014 = registerTransportVersion(8_500_014, "D115A2E1-1739-4A02-AB7B-64F6EA157EFB");
    public static final TransportVersion V_8_500_015 = registerTransportVersion(8_500_015, "651216c9-d54f-4189-9fe1-48d82d276863");
    public static final TransportVersion V_8_500_016 = registerTransportVersion(8_500_016, "492C94FB-AAEA-4C9E-8375-BDB67A398584");

    public static final TransportVersion V_8_500_017 = registerTransportVersion(8_500_017, "0EDCB5BA-049C-443C-8AB1-5FA58FB996FB");
    public static final TransportVersion V_8_500_018 = registerTransportVersion(8_500_018, "827C32CE-33D9-4AC3-A773-8FB768F59EAF");
    public static final TransportVersion V_8_500_019 = registerTransportVersion(8_500_019, "09bae57f-cab8-423c-aab3-c9778509ffe3");
    // 8.9.0
    public static final TransportVersion V_8_500_020 = registerTransportVersion(8_500_020, "ECB42C26-B258-42E5-A835-E31AF84A76DE");
    public static final TransportVersion V_8_500_021 = registerTransportVersion(8_500_021, "102e0d84-0c08-402c-a696-935f3a3da873");
    // Introduced for stateless plugin
    public static final TransportVersion V_8_500_022 = registerTransportVersion(8_500_022, "4993c724-7a81-4955-84e7-403484610091");
    public static final TransportVersion V_8_500_023 = registerTransportVersion(8_500_023, "01b06435-5d73-42ff-a121-3b36b771375e");
    public static final TransportVersion V_8_500_024 = registerTransportVersion(8_500_024, "db337007-f823-4dbd-968e-375383814c17");
    public static final TransportVersion V_8_500_025 = registerTransportVersion(8_500_025, "b2ab7b75-5ac2-4a3b-bbb6-8789ca66722d");
    public static final TransportVersion V_8_500_026 = registerTransportVersion(8_500_026, "965d294b-14aa-4abb-bcfc-34631187941d");
    public static final TransportVersion V_8_500_027 = registerTransportVersion(8_500_027, "B151D967-8E7C-401C-8275-0ABC06335F2D");
    public static final TransportVersion V_8_500_028 = registerTransportVersion(8_500_028, "a6592d08-15cb-4e1a-b9b4-b2ba24058444");
    public static final TransportVersion V_8_500_029 = registerTransportVersion(8_500_029, "f3bd98af-6187-e161-e315-718a2fecc2db");
    public static final TransportVersion V_8_500_030 = registerTransportVersion(8_500_030, "b72d7f12-8ed3-4a5b-8e6a-4910ea10e0d7");
    public static final TransportVersion V_8_500_031 = registerTransportVersion(8_500_031, "e7aa7e95-37e7-46a3-aad1-90a21c0769e7");
    public static final TransportVersion V_8_500_032 = registerTransportVersion(8_500_032, "a9a14bc6-c3f2-41d9-a3d8-c686bf2c901d");
    public static final TransportVersion V_8_500_033 = registerTransportVersion(8_500_033, "193ab7c4-a751-4cbd-a66a-2d7d56ccbc10");
    public static final TransportVersion V_8_500_034 = registerTransportVersion(8_500_034, "16871c8b-88ba-4432-980a-10fd9ecad2dc");
    public static final TransportVersion V_8_500_035 = registerTransportVersion(8_500_035, "664dd6ce-3487-4fbd-81a9-af778b28be45");
    // Introduced for stateless plugin
    public static final TransportVersion V_8_500_036 = registerTransportVersion(8_500_036, "3343c64f-d7ac-4f02-9262-3e1acfc56f89");
    public static final TransportVersion V_8_500_037 = registerTransportVersion(8_500_037, "d76a4f22-8878-43e0-acfa-15e452195fa7");
    public static final TransportVersion V_8_500_038 = registerTransportVersion(8_500_038, "9ef93580-feae-409f-9989-b49e411ca7a9");
    public static final TransportVersion V_8_500_039 = registerTransportVersion(8_500_039, "c23722d7-6139-4cf2-b8a1-600fbd4ec359");
    public static final TransportVersion V_8_500_040 = registerTransportVersion(8_500_040, "8F3AA068-A608-4A16-9683-2412A75BF2DD");
    public static final TransportVersion V_8_500_041 = registerTransportVersion(8_500_041, "5b6a0fd0-ac0b-443f-baae-cffec140905c");
    public static final TransportVersion V_8_500_042 = registerTransportVersion(8_500_042, "763b4801-a4fc-47c4-aff5-7f5a757b8a07");
    public static final TransportVersion V_8_500_043 = registerTransportVersion(8_500_043, "50baabd14-7f5c-4f8c-9351-94e0d397aabc");
    public static final TransportVersion V_8_500_044 = registerTransportVersion(8_500_044, "96b83320-2317-4e9d-b735-356f18c1d76a");
    public static final TransportVersion V_8_500_045 = registerTransportVersion(8_500_045, "24a596dd-c843-4c0a-90b3-759697d74026");
    public static final TransportVersion V_8_500_046 = registerTransportVersion(8_500_046, "61666d4c-a4f0-40db-8a3d-4806718247c5");
    public static final TransportVersion V_8_500_047 = registerTransportVersion(8_500_047, "4b1682fe-c37e-4184-80f6-7d57fcba9b3d");
    public static final TransportVersion V_8_500_048 = registerTransportVersion(8_500_048, "f9658aa5-f066-4edb-bcb9-40bf256c9294");
    public static final TransportVersion V_8_500_049 = registerTransportVersion(8_500_049, "828bb6ce-2fbb-11ee-be56-0242ac120002");
    public static final TransportVersion V_8_500_050 = registerTransportVersion(8_500_050, "69722fa2-7c0a-4227-86fb-6d6a9a0a0321");
<<<<<<< HEAD
    public static final TransportVersion V_8_500_051 = registerTransportVersion(8_500_051, "80c088c6-358d-43b2-8d9c-1ea3c6c2b9fd");
=======
    public static final TransportVersion V_8_500_051 = registerTransportVersion(8_500_051, "a28b43bc-bb5f-4406-afcf-26900aa98a71");
>>>>>>> 2076183d

    private static class CurrentHolder {
        private static final TransportVersion CURRENT = findCurrent(V_8_500_051);

        // finds the pluggable current version, or uses the given fallback
        private static TransportVersion findCurrent(TransportVersion fallback) {
            var versionExtension = VersionExtension.load();
            if (versionExtension == null) {
                return fallback;
            }
            var version = versionExtension.getCurrentTransportVersion();
            assert version.onOrAfter(fallback);
            return version;
        }
    }

    /**
     * Reference to the earliest compatible transport version to this version of the codebase.
     * This should be the transport version used by the highest minor version of the previous major.
     */
    public static final TransportVersion MINIMUM_COMPATIBLE = V_7_17_0;

    /**
     * Reference to the minimum transport version that can be used with CCS.
     * This should be the transport version used by the previous minor release.
     */
    public static final TransportVersion MINIMUM_CCS_VERSION = V_8_500_020;

    static {
        // see comment on IDS field
        // now we're registered all the transport versions, we can clear the map
        IDS = null;
    }

    static NavigableMap<Integer, TransportVersion> getAllVersionIds(Class<?> cls) {
        Map<Integer, String> versionIdFields = new HashMap<>();
        NavigableMap<Integer, TransportVersion> builder = new TreeMap<>();

        Set<String> ignore = Set.of("ZERO", "CURRENT", "MINIMUM_COMPATIBLE", "MINIMUM_CCS_VERSION");

        for (Field declaredField : cls.getFields()) {
            if (declaredField.getType().equals(TransportVersion.class)) {
                String fieldName = declaredField.getName();
                if (ignore.contains(fieldName)) {
                    continue;
                }

                TransportVersion version;
                try {
                    version = (TransportVersion) declaredField.get(null);
                } catch (IllegalAccessException e) {
                    throw new AssertionError(e);
                }
                builder.put(version.id, version);

                if (Assertions.ENABLED) {
                    // check the version number is unique
                    var sameVersionNumber = versionIdFields.put(version.id, fieldName);
                    assert sameVersionNumber == null
                        : "Versions ["
                            + sameVersionNumber
                            + "] and ["
                            + fieldName
                            + "] have the same version number ["
                            + version.id
                            + "]. Each TransportVersion should have a different version number";
                }
            }
        }

        return Collections.unmodifiableNavigableMap(builder);
    }

    private static final NavigableMap<Integer, TransportVersion> VERSION_IDS = getAllVersionIds(TransportVersion.class);

    static Collection<TransportVersion> getAllVersions() {
        return VERSION_IDS.values();
    }

    public static TransportVersion readVersion(StreamInput in) throws IOException {
        return fromId(in.readVInt());
    }

    public static TransportVersion fromId(int id) {
        TransportVersion known = VERSION_IDS.get(id);
        if (known != null) {
            return known;
        }
        // this is a version we don't otherwise know about - just create a placeholder
        return new TransportVersion(id);
    }

    public static void writeVersion(TransportVersion version, StreamOutput out) throws IOException {
        out.writeVInt(version.id);
    }

    /**
     * Returns the minimum version of {@code version1} and {@code version2}
     */
    public static TransportVersion min(TransportVersion version1, TransportVersion version2) {
        return version1.id < version2.id ? version1 : version2;
    }

    /**
     * Returns the maximum version of {@code version1} and {@code version2}
     */
    public static TransportVersion max(TransportVersion version1, TransportVersion version2) {
        return version1.id > version2.id ? version1 : version2;
    }

    /**
     * Returns {@code true} if the specified version is compatible with this running version of Elasticsearch.
     */
    public static boolean isCompatible(TransportVersion version) {
        return version.onOrAfter(MINIMUM_COMPATIBLE);
    }

    /**
     * Reference to the most recent transport version.
     * This should be the transport version with the highest id.
     */
    public static TransportVersion current() {
        return CurrentHolder.CURRENT;
    }

    public static TransportVersion fromString(String str) {
        return TransportVersion.fromId(Integer.parseInt(str));
    }

    @Override
    public String toString() {
        return Integer.toString(id);
    }
}<|MERGE_RESOLUTION|>--- conflicted
+++ resolved
@@ -173,14 +173,11 @@
     public static final TransportVersion V_8_500_048 = registerTransportVersion(8_500_048, "f9658aa5-f066-4edb-bcb9-40bf256c9294");
     public static final TransportVersion V_8_500_049 = registerTransportVersion(8_500_049, "828bb6ce-2fbb-11ee-be56-0242ac120002");
     public static final TransportVersion V_8_500_050 = registerTransportVersion(8_500_050, "69722fa2-7c0a-4227-86fb-6d6a9a0a0321");
-<<<<<<< HEAD
-    public static final TransportVersion V_8_500_051 = registerTransportVersion(8_500_051, "80c088c6-358d-43b2-8d9c-1ea3c6c2b9fd");
-=======
     public static final TransportVersion V_8_500_051 = registerTransportVersion(8_500_051, "a28b43bc-bb5f-4406-afcf-26900aa98a71");
->>>>>>> 2076183d
+    public static final TransportVersion V_8_500_052 = registerTransportVersion(8_500_052, "80c088c6-358d-43b2-8d9c-1ea3c6c2b9fd");
 
     private static class CurrentHolder {
-        private static final TransportVersion CURRENT = findCurrent(V_8_500_051);
+        private static final TransportVersion CURRENT = findCurrent(V_8_500_052);
 
         // finds the pluggable current version, or uses the given fallback
         private static TransportVersion findCurrent(TransportVersion fallback) {
