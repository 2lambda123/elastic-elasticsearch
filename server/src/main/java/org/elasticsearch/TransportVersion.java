--- conflicted
+++ resolved
@@ -174,12 +174,6 @@
     public static final TransportVersion V_8_500_049 = registerTransportVersion(8_500_049, "828bb6ce-2fbb-11ee-be56-0242ac120002");
     public static final TransportVersion V_8_500_050 = registerTransportVersion(8_500_050, "69722fa2-7c0a-4227-86fb-6d6a9a0a0321");
     public static final TransportVersion V_8_500_051 = registerTransportVersion(8_500_051, "a28b43bc-bb5f-4406-afcf-26900aa98a71");
-<<<<<<< HEAD
-    public static final TransportVersion V_8_500_052 = registerTransportVersion(8_500_052, "1c7e597e-34fa-11ee-be56-0242ac120002");
-
-    private static class CurrentHolder {
-        private static final TransportVersion CURRENT = findCurrent(V_8_500_052);
-=======
     public static final TransportVersion V_8_500_052 = registerTransportVersion(8_500_052, "2d382b3d-9838-4cce-84c8-4142113e5c2b");
     public static final TransportVersion V_8_500_053 = registerTransportVersion(8_500_053, "aa603bae-01e2-380a-8950-6604468e8c6d");
     public static final TransportVersion V_8_500_054 = registerTransportVersion(8_500_054, "b76ef950-af03-4dda-85c2-6400ec442e7e");
@@ -191,7 +185,6 @@
 
     private static class CurrentHolder {
         private static final TransportVersion CURRENT = findCurrent(V_8_500_059);
->>>>>>> a394ac8b
 
         // finds the pluggable current version, or uses the given fallback
         private static TransportVersion findCurrent(TransportVersion fallback) {
