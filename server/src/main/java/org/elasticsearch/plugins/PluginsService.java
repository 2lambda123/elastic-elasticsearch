--- conflicted
+++ resolved
@@ -470,23 +470,14 @@
                 Contrary to old plugins we don't need an instance of the plugin here.
                 Stable plugin register components (like CharFilterFactory) in stable plugin registry, which is then used in AnalysisModule
                 when registering char filter factories and other analysis components.
-<<<<<<< HEAD
-
-                We don't have to support for settings, additional components and other methods
-                that are on org.elasticsearch.plugins.Plugin
-=======
                 We don't have to support for settings, additional components and other methods
                 that are in org.elasticsearch.plugins.Plugin
->>>>>>> c47d9b41
                 We need to pass a name though so that we can show that a plugin was loaded (via cluster state api)
                 This might need to be revisited once support for settings is added
                  */
                 plugin = new StablePluginPlaceHolder(bundle.plugin.getName());
             } else {
-<<<<<<< HEAD
-=======
-
->>>>>>> c47d9b41
+
                 Class<? extends Plugin> pluginClass = loadPluginClass(bundle.plugin.getClassname(), pluginClassLoader);
                 if (pluginClassLoader != pluginClass.getClassLoader()) {
                     throw new IllegalStateException(
@@ -502,10 +493,6 @@
                 plugin = loadPlugin(pluginClass, settings, configPath);
             }
             loaded.put(name, new LoadedPlugin(bundle.plugin, plugin, spiLayerAndLoader.loader(), spiLayerAndLoader.layer()));
-<<<<<<< HEAD
-
-=======
->>>>>>> c47d9b41
         } finally {
             privilegedSetContextClassLoader(cl);
         }
