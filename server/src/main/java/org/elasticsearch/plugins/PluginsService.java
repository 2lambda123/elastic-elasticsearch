/*
 * Copyright Elasticsearch B.V. and/or licensed to Elasticsearch B.V. under one
 * or more contributor license agreements. Licensed under the Elastic License
 * 2.0 and the Server Side Public License, v 1; you may not use this file except
 * in compliance with, at your election, the Elastic License 2.0 or the Server
 * Side Public License, v 1.
 */

package org.elasticsearch.plugins;

import org.apache.logging.log4j.LogManager;
import org.apache.logging.log4j.Logger;
import org.apache.lucene.codecs.Codec;
import org.apache.lucene.codecs.DocValuesFormat;
import org.apache.lucene.codecs.PostingsFormat;
import org.elasticsearch.ElasticsearchException;
import org.elasticsearch.Version;
import org.elasticsearch.action.admin.cluster.node.info.PluginsAndModules;
import org.elasticsearch.common.settings.Setting;
import org.elasticsearch.common.settings.Setting.Property;
import org.elasticsearch.common.settings.Settings;
import org.elasticsearch.common.util.set.Sets;
import org.elasticsearch.core.PathUtils;
import org.elasticsearch.core.SuppressForbidden;
import org.elasticsearch.core.Tuple;
import org.elasticsearch.jdk.JarHell;
import org.elasticsearch.node.ReportingService;
import org.elasticsearch.plugins.spi.SPIClassIterator;

import java.io.IOException;
import java.lang.ModuleLayer.Controller;
import java.lang.module.Configuration;
import java.lang.module.ModuleDescriptor;
import java.lang.module.ModuleFinder;
import java.lang.reflect.Constructor;
import java.net.URI;
import java.net.URISyntaxException;
import java.net.URL;
import java.net.URLClassLoader;
import java.nio.file.Path;
import java.security.AccessController;
import java.security.PrivilegedAction;
import java.util.ArrayList;
import java.util.Collection;
import java.util.Collections;
import java.util.HashMap;
import java.util.HashSet;
import java.util.LinkedHashSet;
import java.util.List;
import java.util.Locale;
import java.util.Map;
import java.util.Objects;
import java.util.Set;
import java.util.function.Consumer;
import java.util.function.Function;
import java.util.stream.Collectors;
import java.util.stream.Stream;

import static org.elasticsearch.common.io.FileSystemUtils.isAccessibleDirectory;

public class PluginsService implements ReportingService<PluginsAndModules> {

    /**
     * A loaded plugin is one for which Elasticsearch has successfully constructed an instance of the plugin's class
     * @param info Metadata about the plugin, usually loaded from plugin properties
     * @param instance The constructed instance of the plugin's main class
     * @param loader   The classloader for the plugin
     * @param layer   The module layer for the plugin
     */
<<<<<<< HEAD
    record LoadedPlugin(PluginDescriptor info, Plugin instance, ClassLoader loader) {}
=======
    record LoadedPlugin(PluginInfo info, Plugin instance, ClassLoader loader, ModuleLayer layer) {

        LoadedPlugin {
            Objects.requireNonNull(info);
            Objects.requireNonNull(instance);
            Objects.requireNonNull(loader);
            Objects.requireNonNull(layer);
        }

        /**
         * Creates a loaded <i>classpath plugin</i>. A <i>classpath plugin</i> is a plugin loaded
         * by the system classloader and defined to the unnamed module of the boot layer.
         */
        LoadedPlugin(PluginInfo info, Plugin instance) {
            this(info, instance, PluginsService.class.getClassLoader(), ModuleLayer.boot());
        }
    }
>>>>>>> 3071c6a0

    private static final Logger logger = LogManager.getLogger(PluginsService.class);

    private final Settings settings;
    private final Path configPath;

    /**
     * We keep around a list of plugins and modules
     */
    private final List<LoadedPlugin> plugins;
    private final PluginsAndModules info;

    public static final Setting<List<String>> MANDATORY_SETTING = Setting.listSetting(
        "plugin.mandatory",
        Collections.emptyList(),
        Function.identity(),
        Property.NodeScope
    );

    /**
     * Constructs a new PluginService
     * @param settings The settings of the system
     * @param modulesDirectory The directory modules exist in, or null if modules should not be loaded from the filesystem
     * @param pluginsDirectory The directory plugins exist in, or null if plugins should not be loaded from the filesystem
     * @param classpathPlugins Plugins that exist in the classpath which should be loaded
     */
    public PluginsService(
        Settings settings,
        Path configPath,
        Path modulesDirectory,
        Path pluginsDirectory,
        Collection<Class<? extends Plugin>> classpathPlugins
    ) {
        this.settings = settings;
        this.configPath = configPath;

        List<LoadedPlugin> pluginsLoaded = new ArrayList<>();
        List<PluginDescriptor> pluginsList = new ArrayList<>();
        // we need to build a List of plugins for checking mandatory plugins
        final List<String> pluginsNames = new ArrayList<>();

        // first we load plugins that are on the classpath. this is for tests
        for (Class<? extends Plugin> pluginClass : classpathPlugins) {
            Plugin plugin = loadPlugin(pluginClass, settings, configPath);
            PluginDescriptor pluginDescriptor = new PluginDescriptor(
                pluginClass.getName(),
                "classpath plugin",
                "NA",
                Version.CURRENT,
                "1.8",
                pluginClass.getName(),
                null,
                Collections.emptyList(),
                false,
                PluginType.ISOLATED,
                "",
                false
            );
            if (logger.isTraceEnabled()) {
                logger.trace("plugin loaded from classpath [{}]", pluginDescriptor);
            }
<<<<<<< HEAD
            pluginsLoaded.add(new LoadedPlugin(pluginDescriptor, plugin, null));
            pluginsList.add(pluginDescriptor);
            pluginsNames.add(pluginDescriptor.getName());
=======
            pluginsLoaded.add(new LoadedPlugin(pluginInfo, plugin));
            pluginsList.add(pluginInfo);
            pluginsNames.add(pluginInfo.getName());
>>>>>>> 3071c6a0
        }

        Set<PluginBundle> seenBundles = new LinkedHashSet<>();
        List<PluginDescriptor> modulesList = new ArrayList<>();
        // load modules
        if (modulesDirectory != null) {
            try {
                Set<PluginBundle> modules = PluginsUtils.getModuleBundles(modulesDirectory);
                for (PluginBundle bundle : modules) {
                    modulesList.add(bundle.plugin);
                }
                seenBundles.addAll(modules);
            } catch (IOException ex) {
                throw new IllegalStateException("Unable to initialize modules", ex);
            }
        }

        // now, find all the ones that are in plugins/
        if (pluginsDirectory != null) {
            try {
                // TODO: remove this leniency, but tests bogusly rely on it
                if (isAccessibleDirectory(pluginsDirectory, logger)) {
                    PluginsUtils.checkForFailedPluginRemovals(pluginsDirectory);
                    Set<PluginBundle> plugins = PluginsUtils.getPluginBundles(pluginsDirectory);
                    for (final PluginBundle bundle : plugins) {
                        pluginsList.add(bundle.plugin);
                        pluginsNames.add(bundle.plugin.getName());
                    }
                    seenBundles.addAll(plugins);
                }
            } catch (IOException ex) {
                throw new IllegalStateException("Unable to initialize plugins", ex);
            }
        }

        Collection<LoadedPlugin> loaded = loadBundles(seenBundles);
        pluginsLoaded.addAll(loaded);

        this.info = new PluginsAndModules(pluginsList, modulesList);
        this.plugins = Collections.unmodifiableList(pluginsLoaded);

        checkMandatoryPlugins(pluginsNames, MANDATORY_SETTING.get(settings));

        // we don't log jars in lib/ we really shouldn't log modules,
        // but for now: just be transparent so we can debug any potential issues
        logPluginInfo(info.getModuleInfos(), "module", logger);
        logPluginInfo(info.getPluginInfos(), "plugin", logger);
    }

    // package-private for testing
    static void checkMandatoryPlugins(List<String> existingPlugins, List<String> mandatoryPlugins) {
        if (mandatoryPlugins.isEmpty()) {
            return;
        }

        Set<String> missingPlugins = Sets.difference(new HashSet<>(mandatoryPlugins), new HashSet<>(existingPlugins));
        if (missingPlugins.isEmpty() == false) {
            final String message = "missing mandatory plugins ["
                + String.join(", ", missingPlugins)
                + "], found plugins ["
                + String.join(", ", existingPlugins)
                + "]";
            throw new IllegalStateException(message);
        }
    }

    private static void logPluginInfo(final List<PluginDescriptor> pluginDescriptors, final String type, final Logger logger) {
        assert pluginDescriptors != null;
        if (pluginDescriptors.isEmpty()) {
            logger.info("no " + type + "s loaded");
        } else {
            for (final String name : pluginDescriptors.stream().map(PluginDescriptor::getName).sorted().toList()) {
                logger.info("loaded " + type + " [" + name + "]");
            }
        }
    }

    /**
     * Map a function over all plugins
     * @param function a function that takes a plugin and returns a result
     * @return A stream of results
     * @param <T> The generic type of the result
     */
    public <T> Stream<T> map(Function<Plugin, T> function) {
        return plugins.stream().map(LoadedPlugin::instance).map(function);
    }

    /**
     * FlatMap a function over all plugins
     * @param function a function that takes a plugin and returns a collection
     * @return A stream of results
     * @param <T> The generic type of the collection
     */
    public <T> Stream<T> flatMap(Function<Plugin, Collection<T>> function) {
        return plugins.stream().map(LoadedPlugin::instance).flatMap(p -> function.apply(p).stream());
    }

    /**
     * Apply a consumer action to each plugin
     * @param consumer An action that consumes a plugin
     */
    public void forEach(Consumer<Plugin> consumer) {
        plugins.stream().map(LoadedPlugin::instance).forEach(consumer);
    }

    /**
     * Sometimes we want the plugin name for error handling.
     * @return A map of plugin names to plugin instances.
     */
    public Map<String, Plugin> pluginMap() {
        return plugins.stream().collect(Collectors.toMap(p -> p.info().getName(), LoadedPlugin::instance));
    }

    /**
     * Get information about plugins and modules
     */
    @Override
    public PluginsAndModules info() {
        return info;
    }

    private Collection<LoadedPlugin> loadBundles(Set<PluginBundle> bundles) {
        Map<String, LoadedPlugin> loaded = new HashMap<>();
        Map<String, Set<URL>> transitiveUrls = new HashMap<>();
        List<PluginBundle> sortedBundles = PluginsUtils.sortBundles(bundles);
        Set<URL> systemLoaderURLs = JarHell.parseModulesAndClassPath();
        for (PluginBundle bundle : sortedBundles) {
            if (bundle.plugin.getType() != PluginType.BOOTSTRAP) {
                PluginsUtils.checkBundleJarHell(systemLoaderURLs, bundle, transitiveUrls);
                loadBundle(bundle, loaded);
            }
        }

        loadExtensions(loaded.values());
        return loaded.values();
    }

    // package-private for test visibility
    static void loadExtensions(Collection<LoadedPlugin> plugins) {

        Map<String, List<Plugin>> extendingPluginsByName = plugins.stream()
            .flatMap(t -> t.info().getExtendedPlugins().stream().map(extendedPlugin -> Tuple.tuple(extendedPlugin, t.instance())))
            .collect(Collectors.groupingBy(Tuple::v1, Collectors.mapping(Tuple::v2, Collectors.toList())));
        for (LoadedPlugin pluginTuple : plugins) {
            if (pluginTuple.instance() instanceof ExtensiblePlugin) {
                loadExtensionsForPlugin(
                    (ExtensiblePlugin) pluginTuple.instance(),
                    extendingPluginsByName.getOrDefault(pluginTuple.info().getName(), List.of())
                );
            }
        }
    }

    private static void loadExtensionsForPlugin(ExtensiblePlugin extensiblePlugin, List<Plugin> extendingPlugins) {
        ExtensiblePlugin.ExtensionLoader extensionLoader = new ExtensiblePlugin.ExtensionLoader() {
            @Override
            public <T> List<T> loadExtensions(Class<T> extensionPointType) {
                List<T> result = new ArrayList<>();
                for (Plugin extendingPlugin : extendingPlugins) {
                    result.addAll(createExtensions(extensionPointType, extendingPlugin));
                }
                return Collections.unmodifiableList(result);
            }
        };

        extensiblePlugin.loadExtensions(extensionLoader);
    }

    private static <T> List<? extends T> createExtensions(Class<T> extensionPointType, Plugin plugin) {
        SPIClassIterator<T> classIterator = SPIClassIterator.get(extensionPointType, plugin.getClass().getClassLoader());
        List<T> extensions = new ArrayList<>();
        while (classIterator.hasNext()) {
            Class<? extends T> extensionClass = classIterator.next();
            extensions.add(createExtension(extensionClass, extensionPointType, plugin));
        }
        return extensions;
    }

    // package-private for test visibility
    static <T> T createExtension(Class<? extends T> extensionClass, Class<T> extensionPointType, Plugin plugin) {
        @SuppressWarnings("unchecked")
        Constructor<T>[] constructors = (Constructor<T>[]) extensionClass.getConstructors();
        if (constructors.length == 0) {
            throw new IllegalStateException("no public " + extensionConstructorMessage(extensionClass, extensionPointType));
        }

        if (constructors.length > 1) {
            throw new IllegalStateException("no unique public " + extensionConstructorMessage(extensionClass, extensionPointType));
        }

        final Constructor<T> constructor = constructors[0];
        if (constructor.getParameterCount() > 1) {
            throw new IllegalStateException(extensionSignatureMessage(extensionClass, extensionPointType, plugin));
        }

        if (constructor.getParameterCount() == 1 && constructor.getParameterTypes()[0] != plugin.getClass()) {
            throw new IllegalStateException(
                extensionSignatureMessage(extensionClass, extensionPointType, plugin)
                    + ", not ("
                    + constructor.getParameterTypes()[0].getName()
                    + ")"
            );
        }

        try {
            if (constructor.getParameterCount() == 0) {
                return constructor.newInstance();
            } else {
                return constructor.newInstance(plugin);
            }
        } catch (ReflectiveOperationException e) {
            throw new IllegalStateException(
                "failed to create extension [" + extensionClass.getName() + "] of type [" + extensionPointType.getName() + "]",
                e
            );
        }
    }

    private static <T> String extensionSignatureMessage(Class<? extends T> extensionClass, Class<T> extensionPointType, Plugin plugin) {
        return "signature of "
            + extensionConstructorMessage(extensionClass, extensionPointType)
            + " must be either () or ("
            + plugin.getClass().getName()
            + ")";
    }

    private static <T> String extensionConstructorMessage(Class<? extends T> extensionClass, Class<T> extensionPointType) {
        return "constructor for extension [" + extensionClass.getName() + "] of type [" + extensionPointType.getName() + "]";
    }

    private Plugin loadBundle(PluginBundle bundle, Map<String, LoadedPlugin> loaded) {
        String name = bundle.plugin.getName();
        logger.debug(() -> "Loading bundle: " + name);

        PluginsUtils.verifyCompatibility(bundle.plugin);

        // collect the list of extended plugins
        List<LoadedPlugin> extendedPlugins = new ArrayList<>();
        for (String extendedPluginName : bundle.plugin.getExtendedPlugins()) {
            LoadedPlugin extendedPlugin = loaded.get(extendedPluginName);
            assert extendedPlugin != null;
            if (ExtensiblePlugin.class.isInstance(extendedPlugin.instance()) == false) {
                throw new IllegalStateException("Plugin [" + name + "] cannot extend non-extensible plugin [" + extendedPluginName + "]");
            }
            assert extendedPlugin.loader() != null : "All non-classpath plugins should be loaded with a classloader";
            extendedPlugins.add(extendedPlugin);
            logger.debug(
                () -> "Loading bundle: " + name + ", ext plugins: " + extendedPlugins.stream().map(lp -> lp.info().getName()).toList()
            );
        }

        final ClassLoader parentLoader = PluginLoaderIndirection.createLoader(
            getClass().getClassLoader(),
            extendedPlugins.stream().map(LoadedPlugin::loader).toList()
        );
        LayerAndLoader spiLayerAndLoader = null;
        if (bundle.hasSPI()) {
            spiLayerAndLoader = createSPI(bundle, parentLoader, extendedPlugins);
        }

        final ClassLoader pluginParentLoader = spiLayerAndLoader == null ? parentLoader : spiLayerAndLoader.loader();
        final LayerAndLoader pluginLayerAndLoader = createPlugin(bundle, pluginParentLoader, extendedPlugins, spiLayerAndLoader);
        final ClassLoader pluginClassLoader = pluginLayerAndLoader.loader();

        if (spiLayerAndLoader == null) {
            // use full implementation for plugins extending this one
            spiLayerAndLoader = pluginLayerAndLoader;
        }

        // reload SPI with any new services from the plugin
        reloadLuceneSPI(pluginClassLoader);

        ClassLoader cl = Thread.currentThread().getContextClassLoader();
        try {
            // Set context class loader to plugin's class loader so that plugins
            // that have dependencies with their own SPI endpoints have a chance to load
            // and initialize them appropriately.
            privilegedSetContextClassLoader(pluginClassLoader);

            Class<? extends Plugin> pluginClass = loadPluginClass(bundle.plugin.getClassname(), pluginClassLoader);
            if (pluginClassLoader != pluginClass.getClassLoader()) {
                throw new IllegalStateException(
                    "Plugin ["
                        + name
                        + "] must reference a class loader local Plugin class ["
                        + bundle.plugin.getClassname()
                        + "] (class loader ["
                        + pluginClass.getClassLoader()
                        + "])"
                );
            }
            Plugin plugin = loadPlugin(pluginClass, settings, configPath);
            loaded.put(name, new LoadedPlugin(bundle.plugin, plugin, spiLayerAndLoader.loader(), spiLayerAndLoader.layer()));
            return plugin;
        } finally {
            privilegedSetContextClassLoader(cl);
        }
    }

    static LayerAndLoader createSPI(PluginBundle bundle, ClassLoader parentLoader, List<LoadedPlugin> extendedPlugins) {
        final PluginInfo plugin = bundle.plugin;
        if (plugin.getModuleName().isPresent()) {
            logger.debug(() -> "Loading bundle: " + plugin.getName() + ", creating spi, modular");
            return createSpiModuleLayer(bundle.spiUrls, parentLoader, extendedPlugins.stream().map(LoadedPlugin::layer).toList());
        } else {
            logger.debug(() -> "Loading bundle: " + plugin.getName() + ", creating spi, non-modular");
            return LayerAndLoader.ofLoader(URLClassLoader.newInstance(bundle.spiUrls.toArray(new URL[0]), parentLoader));
        }
    }

    static LayerAndLoader createPlugin(
        PluginBundle bundle,
        ClassLoader pluginParentLoader,
        List<LoadedPlugin> extendedPlugins,
        LayerAndLoader spiLayerAndLoader
    ) {
        final PluginInfo plugin = bundle.plugin;
        if (plugin.getModuleName().isPresent()) {
            logger.debug(() -> "Loading bundle: " + plugin.getName() + ", modular");
            var parentLayers = Stream.concat(
                Stream.ofNullable(spiLayerAndLoader != null ? spiLayerAndLoader.layer() : null),
                extendedPlugins.stream().map(LoadedPlugin::layer)
            ).toList();
            return createPluginModuleLayer(bundle, pluginParentLoader, parentLayers);
        } else {
            logger.debug(() -> "Loading bundle: " + plugin.getName() + ", non-modular");
            return LayerAndLoader.ofLoader(URLClassLoader.newInstance(bundle.urls.toArray(URL[]::new), pluginParentLoader));
        }
    }

    /**
     * Reloads all Lucene SPI implementations using the new classloader.
     * This method must be called after the new classloader has been created to
     * register the services for use.
     */
    static void reloadLuceneSPI(ClassLoader loader) {
        // do NOT change the order of these method calls!

        // Codecs:
        PostingsFormat.reloadPostingsFormats(loader);
        DocValuesFormat.reloadDocValuesFormats(loader);
        Codec.reloadCodecs(loader);
    }

    private static Class<? extends Plugin> loadPluginClass(String className, ClassLoader loader) {
        try {
            return Class.forName(className, false, loader).asSubclass(Plugin.class);
        } catch (ClassNotFoundException e) {
            throw new ElasticsearchException("Could not find plugin class [" + className + "]", e);
        }
    }

    private static Plugin loadPlugin(Class<? extends Plugin> pluginClass, Settings settings, Path configPath) {
        final Constructor<?>[] constructors = pluginClass.getConstructors();
        if (constructors.length == 0) {
            throw new IllegalStateException("no public constructor for [" + pluginClass.getName() + "]");
        }

        if (constructors.length > 1) {
            throw new IllegalStateException("no unique public constructor for [" + pluginClass.getName() + "]");
        }

        final Constructor<?> constructor = constructors[0];
        if (constructor.getParameterCount() > 2) {
            throw new IllegalStateException(signatureMessage(pluginClass));
        }

        final Class<?>[] parameterTypes = constructor.getParameterTypes();
        try {
            if (constructor.getParameterCount() == 2 && parameterTypes[0] == Settings.class && parameterTypes[1] == Path.class) {
                return (Plugin) constructor.newInstance(settings, configPath);
            } else if (constructor.getParameterCount() == 1 && parameterTypes[0] == Settings.class) {
                return (Plugin) constructor.newInstance(settings);
            } else if (constructor.getParameterCount() == 0) {
                return (Plugin) constructor.newInstance();
            } else {
                throw new IllegalStateException(signatureMessage(pluginClass));
            }
        } catch (final ReflectiveOperationException e) {
            throw new IllegalStateException("failed to load plugin class [" + pluginClass.getName() + "]", e);
        }
    }

    private static String signatureMessage(final Class<? extends Plugin> clazz) {
        return String.format(
            Locale.ROOT,
            "no public constructor of correct signature for [%s]; must be [%s], [%s], or [%s]",
            clazz.getName(),
            "(org.elasticsearch.common.settings.Settings,java.nio.file.Path)",
            "(org.elasticsearch.common.settings.Settings)",
            "()"
        );
    }

    @SuppressWarnings("unchecked")
    public <T> List<T> filterPlugins(Class<T> type) {
        return plugins.stream().filter(x -> type.isAssignableFrom(x.instance().getClass())).map(p -> ((T) p.instance())).toList();
    }

    static final LayerAndLoader createPluginModuleLayer(PluginBundle bundle, ClassLoader parentLoader, List<ModuleLayer> parentLayers) {
        assert bundle.plugin.getModuleName().isPresent();
        return createModuleLayer(
            bundle.plugin.getClassname(),
            bundle.plugin.getModuleName().get(),
            urlsToPaths(bundle.urls),
            parentLoader,
            parentLayers
        );
    }

    static final LayerAndLoader createSpiModuleLayer(Set<URL> urls, ClassLoader parentLoader, List<ModuleLayer> parentLayers) {
        // assert bundle.plugin.getModuleName().isPresent();
        return createModuleLayer(
            null,  // no entry point
            spiModuleName(urls),
            urlsToPaths(urls),
            parentLoader,
            parentLayers
        );
    }

    private static final Module serverModule = PluginsService.class.getModule();

    static final LayerAndLoader createModuleLayer(
        String className,
        String moduleName,
        Path[] paths,
        ClassLoader parentLoader,
        List<ModuleLayer> parentLayers
    ) {
        logger.debug(() -> "Loading bundle: creating module layer and loader for module " + moduleName);
        var finder = ModuleFinder.of(paths);

        var configuration = Configuration.resolveAndBind(
            ModuleFinder.of(),
            parentConfigurationOrBoot(parentLayers),
            finder,
            Set.of(moduleName)
        );
        var controller = privilegedDefineModulesWithOneLoader(configuration, parentLayersOrBoot(parentLayers), parentLoader);
        var pluginModule = controller.layer().findModule(moduleName).get();
        ensureEntryPointAccessible(controller, pluginModule, className);
        addQualifiedExports(pluginModule);
        addQualifiedOpens(pluginModule);
        logger.debug(() -> "Loading bundle: created module layer and loader for module " + moduleName);
        return new LayerAndLoader(controller.layer(), privilegedFindLoader(controller.layer(), moduleName));
    }

    private static List<ModuleLayer> parentLayersOrBoot(List<ModuleLayer> parentLayers) {
        if (parentLayers == null || parentLayers.isEmpty()) {
            return List.of(ModuleLayer.boot());
        } else {
            return parentLayers;
        }
    }

    private static List<Configuration> parentConfigurationOrBoot(List<ModuleLayer> parentLayers) {
        if (parentLayers == null || parentLayers.isEmpty()) {
            return List.of(ModuleLayer.boot().configuration());
        } else {
            return parentLayers.stream().map(ModuleLayer::configuration).toList();
        }
    }

    /** Ensures that the plugins main class (its entry point), if any, is accessible to the server. */
    private static void ensureEntryPointAccessible(Controller controller, Module pluginModule, String className) {
        if (className != null) {
            controller.addOpens(pluginModule, toPackageName(className), serverModule);
        }
    }

    /**
     * Adds qualified exports declared in the server module descriptor to the target module.
     * This is required since qualified exports targeting yet-to-be-created modules, i.e. plugins,
     * are silently dropped when the boot layer is created.
     */
    private static void addQualifiedExports(Module target) {
        serverModule.getDescriptor()
            .exports()
            .stream()
            .filter(ModuleDescriptor.Exports::isQualified)
            .filter(exports -> exports.targets().contains(target.getName()))
            .forEach(exports -> serverModule.addExports(exports.source(), target));
    }

    /**
     * Adds qualified opens declared in the server module descriptor to the target module.
     * This is required since qualified opens targeting yet-to-be-created modules, i.e. plugins,
     * are silently dropped when the boot layer is created.
     */
    private static void addQualifiedOpens(Module target) {
        serverModule.getDescriptor()
            .opens()
            .stream()
            .filter(ModuleDescriptor.Opens::isQualified)
            .filter(opens -> opens.targets().contains(target.getName()))
            .forEach(opens -> serverModule.addExports(opens.source(), target));
    }

    /** Determines the module name of the SPI module, given its URL. */
    static String spiModuleName(Set<URL> spiURLS) {
        ModuleFinder finder = ModuleFinder.of(urlsToPaths(spiURLS));
        var mrefs = finder.findAll();
        assert mrefs.size() == 1 : "Expected a single module, got:" + mrefs;
        return mrefs.stream().findFirst().get().descriptor().name();
    }

    /**
     * Tuple of module layer and loader.
     * Modular Plugins have a plugin specific loader and layer.
     * Non-Modular plugins have a plugin specific loader and the boot layer.
     */
    record LayerAndLoader(ModuleLayer layer, ClassLoader loader) {

        LayerAndLoader {
            Objects.requireNonNull(layer);
            Objects.requireNonNull(loader);
        }

        static LayerAndLoader ofLoader(ClassLoader loader) {
            return new LayerAndLoader(ModuleLayer.boot(), loader);
        }
    }

    @SuppressForbidden(reason = "I need to convert URL's to Paths")
    static final Path[] urlsToPaths(Set<URL> urls) {
        return urls.stream().map(PluginsService::uncheckedToURI).map(PathUtils::get).toArray(Path[]::new);
    }

    static final URI uncheckedToURI(URL url) {
        try {
            return url.toURI();
        } catch (URISyntaxException e) {
            throw new AssertionError(new IOException(e));
        }
    }

    static final String toPackageName(String className) {
        assert className.endsWith(".") == false;
        int index = className.lastIndexOf(".");
        if (index == -1) {
            throw new IllegalStateException("invalid class name:" + className);
        }
        return className.substring(0, index);
    }

    @SuppressWarnings("removal")
    private static void privilegedSetContextClassLoader(ClassLoader loader) {
        AccessController.doPrivileged((PrivilegedAction<Void>) () -> {
            Thread.currentThread().setContextClassLoader(loader);
            return null;
        });
    }

    @SuppressWarnings("removal")
    static Controller privilegedDefineModulesWithOneLoader(Configuration cf, List<ModuleLayer> parentLayers, ClassLoader parentLoader) {
        return AccessController.doPrivileged(
            (PrivilegedAction<Controller>) () -> ModuleLayer.defineModulesWithOneLoader(cf, parentLayers, parentLoader)
        );
    }

    @SuppressWarnings("removal")
    static ClassLoader privilegedFindLoader(ModuleLayer layer, String name) {
        return AccessController.doPrivileged((PrivilegedAction<ClassLoader>) () -> layer.findLoader(name));
    }
}<|MERGE_RESOLUTION|>--- conflicted
+++ resolved
@@ -62,18 +62,15 @@
 
     /**
      * A loaded plugin is one for which Elasticsearch has successfully constructed an instance of the plugin's class
-     * @param info Metadata about the plugin, usually loaded from plugin properties
+     * @param descriptor Metadata about the plugin, usually loaded from plugin properties
      * @param instance The constructed instance of the plugin's main class
      * @param loader   The classloader for the plugin
      * @param layer   The module layer for the plugin
      */
-<<<<<<< HEAD
-    record LoadedPlugin(PluginDescriptor info, Plugin instance, ClassLoader loader) {}
-=======
-    record LoadedPlugin(PluginInfo info, Plugin instance, ClassLoader loader, ModuleLayer layer) {
+    record LoadedPlugin(PluginDescriptor descriptor, Plugin instance, ClassLoader loader, ModuleLayer layer) {
 
         LoadedPlugin {
-            Objects.requireNonNull(info);
+            Objects.requireNonNull(descriptor);
             Objects.requireNonNull(instance);
             Objects.requireNonNull(loader);
             Objects.requireNonNull(layer);
@@ -83,11 +80,10 @@
          * Creates a loaded <i>classpath plugin</i>. A <i>classpath plugin</i> is a plugin loaded
          * by the system classloader and defined to the unnamed module of the boot layer.
          */
-        LoadedPlugin(PluginInfo info, Plugin instance) {
-            this(info, instance, PluginsService.class.getClassLoader(), ModuleLayer.boot());
-        }
-    }
->>>>>>> 3071c6a0
+        LoadedPlugin(PluginDescriptor descriptor, Plugin instance) {
+            this(descriptor, instance, PluginsService.class.getClassLoader(), ModuleLayer.boot());
+        }
+    }
 
     private static final Logger logger = LogManager.getLogger(PluginsService.class);
 
@@ -149,15 +145,9 @@
             if (logger.isTraceEnabled()) {
                 logger.trace("plugin loaded from classpath [{}]", pluginDescriptor);
             }
-<<<<<<< HEAD
-            pluginsLoaded.add(new LoadedPlugin(pluginDescriptor, plugin, null));
+            pluginsLoaded.add(new LoadedPlugin(pluginDescriptor, plugin));
             pluginsList.add(pluginDescriptor);
             pluginsNames.add(pluginDescriptor.getName());
-=======
-            pluginsLoaded.add(new LoadedPlugin(pluginInfo, plugin));
-            pluginsList.add(pluginInfo);
-            pluginsNames.add(pluginInfo.getName());
->>>>>>> 3071c6a0
         }
 
         Set<PluginBundle> seenBundles = new LinkedHashSet<>();
@@ -268,7 +258,7 @@
      * @return A map of plugin names to plugin instances.
      */
     public Map<String, Plugin> pluginMap() {
-        return plugins.stream().collect(Collectors.toMap(p -> p.info().getName(), LoadedPlugin::instance));
+        return plugins.stream().collect(Collectors.toMap(p -> p.descriptor().getName(), LoadedPlugin::instance));
     }
 
     /**
@@ -299,13 +289,13 @@
     static void loadExtensions(Collection<LoadedPlugin> plugins) {
 
         Map<String, List<Plugin>> extendingPluginsByName = plugins.stream()
-            .flatMap(t -> t.info().getExtendedPlugins().stream().map(extendedPlugin -> Tuple.tuple(extendedPlugin, t.instance())))
+            .flatMap(t -> t.descriptor().getExtendedPlugins().stream().map(extendedPlugin -> Tuple.tuple(extendedPlugin, t.instance())))
             .collect(Collectors.groupingBy(Tuple::v1, Collectors.mapping(Tuple::v2, Collectors.toList())));
         for (LoadedPlugin pluginTuple : plugins) {
             if (pluginTuple.instance() instanceof ExtensiblePlugin) {
                 loadExtensionsForPlugin(
                     (ExtensiblePlugin) pluginTuple.instance(),
-                    extendingPluginsByName.getOrDefault(pluginTuple.info().getName(), List.of())
+                    extendingPluginsByName.getOrDefault(pluginTuple.descriptor().getName(), List.of())
                 );
             }
         }
@@ -405,7 +395,7 @@
             assert extendedPlugin.loader() != null : "All non-classpath plugins should be loaded with a classloader";
             extendedPlugins.add(extendedPlugin);
             logger.debug(
-                () -> "Loading bundle: " + name + ", ext plugins: " + extendedPlugins.stream().map(lp -> lp.info().getName()).toList()
+                () -> "Loading bundle: " + name + ", ext plugins: " + extendedPlugins.stream().map(lp -> lp.descriptor().getName()).toList()
             );
         }
 
@@ -458,7 +448,7 @@
     }
 
     static LayerAndLoader createSPI(PluginBundle bundle, ClassLoader parentLoader, List<LoadedPlugin> extendedPlugins) {
-        final PluginInfo plugin = bundle.plugin;
+        final PluginDescriptor plugin = bundle.plugin;
         if (plugin.getModuleName().isPresent()) {
             logger.debug(() -> "Loading bundle: " + plugin.getName() + ", creating spi, modular");
             return createSpiModuleLayer(bundle.spiUrls, parentLoader, extendedPlugins.stream().map(LoadedPlugin::layer).toList());
@@ -474,7 +464,7 @@
         List<LoadedPlugin> extendedPlugins,
         LayerAndLoader spiLayerAndLoader
     ) {
-        final PluginInfo plugin = bundle.plugin;
+        final PluginDescriptor plugin = bundle.plugin;
         if (plugin.getModuleName().isPresent()) {
             logger.debug(() -> "Loading bundle: " + plugin.getName() + ", modular");
             var parentLayers = Stream.concat(
