--- conflicted
+++ resolved
@@ -67,9 +67,6 @@
      * @param loader   The classloader for the plugin
      * @param layer   The module layer for the plugin
      */
-<<<<<<< HEAD
-    record LoadedPlugin(PluginDescriptor info, Plugin instance, ClassLoader loader) {}
-=======
     record LoadedPlugin(PluginDescriptor descriptor, Plugin instance, ClassLoader loader, ModuleLayer layer) {
 
         LoadedPlugin {
@@ -87,7 +84,6 @@
             this(descriptor, instance, PluginsService.class.getClassLoader(), ModuleLayer.boot());
         }
     }
->>>>>>> 0a39b247
 
     private static final Logger logger = LogManager.getLogger(PluginsService.class);
 
@@ -118,43 +114,8 @@
         this.settings = settings;
         this.configPath = configPath;
 
-<<<<<<< HEAD
-        List<LoadedPlugin> pluginsLoaded = new ArrayList<>();
-        List<PluginDescriptor> pluginsList = new ArrayList<>();
-        // we need to build a List of plugins for checking mandatory plugins
-        final List<String> pluginsNames = new ArrayList<>();
-
-        // first we load plugins that are on the classpath. this is for tests
-        for (Class<? extends Plugin> pluginClass : classpathPlugins) {
-            Plugin plugin = loadPlugin(pluginClass, settings, configPath);
-            PluginDescriptor pluginDescriptor = new PluginDescriptor(
-                pluginClass.getName(),
-                "classpath plugin",
-                "NA",
-                Version.CURRENT,
-                "1.8",
-                pluginClass.getName(),
-                null,
-                Collections.emptyList(),
-                false,
-                PluginType.ISOLATED,
-                "",
-                false
-            );
-            if (logger.isTraceEnabled()) {
-                logger.trace("plugin loaded from classpath [{}]", pluginDescriptor);
-            }
-            pluginsLoaded.add(new LoadedPlugin(pluginDescriptor, plugin, null));
-            pluginsList.add(pluginDescriptor);
-            pluginsNames.add(pluginDescriptor.getName());
-        }
-
         Set<PluginBundle> seenBundles = new LinkedHashSet<>();
-        List<PluginDescriptor> modulesList = new ArrayList<>();
-=======
-        Set<PluginBundle> seenBundles = new LinkedHashSet<>();
-
->>>>>>> 0a39b247
+
         // load modules
         List<PluginDescriptor> modulesList = new ArrayList<>();
         if (modulesDirectory != null) {
