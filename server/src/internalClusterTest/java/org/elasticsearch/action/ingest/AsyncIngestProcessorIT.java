--- conflicted
+++ resolved
@@ -99,11 +99,7 @@
             IndexNameExpressionResolver expressionResolver,
             Supplier<RepositoriesService> repositoriesServiceSupplier,
             Tracer tracer,
-<<<<<<< HEAD
-            Supplier<AllocationDeciders> allocationDecidersSupplier
-=======
             AllocationDeciders allocationDeciders
->>>>>>> fc819609
         ) {
             this.threadPool = threadPool;
             return List.of();
