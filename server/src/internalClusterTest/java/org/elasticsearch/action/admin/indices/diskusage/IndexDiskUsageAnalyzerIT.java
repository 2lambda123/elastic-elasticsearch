--- conflicted
+++ resolved
@@ -32,11 +32,8 @@
 import org.elasticsearch.xcontent.XContentFactory;
 import org.junit.Before;
 
-<<<<<<< HEAD
+import java.util.Arrays;
 import java.util.ArrayList;
-=======
-import java.util.Arrays;
->>>>>>> 3a5a15b6
 import java.util.Collection;
 import java.util.List;
 import java.util.Optional;
@@ -45,11 +42,8 @@
 import java.util.concurrent.atomic.AtomicInteger;
 import java.util.stream.IntStream;
 
-<<<<<<< HEAD
 import static org.hamcrest.Matchers.arrayWithSize;
-=======
 import static org.hamcrest.Matchers.emptyArray;
->>>>>>> 3a5a15b6
 import static org.hamcrest.Matchers.equalTo;
 import static org.hamcrest.Matchers.greaterThan;
 
@@ -256,64 +250,6 @@
         assertThat(resp.getFailedShards(), equalTo(failedShards.size()));
     }
 
-<<<<<<< HEAD
-    public void testFailingTargetShards() throws Exception {
-        internalCluster().ensureAtLeastNumDataNodes(2);
-        final String indexName = "test-index";
-        int numberOfShards = between(1, 5);
-        client().admin()
-            .indices()
-            .prepareCreate(indexName)
-            .setSettings(
-                Settings.builder()
-                    .put(IndexMetadata.SETTING_NUMBER_OF_SHARDS, numberOfShards)
-                    .put(IndexMetadata.SETTING_NUMBER_OF_REPLICAS, 0)
-            )
-            .get();
-        int numDocs = randomIntBetween(1, 10);
-        for (int i = 0; i < numDocs; i++) {
-            int value = randomIntBetween(1, 10);
-            final XContentBuilder doc = XContentFactory.jsonBuilder()
-                .startObject()
-                .field("english_text", English.intToEnglish(value))
-                .field("value", value)
-                .endObject();
-            client().prepareIndex(indexName).setId("id-" + i).setSource(doc).get();
-        }
-        final AtomicBoolean relocated = new AtomicBoolean();
-        final AtomicInteger failedShards = new AtomicInteger();
-        try {
-            for (String node : internalCluster().getNodeNames()) {
-                MockTransportService transportService = (MockTransportService) internalCluster().getInstance(TransportService.class, node);
-                transportService.addRequestHandlingBehavior(AnalyzeIndexDiskUsageAction.NAME + "[s]", (handler, request, channel, task) -> {
-                    if (relocated.compareAndSet(false, true)) {
-                        final IndicesService indicesService = internalCluster().getInstance(IndicesService.class, node);
-                        for (IndexService indexService : indicesService) {
-                            for (IndexShard indexShard : indexService) {
-                                failedShards.incrementAndGet();
-                                indexShard.close("test", randomBoolean());
-                            }
-                        }
-                    }
-                    handler.messageReceived(request, channel, task);
-                });
-            }
-            AnalyzeIndexDiskUsageResponse resp = client().execute(
-                AnalyzeIndexDiskUsageAction.INSTANCE,
-                new AnalyzeIndexDiskUsageRequest(new String[] { indexName }, AnalyzeIndexDiskUsageRequest.DEFAULT_INDICES_OPTIONS, true)
-            ).actionGet();
-            assertThat(failedShards.get(), greaterThan(0));
-            assertThat(resp.getTotalShards(), equalTo(numberOfShards));
-            assertThat(resp.getFailedShards(), equalTo(failedShards.get()));
-            assertThat(resp.getSuccessfulShards(), equalTo(resp.getTotalShards() - resp.getFailedShards()));
-            assertThat(resp.getShardFailures(), arrayWithSize(failedShards.get()));
-        } finally {
-            for (String node : internalCluster().getNodeNames()) {
-                MockTransportService transportService = (MockTransportService) internalCluster().getInstance(TransportService.class, node);
-                transportService.clearAllRules();
-            }
-        }
-=======
     public void testManyShards() throws Exception {
         List<String> indices = IntStream.range(0, between(1, 5)).mapToObj(n -> "index_" + n).toList();
         int totalShards = 0;
@@ -356,7 +292,64 @@
             assertThat(stats.getIndexSizeInBytes(), greaterThan(0L));
             assertThat(stats.total().totalBytes(), greaterThan(0L));
         }
->>>>>>> 3a5a15b6
+    }
+
+    public void testFailingTargetShards() throws Exception {
+        internalCluster().ensureAtLeastNumDataNodes(2);
+        final String indexName = "test-index";
+        int numberOfShards = between(1, 5);
+        client().admin()
+            .indices()
+            .prepareCreate(indexName)
+            .setSettings(
+                Settings.builder()
+                    .put(IndexMetadata.SETTING_NUMBER_OF_SHARDS, numberOfShards)
+                    .put(IndexMetadata.SETTING_NUMBER_OF_REPLICAS, 0)
+            )
+            .get();
+        int numDocs = randomIntBetween(1, 10);
+        for (int i = 0; i < numDocs; i++) {
+            int value = randomIntBetween(1, 10);
+            final XContentBuilder doc = XContentFactory.jsonBuilder()
+                .startObject()
+                .field("english_text", English.intToEnglish(value))
+                .field("value", value)
+                .endObject();
+            client().prepareIndex(indexName).setId("id-" + i).setSource(doc).get();
+        }
+        final AtomicBoolean relocated = new AtomicBoolean();
+        final AtomicInteger failedShards = new AtomicInteger();
+        try {
+            for (String node : internalCluster().getNodeNames()) {
+                MockTransportService transportService = (MockTransportService) internalCluster().getInstance(TransportService.class, node);
+                transportService.addRequestHandlingBehavior(AnalyzeIndexDiskUsageAction.NAME + "[s]", (handler, request, channel, task) -> {
+                    if (relocated.compareAndSet(false, true)) {
+                        final IndicesService indicesService = internalCluster().getInstance(IndicesService.class, node);
+                        for (IndexService indexService : indicesService) {
+                            for (IndexShard indexShard : indexService) {
+                                failedShards.incrementAndGet();
+                                indexShard.close("test", randomBoolean());
+                            }
+                        }
+                    }
+                    handler.messageReceived(request, channel, task);
+                });
+            }
+            AnalyzeIndexDiskUsageResponse resp = client().execute(
+                AnalyzeIndexDiskUsageAction.INSTANCE,
+                new AnalyzeIndexDiskUsageRequest(new String[] { indexName }, AnalyzeIndexDiskUsageRequest.DEFAULT_INDICES_OPTIONS, true)
+            ).actionGet();
+            assertThat(failedShards.get(), greaterThan(0));
+            assertThat(resp.getTotalShards(), equalTo(numberOfShards));
+            assertThat(resp.getFailedShards(), equalTo(failedShards.get()));
+            assertThat(resp.getSuccessfulShards(), equalTo(resp.getTotalShards() - resp.getFailedShards()));
+            assertThat(resp.getShardFailures(), arrayWithSize(failedShards.get()));
+        } finally {
+            for (String node : internalCluster().getNodeNames()) {
+                MockTransportService transportService = (MockTransportService) internalCluster().getInstance(TransportService.class, node);
+                transportService.clearAllRules();
+            }
+        }
     }
 
     void assertMetadataFields(IndexDiskUsageStats stats) {
