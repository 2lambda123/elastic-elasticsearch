/*
 * Copyright Elasticsearch B.V. and/or licensed to Elasticsearch B.V. under one
 * or more contributor license agreements. Licensed under the Elastic License
 * 2.0 and the Server Side Public License, v 1; you may not use this file except
 * in compliance with, at your election, the Elastic License 2.0 or the Server
 * Side Public License, v 1.
 */

package org.elasticsearch.plugins;

import org.elasticsearch.action.support.ActiveShardCount;
import org.elasticsearch.cluster.ClusterState;
import org.elasticsearch.cluster.metadata.IndexMetadata;
import org.elasticsearch.cluster.routing.ShardRouting;
import org.elasticsearch.cluster.routing.ShardRoutingState;
import org.elasticsearch.cluster.routing.allocation.decider.EnableAllocationDecider;
import org.elasticsearch.common.Priority;
import org.elasticsearch.common.settings.Settings;
import org.elasticsearch.common.util.concurrent.ConcurrentCollections;
import org.elasticsearch.env.Environment;
import org.elasticsearch.index.Index;
import org.elasticsearch.index.IndexSettings;
import org.elasticsearch.index.shard.ShardId;
import org.elasticsearch.indices.IndicesService;
import org.elasticsearch.test.ESIntegTestCase;
import org.elasticsearch.test.junit.annotations.TestLogging;

import java.nio.file.Files;
import java.nio.file.Path;
import java.util.ArrayList;
import java.util.Collection;
import java.util.Collections;
import java.util.HashMap;
import java.util.List;
import java.util.Locale;
import java.util.Map;
import java.util.Set;
import java.util.concurrent.TimeUnit;

import static org.elasticsearch.env.NodeEnvironment.INDICES_FOLDER;
import static org.elasticsearch.gateway.MetadataStateFormat.STATE_DIR_NAME;
import static org.elasticsearch.index.shard.ShardPath.INDEX_FOLDER_NAME;
import static org.elasticsearch.test.hamcrest.ElasticsearchAssertions.assertAcked;
import static org.hamcrest.Matchers.equalTo;
import static org.hamcrest.Matchers.hasSize;
import static org.hamcrest.Matchers.notNullValue;

@ESIntegTestCase.ClusterScope(scope = ESIntegTestCase.Scope.TEST, numDataNodes = 0, numClientNodes = 0)
public class IndexFoldersDeletionListenerIT extends ESIntegTestCase {

    @Override
    protected Collection<Class<? extends Plugin>> nodePlugins() {
        final List<Class<? extends Plugin>> plugins = new ArrayList<>(super.nodePlugins());
        plugins.add(IndexFoldersDeletionListenerPlugin.class);
        return plugins;
    }

    @Override
    protected Settings nodeSettings(int nodeOrdinal, Settings otherSettings) {
        return Settings.builder()
            .put(super.nodeSettings(nodeOrdinal, otherSettings))
            // prevent shards to move around after they got assigned the first time
            .put(EnableAllocationDecider.CLUSTER_ROUTING_REBALANCE_ENABLE_SETTING.getKey(), EnableAllocationDecider.Rebalance.NONE)
            .build();
    }

    public void testListenersInvokedWhenIndexIsDeleted() throws Exception {
        final String masterNode = internalCluster().startMasterOnlyNode();
        internalCluster().startDataOnlyNodes(2);
        ensureStableCluster(2 + 1, masterNode);

        final String indexName = randomAlphaOfLength(10).toLowerCase(Locale.ROOT);
        createIndex(
            indexName,
            Settings.builder().put(IndexMetadata.SETTING_NUMBER_OF_SHARDS, 2).put(IndexMetadata.SETTING_NUMBER_OF_REPLICAS, 0).build()
        );

        final NumShards numShards = getNumShards(indexName);
        assertFalse(
            client().admin()
                .cluster()
                .prepareHealth()
                .setIndices(indexName)
                .setWaitForGreenStatus()
                .setWaitForEvents(Priority.LANGUID)
                .setWaitForNoRelocatingShards(true)
                .setWaitForNoInitializingShards(true)
                .get()
                .isTimedOut()
        );

        final ClusterState clusterState = internalCluster().clusterService(masterNode).state();
        final Index index = clusterState.metadata().index(indexName).getIndex();
        final Map<String, List<ShardRouting>> shardsByNodes = shardRoutingsByNodes(clusterState, index);
        assertThat(shardsByNodes.values().stream().mapToInt(List::size).sum(), equalTo(numShards.totalNumShards));

        for (Map.Entry<String, List<ShardRouting>> shardsByNode : shardsByNodes.entrySet()) {
            assertNoDeletions(shardsByNode.getKey());
        }

        assertAcked(client().admin().indices().prepareDelete(indexName));
        assertPendingDeletesProcessed();

        assertBusy(() -> {
            for (Map.Entry<String, List<ShardRouting>> shardsByNode : shardsByNodes.entrySet()) {
                final String nodeName = shardsByNode.getKey();
                final IndexFoldersDeletionListenerPlugin plugin = plugin(nodeName);
                assertTrue(
                    "Listener should have been notified of deletion of index " + index + " on node " + nodeName,
                    plugin.deletedIndices.contains(index)
                );

                final List<ShardId> deletedShards = plugin.deletedShards.get(index);
                assertThat(deletedShards, notNullValue());
                assertFalse(
                    "Listener should have been notified of deletion of one or more shards on node " + nodeName,
                    deletedShards.isEmpty()
                );

                for (ShardRouting shardRouting : shardsByNode.getValue()) {
                    final ShardId shardId = shardRouting.shardId();
                    assertTrue(
                        "Listener should have been notified of deletion of shard " + shardId + " on node " + nodeName,
                        deletedShards.contains(shardId)
                    );
                }
            }
        }, 30L, TimeUnit.SECONDS);
    }

    @TestLogging(
        reason = "Debug #93226",
        value = "org.elasticsearch.indices.cluster.IndicesClusterStateService:DEBUG,"
            + "org.elasticsearch.indices.IndicesService:DEBUG,"
            + "org.elasticsearch.index.IndexService:DEBUG,"
            + "org.elasticsearch.env.NodeEnvironment:DEBUG,"
            + "org.elasticsearch.cluster.service.MasterService:TRACE"
    )
    public void testListenersInvokedWhenIndexIsRelocated() throws Exception {
        final String masterNode = internalCluster().startMasterOnlyNode();
        internalCluster().startDataOnlyNodes(4);
        ensureStableCluster(4 + 1, masterNode);

        final String indexName = randomAlphaOfLength(10).toLowerCase(Locale.ROOT);
        createIndex(
            indexName,
            Settings.builder()
                .put(IndexMetadata.SETTING_NUMBER_OF_SHARDS, 4)
                .put(IndexMetadata.SETTING_NUMBER_OF_REPLICAS, between(0, 1))
                .build()
        );

        final NumShards numShards = getNumShards(indexName);
        assertFalse(
            client().admin()
                .cluster()
                .prepareHealth()
                .setIndices(indexName)
                .setWaitForGreenStatus()
                .setWaitForEvents(Priority.LANGUID)
                .setWaitForNoRelocatingShards(true)
                .setWaitForNoInitializingShards(true)
                .get()
                .isTimedOut()
        );

        final ClusterState clusterState = internalCluster().clusterService(masterNode).state();
        final Index index = clusterState.metadata().index(indexName).getIndex();
        final Map<String, List<ShardRouting>> shardsByNodes = shardRoutingsByNodes(clusterState, index);
        assertThat(shardsByNodes.values().stream().mapToInt(List::size).sum(), equalTo(numShards.totalNumShards));

        for (Map.Entry<String, List<ShardRouting>> shardsByNode : shardsByNodes.entrySet()) {
            assertNoDeletions(shardsByNode.getKey());
        }

        final List<String> excludedNodes = randomSubsetOf(2, shardsByNodes.keySet());
<<<<<<< HEAD
        updateIndexSettings(Settings.builder().put("index.routing.allocation.exclude._name", String.join(",", excludedNodes)), indexName);
=======
        logger.info("--> excluding nodes {}", excludedNodes);
        assertAcked(
            client().admin()
                .indices()
                .prepareUpdateSettings(indexName)
                .setSettings(Settings.builder().put("index.routing.allocation.exclude._name", String.join(",", excludedNodes)).build())
        );
>>>>>>> 9d6c4431
        ensureGreen(indexName);

        assertBusy(() -> {
            for (Map.Entry<String, List<ShardRouting>> shardsByNode : shardsByNodes.entrySet()) {
                final String nodeName = shardsByNode.getKey();
                final IndexFoldersDeletionListenerPlugin plugin = plugin(nodeName);

                if (excludedNodes.contains(nodeName)) {
                    assertTrue(
                        "Listener should have been notified of deletion of index " + index + " on node " + nodeName,
                        plugin.deletedIndices.contains(index)
                    );

                    final List<ShardId> deletedShards = plugin.deletedShards.get(index);
                    assertThat(deletedShards, notNullValue());
                    assertFalse(
                        "Listener should have been notified of deletion of one or more shards on node " + nodeName,
                        deletedShards.isEmpty()
                    );

                    for (ShardRouting shardRouting : shardsByNode.getValue()) {
                        final ShardId shardId = shardRouting.shardId();
                        assertTrue(
                            "Listener should have been notified of deletion of shard " + shardId + " on node " + nodeName,
                            deletedShards.contains(shardId)
                        );
                    }
                } else {
                    assertNoDeletions(nodeName);
                }
            }
        }, 30L, TimeUnit.SECONDS);
    }

    public void testListenersInvokedWhenIndexIsDangling() throws Exception {
        final String masterNode = internalCluster().startMasterOnlyNode();
        internalCluster().startDataOnlyNodes(4);
        ensureStableCluster(4 + 1, masterNode);

        final String indexName = randomAlphaOfLength(10).toLowerCase(Locale.ROOT);
        createIndex(
            indexName,
            Settings.builder()
                .put(IndexMetadata.SETTING_NUMBER_OF_SHARDS, 4)
                .put(IndexMetadata.SETTING_NUMBER_OF_REPLICAS, between(0, 1))
                .build()
        );

        final NumShards numShards = getNumShards(indexName);
        assertFalse(
            client().admin()
                .cluster()
                .prepareHealth()
                .setIndices(indexName)
                .setWaitForGreenStatus()
                .setWaitForEvents(Priority.LANGUID)
                .setWaitForNoRelocatingShards(true)
                .setWaitForNoInitializingShards(true)
                .get()
                .isTimedOut()
        );

        final ClusterState clusterState = internalCluster().clusterService(masterNode).state();
        final Index index = clusterState.metadata().index(indexName).getIndex();
        final Map<String, List<ShardRouting>> shardsByNodes = shardRoutingsByNodes(clusterState, index);
        assertThat(shardsByNodes.values().stream().mapToInt(List::size).sum(), equalTo(numShards.totalNumShards));

        for (Map.Entry<String, List<ShardRouting>> shardsByNode : shardsByNodes.entrySet()) {
            assertNoDeletions(shardsByNode.getKey());
        }

        final String stoppedNode = randomFrom(shardsByNodes.keySet());
        final Settings stoppedNodeDataPathSettings = internalCluster().dataPathSettings(stoppedNode);
        internalCluster().stopNode(stoppedNode);
        ensureStableCluster(3 + 1, masterNode);

        assertAcked(client().admin().indices().prepareDelete(indexName));

        final String restartedNode = internalCluster().startNode(stoppedNodeDataPathSettings);
        ensureStableCluster(4 + 1, masterNode);
        assertPendingDeletesProcessed();

        assertBusy(() -> {
            final IndexFoldersDeletionListenerPlugin plugin = plugin(restartedNode);
            assertTrue(
                "Listener should have been notified of deletion of index " + index + " on node " + restartedNode,
                plugin.deletedIndices.contains(index)
            );
        }, 30L, TimeUnit.SECONDS);
    }

    public void testListenersInvokedWhenIndexHasLeftOverShard() throws Exception {
        final String masterNode = internalCluster().startMasterOnlyNode();

        final Path dataDirWithLeftOverShards = createTempDir();
        String dataNode = internalCluster().startDataOnlyNode(
            Settings.builder()
                .putList(Environment.PATH_DATA_SETTING.getKey(), List.of(dataDirWithLeftOverShards.toAbsolutePath().toString()))
                .putNull(Environment.PATH_SHARED_DATA_SETTING.getKey())
                .build()
        );

        final Index[] leftovers = new Index[between(1, 3)];
        logger.debug("--> creating [{}] leftover indices on data node [{}]", leftovers.length, dataNode);
        for (int i = 0; i < leftovers.length; i++) {
            final String indexName = "index-" + i;
            createIndex(
                indexName,
                Settings.builder()
                    .put(IndexMetadata.SETTING_NUMBER_OF_SHARDS, 1)
                    .put(IndexMetadata.SETTING_NUMBER_OF_REPLICAS, 0)
                    .put("index.routing.allocation.include._name", dataNode)
                    .build()
            );
            ensureGreen(indexName);
            leftovers[i] = internalCluster().clusterService(masterNode).state().metadata().index(indexName).getIndex();
        }

        logger.debug("--> stopping data node [{}], the data left on disk will be injected as left-overs in a newer data node", dataNode);
        internalCluster().stopNode(dataNode);
        ensureStableCluster(1, masterNode);

        logger.debug("--> deleting leftover indices");
        assertAcked(client().admin().indices().prepareDelete("index-*"));

        final String indexName = randomAlphaOfLength(10).toLowerCase(Locale.ROOT);

        logger.debug("--> creating a new index [{}]", indexName);
        assertAcked(
            client().admin()
                .indices()
                .prepareCreate(indexName)
                .setSettings(
                    Settings.builder()
                        .put(IndexMetadata.SETTING_NUMBER_OF_SHARDS, 1)
                        .put(IndexMetadata.SETTING_NUMBER_OF_REPLICAS, 0)
                        .put("index.routing.allocation.enable", EnableAllocationDecider.Allocation.NONE)
                        .build()
                )
                .setWaitForActiveShards(ActiveShardCount.NONE)
        );

        final Index index = internalCluster().clusterService(masterNode).state().metadata().index(indexName).getIndex();
        logger.debug("--> index [{}] created", index);

        final List<Path> dataPaths = new ArrayList<>();
        for (int i = 0; i < leftovers.length; i++) {
            final Path dataPath = createTempDir();
            dataPaths.add(dataPath);
            final Path shardPath = dataPath.resolve(INDICES_FOLDER).resolve(index.getUUID()).resolve("0");
            Files.createDirectories(shardPath);
            final Path leftoverPath = dataDirWithLeftOverShards.resolve(INDICES_FOLDER).resolve(leftovers[i].getUUID()).resolve("0");
            Files.move(leftoverPath.resolve(STATE_DIR_NAME), shardPath.resolve(STATE_DIR_NAME));
            Files.move(leftoverPath.resolve(INDEX_FOLDER_NAME), shardPath.resolve(INDEX_FOLDER_NAME));
        }

        logger.debug("--> starting another data node with data paths [{}]", dataPaths);
        dataNode = internalCluster().startDataOnlyNode(
            Settings.builder()
                .putList(Environment.PATH_DATA_SETTING.getKey(), dataPaths.stream().map(p -> p.toAbsolutePath().toString()).toList())
                .putNull(Environment.PATH_SHARED_DATA_SETTING.getKey())
                .build()
        );
        ensureStableCluster(1 + 1, masterNode);

        final IndexFoldersDeletionListenerPlugin plugin = plugin(dataNode);
        assertTrue("Expecting no shards deleted on node " + dataNode, plugin.deletedShards.isEmpty());

        updateIndexSettings(
            Settings.builder()
                .put("index.routing.allocation.enable", EnableAllocationDecider.Allocation.ALL)
                .put("index.routing.allocation.require._name", dataNode),
            indexName
        );
        ensureGreen(indexName);

        assertTrue(
            "Listener should have been notified of deletion of left-over shards for index " + index + " on node " + dataNode,
            plugin.deletedShards.containsKey(index)
        );
        assertThat(
            "Listener should have been notified of [" + leftovers.length + "] deletions of left-over shard [0] on node " + dataNode,
            plugin.deletedShards.get(index).size(),
            equalTo(leftovers.length)
        );
    }

    private Map<String, List<ShardRouting>> shardRoutingsByNodes(ClusterState clusterState, Index index) {
        final Map<String, List<ShardRouting>> map = new HashMap<>();
        for (ShardRouting shardRouting : clusterState.routingTable().index(index).shardsWithState(ShardRoutingState.STARTED)) {
            final String nodeName = clusterState.nodes().get(shardRouting.currentNodeId()).getName();
            map.computeIfAbsent(nodeName, name -> new ArrayList<>()).add(shardRouting);
        }
        return map;
    }

    public static class IndexFoldersDeletionListenerPlugin extends Plugin implements IndexStorePlugin {

        final Set<Index> deletedIndices = ConcurrentCollections.newConcurrentSet();
        final Map<Index, List<ShardId>> deletedShards = ConcurrentCollections.newConcurrentMap();

        @Override
        public List<IndexFoldersDeletionListener> getIndexFoldersDeletionListeners() {
            return List.of(new IndexFoldersDeletionListener() {
                @Override
                public void beforeIndexFoldersDeleted(Index index, IndexSettings indexSettings, Path[] indexPaths) {
                    deletedIndices.add(index);
                }

                @Override
                public void beforeShardFoldersDeleted(ShardId shardId, IndexSettings indexSettings, Path[] shardPaths) {
                    deletedShards.computeIfAbsent(shardId.getIndex(), i -> new ArrayList<>()).add(shardId);
                }
            });
        }

        @Override
        public Map<String, DirectoryFactory> getDirectoryFactories() {
            return Collections.emptyMap();
        }
    }

    private static IndexFoldersDeletionListenerPlugin plugin(String nodeId) {
        final PluginsService pluginsService = internalCluster().getInstance(PluginsService.class, nodeId);
        final List<IndexFoldersDeletionListenerPlugin> plugins = pluginsService.filterPlugins(IndexFoldersDeletionListenerPlugin.class);
        assertThat(plugins, hasSize(1));
        return plugins.get(0);
    }

    private static void assertPendingDeletesProcessed() throws Exception {
        assertBusy(() -> {
            final Iterable<IndicesService> services = internalCluster().getDataNodeInstances(IndicesService.class);
            services.forEach(indicesService -> assertFalse(indicesService.hasUncompletedPendingDeletes()));
        });
    }

    private static void assertNoDeletions(String nodeName) {
        final IndexFoldersDeletionListenerPlugin plugin = plugin(nodeName);
        assertTrue(
            "Expecting no indices deleted on node [" + nodeName + "] but got: " + plugin.deletedIndices,
            plugin.deletedIndices.isEmpty()
        );
        assertTrue(
            "Expecting no shards deleted on node [" + nodeName + "] but got: " + plugin.deletedShards,
            plugin.deletedShards.isEmpty()
        );
    }
}<|MERGE_RESOLUTION|>--- conflicted
+++ resolved
@@ -174,17 +174,8 @@
         }
 
         final List<String> excludedNodes = randomSubsetOf(2, shardsByNodes.keySet());
-<<<<<<< HEAD
+        logger.info("--> excluding nodes {}", excludedNodes);
         updateIndexSettings(Settings.builder().put("index.routing.allocation.exclude._name", String.join(",", excludedNodes)), indexName);
-=======
-        logger.info("--> excluding nodes {}", excludedNodes);
-        assertAcked(
-            client().admin()
-                .indices()
-                .prepareUpdateSettings(indexName)
-                .setSettings(Settings.builder().put("index.routing.allocation.exclude._name", String.join(",", excludedNodes)).build())
-        );
->>>>>>> 9d6c4431
         ensureGreen(indexName);
 
         assertBusy(() -> {
