/*
 * Copyright Elasticsearch B.V. and/or licensed to Elasticsearch B.V. under one
 * or more contributor license agreements. Licensed under the Elastic License
 * 2.0 and the Server Side Public License, v 1; you may not use this file except
 * in compliance with, at your election, the Elastic License 2.0 or the Server
 * Side Public License, v 1.
 */
package org.elasticsearch.search.aggregations.metrics;

import org.elasticsearch.common.settings.Settings;
import org.elasticsearch.plugins.Plugin;
import org.elasticsearch.script.Script;
import org.elasticsearch.script.ScriptType;
import org.elasticsearch.search.aggregations.BucketOrder;
import org.elasticsearch.search.aggregations.InternalAggregation;
import org.elasticsearch.search.aggregations.bucket.filter.Filter;
import org.elasticsearch.search.aggregations.bucket.global.Global;
import org.elasticsearch.search.aggregations.bucket.terms.Terms;
import org.elasticsearch.test.ESIntegTestCase;

import java.util.Collection;
import java.util.Collections;
import java.util.List;
import java.util.Map;

import static org.elasticsearch.index.query.QueryBuilders.matchAllQuery;
import static org.elasticsearch.index.query.QueryBuilders.termQuery;
import static org.elasticsearch.search.aggregations.AggregationBuilders.count;
import static org.elasticsearch.search.aggregations.AggregationBuilders.filter;
import static org.elasticsearch.search.aggregations.AggregationBuilders.global;
import static org.elasticsearch.search.aggregations.AggregationBuilders.terms;
import static org.elasticsearch.search.aggregations.metrics.MetricAggScriptPlugin.METRIC_SCRIPT_ENGINE;
import static org.elasticsearch.search.aggregations.metrics.MetricAggScriptPlugin.RANDOM_SCRIPT;
import static org.elasticsearch.search.aggregations.metrics.MetricAggScriptPlugin.SUM_FIELD_PARAMS_SCRIPT;
import static org.elasticsearch.search.aggregations.metrics.MetricAggScriptPlugin.SUM_VALUES_FIELD_SCRIPT;
import static org.elasticsearch.search.aggregations.metrics.MetricAggScriptPlugin.VALUE_FIELD_SCRIPT;
import static org.elasticsearch.test.hamcrest.ElasticsearchAssertions.assertAcked;
import static org.elasticsearch.test.hamcrest.ElasticsearchAssertions.assertHitCount;
import static org.elasticsearch.test.hamcrest.ElasticsearchAssertions.assertNoFailures;
import static org.elasticsearch.test.hamcrest.ElasticsearchAssertions.assertResponse;
import static org.elasticsearch.xcontent.XContentFactory.jsonBuilder;
import static org.hamcrest.Matchers.equalTo;
import static org.hamcrest.Matchers.notNullValue;

@ESIntegTestCase.SuiteScopeTestCase
public class ValueCountIT extends ESIntegTestCase {
    @Override
    public void setupSuiteScopeCluster() throws Exception {
        createIndex("idx");
        createIndex("idx_unmapped");
        for (int i = 0; i < 10; i++) {
            prepareIndex("idx").setId("" + i)
                .setSource(
                    jsonBuilder().startObject().field("value", i + 1).startArray("values").value(i + 2).value(i + 3).endArray().endObject()
                )
                .get();
        }
        indicesAdmin().prepareFlush().get();
        indicesAdmin().prepareRefresh().get();
        ensureSearchable();
    }

    @Override
    protected Collection<Class<? extends Plugin>> nodePlugins() {
        return Collections.singletonList(MetricAggScriptPlugin.class);
    }

    public void testUnmapped() throws Exception {
        assertResponse(prepareSearch("idx_unmapped").setQuery(matchAllQuery()).addAggregation(count("count").field("value")), response -> {
            assertThat(response.getHits().getTotalHits().value, equalTo(0L));

            ValueCount valueCount = response.getAggregations().get("count");
            assertThat(valueCount, notNullValue());
            assertThat(valueCount.getName(), equalTo("count"));
            assertThat(valueCount.getValue(), equalTo(0L));
        });
    }

    public void testSingleValuedField() throws Exception {
        assertResponse(prepareSearch("idx").setQuery(matchAllQuery()).addAggregation(count("count").field("value")), response -> {
            assertHitCount(response, 10);

            ValueCount valueCount = response.getAggregations().get("count");
            assertThat(valueCount, notNullValue());
            assertThat(valueCount.getName(), equalTo("count"));
            assertThat(valueCount.getValue(), equalTo(10L));
        });
    }

    public void testSingleValuedFieldGetProperty() throws Exception {
        assertResponse(
            prepareSearch("idx").setQuery(matchAllQuery()).addAggregation(global("global").subAggregation(count("count").field("value"))),
            response -> {

                assertHitCount(response, 10);

                Global global = response.getAggregations().get("global");
                assertThat(global, notNullValue());
                assertThat(global.getName(), equalTo("global"));
                assertThat(global.getDocCount(), equalTo(10L));
                assertThat(global.getAggregations(), notNullValue());
                assertThat(global.getAggregations().asMap().size(), equalTo(1));

                ValueCount valueCount = global.getAggregations().get("count");
                assertThat(valueCount, notNullValue());
                assertThat(valueCount.getName(), equalTo("count"));
                assertThat(valueCount.getValue(), equalTo(10L));
                assertThat((ValueCount) ((InternalAggregation) global).getProperty("count"), equalTo(valueCount));
                assertThat((double) ((InternalAggregation) global).getProperty("count.value"), equalTo(10d));
                assertThat((double) ((InternalAggregation) valueCount).getProperty("value"), equalTo(10d));
            }
        );
    }

    public void testSingleValuedFieldPartiallyUnmapped() throws Exception {
        assertResponse(
            prepareSearch("idx", "idx_unmapped").setQuery(matchAllQuery()).addAggregation(count("count").field("value")),
            response -> {
                assertHitCount(response, 10);

                ValueCount valueCount = response.getAggregations().get("count");
                assertThat(valueCount, notNullValue());
                assertThat(valueCount.getName(), equalTo("count"));
                assertThat(valueCount.getValue(), equalTo(10L));
            }
        );
    }

    public void testMultiValuedField() throws Exception {
        assertResponse(prepareSearch("idx").setQuery(matchAllQuery()).addAggregation(count("count").field("values")), response -> {
            assertHitCount(response, 10);

            ValueCount valueCount = response.getAggregations().get("count");
            assertThat(valueCount, notNullValue());
            assertThat(valueCount.getName(), equalTo("count"));
            assertThat(valueCount.getValue(), equalTo(20L));
        });
    }

    public void testSingleValuedScript() throws Exception {
        assertResponse(
            prepareSearch("idx").setQuery(matchAllQuery())
                .addAggregation(
                    count("count").script(new Script(ScriptType.INLINE, METRIC_SCRIPT_ENGINE, VALUE_FIELD_SCRIPT, Collections.emptyMap()))
                ),
            response -> {
                assertHitCount(response, 10);

                ValueCount valueCount = response.getAggregations().get("count");
                assertThat(valueCount, notNullValue());
                assertThat(valueCount.getName(), equalTo("count"));
                assertThat(valueCount.getValue(), equalTo(10L));
            }
        );
    }

    public void testMultiValuedScript() throws Exception {
        assertResponse(
            prepareSearch("idx").setQuery(matchAllQuery())
                .addAggregation(
                    count("count").script(
                        new Script(ScriptType.INLINE, METRIC_SCRIPT_ENGINE, SUM_VALUES_FIELD_SCRIPT, Collections.emptyMap())
                    )
                ),
            response -> {
                assertHitCount(response, 10);

                ValueCount valueCount = response.getAggregations().get("count");
                assertThat(valueCount, notNullValue());
                assertThat(valueCount.getName(), equalTo("count"));
                assertThat(valueCount.getValue(), equalTo(20L));
            }
        );
    }

    public void testSingleValuedScriptWithParams() throws Exception {
        Map<String, Object> params = Collections.singletonMap("field", "value");
        assertResponse(
            prepareSearch("idx").setQuery(matchAllQuery())
                .addAggregation(
                    count("count").script(new Script(ScriptType.INLINE, METRIC_SCRIPT_ENGINE, SUM_FIELD_PARAMS_SCRIPT, params))
                ),
            response -> {
                assertHitCount(response, 10);

                ValueCount valueCount = response.getAggregations().get("count");
                assertThat(valueCount, notNullValue());
                assertThat(valueCount.getName(), equalTo("count"));
                assertThat(valueCount.getValue(), equalTo(10L));
            }
        );
    }

    public void testMultiValuedScriptWithParams() throws Exception {
        Map<String, Object> params = Collections.singletonMap("field", "values");
        assertResponse(
            prepareSearch("idx").setQuery(matchAllQuery())
                .addAggregation(
                    count("count").script(new Script(ScriptType.INLINE, METRIC_SCRIPT_ENGINE, SUM_FIELD_PARAMS_SCRIPT, params))
                ),
            response -> {
                assertHitCount(response, 10);

                ValueCount valueCount = response.getAggregations().get("count");
                assertThat(valueCount, notNullValue());
                assertThat(valueCount.getName(), equalTo("count"));
                assertThat(valueCount.getValue(), equalTo(20L));
            }
        );
    }

    /**
     * Make sure that a request using a deterministic script or not using a script get cached.
     * Ensure requests using nondeterministic scripts do not get cached.
     */
    public void testScriptCaching() throws Exception {
        assertAcked(
            prepareCreate("cache_test_idx").setMapping("d", "type=long")
                .setSettings(Settings.builder().put("requests.cache.enable", true).put("number_of_shards", 1).put("number_of_replicas", 1))
        );
        indexRandom(
            true,
            prepareIndex("cache_test_idx").setId("1").setSource("s", 1),
            prepareIndex("cache_test_idx").setId("2").setSource("s", 2)
        );

        // Make sure we are starting with a clear cache
        assertThat(
            indicesAdmin().prepareStats("cache_test_idx").setRequestCache(true).get().getTotal().getRequestCache().getHitCount(),
            equalTo(0L)
        );
        assertThat(
            indicesAdmin().prepareStats("cache_test_idx").setRequestCache(true).get().getTotal().getRequestCache().getMissCount(),
            equalTo(0L)
        );

        // Test that a request using a nondeterministic script does not get cached
        assertNoFailures(
            prepareSearch("cache_test_idx").setSize(0)
                .addAggregation(
                    count("foo").field("d")
                        .script(new Script(ScriptType.INLINE, METRIC_SCRIPT_ENGINE, RANDOM_SCRIPT, Collections.emptyMap()))
                )
        );

        assertThat(
            indicesAdmin().prepareStats("cache_test_idx").setRequestCache(true).get().getTotal().getRequestCache().getHitCount(),
            equalTo(0L)
        );
        assertThat(
            indicesAdmin().prepareStats("cache_test_idx").setRequestCache(true).get().getTotal().getRequestCache().getMissCount(),
            equalTo(0L)
        );

        // Test that a request using a deterministic script gets cached
        assertNoFailures(
            prepareSearch("cache_test_idx").setSize(0)
                .addAggregation(
                    count("foo").field("d")
                        .script(new Script(ScriptType.INLINE, METRIC_SCRIPT_ENGINE, VALUE_FIELD_SCRIPT, Collections.emptyMap()))
                )
        );

        assertThat(
            indicesAdmin().prepareStats("cache_test_idx").setRequestCache(true).get().getTotal().getRequestCache().getHitCount(),
            equalTo(0L)
        );
        assertThat(
            indicesAdmin().prepareStats("cache_test_idx").setRequestCache(true).get().getTotal().getRequestCache().getMissCount(),
            equalTo(1L)
        );

        // Ensure that non-scripted requests are cached as normal
        assertNoFailures(prepareSearch("cache_test_idx").setSize(0).addAggregation(count("foo").field("d")));

        assertThat(
            indicesAdmin().prepareStats("cache_test_idx").setRequestCache(true).get().getTotal().getRequestCache().getHitCount(),
            equalTo(0L)
        );
        assertThat(
            indicesAdmin().prepareStats("cache_test_idx").setRequestCache(true).get().getTotal().getRequestCache().getMissCount(),
            equalTo(2L)
        );
    }

    public void testOrderByEmptyAggregation() throws Exception {
<<<<<<< HEAD
        SearchResponse searchResponse = prepareSearch("idx").setQuery(matchAllQuery())
            .addAggregation(
                terms("terms").field("value")
                    .order(BucketOrder.compound(BucketOrder.aggregation("filter>count", true)))
                    .subAggregation(filter("filter", termQuery("value", 100)).subAggregation(count("count").field("value")))
            )
            .get();

        assertHitCount(searchResponse, 10);

        Terms terms = searchResponse.getAggregations().get("terms");
        assertThat(terms, notNullValue());
        List<? extends Terms.Bucket> buckets = terms.getBuckets();
        assertThat(buckets, notNullValue());
        assertThat(buckets.size(), equalTo(10));

        for (int i = 0; i < 10; i++) {
            Terms.Bucket bucket = buckets.get(i);
            assertThat(bucket, notNullValue());
            assertThat(bucket.getKeyAsNumber(), equalTo((long) i + 1));
            assertThat(bucket.getDocCount(), equalTo(1L));
            Filter filter = bucket.getAggregations().get("filter");
            assertThat(filter, notNullValue());
            assertThat(filter.getDocCount(), equalTo(0L));
            ValueCount count = filter.getAggregations().get("count");
            assertThat(count, notNullValue());
            assertThat(count.value(), equalTo(0.0));
        }
=======
        assertResponse(
            prepareSearch("idx").setQuery(matchAllQuery())
                .addAggregation(
                    terms("terms").field("value")
                        .order(BucketOrder.compound(BucketOrder.aggregation("filter>count", true)))
                        .subAggregation(filter("filter", termQuery("value", 100)).subAggregation(count("count").field("value")))
                ),
            response -> {
                assertHitCount(response, 10);

                Terms terms = response.getAggregations().get("terms");
                assertThat(terms, notNullValue());
                List<? extends Terms.Bucket> buckets = terms.getBuckets();
                assertThat(buckets, notNullValue());
                assertThat(buckets.size(), equalTo(10));

                for (int i = 0; i < 10; i++) {
                    Terms.Bucket bucket = buckets.get(i);
                    assertThat(bucket, notNullValue());
                    assertThat(bucket.getKeyAsNumber(), equalTo((long) i + 1));
                    assertThat(bucket.getDocCount(), equalTo(1L));
                    Filter filter = bucket.getAggregations().get("filter");
                    assertThat(filter, notNullValue());
                    assertThat(filter.getDocCount(), equalTo(0L));
                    ValueCount count = filter.getAggregations().get("count");
                    assertThat(count, notNullValue());
                    assertThat(count.value(), equalTo(0.0));
                }
            }
        );
>>>>>>> 484bde9f
    }
}<|MERGE_RESOLUTION|>--- conflicted
+++ resolved
@@ -284,36 +284,6 @@
     }
 
     public void testOrderByEmptyAggregation() throws Exception {
-<<<<<<< HEAD
-        SearchResponse searchResponse = prepareSearch("idx").setQuery(matchAllQuery())
-            .addAggregation(
-                terms("terms").field("value")
-                    .order(BucketOrder.compound(BucketOrder.aggregation("filter>count", true)))
-                    .subAggregation(filter("filter", termQuery("value", 100)).subAggregation(count("count").field("value")))
-            )
-            .get();
-
-        assertHitCount(searchResponse, 10);
-
-        Terms terms = searchResponse.getAggregations().get("terms");
-        assertThat(terms, notNullValue());
-        List<? extends Terms.Bucket> buckets = terms.getBuckets();
-        assertThat(buckets, notNullValue());
-        assertThat(buckets.size(), equalTo(10));
-
-        for (int i = 0; i < 10; i++) {
-            Terms.Bucket bucket = buckets.get(i);
-            assertThat(bucket, notNullValue());
-            assertThat(bucket.getKeyAsNumber(), equalTo((long) i + 1));
-            assertThat(bucket.getDocCount(), equalTo(1L));
-            Filter filter = bucket.getAggregations().get("filter");
-            assertThat(filter, notNullValue());
-            assertThat(filter.getDocCount(), equalTo(0L));
-            ValueCount count = filter.getAggregations().get("count");
-            assertThat(count, notNullValue());
-            assertThat(count.value(), equalTo(0.0));
-        }
-=======
         assertResponse(
             prepareSearch("idx").setQuery(matchAllQuery())
                 .addAggregation(
@@ -344,6 +314,5 @@
                 }
             }
         );
->>>>>>> 484bde9f
     }
 }