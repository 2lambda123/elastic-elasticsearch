--- conflicted
+++ resolved
@@ -12,11 +12,7 @@
 import org.apache.lucene.analysis.TokenStreamToAutomaton;
 import org.apache.lucene.search.suggest.document.ContextSuggestField;
 import org.apache.lucene.tests.util.LuceneTestCase.SuppressCodecs;
-<<<<<<< HEAD
 import org.elasticsearch.action.DocWriteResponse;
-import org.elasticsearch.action.admin.indices.forcemerge.ForceMergeResponse;
-=======
->>>>>>> cbe3582d
 import org.elasticsearch.action.admin.indices.segments.IndexShardSegments;
 import org.elasticsearch.action.admin.indices.segments.ShardSegments;
 import org.elasticsearch.action.admin.indices.stats.IndicesStatsResponse;
@@ -1265,13 +1261,8 @@
             jsonBuilder().startObject().startObject(FIELD).startArray("input").value("The Beatles").endArray().endObject().endObject()
         );
         // we have 2 docs in a segment...
-<<<<<<< HEAD
         index(INDEX, "2", jsonBuilder().startObject().field("somefield", "somevalue").endObject());
-        ForceMergeResponse actionGet = indicesAdmin().prepareForceMerge().setFlush(true).setMaxNumSegments(1).get();
-=======
-        prepareIndex(INDEX).setId("2").setSource(jsonBuilder().startObject().field("somefield", "somevalue").endObject()).get();
         BroadcastResponse actionGet = indicesAdmin().prepareForceMerge().setFlush(true).setMaxNumSegments(1).get();
->>>>>>> cbe3582d
         assertAllSuccessful(actionGet);
         refresh();
         // update the first one and then merge.. the target segment will have no value in FIELD
