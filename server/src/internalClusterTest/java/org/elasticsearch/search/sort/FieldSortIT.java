--- conflicted
+++ resolved
@@ -364,17 +364,7 @@
         forceMerge();
         refresh();
 
-<<<<<<< HEAD
         prepareIndex("test").setId(Integer.toString(1)).setSource("field", Integer.toString(1)).get();
-        searchResponse = prepareSearch("test").setQuery(matchAllQuery())
-            .addSort(SortBuilders.fieldSort("field").order(SortOrder.ASC))
-            .get();
-        assertThat(searchResponse.getHits().getAt(0).getSortValues()[0].toString(), equalTo("1"));
-        assertThat(searchResponse.getHits().getAt(1).getSortValues()[0].toString(), equalTo("10"));
-        assertThat(searchResponse.getHits().getAt(2).getSortValues()[0].toString(), equalTo("100"));
-
-=======
-        client().prepareIndex("test").setId(Integer.toString(1)).setSource("field", Integer.toString(1)).get();
         assertResponse(
             prepareSearch("test").setQuery(matchAllQuery()).addSort(SortBuilders.fieldSort("field").order(SortOrder.ASC)),
             response -> {
@@ -383,7 +373,6 @@
                 assertThat(response.getHits().getAt(2).getSortValues()[0].toString(), equalTo("100"));
             }
         );
->>>>>>> 484bde9f
         refresh();
         assertResponse(
             prepareSearch("test").setQuery(matchAllQuery()).addSort(SortBuilders.fieldSort("field").order(SortOrder.ASC)),
@@ -1455,15 +1444,10 @@
         assertResponse(prepareSearch().setQuery(matchAllQuery()).setSize(3).addSort("string_values", SortOrder.DESC), response -> {
             assertThat(response.getHits().getHits().length, equalTo(1));
 
-<<<<<<< HEAD
-        prepareIndex("test").setId(Integer.toString(2))
-=======
             assertThat(response.getHits().getAt(0).getId(), equalTo(Integer.toString(1)));
             assertThat(response.getHits().getAt(0).getSortValues()[0], equalTo("10"));
         });
-        client().prepareIndex("test")
-            .setId(Integer.toString(2))
->>>>>>> 484bde9f
+        prepareIndex("test").setId(Integer.toString(2))
             .setSource(jsonBuilder().startObject().array("string_values", "11", "15", "20", "07").endObject())
             .get();
         for (int i = 0; i < 15; i++) {
@@ -1480,15 +1464,10 @@
             assertThat(response.getHits().getAt(0).getId(), equalTo(Integer.toString(2)));
             assertThat(response.getHits().getAt(0).getSortValues()[0], equalTo("20"));
 
-<<<<<<< HEAD
-        prepareIndex("test").setId(Integer.toString(3))
-=======
             assertThat(response.getHits().getAt(1).getId(), equalTo(Integer.toString(1)));
             assertThat(response.getHits().getAt(1).getSortValues()[0], equalTo("10"));
         });
-        client().prepareIndex("test")
-            .setId(Integer.toString(3))
->>>>>>> 484bde9f
+        prepareIndex("test").setId(Integer.toString(3))
             .setSource(jsonBuilder().startObject().array("string_values", "02", "01", "03", "!4").endObject())
             .get();
         for (int i = 0; i < 15; i++) {
